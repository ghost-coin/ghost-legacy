--- conflicted
+++ resolved
@@ -28,13 +28,12 @@
   enable_wallet=no
 fi
 
-<<<<<<< HEAD
 if test -n $enable_usbdevice && test -n "@enable_usbdevice@"; then
   enable_usbdevice=no
-=======
+fi
+
 if test -z $enable_multiprocess && test -n "@multiprocess@"; then
   enable_multiprocess=yes
->>>>>>> 97b21b30
 fi
 
 if test -z $with_miniupnpc && test -n "@no_upnp@"; then
