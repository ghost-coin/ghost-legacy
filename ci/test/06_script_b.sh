--- conflicted
+++ resolved
@@ -47,12 +47,4 @@
   BEGIN_FOLD fuzz-tests
   DOCKER_EXEC test/fuzz/test_runner.py -l DEBUG ${DIR_FUZZ_IN}
   END_FOLD
-<<<<<<< HEAD
 fi
-
-set +o errexit
-#cd ${BASE_BUILD_DIR} || (echo "could not enter travis build dir $BASE_BUILD_DIR"; exit 1)
-set -o errexit
-=======
-fi
->>>>>>> a739d207
