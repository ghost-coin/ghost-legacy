--- conflicted
+++ resolved
@@ -210,12 +210,8 @@
           - ccache
           - zeromq
       env: >-
-<<<<<<< HEAD
-        FILE_ENV="./ci/test/00_setup_env_mac_host.sh"
-      after_success:
-        - echo "Skipped upload"
-=======
         DANGER_RUN_CI_ON_HOST=true
         CI_USE_APT_INSTALL=no
         FILE_ENV="./ci/test/00_setup_env_mac_host.sh"
->>>>>>> cd1f5bf1
+      after_success:
+        - echo "Skipped upload"