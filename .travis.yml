# The test build matrix (stage: test) is constructed to test a wide range of
# configurations, rather than a single pass/fail. This helps to catch build
# failures and logic errors that present on platforms other than the ones the
# author has tested.
#
# Some builders use the dependency-generator in `./depends`, rather than using
# apt-get to install build dependencies. This guarantees that the tester is
# using the same versions as Gitian, so the build results are nearly identical
# to what would be found in a final release.
#
# In order to avoid rebuilding all dependencies for each build, the binaries
# are cached and re-used when possible. Changes in the dependency-generator
# will trigger cache-invalidation and rebuilds as necessary.
#
# These caches can be manually removed if necessary. This is one of the very
# few manual operations that is possible with Travis, and it can be done by a
# Bitcoin Core GitHub member via the Travis web interface [0].
#
# Travis CI uploads the cache after the script phase of the build [1].
# However, the build is terminated without saving the cache if it takes over
# 50 minutes [2]. Thus, if we spent too much time in early build stages, fail
# with an error and save the cache.
#
# [0] https://travis-ci.org/bitcoin/bitcoin/caches
# [1] https://docs.travis-ci.com/user/caching/#build-phases
# [2] https://docs.travis-ci.com/user/customizing-the-build#build-timeouts

dist: xenial
os: linux
language: minimal
arch: amd64
cache:
  ccache: true
  directories:
    - $TRAVIS_BUILD_DIR/depends/built
    - $TRAVIS_BUILD_DIR/depends/sdk-sources
    - $TRAVIS_BUILD_DIR/ci/scratch/.ccache
    # macOS
    - $HOME/Library/Caches/Homebrew
    - /usr/local/Homebrew
before_cache:
  - if [ "${TRAVIS_OS_NAME}" = "osx" ]; then brew cleanup; fi
stages:
  - lint
  - test
env:
  global:
    - CI_RETRY_EXE="travis_retry"
    - CI_WAIT="while sleep 500; do echo .; done"
    - CACHE_ERR_MSG="Error! Initial build successful, but not enough time remains to run later build stages and tests. See https://docs.travis-ci.com/user/customizing-the-build#build-timeouts . Please manually re-run this job by using the travis restart button. The next run should not time out because the build cache has been saved."
before_install:
  - set -o errexit; source ./ci/test/00_setup_env.sh
  - set -o errexit; source ./ci/test/03_before_install.sh
install:
  - set -o errexit; source ./ci/test/04_install.sh
before_script:
  - set -o errexit; source ./ci/test/05_before_script.sh
script:
  - export CONTINUE=1
  - if [ $SECONDS -gt 1200 ]; then export CONTINUE=0; fi  # Likely the depends build took very long
  - if [ $TRAVIS_REPO_SLUG = "bitcoin/bitcoin" ]; then export CONTINUE=1; fi  # Whitelisted repo (90 minutes build time)
  - if [ $CONTINUE = "1" ]; then set -o errexit; source ./ci/test/06_script_a.sh; else set +o errexit; echo "$CACHE_ERR_MSG"; false; fi
  - if [ $SECONDS -gt 2000 ]; then export CONTINUE=0; fi  # Likely the build took very long; The tests take about 1000s, so we should abort if we have less than 50*60-1000=2000s left
  - if [ $TRAVIS_REPO_SLUG = "bitcoin/bitcoin" ]; then export CONTINUE=1; fi  # Whitelisted repo (90 minutes build time)
  - if [ $CONTINUE = "1" ]; then set -o errexit; source ./ci/test/06_script_b.sh; else set +o errexit; echo "$CACHE_ERR_MSG"; false; fi
after_script:
  - echo $TRAVIS_COMMIT_RANGE
after_success:
  - echo "Uploading"
  - DOCKER_EXEC make install
  - COMMIT=$(echo $TRAVIS_COMMIT | head -c 7)
  - DOCKER_EXEC tar -cjf $OUTDIR/particl_$COMMIT.tar.bz2 -C $OUTDIR/bin/ .
  - (travis_retry DOCKER_EXEC curl -s --max-time 60 --upload $OUTDIR/particl_$COMMIT.tar.bz2 https://transfer.sh/particl_$COMMIT.tar.bz2 && echo) || true
jobs:
  include:

    - stage: lint
      name: 'lint'
      env:
      cache: false
      language: python
      python: '3.5' # Oldest supported version according to doc/dependencies.md
      install:
        - set -o errexit; source ./ci/lint/04_install.sh
      before_script:
        - set -o errexit; source ./ci/lint/05_before_script.sh
      script:
        - set -o errexit; source ./ci/lint/06_script.sh
      after_success:
        - echo "End"

    - stage: test
      name: 'ARM  [GOAL: install]  [buster]  [unit tests, functional tests]'
      arch: arm64
      env: >-
        FILE_ENV="./ci/test/00_setup_env_arm.sh"
        QEMU_USER_CMD=""  # Can run the tests natively without qemu

<<<<<<< HEAD
    #- stage: test
    #  name: 'S390x  [GOAL: install]  [bionic]  [unit tests, functional tests]'
    #  arch: s390x
    #  env: >-
    #    FILE_ENV="./ci/test/00_setup_env_s390x.sh"
    #    QEMU_USER_CMD=""  # Can run the tests natively without qemu
    #  after_success:
    #    - echo "Skipped upload"
=======
    - stage: test
      name: 'S390x  [GOAL: install]  [buster]  [unit tests, functional tests]'
      arch: s390x
      env: >-
        FILE_ENV="./ci/test/00_setup_env_s390x.sh"
        QEMU_USER_CMD=""  # Can run the tests natively without qemu
>>>>>>> fe3b58b9

    - stage: test
      name: 'Win64  [GOAL: deploy]  [unit tests, no gui, no functional tests]'
      env: >-
        FILE_ENV="./ci/test/00_setup_env_win64.sh"

    - stage: test
      name: '32-bit + dash  [GOAL: install]  [CentOS 7]  [gui]'
      env: >-
        FILE_ENV="./ci/test/00_setup_env_i686_centos.sh"

    - stage: test
      name: 'x86_64 Linux  [GOAL: install]  [bionic]  [uses qt5 dev package and some depends packages] [unsigned char]'
      env: >-
        FILE_ENV="./ci/test/00_setup_env_native_qt5.sh"

    - stage: test
      name: 'x86_64 Linux  [GOAL: install]  [xenial]  [no depends, only system libs, sanitizers: thread (TSan), no wallet]'
      env: >-
        FILE_ENV="./ci/test/00_setup_env_native_tsan.sh"
        TEST_RUNNER_EXTRA="--exclude feature_block"  # Not enough memory on travis machines

    - stage: test
      name: 'x86_64 Linux  [GOAL: install]  [bionic]  [no depends, only system libs, sanitizers: address/leak (ASan + LSan) + undefined (UBSan) + integer]'
      env: >-
        FILE_ENV="./ci/test/00_setup_env_native_asan.sh"
      after_success:
        - echo "Skipped upload"

    - stage: test
      name: 'x86_64 Linux  [GOAL: install]  [bionic]  [no depends, only system libs, valgrind]'
      env: >-
        FILE_ENV="./ci/test/00_setup_env_native_valgrind.sh"
      after_success:
        - echo "Skipped upload"

    #- stage: test
    #  name: 'x86_64 Linux  [GOAL: install]  [bionic]  [no depends, only system libs, sanitizers: fuzzer,address,undefined]'
    #  env: >-
    #    FILE_ENV="./ci/test/00_setup_env_native_fuzz.sh"

    - stage: test
      name: 'x86_64 Linux  [GOAL: install]  [bionic]  [no wallet]'
      env: >-
        FILE_ENV="./ci/test/00_setup_env_native_nowallet.sh"
      after_success:
        - echo "Skipped upload"

    - stage: test
      name: 'macOS 10.11  [GOAL: deploy] [no functional tests]'
      env: >-
        FILE_ENV="./ci/test/00_setup_env_mac.sh"

    - stage: test
      name: 'macOS 10.14 native [GOAL: install] [GUI] [no depends]'
      os: osx
      # Use the most recent version:
      # Xcode 11.2.1, macOS 10.14, JDK 13.0.1, SDK 10.15
      # https://docs.travis-ci.com/user/reference/osx/#macos-version
      osx_image: xcode11.2
      env: >-
        FILE_ENV="./ci/test/00_setup_env_mac_host.sh"
      after_success:
        - echo "Skipped upload"<|MERGE_RESOLUTION|>--- conflicted
+++ resolved
@@ -96,23 +96,14 @@
         FILE_ENV="./ci/test/00_setup_env_arm.sh"
         QEMU_USER_CMD=""  # Can run the tests natively without qemu
 
-<<<<<<< HEAD
     #- stage: test
-    #  name: 'S390x  [GOAL: install]  [bionic]  [unit tests, functional tests]'
+    #  name: 'S390x  [GOAL: install]  [buster]  [unit tests, functional tests]'
     #  arch: s390x
     #  env: >-
     #    FILE_ENV="./ci/test/00_setup_env_s390x.sh"
     #    QEMU_USER_CMD=""  # Can run the tests natively without qemu
     #  after_success:
     #    - echo "Skipped upload"
-=======
-    - stage: test
-      name: 'S390x  [GOAL: install]  [buster]  [unit tests, functional tests]'
-      arch: s390x
-      env: >-
-        FILE_ENV="./ci/test/00_setup_env_s390x.sh"
-        QEMU_USER_CMD=""  # Can run the tests natively without qemu
->>>>>>> fe3b58b9
 
     - stage: test
       name: 'Win64  [GOAL: deploy]  [unit tests, no gui, no functional tests]'
