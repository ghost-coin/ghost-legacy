--- conflicted
+++ resolved
@@ -104,11 +104,7 @@
         DPKG_ADD_ARCH="i386"
         PACKAGES="libudev-dev:i386 g++-multilib python3-zmq"
         GOAL="install"
-<<<<<<< HEAD
-        BITCOIN_CONFIG="--enable-zmq --enable-glibc-back-compat --enable-reduce-exports LDFLAGS=-static-libstdc++ --enable-usbdevice "
-=======
-        BITCOIN_CONFIG="--enable-zmq --with-gui=qt5 --disable-bip70 --enable-glibc-back-compat --enable-reduce-exports LDFLAGS=-static-libstdc++"
->>>>>>> c576979b
+        BITCOIN_CONFIG="--enable-zmq --with-gui=qt5 --disable-bip70 --enable-glibc-back-compat --enable-reduce-exports LDFLAGS=-static-libstdc++ --enable-usbdevice"
         CONFIG_SHELL="/bin/dash"
       after_success:
         - echo "Skipped upload"
@@ -120,11 +116,7 @@
         DEP_OPTS="NO_QT=1 NO_UPNP=1 DEBUG=1 ALLOW_HOST_PACKAGES=1"
         TEST_ZMQ=1
         GOAL="install"
-<<<<<<< HEAD
         BITCOIN_CONFIG="--enable-zmq --with-gui=qt5 --enable-glibc-back-compat --enable-reduce-exports --enable-debug CXXFLAGS=\"-g0 -O2\" --enable-usbdevice"
-=======
-        BITCOIN_CONFIG="--enable-zmq --with-gui=qt5 --enable-glibc-back-compat --enable-reduce-exports --enable-debug CXXFLAGS=\"-g0 -O2\""
->>>>>>> c576979b
 
     #- stage: test
     #  name: 'x86_64 Linux  [GOAL: install]  [trusty]  [no functional tests, no depends, only system libs]'
