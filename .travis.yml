sudo: required
dist: trusty
os: linux
language: minimal
cache:
  ccache: true
  directories:
  - depends/built
  - depends/sdk-sources
  - $HOME/.ccache
stages:
  - lint
  - test
env:
  global:
    - MAKEJOBS=-j3
    - RUN_TESTS=false
<<<<<<< HEAD
    - TEST_ZMQ=0
    - RUN_UNIT_TESTS=false
=======
    - DOCKER_NAME_TAG=ubuntu:18.04
>>>>>>> ef4fac0e
    - BOOST_TEST_RANDOM=1$TRAVIS_BUILD_ID
    - CCACHE_SIZE=100M
    - CCACHE_TEMPDIR=/tmp/.ccache-temp
    - CCACHE_COMPRESS=1
    - CCACHE_DIR=$HOME/.ccache
    - BASE_OUTDIR=$TRAVIS_BUILD_DIR/out
    - SDK_URL=https://bitcoincore.org/depends-sources/sdks
    - WINEDEBUG=fixme-all
    - UNIT_TESTS_TIMEOUT = 6000 # Run unit tests if compilation took less than UNIT_TESTS_TIMEOUT seconds
    - DOCKER_PACKAGES="build-essential libtool autotools-dev automake pkg-config bsdmainutils curl git ca-certificates ccache"
  matrix:
# ARM
    - HOST=arm-linux-gnueabihf PACKAGES="g++-arm-linux-gnueabihf" DEP_OPTS="NO_USB=1 NO_QT=1" GOAL="install" BITCOIN_CONFIG="--enable-glibc-back-compat --enable-reduce-exports"
# bitcoind
    - HOST=x86_64-unknown-linux-gnu TEST_ZMQ=1 PACKAGES="python3-pip libudev-dev bc" DEP_OPTS="DEBUG=1 NO_QT=1" RUN_UNIT_TESTS=true RUN_TESTS=true GOAL="install" BITCOIN_CONFIG="--enable-usbdevice --enable-gui --enable-zmq --enable-glibc-back-compat --enable-reduce-exports CPPFLAGS=-DDEBUG_LOCKORDER"
# Win32
    - HOST=i686-w64-mingw32 DPKG_ADD_ARCH="i386" DEP_OPTS="NO_QT=1" PACKAGES="python3 nsis g++-mingw-w64-i686 wine-binfmt wine32" RUN_TESTS=false GOAL="install" BITCOIN_CONFIG="--enable-usbdevice --enable-reduce-exports" RUN_UNIT_TESTS=true UNIT_TESTS_TIMEOUT=1200
# Win64
    - HOST=x86_64-w64-mingw32 DEP_OPTS="NO_QT=1" PACKAGES="python3 nsis g++-mingw-w64-x86-64 wine-binfmt wine64" RUN_TESTS=true GOAL="install" BITCOIN_CONFIG="--enable-usbdevice --enable-reduce-exports" RUN_UNIT_TESTS=true
# 32-bit + dash
    - HOST=i686-pc-linux-gnu DPKG_ADD_ARCH="i386" PACKAGES="libudev-dev:i386 g++-multilib python3-zmq" DEP_OPTS="NO_QT=1" RUN_TESTS=false GOAL="install" BITCOIN_CONFIG="--enable-zmq --enable-glibc-back-compat --enable-reduce-exports LDFLAGS=-static-libstdc++ --enable-usbdevice " CONFIG_SHELL="/bin/dash" RUN_UNIT_TESTS=true
# x86_64 Linux (uses qt5 dev package instead of depends Qt to speed up build and avoid timeout)
    - HOST=x86_64-unknown-linux-gnu PACKAGES="python3-zmq qtbase5-dev qttools5-dev-tools protobuf-compiler libdbus-1-dev libharfbuzz-dev libprotobuf-dev libudev-dev" DEP_OPTS="NO_QT=1 NO_UPNP=1 DEBUG=1 ALLOW_HOST_PACKAGES=1" RUN_TESTS=false GOAL="install" BITCOIN_CONFIG="--enable-zmq --with-gui=qt5 --enable-glibc-back-compat --enable-reduce-exports --enable-debug CXXFLAGS=\"-g0 -O2\" --enable-usbdevice --disable-bench " RUN_UNIT_TESTS=true UNIT_TESTS_TIMEOUT=1200
# x86_64 Linux (Qt5 & system libs)
    - HOST=x86_64-unknown-linux-gnu PACKAGES="python3-zmq qtbase5-dev qttools5-dev-tools libssl1.0-dev libevent-dev bsdmainutils libboost-system-dev libboost-filesystem-dev libboost-chrono-dev libboost-test-dev libboost-thread-dev libdb5.3++-dev libminiupnpc-dev libzmq3-dev libprotobuf-dev protobuf-compiler libqrencode-dev" NO_DEPENDS=1 RUN_TESTS=true GOAL="install" BITCOIN_CONFIG="--enable-zmq --with-incompatible-bdb --enable-glibc-back-compat --enable-reduce-exports --with-gui=qt5 CPPFLAGS=-DDEBUG_LOCKORDER" RUN_UNIT_TESTS=true TEST_ZMQ=0 UNIT_TESTS_TIMEOUT=1200
# x86_64 Linux, No wallet
    - HOST=x86_64-unknown-linux-gnu PACKAGES="python3" DEP_OPTS="NO_USB=1 NO_WALLET=1" RUN_UNIT_TESTS=true GOAL="install" BITCOIN_CONFIG="--enable-glibc-back-compat --enable-reduce-exports --disable-bench" UNIT_TESTS_TIMEOUT=1200
# Cross-Mac
    - HOST=x86_64-apple-darwin14 PACKAGES="cmake imagemagick libcap-dev librsvg2-bin libz-dev libbz2-dev libtiff-tools python-dev python3-setuptools-git" RUN_TESTS=false BITCOIN_CONFIG="--enable-gui --enable-reduce-exports --enable-werror --disable-bench --disable-tests" OSX_SDK=10.11 GOAL="all deploy"

before_install:
    - export START_TIME=`date +%s`
    - export PATH=$(echo $PATH | tr ':' "\n" | sed '/\/opt\/python/d' | tr "\n" ":" | sed "s|::|:|g")
install:
    - travis_retry docker pull $DOCKER_NAME_TAG
    - env | grep -E '^(CCACHE_|WINEDEBUG|BOOST_TEST_RANDOM|CONFIG_SHELL)' | tee /tmp/env
    - if [[ $HOST = *-mingw32 ]]; then DOCKER_ADMIN="--cap-add SYS_ADMIN"; fi
    - DOCKER_ID=$(docker run $DOCKER_ADMIN -idt --mount type=bind,src=$TRAVIS_BUILD_DIR,dst=$TRAVIS_BUILD_DIR --mount type=bind,src=$CCACHE_DIR,dst=$CCACHE_DIR -w $TRAVIS_BUILD_DIR --env-file /tmp/env $DOCKER_NAME_TAG)
    - DOCKER_EXEC () { docker exec $DOCKER_ID bash -c "cd $PWD && $*"; }
    - if [ -n "$DPKG_ADD_ARCH" ]; then DOCKER_EXEC dpkg --add-architecture "$DPKG_ADD_ARCH" ; fi
    - travis_retry DOCKER_EXEC apt-get update
    - travis_retry DOCKER_EXEC apt-get install --no-install-recommends --no-upgrade -qq $PACKAGES $DOCKER_PACKAGES
before_script:
    - DOCKER_EXEC echo \> \$HOME/.bitcoin  # Make sure default datadir does not exist and is never read by creating a dummy file
    - mkdir -p depends/SDKs depends/sdk-sources
    - if [ -n "$OSX_SDK" -a ! -f depends/sdk-sources/MacOSX${OSX_SDK}.sdk.tar.gz ]; then curl --location --fail $SDK_URL/MacOSX${OSX_SDK}.sdk.tar.gz -o depends/sdk-sources/MacOSX${OSX_SDK}.sdk.tar.gz; fi
    - if [ -n "$OSX_SDK" -a -f depends/sdk-sources/MacOSX${OSX_SDK}.sdk.tar.gz ]; then tar -C depends/SDKs -xf depends/sdk-sources/MacOSX${OSX_SDK}.sdk.tar.gz; fi
    - if [[ $HOST = *-mingw32 ]]; then DOCKER_EXEC update-alternatives --set $HOST-g++ \$\(which $HOST-g++-posix\); fi
    - if [ -z "$NO_DEPENDS" ]; then DOCKER_EXEC CONFIG_SHELL= make $MAKEJOBS -C depends HOST=$HOST $DEP_OPTS; fi
script:
    - export TRAVIS_COMMIT_LOG=`git log --format=fuller -1`
    - OUTDIR=$BASE_OUTDIR/$TRAVIS_PULL_REQUEST/$TRAVIS_JOB_NUMBER-$HOST
    - BITCOIN_CONFIG_ALL="--disable-dependency-tracking --prefix=$TRAVIS_BUILD_DIR/depends/$HOST --bindir=$OUTDIR/bin --libdir=$OUTDIR/lib"
    - if [ -z "$NO_DEPENDS" ]; then DOCKER_EXEC ccache --max-size=$CCACHE_SIZE; fi
    - test -n "$CONFIG_SHELL" && DOCKER_EXEC "$CONFIG_SHELL" -c "./autogen.sh" || DOCKER_EXEC ./autogen.sh
    - mkdir build && cd build
    - DOCKER_EXEC ../configure --cache-file=config.cache $BITCOIN_CONFIG_ALL $BITCOIN_CONFIG || ( cat config.log && false)
    - DOCKER_EXEC make distdir VERSION=$HOST
    - cd particl-$HOST
    - DOCKER_EXEC ./configure --cache-file=../config.cache $BITCOIN_CONFIG_ALL $BITCOIN_CONFIG || ( cat config.log && false)
    - DOCKER_EXEC make $MAKEJOBS $GOAL || ( echo "Build failure. Verbose build follows." && DOCKER_EXEC make $GOAL V=1 ; false )
    - if [ $((`date +%s`-$START_TIME)) -gt "$UNIT_TESTS_TIMEOUT" ]; then RUN_UNIT_TESTS=false; fi
    - echo $((`date +%s`-$START_TIME))
    - echo "$RUN_UNIT_TESTS"
    - if [ "$RUN_UNIT_TESTS" = "true" ]; then DOCKER_EXEC LD_LIBRARY_PATH=$TRAVIS_BUILD_DIR/depends/$HOST/lib make $MAKEJOBS check VERBOSE=1; fi
    - if [ "$TRAVIS_EVENT_TYPE" = "cron" ]; then extended="--extended --exclude feature_pruning,feature_dbcrash"; fi
#    - if [ "$RUN_TESTS" = "true" ]; then test/functional/test_runner.py --combinedlogslen=4000 --coverage --quiet --failfast --particl --insight --bitcoin; fi
    - if [ "$RUN_TESTS" = "true" ]; then DOCKER_EXEC test/functional/test_runner.py --combinedlogslen=4000 --coverage --quiet --failfast --particl --insight --bitcoin ${extended}; fi
after_script:
    - echo $TRAVIS_COMMIT_RANGE
    - echo $TRAVIS_COMMIT_LOG
after_success:
    - COMMIT=$(echo $TRAVIS_COMMIT | head -c 7)
    - DOCKER_EXEC tar -cjf $OUTDIR/particl_$COMMIT.tar.bz2 -C $OUTDIR/bin/ .
    - if [ -f $OUTDIR/particl_$COMMIT.tar.bz2 ]; then travis_retry curl --max-time 60 --upload $OUTDIR/particl_$COMMIT.tar.bz2 https://transfer.sh/particl_$COMMIT.tar.bz2; fi

jobs:
  include:
    - stage: lint
      env:
      sudo: false
      cache: false
      language: python
      python: '3.6'
      install:
        - travis_retry pip install flake8
      before_script:
        - git fetch --unshallow
      script:
        - if [ "$TRAVIS_EVENT_TYPE" = "pull_request" ]; then test/lint/commit-script-check.sh $TRAVIS_COMMIT_RANGE; fi
        #- test/lint/git-subtree-check.sh src/crypto/ctaes
        #- test/lint/git-subtree-check.sh src/secp256k1
        #- test/lint/git-subtree-check.sh src/univalue
        - test/lint/git-subtree-check.sh src/leveldb
        - test/lint/check-doc.py
        - test/lint/check-rpc-mappings.py .
        - test/lint/lint-all.sh
        - if [ "$TRAVIS_REPO_SLUG" = "particl/particl-core" -a "$TRAVIS_EVENT_TYPE" = "cron" ]; then
              while read LINE; do travis_retry gpg --keyserver hkp://subset.pool.sks-keyservers.net --recv-keys $LINE; done < contrib/verify-commits/trusted-keys &&
              travis_wait 50 contrib/verify-commits/verify-commits.py;
          fi<|MERGE_RESOLUTION|>--- conflicted
+++ resolved
@@ -15,12 +15,9 @@
   global:
     - MAKEJOBS=-j3
     - RUN_TESTS=false
-<<<<<<< HEAD
     - TEST_ZMQ=0
     - RUN_UNIT_TESTS=false
-=======
     - DOCKER_NAME_TAG=ubuntu:18.04
->>>>>>> ef4fac0e
     - BOOST_TEST_RANDOM=1$TRAVIS_BUILD_ID
     - CCACHE_SIZE=100M
     - CCACHE_TEMPDIR=/tmp/.ccache-temp
