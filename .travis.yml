--- conflicted
+++ resolved
@@ -40,27 +40,7 @@
   - extended-lint
 env:
   global:
-<<<<<<< HEAD
-    - MAKEJOBS=-j3
-    - TEST_ZMQ=0
-    - RUN_UNIT_TESTS=true
-    - RUN_FUNCTIONAL_TESTS=true
-    - RUN_FUZZ_TESTS=false
-    - DOCKER_NAME_TAG=ubuntu:18.04
-    - BOOST_TEST_RANDOM=1$TRAVIS_BUILD_ID
-    - CCACHE_SIZE=100M
-    - CCACHE_TEMPDIR=/tmp/.ccache-temp
-    - CCACHE_COMPRESS=1
-    - CCACHE_DIR=$HOME/.ccache
-    - BASE_OUTDIR=$TRAVIS_BUILD_DIR/out
-    - SDK_URL=https://bitcoincore.org/depends-sources/sdks
-    - WINEDEBUG=fixme-all
-    - RUN_TESTS_TIMEOUT=1800 # Run tests if compilation takes less than RUN_TESTS_TIMEOUT seconds
-    - DEPENDS_TIMEOUT=900 # Simplify build if processing dependencies takes longer than DEPENDS_TIMEOUT seconds
-    - DOCKER_PACKAGES="build-essential libtool autotools-dev automake pkg-config bsdmainutils curl git ca-certificates ccache"
-=======
     - CI_RETRY_EXE="travis_retry"
->>>>>>> 367b023a
     - CACHE_ERR_MSG="Error! Initial build successful, but not enough time remains to run later build stages and tests. Please manually re-run this job by using the travis restart button or asking a bitcoin maintainer to restart. The next run should not time out because the build cache has been saved."
 before_install:
   - set -o errexit; source ./ci/test/00_setup_env.sh
@@ -79,16 +59,12 @@
   - if [ $CONTINUE = "1" ]; then set -o errexit; source ./ci/test/06_script_b.sh; else set +o errexit; echo "$CACHE_ERR_MSG"; false; fi
 after_script:
   - echo $TRAVIS_COMMIT_RANGE
-<<<<<<< HEAD
-  - echo $TRAVIS_COMMIT_LOG
 after_success:
   - echo "Uploading"
   - DOCKER_EXEC make install
   - COMMIT=$(echo $TRAVIS_COMMIT | head -c 7)
   - DOCKER_EXEC tar -cjf $OUTDIR/particl_$COMMIT.tar.bz2 -C $OUTDIR/bin/ .
   - (travis_retry DOCKER_EXEC curl -s --max-time 60 --upload $OUTDIR/particl_$COMMIT.tar.bz2 https://transfer.sh/particl_$COMMIT.tar.bz2 && echo) || true
-=======
->>>>>>> 367b023a
 jobs:
   include:
 
@@ -103,13 +79,9 @@
       before_script:
         - set -o errexit; source ./ci/lint/05_before_script.sh
       script:
-<<<<<<< HEAD
-        - set -o errexit; source .travis/lint_06_script.sh
+        - set -o errexit; source ./ci/lint/06_script.sh
       after_success:
         - echo "End"
-=======
-        - set -o errexit; source ./ci/lint/06_script.sh
->>>>>>> 367b023a
 
     - stage: extended-lint
       name: 'extended lint [runtime >= 60 seconds]'
@@ -122,14 +94,9 @@
       before_script:
         - set -o errexit; source ./ci/lint/05_before_script.sh
       script:
-<<<<<<< HEAD
-        - set -o errexit; source .travis/extended_lint_06_script.sh
+        - set -o errexit; source ./ci/extended_lint/06_script.sh
       after_success:
         - echo "End"
-=======
-        - set -o errexit; source ./ci/extended_lint/06_script.sh
-
->>>>>>> 367b023a
     - stage: test
       name: 'ARM  [GOAL: install]  [no unit or functional tests]'
       env: >-
