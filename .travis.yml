--- conflicted
+++ resolved
@@ -136,13 +136,8 @@
     - stage: test
       env: >-
         HOST=x86_64-unknown-linux-gnu
-<<<<<<< HEAD
-        PACKAGES="python3"
+        PACKAGES="python3-zmq"
         DEP_OPTS="NO_USB=1 NO_WALLET=1"
-=======
-        PACKAGES="python3-zmq"
-        DEP_OPTS="NO_WALLET=1"
->>>>>>> 4de0b5f3
         GOAL="install"
         BITCOIN_CONFIG="--enable-glibc-back-compat --enable-reduce-exports --disable-bench"
       after_success:
