#!/usr/bin/env python3
# Copyright (c) 2016-2018 The Bitcoin Core developers
# Distributed under the MIT software license, see the accompanying
# file COPYING or http://www.opensource.org/licenses/mit-license.php.
"""Test label RPCs.

RPCs tested are:
    - getaddressesbylabel
    - listaddressgroupings
    - setlabel
"""
from collections import defaultdict

from test_framework.test_framework import BitcoinTestFramework
from test_framework.util import assert_equal, assert_raises_rpc_error

class WalletLabelsTest(BitcoinTestFramework):
    def set_test_params(self):
        self.setup_clean_chain = True
        self.num_nodes = 1

    def run_test(self):
<<<<<<< HEAD
        """Run the test twice - once using the accounts API and once using the labels API."""
        #self.log.info("Test accounts API")
        #self._run_subtest(True, self.nodes[0])
        self.log.info("Test labels API")
        self._run_subtest(False, self.nodes[1])

    def _run_subtest(self, accounts_api, node):
        # Check that there's no UTXO on any of the nodes
=======
        # Check that there's no UTXO on the node
        node = self.nodes[0]
>>>>>>> 0df9b0ae
        assert_equal(len(node.listunspent()), 0)

        # Note each time we call generate, all generated coins go into
        # the same address, so we call twice to get two addresses w/50 each
        node.generate(1)
        node.generate(101)
        assert_equal(node.getbalance(), 100)

        # there should be 2 address groups
        # each with 1 address with a balance of 50 Bitcoins
        address_groups = node.listaddressgroupings()
        assert_equal(len(address_groups), 2)
        # the addresses aren't linked now, but will be after we send to the
        # common address
        linked_addresses = set()
        for address_group in address_groups:
            assert_equal(len(address_group), 1)
            assert_equal(len(address_group[0]), 2)
            assert_equal(address_group[0][1], 50)
            linked_addresses.add(address_group[0][0])

        # send 50 from each address to a third address not in this wallet
        common_address = "msf4WtN1YQKXvNtvdFYt9JBnUD2FB41kjr"
        node.sendmany(
            amounts={common_address: 100},
            subtractfeefrom=[common_address],
            minconf=1,
        )
        # there should be 1 address group, with the previously
        # unlinked addresses now linked (they both have 0 balance)
        address_groups = node.listaddressgroupings()
        assert_equal(len(address_groups), 1)
        assert_equal(len(address_groups[0]), 2)
        assert_equal(set([a[0] for a in address_groups[0]]), linked_addresses)
        assert_equal([a[1] for a in address_groups[0]], [0, 0])

        node.generate(1)

        # we want to reset so that the "" label has what's expected.
        # otherwise we're off by exactly the fee amount as that's mined
        # and matures in the next 100 blocks
        amount_to_send = 1.0

        # Create labels and make sure subsequent label API calls
        # recognize the label/address associations.
        labels = [Label(name) for name in ("a", "b", "c", "d", "e")]
        for label in labels:
            address = node.getnewaddress(label.name)
            label.add_receive_address(address)
            label.verify(node)

        # Check all labels are returned by listlabels.
        assert_equal(node.listlabels(), [label.name for label in labels])

        # Send a transaction to each label.
        for label in labels:
            node.sendtoaddress(label.addresses[0], amount_to_send)
            label.verify(node)

        # Check the amounts received.
        node.generate(1)
        for label in labels:
            assert_equal(
                node.getreceivedbyaddress(label.addresses[0]), amount_to_send)
            assert_equal(node.getreceivedbylabel(label.name), amount_to_send)

        for i, label in enumerate(labels):
            to_label = labels[(i + 1) % len(labels)]
            node.sendtoaddress(to_label.addresses[0], amount_to_send)
        node.generate(1)
        for label in labels:
            address = node.getnewaddress(label.name)
            label.add_receive_address(address)
            label.verify(node)
            assert_equal(node.getreceivedbylabel(label.name), 2)
            label.verify(node)
        node.generate(101)

        # Check that setlabel can assign a label to a new unused address.
        for label in labels:
            address = node.getnewaddress()
            node.setlabel(address, label.name)
            label.add_address(address)
            label.verify(node)
            assert_raises_rpc_error(-11, "No addresses with label", node.getaddressesbylabel, "")

        # Check that addmultisigaddress can assign labels.
        for label in labels:
            addresses = []
            for x in range(10):
                addresses.append(node.getnewaddress())
            multisig_address = node.addmultisigaddress(5, addresses, label.name)['address']
            label.add_address(multisig_address)
            label.purpose[multisig_address] = "send"
            label.verify(node)
        node.generate(101)

        # Check that setlabel can change the label of an address from a
        # different label.
        change_label(node, labels[0].addresses[0], labels[0], labels[1])

        # Check that setlabel can set the label of an address already
        # in the label. This is a no-op.
        change_label(node, labels[2].addresses[0], labels[2], labels[2])

class Label:
    def __init__(self, name):
        # Label name
        self.name = name
        # Current receiving address associated with this label.
        self.receive_address = None
        # List of all addresses assigned with this label
        self.addresses = []
        # Map of address to address purpose
        self.purpose = defaultdict(lambda: "receive")

    def add_address(self, address):
        assert_equal(address not in self.addresses, True)
        self.addresses.append(address)

    def add_receive_address(self, address):
        self.add_address(address)

    def verify(self, node):
        if self.receive_address is not None:
            assert self.receive_address in self.addresses

        for address in self.addresses:
            assert_equal(
                node.getaddressinfo(address)['labels'][0],
                {"name": self.name,
                 "purpose": self.purpose[address]})
            assert_equal(node.getaddressinfo(address)['label'], self.name)

        assert_equal(
            node.getaddressesbylabel(self.name),
            {address: {"purpose": self.purpose[address]} for address in self.addresses})

def change_label(node, address, old_label, new_label):
    assert_equal(address in old_label.addresses, True)
    node.setlabel(address, new_label.name)

    old_label.addresses.remove(address)
    new_label.add_address(address)

    old_label.verify(node)
    new_label.verify(node)

if __name__ == '__main__':
    WalletLabelsTest().main()<|MERGE_RESOLUTION|>--- conflicted
+++ resolved
@@ -20,19 +20,8 @@
         self.num_nodes = 1
 
     def run_test(self):
-<<<<<<< HEAD
-        """Run the test twice - once using the accounts API and once using the labels API."""
-        #self.log.info("Test accounts API")
-        #self._run_subtest(True, self.nodes[0])
-        self.log.info("Test labels API")
-        self._run_subtest(False, self.nodes[1])
-
-    def _run_subtest(self, accounts_api, node):
-        # Check that there's no UTXO on any of the nodes
-=======
         # Check that there's no UTXO on the node
         node = self.nodes[0]
->>>>>>> 0df9b0ae
         assert_equal(len(node.listunspent()), 0)
 
         # Note each time we call generate, all generated coins go into
