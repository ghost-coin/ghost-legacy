#!/usr/bin/env python3
# Copyright (c) 2016-2020 The Bitcoin Core developers
# Distributed under the MIT software license, see the accompanying
# file COPYING or http://www.opensource.org/licenses/mit-license.php.
"""Encode and decode Bitcoin addresses.

- base58 P2PKH and P2SH addresses.
- bech32 segwit v0 P2WPKH and P2WSH addresses."""

import enum
import unittest

from .script import hash256, hash160, sha256, CScript, OP_0
from .segwit_addr import encode_segwit_address
from .util import assert_equal, hex_str_to_bytes

ADDRESS_BCRT1_UNSPENDABLE = 'bcrt1qqqqqqqqqqqqqqqqqqqqqqqqqqqqqqqqqqqqqqqqqqqqqqqqqqqqq3xueyj'
ADDRESS_BCRT1_UNSPENDABLE_DESCRIPTOR = 'addr(bcrt1qqqqqqqqqqqqqqqqqqqqqqqqqqqqqqqqqqqqqqqqqqqqqqqqqqqqq3xueyj)#juyq9d97'
# Coins sent to this address can be spent with a witness stack of just OP_TRUE
ADDRESS_BCRT1_P2WSH_OP_TRUE = 'bcrt1qft5p2uhsdcdc3l2ua4ap5qqfg4pjaqlp250x7us7a8qqhrxrxfsqseac85'


class AddressType(enum.Enum):
    bech32 = 'bech32'
    p2sh_segwit = 'p2sh-segwit'
    legacy = 'legacy'  # P2PKH


chars = '123456789ABCDEFGHJKLMNPQRSTUVWXYZabcdefghijkmnopqrstuvwxyz'


def byte_to_base58(b, version):
    result = ''
    str = b.hex()
    str = chr(version).encode('latin-1').hex() + str
    checksum = hash256(hex_str_to_bytes(str)).hex()
    str += checksum[:8]
    value = int('0x' + str, 0)
    while value > 0:
        result = chars[value % 58] + result
        value //= 58
    while (str[:2] == '00'):
        result = chars[0] + result
        str = str[2:]
    return result


def base58_to_byte(s):
    """Converts a base58-encoded string to its data and version.

    Throws if the base58 checksum is invalid."""
    if not s:
        return b''
    n = 0
    for c in s:
        n *= 58
        assert c in chars
        digit = chars.index(c)
        n += digit
    h = '%x' % n
    if len(h) % 2:
        h = '0' + h
    res = n.to_bytes((n.bit_length() + 7) // 8, 'big')
    pad = 0
    for c in s:
        if c == chars[0]:
            pad += 1
        else:
            break
    res = b'\x00' * pad + res

    # Assert if the checksum is invalid
    assert_equal(hash256(res[:-4])[:4], res[-4:])

    return res[1:-4], int(res[0])


<<<<<<< HEAD
def keyhash_to_p2pkh(hash, main = False, btc = True):
    assert (len(hash) == 20 or len(hash) == 32)
    if len(hash) == 20:
        if btc:
            version = 0 if main else 111
        else:
            version = 56 if main else 118
        return byte_to_base58(hash, version)
    version = 57 if main else 119
    return byte_to_base58(hash, version)

def scripthash_to_p2sh(hash, main = False, btc = True):
    assert (len(hash) == 20)
    if btc:
        version = 5 if main else 196
    else:
        version = 60 if main else 122
=======
def keyhash_to_p2pkh(hash, main=False):
    assert len(hash) == 20
    version = 0 if main else 111
    return byte_to_base58(hash, version)

def scripthash_to_p2sh(hash, main=False):
    assert len(hash) == 20
    version = 5 if main else 196
>>>>>>> 4f807348
    return byte_to_base58(hash, version)

def key_to_p2pkh(key, main=False):
    key = check_key(key)
    return keyhash_to_p2pkh(hash160(key), main)

<<<<<<< HEAD
def script_to_p2sh(script, main = False, btc = True):
=======
def script_to_p2sh(script, main=False):
>>>>>>> 4f807348
    script = check_script(script)
    return scripthash_to_p2sh(hash160(script), main, btc)

def key_to_p2sh_p2wpkh(key, main=False):
    key = check_key(key)
    p2shscript = CScript([OP_0, hash160(key)])
    return script_to_p2sh(p2shscript, main)

def program_to_witness(version, program, main=False):
    if (type(program) is str):
        program = hex_str_to_bytes(program)
    assert 0 <= version <= 16
    assert 2 <= len(program) <= 40
    assert version > 0 or len(program) in [20, 32]
    return encode_segwit_address("bc" if main else "bcrt", version, program)

def script_to_p2wsh(script, main=False):
    script = check_script(script)
    return program_to_witness(0, sha256(script), main)

def key_to_p2wpkh(key, main=False):
    key = check_key(key)
    return program_to_witness(0, hash160(key), main)

def script_to_p2sh_p2wsh(script, main=False):
    script = check_script(script)
    p2shscript = CScript([OP_0, sha256(script)])
    return script_to_p2sh(p2shscript, main)

def check_key(key):
    if (type(key) is str):
        key = hex_str_to_bytes(key)  # Assuming this is hex string
    if (type(key) is bytes and (len(key) == 33 or len(key) == 65)):
        return key
    assert False

def check_script(script):
    if (type(script) is str):
        script = hex_str_to_bytes(script)  # Assuming this is hex string
    if (type(script) is bytes or type(script) is CScript):
        return script
    assert False


class TestFrameworkScript(unittest.TestCase):
    def test_base58encodedecode(self):
        def check_base58(data, version):
            self.assertEqual(base58_to_byte(byte_to_base58(data, version)), (data, version))

        check_base58(bytes.fromhex('1f8ea1702a7bd4941bca0941b852c4bbfedb2e05'), 111)
        check_base58(bytes.fromhex('3a0b05f4d7f66c3ba7009f453530296c845cc9cf'), 111)
        check_base58(bytes.fromhex('41c1eaf111802559bad61b60d62b1f897c63928a'), 111)
        check_base58(bytes.fromhex('0041c1eaf111802559bad61b60d62b1f897c63928a'), 111)
        check_base58(bytes.fromhex('000041c1eaf111802559bad61b60d62b1f897c63928a'), 111)
        check_base58(bytes.fromhex('00000041c1eaf111802559bad61b60d62b1f897c63928a'), 111)
        check_base58(bytes.fromhex('1f8ea1702a7bd4941bca0941b852c4bbfedb2e05'), 0)
        check_base58(bytes.fromhex('3a0b05f4d7f66c3ba7009f453530296c845cc9cf'), 0)
        check_base58(bytes.fromhex('41c1eaf111802559bad61b60d62b1f897c63928a'), 0)
        check_base58(bytes.fromhex('0041c1eaf111802559bad61b60d62b1f897c63928a'), 0)
        check_base58(bytes.fromhex('000041c1eaf111802559bad61b60d62b1f897c63928a'), 0)
        check_base58(bytes.fromhex('00000041c1eaf111802559bad61b60d62b1f897c63928a'), 0)<|MERGE_RESOLUTION|>--- conflicted
+++ resolved
@@ -75,8 +75,7 @@
     return res[1:-4], int(res[0])
 
 
-<<<<<<< HEAD
-def keyhash_to_p2pkh(hash, main = False, btc = True):
+def keyhash_to_p2pkh(hash, main=False, btc=True):
     assert (len(hash) == 20 or len(hash) == 32)
     if len(hash) == 20:
         if btc:
@@ -87,33 +86,19 @@
     version = 57 if main else 119
     return byte_to_base58(hash, version)
 
-def scripthash_to_p2sh(hash, main = False, btc = True):
+def scripthash_to_p2sh(hash, main=False, btc=True):
     assert (len(hash) == 20)
     if btc:
         version = 5 if main else 196
     else:
         version = 60 if main else 122
-=======
-def keyhash_to_p2pkh(hash, main=False):
-    assert len(hash) == 20
-    version = 0 if main else 111
-    return byte_to_base58(hash, version)
-
-def scripthash_to_p2sh(hash, main=False):
-    assert len(hash) == 20
-    version = 5 if main else 196
->>>>>>> 4f807348
     return byte_to_base58(hash, version)
 
 def key_to_p2pkh(key, main=False):
     key = check_key(key)
     return keyhash_to_p2pkh(hash160(key), main)
 
-<<<<<<< HEAD
-def script_to_p2sh(script, main = False, btc = True):
-=======
-def script_to_p2sh(script, main=False):
->>>>>>> 4f807348
+def script_to_p2sh(script, main=False, btc=True):
     script = check_script(script)
     return scripthash_to_p2sh(hash160(script), main, btc)
 
