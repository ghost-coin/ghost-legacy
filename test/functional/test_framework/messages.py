--- conflicted
+++ resolved
@@ -31,14 +31,9 @@
 from test_framework.util import hex_str_to_bytes, assert_equal
 
 MIN_VERSION_SUPPORTED = 60001
-<<<<<<< HEAD
 #MY_VERSION = 70014  # past bip-31 for ping/pong
 MY_VERSION = 90009
-MY_SUBVERSION = b"/python-mininode-tester:0.0.3/"
-=======
-MY_VERSION = 70016  # past wtxid relay
 MY_SUBVERSION = b"/python-p2p-tester:0.0.3/"
->>>>>>> be3af4f3
 MY_RELAY = 1 # from version 70001 onwards, fRelay should be appended to version messages (BIP37)
 
 MAX_LOCATOR_SZ = 101
