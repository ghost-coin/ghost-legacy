#!/usr/bin/env python3
# Copyright (c) 2014-2017 The Bitcoin Core developers
# Distributed under the MIT software license, see the accompanying
# file COPYING or http://www.opensource.org/licenses/mit-license.php.
"""Base class for RPC testing."""

<<<<<<< HEAD
from collections import deque
=======
>>>>>>> f17942a3
from enum import Enum
import logging
import optparse
import os
import pdb
import shutil
import sys
import tempfile
import time

from .authproxy import JSONRPCException
from . import coverage
from .test_node import TestNode
from .util import (
    MAX_NODES,
    PortSeed,
    assert_equal,
    check_json_precision,
    connect_nodes_bi,
    disconnect_nodes,
    initialize_datadir,
    log_filename,
    p2p_port,
    set_node_times,
    sync_blocks,
    sync_mempools,
)

class TestStatus(Enum):
    PASSED = 1
    FAILED = 2
    SKIPPED = 3

TEST_EXIT_PASSED = 0
TEST_EXIT_FAILED = 1
TEST_EXIT_SKIPPED = 77

<<<<<<< HEAD
class BitcoinTestFramework(object):
=======
class BitcoinTestFramework():
>>>>>>> f17942a3
    """Base class for a bitcoin test script.

    Individual bitcoin test scripts should subclass this class and override the set_test_params() and run_test() methods.

    Individual tests can also override the following methods to customize the test setup:

    - add_options()
    - setup_chain()
    - setup_network()
    - setup_nodes()

    The __init__() and main() methods should not be overridden.

    This class also contains various public and private helper methods."""

    def __init__(self):
        """Sets test framework defaults. Do not override this method. Instead, override the set_test_params() method"""
        self.setup_clean_chain = False
        self.nodes = []
        self.mocktime = 0
<<<<<<< HEAD
=======
        self.supports_cli = False
>>>>>>> f17942a3
        self.set_test_params()

        assert hasattr(self, "num_nodes"), "Test must set self.num_nodes in set_test_params()"

    def main(self):
        """Main function. This should not be overridden by the subclass test scripts."""

        parser = optparse.OptionParser(usage="%prog [options]")
        parser.add_option("--nocleanup", dest="nocleanup", default=False, action="store_true",
                          help="Leave bitcoinds and test.* datadir on exit or error")
        parser.add_option("--noshutdown", dest="noshutdown", default=False, action="store_true",
                          help="Don't stop bitcoinds after the test execution")
        parser.add_option("--srcdir", dest="srcdir", default=os.path.normpath(os.path.dirname(os.path.realpath(__file__)) + "/../../../src"),
                          help="Source directory containing bitcoind/bitcoin-cli (default: %default)")
        parser.add_option("--cachedir", dest="cachedir", default=os.path.normpath(os.path.dirname(os.path.realpath(__file__)) + "/../../cache"),
                          help="Directory for caching pregenerated datadirs")
        parser.add_option("--tmpdir", dest="tmpdir", help="Root directory for datadirs")
        parser.add_option("-l", "--loglevel", dest="loglevel", default="INFO",
                          help="log events at this level and higher to the console. Can be set to DEBUG, INFO, WARNING, ERROR or CRITICAL. Passing --loglevel DEBUG will output all logs to console. Note that logs at all levels are always written to the test_framework.log file in the temporary test directory.")
        parser.add_option("--tracerpc", dest="trace_rpc", default=False, action="store_true",
                          help="Print out all RPC calls as they are made")
        parser.add_option("--portseed", dest="port_seed", default=os.getpid(), type='int',
                          help="The seed to use for assigning port numbers (default: current process id)")
        parser.add_option("--coveragedir", dest="coveragedir",
                          help="Write tested RPC commands into this directory")
        parser.add_option("--configfile", dest="configfile",
                          help="Location of the test framework config file")
        parser.add_option("--pdbonfailure", dest="pdbonfailure", default=False, action="store_true",
                          help="Attach a python debugger if test fails")
        parser.add_option("--usecli", dest="usecli", default=False, action="store_true",
                          help="use bitcoin-cli instead of RPC for all commands")
        self.add_options(parser)
        (self.options, self.args) = parser.parse_args()

        PortSeed.n = self.options.port_seed

        os.environ['PATH'] = self.options.srcdir + ":" + self.options.srcdir + "/qt:" + os.environ['PATH']

        check_json_precision()

        self.options.cachedir = os.path.abspath(self.options.cachedir)

        # Set up temp directory and start logging
        if self.options.tmpdir:
            self.options.tmpdir = os.path.abspath(self.options.tmpdir)
            os.makedirs(self.options.tmpdir, exist_ok=False)
        else:
            self.options.tmpdir = tempfile.mkdtemp(prefix="test")
        self._start_logging()

        success = TestStatus.FAILED

        try:
            if self.options.usecli and not self.supports_cli:
                raise SkipTest("--usecli specified but test does not support using CLI")
            self.setup_chain()
            self.setup_network()
            self.run_test()
            success = TestStatus.PASSED
        except JSONRPCException as e:
            self.log.exception("JSONRPC error")
        except SkipTest as e:
            self.log.warning("Test Skipped: %s" % e.message)
            success = TestStatus.SKIPPED
        except AssertionError as e:
            self.log.exception("Assertion failed")
        except KeyError as e:
            self.log.exception("Key error")
        except Exception as e:
            self.log.exception("Unexpected exception caught during testing")
        except KeyboardInterrupt as e:
            self.log.warning("Exiting after keyboard interrupt")

        if success == TestStatus.FAILED and self.options.pdbonfailure:
            print("Testcase failed. Attaching python debugger. Enter ? for help")
            pdb.set_trace()

        if not self.options.noshutdown:
            self.log.info("Stopping nodes")
            if self.nodes:
                self.stop_nodes()
        else:
            self.log.info("Note: bitcoinds were not stopped and may still be running")

        if not self.options.nocleanup and not self.options.noshutdown and success != TestStatus.FAILED:
            self.log.info("Cleaning up")
            shutil.rmtree(self.options.tmpdir)
        else:
            self.log.warning("Not cleaning up dir %s" % self.options.tmpdir)

        if success == TestStatus.PASSED:
            self.log.info("Tests successful")
            exit_code = TEST_EXIT_PASSED
        elif success == TestStatus.SKIPPED:
            self.log.info("Test skipped")
            exit_code = TEST_EXIT_SKIPPED
        else:
            self.log.error("Test failed. Test logging available at %s/test_framework.log", self.options.tmpdir)
            self.log.error("Hint: Call {} '{}' to consolidate all logs".format(os.path.normpath(os.path.dirname(os.path.realpath(__file__)) + "/../combine_logs.py"), self.options.tmpdir))
            exit_code = TEST_EXIT_FAILED
        logging.shutdown()
        sys.exit(exit_code)

    # Methods to override in subclass test scripts.
    def set_test_params(self):
        """Tests must this method to change default values for number of nodes, topology, etc"""
        raise NotImplementedError

    def add_options(self, parser):
        """Override this method to add command-line options to the test"""
        pass

    def setup_chain(self):
        """Override this method to customize blockchain setup"""
        self.log.info("Initializing test directory " + self.options.tmpdir)
        if self.setup_clean_chain:
            self._initialize_chain_clean()
        else:
            self._initialize_chain()

    def setup_network(self):
        """Override this method to customize test network topology"""
        self.setup_nodes()

        # Connect the nodes as a "chain".  This allows us
        # to split the network between nodes 1 and 2 to get
        # two halves that can work on competing chains.
        for i in range(self.num_nodes - 1):
            connect_nodes_bi(self.nodes, i, i + 1)
        self.sync_all()

    def setup_nodes(self):
        """Override this method to customize test node setup"""
        extra_args = None
        if hasattr(self, "extra_args"):
            extra_args = self.extra_args
        self.add_nodes(self.num_nodes, extra_args)
        self.start_nodes()

    def run_test(self):
        """Tests must override this method to define test logic"""
        raise NotImplementedError

    # Public helper methods. These can be accessed by the subclass test scripts.

    def add_nodes(self, num_nodes, extra_args=None, rpchost=None, timewait=None, binary=None):
        """Instantiate TestNode objects"""

        if extra_args is None:
            extra_args = [[]] * num_nodes
        if binary is None:
            binary = [None] * num_nodes
        assert_equal(len(extra_args), num_nodes)
        assert_equal(len(binary), num_nodes)
        for i in range(num_nodes):
<<<<<<< HEAD
            self.nodes.append(TestNode(i, self.options.tmpdir, extra_args[i], rpchost, timewait=timewait, binary=binary[i], stderr=None, mocktime=self.mocktime, coverage_dir=self.options.coveragedir))

    def start_node(self, i, extra_args=None, stderr=None, legacymode=True):
=======
            self.nodes.append(TestNode(i, self.options.tmpdir, extra_args[i], rpchost, timewait=timewait, binary=binary[i], stderr=None, mocktime=self.mocktime, coverage_dir=self.options.coveragedir, use_cli=self.options.usecli))

    def start_node(self, i, *args, **kwargs):
>>>>>>> f17942a3
        """Start a bitcoind"""

        node = self.nodes[i]

<<<<<<< HEAD
        node.start(extra_args, stderr, legacymode)
=======
        node.start(*args, **kwargs)
>>>>>>> f17942a3
        node.wait_for_rpc_connection()

        if self.options.coveragedir is not None:
            coverage.write_all_rpc_commands(self.options.coveragedir, node.rpc)

<<<<<<< HEAD
    def start_nodes(self, extra_args=None):
=======
    def start_nodes(self, extra_args=None, *args, **kwargs):
>>>>>>> f17942a3
        """Start multiple bitcoinds"""

        if extra_args is None:
            extra_args = [None] * self.num_nodes
        assert_equal(len(extra_args), self.num_nodes)
        try:
            for i, node in enumerate(self.nodes):
<<<<<<< HEAD
                node.start(extra_args[i])
=======
                node.start(extra_args[i], *args, **kwargs)
>>>>>>> f17942a3
            for node in self.nodes:
                node.wait_for_rpc_connection()
        except:
            # If one node failed to start, stop the others
            self.stop_nodes()
            raise

        if self.options.coveragedir is not None:
            for node in self.nodes:
                coverage.write_all_rpc_commands(self.options.coveragedir, node.rpc)

    def stop_node(self, i):
        """Stop a bitcoind test node"""
        self.nodes[i].stop_node()
        self.nodes[i].wait_until_stopped()

    def stop_nodes(self):
        """Stop multiple bitcoind test nodes"""
        for node in self.nodes:
            # Issue RPC to stop nodes
            node.stop_node()

        for node in self.nodes:
            # Wait for nodes to stop
            node.wait_until_stopped()

<<<<<<< HEAD
    def assert_start_raises_init_error(self, i, extra_args=None, expected_msg=None):
        with tempfile.SpooledTemporaryFile(max_size=2**16) as log_stderr:
            try:
                self.start_node(i, extra_args, stderr=log_stderr)
=======
    def restart_node(self, i, extra_args=None):
        """Stop and start a test node"""
        self.stop_node(i)
        self.start_node(i, extra_args)

    def assert_start_raises_init_error(self, i, extra_args=None, expected_msg=None, *args, **kwargs):
        with tempfile.SpooledTemporaryFile(max_size=2**16) as log_stderr:
            try:
                self.start_node(i, extra_args, stderr=log_stderr, *args, **kwargs)
>>>>>>> f17942a3
                self.stop_node(i)
            except Exception as e:
                assert 'bitcoind exited' in str(e)  # node must have shutdown
                self.nodes[i].running = False
                self.nodes[i].process = None
                if expected_msg is not None:
                    log_stderr.seek(0)
                    stderr = log_stderr.read().decode('utf-8')
                    if expected_msg not in stderr:
                        raise AssertionError("Expected error \"" + expected_msg + "\" not found in:\n" + stderr)
            else:
                if expected_msg is None:
                    assert_msg = "bitcoind should have exited with an error"
                else:
                    assert_msg = "bitcoind should have exited with expected error " + expected_msg
                raise AssertionError(assert_msg)

    def wait_for_node_exit(self, i, timeout):
        self.nodes[i].process.wait(timeout)

    def split_network(self):
        """
        Split the network of four nodes into nodes 0/1 and 2/3.
        """
        disconnect_nodes(self.nodes[1], 2)
        disconnect_nodes(self.nodes[2], 1)
        self.sync_all([self.nodes[:2], self.nodes[2:]])

    def join_network(self):
        """
        Join the (previously split) network halves together.
        """
        connect_nodes_bi(self.nodes, 1, 2)
        self.sync_all()

    def sync_all(self, node_groups=None):
        if not node_groups:
            node_groups = [self.nodes]

        for group in node_groups:
            sync_blocks(group)
            sync_mempools(group)

    def enable_mocktime(self):
        """Enable mocktime for the script.

        mocktime may be needed for scripts that use the cached version of the
        blockchain.  If the cached version of the blockchain is used without
        mocktime then the mempools will not sync due to IBD.

        For backwared compatibility of the python scripts with previous
        versions of the cache, this helper function sets mocktime to Jan 1,
        2014 + (201 * 10 * 60)"""
        self.mocktime = 1388534400 + (201 * 10 * 60)

    def disable_mocktime(self):
        self.mocktime = 0

    # Private helper methods. These should not be accessed by the subclass test scripts.

    def _start_logging(self):
        # Add logger and logging handlers
        self.log = logging.getLogger('TestFramework')
        self.log.setLevel(logging.DEBUG)
        # Create file handler to log all messages
        fh = logging.FileHandler(self.options.tmpdir + '/test_framework.log')
        fh.setLevel(logging.DEBUG)
        # Create console handler to log messages to stderr. By default this logs only error messages, but can be configured with --loglevel.
        ch = logging.StreamHandler(sys.stdout)
        # User can provide log level as a number or string (eg DEBUG). loglevel was caught as a string, so try to convert it to an int
        ll = int(self.options.loglevel) if self.options.loglevel.isdigit() else self.options.loglevel.upper()
        ch.setLevel(ll)
        # Format logs the same as bitcoind's debug.log with microprecision (so log files can be concatenated and sorted)
        formatter = logging.Formatter(fmt='%(asctime)s.%(msecs)03d000 %(name)s (%(levelname)s): %(message)s', datefmt='%Y-%m-%d %H:%M:%S')
        formatter.converter = time.gmtime
        fh.setFormatter(formatter)
        ch.setFormatter(formatter)
        # add the handlers to the logger
        self.log.addHandler(fh)
        self.log.addHandler(ch)

        if self.options.trace_rpc:
            rpc_logger = logging.getLogger("BitcoinRPC")
            rpc_logger.setLevel(logging.DEBUG)
            rpc_handler = logging.StreamHandler(sys.stdout)
            rpc_handler.setLevel(logging.DEBUG)
            rpc_logger.addHandler(rpc_handler)

    def _initialize_chain(self):
        """Initialize a pre-mined blockchain for use by the test.

        Create a cache of a 200-block-long chain (with wallet) for MAX_NODES
        Afterward, create num_nodes copies from the cache."""

        assert self.num_nodes <= MAX_NODES
        create_cache = False
        for i in range(MAX_NODES):
            if not os.path.isdir(os.path.join(self.options.cachedir, 'node' + str(i))):
                create_cache = True
                break

        if create_cache:
            self.log.debug("Creating data directories from cached datadir")

            # find and delete old cache directories if any exist
            for i in range(MAX_NODES):
                if os.path.isdir(os.path.join(self.options.cachedir, "node" + str(i))):
                    shutil.rmtree(os.path.join(self.options.cachedir, "node" + str(i)))

            # Create cache directories, run bitcoinds:
            for i in range(MAX_NODES):
                datadir = initialize_datadir(self.options.cachedir, i)
<<<<<<< HEAD
                args = [os.getenv("BITCOIND", "particld"), "-server", "-keypool=1", "-datadir=" + datadir, "-discover=0", "-legacymode"]
                datadir = initialize_datadir(self.options.cachedir, i)
=======
>>>>>>> f17942a3
                args = [os.getenv("BITCOIND", "bitcoind"), "-server", "-keypool=1", "-datadir=" + datadir, "-discover=0"]
                if i > 0:
                    args.append("-connect=127.0.0.1:" + str(p2p_port(0)))
                self.nodes.append(TestNode(i, self.options.cachedir, extra_args=[], rpchost=None, timewait=None, binary=None, stderr=None, mocktime=self.mocktime, coverage_dir=None))
                self.nodes[i].args = args
                self.start_node(i)

            # Wait for RPC connections to be ready
            for node in self.nodes:
                node.wait_for_rpc_connection()

            # Create a 200-block-long chain; each of the 4 first nodes
            # gets 25 mature blocks and 25 immature.
            # Note: To preserve compatibility with older versions of
            # initialize_chain, only 4 nodes will generate coins.
            #
            # blocks are created with timestamps 10 minutes apart
            # starting from 2010 minutes in the past
            self.enable_mocktime()
            block_time = self.mocktime - (201 * 10 * 60)
            for i in range(2):
                for peer in range(4):
                    for j in range(25):
                        set_node_times(self.nodes, block_time)
                        self.nodes[peer].generate(1)
                        block_time += 10 * 60
                    # Must sync before next peer starts generating blocks
                    sync_blocks(self.nodes)

            # Shut them down, and clean up cache directories:
            self.stop_nodes()
            self.nodes = []
            self.disable_mocktime()
            for i in range(MAX_NODES):
                os.remove(log_filename(self.options.cachedir, i, "debug.log"))
<<<<<<< HEAD
                os.remove(log_filename(self.options.cachedir, i, "db.log"))
=======
                os.remove(log_filename(self.options.cachedir, i, "wallets/db.log"))
>>>>>>> f17942a3
                os.remove(log_filename(self.options.cachedir, i, "peers.dat"))
                os.remove(log_filename(self.options.cachedir, i, "fee_estimates.dat"))

        for i in range(self.num_nodes):
            from_dir = os.path.join(self.options.cachedir, "node" + str(i))
            to_dir = os.path.join(self.options.tmpdir, "node" + str(i))
            shutil.copytree(from_dir, to_dir)
            initialize_datadir(self.options.tmpdir, i)  # Overwrite port/rpcport in bitcoin.conf

    def _initialize_chain_clean(self):
        """Initialize empty blockchain for use by the test.

        Create an empty blockchain and num_nodes wallets.
        Useful if a test case wants complete control over initialization."""
        for i in range(self.num_nodes):
            initialize_datadir(self.options.tmpdir, i)

class ComparisonTestFramework(BitcoinTestFramework):
    """Test framework for doing p2p comparison testing

    Sets up some bitcoind binaries:
    - 1 binary: test binary
    - 2 binaries: 1 test binary, 1 ref binary
    - n>2 binaries: 1 test binary, n-1 ref binaries"""

    def set_test_params(self):
        self.num_nodes = 2
        self.setup_clean_chain = True

    def add_options(self, parser):
        parser.add_option("--testbinary", dest="testbinary",
                          default=os.getenv("BITCOIND", "particld"),
                          help="bitcoind binary to test")
        parser.add_option("--refbinary", dest="refbinary",
                          default=os.getenv("BITCOIND", "particld"),
                          help="bitcoind binary to use for reference nodes (if any)")

    def setup_network(self):
        extra_args = [['-whitelist=127.0.0.1']] * self.num_nodes
        if hasattr(self, "extra_args"):
            extra_args = self.extra_args
        self.add_nodes(self.num_nodes, extra_args,
                       binary=[self.options.testbinary] +
                       [self.options.refbinary] * (self.num_nodes - 1))
        self.start_nodes()

class SkipTest(Exception):
    """This exception is raised to skip a test"""
    def __init__(self, message):
        self.message = message<|MERGE_RESOLUTION|>--- conflicted
+++ resolved
@@ -4,10 +4,6 @@
 # file COPYING or http://www.opensource.org/licenses/mit-license.php.
 """Base class for RPC testing."""
 
-<<<<<<< HEAD
-from collections import deque
-=======
->>>>>>> f17942a3
 from enum import Enum
 import logging
 import optparse
@@ -45,11 +41,7 @@
 TEST_EXIT_FAILED = 1
 TEST_EXIT_SKIPPED = 77
 
-<<<<<<< HEAD
-class BitcoinTestFramework(object):
-=======
 class BitcoinTestFramework():
->>>>>>> f17942a3
     """Base class for a bitcoin test script.
 
     Individual bitcoin test scripts should subclass this class and override the set_test_params() and run_test() methods.
@@ -70,10 +62,7 @@
         self.setup_clean_chain = False
         self.nodes = []
         self.mocktime = 0
-<<<<<<< HEAD
-=======
         self.supports_cli = False
->>>>>>> f17942a3
         self.set_test_params()
 
         assert hasattr(self, "num_nodes"), "Test must set self.num_nodes in set_test_params()"
@@ -229,34 +218,20 @@
         assert_equal(len(extra_args), num_nodes)
         assert_equal(len(binary), num_nodes)
         for i in range(num_nodes):
-<<<<<<< HEAD
-            self.nodes.append(TestNode(i, self.options.tmpdir, extra_args[i], rpchost, timewait=timewait, binary=binary[i], stderr=None, mocktime=self.mocktime, coverage_dir=self.options.coveragedir))
-
-    def start_node(self, i, extra_args=None, stderr=None, legacymode=True):
-=======
             self.nodes.append(TestNode(i, self.options.tmpdir, extra_args[i], rpchost, timewait=timewait, binary=binary[i], stderr=None, mocktime=self.mocktime, coverage_dir=self.options.coveragedir, use_cli=self.options.usecli))
 
     def start_node(self, i, *args, **kwargs):
->>>>>>> f17942a3
         """Start a bitcoind"""
 
         node = self.nodes[i]
 
-<<<<<<< HEAD
-        node.start(extra_args, stderr, legacymode)
-=======
         node.start(*args, **kwargs)
->>>>>>> f17942a3
         node.wait_for_rpc_connection()
 
         if self.options.coveragedir is not None:
             coverage.write_all_rpc_commands(self.options.coveragedir, node.rpc)
 
-<<<<<<< HEAD
-    def start_nodes(self, extra_args=None):
-=======
     def start_nodes(self, extra_args=None, *args, **kwargs):
->>>>>>> f17942a3
         """Start multiple bitcoinds"""
 
         if extra_args is None:
@@ -264,11 +239,7 @@
         assert_equal(len(extra_args), self.num_nodes)
         try:
             for i, node in enumerate(self.nodes):
-<<<<<<< HEAD
-                node.start(extra_args[i])
-=======
                 node.start(extra_args[i], *args, **kwargs)
->>>>>>> f17942a3
             for node in self.nodes:
                 node.wait_for_rpc_connection()
         except:
@@ -295,12 +266,6 @@
             # Wait for nodes to stop
             node.wait_until_stopped()
 
-<<<<<<< HEAD
-    def assert_start_raises_init_error(self, i, extra_args=None, expected_msg=None):
-        with tempfile.SpooledTemporaryFile(max_size=2**16) as log_stderr:
-            try:
-                self.start_node(i, extra_args, stderr=log_stderr)
-=======
     def restart_node(self, i, extra_args=None):
         """Stop and start a test node"""
         self.stop_node(i)
@@ -310,7 +275,6 @@
         with tempfile.SpooledTemporaryFile(max_size=2**16) as log_stderr:
             try:
                 self.start_node(i, extra_args, stderr=log_stderr, *args, **kwargs)
->>>>>>> f17942a3
                 self.stop_node(i)
             except Exception as e:
                 assert 'bitcoind exited' in str(e)  # node must have shutdown
@@ -423,12 +387,7 @@
             # Create cache directories, run bitcoinds:
             for i in range(MAX_NODES):
                 datadir = initialize_datadir(self.options.cachedir, i)
-<<<<<<< HEAD
-                args = [os.getenv("BITCOIND", "particld"), "-server", "-keypool=1", "-datadir=" + datadir, "-discover=0", "-legacymode"]
-                datadir = initialize_datadir(self.options.cachedir, i)
-=======
->>>>>>> f17942a3
-                args = [os.getenv("BITCOIND", "bitcoind"), "-server", "-keypool=1", "-datadir=" + datadir, "-discover=0"]
+                args = [os.getenv("BITCOIND", "bitcoind"), "-server", "-keypool=1", "-datadir=" + datadir, "-discover=0", "-legacymode"]
                 if i > 0:
                     args.append("-connect=127.0.0.1:" + str(p2p_port(0)))
                 self.nodes.append(TestNode(i, self.options.cachedir, extra_args=[], rpchost=None, timewait=None, binary=None, stderr=None, mocktime=self.mocktime, coverage_dir=None))
@@ -463,11 +422,7 @@
             self.disable_mocktime()
             for i in range(MAX_NODES):
                 os.remove(log_filename(self.options.cachedir, i, "debug.log"))
-<<<<<<< HEAD
-                os.remove(log_filename(self.options.cachedir, i, "db.log"))
-=======
                 os.remove(log_filename(self.options.cachedir, i, "wallets/db.log"))
->>>>>>> f17942a3
                 os.remove(log_filename(self.options.cachedir, i, "peers.dat"))
                 os.remove(log_filename(self.options.cachedir, i, "fee_estimates.dat"))
 
