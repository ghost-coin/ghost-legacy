#!/usr/bin/env python3
# Copyright (c) 2015-2017 The Bitcoin Core developers
# Distributed under the MIT software license, see the accompanying
# file COPYING or http://www.opensource.org/licenses/mit-license.php.
"""Compare two or more bitcoinds to each other.

To use, create a class that implements get_tests(), and pass it in
as the test generator to TestManager.  get_tests() should be a python
generator that returns TestInstance objects.  See below for definition.

TestNode behaves as follows:
    Configure with a BlockStore and TxStore
    on_inv: log the message but don't request
    on_headers: log the chain tip
    on_pong: update ping response map (for synchronization)
    on_getheaders: provide headers via BlockStore
    on_getdata: provide blocks via BlockStore
"""

from .mininode import *
from .blockstore import BlockStore, TxStore
from .util import p2p_port, wait_until

import logging

logger=logging.getLogger("TestFramework.comptool")

global mininode_lock

class RejectResult():
    """Outcome that expects rejection of a transaction or block."""
    def __init__(self, code, reason=b''):
        self.code = code
        self.reason = reason
    def match(self, other):
        if self.code != other.code:
            return False
        return other.reason.startswith(self.reason)
    def __repr__(self):
        return '%i:%s' % (self.code,self.reason or '*')

class TestNode(P2PInterface):

    def __init__(self, block_store, tx_store):
        super().__init__()
        self.bestblockhash = None
        self.block_store = block_store
        self.block_request_map = {}
        self.tx_store = tx_store
        self.tx_request_map = {}
        self.block_reject_map = {}
        self.tx_reject_map = {}

        # When the pingmap is non-empty we're waiting for 
        # a response
        self.pingMap = {} 
        self.lastInv = []
        self.closed = False

    def on_close(self):
        self.closed = True

    def on_headers(self, message):
        if len(message.headers) > 0:
            best_header = message.headers[-1]
            best_header.calc_sha256()
            self.bestblockhash = best_header.sha256

    def on_getheaders(self, message):
        response = self.block_store.headers_for(message.locator, message.hashstop)
        if response is not None:
            self.send_message(response)

    def on_getdata(self, message):
        [self.send_message(r) for r in self.block_store.get_blocks(message.inv)]
        [self.send_message(r) for r in self.tx_store.get_transactions(message.inv)]

        for i in message.inv:
            if i.type == 1 or i.type == 1 | (1 << 30): # MSG_TX or MSG_WITNESS_TX
                self.tx_request_map[i.hash] = True
            elif i.type == 2 or i.type == 2 | (1 << 30): # MSG_BLOCK or MSG_WITNESS_BLOCK
                self.block_request_map[i.hash] = True

    def on_inv(self, message):
        self.lastInv = [x.hash for x in message.inv]

    def on_pong(self, message):
        try:
            del self.pingMap[message.nonce]
        except KeyError:
            raise AssertionError("Got pong for unknown ping [%s]" % repr(message))

    def on_reject(self, message):
        if message.message == b'tx':
            self.tx_reject_map[message.data] = RejectResult(message.code, message.reason)
        if message.message == b'block':
            self.block_reject_map[message.data] = RejectResult(message.code, message.reason)

    def send_inv(self, obj):
        mtype = 2 if isinstance(obj, CBlock) else 1
        self.send_message(msg_inv([CInv(mtype, obj.sha256)]))

    def send_getheaders(self):
        # We ask for headers from their last tip.
        m = msg_getheaders()
        m.locator = self.block_store.get_locator(self.bestblockhash)
        self.send_message(m)

    def send_header(self, header):
        m = msg_headers()
        m.headers.append(header)
        self.send_message(m)

    # This assumes BIP31
    def send_ping(self, nonce):
        self.pingMap[nonce] = True
        self.send_message(msg_ping(nonce))

    def received_ping_response(self, nonce):
        return nonce not in self.pingMap

    def send_mempool(self):
        self.lastInv = []
        self.send_message(msg_mempool())

# TestInstance:
#
# Instances of these are generated by the test generator, and fed into the
# comptool.
#
# "blocks_and_transactions" should be an array of
#    [obj, True/False/None, hash/None]:
#  - obj is either a CBlock, CBlockHeader, or a CTransaction, and
#  - the second value indicates whether the object should be accepted
#    into the blockchain or mempool (for tests where we expect a certain
#    answer), or "None" if we don't expect a certain answer and are just
#    comparing the behavior of the nodes being tested.
#  - the third value is the hash to test the tip against (if None or omitted,
#    use the hash of the block)
#  - NOTE: if a block header, no test is performed; instead the header is
#    just added to the block_store.  This is to facilitate block delivery
#    when communicating with headers-first clients (when withholding an
#    intermediate block).
# sync_every_block: if True, then each block will be inv'ed, synced, and
#    nodes will be tested based on the outcome for the block.  If False,
#    then inv's accumulate until all blocks are processed (or max inv size
#    is reached) and then sent out in one inv message.  Then the final block
#    will be synced across all connections, and the outcome of the final 
#    block will be tested.
# sync_every_tx: analogous to behavior for sync_every_block, except if outcome
#    on the final tx is None, then contents of entire mempool are compared
#    across all connections.  (If outcome of final tx is specified as true
#    or false, then only the last tx is tested against outcome.)

class TestInstance():
    def __init__(self, objects=None, sync_every_block=True, sync_every_tx=False):
        self.blocks_and_transactions = objects if objects else []
        self.sync_every_block = sync_every_block
        self.sync_every_tx = sync_every_tx

class TestManager():

    def __init__(self, testgen, datadir):
        self.test_generator = testgen
        self.p2p_connections= []
        self.block_store    = BlockStore(datadir)
        self.tx_store       = TxStore(datadir)
        self.ping_counter   = 1

    def add_all_connections(self, nodes):
        for i in range(len(nodes)):
            # Create a p2p connection to each node
            node = TestNode(self.block_store, self.tx_store)
            node.peer_connect('127.0.0.1', p2p_port(i))
            self.p2p_connections.append(node)

    def clear_all_connections(self):
        self.p2p_connections = []

    def wait_for_disconnections(self):
        def disconnected():
<<<<<<< HEAD
            return all(node.closed for node in self.test_nodes)
=======
            return all(node.closed for node in self.p2p_connections)
>>>>>>> f17942a3
        wait_until(disconnected, timeout=10, lock=mininode_lock)

    def wait_for_verack(self):
        return all(node.wait_for_verack() for node in self.p2p_connections)

    def wait_for_pings(self, counter):
        def received_pongs():
<<<<<<< HEAD
            return all(node.received_ping_response(counter) for node in self.test_nodes)
=======
            return all(node.received_ping_response(counter) for node in self.p2p_connections)
>>>>>>> f17942a3
        wait_until(received_pongs, lock=mininode_lock)

    # sync_blocks: Wait for all connections to request the blockhash given
    # then send get_headers to find out the tip of each node, and synchronize
    # the response by using a ping (and waiting for pong with same nonce).
    def sync_blocks(self, blockhash, num_blocks):
        def blocks_requested():
            return all(
                blockhash in node.block_request_map and node.block_request_map[blockhash]
                for node in self.p2p_connections
            )

        # --> error if not requested
        wait_until(blocks_requested, attempts=20*num_blocks, lock=mininode_lock)

        # Send getheaders message
        [ c.send_getheaders() for c in self.p2p_connections ]

        # Send ping and wait for response -- synchronization hack
        [ c.send_ping(self.ping_counter) for c in self.p2p_connections ]
        self.wait_for_pings(self.ping_counter)
        self.ping_counter += 1

    # Analogous to sync_block (see above)
    def sync_transaction(self, txhash, num_events):
        # Wait for nodes to request transaction (50ms sleep * 20 tries * num_events)
        def transaction_requested():
            return all(
                txhash in node.tx_request_map and node.tx_request_map[txhash]
                for node in self.p2p_connections
            )

        # --> error if not requested
        wait_until(transaction_requested, attempts=20*num_events, lock=mininode_lock)

        # Get the mempool
        [ c.send_mempool() for c in self.p2p_connections ]

        # Send ping and wait for response -- synchronization hack
        [ c.send_ping(self.ping_counter) for c in self.p2p_connections ]
        self.wait_for_pings(self.ping_counter)
        self.ping_counter += 1

        # Sort inv responses from each node
        with mininode_lock:
            [ c.lastInv.sort() for c in self.p2p_connections ]

    # Verify that the tip of each connection all agree with each other, and
    # with the expected outcome (if given)
    def check_results(self, blockhash, outcome):
        with mininode_lock:
            for c in self.p2p_connections:
                if outcome is None:
                    if c.bestblockhash != self.p2p_connections[0].bestblockhash:
                        return False
                elif isinstance(outcome, RejectResult): # Check that block was rejected w/ code
                    if c.bestblockhash == blockhash:
                        return False
                    if blockhash not in c.block_reject_map:
                        logger.error('Block not in reject map: %064x' % (blockhash))
                        return False
                    if not outcome.match(c.block_reject_map[blockhash]):
                        logger.error('Block rejected with %s instead of expected %s: %064x' % (c.block_reject_map[blockhash], outcome, blockhash))
                        return False
                elif ((c.bestblockhash == blockhash) != outcome):
                    return False
            return True

    # Either check that the mempools all agree with each other, or that
    # txhash's presence in the mempool matches the outcome specified.
    # This is somewhat of a strange comparison, in that we're either comparing
    # a particular tx to an outcome, or the entire mempools altogether;
    # perhaps it would be useful to add the ability to check explicitly that
    # a particular tx's existence in the mempool is the same across all nodes.
    def check_mempool(self, txhash, outcome):
        with mininode_lock:
            for c in self.p2p_connections:
                if outcome is None:
                    # Make sure the mempools agree with each other
                    if c.lastInv != self.p2p_connections[0].lastInv:
                        return False
                elif isinstance(outcome, RejectResult): # Check that tx was rejected w/ code
                    if txhash in c.lastInv:
                        return False
                    if txhash not in c.tx_reject_map:
                        logger.error('Tx not in reject map: %064x' % (txhash))
                        return False
                    if not outcome.match(c.tx_reject_map[txhash]):
                        logger.error('Tx rejected with %s instead of expected %s: %064x' % (c.tx_reject_map[txhash], outcome, txhash))
                        return False
                elif ((txhash in c.lastInv) != outcome):
                    return False
            return True

    def run(self):
        # Wait until verack is received
        self.wait_for_verack()

        test_number = 0
        tests = self.test_generator.get_tests()
        for test_instance in tests:
            test_number += 1
            logger.info("Running test %d: %s line %s" % (test_number, tests.gi_code.co_filename, tests.gi_frame.f_lineno))
            # We use these variables to keep track of the last block
            # and last transaction in the tests, which are used
            # if we're not syncing on every block or every tx.
            [ block, block_outcome, tip ] = [ None, None, None ]
            [ tx, tx_outcome ] = [ None, None ]
            invqueue = []

            for test_obj in test_instance.blocks_and_transactions:
                b_or_t = test_obj[0]
                outcome = test_obj[1]
                # Determine if we're dealing with a block or tx
                if isinstance(b_or_t, CBlock):  # Block test runner
                    block = b_or_t
                    block_outcome = outcome
                    tip = block.sha256
                    # each test_obj can have an optional third argument
                    # to specify the tip we should compare with
                    # (default is to use the block being tested)
                    if len(test_obj) >= 3:
                        tip = test_obj[2]

                    # Add to shared block_store, set as current block
                    # If there was an open getdata request for the block
                    # previously, and we didn't have an entry in the
                    # block_store, then immediately deliver, because the
                    # node wouldn't send another getdata request while
                    # the earlier one is outstanding.
                    first_block_with_hash = True
                    if self.block_store.get(block.sha256) is not None:
                        first_block_with_hash = False
                    with mininode_lock:
                        self.block_store.add_block(block)
                        for c in self.p2p_connections:
                            if first_block_with_hash and block.sha256 in c.block_request_map and c.block_request_map[block.sha256] == True:
                                # There was a previous request for this block hash
                                # Most likely, we delivered a header for this block
                                # but never had the block to respond to the getdata
                                c.send_message(msg_block(block))
                            else:
                                c.block_request_map[block.sha256] = False
                    # Either send inv's to each node and sync, or add
                    # to invqueue for later inv'ing.
                    if (test_instance.sync_every_block):
                        # if we expect success, send inv and sync every block
                        # if we expect failure, just push the block and see what happens.
                        if outcome == True:
                            [ c.send_inv(block) for c in self.p2p_connections ]
                            self.sync_blocks(block.sha256, 1)
                        else:
                            [ c.send_message(msg_block(block)) for c in self.p2p_connections ]
                            [ c.send_ping(self.ping_counter) for c in self.p2p_connections ]
                            self.wait_for_pings(self.ping_counter)
                            self.ping_counter += 1
                        if (not self.check_results(tip, outcome)):
                            raise AssertionError("Test failed at test %d" % test_number)
                    else:
                        invqueue.append(CInv(2, block.sha256))
                elif isinstance(b_or_t, CBlockHeader):
                    block_header = b_or_t
                    self.block_store.add_header(block_header)
                    [ c.send_header(block_header) for c in self.p2p_connections ]

                else:  # Tx test runner
                    assert(isinstance(b_or_t, CTransaction))
                    tx = b_or_t
                    tx_outcome = outcome
                    # Add to shared tx store and clear map entry
                    with mininode_lock:
                        self.tx_store.add_transaction(tx)
                        for c in self.p2p_connections:
                            c.tx_request_map[tx.sha256] = False
                    # Again, either inv to all nodes or save for later
                    if (test_instance.sync_every_tx):
                        [ c.send_inv(tx) for c in self.p2p_connections ]
                        self.sync_transaction(tx.sha256, 1)
                        if (not self.check_mempool(tx.sha256, outcome)):
                            raise AssertionError("Test failed at test %d" % test_number)
                    else:
                        invqueue.append(CInv(1, tx.sha256))
                # Ensure we're not overflowing the inv queue
                if len(invqueue) == MAX_INV_SZ:
                    [ c.send_message(msg_inv(invqueue)) for c in self.p2p_connections ]
                    invqueue = []

            # Do final sync if we weren't syncing on every block or every tx.
            if (not test_instance.sync_every_block and block is not None):
                if len(invqueue) > 0:
                    [ c.send_message(msg_inv(invqueue)) for c in self.p2p_connections ]
                    invqueue = []
                self.sync_blocks(block.sha256, len(test_instance.blocks_and_transactions))
                if (not self.check_results(tip, block_outcome)):
                    raise AssertionError("Block test failed at test %d" % test_number)
            if (not test_instance.sync_every_tx and tx is not None):
                if len(invqueue) > 0:
                    [ c.send_message(msg_inv(invqueue)) for c in self.p2p_connections ]
                    invqueue = []
                self.sync_transaction(tx.sha256, len(test_instance.blocks_and_transactions))
                if (not self.check_mempool(tx.sha256, tx_outcome)):
                    raise AssertionError("Mempool test failed at test %d" % test_number)

        [ c.disconnect_node() for c in self.p2p_connections ]
        self.wait_for_disconnections()
        self.block_store.close()
        self.tx_store.close()<|MERGE_RESOLUTION|>--- conflicted
+++ resolved
@@ -51,9 +51,9 @@
         self.block_reject_map = {}
         self.tx_reject_map = {}
 
-        # When the pingmap is non-empty we're waiting for 
+        # When the pingmap is non-empty we're waiting for
         # a response
-        self.pingMap = {} 
+        self.pingMap = {}
         self.lastInv = []
         self.closed = False
 
@@ -145,7 +145,7 @@
 #    nodes will be tested based on the outcome for the block.  If False,
 #    then inv's accumulate until all blocks are processed (or max inv size
 #    is reached) and then sent out in one inv message.  Then the final block
-#    will be synced across all connections, and the outcome of the final 
+#    will be synced across all connections, and the outcome of the final
 #    block will be tested.
 # sync_every_tx: analogous to behavior for sync_every_block, except if outcome
 #    on the final tx is None, then contents of entire mempool are compared
@@ -179,11 +179,7 @@
 
     def wait_for_disconnections(self):
         def disconnected():
-<<<<<<< HEAD
-            return all(node.closed for node in self.test_nodes)
-=======
             return all(node.closed for node in self.p2p_connections)
->>>>>>> f17942a3
         wait_until(disconnected, timeout=10, lock=mininode_lock)
 
     def wait_for_verack(self):
@@ -191,11 +187,7 @@
 
     def wait_for_pings(self, counter):
         def received_pongs():
-<<<<<<< HEAD
-            return all(node.received_ping_response(counter) for node in self.test_nodes)
-=======
             return all(node.received_ping_response(counter) for node in self.p2p_connections)
->>>>>>> f17942a3
         wait_until(received_pongs, lock=mininode_lock)
 
     # sync_blocks: Wait for all connections to request the blockhash given
