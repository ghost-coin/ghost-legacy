--- conflicted
+++ resolved
@@ -445,17 +445,12 @@
 
     # Sync up with the node
     def sync_with_ping(self, timeout=60):
-<<<<<<< HEAD
-        self.send_message(msg_ping(nonce=self.ping_counter,height=0))
-        test_function = lambda: self.last_message.get("pong") and self.last_message["pong"].nonce == self.ping_counter
-=======
-        self.send_message(msg_ping(nonce=self.ping_counter))
+        self.send_message(msg_ping(nonce=self.ping_counter, height=0))
 
         def test_function():
             assert self.is_connected
             return self.last_message.get("pong") and self.last_message["pong"].nonce == self.ping_counter
 
->>>>>>> 9f54e9ab
         wait_until(test_function, timeout=timeout, lock=mininode_lock)
         self.ping_counter += 1
 
