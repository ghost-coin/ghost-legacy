--- conflicted
+++ resolved
@@ -38,15 +38,8 @@
         self.extra_args = [
             ["-addresstype=bech32"], # Pre-release: use to mine blocks
             ["-nowallet", "-walletrbf=1", "-addresstype=bech32"], # Pre-release: use to receive coins, swap wallets, etc
-<<<<<<< HEAD
             ["-nowallet", "-walletrbf=1", "-addresstype=bech32"], # v0.19.0.1
             ["-nowallet", "-walletrbf=1", "-addresstype=bech32"], # v0.18.1.7
-=======
-            ["-nowallet", "-walletrbf=1", "-addresstype=bech32"], # v0.19.1
-            ["-nowallet", "-walletrbf=1", "-addresstype=bech32"], # v0.18.1
-            ["-nowallet", "-walletrbf=1", "-addresstype=bech32"], # v0.17.2
-            ["-nowallet", "-walletrbf=1", "-addresstype=bech32", "-wallet=wallet.dat"], # v0.16.3
->>>>>>> 4f807348
         ]
         self.wallet_names = [self.default_wallet_name]
 
