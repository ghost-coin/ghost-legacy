#!/usr/bin/env python3
# Copyright (c) 2015-2019 The Bitcoin Core developers
# Distributed under the MIT software license, see the accompanying
# file COPYING or http://www.opensource.org/licenses/mit-license.php.
"""Test multiple RPC users."""

from test_framework.test_framework import BitcoinTestFramework
from test_framework.util import (
    assert_equal,
    get_datadir_path,
    str_to_b64str,
)

import os
import http.client
import urllib.parse
import subprocess
from random import SystemRandom
import string
import configparser
import sys


def call_with_auth(node, user, password):
    url = urllib.parse.urlparse(node.url)
    headers = {"Authorization": "Basic " + str_to_b64str('{}:{}'.format(user, password))}

    conn = http.client.HTTPConnection(url.hostname, url.port)
    conn.connect()
    conn.request('POST', '/', '{"method": "getbestblockhash"}', headers)
    resp = conn.getresponse()
    conn.close()
    return resp


class HTTPBasicsTest(BitcoinTestFramework):
    def set_test_params(self):
        self.num_nodes = 2
        self.supports_cli = False

    def setup_chain(self):
        super().setup_chain()
        #Append rpcauth to bitcoin.conf before initialization
        self.rtpassword = "cA773lm788buwYe4g4WT+05pKyNruVKjQ25x3n0DQcM="
        rpcauth = "rpcauth=rt:93648e835a54c573682c2eb19f882535$7681e9c5b74bdd85e78166031d2058e1069b3ed7ed967c93fc63abba06f31144"

        self.rpcuser = "rpcuser💻"
        self.rpcpassword = "rpcpassword🔑"

        config = configparser.ConfigParser()
        config.read_file(open(self.options.configfile))
        gen_rpcauth = config['environment']['RPCAUTH']

        # Generate RPCAUTH with specified password
        self.rt2password = "8/F3uMDw4KSEbw96U3CA1C4X05dkHDN2BPFjTgZW4KI="
        p = subprocess.Popen([sys.executable, gen_rpcauth, 'rt2', self.rt2password], stdout=subprocess.PIPE, universal_newlines=True)
        lines = p.stdout.read().splitlines()
        rpcauth2 = lines[1]

        # Generate RPCAUTH without specifying password
        self.user = ''.join(SystemRandom().choice(string.ascii_letters + string.digits) for _ in range(10))
        p = subprocess.Popen([sys.executable, gen_rpcauth, self.user], stdout=subprocess.PIPE, universal_newlines=True)
        lines = p.stdout.read().splitlines()
        rpcauth3 = lines[1]
        self.password = lines[3]

<<<<<<< HEAD
        with open(os.path.join(get_datadir_path(self.options.tmpdir, 0), "particl.conf"), 'a', encoding='utf8') as f:
            f.write(rpcauth+"\n")
            f.write(rpcauth2+"\n")
            f.write(rpcauth3+"\n")
        with open(os.path.join(get_datadir_path(self.options.tmpdir, 1), "particl.conf"), 'a', encoding='utf8') as f:
=======
        with open(os.path.join(get_datadir_path(self.options.tmpdir, 0), "bitcoin.conf"), 'a', encoding='utf8') as f:
            f.write(rpcauth + "\n")
            f.write(rpcauth2 + "\n")
            f.write(rpcauth3 + "\n")
        with open(os.path.join(get_datadir_path(self.options.tmpdir, 1), "bitcoin.conf"), 'a', encoding='utf8') as f:
>>>>>>> 97b21b30
            f.write("rpcuser={}\n".format(self.rpcuser))
            f.write("rpcpassword={}\n".format(self.rpcpassword))

    def test_auth(self, node, user, password):
        self.log.info('Correct...')
        assert_equal(200, call_with_auth(node, user, password).status)

        self.log.info('Wrong...')
        assert_equal(401, call_with_auth(node, user, password + 'wrong').status)

        self.log.info('Wrong...')
        assert_equal(401, call_with_auth(node, user + 'wrong', password).status)

        self.log.info('Wrong...')
        assert_equal(401, call_with_auth(node, user + 'wrong', password + 'wrong').status)

    def run_test(self):
        self.log.info('Check correctness of the rpcauth config option')
        url = urllib.parse.urlparse(self.nodes[0].url)

        self.test_auth(self.nodes[0], url.username, url.password)
        self.test_auth(self.nodes[0], 'rt', self.rtpassword)
        self.test_auth(self.nodes[0], 'rt2', self.rt2password)
        self.test_auth(self.nodes[0], self.user, self.password)

        self.log.info('Check correctness of the rpcuser/rpcpassword config options')
        url = urllib.parse.urlparse(self.nodes[1].url)

        self.test_auth(self.nodes[1], self.rpcuser, self.rpcpassword)

        self.log.info('Check that failure to write cookie file will abort the node gracefully')
        self.stop_node(0)
        cookie_file = os.path.join(get_datadir_path(self.options.tmpdir, 0), self.chain, '.cookie.tmp')
        os.mkdir(cookie_file)
        init_error = 'Error: Unable to start HTTP server. See debug log for details.'
        self.nodes[0].assert_start_raises_init_error(expected_msg=init_error)


if __name__ == '__main__':
    HTTPBasicsTest().main()<|MERGE_RESOLUTION|>--- conflicted
+++ resolved
@@ -64,19 +64,11 @@
         rpcauth3 = lines[1]
         self.password = lines[3]
 
-<<<<<<< HEAD
         with open(os.path.join(get_datadir_path(self.options.tmpdir, 0), "particl.conf"), 'a', encoding='utf8') as f:
-            f.write(rpcauth+"\n")
-            f.write(rpcauth2+"\n")
-            f.write(rpcauth3+"\n")
-        with open(os.path.join(get_datadir_path(self.options.tmpdir, 1), "particl.conf"), 'a', encoding='utf8') as f:
-=======
-        with open(os.path.join(get_datadir_path(self.options.tmpdir, 0), "bitcoin.conf"), 'a', encoding='utf8') as f:
             f.write(rpcauth + "\n")
             f.write(rpcauth2 + "\n")
             f.write(rpcauth3 + "\n")
-        with open(os.path.join(get_datadir_path(self.options.tmpdir, 1), "bitcoin.conf"), 'a', encoding='utf8') as f:
->>>>>>> 97b21b30
+        with open(os.path.join(get_datadir_path(self.options.tmpdir, 1), "particl.conf"), 'a', encoding='utf8') as f:
             f.write("rpcuser={}\n".format(self.rpcuser))
             f.write("rpcpassword={}\n".format(self.rpcpassword))
 
