--- conflicted
+++ resolved
@@ -464,17 +464,11 @@
 
     # Warn if bitcoind is already running
     try:
-<<<<<<< HEAD
-        if subprocess.check_output(["pidof", "particld"]) not in [b'']:
+        # pgrep exits with code zero when one or more matching processes found
+        if subprocess.run(["pgrep", "-x", "particld"], stdout=subprocess.DEVNULL).returncode == 0:
             print("%sWARNING!%s There is already a particld process running on this system. Tests may fail unexpectedly due to resource contention!" % (BOLD[1], BOLD[0]))
-    except (OSError, subprocess.SubprocessError):
-=======
-        # pgrep exits with code zero when one or more matching processes found
-        if subprocess.run(["pgrep", "-x", "bitcoind"], stdout=subprocess.DEVNULL).returncode == 0:
-            print("%sWARNING!%s There is already a bitcoind process running on this system. Tests may fail unexpectedly due to resource contention!" % (BOLD[1], BOLD[0]))
     except OSError:
         # pgrep not supported
->>>>>>> 31bdd866
         pass
 
     # Warn if there is a cache directory
