--- conflicted
+++ resolved
@@ -292,13 +292,6 @@
     # Create base test directory
     tmpdir = "%s/particl_test_runner_₿_🏃_%s" % (args.tmpdirprefix, datetime.datetime.now().strftime("%Y%m%d_%H%M%S"))
 
-<<<<<<< HEAD
-    # If we fixed the command-line and filename encoding issue on Windows, these two lines could be removed
-    if config["environment"]["EXEEXT"] == ".exe":
-        tmpdir = "%s/particl_test_runner_%s" % (args.tmpdirprefix, datetime.datetime.now().strftime("%Y%m%d_%H%M%S"))
-
-=======
->>>>>>> 0d1160e4
     os.makedirs(tmpdir)
 
     logging.debug("Temporary test directory at %s" % tmpdir)
