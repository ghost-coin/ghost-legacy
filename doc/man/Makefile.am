--- conflicted
+++ resolved
@@ -13,19 +13,15 @@
 endif
 
 if BUILD_BITCOIN_TX
-<<<<<<< HEAD
   dist_man1_MANS+=particl-tx.1
 endif
 
 if BUILD_BITCOIN_WALLET
   dist_man1_MANS+=particl-wallet.1
-=======
-  dist_man1_MANS+=bitcoin-tx.1
 endif
 
 if ENABLE_WALLET
 if BUILD_BITCOIN_WALLET
   dist_man1_MANS+=bitcoin-wallet.1
 endif
->>>>>>> 629c7b02
 endif