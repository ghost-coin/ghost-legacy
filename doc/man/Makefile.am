dist_man1_MANS=

if BUILD_BITCOIND
  dist_man1_MANS+=particld.1
endif

if ENABLE_QT
  dist_man1_MANS+=particl-qt.1
endif

<<<<<<< HEAD
if BUILD_BITCOIN_UTILS
  dist_man1_MANS+=particl-cli.1 particl-tx.1
=======
if BUILD_BITCOIN_CLI
  dist_man1_MANS+=bitcoin-cli.1
endif

if BUILD_BITCOIN_TX
  dist_man1_MANS+=bitcoin-tx.1
>>>>>>> 9b8bb5f1
endif<|MERGE_RESOLUTION|>--- conflicted
+++ resolved
@@ -8,15 +8,10 @@
   dist_man1_MANS+=particl-qt.1
 endif
 
-<<<<<<< HEAD
-if BUILD_BITCOIN_UTILS
-  dist_man1_MANS+=particl-cli.1 particl-tx.1
-=======
 if BUILD_BITCOIN_CLI
-  dist_man1_MANS+=bitcoin-cli.1
+  dist_man1_MANS+=particl-cli.1
 endif
 
 if BUILD_BITCOIN_TX
-  dist_man1_MANS+=bitcoin-tx.1
->>>>>>> 9b8bb5f1
+  dist_man1_MANS+=particl-tx.1
 endif