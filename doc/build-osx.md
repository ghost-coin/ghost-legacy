--- conflicted
+++ resolved
@@ -17,17 +17,10 @@
 
 Then install [Homebrew](https://brew.sh).
 
-<<<<<<< HEAD
-Dependencies
-----------------------
-
-    brew install automake berkeley-db4 libtool boost miniupnpc openssl pkg-config protobuf python qt libevent qrencode hidapi
-=======
 ## Dependencies
 ```shell
-brew install automake berkeley-db4 libtool boost miniupnpc openssl pkg-config protobuf python qt libevent qrencode
-```
->>>>>>> 04710b6d
+brew install automake berkeley-db4 libtool boost miniupnpc openssl pkg-config protobuf python qt libevent qrencode hidapi
+```
 
 See [dependencies.md](dependencies.md) for a complete overview.
 
