--- conflicted
+++ resolved
@@ -24,11 +24,7 @@
 
 if [ "$RUN_FUNCTIONAL_TESTS" = "true" ]; then
   BEGIN_FOLD functional-tests
-<<<<<<< HEAD
-  DOCKER_EXEC test/functional/test_runner.py --ci --combinedlogslen=4000 --coverage --quiet --failfast --particl --insight --bitcoin
-=======
-  DOCKER_EXEC test/functional/test_runner.py --ci --combinedlogslen=4000 ${TEST_RUNNER_EXTRA} --quiet --failfast
->>>>>>> 9d266dbd
+  DOCKER_EXEC test/functional/test_runner.py --ci --combinedlogslen=4000 ${TEST_RUNNER_EXTRA} --quiet --failfast --particl --insight --bitcoin
   END_FOLD
 fi
 
