// Copyright (c) 2009-2010 Satoshi Nakamoto
// Copyright (c) 2009-2016 The Bitcoin Core developers
// Distributed under the MIT software license, see the accompanying
// file COPYING or http://www.opensource.org/licenses/mit-license.php.

#ifndef BITCOIN_NET_PROCESSING_H
#define BITCOIN_NET_PROCESSING_H

#include "net.h"
#include "validationinterface.h"

/** Default for -maxorphantx, maximum number of orphan transactions kept in memory */
static const unsigned int DEFAULT_MAX_ORPHAN_TRANSACTIONS = 100;
/** Expiration time for orphan transactions in seconds */
static const int64_t ORPHAN_TX_EXPIRE_TIME = 20 * 60;
/** Minimum time between orphan transactions expire time checks in seconds */
static const int64_t ORPHAN_TX_EXPIRE_INTERVAL = 5 * 60;
/** Default number of orphan+recently-replaced txn to keep around for block reconstruction */
static const unsigned int DEFAULT_BLOCK_RECONSTRUCTION_EXTRA_TXN = 100;
/** Headers download timeout expressed in microseconds
 *  Timeout = base + per_header * (expected number of headers) */
static constexpr int64_t HEADERS_DOWNLOAD_TIMEOUT_BASE = 15 * 60 * 1000000; // 15 minutes
static constexpr int64_t HEADERS_DOWNLOAD_TIMEOUT_PER_HEADER = 1000; // 1ms/header

/** Register with a network node to receive its signals */
void RegisterNodeSignals(CNodeSignals& nodeSignals);
/** Unregister a network node */
void UnregisterNodeSignals(CNodeSignals& nodeSignals);

class PeerLogicValidation : public CValidationInterface {
private:
    CConnman* connman;

public:
    PeerLogicValidation(CConnman* connmanIn);

<<<<<<< HEAD
    virtual void SyncTransaction(const CTransaction& tx, const CBlockIndex* pindex, int nPosInBlock);
    virtual void UpdatedBlockTip(const CBlockIndex *pindexNew, const CBlockIndex *pindexFork, bool fInitialDownload);
    virtual void BlockChecked(const CBlock& block, CValidationState& state);
    virtual void NewPoWValidBlock(const CBlockIndex *pindex, const std::shared_ptr<const CBlock>& pblock);
=======
    void BlockConnected(const std::shared_ptr<const CBlock>& pblock, const CBlockIndex* pindexConnected, const std::vector<CTransactionRef>& vtxConflicted) override;
    void UpdatedBlockTip(const CBlockIndex *pindexNew, const CBlockIndex *pindexFork, bool fInitialDownload) override;
    void BlockChecked(const CBlock& block, const CValidationState& state) override;
    void NewPoWValidBlock(const CBlockIndex *pindex, const std::shared_ptr<const CBlock>& pblock) override;
>>>>>>> 0d3e8183
};

struct CNodeStateStats {
    int nMisbehavior;
    int nSyncHeight;
    int nCommonHeight;
    std::vector<int> vHeightInFlight;
};

bool IncomingBlockChecked(const CBlock &block, CValidationState &state);

/** Get statistics from node state */
bool GetNodeStateStats(NodeId nodeid, CNodeStateStats &stats);
/** Increase a node's misbehavior score. */
void Misbehaving(NodeId nodeid, int howmuch);
/** Decrease a node's misbehavior score. */
void DecMisbehaving(NodeId nodeid, int howmuch);

/** Process protocol messages received from a given node */
bool ProcessMessages(CNode* pfrom, CConnman& connman, const std::atomic<bool>& interrupt);
/**
 * Send queued protocol messages to be sent to a give node.
 *
 * @param[in]   pto             The node which we are sending messages to.
 * @param[in]   connman         The connection manager for that node.
 * @param[in]   interrupt       Interrupt condition for processing threads
 * @return                      True if there is more work to be done
 */
bool SendMessages(CNode* pto, CConnman& connman, const std::atomic<bool>& interrupt);

#endif // BITCOIN_NET_PROCESSING_H<|MERGE_RESOLUTION|>--- conflicted
+++ resolved
@@ -34,17 +34,11 @@
 public:
     PeerLogicValidation(CConnman* connmanIn);
 
-<<<<<<< HEAD
-    virtual void SyncTransaction(const CTransaction& tx, const CBlockIndex* pindex, int nPosInBlock);
-    virtual void UpdatedBlockTip(const CBlockIndex *pindexNew, const CBlockIndex *pindexFork, bool fInitialDownload);
-    virtual void BlockChecked(const CBlock& block, CValidationState& state);
-    virtual void NewPoWValidBlock(const CBlockIndex *pindex, const std::shared_ptr<const CBlock>& pblock);
-=======
+    
     void BlockConnected(const std::shared_ptr<const CBlock>& pblock, const CBlockIndex* pindexConnected, const std::vector<CTransactionRef>& vtxConflicted) override;
     void UpdatedBlockTip(const CBlockIndex *pindexNew, const CBlockIndex *pindexFork, bool fInitialDownload) override;
     void BlockChecked(const CBlock& block, const CValidationState& state) override;
     void NewPoWValidBlock(const CBlockIndex *pindex, const std::shared_ptr<const CBlock>& pblock) override;
->>>>>>> 0d3e8183
 };
 
 struct CNodeStateStats {
