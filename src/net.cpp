--- conflicted
+++ resolved
@@ -1600,11 +1600,7 @@
 
     LogPrintf("Loading addresses from DNS seeds (could take a while)\n");
 
-<<<<<<< HEAD
-    BOOST_FOREACH(const CDNSSeedData &seed, vSeeds) {
-=======
     for (const CDNSSeedData &seed : vSeeds) {
->>>>>>> 0d3e8183
         if (interruptNet) {
             return;
         }
@@ -1629,22 +1625,7 @@
                     vAdd.push_back(addr);
                     found++;
                 }
-<<<<<<< HEAD
-            }
-            if (interruptNet) {
-                return;
-            }
-            // TODO: The seed name resolve may fail, yielding an IP of [::], which results in
-            // addrman assigning the same source to results from different seeds.
-            // This should switch to a hard-coded stable dummy IP for each seed name, so that the
-            // resolve is not required at all.
-            if (!vIPs.empty()) {
-                CService seedSource;
-                Lookup(seed.name.c_str(), seedSource, 0, true);
-                addrman.Add(vAdd, seedSource);
-=======
                 addrman.Add(vAdd, resolveSource);
->>>>>>> 0d3e8183
             }
         }
     }
@@ -1722,7 +1703,7 @@
     }
     
     
-    if (!GetBoolArg("-findpeers", true))
+    if (!gArgs.GetBoolArg("-findpeers", true))
     {
         LogPrintf("%s: findpeers is negative, thread ending.\n", __func__);
         return;
@@ -2055,14 +2036,8 @@
         
         {
             LOCK(cs_vNodes);
-<<<<<<< HEAD
-            BOOST_FOREACH(CNode* pnode, vNodesCopy)
-            {
-=======
             for (CNode* pnode : vNodesCopy)
->>>>>>> 0d3e8183
                 pnode->Release();
-            };
         }
 
         std::unique_lock<std::mutex> lock(mutexMsgProc);
@@ -2260,14 +2235,11 @@
     semOutbound = nullptr;
     semAddnode = nullptr;
     flagInterruptMsgProc = false;
-<<<<<<< HEAD
     
     cPeerBlockCounts.set(5, 0);
-=======
 
     Options connOptions;
     Init(connOptions);
->>>>>>> 0d3e8183
 }
 
 NodeId CConnman::GetNewNodeId()
