--- conflicted
+++ resolved
@@ -97,20 +97,18 @@
     }
 
 #if ENABLE_ZMQ
-    if (gArgs.IsArgSet("-newserverkeypairzmq"))
-    {
+    if (gArgs.IsArgSet("-newserverkeypairzmq")) {
         std::string sOut;
-
         char server_public_key[41], server_secret_key[41];
         if (0 != GetNewZMQKeypair(server_public_key, server_secret_key)) {
-            fprintf(stdout, "zmq_curve_keypair failed.\n");
+            tfm::format(std::cerr, "zmq_curve_keypair failed.\n");
             return true;
         }
         sOut = "Server Public key:      " + std::string(server_public_key) + "\n"
              + "Server Secret key:      " + std::string(server_secret_key) + "\n"
              + "Server Secret key b64:  " + EncodeBase64((uint8_t*)server_secret_key, 40) + "\n";
 
-        fprintf(stdout, "%s", sOut.c_str());
+        tfm::format(std::cout, "%s", sOut.c_str());
         return true;
     }
 #endif
@@ -137,13 +135,8 @@
         // Error out when loose non-argument tokens are encountered on command line
         for (int i = 1; i < argc; i++) {
             if (!IsSwitchChar(argv[i][0])) {
-<<<<<<< HEAD
-                fprintf(stderr, "Error: Command line contains unexpected token '%s', see particld -h for a list of options.\n", argv[i]);
+                tfm::format(std::cerr, "Error: Command line contains unexpected token '%s', see particld -h for a list of options.\n", argv[i]);
                 exit(EXIT_FAILURE);
-=======
-                tfm::format(std::cerr, "Error: Command line contains unexpected token '%s', see bitcoind -h for a list of options.\n", argv[i]);
-                return false;
->>>>>>> 1a274bce
             }
         }
 
@@ -174,11 +167,7 @@
 #pragma GCC diagnostic push
 #pragma GCC diagnostic ignored "-Wdeprecated-declarations"
 #endif
-<<<<<<< HEAD
-            fprintf(stdout, "Particl server starting\n");
-=======
-            tfm::format(std::cout, "Bitcoin server starting\n");
->>>>>>> 1a274bce
+            tfm::format(std::cout, "Particl server starting\n");
 
             // Daemonize
             if (daemon(1, 0)) { // don't chdir (1), do close FDs (0)
