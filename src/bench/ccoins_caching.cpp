--- conflicted
+++ resolved
@@ -5,13 +5,9 @@
 #include <bench/bench.h>
 #include <coins.h>
 #include <policy/policy.h>
-<<<<<<< HEAD
-#include <wallet/crypter.h>
+#include <script/signingprovider.h>
 #include <key/extkey.h>
 #include <key/stealth.h>
-=======
-#include <script/signingprovider.h>
->>>>>>> 735d6b57
 
 #include <vector>
 
@@ -61,13 +57,9 @@
 // (https://github.com/bitcoin/bitcoin/issues/7883#issuecomment-224807484)
 static void CCoinsCaching(benchmark::State& state)
 {
-<<<<<<< HEAD
     fParticlMode = false;
 
-    CBasicKeyStore keystore;
-=======
     FillableSigningProvider keystore;
->>>>>>> 735d6b57
     CCoinsView coinsDummy;
     CCoinsViewCache coins(&coinsDummy);
     std::vector<CMutableTransaction> dummyTransactions = SetupDummyInputs(keystore, coins);
