// Copyright (c) 2009-2010 Satoshi Nakamoto
// Copyright (c) 2009-2019 The Bitcoin Core developers
// Distributed under the MIT software license, see the accompanying
// file COPYING or http://www.opensource.org/licenses/mit-license.php.

#include <uint256.h>

#include <util/strencodings.h>

#include <string.h>

template <unsigned int BITS>
base_blob<BITS>::base_blob(const std::vector<unsigned char>& vch)
{
    assert(vch.size() == sizeof(data));
    memcpy(data, vch.data(), sizeof(data));
}

template <unsigned int BITS>
base_blob<BITS>::base_blob(const uint8_t *p, size_t l)
{
    assert(sizeof(data) >= l);
    memset(data, 0, sizeof(data));
    memcpy(data, p, l);
};

template <unsigned int BITS>
std::string base_blob<BITS>::GetHex() const
{
    return HexStr(std::reverse_iterator<const uint8_t*>(data + sizeof(data)), std::reverse_iterator<const uint8_t*>(data));
}

template <unsigned int BITS>
void base_blob<BITS>::SetHex(const char* psz)
{
    memset(data, 0, sizeof(data));

    // skip leading spaces
    while (IsSpace(*psz))
        psz++;

    // skip 0x
    if (psz[0] == '0' && ToLower(psz[1]) == 'x')
        psz += 2;

    // hex string to uint
    size_t digits = 0;
    while (::HexDigit(psz[digits]) != -1)
        digits++;
    unsigned char* p1 = (unsigned char*)data;
    unsigned char* pend = p1 + WIDTH;
    while (digits > 0 && p1 < pend) {
        *p1 = ::HexDigit(psz[--digits]);
        if (digits > 0) {
            *p1 |= ((unsigned char)::HexDigit(psz[--digits]) << 4);
            p1++;
        }
    }
}

template <unsigned int BITS>
void base_blob<BITS>::SetHex(const std::string& str)
{
    SetHex(str.c_str());
}

template <unsigned int BITS>
std::string base_blob<BITS>::ToString() const
{
    return (GetHex());
}

// Explicit instantiations for base_blob<160>
template base_blob<160>::base_blob(const std::vector<unsigned char>&);
template std::string base_blob<160>::GetHex() const;
template std::string base_blob<160>::ToString() const;
template void base_blob<160>::SetHex(const char*);
template void base_blob<160>::SetHex(const std::string&);
template base_blob<160>::base_blob(const uint8_t *p, size_t l);

// Explicit instantiations for base_blob<256>
template base_blob<256>::base_blob(const std::vector<unsigned char>&);
template std::string base_blob<256>::GetHex() const;
template std::string base_blob<256>::ToString() const;
template void base_blob<256>::SetHex(const char*);
template void base_blob<256>::SetHex(const std::string&);
<<<<<<< HEAD
template base_blob<256>::base_blob(const uint8_t *p, size_t l);
=======

uint256& UINT256_ONE() {
    static uint256* one = new uint256(uint256S("0000000000000000000000000000000000000000000000000000000000000001"));
    return *one;
}
>>>>>>> 3b69310b
<|MERGE_RESOLUTION|>--- conflicted
+++ resolved
@@ -84,12 +84,9 @@
 template std::string base_blob<256>::ToString() const;
 template void base_blob<256>::SetHex(const char*);
 template void base_blob<256>::SetHex(const std::string&);
-<<<<<<< HEAD
 template base_blob<256>::base_blob(const uint8_t *p, size_t l);
-=======
 
 uint256& UINT256_ONE() {
     static uint256* one = new uint256(uint256S("0000000000000000000000000000000000000000000000000000000000000001"));
     return *one;
-}
->>>>>>> 3b69310b
+}