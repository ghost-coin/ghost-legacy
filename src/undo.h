// Copyright (c) 2009-2010 Satoshi Nakamoto
// Copyright (c) 2009-2018 The Bitcoin Core developers
// Distributed under the MIT software license, see the accompanying
// file COPYING or http://www.opensource.org/licenses/mit-license.php.

#ifndef BITCOIN_UNDO_H
#define BITCOIN_UNDO_H

#include <coins.h>
#include <compressor.h>
#include <consensus/consensus.h>
#include <primitives/transaction.h>
#include <serialize.h>
#include <version.h>

/** Formatter for undo information for a CTxIn
 *
 *  Contains the prevout's CTxOut being spent, and its metadata as well
 *  (coinbase or not, height). The serialization contains a dummy value of
 *  zero. This is compatible with older versions which expect to see
 *  the transaction version there.
 */
struct TxInUndoFormatter
{
    template<typename Stream>
    void Ser(Stream &s, const Coin& txout) {
        ::Serialize(s, VARINT(txout.nHeight * 2 + (txout.fCoinBase ? 1u : 0u)));
        if (txout.nHeight > 0) {
            // Required to maintain compatibility with older undo format.
            ::Serialize(s, (unsigned char)0);
        }
<<<<<<< HEAD
        ::Serialize(s, Using<TxOutCompression>(REF(txout->out)));
        ::Serialize(s, txout->nType);
        if (txout->nType == OUTPUT_CT) {
            s.write((char*)&txout->commitment.data[0], 33);
        }
=======
        ::Serialize(s, Using<TxOutCompression>(txout.out));
>>>>>>> 98264e2c
    }

    template<typename Stream>
    void Unser(Stream &s, Coin& txout) {
        unsigned int nCode = 0;
        ::Unserialize(s, VARINT(nCode));
        txout.nHeight = nCode / 2;
        txout.fCoinBase = nCode & 1;
        if (txout.nHeight > 0) {
            // Old versions stored the version number for the last spend of
            // a transaction's outputs. Non-final spends were indicated with
            // height = 0.
            unsigned int nVersionDummy;
            ::Unserialize(s, VARINT(nVersionDummy));
        }
<<<<<<< HEAD
        ::Unserialize(s, Using<TxOutCompression>(REF(txout->out)));
        ::Unserialize(s, txout->nType);
        if (txout->nType == OUTPUT_CT) {
            s.read((char*)&txout->commitment.data[0], 33);
        }
=======
        ::Unserialize(s, Using<TxOutCompression>(txout.out));
>>>>>>> 98264e2c
    }
};

/** Undo information for a CTransaction */
class CTxUndo
{
public:
    // undo information for all txins
    std::vector<Coin> vprevout;

    SERIALIZE_METHODS(CTxUndo, obj) { READWRITE(Using<VectorFormatter<TxInUndoFormatter>>(obj.vprevout)); }
};

/** Undo information for a CBlock */
class CBlockUndo
{
public:
    std::vector<CTxUndo> vtxundo; // for all but the coinbase

    SERIALIZE_METHODS(CBlockUndo, obj) { READWRITE(obj.vtxundo); }
};

#endif // BITCOIN_UNDO_H<|MERGE_RESOLUTION|>--- conflicted
+++ resolved
@@ -29,15 +29,11 @@
             // Required to maintain compatibility with older undo format.
             ::Serialize(s, (unsigned char)0);
         }
-<<<<<<< HEAD
-        ::Serialize(s, Using<TxOutCompression>(REF(txout->out)));
-        ::Serialize(s, txout->nType);
-        if (txout->nType == OUTPUT_CT) {
-            s.write((char*)&txout->commitment.data[0], 33);
+        ::Serialize(s, Using<TxOutCompression>(txout.out));
+        ::Serialize(s, txout.nType);
+        if (txout.nType == OUTPUT_CT) {
+            s.write((char*)&txout.commitment.data[0], 33);
         }
-=======
-        ::Serialize(s, Using<TxOutCompression>(txout.out));
->>>>>>> 98264e2c
     }
 
     template<typename Stream>
@@ -53,15 +49,11 @@
             unsigned int nVersionDummy;
             ::Unserialize(s, VARINT(nVersionDummy));
         }
-<<<<<<< HEAD
-        ::Unserialize(s, Using<TxOutCompression>(REF(txout->out)));
-        ::Unserialize(s, txout->nType);
-        if (txout->nType == OUTPUT_CT) {
-            s.read((char*)&txout->commitment.data[0], 33);
+        ::Unserialize(s, Using<TxOutCompression>(txout.out));
+        ::Unserialize(s, txout.nType);
+        if (txout.nType == OUTPUT_CT) {
+            s.read((char*)&txout.commitment.data[0], 33);
         }
-=======
-        ::Unserialize(s, Using<TxOutCompression>(txout.out));
->>>>>>> 98264e2c
     }
 };
 
