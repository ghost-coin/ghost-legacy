// Copyright (c) 2009-2010 Satoshi Nakamoto
// Copyright (c) 2009-2016 The Bitcoin Core developers
// Distributed under the MIT software license, see the accompanying
// file COPYING or http://www.opensource.org/licenses/mit-license.php.

#include "miner.h"

#include "amount.h"
#include "chain.h"
#include "chainparams.h"
#include "coins.h"
#include "consensus/consensus.h"
#include "consensus/tx_verify.h"
#include "consensus/merkle.h"
#include "consensus/validation.h"
#include "hash.h"
#include "validation.h"
#include "net.h"
#include "policy/feerate.h"
#include "policy/policy.h"
#include "pow.h"
#include "primitives/transaction.h"
#include "script/standard.h"
#include "timedata.h"
#include "txmempool.h"
#include "util.h"
#include "utilmoneystr.h"
#include "validationinterface.h"

#include <algorithm>
#include <queue>
#include <utility>

//////////////////////////////////////////////////////////////////////////////
//
// BitcoinMiner
//

//
// Unconfirmed transactions in the memory pool often depend on other
// transactions in the memory pool. When we select transactions from the
// pool, we select by highest fee rate of a transaction combined with all
// its ancestors.

uint64_t nLastBlockTx = 0;
uint64_t nLastBlockSize = 0;
uint64_t nLastBlockWeight = 0;

int64_t UpdateTime(CBlockHeader* pblock, const Consensus::Params& consensusParams, const CBlockIndex* pindexPrev)
{
    int64_t nOldTime = pblock->nTime;
    int64_t nNewTime = std::max(pindexPrev->GetMedianTimePast()+1, GetAdjustedTime());

    if (nOldTime < nNewTime)
        pblock->nTime = nNewTime;

    // Updating time can change work required on testnet:
    if (consensusParams.fPowAllowMinDifficultyBlocks)
        pblock->nBits = GetNextWorkRequired(pindexPrev, pblock, consensusParams);

    return nNewTime - nOldTime;
}

BlockAssembler::Options::Options() {
    blockMinFeeRate = CFeeRate(DEFAULT_BLOCK_MIN_TX_FEE);
    nBlockMaxWeight = DEFAULT_BLOCK_MAX_WEIGHT;
    nBlockMaxSize = DEFAULT_BLOCK_MAX_SIZE;
}

BlockAssembler::BlockAssembler(const CChainParams& params, const Options& options) : chainparams(params)
{
    blockMinFeeRate = options.blockMinFeeRate;
    // Limit weight to between 4K and MAX_BLOCK_WEIGHT-4K for sanity:
    nBlockMaxWeight = std::max<size_t>(4000, std::min<size_t>(MAX_BLOCK_WEIGHT - 4000, options.nBlockMaxWeight));
    // Limit size to between 1K and MAX_BLOCK_SERIALIZED_SIZE-1K for sanity:
    nBlockMaxSize = std::max<size_t>(1000, std::min<size_t>(MAX_BLOCK_SERIALIZED_SIZE - 1000, options.nBlockMaxSize));
    // Whether we need to account for byte usage (in addition to weight usage)
    fNeedSizeAccounting = (nBlockMaxSize < MAX_BLOCK_SERIALIZED_SIZE - 1000);
}

static BlockAssembler::Options DefaultOptions(const CChainParams& params)
{
    // Block resource limits
    // If neither -blockmaxsize or -blockmaxweight is given, limit to DEFAULT_BLOCK_MAX_*
    // If only one is given, only restrict the specified resource.
    // If both are given, restrict both.
    BlockAssembler::Options options;
    options.nBlockMaxWeight = DEFAULT_BLOCK_MAX_WEIGHT;
    options.nBlockMaxSize = DEFAULT_BLOCK_MAX_SIZE;
    bool fWeightSet = false;
    if (gArgs.IsArgSet("-blockmaxweight")) {
        options.nBlockMaxWeight = gArgs.GetArg("-blockmaxweight", DEFAULT_BLOCK_MAX_WEIGHT);
        options.nBlockMaxSize = MAX_BLOCK_SERIALIZED_SIZE;
        fWeightSet = true;
    }
    if (gArgs.IsArgSet("-blockmaxsize")) {
        options.nBlockMaxSize = gArgs.GetArg("-blockmaxsize", DEFAULT_BLOCK_MAX_SIZE);
        if (!fWeightSet) {
            options.nBlockMaxWeight = options.nBlockMaxSize * WITNESS_SCALE_FACTOR;
        }
    }
    if (gArgs.IsArgSet("-blockmintxfee")) {
        CAmount n = 0;
        ParseMoney(gArgs.GetArg("-blockmintxfee", ""), n);
        options.blockMinFeeRate = CFeeRate(n);
    } else {
        options.blockMinFeeRate = CFeeRate(DEFAULT_BLOCK_MIN_TX_FEE);
    }
    return options;
}

BlockAssembler::BlockAssembler(const CChainParams& params) : BlockAssembler(params, DefaultOptions(params)) {}

void BlockAssembler::resetBlock()
{
    inBlock.clear();

    // Reserve space for coinbase tx
    nBlockSize = 1000;
    nBlockWeight = 4000;
    nBlockSigOpsCost = 400;
    fIncludeWitness = false;

    // These counters do not include coinbase tx
    nBlockTx = 0;
    nFees = 0;
}

std::unique_ptr<CBlockTemplate> BlockAssembler::CreateNewBlock(const CScript& scriptPubKeyIn, bool fMineWitnessTx)
{
    int64_t nTimeStart = GetTimeMicros();

    resetBlock();

    pblocktemplate.reset(new CBlockTemplate());

    if(!pblocktemplate.get())
        return nullptr;
    pblock = &pblocktemplate->block; // pointer for convenience

    // Add dummy coinbase tx as first transaction
    pblock->vtx.emplace_back();
    pblocktemplate->vTxFees.push_back(-1); // updated at end
    pblocktemplate->vTxSigOpsCost.push_back(-1); // updated at end

    LOCK2(cs_main, mempool.cs);
    CBlockIndex* pindexPrev = chainActive.Tip();
    nHeight = pindexPrev->nHeight + 1;

    pblock->nVersion = ComputeBlockVersion(pindexPrev, chainparams.GetConsensus());
    // -regtest only: allow overriding block.nVersion with
    // -blockversion=N to test forking scenarios
    if (chainparams.MineBlocksOnDemand())
        pblock->nVersion = gArgs.GetArg("-blockversion", pblock->nVersion);

    pblock->nTime = GetAdjustedTime();
    const int64_t nMedianTimePast = pindexPrev->GetMedianTimePast();

    nLockTimeCutoff = (STANDARD_LOCKTIME_VERIFY_FLAGS & LOCKTIME_MEDIAN_TIME_PAST)
                       ? nMedianTimePast
                       : pblock->GetBlockTime();

    // Decide whether to include witness transactions
    // This is only needed in case the witness softfork activation is reverted
    // (which would require a very deep reorganization) or when
    // -promiscuousmempoolflags is used.
    // TODO: replace this with a call to main to assess validity of a mempool
    // transaction (which in most cases can be a no-op).
    fIncludeWitness = IsWitnessEnabled(pindexPrev, chainparams.GetConsensus()) && fMineWitnessTx;
<<<<<<< HEAD
=======

    int nPackagesSelected = 0;
    int nDescendantsUpdated = 0;
    addPackageTxs(nPackagesSelected, nDescendantsUpdated);
>>>>>>> 0d3e8183

    int64_t nTime1 = GetTimeMicros();

    nLastBlockTx = nBlockTx;
    nLastBlockSize = nBlockSize;
    nLastBlockWeight = nBlockWeight;

    // Create coinbase transaction.
    CMutableTransaction coinbaseTx;
    coinbaseTx.vin.resize(1);
    coinbaseTx.vin[0].prevout.SetNull();
    coinbaseTx.vout.resize(1);
    coinbaseTx.vout[0].scriptPubKey = scriptPubKeyIn;
    coinbaseTx.vout[0].nValue = nFees + GetBlockSubsidy(nHeight, chainparams.GetConsensus());
    coinbaseTx.vin[0].scriptSig = CScript() << nHeight << OP_0;
    
    pblock->vtx[0] = MakeTransactionRef(std::move(coinbaseTx));
    pblocktemplate->vchCoinbaseCommitment = GenerateCoinbaseCommitment(*pblock, pindexPrev, chainparams.GetConsensus());
    pblocktemplate->vTxFees[0] = -nFees;

    uint64_t nSerializeSize = GetSerializeSize(*pblock, SER_NETWORK, PROTOCOL_VERSION);
    //LogPrintf("CreateNewBlock(): total size: %u block weight: %u txs: %u fees: %ld sigops %d\n", nSerializeSize, GetBlockWeight(*pblock), nBlockTx, nFees, nBlockSigOpsCost);
    LogPrint("pos", "CreateNewBlock(): total size: %u block weight: %u txs: %u fees: %ld sigops %d\n", nSerializeSize, GetBlockWeight(*pblock), nBlockTx, nFees, nBlockSigOpsCost);

    // Fill in header
    pblock->hashPrevBlock  = pindexPrev->GetBlockHash();
    UpdateTime(pblock, chainparams.GetConsensus(), pindexPrev);
    pblock->nBits          = GetNextWorkRequired(pindexPrev, pblock, chainparams.GetConsensus());
    pblock->nNonce         = 0;
    pblocktemplate->vTxSigOpsCost[0] = WITNESS_SCALE_FACTOR * GetLegacySigOpCount(*pblock->vtx[0]);
    CValidationState state;

    if (!fParticlMode // block won't be valid until after SignBlock
        && !TestBlockValidity(state, chainparams, *pblock, pindexPrev, false, false)) {
        throw std::runtime_error(strprintf("%s: TestBlockValidity failed: %s", __func__, FormatStateMessage(state)));
    }
    int64_t nTime2 = GetTimeMicros();

    LogPrint(BCLog::BENCH, "CreateNewBlock() packages: %.2fms (%d packages, %d updated descendants), validity: %.2fms (total %.2fms)\n", 0.001 * (nTime1 - nTimeStart), nPackagesSelected, nDescendantsUpdated, 0.001 * (nTime2 - nTime1), 0.001 * (nTime2 - nTimeStart));

    return std::move(pblocktemplate);
}

void BlockAssembler::onlyUnconfirmed(CTxMemPool::setEntries& testSet)
{
    for (CTxMemPool::setEntries::iterator iit = testSet.begin(); iit != testSet.end(); ) {
        // Only test txs not already in the block
        if (inBlock.count(*iit)) {
            testSet.erase(iit++);
        }
        else {
            iit++;
        }
    }
}

bool BlockAssembler::TestPackage(uint64_t packageSize, int64_t packageSigOpsCost)
{
    // TODO: switch to weight-based accounting for packages instead of vsize-based accounting.
    if (nBlockWeight + WITNESS_SCALE_FACTOR * packageSize >= nBlockMaxWeight)
        return false;
    if (nBlockSigOpsCost + packageSigOpsCost >= MAX_BLOCK_SIGOPS_COST)
        return false;
    return true;
}

// Perform transaction-level checks before adding to block:
// - transaction finality (locktime)
// - premature witness (in case segwit transactions are added to mempool before
//   segwit activation)
// - serialized size (in case -blockmaxsize is in use)
bool BlockAssembler::TestPackageTransactions(const CTxMemPool::setEntries& package)
{
    uint64_t nPotentialBlockSize = nBlockSize; // only used with fNeedSizeAccounting
    for (const CTxMemPool::txiter it : package) {
        if (!IsFinalTx(it->GetTx(), nHeight, nLockTimeCutoff))
            return false;
        if (!fIncludeWitness && it->GetTx().HasWitness())
            return false;
        if (fNeedSizeAccounting) {
            uint64_t nTxSize = ::GetSerializeSize(it->GetTx(), SER_NETWORK, PROTOCOL_VERSION);
            if (nPotentialBlockSize + nTxSize >= nBlockMaxSize) {
                return false;
            }
            nPotentialBlockSize += nTxSize;
        }
    }
    return true;
}

void BlockAssembler::AddToBlock(CTxMemPool::txiter iter)
{
    pblock->vtx.emplace_back(iter->GetSharedTx());
    pblocktemplate->vTxFees.push_back(iter->GetFee());
    pblocktemplate->vTxSigOpsCost.push_back(iter->GetSigOpCost());
    if (fNeedSizeAccounting) {
        nBlockSize += ::GetSerializeSize(iter->GetTx(), SER_NETWORK, PROTOCOL_VERSION);
    }
    nBlockWeight += iter->GetTxWeight();
    ++nBlockTx;
    nBlockSigOpsCost += iter->GetSigOpCost();
    nFees += iter->GetFee();
    inBlock.insert(iter);

    bool fPrintPriority = gArgs.GetBoolArg("-printpriority", DEFAULT_PRINTPRIORITY);
    if (fPrintPriority) {
        LogPrintf("fee %s txid %s\n",
                  CFeeRate(iter->GetModifiedFee(), iter->GetTxSize()).ToString(),
                  iter->GetTx().GetHash().ToString());
    }
}

int BlockAssembler::UpdatePackagesForAdded(const CTxMemPool::setEntries& alreadyAdded,
        indexed_modified_transaction_set &mapModifiedTx)
{
    int nDescendantsUpdated = 0;
    for (const CTxMemPool::txiter it : alreadyAdded) {
        CTxMemPool::setEntries descendants;
        mempool.CalculateDescendants(it, descendants);
        // Insert all descendants (not yet in block) into the modified set
        for (CTxMemPool::txiter desc : descendants) {
            if (alreadyAdded.count(desc))
                continue;
            ++nDescendantsUpdated;
            modtxiter mit = mapModifiedTx.find(desc);
            if (mit == mapModifiedTx.end()) {
                CTxMemPoolModifiedEntry modEntry(desc);
                modEntry.nSizeWithAncestors -= it->GetTxSize();
                modEntry.nModFeesWithAncestors -= it->GetModifiedFee();
                modEntry.nSigOpCostWithAncestors -= it->GetSigOpCost();
                mapModifiedTx.insert(modEntry);
            } else {
                mapModifiedTx.modify(mit, update_for_parent_inclusion(it));
            }
        }
    }
    return nDescendantsUpdated;
}

// Skip entries in mapTx that are already in a block or are present
// in mapModifiedTx (which implies that the mapTx ancestor state is
// stale due to ancestor inclusion in the block)
// Also skip transactions that we've already failed to add. This can happen if
// we consider a transaction in mapModifiedTx and it fails: we can then
// potentially consider it again while walking mapTx.  It's currently
// guaranteed to fail again, but as a belt-and-suspenders check we put it in
// failedTx and avoid re-evaluation, since the re-evaluation would be using
// cached size/sigops/fee values that are not actually correct.
bool BlockAssembler::SkipMapTxEntry(CTxMemPool::txiter it, indexed_modified_transaction_set &mapModifiedTx, CTxMemPool::setEntries &failedTx)
{
    assert (it != mempool.mapTx.end());
    return mapModifiedTx.count(it) || inBlock.count(it) || failedTx.count(it);
}

void BlockAssembler::SortForBlock(const CTxMemPool::setEntries& package, CTxMemPool::txiter entry, std::vector<CTxMemPool::txiter>& sortedEntries)
{
    // Sort package by ancestor count
    // If a transaction A depends on transaction B, then A's ancestor count
    // must be greater than B's.  So this is sufficient to validly order the
    // transactions for block inclusion.
    sortedEntries.clear();
    sortedEntries.insert(sortedEntries.begin(), package.begin(), package.end());
    std::sort(sortedEntries.begin(), sortedEntries.end(), CompareTxIterByAncestorCount());
}

// This transaction selection algorithm orders the mempool based
// on feerate of a transaction including all unconfirmed ancestors.
// Since we don't remove transactions from the mempool as we select them
// for block inclusion, we need an alternate method of updating the feerate
// of a transaction with its not-yet-selected ancestors as we go.
// This is accomplished by walking the in-mempool descendants of selected
// transactions and storing a temporary modified state in mapModifiedTxs.
// Each time through the loop, we compare the best transaction in
// mapModifiedTxs with the next transaction in the mempool to decide what
// transaction package to work on next.
void BlockAssembler::addPackageTxs(int &nPackagesSelected, int &nDescendantsUpdated)
{
    // mapModifiedTx will store sorted packages after they are modified
    // because some of their txs are already in the block
    indexed_modified_transaction_set mapModifiedTx;
    // Keep track of entries that failed inclusion, to avoid duplicate work
    CTxMemPool::setEntries failedTx;

    // Start by adding all descendants of previously added txs to mapModifiedTx
    // and modifying them for their already included ancestors
    UpdatePackagesForAdded(inBlock, mapModifiedTx);

    CTxMemPool::indexed_transaction_set::index<ancestor_score>::type::iterator mi = mempool.mapTx.get<ancestor_score>().begin();
    CTxMemPool::txiter iter;

    // Limit the number of attempts to add transactions to the block when it is
    // close to full; this is just a simple heuristic to finish quickly if the
    // mempool has a lot of entries.
    const int64_t MAX_CONSECUTIVE_FAILURES = 1000;
    int64_t nConsecutiveFailed = 0;

    while (mi != mempool.mapTx.get<ancestor_score>().end() || !mapModifiedTx.empty())
    {
        // First try to find a new transaction in mapTx to evaluate.
        if (mi != mempool.mapTx.get<ancestor_score>().end() &&
                SkipMapTxEntry(mempool.mapTx.project<0>(mi), mapModifiedTx, failedTx)) {
            ++mi;
            continue;
        }

        // Now that mi is not stale, determine which transaction to evaluate:
        // the next entry from mapTx, or the best from mapModifiedTx?
        bool fUsingModified = false;

        modtxscoreiter modit = mapModifiedTx.get<ancestor_score>().begin();
        if (mi == mempool.mapTx.get<ancestor_score>().end()) {
            // We're out of entries in mapTx; use the entry from mapModifiedTx
            iter = modit->iter;
            fUsingModified = true;
        } else {
            // Try to compare the mapTx entry to the mapModifiedTx entry
            iter = mempool.mapTx.project<0>(mi);
            if (modit != mapModifiedTx.get<ancestor_score>().end() &&
                    CompareModifiedEntry()(*modit, CTxMemPoolModifiedEntry(iter))) {
                // The best entry in mapModifiedTx has higher score
                // than the one from mapTx.
                // Switch which transaction (package) to consider
                iter = modit->iter;
                fUsingModified = true;
            } else {
                // Either no entry in mapModifiedTx, or it's worse than mapTx.
                // Increment mi for the next loop iteration.
                ++mi;
            }
        }

        // We skip mapTx entries that are inBlock, and mapModifiedTx shouldn't
        // contain anything that is inBlock.
        assert(!inBlock.count(iter));

        uint64_t packageSize = iter->GetSizeWithAncestors();
        CAmount packageFees = iter->GetModFeesWithAncestors();
        int64_t packageSigOpsCost = iter->GetSigOpCostWithAncestors();
        if (fUsingModified) {
            packageSize = modit->nSizeWithAncestors;
            packageFees = modit->nModFeesWithAncestors;
            packageSigOpsCost = modit->nSigOpCostWithAncestors;
        }

        if (packageFees < blockMinFeeRate.GetFee(packageSize)) {
            // Everything else we might consider has a lower fee rate
            return;
        }

        if (!TestPackage(packageSize, packageSigOpsCost)) {
            if (fUsingModified) {
                // Since we always look at the best entry in mapModifiedTx,
                // we must erase failed entries so that we can consider the
                // next best entry on the next loop iteration
                mapModifiedTx.get<ancestor_score>().erase(modit);
                failedTx.insert(iter);
            }

            ++nConsecutiveFailed;

            if (nConsecutiveFailed > MAX_CONSECUTIVE_FAILURES && nBlockWeight >
                    nBlockMaxWeight - 4000) {
                // Give up if we're close to full and haven't succeeded in a while
                break;
            }
            continue;
        }

        CTxMemPool::setEntries ancestors;
        uint64_t nNoLimit = std::numeric_limits<uint64_t>::max();
        std::string dummy;
        mempool.CalculateMemPoolAncestors(*iter, ancestors, nNoLimit, nNoLimit, nNoLimit, nNoLimit, dummy, false);

        onlyUnconfirmed(ancestors);
        ancestors.insert(iter);

        // Test if all tx's are Final
        if (!TestPackageTransactions(ancestors)) {
            if (fUsingModified) {
                mapModifiedTx.get<ancestor_score>().erase(modit);
                failedTx.insert(iter);
            }
            continue;
        }

        // This transaction will make it in; reset the failed counter.
        nConsecutiveFailed = 0;

        // Package can be added. Sort the entries in a valid order.
        std::vector<CTxMemPool::txiter> sortedEntries;
        SortForBlock(ancestors, iter, sortedEntries);

        for (size_t i=0; i<sortedEntries.size(); ++i) {
            AddToBlock(sortedEntries[i]);
            // Erase from the modified set, if present
            mapModifiedTx.erase(sortedEntries[i]);
        }

        ++nPackagesSelected;

        // Update transactions that depend on each of these
        nDescendantsUpdated += UpdatePackagesForAdded(ancestors, mapModifiedTx);
    }
}

void IncrementExtraNonce(CBlock* pblock, const CBlockIndex* pindexPrev, unsigned int& nExtraNonce)
{
    // Update nExtraNonce
    static uint256 hashPrevBlock;
    if (hashPrevBlock != pblock->hashPrevBlock)
    {
        nExtraNonce = 0;
        hashPrevBlock = pblock->hashPrevBlock;
    }
    ++nExtraNonce;
    unsigned int nHeight = pindexPrev->nHeight+1; // Height first in coinbase required for block.version=2
    CMutableTransaction txCoinbase(*pblock->vtx[0]);
    txCoinbase.vin[0].scriptSig = (CScript() << nHeight << CScriptNum(nExtraNonce)) + COINBASE_FLAGS;
    assert(txCoinbase.vin[0].scriptSig.size() <= 100);

    pblock->vtx[0] = MakeTransactionRef(std::move(txCoinbase));
    pblock->hashMerkleRoot = BlockMerkleRoot(*pblock);
}<|MERGE_RESOLUTION|>--- conflicted
+++ resolved
@@ -167,13 +167,10 @@
     // TODO: replace this with a call to main to assess validity of a mempool
     // transaction (which in most cases can be a no-op).
     fIncludeWitness = IsWitnessEnabled(pindexPrev, chainparams.GetConsensus()) && fMineWitnessTx;
-<<<<<<< HEAD
-=======
 
     int nPackagesSelected = 0;
     int nDescendantsUpdated = 0;
     addPackageTxs(nPackagesSelected, nDescendantsUpdated);
->>>>>>> 0d3e8183
 
     int64_t nTime1 = GetTimeMicros();
 
@@ -196,7 +193,7 @@
 
     uint64_t nSerializeSize = GetSerializeSize(*pblock, SER_NETWORK, PROTOCOL_VERSION);
     //LogPrintf("CreateNewBlock(): total size: %u block weight: %u txs: %u fees: %ld sigops %d\n", nSerializeSize, GetBlockWeight(*pblock), nBlockTx, nFees, nBlockSigOpsCost);
-    LogPrint("pos", "CreateNewBlock(): total size: %u block weight: %u txs: %u fees: %ld sigops %d\n", nSerializeSize, GetBlockWeight(*pblock), nBlockTx, nFees, nBlockSigOpsCost);
+    LogPrint(BCLog::POS, "CreateNewBlock(): total size: %u block weight: %u txs: %u fees: %ld sigops %d\n", nSerializeSize, GetBlockWeight(*pblock), nBlockTx, nFees, nBlockSigOpsCost);
 
     // Fill in header
     pblock->hashPrevBlock  = pindexPrev->GetBlockHash();
