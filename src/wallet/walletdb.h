--- conflicted
+++ resolved
@@ -282,7 +282,6 @@
     bool TxnCommit();
     //! Abort current transaction
     bool TxnAbort();
-<<<<<<< HEAD
 
     // Particl
     bool WriteLockedUnspentOutput(const COutPoint &o);
@@ -290,11 +289,7 @@
     bool EraseAllByPrefix(std::string sPrefix);
 
 //private:
-    std::unique_ptr<BerkeleyBatch> m_batch;
-=======
-private:
     std::unique_ptr<DatabaseBatch> m_batch;
->>>>>>> be3af4f3
     WalletDatabase& m_database;
 };
 
