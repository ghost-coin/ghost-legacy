// Copyright (c) 2009-2010 Satoshi Nakamoto
// Copyright (c) 2009-2020 The Bitcoin Core developers
// Distributed under the MIT software license, see the accompanying
// file COPYING or http://www.opensource.org/licenses/mit-license.php.

#ifndef BITCOIN_WALLET_WALLETDB_H
#define BITCOIN_WALLET_WALLETDB_H

#include <amount.h>
#include <script/sign.h>
#include <wallet/bdb.h>
#include <wallet/db.h>
#include <wallet/walletutil.h>
#include <key.h>

#include <stdint.h>
#include <string>
#include <vector>

/**
 * Overview of wallet database classes:
 *
 * - WalletBatch is an abstract modifier object for the wallet database, and encapsulates a database
 *   batch update as well as methods to act on the database. It should be agnostic to the database implementation.
 *
 * The following classes are implementation specific:
 * - BerkeleyEnvironment is an environment in which the database exists.
 * - BerkeleyDatabase represents a wallet database.
 * - BerkeleyBatch is a low-level database batch update.
 */

static const bool DEFAULT_FLUSHWALLET = true;

struct CBlockLocator;
class CKeyPool;
class CMasterKey;
class CScript;
class CWallet;
class CWalletTx;
class uint160;
class uint256;

/** Backend-agnostic database type. */
using WalletDatabase = BerkeleyDatabase;

/** Error statuses for the wallet database */
enum class DBErrors
{
    LOAD_OK,
    CORRUPT,
    NONCRITICAL_ERROR,
    TOO_NEW,
    LOAD_FAIL,
    NEED_REWRITE
};

namespace DBKeys {
extern const std::string ACENTRY;
extern const std::string ACTIVEEXTERNALSPK;
extern const std::string ACTIVEINTERNALSPK;
extern const std::string BESTBLOCK;
extern const std::string BESTBLOCK_NOMERKLE;
extern const std::string CRYPTED_KEY;
extern const std::string CSCRIPT;
extern const std::string DEFAULTKEY;
extern const std::string DESTDATA;
extern const std::string FLAGS;
extern const std::string HDCHAIN;
extern const std::string KEY;
extern const std::string KEYMETA;
extern const std::string MASTER_KEY;
extern const std::string MINVERSION;
extern const std::string NAME;
extern const std::string OLD_KEY;
extern const std::string ORDERPOSNEXT;
extern const std::string POOL;
extern const std::string PURPOSE;
extern const std::string SETTINGS;
extern const std::string TX;
extern const std::string VERSION;
extern const std::string WALLETDESCRIPTOR;
extern const std::string WALLETDESCRIPTORCKEY;
extern const std::string WALLETDESCRIPTORKEY;
extern const std::string WATCHMETA;
extern const std::string WATCHS;

extern const std::string PART_EXTACC;
extern const std::string PART_EXTKEY;
extern const std::string PART_EXTKEYNAMED;
extern const std::string PART_SXADDRKEYPACK;
extern const std::string PART_FLAG;
extern const std::string PART_LOCKEDUTXO;
extern const std::string PART_SXADDR;
extern const std::string PART_WALLETSETTING;
} // namespace DBKeys

/* simple HD chain data model */
class CHDChain
{
public:
    uint32_t nExternalChainCounter;
    uint32_t nInternalChainCounter;
    CKeyID seed_id; //!< seed hash160

    static const int VERSION_HD_BASE        = 1;
    static const int VERSION_HD_CHAIN_SPLIT = 2;
    static const int CURRENT_VERSION        = VERSION_HD_CHAIN_SPLIT;
    int nVersion;

    CHDChain() { SetNull(); }

    SERIALIZE_METHODS(CHDChain, obj)
    {
        READWRITE(obj.nVersion, obj.nExternalChainCounter, obj.seed_id);
        if (obj.nVersion >= VERSION_HD_CHAIN_SPLIT) {
            READWRITE(obj.nInternalChainCounter);
        }
    }

    void SetNull()
    {
        nVersion = CHDChain::CURRENT_VERSION;
        nExternalChainCounter = 0;
        nInternalChainCounter = 0;
        seed_id.SetNull();
    }

    bool operator==(const CHDChain& chain) const
    {
        return seed_id == chain.seed_id;
    }
};

class CKeyMetadata
{
public:
    static const int VERSION_BASIC=1;
    static const int VERSION_WITH_HDDATA=10;
    static const int VERSION_WITH_KEY_ORIGIN = 12;
    static const int CURRENT_VERSION=VERSION_WITH_KEY_ORIGIN;
    int nVersion;
    int64_t nCreateTime; // 0 means unknown
    std::string hdKeypath; //optional HD/bip32 keypath. Still used to determine whether a key is a seed. Also kept for backwards compatibility
    CKeyID hd_seed_id; //id of the HD seed used to derive this key
    KeyOriginInfo key_origin; // Key origin info with path and fingerprint
    bool has_key_origin = false; //!< Whether the key_origin is useful

    CKeyMetadata()
    {
        SetNull();
    }
    explicit CKeyMetadata(int64_t nCreateTime_)
    {
        SetNull();
        nCreateTime = nCreateTime_;
    }

    SERIALIZE_METHODS(CKeyMetadata, obj)
    {
        READWRITE(obj.nVersion, obj.nCreateTime);
        if (obj.nVersion >= VERSION_WITH_HDDATA) {
            READWRITE(obj.hdKeypath, obj.hd_seed_id);
        }
        if (obj.nVersion >= VERSION_WITH_KEY_ORIGIN)
        {
            READWRITE(obj.key_origin);
            READWRITE(obj.has_key_origin);
        }
    }

    void SetNull()
    {
        nVersion = CKeyMetadata::CURRENT_VERSION;
        nCreateTime = 0;
        hdKeypath.clear();
        hd_seed_id.SetNull();
        key_origin.clear();
        has_key_origin = false;
    }
};

/** Access to the wallet database.
 * Opens the database and provides read and write access to it. Each read and write is its own transaction.
 * Multiple operation transactions can be started using TxnBegin() and committed using TxnCommit()
 * Otherwise the transaction will be committed when the object goes out of scope.
 * Optionally (on by default) it will flush to disk on close.
 * Every 1000 writes will automatically trigger a flush to disk.
 */
class WalletBatch
{
friend class CHDWalletDB;
private:
    template <typename K, typename T>
    bool WriteIC(const K& key, const T& value, bool fOverwrite = true)
    {
        if (!m_batch->Write(key, value, fOverwrite)) {
            return false;
        }
        m_database.IncrementUpdateCounter();
        if (m_database.nUpdateCounter % 1000 == 0) {
            m_batch->Flush();
        }
        return true;
    }

    template <typename K>
    bool EraseIC(const K& key)
    {
        if (!m_batch->Erase(key)) {
            return false;
        }
        m_database.IncrementUpdateCounter();
        if (m_database.nUpdateCounter % 1000 == 0) {
            m_batch->Flush();
        }
        return true;
    }

public:
    explicit WalletBatch(WalletDatabase& database, const char* pszMode = "r+", bool _fFlushOnClose = true) :
        m_batch(database.MakeBatch(pszMode, _fFlushOnClose)),
        m_database(database)
    {
    }
    WalletBatch(const WalletBatch&) = delete;
    WalletBatch& operator=(const WalletBatch&) = delete;

    bool WriteName(const std::string& strAddress, const std::string& strName);
    bool EraseName(const std::string& strAddress);

    bool WritePurpose(const std::string& strAddress, const std::string& purpose);
    bool ErasePurpose(const std::string& strAddress);

    bool WriteTx(const CWalletTx& wtx);
    bool EraseTx(uint256 hash);

    bool WriteKeyMetadata(const CKeyMetadata& meta, const CPubKey& pubkey, const bool overwrite);
    bool WriteKey(const CPubKey& vchPubKey, const CPrivKey& vchPrivKey, const CKeyMetadata &keyMeta);
    bool WriteCryptedKey(const CPubKey& vchPubKey, const std::vector<unsigned char>& vchCryptedSecret, const CKeyMetadata &keyMeta);
    bool WriteMasterKey(unsigned int nID, const CMasterKey& kMasterKey);

    bool WriteCScript(const uint160& hash, const CScript& redeemScript);

    bool WriteWatchOnly(const CScript &script, const CKeyMetadata &keymeta);
    bool EraseWatchOnly(const CScript &script);

    bool WriteBestBlock(const CBlockLocator& locator);
    bool ReadBestBlock(CBlockLocator& locator);

    bool WriteOrderPosNext(int64_t nOrderPosNext);

    bool ReadPool(int64_t nPool, CKeyPool& keypool);
    bool WritePool(int64_t nPool, const CKeyPool& keypool);
    bool ErasePool(int64_t nPool);

    bool WriteMinVersion(int nVersion);

    bool WriteDescriptorKey(const uint256& desc_id, const CPubKey& pubkey, const CPrivKey& privkey);
    bool WriteCryptedDescriptorKey(const uint256& desc_id, const CPubKey& pubkey, const std::vector<unsigned char>& secret);
    bool WriteDescriptor(const uint256& desc_id, const WalletDescriptor& descriptor);
    bool WriteDescriptorDerivedCache(const CExtPubKey& xpub, const uint256& desc_id, uint32_t key_exp_index, uint32_t der_index);
    bool WriteDescriptorParentCache(const CExtPubKey& xpub, const uint256& desc_id, uint32_t key_exp_index);

    /// Write destination data key,value tuple to database
    bool WriteDestData(const std::string &address, const std::string &key, const std::string &value);
    /// Erase destination data tuple from wallet database
    bool EraseDestData(const std::string &address, const std::string &key);

    bool WriteActiveScriptPubKeyMan(uint8_t type, const uint256& id, bool internal);

    DBErrors LoadWallet(CWallet* pwallet);
    DBErrors FindWalletTx(std::vector<uint256>& vTxHash, std::list<CWalletTx>& vWtx);
    DBErrors ZapWalletTx(std::list<CWalletTx>& vWtx);
    DBErrors ZapSelectTx(std::vector<uint256>& vHashIn, std::vector<uint256>& vHashOut);

    /* Function to determine if a certain KV/key-type is a key (cryptographical key) type */
    static bool IsKeyType(const std::string& strType);
    /* verifies the database environment */
    static bool VerifyEnvironment(const fs::path& wallet_path, bilingual_str& errorStr);
    /* verifies the database file */
    static bool VerifyDatabaseFile(const fs::path& wallet_path, bilingual_str& errorStr);

    //! write the hdchain model (external chain child index counter)
    bool WriteHDChain(const CHDChain& chain);

    bool WriteWalletFlags(const uint64_t flags);
    //! Begin a new transaction
    bool TxnBegin();
    //! Commit current transaction
    bool TxnCommit();
    //! Abort current transaction
    bool TxnAbort();
<<<<<<< HEAD

    bool WriteLockedUnspentOutput(const COutPoint &o);
    bool EraseLockedUnspentOutput(const COutPoint &o);
    bool EraseAllByPrefix(std::string sPrefix);

//private:
    BerkeleyBatch m_batch;
=======
private:
    std::unique_ptr<BerkeleyBatch> m_batch;
>>>>>>> 31bdd866
    WalletDatabase& m_database;
};

//! Compacts BDB state so that wallet.dat is self-contained (if there are changes)
void MaybeCompactWalletDB();

//! Unserialize a given Key-Value pair and load it into the wallet
bool ReadKeyValue(CWallet* pwallet, CDataStream& ssKey, CDataStream& ssValue, std::string& strType, std::string& strErr);

/** Return whether a wallet database is currently loaded. */
bool IsWalletLoaded(const fs::path& wallet_path);

/** Return object for accessing database at specified path. */
std::unique_ptr<BerkeleyDatabase> CreateWalletDatabase(const fs::path& path);

/** Return object for accessing dummy database with no read/write capabilities. */
std::unique_ptr<BerkeleyDatabase> CreateDummyWalletDatabase();

/** Return object for accessing temporary in-memory database. */
std::unique_ptr<BerkeleyDatabase> CreateMockWalletDatabase();

#endif // BITCOIN_WALLET_WALLETDB_H<|MERGE_RESOLUTION|>--- conflicted
+++ resolved
@@ -290,18 +290,14 @@
     bool TxnCommit();
     //! Abort current transaction
     bool TxnAbort();
-<<<<<<< HEAD
-
+
+    // Particl
     bool WriteLockedUnspentOutput(const COutPoint &o);
     bool EraseLockedUnspentOutput(const COutPoint &o);
     bool EraseAllByPrefix(std::string sPrefix);
 
 //private:
-    BerkeleyBatch m_batch;
-=======
-private:
     std::unique_ptr<BerkeleyBatch> m_batch;
->>>>>>> 31bdd866
     WalletDatabase& m_database;
 };
 
