--- conflicted
+++ resolved
@@ -747,21 +747,16 @@
 
 void MaybeCompactWalletDB()
 {
-<<<<<<< HEAD
+    static std::atomic<bool> fOneThread(false);
+    if (fOneThread.exchange(true)) {
+        return;
+    }
+    if (!gArgs.GetBoolArg("-flushwallet", DEFAULT_FLUSHWALLET)) {
+        return;
+    }
+    
     // Make this thread recognisable as the wallet flushing thread
     RenameThread("particl-wallet");
-
-    static bool fOneThread;
-    if (fOneThread)
-=======
-    static std::atomic<bool> fOneThread(false);
-    if (fOneThread.exchange(true)) {
->>>>>>> 0d3e8183
-        return;
-    }
-    if (!gArgs.GetBoolArg("-flushwallet", DEFAULT_FLUSHWALLET)) {
-        return;
-    }
 
     for (CWalletRef pwallet : vpwallets) {
         CWalletDBWrapper& dbh = pwallet->GetDBHandle();
