--- conflicted
+++ resolved
@@ -512,14 +512,6 @@
                 strErr = "Error reading wallet database: SetHDChain failed";
                 return false;
             }
-<<<<<<< HEAD
-        } else if (strType == "luo")
-        {
-            COutPoint output;
-            ssKey >> output;
-            pwallet->LockCoin(output);
-        } else if (strType != "bestblock" && strType != "bestblock_nomerkle"){
-=======
         } else if (strType == "flags") {
             uint64_t flags;
             ssValue >> flags;
@@ -527,8 +519,12 @@
                 strErr = "Error reading wallet database: Unknown non-tolerable wallet flags found";
                 return false;
             }
+        } else if (strType == "luo")
+        {
+            COutPoint output;
+            ssKey >> output;
+            pwallet->LockCoin(output);
         } else if (strType != "bestblock" && strType != "bestblock_nomerkle") {
->>>>>>> 2dc5ab63
             wss.m_unknown_records++;
         }
     } catch (...)
