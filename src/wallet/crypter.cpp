// Copyright (c) 2009-2018 The Bitcoin Core developers
// Distributed under the MIT software license, see the accompanying
// file COPYING or http://www.opensource.org/licenses/mit-license.php.

#include <wallet/crypter.h>

#include <crypto/aes.h>
#include <crypto/sha512.h>
#include <script/script.h>
#include <script/standard.h>
#include <util/system.h>

#include <string>
#include <vector>

int CCrypter::BytesToKeySHA512AES(const std::vector<unsigned char>& chSalt, const SecureString& strKeyData, int count, unsigned char *key,unsigned char *iv) const
{
    // This mimics the behavior of openssl's EVP_BytesToKey with an aes256cbc
    // cipher and sha512 message digest. Because sha512's output size (64b) is
    // greater than the aes256 block size (16b) + aes256 key size (32b),
    // there's no need to process more than once (D_0).

    if(!count || !key || !iv)
        return 0;

    unsigned char buf[CSHA512::OUTPUT_SIZE];
    CSHA512 di;

    di.Write((const unsigned char*)strKeyData.c_str(), strKeyData.size());
    di.Write(chSalt.data(), chSalt.size());
    di.Finalize(buf);

    for(int i = 0; i != count - 1; i++)
        di.Reset().Write(buf, sizeof(buf)).Finalize(buf);

    memcpy(key, buf, WALLET_CRYPTO_KEY_SIZE);
    memcpy(iv, buf + WALLET_CRYPTO_KEY_SIZE, WALLET_CRYPTO_IV_SIZE);
    memory_cleanse(buf, sizeof(buf));
    return WALLET_CRYPTO_KEY_SIZE;
}

bool CCrypter::SetKeyFromPassphrase(const SecureString& strKeyData, const std::vector<unsigned char>& chSalt, const unsigned int nRounds, const unsigned int nDerivationMethod)
{
    if (nRounds < 1 || chSalt.size() != WALLET_CRYPTO_SALT_SIZE)
        return false;

    int i = 0;
    if (nDerivationMethod == 0)
        i = BytesToKeySHA512AES(chSalt, strKeyData, nRounds, vchKey.data(), vchIV.data());

    if (i != (int)WALLET_CRYPTO_KEY_SIZE)
    {
        memory_cleanse(vchKey.data(), vchKey.size());
        memory_cleanse(vchIV.data(), vchIV.size());
        return false;
    }

    fKeySet = true;
    return true;
}

bool CCrypter::SetKey(const CKeyingMaterial& chNewKey, const std::vector<unsigned char>& chNewIV)
{
    if (chNewKey.size() != WALLET_CRYPTO_KEY_SIZE || chNewIV.size() != WALLET_CRYPTO_IV_SIZE)
        return false;

    memcpy(vchKey.data(), chNewKey.data(), chNewKey.size());
    memcpy(vchIV.data(), chNewIV.data(), chNewIV.size());

    fKeySet = true;
    return true;
}

bool CCrypter::Encrypt(const CKeyingMaterial& vchPlaintext, std::vector<unsigned char> &vchCiphertext) const
{
    if (!fKeySet)
        return false;

    // max ciphertext len for a n bytes of plaintext is
    // n + AES_BLOCKSIZE bytes
    vchCiphertext.resize(vchPlaintext.size() + AES_BLOCKSIZE);

    AES256CBCEncrypt enc(vchKey.data(), vchIV.data(), true);
    size_t nLen = enc.Encrypt(&vchPlaintext[0], vchPlaintext.size(), vchCiphertext.data());
    if(nLen < vchPlaintext.size())
        return false;
    vchCiphertext.resize(nLen);

    return true;
}

bool CCrypter::Decrypt(const std::vector<unsigned char>& vchCiphertext, CKeyingMaterial& vchPlaintext) const
{
    if (!fKeySet)
        return false;

    // plaintext will always be equal to or lesser than length of ciphertext
    int nLen = vchCiphertext.size();

    vchPlaintext.resize(nLen);

    AES256CBCDecrypt dec(vchKey.data(), vchIV.data(), true);
    nLen = dec.Decrypt(vchCiphertext.data(), vchCiphertext.size(), &vchPlaintext[0]);
    if(nLen == 0)
        return false;
    vchPlaintext.resize(nLen);
    return true;
}


bool EncryptSecret(const CKeyingMaterial& vMasterKey, const CKeyingMaterial &vchPlaintext, const uint256& nIV, std::vector<unsigned char> &vchCiphertext)
{
    CCrypter cKeyCrypter;
    std::vector<unsigned char> chIV(WALLET_CRYPTO_IV_SIZE);
    memcpy(chIV.data(), &nIV, WALLET_CRYPTO_IV_SIZE);
    if(!cKeyCrypter.SetKey(vMasterKey, chIV))
        return false;
    return cKeyCrypter.Encrypt(*((const CKeyingMaterial*)&vchPlaintext), vchCiphertext);
}

bool DecryptSecret(const CKeyingMaterial& vMasterKey, const std::vector<unsigned char>& vchCiphertext, const uint256& nIV, CKeyingMaterial& vchPlaintext)
{
    CCrypter cKeyCrypter;
    std::vector<unsigned char> chIV(WALLET_CRYPTO_IV_SIZE);
    memcpy(chIV.data(), &nIV, WALLET_CRYPTO_IV_SIZE);
    if(!cKeyCrypter.SetKey(vMasterKey, chIV))
        return false;
    return cKeyCrypter.Decrypt(vchCiphertext, *((CKeyingMaterial*)&vchPlaintext));
}

static bool DecryptKey(const CKeyingMaterial& vMasterKey, const std::vector<unsigned char>& vchCryptedSecret, const CPubKey& vchPubKey, CKey& key)
{
    CKeyingMaterial vchSecret;
    if(!DecryptSecret(vMasterKey, vchCryptedSecret, vchPubKey.GetHash(), vchSecret))
        return false;

    if (vchSecret.size() != 32)
        return false;

    key.Set(vchSecret.begin(), vchSecret.end(), vchPubKey.IsCompressed());
    return key.VerifyPubKey(vchPubKey);
}

bool CCryptoKeyStore::SetCrypted()
{
    LOCK(cs_KeyStore);
    if (fUseCrypto)
        return true;
    if (!mapKeys.empty())
        return false;
    fUseCrypto = true;
    return true;
}

bool CCryptoKeyStore::IsLocked() const
{
    if (!IsCrypted()) {
        return false;
    }
    LOCK(cs_KeyStore);
    return vMasterKey.empty();
}

bool CCryptoKeyStore::Lock()
{
    if (!SetCrypted())
        return false;

    {
        LOCK(cs_KeyStore);
        vMasterKey.clear();
    }

    NotifyStatusChanged(this);
    return true;
}

bool CCryptoKeyStore::Unlock(const CKeyingMaterial& vMasterKeyIn, bool accept_no_keys)
{
    {
        LOCK(cs_KeyStore);
        if (!SetCrypted())
            return false;
<<<<<<< HEAD
        bool keyPass = false;
=======

        bool keyPass = mapCryptedKeys.empty(); // Always pass when there are no encrypted keys
>>>>>>> ad039aa0
        bool keyFail = false;

        size_t nTries = 0;
        CryptedKeyMap::const_iterator mi = mapCryptedKeys.begin();
        for (; mi != mapCryptedKeys.end(); ++mi)
        {
            const CPubKey &vchPubKey = (*mi).second.first;
            const std::vector<unsigned char> &vchCryptedSecret = (*mi).second.second;

            if (vchCryptedSecret.size() == 0) // unexpanded key received on stealth address
                continue;

            nTries++;
            CKey key;
            if (!DecryptKey(vMasterKeyIn, vchCryptedSecret, vchPubKey, key))
            {
                keyFail = true;
                break;
            }
            keyPass = true;
            if (fDecryptionThoroughlyChecked)
                break;
        }
        if (keyPass && keyFail)
        {
            LogPrintf("The wallet is probably corrupted: Some keys decrypt but not all.\n");
            throw std::runtime_error("Error unlocking wallet: some keys decrypt but not all. Your wallet file may be corrupt.");
        }
        if (keyFail || (!keyPass && !accept_no_keys))
            return false;
        vMasterKey = vMasterKeyIn;
        fDecryptionThoroughlyChecked = true;
    }
    NotifyStatusChanged(this);
    return true;
}

bool CCryptoKeyStore::AddKeyPubKey(const CKey& key, const CPubKey &pubkey)
{
    LOCK(cs_KeyStore);
    if (!IsCrypted()) {
        return CBasicKeyStore::AddKeyPubKey(key, pubkey);
    }

    if (IsLocked()) {
        return false;
    }

    std::vector<unsigned char> vchCryptedSecret;
    CKeyingMaterial vchSecret(key.begin(), key.end());
    if (!EncryptSecret(vMasterKey, vchSecret, pubkey.GetHash(), vchCryptedSecret)) {
        return false;
    }

    if (!AddCryptedKey(pubkey, vchCryptedSecret)) {
        return false;
    }
    return true;
}

bool CCryptoKeyStore::AddCryptedKey(const CPubKey &vchPubKey, const std::vector<unsigned char> &vchCryptedSecret)
{
    LOCK(cs_KeyStore);
    if (!SetCrypted()) {
        return false;
    }

    mapCryptedKeys[vchPubKey.GetID()] = make_pair(vchPubKey, vchCryptedSecret);
    ImplicitlyLearnRelatedKeyScripts(vchPubKey);
    return true;
}

isminetype CCryptoKeyStore::IsMine(const CKeyID &address) const
{
    LOCK(cs_KeyStore);
    if (!IsCrypted()) {
        return CBasicKeyStore::IsMine(address);
    }
    if (mapCryptedKeys.count(address) > 0)
        return ISMINE_SPENDABLE;
    if (mapWatchKeys.count(address) > 0)
        return ISMINE_WATCH_ONLY_;
    return ISMINE_NO;
};

bool CCryptoKeyStore::HaveKey(const CKeyID &address) const
{
    LOCK(cs_KeyStore);
    if (!IsCrypted()) {
        return CBasicKeyStore::HaveKey(address);
    }
    return mapCryptedKeys.count(address) > 0;
}

bool CCryptoKeyStore::GetKey(const CKeyID &address, CKey& keyOut) const
{
    LOCK(cs_KeyStore);
    if (!IsCrypted()) {
        return CBasicKeyStore::GetKey(address, keyOut);
    }

    CryptedKeyMap::const_iterator mi = mapCryptedKeys.find(address);
    if (mi != mapCryptedKeys.end())
    {
        const CPubKey &vchPubKey = (*mi).second.first;
        const std::vector<unsigned char> &vchCryptedSecret = (*mi).second.second;
        return DecryptKey(vMasterKey, vchCryptedSecret, vchPubKey, keyOut);
    }
    return false;
}

bool CCryptoKeyStore::GetPubKey(const CKeyID &address, CPubKey& vchPubKeyOut) const
{
    LOCK(cs_KeyStore);
    if (!IsCrypted())
        return CBasicKeyStore::GetPubKey(address, vchPubKeyOut);

    CryptedKeyMap::const_iterator mi = mapCryptedKeys.find(address);
    if (mi != mapCryptedKeys.end())
    {
        vchPubKeyOut = (*mi).second.first;
        return true;
    }
    // Check for watch-only pubkeys
    return CBasicKeyStore::GetPubKey(address, vchPubKeyOut);
}

std::set<CKeyID> CCryptoKeyStore::GetKeys() const
{
    LOCK(cs_KeyStore);
    if (!IsCrypted()) {
        return CBasicKeyStore::GetKeys();
    }
    std::set<CKeyID> set_address;
    for (const auto& mi : mapCryptedKeys) {
        set_address.insert(mi.first);
    }
    return set_address;
}

bool CCryptoKeyStore::EncryptKeys(CKeyingMaterial& vMasterKeyIn)
{
    LOCK(cs_KeyStore);
    if (!mapCryptedKeys.empty() || IsCrypted())
        return false;

    fUseCrypto = true;
    for (const KeyMap::value_type& mKey : mapKeys)
    {
        const CKey &key = mKey.second;
        CPubKey vchPubKey = key.GetPubKey();
        CKeyingMaterial vchSecret(key.begin(), key.end());
        std::vector<unsigned char> vchCryptedSecret;
        if (!EncryptSecret(vMasterKeyIn, vchSecret, vchPubKey.GetHash(), vchCryptedSecret))
            return false;
        if (!AddCryptedKey(vchPubKey, vchCryptedSecret))
            return false;
    }
    mapKeys.clear();
    return true;
}<|MERGE_RESOLUTION|>--- conflicted
+++ resolved
@@ -181,12 +181,7 @@
         LOCK(cs_KeyStore);
         if (!SetCrypted())
             return false;
-<<<<<<< HEAD
-        bool keyPass = false;
-=======
-
         bool keyPass = mapCryptedKeys.empty(); // Always pass when there are no encrypted keys
->>>>>>> ad039aa0
         bool keyFail = false;
 
         size_t nTries = 0;
