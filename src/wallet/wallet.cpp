// Copyright (c) 2009-2010 Satoshi Nakamoto
// Copyright (c) 2009-2020 The Bitcoin Core developers
// Distributed under the MIT software license, see the accompanying
// file COPYING or http://www.opensource.org/licenses/mit-license.php.

#include <wallet/wallet.h>

#include <chain.h>
#include <consensus/consensus.h>
#include <consensus/validation.h>
#include <fs.h>
#include <interfaces/chain.h>
#include <interfaces/wallet.h>
#include <key.h>
#include <key_io.h>
#include <optional.h>
#include <policy/fees.h>
#include <policy/policy.h>
#include <primitives/block.h>
#include <primitives/transaction.h>
#include <script/descriptor.h>
#include <script/script.h>
#include <script/signingprovider.h>
#include <txmempool.h>
#include <util/bip32.h>
#include <util/check.h>
#include <util/error.h>
#include <util/fees.h>
#include <util/moneystr.h>
#include <util/rbf.h>
#include <util/string.h>
#include <util/translation.h>
#include <wallet/coincontrol.h>
#include <wallet/fees.h>

#include <univalue.h>

#include <algorithm>
#include <assert.h>

#include <boost/algorithm/string/replace.hpp>

#include <wallet/hdwallet.h>

using interfaces::FoundBlock;

const std::map<uint64_t,std::string> WALLET_FLAG_CAVEATS{
    {WALLET_FLAG_AVOID_REUSE,
        "You need to rescan the blockchain in order to correctly mark used "
        "destinations in the past. Until this is done, some destinations may "
        "be considered unused, even if the opposite is the case."
    },
};

static const size_t OUTPUT_GROUP_MAX_ENTRIES = 10;

static RecursiveMutex cs_wallets;
static std::vector<std::shared_ptr<CWallet>> vpwallets GUARDED_BY(cs_wallets);
static std::list<LoadWalletFn> g_load_wallet_fns GUARDED_BY(cs_wallets);

bool AddWalletSetting(interfaces::Chain& chain, const std::string& wallet_name)
{
    util::SettingsValue setting_value = chain.getRwSetting("wallet");
    if (!setting_value.isArray()) setting_value.setArray();
    for (const util::SettingsValue& value : setting_value.getValues()) {
        if (value.isStr() && value.get_str() == wallet_name) return true;
    }
    setting_value.push_back(wallet_name);
    return chain.updateRwSetting("wallet", setting_value);
}

bool RemoveWalletSetting(interfaces::Chain& chain, const std::string& wallet_name)
{
    util::SettingsValue setting_value = chain.getRwSetting("wallet");
    if (!setting_value.isArray()) return true;
    util::SettingsValue new_value(util::SettingsValue::VARR);
    for (const util::SettingsValue& value : setting_value.getValues()) {
        if (!value.isStr() || value.get_str() != wallet_name) new_value.push_back(value);
    }
    if (new_value.size() == setting_value.size()) return true;
    return chain.updateRwSetting("wallet", new_value);
}

static void UpdateWalletSetting(interfaces::Chain& chain,
                                const std::string& wallet_name,
                                Optional<bool> load_on_startup,
                                std::vector<bilingual_str>& warnings)
{
    if (load_on_startup == nullopt) return;
    if (load_on_startup.get() && !AddWalletSetting(chain, wallet_name)) {
        warnings.emplace_back(Untranslated("Wallet load on startup setting could not be updated, so wallet may not be loaded next node startup."));
    } else if (!load_on_startup.get() && !RemoveWalletSetting(chain, wallet_name)) {
        warnings.emplace_back(Untranslated("Wallet load on startup setting could not be updated, so wallet may still be loaded next node startup."));
    }
}

bool AddWallet(const std::shared_ptr<CWallet>& wallet)
{
    LOCK(cs_wallets);
    assert(wallet);
    std::vector<std::shared_ptr<CWallet>>::const_iterator i = std::find(vpwallets.begin(), vpwallets.end(), wallet);
    if (i != vpwallets.end()) return false;
    vpwallets.push_back(wallet);
    wallet->ConnectScriptPubKeyManNotifiers();
    NotifyWalletAdded(wallet);
    return true;
}

bool RemoveWallet(const std::shared_ptr<CWallet>& wallet, Optional<bool> load_on_start, std::vector<bilingual_str>& warnings)
{
    assert(wallet);

    interfaces::Chain& chain = wallet->chain();
    std::string name = wallet->GetName();

    // Unregister with the validation interface which also drops shared ponters.
    wallet->m_chain_notifications_handler.reset();
    LOCK(cs_wallets);
    std::vector<std::shared_ptr<CWallet>>::iterator i = std::find(vpwallets.begin(), vpwallets.end(), wallet);
    if (i == vpwallets.end()) return false;
    vpwallets.erase(i);

    // Write the wallet setting
    UpdateWalletSetting(chain, name, load_on_start, warnings);

    return true;
}

bool RemoveWallet(const std::shared_ptr<CWallet>& wallet, Optional<bool> load_on_start)
{
    std::vector<bilingual_str> warnings;
    return RemoveWallet(wallet, load_on_start, warnings);
}

std::vector<std::shared_ptr<CWallet>> GetWallets()
{
    LOCK(cs_wallets);
    return vpwallets;
}

std::shared_ptr<CWallet> GetWallet(const std::string& name)
{
    LOCK(cs_wallets);
    for (const std::shared_ptr<CWallet>& wallet : vpwallets) {
        if (wallet->GetName() == name) return wallet;
    }
    return nullptr;
}

std::unique_ptr<interfaces::Handler> HandleLoadWallet(LoadWalletFn load_wallet)
{
    LOCK(cs_wallets);
    auto it = g_load_wallet_fns.emplace(g_load_wallet_fns.end(), std::move(load_wallet));
    return interfaces::MakeHandler([it] { LOCK(cs_wallets); g_load_wallet_fns.erase(it); });
}

static Mutex g_loading_wallet_mutex;
static Mutex g_wallet_release_mutex;
static std::condition_variable g_wallet_release_cv;
static std::set<std::string> g_loading_wallet_set GUARDED_BY(g_loading_wallet_mutex);
static std::set<std::string> g_unloading_wallet_set GUARDED_BY(g_wallet_release_mutex);

// Custom deleter for shared_ptr<CWallet>.
static void ReleaseWallet(CWallet* wallet)
{
    const std::string name = wallet->GetName();
    wallet->WalletLogPrintf("Releasing wallet\n");
    wallet->Flush();
    delete wallet;
    // Wallet is now released, notify UnloadWallet, if any.
    {
        LOCK(g_wallet_release_mutex);
        if (g_unloading_wallet_set.erase(name) == 0) {
            // UnloadWallet was not called for this wallet, all done.
            return;
        }
    }
    g_wallet_release_cv.notify_all();
}

void UnloadWallet(std::shared_ptr<CWallet>&& wallet)
{
    // Mark wallet for unloading.
    const std::string name = wallet->GetName();
    {
        LOCK(g_wallet_release_mutex);
        auto it = g_unloading_wallet_set.insert(name);
        assert(it.second);
    }
    // The wallet can be in use so it's not possible to explicitly unload here.
    // Notify the unload intent so that all remaining shared pointers are
    // released.
    wallet->NotifyUnload();

    // Time to ditch our shared_ptr and wait for ReleaseWallet call.
    wallet.reset();
    {
        WAIT_LOCK(g_wallet_release_mutex, lock);
        while (g_unloading_wallet_set.count(name) == 1) {
            g_wallet_release_cv.wait(lock);
        }
    }
}

namespace {
std::shared_ptr<CWallet> LoadWalletInternal(interfaces::Chain& chain, const std::string& name, Optional<bool> load_on_start, const DatabaseOptions& options, DatabaseStatus& status, bilingual_str& error, std::vector<bilingual_str>& warnings)
{
    try {
        std::unique_ptr<WalletDatabase> database = MakeWalletDatabase(name, options, status, error);
        if (!database) {
            error = Untranslated("Wallet file verification failed.") + Untranslated(" ") + error;
            return nullptr;
        }

        std::shared_ptr<CWallet> wallet = CWallet::Create(chain, name, std::move(database), options.create_flags, error, warnings);
        if (!wallet) {
            error = Untranslated("Wallet loading failed.") + Untranslated(" ") + error;
            status = DatabaseStatus::FAILED_LOAD;
            return nullptr;
        }
        AddWallet(wallet);
        wallet->postInitProcess();

        // Write the wallet setting
        UpdateWalletSetting(chain, name, load_on_start, warnings);

        if (fParticlMode) {
            RestartStakingThreads();
        }

        return wallet;
    } catch (const std::runtime_error& e) {
        error = Untranslated(e.what());
        status = DatabaseStatus::FAILED_LOAD;
        return nullptr;
    }
}
} // namespace

std::shared_ptr<CWallet> LoadWallet(interfaces::Chain& chain, const std::string& name, Optional<bool> load_on_start, const DatabaseOptions& options, DatabaseStatus& status, bilingual_str& error, std::vector<bilingual_str>& warnings)
{
    auto result = WITH_LOCK(g_loading_wallet_mutex, return g_loading_wallet_set.insert(name));
    if (!result.second) {
        error = Untranslated("Wallet already being loading.");
        status = DatabaseStatus::FAILED_LOAD;
        return nullptr;
    }
    auto wallet = LoadWalletInternal(chain, name, load_on_start, options, status, error, warnings);
    WITH_LOCK(g_loading_wallet_mutex, g_loading_wallet_set.erase(result.first));
    return wallet;
}

std::shared_ptr<CWallet> CreateWallet(interfaces::Chain& chain, const std::string& name, Optional<bool> load_on_start, DatabaseOptions& options, DatabaseStatus& status, bilingual_str& error, std::vector<bilingual_str>& warnings)
{
    uint64_t wallet_creation_flags = options.create_flags;
    const SecureString& passphrase = options.create_passphrase;

    if (wallet_creation_flags & WALLET_FLAG_DESCRIPTORS) options.require_format = DatabaseFormat::SQLITE;

    // Indicate that the wallet is actually supposed to be blank and not just blank to make it encrypted
    bool create_blank = (wallet_creation_flags & WALLET_FLAG_BLANK_WALLET);

    // Born encrypted wallets need to be created blank first.
    if (!passphrase.empty()) {
        wallet_creation_flags |= WALLET_FLAG_BLANK_WALLET;
    }

    // Wallet::Verify will check if we're trying to create a wallet with a duplicate name.
    std::unique_ptr<WalletDatabase> database = MakeWalletDatabase(name, options, status, error);
    if (!database) {
        error = Untranslated("Wallet file verification failed.") + Untranslated(" ") + error;
        status = DatabaseStatus::FAILED_VERIFY;
        return nullptr;
    }

    // Do not allow a passphrase when private keys are disabled
    if (!passphrase.empty() && (wallet_creation_flags & WALLET_FLAG_DISABLE_PRIVATE_KEYS)) {
        error = Untranslated("Passphrase provided but private keys are disabled. A passphrase is only used to encrypt private keys, so cannot be used for wallets with private keys disabled.");
        status = DatabaseStatus::FAILED_CREATE;
        return nullptr;
    }

    // Make the wallet
    std::shared_ptr<CWallet> wallet = CWallet::Create(chain, name, std::move(database), wallet_creation_flags, error, warnings);
    if (!wallet) {
        error = Untranslated("Wallet creation failed.") + Untranslated(" ") + error;
        status = DatabaseStatus::FAILED_CREATE;
        return nullptr;
    }

    // Encrypt the wallet
    if (!passphrase.empty() && !(wallet_creation_flags & WALLET_FLAG_DISABLE_PRIVATE_KEYS)) {
        if (!wallet->EncryptWallet(passphrase)) {
            error = Untranslated("Error: Wallet created but failed to encrypt.");
            status = DatabaseStatus::FAILED_ENCRYPT;
            return nullptr;
        }
        if (!create_blank) {
            // Unlock the wallet
            if (!wallet->Unlock(passphrase)) {
                error = Untranslated("Error: Wallet was encrypted but could not be unlocked");
                status = DatabaseStatus::FAILED_ENCRYPT;
                return nullptr;
            }

            // Set a seed for the wallet
            if (fParticlMode) {
                if (0 != GetParticlWallet(wallet.get())->MakeDefaultAccount()) {
                    error = Untranslated("Error: MakeDefaultAccount failed");
                    return nullptr;
                }
            } else {
                LOCK(wallet->cs_wallet);
                if (wallet->IsWalletFlagSet(WALLET_FLAG_DESCRIPTORS)) {
                    wallet->SetupDescriptorScriptPubKeyMans();
                } else {
                    for (auto spk_man : wallet->GetActiveScriptPubKeyMans()) {
                        if (!spk_man->SetupGeneration()) {
                            error = Untranslated("Unable to generate initial keys");
                            status = DatabaseStatus::FAILED_CREATE;
                            return nullptr;
                        }
                    }
                }
            }

            // Relock the wallet
            wallet->Lock();
        }
    }
    AddWallet(wallet);
    wallet->postInitProcess();

    // Write the wallet settings
    UpdateWalletSetting(chain, name, load_on_start, warnings);

    if (fParticlMode) {
        RestartStakingThreads();
    }

    status = DatabaseStatus::SUCCESS;
    return wallet;
}

<<<<<<< HEAD
const uint256 ABANDON_HASH(UINT256_ONE());

=======
>>>>>>> 4f807348
/** @defgroup mapWallet
 *
 * @{
 */

std::string COutput::ToString() const
{
    return strprintf("COutput(%s, %d, %d) [%s]", tx->GetHash().ToString(), i, nDepth, FormatMoney(tx->tx->vout[i].nValue));
}

const CWalletTx* CWallet::GetWalletTx(const uint256& hash) const
{
    AssertLockHeld(cs_wallet);
    std::map<uint256, CWalletTx>::const_iterator it = mapWallet.find(hash);
    if (it == mapWallet.end())
        return nullptr;
    return &(it->second);
}

void CWallet::UpgradeKeyMetadata()
{
    if (IsLocked() || IsWalletFlagSet(WALLET_FLAG_KEY_ORIGIN_METADATA)) {
        return;
    }

    auto spk_man = GetLegacyScriptPubKeyMan();
    if (!spk_man) {
        return;
    }

    spk_man->UpgradeKeyMetadata();
    SetWalletFlag(WALLET_FLAG_KEY_ORIGIN_METADATA);
}

bool CWallet::Unlock(const SecureString& strWalletPassphrase, bool accept_no_keys)
{
    CCrypter crypter;
    CKeyingMaterial _vMasterKey;

    {
        LOCK(cs_wallet);
        for (const MasterKeyMap::value_type& pMasterKey : mapMasterKeys)
        {
            if(!crypter.SetKeyFromPassphrase(strWalletPassphrase, pMasterKey.second.vchSalt, pMasterKey.second.nDeriveIterations, pMasterKey.second.nDerivationMethod))
                return false;
            if (!crypter.Decrypt(pMasterKey.second.vchCryptedKey, _vMasterKey))
                continue; // try another master key
            if (Unlock(_vMasterKey, accept_no_keys)) {
                // Now that we've unlocked, upgrade the key metadata
                UpgradeKeyMetadata();
                return true;
            }
        }
    }
    return false;
}

bool CWallet::ChangeWalletPassphrase(const SecureString& strOldWalletPassphrase, const SecureString& strNewWalletPassphrase)
{
    bool fWasLocked = IsLocked();

    {
        LOCK(cs_wallet);
        Lock();

        CCrypter crypter;
        CKeyingMaterial _vMasterKey;
        for (MasterKeyMap::value_type& pMasterKey : mapMasterKeys)
        {
            if(!crypter.SetKeyFromPassphrase(strOldWalletPassphrase, pMasterKey.second.vchSalt, pMasterKey.second.nDeriveIterations, pMasterKey.second.nDerivationMethod))
                return false;
            if (!crypter.Decrypt(pMasterKey.second.vchCryptedKey, _vMasterKey))
                return false;
            if (0 == ExtKeyUnlock(_vMasterKey)
                && Unlock(_vMasterKey, true))
            {
                int64_t nStartTime = GetTimeMillis();
                crypter.SetKeyFromPassphrase(strNewWalletPassphrase, pMasterKey.second.vchSalt, pMasterKey.second.nDeriveIterations, pMasterKey.second.nDerivationMethod);
                pMasterKey.second.nDeriveIterations = static_cast<unsigned int>(pMasterKey.second.nDeriveIterations * (100 / ((double)(GetTimeMillis() - nStartTime))));

                nStartTime = GetTimeMillis();
                crypter.SetKeyFromPassphrase(strNewWalletPassphrase, pMasterKey.second.vchSalt, pMasterKey.second.nDeriveIterations, pMasterKey.second.nDerivationMethod);
                pMasterKey.second.nDeriveIterations = (pMasterKey.second.nDeriveIterations + static_cast<unsigned int>(pMasterKey.second.nDeriveIterations * 100 / ((double)(GetTimeMillis() - nStartTime)))) / 2;

                if (pMasterKey.second.nDeriveIterations < 25000)
                    pMasterKey.second.nDeriveIterations = 25000;

                WalletLogPrintf("Wallet passphrase changed to an nDeriveIterations of %i\n", pMasterKey.second.nDeriveIterations);

                if (!crypter.SetKeyFromPassphrase(strNewWalletPassphrase, pMasterKey.second.vchSalt, pMasterKey.second.nDeriveIterations, pMasterKey.second.nDerivationMethod))
                    return false;
                if (!crypter.Encrypt(_vMasterKey, pMasterKey.second.vchCryptedKey))
                    return false;
                WalletBatch(*database).WriteMasterKey(pMasterKey.first, pMasterKey.second);
                if (fWasLocked)
                    Lock();
                return true;
            }
        }
    }

    return false;
}

void CWallet::chainStateFlushed(const CBlockLocator& loc)
{
    WalletBatch batch(*database);
    batch.WriteBestBlock(loc);
}

void CWallet::SetMinVersion(enum WalletFeature nVersion, WalletBatch* batch_in, bool fExplicit)
{
    LOCK(cs_wallet);
    if (nWalletVersion >= nVersion)
        return;

    // when doing an explicit upgrade, if we pass the max version permitted, upgrade all the way
    if (fExplicit && nVersion > nWalletMaxVersion)
            nVersion = FEATURE_LATEST;

    nWalletVersion = nVersion;

    if (nVersion > nWalletMaxVersion)
        nWalletMaxVersion = nVersion;

    {
        WalletBatch* batch = batch_in ? batch_in : new WalletBatch(*database);
        if (nWalletVersion > 40000)
            batch->WriteMinVersion(nWalletVersion);
        if (!batch_in)
            delete batch;
    }
}

bool CWallet::SetMaxVersion(int nVersion)
{
    LOCK(cs_wallet);
    // cannot downgrade below current version
    if (nWalletVersion > nVersion)
        return false;

    nWalletMaxVersion = nVersion;

    return true;
}

std::set<uint256> CWallet::GetConflicts(const uint256& txid) const
{
    std::set<uint256> result;
    AssertLockHeld(cs_wallet);

    std::map<uint256, CWalletTx>::const_iterator it = mapWallet.find(txid);
    if (it == mapWallet.end())
        return result;
    const CWalletTx& wtx = it->second;

    std::pair<TxSpends::const_iterator, TxSpends::const_iterator> range;

    for (const CTxIn& txin : wtx.tx->vin)
    {
        if (mapTxSpends.count(txin.prevout) <= 1)
            continue;  // No conflict if zero or one spends
        range = mapTxSpends.equal_range(txin.prevout);
        for (TxSpends::const_iterator _it = range.first; _it != range.second; ++_it)
            result.insert(_it->second);
    }
    return result;
}

bool CWallet::HasWalletSpend(const uint256& txid) const
{
    AssertLockHeld(cs_wallet);
    auto iter = mapTxSpends.lower_bound(COutPoint(txid, 0));
    return (iter != mapTxSpends.end() && iter->first.hash == txid);
}

void CWallet::Flush()
{
    database->Flush();
}

void CWallet::Close()
{
    database->Close();
}

void CWallet::SyncMetaData(std::pair<TxSpends::iterator, TxSpends::iterator> range)
{
    // We want all the wallet transactions in range to have the same metadata as
    // the oldest (smallest nOrderPos).
    // So: find smallest nOrderPos:

    int nMinOrderPos = std::numeric_limits<int>::max();
    const CWalletTx* copyFrom = nullptr;
    for (TxSpends::iterator it = range.first; it != range.second; ++it) {
        const CWalletTx* wtx = &mapWallet.at(it->second);
        if (wtx->nOrderPos < nMinOrderPos) {
            nMinOrderPos = wtx->nOrderPos;
            copyFrom = wtx;
        }
    }

    if (!copyFrom) {
        return;
    }

    // Now copy data from copyFrom to rest:
    for (TxSpends::iterator it = range.first; it != range.second; ++it)
    {
        const uint256& hash = it->second;
        CWalletTx* copyTo = &mapWallet.at(hash);
        if (copyFrom == copyTo) continue;
        assert(copyFrom && "Oldest wallet transaction in range assumed to have been found.");
        if (!copyFrom->IsEquivalentTo(*copyTo)) continue;
        copyTo->mapValue = copyFrom->mapValue;
        copyTo->vOrderForm = copyFrom->vOrderForm;
        // fTimeReceivedIsTxTime not copied on purpose
        // nTimeReceived not copied on purpose
        copyTo->nTimeSmart = copyFrom->nTimeSmart;
        copyTo->fFromMe = copyFrom->fFromMe;
        // nOrderPos not copied on purpose
        // cached members not copied on purpose
    }
}

/**
 * Outpoint is spent if any non-conflicted transaction
 * spends it:
 */
bool CWallet::IsSpent(const uint256& hash, unsigned int n) const
{
    const COutPoint outpoint(hash, n);
    std::pair<TxSpends::const_iterator, TxSpends::const_iterator> range;
    range = mapTxSpends.equal_range(outpoint);

    for (TxSpends::const_iterator it = range.first; it != range.second; ++it)
    {
        const uint256& wtxid = it->second;
        std::map<uint256, CWalletTx>::const_iterator mit = mapWallet.find(wtxid);
        if (mit != mapWallet.end()) {
            int depth = mit->second.GetDepthInMainChain();
            if (depth > 0  || (depth == 0 && !mit->second.isAbandoned()))
                return true; // Spent
        }
    }
    return false;
}

void CWallet::AddToSpends(const COutPoint& outpoint, const uint256& wtxid)
{
    mapTxSpends.insert(std::make_pair(outpoint, wtxid));

    UnlockCoin(outpoint);

    std::pair<TxSpends::iterator, TxSpends::iterator> range;
    range = mapTxSpends.equal_range(outpoint);
    SyncMetaData(range);
}


void CWallet::AddToSpends(const uint256& wtxid)
{
    auto it = mapWallet.find(wtxid);
    assert(it != mapWallet.end());
    CWalletTx& thisTx = it->second;
    if (thisTx.IsCoinBase()) // Coinbases don't spend anything!
        return;

    for (const CTxIn& txin : thisTx.tx->vin)
        AddToSpends(txin.prevout, wtxid);
}

bool CWallet::EncryptWallet(const SecureString& strWalletPassphrase)
{
    if (IsCrypted())
        return false;

    CKeyingMaterial _vMasterKey;

    _vMasterKey.resize(WALLET_CRYPTO_KEY_SIZE);
    GetStrongRandBytes(&_vMasterKey[0], WALLET_CRYPTO_KEY_SIZE);

    CMasterKey kMasterKey;

    kMasterKey.vchSalt.resize(WALLET_CRYPTO_SALT_SIZE);
    GetStrongRandBytes(&kMasterKey.vchSalt[0], WALLET_CRYPTO_SALT_SIZE);

    CCrypter crypter;
    int64_t nStartTime = GetTimeMillis();
    crypter.SetKeyFromPassphrase(strWalletPassphrase, kMasterKey.vchSalt, 25000, kMasterKey.nDerivationMethod);
    kMasterKey.nDeriveIterations = static_cast<unsigned int>(2500000 / ((double)(GetTimeMillis() - nStartTime)));

    nStartTime = GetTimeMillis();
    crypter.SetKeyFromPassphrase(strWalletPassphrase, kMasterKey.vchSalt, kMasterKey.nDeriveIterations, kMasterKey.nDerivationMethod);
    kMasterKey.nDeriveIterations = (kMasterKey.nDeriveIterations + static_cast<unsigned int>(kMasterKey.nDeriveIterations * 100 / ((double)(GetTimeMillis() - nStartTime)))) / 2;

    if (kMasterKey.nDeriveIterations < 25000)
        kMasterKey.nDeriveIterations = 25000;

    WalletLogPrintf("Encrypting Wallet with an nDeriveIterations of %i\n", kMasterKey.nDeriveIterations);

    if (!crypter.SetKeyFromPassphrase(strWalletPassphrase, kMasterKey.vchSalt, kMasterKey.nDeriveIterations, kMasterKey.nDerivationMethod))
        return false;
    if (!crypter.Encrypt(_vMasterKey, kMasterKey.vchCryptedKey))
        return false;

    {
        LOCK(cs_wallet);
        mapMasterKeys[++nMasterKeyMaxID] = kMasterKey;
        WalletBatch* encrypted_batch = new WalletBatch(*database);
        if (!encrypted_batch->TxnBegin()) {
            delete encrypted_batch;
            encrypted_batch = nullptr;
            return false;
        }
        encrypted_batch->WriteMasterKey(nMasterKeyMaxID, kMasterKey);

        for (const auto& spk_man_pair : m_spk_managers) {
            auto spk_man = spk_man_pair.second.get();
            if (!spk_man->Encrypt(_vMasterKey, encrypted_batch)) {
                encrypted_batch->TxnAbort();
                delete encrypted_batch;
                encrypted_batch = nullptr;
                // We now probably have half of our keys encrypted in memory, and half not...
                // die and let the user reload the unencrypted wallet.
                assert(false);
            }
        }

        // Encryption was introduced in version 0.4.0
        SetMinVersion(FEATURE_WALLETCRYPT, encrypted_batch, true);

        if (!encrypted_batch->TxnCommit()) {
            delete encrypted_batch;
            encrypted_batch = nullptr;
            // We now have keys encrypted in memory, but not on disk...
            // die to avoid confusion and let the user reload the unencrypted wallet.
            assert(false);
        }

        delete encrypted_batch;
        encrypted_batch = nullptr;

        Lock();
        Unlock(strWalletPassphrase);

        // If we are using descriptors, make new descriptors with a new seed
        if (IsWalletFlagSet(WALLET_FLAG_DESCRIPTORS) && !IsWalletFlagSet(WALLET_FLAG_BLANK_WALLET)) {
            SetupDescriptorScriptPubKeyMans();
        } else if (auto spk_man = GetLegacyScriptPubKeyMan()) {
            // if we are using HD, replace the HD seed with a new one
            if (spk_man->IsHDEnabled()) {
                if (!spk_man->SetupGeneration(true)) {
                    return false;
                }
            }
        }
        Lock();

        // Need to completely rewrite the wallet file; if we don't, bdb might keep
        // bits of the unencrypted private key in slack space in the database file.
        database->Rewrite();

        // BDB seems to have a bad habit of writing old data into
        // slack space in .dat files; that is bad if the old data is
        // unencrypted private keys. So:
        database->ReloadDbEnv();

    }
    NotifyStatusChanged(this);

    return true;
}

DBErrors CWallet::ReorderTransactions()
{
    LOCK(cs_wallet);
    WalletBatch batch(*database);

    // Old wallets didn't have any defined order for transactions
    // Probably a bad idea to change the output of this

    // First: get all CWalletTx into a sorted-by-time multimap.
    typedef std::multimap<int64_t, CWalletTx*> TxItems;
    TxItems txByTime;

    for (auto& entry : mapWallet)
    {
        CWalletTx* wtx = &entry.second;
        txByTime.insert(std::make_pair(wtx->nTimeReceived, wtx));
    }

    nOrderPosNext = 0;
    std::vector<int64_t> nOrderPosOffsets;
    for (TxItems::iterator it = txByTime.begin(); it != txByTime.end(); ++it)
    {
        CWalletTx *const pwtx = (*it).second;
        int64_t& nOrderPos = pwtx->nOrderPos;

        if (nOrderPos == -1)
        {
            nOrderPos = nOrderPosNext++;
            nOrderPosOffsets.push_back(nOrderPos);

            if (!batch.WriteTx(*pwtx))
                return DBErrors::LOAD_FAIL;
        }
        else
        {
            int64_t nOrderPosOff = 0;
            for (const int64_t& nOffsetStart : nOrderPosOffsets)
            {
                if (nOrderPos >= nOffsetStart)
                    ++nOrderPosOff;
            }
            nOrderPos += nOrderPosOff;
            nOrderPosNext = std::max(nOrderPosNext, nOrderPos + 1);

            if (!nOrderPosOff)
                continue;

            // Since we're changing the order, write it back
            if (!batch.WriteTx(*pwtx))
                return DBErrors::LOAD_FAIL;
        }
    }
    batch.WriteOrderPosNext(nOrderPosNext);

    return DBErrors::LOAD_OK;
}

int64_t CWallet::IncOrderPosNext(WalletBatch* batch)
{
    AssertLockHeld(cs_wallet);
    int64_t nRet = nOrderPosNext++;
    if (batch) {
        batch->WriteOrderPosNext(nOrderPosNext);
    } else {
        WalletBatch(*database).WriteOrderPosNext(nOrderPosNext);
    }
    return nRet;
}

void CWallet::MarkDirty()
{
    {
        LOCK(cs_wallet);
        for (std::pair<const uint256, CWalletTx>& item : mapWallet)
            item.second.MarkDirty();
    }
}

bool CWallet::MarkReplaced(const uint256& originalHash, const uint256& newHash)
{
    LOCK(cs_wallet);

    auto mi = mapWallet.find(originalHash);

    // There is a bug if MarkReplaced is not called on an existing wallet transaction.
    assert(mi != mapWallet.end());

    CWalletTx& wtx = (*mi).second;

    // Ensure for now that we're not overwriting data
    assert(wtx.mapValue.count("replaced_by_txid") == 0);

    wtx.mapValue["replaced_by_txid"] = newHash.ToString();

    WalletBatch batch(*database);

    bool success = true;
    if (!batch.WriteTx(wtx)) {
        WalletLogPrintf("%s: Updating batch tx %s failed\n", __func__, wtx.GetHash().ToString());
        success = false;
    }

    NotifyTransactionChanged(this, originalHash, CT_UPDATED);

    return success;
}

void CWallet::SetSpentKeyState(WalletBatch& batch, const uint256& hash, unsigned int n, bool used, std::set<CTxDestination>& tx_destinations)
{
    AssertLockHeld(cs_wallet);
    const CWalletTx* srctx = GetWalletTx(hash);
    if (!srctx) return;

    CTxDestination dst;
    if (ExtractDestination(srctx->tx->vout[n].scriptPubKey, dst)) {
        if (IsMine(dst)) {
            if (used && !GetDestData(dst, "used", nullptr)) {
                if (AddDestData(batch, dst, "used", "p")) { // p for "present", opposite of absent (null)
                    tx_destinations.insert(dst);
                }
            } else if (!used && GetDestData(dst, "used", nullptr)) {
                EraseDestData(batch, dst, "used");
            }
        }
    }
}

bool CWallet::IsSpentKey(const uint256& hash, unsigned int n) const
{
    AssertLockHeld(cs_wallet);
    const CWalletTx* srctx = GetWalletTx(hash);
    if (srctx) {
        assert(srctx->tx->vout.size() > n);
        CTxDestination dest;
        if (!ExtractDestination(srctx->tx->vout[n].scriptPubKey, dest)) {
            return false;
        }
        if (GetDestData(dest, "used", nullptr)) {
            return true;
        }
        if (IsLegacy()) {
            LegacyScriptPubKeyMan* spk_man = GetLegacyScriptPubKeyMan();
            assert(spk_man != nullptr);
            for (const auto& keyid : GetAffectedKeys(srctx->tx->vout[n].scriptPubKey, *spk_man)) {
                WitnessV0KeyHash wpkh_dest(keyid);
                if (GetDestData(wpkh_dest, "used", nullptr)) {
                    return true;
                }
                ScriptHash sh_wpkh_dest(GetScriptForDestination(wpkh_dest));
                if (GetDestData(sh_wpkh_dest, "used", nullptr)) {
                    return true;
                }
                PKHash pkh_dest(keyid);
                if (GetDestData(pkh_dest, "used", nullptr)) {
                    return true;
                }
            }
        }
    }
    return false;
}

CWalletTx* CWallet::AddToWallet(CTransactionRef tx, const CWalletTx::Confirmation& confirm, const UpdateWalletTxFn& update_wtx, bool fFlushOnClose)
{
    LOCK(cs_wallet);

    WalletBatch batch(*database, fFlushOnClose);

    uint256 hash = tx->GetHash();

    // Inserts only if not already there, returns tx inserted or tx found
    auto ret = mapWallet.emplace(std::piecewise_construct, std::forward_as_tuple(hash), std::forward_as_tuple(this, tx));
    CWalletTx& wtx = (*ret.first).second;
    bool fInsertedNew = ret.second;
    bool fUpdated = update_wtx && update_wtx(wtx, fInsertedNew);
    if (fInsertedNew) {
        wtx.m_confirm = confirm;
        wtx.nTimeReceived = chain().getAdjustedTime();
        wtx.nOrderPos = IncOrderPosNext(&batch);
        wtx.m_it_wtxOrdered = wtxOrdered.insert(std::make_pair(wtx.nOrderPos, &wtx));
        wtx.nTimeSmart = ComputeTimeSmart(wtx);
        AddToSpends(hash);
    }

    if (IsWalletFlagSet(WALLET_FLAG_AVOID_REUSE)
        && (!wtx.IsCoinStake() || !wtx.IsFromMe(ISMINE_ALL))) {
        // Mark used destinations
        std::set<CTxDestination> tx_destinations;

        for (const CTxIn& txin : tx->vin) {
            const COutPoint& op = txin.prevout;
            SetSpentKeyState(batch, op.hash, op.n, true, tx_destinations);
        }

        MarkDestinationsDirty(tx_destinations);
    }

    if (!fInsertedNew)
    {
        if (confirm.status != wtx.m_confirm.status) {
            wtx.m_confirm.status = confirm.status;
            wtx.m_confirm.nIndex = confirm.nIndex;
            wtx.m_confirm.hashBlock = confirm.hashBlock;
            wtx.m_confirm.block_height = confirm.block_height;
            fUpdated = true;
        } else {
            assert(wtx.m_confirm.nIndex == confirm.nIndex);
            assert(wtx.m_confirm.hashBlock == confirm.hashBlock);
            assert(wtx.m_confirm.block_height == confirm.block_height);
        }
        // If we have a witness-stripped version of this transaction, and we
        // see a new version with a witness, then we must be upgrading a pre-segwit
        // wallet.  Store the new version of the transaction with the witness,
        // as the stripped-version must be invalid.
        // TODO: Store all versions of the transaction, instead of just one.
        if (tx->HasWitness() && !wtx.tx->HasWitness()) {
            wtx.SetTx(tx);
            fUpdated = true;
        }
    }

    //// debug print
    WalletLogPrintf("AddToWallet %s  %s%s\n", hash.ToString(), (fInsertedNew ? "new" : ""), (fUpdated ? "update" : ""));

    // Write to disk
    if (fInsertedNew || fUpdated)
        if (!batch.WriteTx(wtx))
            return nullptr;

    // Break debit/credit balance caches:
    wtx.MarkDirty();
    // Notify UI of new or updated transaction
    NotifyTransactionChanged(this, hash, fInsertedNew ? CT_NEW : CT_UPDATED);

#if HAVE_SYSTEM
    // notify an external script when a wallet transaction comes in or is updated
    std::string strCmd = gArgs.GetArg("-walletnotify", "");

    if (!strCmd.empty())
    {
        boost::replace_all(strCmd, "%s", hash.GetHex());
#ifndef WIN32
        // Substituting the wallet name isn't currently supported on windows
        // because windows shell escaping has not been implemented yet:
        // https://github.com/bitcoin/bitcoin/pull/13339#issuecomment-537384875
        // A few ways it could be implemented in the future are described in:
        // https://github.com/bitcoin/bitcoin/pull/13339#issuecomment-461288094
        boost::replace_all(strCmd, "%w", ShellEscape(GetName()));
#endif
        std::thread t(runCommand, strCmd);
        t.detach(); // thread runs free
    }
#endif

    std::string sName = GetName();
    GetMainSignals().TransactionAddedToWallet(sName, wtx.tx);
    ClearCachedBalances();

    return &wtx;
}

bool CWallet::LoadToWallet(const uint256& hash, const UpdateWalletTxFn& fill_wtx)
{
    const auto& ins = mapWallet.emplace(std::piecewise_construct, std::forward_as_tuple(hash), std::forward_as_tuple(this, nullptr));
    CWalletTx& wtx = ins.first->second;
    if (!fill_wtx(wtx, ins.second)) {
        return false;
    }
    // If wallet doesn't have a chain (e.g wallet-tool), don't bother to update txn.
    if (HaveChain()) {
        Optional<int> block_height = chain().getBlockHeight(wtx.m_confirm.hashBlock);
        if (block_height) {
            // Update cached block height variable since it not stored in the
            // serialized transaction.
            wtx.m_confirm.block_height = *block_height;
        } else if (wtx.isConflicted() || wtx.isConfirmed()) {
            // If tx block (or conflicting block) was reorged out of chain
            // while the wallet was shutdown, change tx status to UNCONFIRMED
            // and reset block height, hash, and index. ABANDONED tx don't have
            // associated blocks and don't need to be updated. The case where a
            // transaction was reorged out while online and then reconfirmed
            // while offline is covered by the rescan logic.
            wtx.setUnconfirmed();
            wtx.m_confirm.hashBlock = uint256();
            wtx.m_confirm.block_height = 0;
            wtx.m_confirm.nIndex = 0;
        }
    }
    if (/* insertion took place */ ins.second) {
        wtx.m_it_wtxOrdered = wtxOrdered.insert(std::make_pair(wtx.nOrderPos, &wtx));
    }
    AddToSpends(hash);
    for (const CTxIn& txin : wtx.tx->vin) {
        auto it = mapWallet.find(txin.prevout.hash);
        if (it != mapWallet.end()) {
            CWalletTx& prevtx = it->second;
            if (prevtx.isConflicted()) {
                MarkConflicted(prevtx.m_confirm.hashBlock, prevtx.m_confirm.block_height, wtx.GetHash());
            }
        }
    }
    return true;
}

bool CWallet::AddToWalletIfInvolvingMe(const CTransactionRef& ptx, CWalletTx::Confirmation confirm, bool fUpdate)
{
    const CTransaction& tx = *ptx;
    {
        AssertLockHeld(cs_wallet);

        if (!confirm.hashBlock.IsNull()) {
            for (const CTxIn& txin : tx.vin) {
                std::pair<TxSpends::const_iterator, TxSpends::const_iterator> range = mapTxSpends.equal_range(txin.prevout);
                while (range.first != range.second) {
                    if (range.first->second != tx.GetHash()) {
                        WalletLogPrintf("Transaction %s (in block %s) conflicts with wallet transaction %s (both spend %s:%i)\n", tx.GetHash().ToString(), confirm.hashBlock.ToString(), range.first->second.ToString(), range.first->first.hash.ToString(), range.first->first.n);
                        MarkConflicted(confirm.hashBlock, confirm.block_height, range.first->second);
                    }
                    range.first++;
                }
            }
        }

        bool fExisted = mapWallet.count(tx.GetHash()) != 0;
        if (fExisted && !fUpdate) return false;
        if (fExisted || IsMine(tx) || IsFromMe(tx))
        {
            /* Check if any keys in the wallet keypool that were supposed to be unused
             * have appeared in a new transaction. If so, remove those keys from the keypool.
             * This can happen when restoring an old wallet backup that does not contain
             * the mostly recently created transactions from newer versions of the wallet.
             */

            // loop though all outputs
            for (const CTxOut& txout: tx.vout) {
                for (const auto& spk_man_pair : m_spk_managers) {
                    spk_man_pair.second->MarkUnusedAddresses(txout.scriptPubKey);
                }
            }

            // Block disconnection override an abandoned tx as unconfirmed
            // which means user may have to call abandontransaction again
            return AddToWallet(MakeTransactionRef(tx), confirm, /* update_wtx= */ nullptr, /* fFlushOnClose= */ false);
        }
    }
    return false;
}

bool CWallet::TransactionCanBeAbandoned(const uint256& hashTx) const
{
    LOCK(cs_wallet);
    const CWalletTx* wtx = GetWalletTx(hashTx);
    return wtx && !wtx->isAbandoned() && wtx->GetDepthInMainChain() == 0 && !wtx->InMempool();
}

void CWallet::MarkInputsDirty(const CTransactionRef& tx)
{
    for (const CTxIn& txin : tx->vin) {
        auto it = mapWallet.find(txin.prevout.hash);
        if (it != mapWallet.end()) {
            it->second.MarkDirty();
        }
    }
}

bool CWallet::AbandonTransaction(const uint256& hashTx)
{
    LOCK(cs_wallet);

    WalletBatch batch(*database);

    std::set<uint256> todo;
    std::set<uint256> done;

    // Can't mark abandoned if confirmed or in mempool
    auto it = mapWallet.find(hashTx);
    assert(it != mapWallet.end());
    CWalletTx& origtx = it->second;
    if (origtx.GetDepthInMainChain() != 0 || origtx.InMempool()) {
        return false;
    }

    todo.insert(hashTx);

    while (!todo.empty()) {
        uint256 now = *todo.begin();
        todo.erase(now);
        done.insert(now);

        auto it = mapWallet.find(now);
        assert(it != mapWallet.end());
        CWalletTx& wtx = it->second;
        int currentconfirm = wtx.GetDepthInMainChain();
        // If the orig tx was not in block, none of its spends can be
        assert(currentconfirm <= 0);
        // if (currentconfirm < 0) {Tx and spends are already conflicted, no need to abandon}
        if (!wtx.isAbandoned()
            && currentconfirm == 0) {
            // If the orig tx was not in block/mempool, none of its spends can be in mempool
            assert(!wtx.InMempool());
            wtx.setAbandoned();
            wtx.MarkDirty();
            batch.WriteTx(wtx);
            NotifyTransactionChanged(this, wtx.GetHash(), CT_UPDATED);
            // Iterate over all its outputs, and mark transactions in the wallet that spend them abandoned too
            TxSpends::const_iterator iter = mapTxSpends.lower_bound(COutPoint(now, 0));
            while (iter != mapTxSpends.end() && iter->first.hash == now) {
                if (!done.count(iter->second)) {
                    todo.insert(iter->second);
                }
                iter++;
            }
            // If a transaction changes 'conflicted' state, that changes the balance
            // available of the outputs it spends. So force those to be recomputed
            MarkInputsDirty(wtx.tx);
        }
    }

    return true;
}

void CWallet::MarkConflicted(const uint256& hashBlock, int conflicting_height, const uint256& hashTx)
{
    LOCK(cs_wallet);

    int conflictconfirms = (m_last_block_processed_height - conflicting_height + 1) * -1;
    // If number of conflict confirms cannot be determined, this means
    // that the block is still unknown or not yet part of the main chain,
    // for example when loading the wallet during a reindex. Do nothing in that
    // case.
    if (conflictconfirms >= 0)
        return;

    // Do not flush the wallet here for performance reasons
    WalletBatch batch(*database, false);

    std::set<uint256> todo;
    std::set<uint256> done;

    todo.insert(hashTx);

    while (!todo.empty()) {
        uint256 now = *todo.begin();
        todo.erase(now);
        done.insert(now);
        auto it = mapWallet.find(now);
        assert(it != mapWallet.end());
        CWalletTx& wtx = it->second;
        int currentconfirm = wtx.GetDepthInMainChain();
        if (conflictconfirms < currentconfirm) {
            // Block is 'more conflicted' than current confirm; update.
            // Mark transaction as conflicted with this block.
            wtx.m_confirm.nIndex = 0;
            wtx.m_confirm.hashBlock = hashBlock;
            wtx.m_confirm.block_height = conflicting_height;
            wtx.setConflicted();
            wtx.MarkDirty();
            batch.WriteTx(wtx);
            // Iterate over all its outputs, and mark transactions in the wallet that spend them conflicted too
            TxSpends::const_iterator iter = mapTxSpends.lower_bound(COutPoint(now, 0));
            while (iter != mapTxSpends.end() && iter->first.hash == now) {
                 if (!done.count(iter->second)) {
                     todo.insert(iter->second);
                 }
                 iter++;
            }
            // If a transaction changes 'conflicted' state, that changes the balance
            // available of the outputs it spends. So force those to be recomputed
            MarkInputsDirty(wtx.tx);
        }
    }
}

void CWallet::SyncTransaction(const CTransactionRef& ptx, CWalletTx::Confirmation confirm, bool update_tx)
{
    if (!AddToWalletIfInvolvingMe(ptx, confirm, update_tx))
        return; // Not one of ours

    // If a transaction changes 'conflicted' state, that changes the balance
    // available of the outputs it spends. So force those to be
    // recomputed, also:
    MarkInputsDirty(ptx);
}

void CWallet::transactionAddedToMempool(const CTransactionRef& tx, uint64_t mempool_sequence) {
    LOCK(cs_wallet);
    SyncTransaction(tx, {CWalletTx::Status::UNCONFIRMED, /* block height */ 0, /* block hash */ {}, /* index */ 0});

    auto it = mapWallet.find(tx->GetHash());
    if (it != mapWallet.end()) {
        it->second.fInMempool = true;
    }
}

void CWallet::transactionRemovedFromMempool(const CTransactionRef& tx, MemPoolRemovalReason reason, uint64_t mempool_sequence) {
    LOCK(cs_wallet);
    auto it = mapWallet.find(tx->GetHash());
    if (it != mapWallet.end()) {
        it->second.fInMempool = false;
    }

    ClearCachedBalances();

    // Handle transactions that were removed from the mempool because they
    // conflict with transactions in a newly connected block.
    if (reason == MemPoolRemovalReason::CONFLICT) {
        // Call SyncNotifications, so external -walletnotify notifications will
        // be triggered for these transactions. Set Status::UNCONFIRMED instead
        // of Status::CONFLICTED for a few reasons:
        //
        // 1. The transactionRemovedFromMempool callback does not currently
        //    provide the conflicting block's hash and height, and for backwards
        //    compatibility reasons it may not be not safe to store conflicted
        //    wallet transactions with a null block hash. See
        //    https://github.com/bitcoin/bitcoin/pull/18600#discussion_r420195993.
        // 2. For most of these transactions, the wallet's internal conflict
        //    detection in the blockConnected handler will subsequently call
        //    MarkConflicted and update them with CONFLICTED status anyway. This
        //    applies to any wallet transaction that has inputs spent in the
        //    block, or that has ancestors in the wallet with inputs spent by
        //    the block.
        // 3. Longstanding behavior since the sync implementation in
        //    https://github.com/bitcoin/bitcoin/pull/9371 and the prior sync
        //    implementation before that was to mark these transactions
        //    unconfirmed rather than conflicted.
        //
        // Nothing described above should be seen as an unchangeable requirement
        // when improving this code in the future. The wallet's heuristics for
        // distinguishing between conflicted and unconfirmed transactions are
        // imperfect, and could be improved in general, see
        // https://github.com/bitcoin-core/bitcoin-devwiki/wiki/Wallet-Transaction-Conflict-Tracking
        SyncTransaction(tx, {CWalletTx::Status::UNCONFIRMED, /* block height */ 0, /* block hash */ {}, /* index */ 0});
    }
}

void CWallet::blockConnected(const CBlock& block, int height)
{
    const uint256& block_hash = block.GetHash();
    LOCK(cs_wallet);

    m_last_block_processed_height = height;
    m_last_block_processed = block_hash;
    for (size_t index = 0; index < block.vtx.size(); index++) {
        SyncTransaction(block.vtx[index], {CWalletTx::Status::CONFIRMED, height, block_hash, (int)index});
        transactionRemovedFromMempool(block.vtx[index], MemPoolRemovalReason::BLOCK, 0 /* mempool_sequence */);
    }
    ClearCachedBalances();
}

void CWallet::blockDisconnected(const CBlock& block, int height)
{
    LOCK(cs_wallet);

    // At block disconnection, this will change an abandoned transaction to
    // be unconfirmed, whether or not the transaction is added back to the mempool.
    // User may have to call abandontransaction again. It may be addressed in the
    // future with a stickier abandoned state or even removing abandontransaction call.
    m_last_block_processed_height = height - 1;
    m_last_block_processed = block.hashPrevBlock;
    for (const CTransactionRef& ptx : block.vtx) {
        SyncTransaction(ptx, {CWalletTx::Status::UNCONFIRMED, /* block height */ 0, /* block hash */ {}, /* index */ 0});
    }
    ClearCachedBalances();
}

void CWallet::updatedBlockTip()
{
    m_best_block_time = GetTime();
}


void CWallet::BlockUntilSyncedToCurrentChain() const {
    AssertLockNotHeld(cs_wallet);
    // Skip the queue-draining stuff if we know we're caught up with
    // ::ChainActive().Tip(), otherwise put a callback in the validation interface queue and wait
    // for the queue to drain enough to execute it (indicating we are caught up
    // at least with the time we entered this function).
    uint256 last_block_hash = WITH_LOCK(cs_wallet, return m_last_block_processed);
    chain().waitForNotificationsIfTipChanged(last_block_hash);
}

isminetype CWallet::IsMine(const CKeyID &address) const
{
    auto spk_man = GetLegacyScriptPubKeyMan();
    if (spk_man) {
        LOCK(spk_man->cs_KeyStore);
        if (!IsCrypted()) {
            return spk_man->FillableSigningProvider::IsMine(address);
        }
        if (spk_man->mapCryptedKeys.count(address) > 0) {
            return ISMINE_SPENDABLE;
        }
        if (spk_man->mapWatchKeys.count(address) > 0) {
            return ISMINE_WATCH_ONLY_;
        }
    }
    return ISMINE_NO;
}

isminetype CWallet::IsMine(const CTxIn &txin) const
{
    AssertLockHeld(cs_wallet);
    std::map<uint256, CWalletTx>::const_iterator mi = mapWallet.find(txin.prevout.hash);
    if (mi != mapWallet.end())
    {
        const CWalletTx& prev = (*mi).second;
        if (txin.prevout.n < prev.tx->vout.size())
            return IsMine(prev.tx->vout[txin.prevout.n]);
    }
    return ISMINE_NO;
}

// Note that this function doesn't distinguish between a 0-valued input,
// and a not-"is mine" (according to the filter) input.
CAmount CWallet::GetDebit(const CTxIn &txin, const isminefilter& filter) const
{
    {
        LOCK(cs_wallet);
        std::map<uint256, CWalletTx>::const_iterator mi = mapWallet.find(txin.prevout.hash);
        if (mi != mapWallet.end())
        {
            const CWalletTx& prev = (*mi).second;
            if (txin.prevout.n < prev.tx->vout.size())
                if (IsMine(prev.tx->vout[txin.prevout.n]) & filter)
                    return prev.tx->vout[txin.prevout.n].nValue;
        }
    }
    return 0;
}

isminetype CWallet::IsMine(const CTxOut& txout) const
{
    AssertLockHeld(cs_wallet);
    return IsMine(txout.scriptPubKey);
}

isminetype CWallet::IsMine(const CTxDestination& dest) const
{
    AssertLockHeld(cs_wallet);
    return IsMine(GetScriptForDestination(dest));
}

isminetype CWallet::IsMine(const CScript& script) const
{
    AssertLockHeld(cs_wallet);
    isminetype result = ISMINE_NO;
    for (const auto& spk_man_pair : m_spk_managers) {
        result = std::max(result, spk_man_pair.second->IsMine(script));
    }
    return result;
}

CAmount CWallet::GetCredit(const CTxOut& txout, const isminefilter& filter) const
{
    if (!MoneyRange(txout.nValue))
        throw std::runtime_error(std::string(__func__) + ": value out of range");
    LOCK(cs_wallet);
    return ((IsMine(txout) & filter) ? txout.nValue : 0);
}

bool CWallet::IsChange(const CTxOut& txout) const
{
    return IsChange(txout.scriptPubKey);
}

bool CWallet::IsChange(const CScript& script) const
{
    // TODO: fix handling of 'change' outputs. The assumption is that any
    // payment to a script that is ours, but is not in the address book
    // is change. That assumption is likely to break when we implement multisignature
    // wallets that return change back into a multi-signature-protected address;
    // a better way of identifying which outputs are 'the send' and which are
    // 'the change' will need to be implemented (maybe extend CWalletTx to remember
    // which output, if any, was change).
    AssertLockHeld(cs_wallet);
    if (IsMine(script))
    {
        CTxDestination address;
        if (!ExtractDestination(script, address))
            return true;
        if (!FindAddressBookEntry(address)) {
            return true;
        }
    }
    return false;
}

CAmount CWallet::GetChange(const CTxOut& txout) const
{
    AssertLockHeld(cs_wallet);
    if (!MoneyRange(txout.nValue))
        throw std::runtime_error(std::string(__func__) + ": value out of range");
    return (IsChange(txout) ? txout.nValue : 0);
}

bool CWallet::IsMine(const CTransaction& tx) const
{
    AssertLockHeld(cs_wallet);
    for (const CTxOut& txout : tx.vout)
        if (IsMine(txout))
            return true;
    return false;
}

bool CWallet::IsFromMe(const CTransaction& tx) const
{
    return (GetDebit(tx, ISMINE_ALL) > 0);
}

CAmount CWallet::GetDebit(const CTransaction& tx, const isminefilter& filter) const
{
    CAmount nDebit = 0;
    for (const CTxIn& txin : tx.vin)
    {
        nDebit += GetDebit(txin, filter);
        if (!MoneyRange(nDebit))
            throw std::runtime_error(std::string(__func__) + ": value out of range");
    }
    return nDebit;
}

bool CWallet::IsAllFromMe(const CTransaction& tx, const isminefilter& filter) const
{
    LOCK(cs_wallet);

    for (const CTxIn& txin : tx.vin)
    {
        auto mi = mapWallet.find(txin.prevout.hash);
        if (mi == mapWallet.end())
            return false; // any unknown inputs can't be from us

        const CWalletTx& prev = (*mi).second;

        if (txin.prevout.n >= prev.tx->vout.size())
            return false; // invalid input!

        if (!(IsMine(prev.tx->vout[txin.prevout.n]) & filter))
            return false;
    }
    return true;
}

CAmount CWallet::GetCredit(const CTransaction& tx, const isminefilter& filter) const
{
    CAmount nCredit = 0;
    for (const CTxOut& txout : tx.vout)
    {
        nCredit += GetCredit(txout, filter);
        if (!MoneyRange(nCredit))
            throw std::runtime_error(std::string(__func__) + ": value out of range");
    }
    return nCredit;
}

CAmount CWallet::GetChange(const CTransaction& tx) const
{
    LOCK(cs_wallet);
    CAmount nChange = 0;
    for (const CTxOut& txout : tx.vout)
    {
        nChange += GetChange(txout);
        if (!MoneyRange(nChange))
            throw std::runtime_error(std::string(__func__) + ": value out of range");
    }
    return nChange;
}

bool CWallet::IsHDEnabled() const
{
    // All Active ScriptPubKeyMans must be HD for this to be true
    bool result = true;
    for (const auto& spk_man : GetActiveScriptPubKeyMans()) {
        result &= spk_man->IsHDEnabled();
    }
    return result;
}

bool CWallet::CanGetAddresses(bool internal) const
{
    LOCK(cs_wallet);
    if (m_spk_managers.empty()) return false;
    for (OutputType t : OUTPUT_TYPES) {
        auto spk_man = GetScriptPubKeyMan(t, internal);
        if (spk_man && spk_man->CanGetAddresses(internal)) {
            return true;
        }
    }
    return false;
}

void CWallet::SetWalletFlag(uint64_t flags)
{
    LOCK(cs_wallet);
    m_wallet_flags |= flags;
    if (!WalletBatch(*database).WriteWalletFlags(m_wallet_flags))
        throw std::runtime_error(std::string(__func__) + ": writing wallet flags failed");
}

void CWallet::UnsetWalletFlag(uint64_t flag)
{
    WalletBatch batch(*database);
    UnsetWalletFlagWithDB(batch, flag);
}

void CWallet::UnsetWalletFlagWithDB(WalletBatch& batch, uint64_t flag)
{
    LOCK(cs_wallet);
    m_wallet_flags &= ~flag;
    if (!batch.WriteWalletFlags(m_wallet_flags))
        throw std::runtime_error(std::string(__func__) + ": writing wallet flags failed");
}

void CWallet::UnsetBlankWalletFlag(WalletBatch& batch)
{
    UnsetWalletFlagWithDB(batch, WALLET_FLAG_BLANK_WALLET);
}

bool CWallet::IsWalletFlagSet(uint64_t flag) const
{
    return (m_wallet_flags & flag);
}

bool CWallet::LoadWalletFlags(uint64_t flags)
{
    LOCK(cs_wallet);
    if (((flags & KNOWN_WALLET_FLAGS) >> 32) ^ (flags >> 32)) {
        // contains unknown non-tolerable wallet flags
        return false;
    }
    m_wallet_flags = flags;

    return true;
}

bool CWallet::AddWalletFlags(uint64_t flags)
{
    LOCK(cs_wallet);
    // We should never be writing unknown non-tolerable wallet flags
    assert(((flags & KNOWN_WALLET_FLAGS) >> 32) == (flags >> 32));
    if (!WalletBatch(*database).WriteWalletFlags(flags)) {
        throw std::runtime_error(std::string(__func__) + ": writing wallet flags failed");
    }

    return LoadWalletFlags(flags);
}

int64_t CWalletTx::GetTxTime() const
{
    int64_t n = nTimeSmart;
    return n ? n : nTimeReceived;
}

// Helper for producing a max-sized low-S low-R signature (eg 71 bytes)
// or a max-sized low-S signature (e.g. 72 bytes) if use_max_sig is true
bool CWallet::DummySignInput(CTxIn &tx_in, const CTxOut &txout, bool use_max_sig) const
{
    // Fill in dummy signatures for fee calculation.
    const CScript& scriptPubKey = txout.scriptPubKey;
    SignatureData sigdata;

    std::unique_ptr<SigningProvider> provider = GetSolvingProvider(scriptPubKey);
    if (!provider) {
        // We don't know about this scriptpbuKey;
        return false;
    }

    if (!ProduceSignature(*provider, use_max_sig ? DUMMY_MAXIMUM_SIGNATURE_CREATOR : DUMMY_SIGNATURE_CREATOR, scriptPubKey, sigdata)) {
        return false;
    }
    UpdateInput(tx_in, sigdata);
    return true;
}

// Helper for producing a bunch of max-sized low-S low-R signatures (eg 71 bytes)
bool CWallet::DummySignTx(CMutableTransaction &txNew, const std::vector<CTxOut> &txouts, bool use_max_sig) const
{
    // Fill in dummy signatures for fee calculation.
    int nIn = 0;
    for (const auto& txout : txouts)
    {
        if (!DummySignInput(txNew.vin[nIn], txout, use_max_sig)) {
            return false;
        }

        nIn++;
    }
    return true;
}

bool CWallet::ImportScripts(const std::set<CScript> scripts, int64_t timestamp)
{
    auto spk_man = GetLegacyScriptPubKeyMan();
    if (!spk_man) {
        return false;
    }
    LOCK(spk_man->cs_KeyStore);
    return spk_man->ImportScripts(scripts, timestamp);
}

bool CWallet::ImportPrivKeys(const std::map<CKeyID, CKey>& privkey_map, const int64_t timestamp)
{
    auto spk_man = GetLegacyScriptPubKeyMan();
    if (!spk_man) {
        return false;
    }
    LOCK(spk_man->cs_KeyStore);
    return spk_man->ImportPrivKeys(privkey_map, timestamp);
}

bool CWallet::ImportPubKeys(const std::vector<CKeyID>& ordered_pubkeys, const std::map<CKeyID, CPubKey>& pubkey_map, const std::map<CKeyID, std::pair<CPubKey, KeyOriginInfo>>& key_origins, const bool add_keypool, const bool internal, const int64_t timestamp)
{
    auto spk_man = GetLegacyScriptPubKeyMan();
    if (!spk_man) {
        return false;
    }
    LOCK(spk_man->cs_KeyStore);
    return spk_man->ImportPubKeys(ordered_pubkeys, pubkey_map, key_origins, add_keypool, internal, timestamp);
}

bool CWallet::ImportScriptPubKeys(const std::string& label, const std::set<CScript>& script_pub_keys, const bool have_solving_data, const bool apply_label, const int64_t timestamp)
{
    auto spk_man = GetLegacyScriptPubKeyMan();
    if (!spk_man) {
        return false;
    }
    LOCK(spk_man->cs_KeyStore);
    if (!spk_man->ImportScriptPubKeys(script_pub_keys, have_solving_data, timestamp)) {
        return false;
    }
    if (apply_label) {
        WalletBatch batch(*database);
        for (const CScript& script : script_pub_keys) {
            CTxDestination dest;
            ExtractDestination(script, dest);
            if (IsValidDestination(dest)) {
                SetAddressBookWithDB(batch, dest, label, "receive");
            }
        }
    }
    return true;
}

int64_t CalculateMaximumSignedTxSize(const CTransaction &tx, const CWallet *wallet, bool use_max_sig)
{
    std::vector<CTxOut> txouts;
    for (const CTxIn& input : tx.vin) {
        const auto mi = wallet->mapWallet.find(input.prevout.hash);
        // Can not estimate size without knowing the input details
        if (mi == wallet->mapWallet.end()) {
            return -1;
        }
        assert(input.prevout.n < mi->second.tx->vout.size());
        txouts.emplace_back(mi->second.tx->vout[input.prevout.n]);
    }
    return CalculateMaximumSignedTxSize(tx, wallet, txouts, use_max_sig);
}

// txouts needs to be in the order of tx.vin
int64_t CalculateMaximumSignedTxSize(const CTransaction &tx, const CWallet *wallet, const std::vector<CTxOut>& txouts, bool use_max_sig)
{
    CMutableTransaction txNew(tx);
    if (!wallet->DummySignTx(txNew, txouts, use_max_sig)) {
        return -1;
    }
    return GetVirtualTransactionSize(CTransaction(txNew));
}

int CalculateMaximumSignedInputSize(const CTxOut& txout, const CWallet* wallet, bool use_max_sig)
{
    CMutableTransaction txn;
    txn.vin.push_back(CTxIn(COutPoint()));
    if (!wallet->DummySignInput(txn.vin[0], txout, use_max_sig)) {
        return -1;
    }
    return GetVirtualTransactionInputSize(txn.vin[0]);
}

void CWalletTx::GetAmounts(std::list<COutputEntry>& listReceived,
                           std::list<COutputEntry>& listSent,
                           std::list<COutputEntry>& listStaked, CAmount& nFee, const isminefilter& filter, bool fForFilterTx) const
{
    nFee = 0;
    listReceived.clear();
    listSent.clear();

    // Compute fee:
    CAmount nDebit = GetDebit(filter);
    if (nDebit > 0) // debit>0 means we signed/sent this transaction
    {
        CAmount nValueOut = tx->GetValueOut();
        nFee = nDebit - nValueOut;
    };

    // staked
    if (tx->IsCoinStake()) {
        CAmount nCredit = 0;
        CTxDestination address = CNoDestination();
        CTxDestination addressStake = CNoDestination();

        isminetype isMineAll = ISMINE_NO;
        for (unsigned int i = 0; i < tx->vpout.size(); ++i) {
            const CTxOutBase *txout = tx->vpout[i].get();
            if (!txout->IsType(OUTPUT_STANDARD)) {
                continue;
            }

            isminetype mine = pwallet->IsMine(txout);
            if (!(mine & filter)) {
                continue;
            }
            isMineAll = (isminetype)((uint8_t)isMineAll |(uint8_t)mine);

            if (fForFilterTx || address.type() == typeid(CNoDestination)) {
                const CScript &scriptPubKey = *txout->GetPScriptPubKey();
                ExtractDestination(scriptPubKey, address);

                if (HasIsCoinstakeOp(scriptPubKey)) {
                    CScript scriptOut;
                    if (GetCoinstakeScriptPath(scriptPubKey, scriptOut)) {
                        ExtractDestination(scriptOut, addressStake);
                    }
                }
            }
            nCredit += txout->GetValue();

            if (fForFilterTx) {
                COutputEntry output = {address, txout->GetValue(), (int)i, mine, addressStake};
                listStaked.push_back(output);
            }
        }
        // Recalc fee as GetValueOut might include foundation fund output
        nFee = nDebit - nCredit;

        if (fForFilterTx || !(isMineAll & filter)) {
            return;
        }

        COutputEntry output = {address, nCredit, 1, isMineAll, addressStake};
        listStaked.push_back(output);
        return;
    }

    LOCK(pwallet->cs_wallet);
    // Sent/received.
    if (tx->IsParticlVersion()) {
        for (unsigned int i = 0; i < tx->vpout.size(); ++i) {
            const CTxOutBase *txout = tx->vpout[i].get();
            if (!txout->IsStandardOutput()) {
                continue;
            }

            isminetype fIsMine = pwallet->IsMine(txout);

            // Only need to handle txouts if AT LEAST one of these is true:
            //   1) they debit from us (sent)
            //   2) the output is to us (received)
            if (nDebit > 0) {
                // Don't report 'change' txouts
                if (pwallet->IsChange(txout))
                    continue;
            } else
            if (!(fIsMine & filter)) {
                continue;
            }

            // In either case, we need to get the destination address
            const CScript &scriptPubKey = *txout->GetPScriptPubKey();
            CTxDestination address;
            CTxDestination addressStake = CNoDestination();

            if (!ExtractDestination(scriptPubKey, address) && !scriptPubKey.IsUnspendable()) {
                pwallet->WalletLogPrintf("CWalletTx::GetAmounts: Unknown transaction type found, txid %s\n",
                         this->GetHash().ToString());
                address = CNoDestination();
            }

            if (HasIsCoinstakeOp(scriptPubKey)) {
                CScript scriptOut;
                if (GetCoinstakeScriptPath(scriptPubKey, scriptOut)) {
                    ExtractDestination(scriptOut, addressStake);
                }
            }

            COutputEntry output = {address, txout->GetValue(), (int)i, fIsMine, addressStake};

            // If we are debited by the transaction, add the output as a "sent" entry
            if (nDebit > 0){
                listSent.push_back(output);
            }

            // If we are receiving the output, add it as a "received" entry
            if (fIsMine & filter) {
                listReceived.push_back(output);
            }
        }
    } else
    {
        for (unsigned int i = 0; i < tx->vout.size(); ++i)
        {
            const CTxOut& txout = tx->vout[i];
            isminetype fIsMine = pwallet->IsMine(txout);
            // Only need to handle txouts if AT LEAST one of these is true:
            //   1) they debit from us (sent)
            //   2) the output is to us (received)
            if (nDebit > 0)
            {
                // Don't report 'change' txouts
                if (pwallet->IsChange(txout))
                    continue;
            }
            else if (!(fIsMine & filter))
                continue;

            // In either case, we need to get the destination address
            CTxDestination address;
            CTxDestination addressStake = CNoDestination();

            if (!ExtractDestination(txout.scriptPubKey, address) && !txout.scriptPubKey.IsUnspendable())
            {
                pwallet->WalletLogPrintf("CWalletTx::GetAmounts: Unknown transaction type found, txid %s\n",
                         this->GetHash().ToString());
                address = CNoDestination();
            }
            COutputEntry output = {address, txout.nValue, (int)i, fIsMine, addressStake};

            // If we are debited by the transaction, add the output as a "sent" entry
            if (nDebit > 0)
                listSent.push_back(output);

            // If we are receiving the output, add it as a "received" entry
            if (fIsMine & filter)
                listReceived.push_back(output);
        }
    }
}

/**
 * Scan active chain for relevant transactions after importing keys. This should
 * be called whenever new keys are added to the wallet, with the oldest key
 * creation time.
 *
 * @return Earliest timestamp that could be successfully scanned from. Timestamp
 * returned will be higher than startTime if relevant blocks could not be read.
 */
int64_t CWallet::RescanFromTime(int64_t startTime, const WalletRescanReserver& reserver, bool update)
{
    // Find starting block. May be null if nCreateTime is greater than the
    // highest blockchain timestamp, in which case there is nothing that needs
    // to be scanned.
    int start_height = 0;
    uint256 start_block;
    bool start = chain().findFirstBlockWithTimeAndHeight(startTime - TIMESTAMP_WINDOW, 0, FoundBlock().hash(start_block).height(start_height));
    WalletLogPrintf("%s: Rescanning last %i blocks\n", __func__, start ? WITH_LOCK(cs_wallet, return GetLastBlockHeight()) - start_height + 1 : 0);

    if (start) {
        // TODO: this should take into account failure by ScanResult::USER_ABORT
        ScanResult result = ScanForWalletTransactions(start_block, start_height, {} /* max_height */, reserver, update);
        if (result.status == ScanResult::FAILURE) {
            int64_t time_max;
            CHECK_NONFATAL(chain().findBlock(result.last_failed_block, FoundBlock().maxTime(time_max)));
            return time_max + TIMESTAMP_WINDOW + 1;
        }
    }
    return startTime;
}

/**
 * Scan the block chain (starting in start_block) for transactions
 * from or to us. If fUpdate is true, found transactions that already
 * exist in the wallet will be updated.
 *
 * @param[in] start_block Scan starting block. If block is not on the active
 *                        chain, the scan will return SUCCESS immediately.
 * @param[in] start_height Height of start_block
 * @param[in] max_height  Optional max scanning height. If unset there is
 *                        no maximum and scanning can continue to the tip
 *
 * @return ScanResult returning scan information and indicating success or
 *         failure. Return status will be set to SUCCESS if scan was
 *         successful. FAILURE if a complete rescan was not possible (due to
 *         pruning or corruption). USER_ABORT if the rescan was aborted before
 *         it could complete.
 *
 * @pre Caller needs to make sure start_block (and the optional stop_block) are on
 * the main chain after to the addition of any new keys you want to detect
 * transactions for.
 */
CWallet::ScanResult CWallet::ScanForWalletTransactions(const uint256& start_block, int start_height, Optional<int> max_height, const WalletRescanReserver& reserver, bool fUpdate)
{
    int64_t nNow = GetTime();
    int64_t start_time = GetTimeMillis();

    assert(reserver.isReserved());

    uint256 block_hash = start_block;
    ScanResult result;

    WalletLogPrintf("Rescan started from block %s...\n", start_block.ToString());

    fAbortRescan = false;
    ShowProgress(strprintf("%s " + _("Rescanning...").translated, GetDisplayName()), 0); // show rescan progress in GUI as dialog or on splashscreen, if -rescan on startup
    uint256 tip_hash = WITH_LOCK(cs_wallet, return GetLastBlockHash());
    uint256 end_hash = tip_hash;
    if (max_height) chain().findAncestorByHeight(tip_hash, *max_height, FoundBlock().hash(end_hash));
    double progress_begin = chain().guessVerificationProgress(block_hash);
    double progress_end = chain().guessVerificationProgress(end_hash);
    double progress_current = progress_begin;
    int block_height = start_height;
    while (!fAbortRescan && !chain().shutdownRequested()) {
        m_scanning_progress = (progress_current - progress_begin) / (progress_end - progress_begin);
        if (block_height % 100 == 0 && progress_end - progress_begin > 0.0) {
            ShowProgress(strprintf("%s " + _("Rescanning...").translated, GetDisplayName()), std::max(1, std::min(99, (int)(m_scanning_progress * 100))));
        }
        if (GetTime() >= nNow + 60) {
            nNow = GetTime();
            WalletLogPrintf("Still rescanning. At block %d. Progress=%f\n", block_height, progress_current);
        }

        CBlock block;
        bool next_block;
        uint256 next_block_hash;
        bool reorg = false;
        if (chain().findBlock(block_hash, FoundBlock().data(block)) && !block.IsNull()) {
            LOCK(cs_wallet);
            next_block = chain().findNextBlock(block_hash, block_height, FoundBlock().hash(next_block_hash), &reorg);
            if (reorg) {
                // Abort scan if current block is no longer active, to prevent
                // marking transactions as coming from the wrong block.
                // TODO: This should return success instead of failure, see
                // https://github.com/bitcoin/bitcoin/pull/14711#issuecomment-458342518
                result.last_failed_block = block_hash;
                result.status = ScanResult::FAILURE;
                break;
            }
            for (size_t posInBlock = 0; posInBlock < block.vtx.size(); ++posInBlock) {
                SyncTransaction(block.vtx[posInBlock], {CWalletTx::Status::CONFIRMED, block_height, block_hash, (int)posInBlock}, fUpdate);
            }
            // scan succeeded, record block as most recent successfully scanned
            result.last_scanned_block = block_hash;
            result.last_scanned_height = block_height;
        } else {
            // could not scan block, keep scanning but record this block as the most recent failure
            result.last_failed_block = block_hash;
            result.status = ScanResult::FAILURE;
            next_block = chain().findNextBlock(block_hash, block_height, FoundBlock().hash(next_block_hash), &reorg);
        }
        if (max_height && block_height >= *max_height) {
            break;
        }
        {
            if (!next_block || reorg) {
                // break successfully when rescan has reached the tip, or
                // previous block is no longer on the chain due to a reorg
                break;
            }

            // increment block and verification progress
            block_hash = next_block_hash;
            ++block_height;
            progress_current = chain().guessVerificationProgress(block_hash);

            // handle updated tip hash
            const uint256 prev_tip_hash = tip_hash;
            tip_hash = WITH_LOCK(cs_wallet, return GetLastBlockHash());
            if (!max_height && prev_tip_hash != tip_hash) {
                // in case the tip has changed, update progress max
                progress_end = chain().guessVerificationProgress(tip_hash);
            }
        }
    }
    ShowProgress(strprintf("%s " + _("Rescanning...").translated, GetDisplayName()), 100); // hide progress dialog in GUI
    if (block_height && fAbortRescan) {
        WalletLogPrintf("Rescan aborted at block %d. Progress=%f\n", block_height, progress_current);
        result.status = ScanResult::USER_ABORT;
    } else if (block_height && chain().shutdownRequested()) {
        WalletLogPrintf("Rescan interrupted by shutdown request at block %d. Progress=%f\n", block_height, progress_current);
        result.status = ScanResult::USER_ABORT;
    } else {
        WalletLogPrintf("Rescan completed in %15dms\n", GetTimeMillis() - start_time);
    }
    return result;
}

void CWallet::ReacceptWalletTransactions()
{
    // During reindex and importing old wallet transactions become
    // unconfirmed. Don't resend them as that would spam other nodes.
    if (!chain().isReadyToBroadcast()) return;

    // If transactions aren't being broadcasted, don't let them into local mempool either
    if (!fBroadcastTransactions)
        return;
    std::map<int64_t, CWalletTx*> mapSorted;

    // Sort pending wallet transactions based on their initial wallet insertion order
    for (std::pair<const uint256, CWalletTx>& item : mapWallet) {
        const uint256& wtxid = item.first;
        CWalletTx& wtx = item.second;
        assert(wtx.GetHash() == wtxid);

        int nDepth = wtx.GetDepthInMainChain();

        if (!wtx.IsCoinBase() && !wtx.IsCoinStake() && (nDepth == 0 && !wtx.isAbandoned())) {
            mapSorted.insert(std::make_pair(wtx.nOrderPos, &wtx));
        }
    }

    // Try to add wallet transactions to memory pool
    for (const std::pair<const int64_t, CWalletTx*>& item : mapSorted) {
        CWalletTx& wtx = *(item.second);
        std::string unused_err_string;
        wtx.SubmitMemoryPoolAndRelay(unused_err_string, false);
    }
}

bool CWalletTx::SubmitMemoryPoolAndRelay(std::string& err_string, bool relay, CAmount override_max_fee)
{
    // Can't relay if wallet is not broadcasting
    if (!pwallet->GetBroadcastTransactions()) return false;
    // Don't relay coinbase transactions outside blocks
    if (IsCoinBase()) return false;
    // Don't relay coinstake transactions outside blocks
    if (IsCoinStake()) return false;

    // Don't relay abandoned transactions
    if (isAbandoned()) return false;
    // Don't try to submit coinbase transactions. These would fail anyway but would
    // cause log spam.
    if (IsCoinBase()) return false;
    // Don't try to submit conflicted or confirmed transactions.
    if (GetDepthInMainChain() != 0) return false;

    // Submit transaction to mempool for relay
    pwallet->WalletLogPrintf("Submitting wtx %s to mempool for relay\n", GetHash().ToString());
    // We must set fInMempool here - while it will be re-set to true by the
    // entered-mempool callback, if we did not there would be a race where a
    // user could call sendmoney in a loop and hit spurious out of funds errors
    // because we think that this newly generated transaction's change is
    // unavailable as we're not yet aware that it is in the mempool.
    //
    // Irrespective of the failure reason, un-marking fInMempool
    // out-of-order is incorrect - it should be unmarked when
    // TransactionRemovedFromMempool fires.
    CAmount max_fee = override_max_fee >= 0 ? override_max_fee : pwallet->m_default_max_tx_fee;
    bool ret = pwallet->chain().broadcastTransaction(tx, max_fee, relay, err_string);
    fInMempool |= ret;
    return ret;
}

std::set<uint256> CWalletTx::GetConflicts() const
{
    std::set<uint256> result;
    if (pwallet != nullptr)
    {
        uint256 myHash = GetHash();
        result = pwallet->GetConflicts(myHash);
        result.erase(myHash);
    }
    return result;
}

CAmount CWalletTx::GetCachableAmount(AmountType type, const isminefilter& filter, bool recalculate) const
{
    auto& amount = m_amounts[type];
    if (recalculate || !amount.m_cached[filter]) {
        amount.Set(filter, type == DEBIT ? pwallet->GetDebit(*tx, filter) : pwallet->GetCredit(*tx, filter));
        m_is_cache_empty = false;
    }
    return amount.m_value[filter];
}

CAmount CWalletTx::GetDebit(const isminefilter& filter) const
{
    if (tx->vin.empty())
        return 0;

    CAmount debit = 0;
    if (filter & ISMINE_SPENDABLE) {
        debit += GetCachableAmount(DEBIT, ISMINE_SPENDABLE);
    }
    if (filter & ISMINE_WATCH_ONLY) {
        debit += GetCachableAmount(DEBIT, ISMINE_WATCH_ONLY);
    }
    return debit;
}

CAmount CWalletTx::GetCredit(const isminefilter& filter, bool allow_immature) const
{
    // Must wait until coinbase is safely deep enough in the chain before valuing it
    if (!allow_immature && IsImmatureCoinBase())
        return 0;

    CAmount credit = 0;
    if (filter & ISMINE_SPENDABLE) {
        // GetBalance can assume transactions in mapWallet won't change
        credit += GetCachableAmount(CREDIT, ISMINE_SPENDABLE);
    }
    if (filter & ISMINE_WATCH_ONLY) {
        credit += GetCachableAmount(CREDIT, ISMINE_WATCH_ONLY);
    }
    return credit;
}

CAmount CWalletTx::GetImmatureCredit(bool fUseCache) const
{
    if (tx->IsCoinBase() && IsImmatureCoinBase() && IsInMainChain()) {
        return GetCachableAmount(IMMATURE_CREDIT, ISMINE_SPENDABLE, !fUseCache);
    }

    return 0;
}

CAmount CWalletTx::GetAvailableCredit(bool fUseCache, const isminefilter& filter) const
{
    if (pwallet == nullptr)
        return 0;

    // Avoid caching ismine for NO or ALL cases (could remove this check and simplify in the future).
    bool allow_cache = (filter & ISMINE_ALL) && (filter & ISMINE_ALL) != ISMINE_ALL;

    // Must wait until coinbase is safely deep enough in the chain before valuing it
    if (IsImmatureCoinBase())
        return 0;

    if (fUseCache && allow_cache && m_amounts[AVAILABLE_CREDIT].m_cached[filter]) {
        return m_amounts[AVAILABLE_CREDIT].m_value[filter];
    }

    bool allow_used_addresses = (filter & ISMINE_USED) || !pwallet->IsWalletFlagSet(WALLET_FLAG_AVOID_REUSE);
    CAmount nCredit = 0;
    uint256 hashTx = GetHash();
    for (unsigned int i = 0; i < tx->GetNumVOuts(); i++)
    {
        if (!pwallet->IsSpent(hashTx, i) && (allow_used_addresses || !pwallet->IsSpentKey(hashTx, i))) {
            nCredit += pwallet->IsParticlWallet()
                       ? pwallet->GetCredit(tx->vpout[i].get(), filter)
                       : pwallet->GetCredit(tx->vout[i], filter);
            if (!MoneyRange(nCredit))
                throw std::runtime_error(std::string(__func__) + " : value out of range");
        }
    }

    if (allow_cache) {
        m_amounts[AVAILABLE_CREDIT].Set(filter, nCredit);
        m_is_cache_empty = false;
    }

    return nCredit;
}

CAmount CWalletTx::GetImmatureWatchOnlyCredit(const bool fUseCache) const
{
    if (IsImmatureCoinBase() && IsInMainChain()) {
        return GetCachableAmount(IMMATURE_CREDIT, ISMINE_WATCH_ONLY, !fUseCache);
    }

    return 0;
}

CAmount CWalletTx::GetChange() const
{
    if (fChangeCached)
        return nChangeCached;
    nChangeCached = pwallet->GetChange(*tx);
    fChangeCached = true;
    return nChangeCached;
}

bool CWalletTx::InMempool() const
{
    return fInMempool;
}

bool CWalletTx::IsTrusted() const
{
    std::set<uint256> trusted_parents;
    LOCK(pwallet->cs_wallet);
    return pwallet->IsTrusted(*this, trusted_parents);
}

bool CWallet::IsTrusted(const CWalletTx& wtx, std::set<uint256>& trusted_parents) const
{
    AssertLockHeld(cs_wallet);
    // Quick answer in most cases
    if (wtx.tx->IsCoinStake() && wtx.isAbandoned()) { // Ignore failed stakes
        return false;
    }
    if (!chain().checkFinalTx(*wtx.tx)) return false;
    int nDepth = wtx.GetDepthInMainChain();
    if (nDepth >= 1) return true;
    if (nDepth < 0) return false;
    // using wtx's cached debit
    if (!m_spend_zero_conf_change || !wtx.IsFromMe(ISMINE_ALL)) return false;

    // Don't trust unconfirmed transactions from us unless they are in the mempool.
    if (!wtx.InMempool()) return false;

    // Trusted if all inputs are from us and are in the mempool:
    for (const CTxIn& txin : wtx.tx->vin)
    {
        // Transactions not sent by us: not trusted
        const CWalletTx* parent = GetWalletTx(txin.prevout.hash);
        if (parent == nullptr) return false;
        if (wtx.tx->IsParticlVersion()) {
            const CTxOutBase *parentOut = parent->tx->vpout[txin.prevout.n].get();
            if (!(IsMine(parentOut) & ISMINE_SPENDABLE)) {
                return false;
            }
        } else {
            const CTxOut& parentOut = parent->tx->vout[txin.prevout.n];
            if (IsMine(parentOut) != ISMINE_SPENDABLE)
                return false;
        }
        // If we've already trusted this parent, continue
        if (trusted_parents.count(parent->GetHash())) continue;
        // Recurse to check that the parent is also trusted
        if (!IsTrusted(*parent, trusted_parents)) return false;
        trusted_parents.insert(parent->GetHash());
    }
    return true;
}

bool CWalletTx::IsEquivalentTo(const CWalletTx& _tx) const
{
        CMutableTransaction tx1 {*this->tx};
        CMutableTransaction tx2 {*_tx.tx};
        for (auto& txin : tx1.vin) txin.scriptSig = CScript();
        for (auto& txin : tx2.vin) txin.scriptSig = CScript();
        return CTransaction(tx1) == CTransaction(tx2);
}

std::vector<uint256> CWallet::ResendWalletTransactionsBefore(int64_t nTime)
{
    std::vector<uint256> result;

    LOCK(cs_wallet);

    // Sort them in chronological order
    std::multimap<unsigned int, CWalletTx*> mapSorted;
    for (std::pair<const uint256, CWalletTx>& item : mapWallet)
    {
        CWalletTx& wtx = item.second;
        // Don't rebroadcast if newer than nTime:
        if (wtx.nTimeReceived > nTime)
            continue;
        mapSorted.insert(std::make_pair(wtx.nTimeReceived, &wtx));
    }
    for (const std::pair<const unsigned int, CWalletTx*>& item : mapSorted)
    {
        CWalletTx& wtx = *item.second;
        std::string unused_err_string;
        if (wtx.SubmitMemoryPoolAndRelay(unused_err_string, true)) {
            result.push_back(wtx.GetHash());
        }
    }
    return result;
}

// Rebroadcast transactions from the wallet. We do this on a random timer
// to slightly obfuscate which transactions come from our wallet.
//
// Ideally, we'd only resend transactions that we think should have been
// mined in the most recent block. Any transaction that wasn't in the top
// blockweight of transactions in the mempool shouldn't have been mined,
// and so is probably just sitting in the mempool waiting to be confirmed.
// Rebroadcasting does nothing to speed up confirmation and only damages
// privacy.
void CWallet::ResendWalletTransactions()
{
    // During reindex, importing and IBD, old wallet transactions become
    // unconfirmed. Don't resend them as that would spam other nodes.
    if (!chain().isReadyToBroadcast()) return;

    // Do this infrequently and randomly to avoid giving away
    // that these are our transactions.
    if (GetTime() < nNextResend || !fBroadcastTransactions) return;
    bool fFirst = (nNextResend == 0);
    // resend 12-36 hours from now, ~1 day on average.
    nNextResend = GetTime() + (12 * 60 * 60) + GetRand(24 * 60 * 60);
    if (fFirst) return;

    int submitted_tx_count = 0;

    { // cs_wallet scope
        LOCK(cs_wallet);

        // Relay transactions
        for (std::pair<const uint256, CWalletTx>& item : mapWallet) {
            CWalletTx& wtx = item.second;
            // Attempt to rebroadcast all txes more than 5 minutes older than
            // the last block. SubmitMemoryPoolAndRelay() will not rebroadcast
            // any confirmed or conflicting txs.
            if (wtx.nTimeReceived > m_best_block_time - 5 * 60) continue;
            std::string unused_err_string;
            if (wtx.SubmitMemoryPoolAndRelay(unused_err_string, true)) ++submitted_tx_count;
        }
    } // cs_wallet

    if (submitted_tx_count > 0) {
        WalletLogPrintf("%s: resubmit %u unconfirmed transactions\n", __func__, submitted_tx_count);
    }
}

/** @} */ // end of mapWallet

void MaybeResendWalletTxs()
{
    for (const std::shared_ptr<CWallet>& pwallet : GetWallets()) {
        pwallet->ResendWalletTransactions();
    }
}


/** @defgroup Actions
 *
 * @{
 */


CWallet::Balance CWallet::GetBalance(const int min_depth, bool avoid_reuse) const
{
    Balance ret;
    isminefilter reuse_filter = avoid_reuse ? ISMINE_NO : ISMINE_USED;
    {
        LOCK(cs_wallet);
        std::set<uint256> trusted_parents;
        for (const auto& entry : mapWallet)
        {
            const CWalletTx& wtx = entry.second;
            const bool is_trusted{IsTrusted(wtx, trusted_parents)};
            const int tx_depth{wtx.GetDepthInMainChain()};
            const CAmount tx_credit_mine{wtx.GetAvailableCredit(/* fUseCache */ true, ISMINE_SPENDABLE | reuse_filter)};
            const CAmount tx_credit_watchonly{wtx.GetAvailableCredit(/* fUseCache */ true, ISMINE_WATCH_ONLY | reuse_filter)};
            if (is_trusted && tx_depth >= min_depth) {
                ret.m_mine_trusted += tx_credit_mine;
                ret.m_watchonly_trusted += tx_credit_watchonly;
            }
            if (!is_trusted && tx_depth == 0 && wtx.InMempool()) {
                ret.m_mine_untrusted_pending += tx_credit_mine;
                ret.m_watchonly_untrusted_pending += tx_credit_watchonly;
            }
            ret.m_mine_immature += wtx.GetImmatureCredit();
            ret.m_watchonly_immature += wtx.GetImmatureWatchOnlyCredit();
        }
    }

    return ret;
}

CAmount CWallet::GetAvailableBalance(const CCoinControl* coinControl) const
{
    LOCK(cs_wallet);

    CAmount balance = 0;
    std::vector<COutput> vCoins;
    AvailableCoins(vCoins, true, coinControl);
    for (const COutput& out : vCoins) {
        if (out.fSpendable) {
            balance += out.tx->tx->vout[out.i].nValue;
        }
    }
    return balance;
}

void CWallet::AvailableCoins(std::vector<COutput> &vCoins, bool fOnlySafe, const CCoinControl *coinControl, const CAmount &nMinimumAmount, const CAmount &nMaximumAmount, const CAmount &nMinimumSumAmount, const uint64_t nMaximumCount) const
{
    AssertLockHeld(cs_wallet);

    vCoins.clear();
    CAmount nTotal = 0;
    // Either the WALLET_FLAG_AVOID_REUSE flag is not set (in which case we always allow), or we default to avoiding, and only in the case where
    // a coin control object is provided, and has the avoid address reuse flag set to false, do we allow already used addresses
    bool allow_used_addresses = !IsWalletFlagSet(WALLET_FLAG_AVOID_REUSE) || (coinControl && !coinControl->m_avoid_address_reuse);
    const int min_depth = {coinControl ? coinControl->m_min_depth : DEFAULT_MIN_DEPTH};
    const int max_depth = {coinControl ? coinControl->m_max_depth : DEFAULT_MAX_DEPTH};

    std::set<uint256> trusted_parents;
    for (const auto& entry : mapWallet)
    {
        const uint256& wtxid = entry.first;
        const CWalletTx& wtx = entry.second;

        if (!chain().checkFinalTx(*wtx.tx)) {
            continue;
        }

        if (wtx.IsImmatureCoinBase())
            continue;

        int nDepth = wtx.GetDepthInMainChain();
        if (nDepth < 0)
            continue;

        // We should not consider coins which aren't at least in our mempool
        // It's possible for these to be conflicted via ancestors which we may never be able to detect
        if (nDepth == 0 && !wtx.InMempool())
            continue;

        bool safeTx = IsTrusted(wtx, trusted_parents);

        // We should not consider coins from transactions that are replacing
        // other transactions.
        //
        // Example: There is a transaction A which is replaced by bumpfee
        // transaction B. In this case, we want to prevent creation of
        // a transaction B' which spends an output of B.
        //
        // Reason: If transaction A were initially confirmed, transactions B
        // and B' would no longer be valid, so the user would have to create
        // a new transaction C to replace B'. However, in the case of a
        // one-block reorg, transactions B' and C might BOTH be accepted,
        // when the user only wanted one of them. Specifically, there could
        // be a 1-block reorg away from the chain where transactions A and C
        // were accepted to another chain where B, B', and C were all
        // accepted.
        if (nDepth == 0 && wtx.mapValue.count("replaces_txid")) {
            safeTx = false;
        }

        // Similarly, we should not consider coins from transactions that
        // have been replaced. In the example above, we would want to prevent
        // creation of a transaction A' spending an output of A, because if
        // transaction B were initially confirmed, conflicting with A and
        // A', we wouldn't want to the user to create a transaction D
        // intending to replace A', but potentially resulting in a scenario
        // where A, A', and D could all be accepted (instead of just B and
        // D, or just A and A' like the user would want).
        if (nDepth == 0 && wtx.mapValue.count("replaced_by_txid")) {
            safeTx = false;
        }

        if (fOnlySafe && !safeTx) {
            continue;
        }

        if (nDepth < min_depth || nDepth > max_depth) {
            continue;
        }

        for (unsigned int i = 0; i < wtx.tx->vout.size(); i++) {
            // Only consider selected coins if add_inputs is false
            if (coinControl && !coinControl->m_add_inputs && !coinControl->IsSelected(COutPoint(entry.first, i))) {
                continue;
            }

            if (wtx.tx->vout[i].nValue < nMinimumAmount || wtx.tx->vout[i].nValue > nMaximumAmount)
                continue;

            if (coinControl && coinControl->HasSelected() && !coinControl->fAllowOtherInputs && !coinControl->IsSelected(COutPoint(entry.first, i)))
                continue;

            if (IsLockedCoin(entry.first, i))
                continue;

            if (IsSpent(wtxid, i))
                continue;

            isminetype mine = IsMine(wtx.tx->vout[i]);

            if (mine == ISMINE_NO) {
                continue;
            }

            if (!allow_used_addresses && IsSpentKey(wtxid, i)) {
                continue;
            }

            std::unique_ptr<SigningProvider> provider = GetSolvingProvider(wtx.tx->vout[i].scriptPubKey);

            bool solvable = provider ? IsSolvable(*provider, wtx.tx->vout[i].scriptPubKey) : false;
            bool spendable = ((mine & ISMINE_SPENDABLE) != ISMINE_NO) || (((mine & ISMINE_WATCH_ONLY) != ISMINE_NO) && (coinControl && coinControl->fAllowWatchOnly && solvable));

            vCoins.push_back(COutput(&wtx, i, nDepth, spendable, solvable, safeTx, (coinControl && coinControl->fAllowWatchOnly)));

            // Checks the sum amount of all UTXO's.
            if (nMinimumSumAmount != MAX_MONEY) {
                nTotal += wtx.tx->vout[i].nValue;

                if (nTotal >= nMinimumSumAmount) {
                    return;
                }
            }

            // Checks the maximum number of UTXO's.
            if (nMaximumCount > 0 && vCoins.size() >= nMaximumCount) {
                return;
            }
        }
    }
}

std::map<CTxDestination, std::vector<COutput>> CWallet::ListCoins() const
{
    AssertLockHeld(cs_wallet);

    std::map<CTxDestination, std::vector<COutput>> result;
    std::vector<COutput> availableCoins;

    AvailableCoins(availableCoins);

    for (const COutput& coin : availableCoins) {
        CTxDestination address;
        if ((coin.fSpendable || (IsWalletFlagSet(WALLET_FLAG_DISABLE_PRIVATE_KEYS) && coin.fSolvable)) &&
            ExtractDestination(FindNonChangeParentOutput(*coin.tx->tx, coin.i).scriptPubKey, address)) {
            result[address].emplace_back(std::move(coin));
        }
    }

    std::vector<COutPoint> lockedCoins;
    ListLockedCoins(lockedCoins);
    // Include watch-only for LegacyScriptPubKeyMan wallets without private keys
    const bool include_watch_only = GetLegacyScriptPubKeyMan() && IsWalletFlagSet(WALLET_FLAG_DISABLE_PRIVATE_KEYS);
    const isminetype is_mine_filter = include_watch_only ? ISMINE_WATCH_ONLY : ISMINE_SPENDABLE;
    for (const COutPoint& output : lockedCoins) {
        auto it = mapWallet.find(output.hash);
        if (it != mapWallet.end()) {
            int depth = it->second.GetDepthInMainChain();
            if (depth >= 0 && output.n < it->second.tx->vout.size() &&
                IsMine(it->second.tx->vout[output.n]) == is_mine_filter
            ) {
                CTxDestination address;
                if (ExtractDestination(FindNonChangeParentOutput(*it->second.tx, output.n).scriptPubKey, address)) {
                    result[address].emplace_back(
                        &it->second, output.n, depth, true /* spendable */, true /* solvable */, false /* safe */);
                }
            }
        }
    }

    return result;
}

const CTxOut& CWallet::FindNonChangeParentOutput(const CTransaction& tx, int output) const
{
    AssertLockHeld(cs_wallet);
    const CTransaction* ptx = &tx;
    int n = output;
    while (IsChange(ptx->vout[n]) && ptx->vin.size() > 0) {
        const COutPoint& prevout = ptx->vin[0].prevout;
        auto it = mapWallet.find(prevout.hash);
        if (it == mapWallet.end() || it->second.tx->vout.size() <= prevout.n ||
            !IsMine(it->second.tx->vout[prevout.n])) {
            break;
        }
        ptx = it->second.tx.get();
        n = prevout.n;
    }
    return ptx->vout[n];
}

bool CWallet::SelectCoinsMinConf(const CAmount& nTargetValue, const CoinEligibilityFilter& eligibility_filter, std::vector<OutputGroup> groups,
                                 std::set<CInputCoin>& setCoinsRet, CAmount& nValueRet, const CoinSelectionParams& coin_selection_params, bool& bnb_used) const
{
    setCoinsRet.clear();
    nValueRet = 0;

    std::vector<OutputGroup> utxo_pool;
    if (coin_selection_params.use_bnb) {
        // Get long term estimate
        FeeCalculation feeCalc;
        CCoinControl temp;
        temp.m_confirm_target = 1008;
        CFeeRate long_term_feerate = GetMinimumFeeRate(*this, temp, &feeCalc);

        // Calculate cost of change
        CAmount cost_of_change = GetDiscardRate(*this).GetFee(coin_selection_params.change_spend_size) + coin_selection_params.effective_fee.GetFee(coin_selection_params.change_output_size);

        // Filter by the min conf specs and add to utxo_pool and calculate effective value
        for (OutputGroup& group : groups) {
            if (!group.EligibleForSpending(eligibility_filter)) continue;

            if (coin_selection_params.m_subtract_fee_outputs) {
                // Set the effective feerate to 0 as we don't want to use the effective value since the fees will be deducted from the output
                group.SetFees(CFeeRate(0) /* effective_feerate */, long_term_feerate);
            } else {
                group.SetFees(coin_selection_params.effective_fee, long_term_feerate);
            }

            OutputGroup pos_group = group.GetPositiveOnlyGroup();
            if (pos_group.effective_value > 0) utxo_pool.push_back(pos_group);
        }
        // Calculate the fees for things that aren't inputs
        CAmount not_input_fees = coin_selection_params.effective_fee.GetFee(coin_selection_params.tx_noinputs_size);
        bnb_used = true;
        return SelectCoinsBnB(utxo_pool, nTargetValue, cost_of_change, setCoinsRet, nValueRet, not_input_fees);
    } else {
        // Filter by the min conf specs and add to utxo_pool
        for (const OutputGroup& group : groups) {
            if (!group.EligibleForSpending(eligibility_filter)) continue;
            utxo_pool.push_back(group);
        }
        bnb_used = false;
        return KnapsackSolver(nTargetValue, utxo_pool, setCoinsRet, nValueRet);
    }
}

bool CWallet::SelectCoins(const std::vector<COutput>& vAvailableCoins, const CAmount& nTargetValue, std::set<CInputCoin>& setCoinsRet, CAmount& nValueRet, const CCoinControl& coin_control, CoinSelectionParams& coin_selection_params, bool& bnb_used) const
{
    std::vector<COutput> vCoins(vAvailableCoins);
    CAmount value_to_select = nTargetValue;

    // Default to bnb was not used. If we use it, we set it later
    bnb_used = false;

    // coin control -> return all selected outputs (we want all selected to go into the transaction for sure)
    if (coin_control.HasSelected() && !coin_control.fAllowOtherInputs)
    {
        for (const COutput& out : vCoins)
        {
            if (!out.fSpendable)
                 continue;
            nValueRet += out.tx->tx->vout[out.i].nValue;
            setCoinsRet.insert(out.GetInputCoin());
        }
        return (nValueRet >= nTargetValue);
    }

    // calculate value from preset inputs and store them
    std::set<CInputCoin> setPresetCoins;
    CAmount nValueFromPresetInputs = 0;

    std::vector<COutPoint> vPresetInputs;
    coin_control.ListSelected(vPresetInputs);
    for (const COutPoint& outpoint : vPresetInputs)
    {
        std::map<uint256, CWalletTx>::const_iterator it = mapWallet.find(outpoint.hash);
        if (it != mapWallet.end())
        {
            const CWalletTx& wtx = it->second;
            // Clearly invalid input, fail
            if (wtx.tx->vout.size() <= outpoint.n) {
                return false;
            }
            // Just to calculate the marginal byte size
            CInputCoin coin(wtx.tx, outpoint.n, wtx.GetSpendSize(outpoint.n, false));
            nValueFromPresetInputs += coin.txout.nValue;
            if (coin.m_input_bytes <= 0) {
                return false; // Not solvable, can't estimate size for fee
            }
            coin.effective_value = coin.txout.nValue - coin_selection_params.effective_fee.GetFee(coin.m_input_bytes);
            if (coin_selection_params.use_bnb) {
                value_to_select -= coin.effective_value;
            } else {
                value_to_select -= coin.txout.nValue;
            }
            setPresetCoins.insert(coin);
        } else {
            return false; // TODO: Allow non-wallet inputs
        }
    }

    // remove preset inputs from vCoins
    for (std::vector<COutput>::iterator it = vCoins.begin(); it != vCoins.end() && coin_control.HasSelected();)
    {
        if (setPresetCoins.count(it->GetInputCoin()))
            it = vCoins.erase(it);
        else
            ++it;
    }

    unsigned int limit_ancestor_count = 0;
    unsigned int limit_descendant_count = 0;
    chain().getPackageLimits(limit_ancestor_count, limit_descendant_count);
    size_t max_ancestors = (size_t)std::max<int64_t>(1, limit_ancestor_count);
    size_t max_descendants = (size_t)std::max<int64_t>(1, limit_descendant_count);
    bool fRejectLongChains = gArgs.GetBoolArg("-walletrejectlongchains", DEFAULT_WALLET_REJECT_LONG_CHAINS);

    // form groups from remaining coins; note that preset coins will not
    // automatically have their associated (same address) coins included
    if (coin_control.m_avoid_partial_spends && vCoins.size() > OUTPUT_GROUP_MAX_ENTRIES) {
        // Cases where we have 11+ outputs all pointing to the same destination may result in
        // privacy leaks as they will potentially be deterministically sorted. We solve that by
        // explicitly shuffling the outputs before processing
        Shuffle(vCoins.begin(), vCoins.end(), FastRandomContext());
    }
    std::vector<OutputGroup> groups = GroupOutputs(vCoins, !coin_control.m_avoid_partial_spends, max_ancestors);

    bool res = value_to_select <= 0 ||
        SelectCoinsMinConf(value_to_select, CoinEligibilityFilter(1, 6, 0), groups, setCoinsRet, nValueRet, coin_selection_params, bnb_used) ||
        SelectCoinsMinConf(value_to_select, CoinEligibilityFilter(1, 1, 0), groups, setCoinsRet, nValueRet, coin_selection_params, bnb_used) ||
        (m_spend_zero_conf_change && SelectCoinsMinConf(value_to_select, CoinEligibilityFilter(0, 1, 2), groups, setCoinsRet, nValueRet, coin_selection_params, bnb_used)) ||
        (m_spend_zero_conf_change && SelectCoinsMinConf(value_to_select, CoinEligibilityFilter(0, 1, std::min((size_t)4, max_ancestors/3), std::min((size_t)4, max_descendants/3)), groups, setCoinsRet, nValueRet, coin_selection_params, bnb_used)) ||
        (m_spend_zero_conf_change && SelectCoinsMinConf(value_to_select, CoinEligibilityFilter(0, 1, max_ancestors/2, max_descendants/2), groups, setCoinsRet, nValueRet, coin_selection_params, bnb_used)) ||
        (m_spend_zero_conf_change && SelectCoinsMinConf(value_to_select, CoinEligibilityFilter(0, 1, max_ancestors-1, max_descendants-1), groups, setCoinsRet, nValueRet, coin_selection_params, bnb_used)) ||
        (m_spend_zero_conf_change && !fRejectLongChains && SelectCoinsMinConf(value_to_select, CoinEligibilityFilter(0, 1, std::numeric_limits<uint64_t>::max()), groups, setCoinsRet, nValueRet, coin_selection_params, bnb_used));

    // because SelectCoinsMinConf clears the setCoinsRet, we now add the possible inputs to the coinset
    util::insert(setCoinsRet, setPresetCoins);

    // add preset inputs to the total value selected
    nValueRet += nValueFromPresetInputs;

    return res;
}

bool CWallet::SignTransaction(CMutableTransaction& tx) const
{
    AssertLockHeld(cs_wallet);

    // Build coins map
    std::map<COutPoint, Coin> coins;
    for (auto& input : tx.vin) {
        std::map<uint256, CWalletTx>::const_iterator mi = mapWallet.find(input.prevout.hash);
        if(mi == mapWallet.end() || input.prevout.n >= mi->second.tx->vout.size()) {
            return false;
        }
        const CWalletTx& wtx = mi->second;
        coins[input.prevout] = Coin(wtx.tx->vout[input.prevout.n], wtx.m_confirm.block_height, wtx.IsCoinBase());
    }
    std::map<int, std::string> input_errors;
    return SignTransaction(tx, coins, SIGHASH_ALL, input_errors);
}

bool CWallet::SignTransaction(CMutableTransaction& tx, const std::map<COutPoint, Coin>& coins, int sighash, std::map<int, std::string>& input_errors) const
{
    // Try to sign with all ScriptPubKeyMans
    for (ScriptPubKeyMan* spk_man : GetAllScriptPubKeyMans()) {
        // spk_man->SignTransaction will return true if the transaction is complete,
        // so we can exit early and return true if that happens
        if (spk_man->SignTransaction(tx, coins, sighash, input_errors)) {
            return true;
        }
    }

    // At this point, one input was not fully signed otherwise we would have exited already
    return false;
}

TransactionError CWallet::FillPSBT(PartiallySignedTransaction& psbtx, bool& complete, int sighash_type, bool sign, bool bip32derivs, size_t * n_signed) const
{
    if (n_signed) {
        *n_signed = 0;
    }
    LOCK(cs_wallet);
    // Get all of the previous transactions
    for (unsigned int i = 0; i < psbtx.tx->vin.size(); ++i) {
        const CTxIn& txin = psbtx.tx->vin[i];
        PSBTInput& input = psbtx.inputs.at(i);

        if (PSBTInputSigned(input)) {
            continue;
        }

        // If we have no utxo, grab it from the wallet.
        if (!input.non_witness_utxo) {
            const uint256& txhash = txin.prevout.hash;
            const auto it = mapWallet.find(txhash);
            if (it != mapWallet.end()) {
                const CWalletTx& wtx = it->second;
                // We only need the non_witness_utxo, which is a superset of the witness_utxo.
                //   The signing code will switch to the smaller witness_utxo if this is ok.
                input.non_witness_utxo = wtx.tx;
            }
        }
    }

    // Fill in information from ScriptPubKeyMans
    for (ScriptPubKeyMan* spk_man : GetAllScriptPubKeyMans()) {
        int n_signed_this_spkm = 0;
        TransactionError res = spk_man->FillPSBT(psbtx, sighash_type, sign, bip32derivs, &n_signed_this_spkm);
        if (res != TransactionError::OK) {
            return res;
        }

        if (n_signed) {
            (*n_signed) += n_signed_this_spkm;
        }
    }

    // Complete if every input is now signed
    complete = true;
    for (const auto& input : psbtx.inputs) {
        complete &= PSBTInputSigned(input);
    }

    return TransactionError::OK;
}

SigningResult CWallet::SignMessage(const std::string& message, const PKHash& pkhash, std::string& str_sig) const
{
    SignatureData sigdata;
    CScript script_pub_key = GetScriptForDestination(pkhash);
    for (const auto& spk_man_pair : m_spk_managers) {
        if (spk_man_pair.second->CanProvide(script_pub_key, sigdata)) {
            return spk_man_pair.second->SignMessage(message, pkhash, str_sig);
        }
    }
    return SigningResult::PRIVATE_KEY_NOT_AVAILABLE;
}

SigningResult CWallet::SignMessage(const std::string& message, const CKeyID256 &keyID256, std::string& str_sig) const
{
    SignatureData sigdata;
    CScript script_pub_key = GetScriptForDestination(keyID256);
    for (const auto& spk_man_pair : m_spk_managers) {
        if (spk_man_pair.second->CanProvide(script_pub_key, sigdata)) {
            return spk_man_pair.second->SignMessage(message, keyID256, str_sig);
        }
    }
    return SigningResult::PRIVATE_KEY_NOT_AVAILABLE;
}

bool CWallet::FundTransaction(CMutableTransaction& tx, CAmount& nFeeRet, int& nChangePosInOut, bilingual_str& error, bool lockUnspents, const std::set<int>& setSubtractFeeFromOutputs, CCoinControl coinControl)
{
    std::vector<CRecipient> vecSend;

    // Turn the txout set into a CRecipient vector.
    for (size_t idx = 0; idx < tx.vout.size(); idx++) {
        const CTxOut& txOut = tx.vout[idx];
        CRecipient recipient = {txOut.scriptPubKey, txOut.nValue, setSubtractFeeFromOutputs.count(idx) == 1};
        vecSend.push_back(recipient);
    }

    coinControl.fAllowOtherInputs = true;

    for (const CTxIn& txin : tx.vin) {
        coinControl.Select(txin.prevout);
    }

    // Acquire the locks to prevent races to the new locked unspents between the
    // CreateTransaction call and LockCoin calls (when lockUnspents is true).
    LOCK(cs_wallet);

    CTransactionRef tx_new;
    FeeCalculation fee_calc_out;
    if (!CreateTransaction(vecSend, tx_new, nFeeRet, nChangePosInOut, error, coinControl, fee_calc_out, false)) {
        return false;
    }

    if (nChangePosInOut != -1) {
        tx.vout.insert(tx.vout.begin() + nChangePosInOut, tx_new->vout[nChangePosInOut]);
    }

    // Copy output sizes from new transaction; they may have had the fee
    // subtracted from them.
    for (unsigned int idx = 0; idx < tx.vout.size(); idx++) {
        tx.vout[idx].nValue = tx_new->vout[idx].nValue;
    }

    // Add new txins while keeping original txin scriptSig/order.
    for (const CTxIn& txin : tx_new->vin) {
        if (!coinControl.IsSelected(txin.prevout)) {
            tx.vin.push_back(txin);

        }
        if (lockUnspents) {
            LockCoin(txin.prevout);
        }

    }

    return true;
}

static bool IsCurrentForAntiFeeSniping(interfaces::Chain& chain, const uint256& block_hash)
{
    if (chain.isInitialBlockDownload()) {
        return false;
    }
    constexpr int64_t MAX_ANTI_FEE_SNIPING_TIP_AGE = 8 * 60 * 60; // in seconds
    int64_t block_time;
    CHECK_NONFATAL(chain.findBlock(block_hash, FoundBlock().time(block_time)));
    if (block_time < (GetTime() - MAX_ANTI_FEE_SNIPING_TIP_AGE)) {
        return false;
    }
    return true;
}

/**
 * Return a height-based locktime for new transactions (uses the height of the
 * current chain tip unless we are not synced with the current chain
 */
static uint32_t GetLocktimeForNewTransaction(interfaces::Chain& chain, const uint256& block_hash, int block_height)
{
    uint32_t locktime;
    // Discourage fee sniping.
    //
    // For a large miner the value of the transactions in the best block and
    // the mempool can exceed the cost of deliberately attempting to mine two
    // blocks to orphan the current best block. By setting nLockTime such that
    // only the next block can include the transaction, we discourage this
    // practice as the height restricted and limited blocksize gives miners
    // considering fee sniping fewer options for pulling off this attack.
    //
    // A simple way to think about this is from the wallet's point of view we
    // always want the blockchain to move forward. By setting nLockTime this
    // way we're basically making the statement that we only want this
    // transaction to appear in the next block; we don't want to potentially
    // encourage reorgs by allowing transactions to appear at lower heights
    // than the next block in forks of the best chain.
    //
    // Of course, the subsidy is high enough, and transaction volume low
    // enough, that fee sniping isn't a problem yet, but by implementing a fix
    // now we ensure code won't be written that makes assumptions about
    // nLockTime that preclude a fix later.
    if (IsCurrentForAntiFeeSniping(chain, block_hash)) {
        locktime = block_height;

        // Secondly occasionally randomly pick a nLockTime even further back, so
        // that transactions that are delayed after signing for whatever reason,
        // e.g. high-latency mix networks and some CoinJoin implementations, have
        // better privacy.
        if (GetRandInt(10) == 0)
            locktime = std::max(0, (int)locktime - GetRandInt(100));
    } else {
        // If our chain is lagging behind, we can't discourage fee sniping nor help
        // the privacy of high-latency transactions. To avoid leaking a potentially
        // unique "nLockTime fingerprint", set nLockTime to a constant.
        locktime = 0;
    }
    assert(locktime < LOCKTIME_THRESHOLD);
    return locktime;
}

OutputType CWallet::TransactionChangeType(const Optional<OutputType>& change_type, const std::vector<CRecipient>& vecSend)
{
    // If -changetype is specified, always use that change type.
    if (change_type) {
        return *change_type;
    }

    // if m_default_address_type is legacy, use legacy address as change (even
    // if some of the outputs are P2WPKH or P2WSH).
    if (m_default_address_type == OutputType::LEGACY) {
        return OutputType::LEGACY;
    }

    // if any destination is P2WPKH or P2WSH, use P2WPKH for the change
    // output.
    for (const auto& recipient : vecSend) {
        // Check if any destination contains a witness program:
        int witnessversion = 0;
        std::vector<unsigned char> witnessprogram;
        if (recipient.scriptPubKey.IsWitnessProgram(witnessversion, witnessprogram)) {
            return OutputType::BECH32;
        }
    }

    // else use m_default_address_type for change
    return m_default_address_type;
}

bool CWallet::CreateTransactionInternal(
        const std::vector<CRecipient>& vecSend,
        CTransactionRef& tx,
        CAmount& nFeeRet,
        int& nChangePosInOut,
        bilingual_str& error,
        const CCoinControl& coin_control,
        FeeCalculation& fee_calc_out,
        bool sign)
{
    CAmount nValue = 0;
    const OutputType change_type = TransactionChangeType(coin_control.m_change_type ? *coin_control.m_change_type : m_default_change_type, vecSend);
    ReserveDestination reservedest(this, change_type);
    int nChangePosRequest = nChangePosInOut;
    unsigned int nSubtractFeeFromAmount = 0;
    for (const auto& recipient : vecSend)
    {
        if (nValue < 0 || recipient.nAmount < 0)
        {
            error = _("Transaction amounts must not be negative");
            return false;
        }
        nValue += recipient.nAmount;

        if (recipient.fSubtractFeeFromAmount)
            nSubtractFeeFromAmount++;
    }
    if (vecSend.empty())
    {
        error = _("Transaction must have at least one recipient");
        return false;
    }

    CMutableTransaction txNew;
    FeeCalculation feeCalc;
    CAmount nFeeNeeded;
    int nBytes;
    {
        std::set<CInputCoin> setCoins;
        LOCK(cs_wallet);
        txNew.nLockTime = GetLocktimeForNewTransaction(chain(), GetLastBlockHash(), GetLastBlockHeight());
        {
            std::vector<COutput> vAvailableCoins;
            AvailableCoins(vAvailableCoins, true, &coin_control, 1, MAX_MONEY, MAX_MONEY, 0);
            CoinSelectionParams coin_selection_params; // Parameters for coin selection, init with dummy

            // Create change script that will be used if we need change
            // TODO: pass in scriptChange instead of reservedest so
            // change transaction isn't always pay-to-bitcoin-address
            CScript scriptChange;

            // coin control: send change to custom address
            if (!boost::get<CNoDestination>(&coin_control.destChange)) {
                scriptChange = GetScriptForDestination(coin_control.destChange);
            } else { // no coin control: send change to newly generated address
                // Note: We use a new key here to keep it from being obvious which side is the change.
                //  The drawback is that by not reusing a previous key, the change may be lost if a
                //  backup is restored, if the backup doesn't have the new private key for the change.
                //  If we reused the old key, it would be possible to add code to look for and
                //  rediscover unknown transactions that were written with keys of ours to recover
                //  post-backup change.

                // Reserve a new key pair from key pool. If it fails, provide a dummy
                // destination in case we don't need change.
                CTxDestination dest;
                if (!reservedest.GetReservedDestination(dest, true)) {
                    error = _("Transaction needs a change address, but we can't generate it. Please call keypoolrefill first.");
                }
                scriptChange = GetScriptForDestination(dest);
                // A valid destination implies a change script (and
                // vice-versa). An empty change script will abort later, if the
                // change keypool ran out, but change is required.
                CHECK_NONFATAL(IsValidDestination(dest) != scriptChange.empty());
            }
            CTxOut change_prototype_txout(0, scriptChange);
            coin_selection_params.change_output_size = GetSerializeSize(change_prototype_txout);

            CFeeRate discard_rate = GetDiscardRate(*this);

            // Get the fee rate to use effective values in coin selection
            CFeeRate nFeeRateNeeded = GetMinimumFeeRate(*this, coin_control, &feeCalc);
            // Do not, ever, assume that it's fine to change the fee rate if the user has explicitly
            // provided one
            if (coin_control.m_feerate && nFeeRateNeeded > *coin_control.m_feerate) {
                error = strprintf(_("Fee rate (%s) is lower than the minimum fee rate setting (%s)"), coin_control.m_feerate->ToString(), nFeeRateNeeded.ToString());
                return false;
            }

            nFeeRet = 0;
            bool pick_new_inputs = true;
            CAmount nValueIn = 0;

            // BnB selector is the only selector used when this is true.
            // That should only happen on the first pass through the loop.
            coin_selection_params.use_bnb = true;
            coin_selection_params.m_subtract_fee_outputs = nSubtractFeeFromAmount != 0; // If we are doing subtract fee from recipient, don't use effective values
            // Start with no fee and loop until there is enough fee
            while (true)
            {
                nChangePosInOut = nChangePosRequest;
                txNew.vin.clear();
                txNew.vout.clear();
                bool fFirst = true;

                CAmount nValueToSelect = nValue;
                if (nSubtractFeeFromAmount == 0)
                    nValueToSelect += nFeeRet;

                // vouts to the payees
                if (!coin_selection_params.m_subtract_fee_outputs) {
                    coin_selection_params.tx_noinputs_size = 11; // Static vsize overhead + outputs vsize. 4 nVersion, 4 nLocktime, 1 input count, 1 output count, 1 witness overhead (dummy, flag, stack size)
                }
                for (const auto& recipient : vecSend)
                {
                    CTxOut txout(recipient.nAmount, recipient.scriptPubKey);

                    if (recipient.fSubtractFeeFromAmount)
                    {
                        assert(nSubtractFeeFromAmount != 0);
                        txout.nValue -= nFeeRet / nSubtractFeeFromAmount; // Subtract fee equally from each selected recipient

                        if (fFirst) // first receiver pays the remainder not divisible by output count
                        {
                            fFirst = false;
                            txout.nValue -= nFeeRet % nSubtractFeeFromAmount;
                        }
                    }
                    // Include the fee cost for outputs. Note this is only used for BnB right now
                    if (!coin_selection_params.m_subtract_fee_outputs) {
                        coin_selection_params.tx_noinputs_size += ::GetSerializeSize(txout, PROTOCOL_VERSION);
                    }

                    if (IsDust(txout, chain().relayDustFee()))
                    {
                        if (recipient.fSubtractFeeFromAmount && nFeeRet > 0)
                        {
                            if (txout.nValue < 0)
                                error = _("The transaction amount is too small to pay the fee");
                            else
                                error = _("The transaction amount is too small to send after the fee has been deducted");
                        }
                        else
                            error = _("Transaction amount too small");
                        return false;
                    }
                    txNew.vout.push_back(txout);
                }

                // Choose coins to use
                bool bnb_used = false;
                if (pick_new_inputs) {
                    nValueIn = 0;
                    setCoins.clear();
                    int change_spend_size = CalculateMaximumSignedInputSize(change_prototype_txout, this);
                    // If the wallet doesn't know how to sign change output, assume p2sh-p2wpkh
                    // as lower-bound to allow BnB to do it's thing
                    if (change_spend_size == -1) {
                        coin_selection_params.change_spend_size = DUMMY_NESTED_P2WPKH_INPUT_SIZE;
                    } else {
                        coin_selection_params.change_spend_size = (size_t)change_spend_size;
                    }
                    coin_selection_params.effective_fee = nFeeRateNeeded;
                    if (!SelectCoins(vAvailableCoins, nValueToSelect, setCoins, nValueIn, coin_control, coin_selection_params, bnb_used))
                    {
                        // If BnB was used, it was the first pass. No longer the first pass and continue loop with knapsack.
                        if (bnb_used) {
                            coin_selection_params.use_bnb = false;
                            continue;
                        }
                        else {
                            error = _("Insufficient funds");
                            return false;
                        }
                    }
                } else {
                    bnb_used = false;
                }

                const CAmount nChange = nValueIn - nValueToSelect;
                if (nChange > 0)
                {
                    // Fill a vout to ourself
                    CTxOut newTxOut(nChange, scriptChange);

                    // Never create dust outputs; if we would, just
                    // add the dust to the fee.
                    // The nChange when BnB is used is always going to go to fees.
                    if (IsDust(newTxOut, discard_rate) || bnb_used)
                    {
                        nChangePosInOut = -1;
                        nFeeRet += nChange;
                    }
                    else
                    {
                        if (nChangePosInOut == -1)
                        {
                            // Insert change txn at random position:
                            nChangePosInOut = GetRandInt(txNew.vout.size()+1);
                        }
                        else if ((unsigned int)nChangePosInOut > txNew.vout.size())
                        {
                            error = _("Change index out of range");
                            return false;
                        }

                        std::vector<CTxOut>::iterator position = txNew.vout.begin()+nChangePosInOut;
                        txNew.vout.insert(position, newTxOut);
                    }
                } else {
                    nChangePosInOut = -1;
                }

                // Dummy fill vin for maximum size estimation
                //
                for (const auto& coin : setCoins) {
                    txNew.vin.push_back(CTxIn(coin.outpoint,CScript()));
                }

                nBytes = CalculateMaximumSignedTxSize(CTransaction(txNew), this, coin_control.fAllowWatchOnly);
                if (nBytes < 0) {
                    error = _("Signing transaction failed");
                    return false;
                }

                nFeeNeeded = GetMinimumFee(*this, nBytes, coin_control, &feeCalc);
                if (feeCalc.reason == FeeReason::FALLBACK && !m_allow_fallback_fee) {
                    // eventually allow a fallback fee
                    error = _("Fee estimation failed. Fallbackfee is disabled. Wait a few blocks or enable -fallbackfee.");
                    return false;
                }

                if (nFeeRet >= nFeeNeeded) {
                    // Reduce fee to only the needed amount if possible. This
                    // prevents potential overpayment in fees if the coins
                    // selected to meet nFeeNeeded result in a transaction that
                    // requires less fee than the prior iteration.

                    // If we have no change and a big enough excess fee, then
                    // try to construct transaction again only without picking
                    // new inputs. We now know we only need the smaller fee
                    // (because of reduced tx size) and so we should add a
                    // change output. Only try this once.
                    if (nChangePosInOut == -1 && nSubtractFeeFromAmount == 0 && pick_new_inputs) {
                        unsigned int tx_size_with_change = nBytes + coin_selection_params.change_output_size + 2; // Add 2 as a buffer in case increasing # of outputs changes compact size
                        CAmount fee_needed_with_change = GetMinimumFee(*this, tx_size_with_change, coin_control, nullptr);
                        CAmount minimum_value_for_change = GetDustThreshold(change_prototype_txout, discard_rate);
                        if (nFeeRet >= fee_needed_with_change + minimum_value_for_change) {
                            pick_new_inputs = false;
                            nFeeRet = fee_needed_with_change;
                            continue;
                        }
                    }

                    // If we have change output already, just increase it
                    if (nFeeRet > nFeeNeeded && nChangePosInOut != -1 && nSubtractFeeFromAmount == 0) {
                        CAmount extraFeePaid = nFeeRet - nFeeNeeded;
                        std::vector<CTxOut>::iterator change_position = txNew.vout.begin()+nChangePosInOut;
                        change_position->nValue += extraFeePaid;
                        nFeeRet -= extraFeePaid;
                    }
                    break; // Done, enough fee included.
                }
                else if (!pick_new_inputs) {
                    // This shouldn't happen, we should have had enough excess
                    // fee to pay for the new output and still meet nFeeNeeded
                    // Or we should have just subtracted fee from recipients and
                    // nFeeNeeded should not have changed
                    error = _("Transaction fee and change calculation failed");
                    return false;
                }

                // Try to reduce change to include necessary fee
                if (nChangePosInOut != -1 && nSubtractFeeFromAmount == 0) {
                    CAmount additionalFeeNeeded = nFeeNeeded - nFeeRet;
                    std::vector<CTxOut>::iterator change_position = txNew.vout.begin()+nChangePosInOut;
                    // Only reduce change if remaining amount is still a large enough output.
                    if (change_position->nValue >= MIN_FINAL_CHANGE + additionalFeeNeeded) {
                        change_position->nValue -= additionalFeeNeeded;
                        nFeeRet += additionalFeeNeeded;
                        break; // Done, able to increase fee from change
                    }
                }

                // If subtracting fee from recipients, we now know what fee we
                // need to subtract, we have no reason to reselect inputs
                if (nSubtractFeeFromAmount > 0) {
                    pick_new_inputs = false;
                }

                // Include more fee and try again.
                nFeeRet = nFeeNeeded;
                coin_selection_params.use_bnb = false;
                continue;
            }

            // Give up if change keypool ran out and change is required
            if (scriptChange.empty() && nChangePosInOut != -1) {
                return false;
            }
        }

        // Shuffle selected coins and fill in final vin
        txNew.vin.clear();
        std::vector<CInputCoin> selected_coins(setCoins.begin(), setCoins.end());
        Shuffle(selected_coins.begin(), selected_coins.end(), FastRandomContext());

        // Note how the sequence number is set to non-maxint so that
        // the nLockTime set above actually works.
        //
        // BIP125 defines opt-in RBF as any nSequence < maxint-1, so
        // we use the highest possible value in that range (maxint-2)
        // to avoid conflicting with other possible uses of nSequence,
        // and in the spirit of "smallest possible change from prior
        // behavior."
        const uint32_t nSequence = coin_control.m_signal_bip125_rbf.get_value_or(m_signal_rbf) ? MAX_BIP125_RBF_SEQUENCE : (CTxIn::SEQUENCE_FINAL - 1);
        for (const auto& coin : selected_coins) {
            txNew.vin.push_back(CTxIn(coin.outpoint, CScript(), nSequence));
        }

        if (sign && !SignTransaction(txNew)) {
            error = _("Signing transaction failed");
            return false;
        }

        // Return the constructed transaction data.
        tx = MakeTransactionRef(std::move(txNew));

        // Limit size
        if (GetTransactionWeight(*tx) > MAX_STANDARD_TX_WEIGHT)
        {
            error = _("Transaction too large");
            return false;
        }
    }

    if (nFeeRet > m_default_max_tx_fee) {
        error = TransactionErrorString(TransactionError::MAX_FEE_EXCEEDED);
        return false;
    }

    if (gArgs.GetBoolArg("-walletrejectlongchains", DEFAULT_WALLET_REJECT_LONG_CHAINS)) {
        // Lastly, ensure this tx will pass the mempool's chain limits
        if (!chain().checkChainLimits(tx)) {
            error = _("Transaction has too long of a mempool chain");
            return false;
        }
    }

    // Before we return success, we assume any change key will be used to prevent
    // accidental re-use.
    reservedest.KeepDestination();
    fee_calc_out = feeCalc;

    WalletLogPrintf("Fee Calculation: Fee:%d Bytes:%u Needed:%d Tgt:%d (requested %d) Reason:\"%s\" Decay %.5f: Estimation: (%g - %g) %.2f%% %.1f/(%.1f %d mem %.1f out) Fail: (%g - %g) %.2f%% %.1f/(%.1f %d mem %.1f out)\n",
              nFeeRet, nBytes, nFeeNeeded, feeCalc.returnedTarget, feeCalc.desiredTarget, StringForFeeReason(feeCalc.reason), feeCalc.est.decay,
              feeCalc.est.pass.start, feeCalc.est.pass.end,
              100 * feeCalc.est.pass.withinTarget / (feeCalc.est.pass.totalConfirmed + feeCalc.est.pass.inMempool + feeCalc.est.pass.leftMempool),
              feeCalc.est.pass.withinTarget, feeCalc.est.pass.totalConfirmed, feeCalc.est.pass.inMempool, feeCalc.est.pass.leftMempool,
              feeCalc.est.fail.start, feeCalc.est.fail.end,
              100 * feeCalc.est.fail.withinTarget / (feeCalc.est.fail.totalConfirmed + feeCalc.est.fail.inMempool + feeCalc.est.fail.leftMempool),
              feeCalc.est.fail.withinTarget, feeCalc.est.fail.totalConfirmed, feeCalc.est.fail.inMempool, feeCalc.est.fail.leftMempool);
    return true;
}

bool CWallet::CreateTransaction(
        const std::vector<CRecipient>& vecSend,
        CTransactionRef& tx,
        CAmount& nFeeRet,
        int& nChangePosInOut,
        bilingual_str& error,
        const CCoinControl& coin_control,
        FeeCalculation& fee_calc_out,
        bool sign)
{
    int nChangePosIn = nChangePosInOut;
    CTransactionRef tx2 = tx;
    bool res = CreateTransactionInternal(vecSend, tx, nFeeRet, nChangePosInOut, error, coin_control, fee_calc_out, sign);
    // try with avoidpartialspends unless it's enabled already
    if (res && nFeeRet > 0 /* 0 means non-functional fee rate estimation */ && m_max_aps_fee > -1 && !coin_control.m_avoid_partial_spends) {
        CCoinControl tmp_cc = coin_control;
        tmp_cc.m_avoid_partial_spends = true;
        CAmount nFeeRet2;
        int nChangePosInOut2 = nChangePosIn;
        bilingual_str error2; // fired and forgotten; if an error occurs, we discard the results
        if (CreateTransactionInternal(vecSend, tx2, nFeeRet2, nChangePosInOut2, error2, tmp_cc, fee_calc_out, sign)) {
            // if fee of this alternative one is within the range of the max fee, we use this one
            const bool use_aps = nFeeRet2 <= nFeeRet + m_max_aps_fee;
            WalletLogPrintf("Fee non-grouped = %lld, grouped = %lld, using %s\n", nFeeRet, nFeeRet2, use_aps ? "grouped" : "non-grouped");
            if (use_aps) {
                tx = tx2;
                nFeeRet = nFeeRet2;
                nChangePosInOut = nChangePosInOut2;
            }
        }
    }
    return res;
}

void CWallet::CommitTransaction(CTransactionRef tx, mapValue_t mapValue, std::vector<std::pair<std::string, std::string>> orderForm)
{
    LOCK(cs_wallet);
    WalletLogPrintf("CommitTransaction:\n%s", tx->ToString()); /* Continued */

    // Add tx to wallet, because if it has change it's also ours,
    // otherwise just for transaction history.
    AddToWallet(tx, {}, [&](CWalletTx& wtx, bool new_tx) {
        CHECK_NONFATAL(wtx.mapValue.empty());
        CHECK_NONFATAL(wtx.vOrderForm.empty());
        wtx.mapValue = std::move(mapValue);
        wtx.vOrderForm = std::move(orderForm);
        wtx.fTimeReceivedIsTxTime = true;
        wtx.fFromMe = true;
        return true;
    });

    // Notify that old coins are spent
    for (const CTxIn& txin : tx->vin) {
        CWalletTx &coin = mapWallet.at(txin.prevout.hash);
        coin.MarkDirty();
        NotifyTransactionChanged(this, coin.GetHash(), CT_UPDATED);
    }

    // Get the inserted-CWalletTx from mapWallet so that the
    // fInMempool flag is cached properly
    CWalletTx& wtx = mapWallet.at(tx->GetHash());

    if (!fBroadcastTransactions) {
        // Don't submit tx to the mempool
        return;
    }

    std::string err_string;
    if (!wtx.SubmitMemoryPoolAndRelay(err_string, true)) {
        WalletLogPrintf("CommitTransaction(): Transaction cannot be broadcast immediately, %s\n", err_string);
        // TODO: if we expect the failure to be long term or permanent, instead delete wtx from the wallet and return failure.
    }
}

DBErrors CWallet::LoadWallet(bool& fFirstRunRet)
{
    if (m_chain) {
        // Set tip_height for LoadToWallet->unloadspent
        const Optional<int> tip_height = chain().getHeight();
        if (tip_height) {
            LOCK(cs_wallet);
            m_last_block_processed = chain().getBlockHash(*tip_height);
            m_last_block_processed_height = *tip_height;
        }
    }
    LOCK(cs_wallet);

    fFirstRunRet = false;
    DBErrors nLoadWalletRet = WalletBatch(*database).LoadWallet(this);
    if (nLoadWalletRet == DBErrors::NEED_REWRITE)
    {
        if (database->Rewrite("\x04pool"))
        {
            for (const auto& spk_man_pair : m_spk_managers) {
                spk_man_pair.second->RewriteDB();
            }
        }
    }

    // This wallet is in its first run if there are no ScriptPubKeyMans and it isn't blank or no privkeys
    fFirstRunRet = m_spk_managers.empty() && !IsWalletFlagSet(WALLET_FLAG_DISABLE_PRIVATE_KEYS) && !IsWalletFlagSet(WALLET_FLAG_BLANK_WALLET);
    if (fFirstRunRet) {
        assert(m_external_spk_managers.empty());
        assert(m_internal_spk_managers.empty());
    }

    if (nLoadWalletRet != DBErrors::LOAD_OK)
        return nLoadWalletRet;

    return DBErrors::LOAD_OK;
}

DBErrors CWallet::ZapSelectTx(std::vector<uint256>& vHashIn, std::vector<uint256>& vHashOut)
{
    AssertLockHeld(cs_wallet);
    DBErrors nZapSelectTxRet = WalletBatch(*database).ZapSelectTx(vHashIn, vHashOut);
    for (const uint256& hash : vHashOut) {
        const auto& it = mapWallet.find(hash);
        wtxOrdered.erase(it->second.m_it_wtxOrdered);
        for (const auto& txin : it->second.tx->vin)
            mapTxSpends.erase(txin.prevout);
        mapWallet.erase(it);
        NotifyTransactionChanged(this, hash, CT_DELETED);
    }

    if (nZapSelectTxRet == DBErrors::NEED_REWRITE)
    {
        if (database->Rewrite("\x04pool"))
        {
            for (const auto& spk_man_pair : m_spk_managers) {
                spk_man_pair.second->RewriteDB();
            }
        }
    }

    if (nZapSelectTxRet != DBErrors::LOAD_OK)
        return nZapSelectTxRet;

    MarkDirty();

    return DBErrors::LOAD_OK;
}

bool CWallet::SetAddressBookWithDB(WalletBatch& batch, const CTxDestination& address, const std::string& strName, const std::string& strPurpose, bool fBech32)
{
    bool fUpdated = false;
    bool is_mine;
    {
        LOCK(cs_wallet);
        std::map<CTxDestination, CAddressBookData>::iterator mi = m_address_book.find(address);
        fUpdated = (mi != m_address_book.end() && !mi->second.IsChange());
        m_address_book[address].SetLabel(strName);
        if (!strPurpose.empty()) /* update purpose only if requested */
            m_address_book[address].purpose = strPurpose;
        is_mine = IsMine(address) != ISMINE_NO;
    }
    NotifyAddressBookChanged(this, address, strName, is_mine,
                             strPurpose, "", (fUpdated ? CT_UPDATED : CT_NEW) );
    if (!strPurpose.empty() && !batch.WritePurpose(EncodeDestination(address), strPurpose))
        return false;
    return batch.WriteName(EncodeDestination(address), strName);
}

bool CWallet::SetAddressBook(const CTxDestination& address, const std::string& strName, const std::string& strPurpose, bool fBech32)
{
    WalletBatch batch(*database);
    return SetAddressBookWithDB(batch, address, strName, strPurpose, fBech32);
}

bool CWallet::DelAddressBook(const CTxDestination& address)
{
    bool is_mine;
    WalletBatch batch(*database);
    {
        LOCK(cs_wallet);
        // If we want to delete receiving addresses, we need to take care that DestData "used" (and possibly newer DestData) gets preserved (and the "deleted" address transformed into a change entry instead of actually being deleted)
        // NOTE: This isn't a problem for sending addresses because they never have any DestData yet!
        // When adding new DestData, it should be considered here whether to retain or delete it (or move it?).
        if (IsMine(address)) {
            WalletLogPrintf("%s called with IsMine address, NOT SUPPORTED. Please report this bug! %s\n", __func__, PACKAGE_BUGREPORT);
            return false;
        }
        // Delete destdata tuples associated with address
        std::string strAddress = EncodeDestination(address);
        for (const std::pair<const std::string, std::string> &item : m_address_book[address].destdata)
        {
            batch.EraseDestData(strAddress, item.first);
        }
        m_address_book.erase(address);
        is_mine = IsMine(address) != ISMINE_NO;
    }

    NotifyAddressBookChanged(this, address, "", is_mine, "", "", CT_DELETED);

    batch.ErasePurpose(EncodeDestination(address));
    return batch.EraseName(EncodeDestination(address));
}

size_t CWallet::KeypoolCountExternalKeys() const
{
    AssertLockHeld(cs_wallet);

    unsigned int count = 0;
    for (auto spk_man : GetActiveScriptPubKeyMans()) {
        count += spk_man->KeypoolCountExternalKeys();
    }

    return count;
}

unsigned int CWallet::GetKeyPoolSize() const
{
    AssertLockHeld(cs_wallet);

    unsigned int count = 0;
    for (auto spk_man : GetActiveScriptPubKeyMans()) {
        count += spk_man->GetKeyPoolSize();
    }
    return count;
}

bool CWallet::TopUpKeyPool(unsigned int kpSize)
{
    if (!gArgs.GetBoolArg("-btcmode", false)) {
        return false;
    }
    LOCK(cs_wallet);
    bool res = true;
    for (auto spk_man : GetActiveScriptPubKeyMans()) {
        res &= spk_man->TopUp(kpSize);
    }
    return res;
}

bool CWallet::GetNewDestination(const OutputType type, const std::string label, CTxDestination& dest, std::string& error)
{
    LOCK(cs_wallet);
    error.clear();
    bool result = false;
    auto spk_man = GetScriptPubKeyMan(type, false /* internal */);
    if (spk_man) {
        spk_man->TopUp();
        result = spk_man->GetNewDestination(type, dest, error);
    } else {
        error = strprintf("Error: No %s addresses available.", FormatOutputType(type));
    }
    if (result) {
        SetAddressBook(dest, label, "receive");
    }

    return result;
}

bool CWallet::GetNewChangeDestination(const OutputType type, CTxDestination& dest, std::string& error)
{
    LOCK(cs_wallet);
    error.clear();

    ReserveDestination reservedest(this, type);
    if (!reservedest.GetReservedDestination(dest, true)) {
        error = _("Error: Keypool ran out, please call keypoolrefill first").translated;
        return false;
    }

    reservedest.KeepDestination();
    return true;
}

int64_t CWallet::GetOldestKeyPoolTime() const
{
    LOCK(cs_wallet);
    int64_t oldestKey = std::numeric_limits<int64_t>::max();
    for (const auto& spk_man_pair : m_spk_managers) {
        oldestKey = std::min(oldestKey, spk_man_pair.second->GetOldestKeyPoolTime());
    }
    return oldestKey;
}

void CWallet::MarkDestinationsDirty(const std::set<CTxDestination>& destinations) {
    for (auto& entry : mapWallet) {
        CWalletTx& wtx = entry.second;
        if (wtx.m_is_cache_empty) continue;
        for (unsigned int i = 0; i < wtx.tx->vout.size(); i++) {
            CTxDestination dst;
            if (ExtractDestination(wtx.tx->vout[i].scriptPubKey, dst) && destinations.count(dst)) {
                wtx.MarkDirty();
                break;
            }
        }
    }
}

std::map<CTxDestination, CAmount> CWallet::GetAddressBalances() const
{
    std::map<CTxDestination, CAmount> balances;

    {
        LOCK(cs_wallet);
        std::set<uint256> trusted_parents;
        for (const auto& walletEntry : mapWallet)
        {
            const CWalletTx& wtx = walletEntry.second;

            if (!IsTrusted(wtx, trusted_parents))
                continue;

            if (wtx.IsImmatureCoinBase())
                continue;

            int nDepth = wtx.GetDepthInMainChain();
            if (nDepth < (wtx.IsFromMe(ISMINE_ALL) ? 0 : 1))
                continue;

            for (unsigned int i = 0; i < wtx.tx->vout.size(); i++)
            {
                CTxDestination addr;
                if (!IsMine(wtx.tx->vout[i]))
                    continue;
                if(!ExtractDestination(wtx.tx->vout[i].scriptPubKey, addr))
                    continue;

                CAmount n = IsSpent(walletEntry.first, i) ? 0 : wtx.tx->vout[i].nValue;
                balances[addr] += n;
            }
        }
    }

    return balances;
}

std::set< std::set<CTxDestination> > CWallet::GetAddressGroupings() const
{
    AssertLockHeld(cs_wallet);
    std::set< std::set<CTxDestination> > groupings;
    std::set<CTxDestination> grouping;

    for (const auto& walletEntry : mapWallet)
    {
        const CWalletTx& wtx = walletEntry.second;

        if (wtx.tx->vin.size() > 0)
        {
            bool any_mine = false;
            // group all input addresses with each other
            for (const CTxIn& txin : wtx.tx->vin)
            {
                CTxDestination address;
                if(!IsMine(txin)) /* If this input isn't mine, ignore it */
                    continue;
                if(!ExtractDestination(mapWallet.at(txin.prevout.hash).tx->vout[txin.prevout.n].scriptPubKey, address))
                    continue;
                grouping.insert(address);
                any_mine = true;
            }

            // group change with input addresses
            if (any_mine)
            {
               for (const CTxOut& txout : wtx.tx->vout)
                   if (IsChange(txout))
                   {
                       CTxDestination txoutAddr;
                       if(!ExtractDestination(txout.scriptPubKey, txoutAddr))
                           continue;
                       grouping.insert(txoutAddr);
                   }
            }
            if (grouping.size() > 0)
            {
                groupings.insert(grouping);
                grouping.clear();
            }
        }

        // group lone addrs by themselves
        for (const auto& txout : wtx.tx->vout)
            if (IsMine(txout))
            {
                CTxDestination address;
                if(!ExtractDestination(txout.scriptPubKey, address))
                    continue;
                grouping.insert(address);
                groupings.insert(grouping);
                grouping.clear();
            }
    }

    std::set< std::set<CTxDestination>* > uniqueGroupings; // a set of pointers to groups of addresses
    std::map< CTxDestination, std::set<CTxDestination>* > setmap;  // map addresses to the unique group containing it
    for (std::set<CTxDestination> _grouping : groupings)
    {
        // make a set of all the groups hit by this new group
        std::set< std::set<CTxDestination>* > hits;
        std::map< CTxDestination, std::set<CTxDestination>* >::iterator it;
        for (const CTxDestination& address : _grouping)
            if ((it = setmap.find(address)) != setmap.end())
                hits.insert((*it).second);

        // merge all hit groups into a new single group and delete old groups
        std::set<CTxDestination>* merged = new std::set<CTxDestination>(_grouping);
        for (std::set<CTxDestination>* hit : hits)
        {
            merged->insert(hit->begin(), hit->end());
            uniqueGroupings.erase(hit);
            delete hit;
        }
        uniqueGroupings.insert(merged);

        // update setmap
        for (const CTxDestination& element : *merged)
            setmap[element] = merged;
    }

    std::set< std::set<CTxDestination> > ret;
    for (const std::set<CTxDestination>* uniqueGrouping : uniqueGroupings)
    {
        ret.insert(*uniqueGrouping);
        delete uniqueGrouping;
    }

    return ret;
}

std::set<CTxDestination> CWallet::GetLabelAddresses(const std::string& label) const
{
    LOCK(cs_wallet);
    std::set<CTxDestination> result;
    for (const std::pair<const CTxDestination, CAddressBookData>& item : m_address_book)
    {
        if (item.second.IsChange()) continue;
        const CTxDestination& address = item.first;
        const std::string& strName = item.second.GetLabel();
        if (strName == label)
            result.insert(address);
    }
    return result;
}

bool ReserveDestination::GetReservedDestination(CTxDestination& dest, bool internal)
{
    m_spk_man = pwallet->GetScriptPubKeyMan(type, internal);
    if (!m_spk_man) {
        return false;
    }


    if (nIndex == -1)
    {
        m_spk_man->TopUp();

        CKeyPool keypool;
        if (!m_spk_man->GetReservedDestination(type, internal, address, nIndex, keypool)) {
            return false;
        }
        fInternal = keypool.fInternal;
    }
    dest = address;
    return true;
}

void ReserveDestination::KeepDestination()
{
    if (nIndex != -1) {
        m_spk_man->KeepDestination(nIndex, type);
    }
    nIndex = -1;
    address = CNoDestination();
}

void ReserveDestination::ReturnDestination()
{
    if (nIndex != -1) {
        m_spk_man->ReturnDestination(nIndex, fInternal, address);
    }
    nIndex = -1;
    address = CNoDestination();
}

void CWallet::LockCoin(const COutPoint& output, bool fPermanent)
{
    AssertLockHeld(cs_wallet);
    setLockedCoins.insert(output);
    if (fPermanent) {
        WalletBatch batch(*database);
        batch.WriteLockedUnspentOutput(output);
    }
}

void CWallet::UnlockCoin(const COutPoint& output)
{
    AssertLockHeld(cs_wallet);
    if (setLockedCoins.erase(output)) {
        WalletBatch batch(*database);
        batch.EraseLockedUnspentOutput(output);
    }
}

void CWallet::UnlockAllCoins()
{
    AssertLockHeld(cs_wallet);
    setLockedCoins.clear();

    WalletBatch batch(*database);
    batch.EraseAllByPrefix(DBKeys::PART_LOCKEDUTXO);
}

bool CWallet::IsLockedCoin(uint256 hash, unsigned int n) const
{
    AssertLockHeld(cs_wallet);
    COutPoint outpt(hash, n);

    return (setLockedCoins.count(outpt) > 0);
}

void CWallet::ListLockedCoins(std::vector<COutPoint>& vOutpts) const
{
    AssertLockHeld(cs_wallet);
    for (std::set<COutPoint>::iterator it = setLockedCoins.begin();
         it != setLockedCoins.end(); it++) {
        COutPoint outpt = (*it);
        vOutpts.push_back(outpt);
    }
}

/** @} */ // end of Actions

void CWallet::GetKeyBirthTimes(std::map<CKeyID, int64_t>& mapKeyBirth) const {
    AssertLockHeld(cs_wallet);
    mapKeyBirth.clear();

    LegacyScriptPubKeyMan* spk_man = GetLegacyScriptPubKeyMan();
    assert(spk_man != nullptr);
    LOCK(spk_man->cs_KeyStore);

    // get birth times for keys with metadata
    for (const auto& entry : spk_man->mapKeyMetadata) {
        if (entry.second.nCreateTime) {
            mapKeyBirth[entry.first] = entry.second.nCreateTime;
        }
    }

    // map in which we'll infer heights of other keys
    std::map<CKeyID, const CWalletTx::Confirmation*> mapKeyFirstBlock;
    CWalletTx::Confirmation max_confirm;
    max_confirm.block_height = GetLastBlockHeight() > 144 ? GetLastBlockHeight() - 144 : 0; // the tip can be reorganized; use a 144-block safety margin
    CHECK_NONFATAL(chain().findAncestorByHeight(GetLastBlockHash(), max_confirm.block_height, FoundBlock().hash(max_confirm.hashBlock)));
    for (const CKeyID &keyid : spk_man->GetKeys()) {
        if (mapKeyBirth.count(keyid) == 0)
            mapKeyFirstBlock[keyid] = &max_confirm;
    }

    // if there are no such keys, we're done
    if (mapKeyFirstBlock.empty())
        return;

    // find first block that affects those keys, if there are any left
    for (const auto& entry : mapWallet) {
        // iterate over all wallet transactions...
        const CWalletTx &wtx = entry.second;
        if (wtx.m_confirm.status == CWalletTx::CONFIRMED) {
            // ... which are already in a block
            for (const CTxOut &txout : wtx.tx->vout) {
                // iterate over all their outputs
                for (const auto &keyid : GetAffectedKeys(txout.scriptPubKey, *spk_man)) {
                    // ... and all their affected keys
                    auto rit = mapKeyFirstBlock.find(keyid);
                    if (rit != mapKeyFirstBlock.end() && wtx.m_confirm.block_height < rit->second->block_height) {
                        rit->second = &wtx.m_confirm;
                    }
                }
            }
        }
    }

    // Extract block timestamps for those keys
    for (const auto& entry : mapKeyFirstBlock) {
        int64_t block_time;
        CHECK_NONFATAL(chain().findBlock(entry.second->hashBlock, FoundBlock().time(block_time)));
        mapKeyBirth[entry.first] = block_time - TIMESTAMP_WINDOW; // block times can be 2h off
    }
}

/**
 * Compute smart timestamp for a transaction being added to the wallet.
 *
 * Logic:
 * - If sending a transaction, assign its timestamp to the current time.
 * - If receiving a transaction outside a block, assign its timestamp to the
 *   current time.
 * - If receiving a block with a future timestamp, assign all its (not already
 *   known) transactions' timestamps to the current time.
 * - If receiving a block with a past timestamp, before the most recent known
 *   transaction (that we care about), assign all its (not already known)
 *   transactions' timestamps to the same timestamp as that most-recent-known
 *   transaction.
 * - If receiving a block with a past timestamp, but after the most recent known
 *   transaction, assign all its (not already known) transactions' timestamps to
 *   the block time.
 *
 * For more information see CWalletTx::nTimeSmart,
 * https://bitcointalk.org/?topic=54527, or
 * https://github.com/bitcoin/bitcoin/pull/1393.
 */
unsigned int CWallet::ComputeTimeSmart(const CWalletTx& wtx) const
{
    unsigned int nTimeSmart = wtx.nTimeReceived;
    if (!wtx.isUnconfirmed() && !wtx.isAbandoned()) {
        int64_t blocktime;
        if (chain().findBlock(wtx.m_confirm.hashBlock, FoundBlock().time(blocktime))) {
            int64_t latestNow = wtx.nTimeReceived;
            int64_t latestEntry = 0;

            // Tolerate times up to the last timestamp in the wallet not more than 5 minutes into the future
            int64_t latestTolerated = latestNow + 300;
            const TxItems& txOrdered = wtxOrdered;
            for (auto it = txOrdered.rbegin(); it != txOrdered.rend(); ++it) {
                CWalletTx* const pwtx = it->second;
                if (pwtx == &wtx) {
                    continue;
                }
                int64_t nSmartTime;
                nSmartTime = pwtx->nTimeSmart;
                if (!nSmartTime) {
                    nSmartTime = pwtx->nTimeReceived;
                }
                if (nSmartTime <= latestTolerated) {
                    latestEntry = nSmartTime;
                    if (nSmartTime > latestNow) {
                        latestNow = nSmartTime;
                    }
                    break;
                }
            }

            nTimeSmart = std::max(latestEntry, std::min(blocktime, latestNow));
        } else {
            WalletLogPrintf("%s: found %s in block %s not in index\n", __func__, wtx.GetHash().ToString(), wtx.m_confirm.hashBlock.ToString());
        }
    }
    return nTimeSmart;
}

bool CWallet::AddDestData(WalletBatch& batch, const CTxDestination &dest, const std::string &key, const std::string &value)
{
    if (boost::get<CNoDestination>(&dest))
        return false;

    m_address_book[dest].destdata.insert(std::make_pair(key, value));
    return batch.WriteDestData(EncodeDestination(dest), key, value);
}

bool CWallet::EraseDestData(WalletBatch& batch, const CTxDestination &dest, const std::string &key)
{
    if (!m_address_book[dest].destdata.erase(key))
        return false;
    return batch.EraseDestData(EncodeDestination(dest), key);
}

void CWallet::LoadDestData(const CTxDestination &dest, const std::string &key, const std::string &value)
{
    m_address_book[dest].destdata.insert(std::make_pair(key, value));
}

bool CWallet::GetDestData(const CTxDestination &dest, const std::string &key, std::string *value) const
{
    std::map<CTxDestination, CAddressBookData>::const_iterator i = m_address_book.find(dest);
    if(i != m_address_book.end())
    {
        CAddressBookData::StringMap::const_iterator j = i->second.destdata.find(key);
        if(j != i->second.destdata.end())
        {
            if(value)
                *value = j->second;
            return true;
        }
    }
    return false;
}

std::vector<std::string> CWallet::GetDestValues(const std::string& prefix) const
{
    std::vector<std::string> values;
    for (const auto& address : m_address_book) {
        for (const auto& data : address.second.destdata) {
            if (!data.first.compare(0, prefix.size(), prefix)) {
                values.emplace_back(data.second);
            }
        }
    }
    return values;
}

std::unique_ptr<WalletDatabase> MakeWalletDatabase(const std::string& name, const DatabaseOptions& options, DatabaseStatus& status, bilingual_str& error_string)
{
    // Do some checking on wallet path. It should be either a:
    //
    // 1. Path where a directory can be created.
    // 2. Path to an existing directory.
    // 3. Path to a symlink to a directory.
    // 4. For backwards compatibility, the name of a data file in -walletdir.
    const fs::path& wallet_path = fs::absolute(name, GetWalletDir());
    fs::file_type path_type = fs::symlink_status(wallet_path).type();
    if (!(path_type == fs::file_not_found || path_type == fs::directory_file ||
          (path_type == fs::symlink_file && fs::is_directory(wallet_path)) ||
          (path_type == fs::regular_file && fs::path(name).filename() == name))) {
        error_string = Untranslated(strprintf(
              "Invalid -wallet path '%s'. -wallet path should point to a directory where wallet.dat and "
              "database/log.?????????? files can be stored, a location where such a directory could be created, "
              "or (for backwards compatibility) the name of an existing data file in -walletdir (%s)",
              name, GetWalletDir()));
        status = DatabaseStatus::FAILED_BAD_PATH;
        return nullptr;
    }
    return MakeDatabase(wallet_path, options, status, error_string);
}

std::shared_ptr<CWallet> CWallet::Create(interfaces::Chain& chain, const std::string& name, std::unique_ptr<WalletDatabase> database, uint64_t wallet_creation_flags, bilingual_str& error, std::vector<bilingual_str>& warnings)
{
    const std::string& walletFile = database->Filename();

    chain.initMessage(_("Loading wallet...").translated);

    int64_t nStart = GetTimeMillis();
    bool fFirstRun = true;
    // TODO: Can't use std::make_shared because we need a custom deleter but
    // should be possible to use std::allocate_shared.
    std::shared_ptr<CWallet> walletInstance(fParticlMode
        ? std::shared_ptr<CWallet>(new CHDWallet(&chain, name, std::move(database)), ReleaseWallet)
        : std::shared_ptr<CWallet>(new CWallet(&chain, name, std::move(database)), ReleaseWallet));

    DBErrors nLoadWalletRet = walletInstance->LoadWallet(fFirstRun);
    if (nLoadWalletRet != DBErrors::LOAD_OK) {
        if (nLoadWalletRet == DBErrors::CORRUPT) {
            error = strprintf(_("Error loading %s: Wallet corrupted"), walletFile);
            return nullptr;
        }
        else if (nLoadWalletRet == DBErrors::NONCRITICAL_ERROR)
        {
            warnings.push_back(strprintf(_("Error reading %s! All keys read correctly, but transaction data"
                                           " or address book entries might be missing or incorrect."),
                walletFile));
        }
        else if (nLoadWalletRet == DBErrors::TOO_NEW) {
            error = strprintf(_("Error loading %s: Wallet requires newer version of %s"), walletFile, PACKAGE_NAME);
            return nullptr;
        }
        else if (nLoadWalletRet == DBErrors::NEED_REWRITE)
        {
            error = strprintf(_("Wallet needed to be rewritten: restart %s to complete"), PACKAGE_NAME);
            return nullptr;
        }
        else {
            error = strprintf(_("Error loading %s"), walletFile);
            return nullptr;
        }
    }

    if (fFirstRun)
    {
        walletInstance->SetMinVersion(FEATURE_LATEST);

        walletInstance->AddWalletFlags(wallet_creation_flags);

        // Only create LegacyScriptPubKeyMan when not descriptor wallet
        if (!walletInstance->IsWalletFlagSet(WALLET_FLAG_DESCRIPTORS)) {
            walletInstance->SetupLegacyScriptPubKeyMan();
        }

        if (!(wallet_creation_flags & (WALLET_FLAG_DISABLE_PRIVATE_KEYS | WALLET_FLAG_BLANK_WALLET))) {
            LOCK(walletInstance->cs_wallet);
            if (!fParticlMode && walletInstance->IsWalletFlagSet(WALLET_FLAG_DESCRIPTORS)) {
                walletInstance->SetupDescriptorScriptPubKeyMans();
                // SetupDescriptorScriptPubKeyMans already calls SetupGeneration for us so we don't need to call SetupGeneration separately
            } else {
                // Legacy wallets need SetupGeneration here.
                if (!fParticlMode)
                for (auto spk_man : walletInstance->GetActiveScriptPubKeyMans()) {
                    if (!spk_man->SetupGeneration()) {
                        error = _("Unable to generate initial keys");
                        return nullptr;
                    }
                }
            }
        }

        walletInstance->chainStateFlushed(chain.getTipLocator());
    } else if (wallet_creation_flags & WALLET_FLAG_DISABLE_PRIVATE_KEYS) {
        // Make it impossible to disable private keys after creation
        error = strprintf(_("Error loading %s: Private keys can only be disabled during creation"), walletFile);
        return NULL;
    } else if (walletInstance->IsWalletFlagSet(WALLET_FLAG_DISABLE_PRIVATE_KEYS)) {
        for (auto spk_man : walletInstance->GetActiveScriptPubKeyMans()) {
            if (spk_man->HavePrivateKeys()) {
                warnings.push_back(strprintf(_("Warning: Private keys detected in wallet {%s} with disabled private keys"), walletFile));
                break;
            }
        }
    }

    if (!gArgs.GetArg("-addresstype", "").empty()) {
        if (!ParseOutputType(gArgs.GetArg("-addresstype", ""), walletInstance->m_default_address_type)) {
            error = strprintf(_("Unknown address type '%s'"), gArgs.GetArg("-addresstype", ""));
            return nullptr;
        }
    }

    if (!gArgs.GetArg("-changetype", "").empty()) {
        OutputType out_type;
        if (!ParseOutputType(gArgs.GetArg("-changetype", ""), out_type)) {
            error = strprintf(_("Unknown change type '%s'"), gArgs.GetArg("-changetype", ""));
            return nullptr;
        }
        walletInstance->m_default_change_type = out_type;
    }

    if (gArgs.IsArgSet("-mintxfee")) {
        CAmount n = 0;
        if (!ParseMoney(gArgs.GetArg("-mintxfee", ""), n) || 0 == n) {
            error = AmountErrMsg("mintxfee", gArgs.GetArg("-mintxfee", ""));
            return nullptr;
        }
        if (n > HIGH_TX_FEE_PER_KB) {
            warnings.push_back(AmountHighWarn("-mintxfee") + Untranslated(" ") +
                               _("This is the minimum transaction fee you pay on every transaction."));
        }
        walletInstance->m_min_fee = CFeeRate(n);
    }

    if (gArgs.IsArgSet("-maxapsfee")) {
        const std::string max_aps_fee{gArgs.GetArg("-maxapsfee", "")};
        CAmount n = 0;
        if (max_aps_fee == "-1") {
            n = -1;
        } else if (!ParseMoney(max_aps_fee, n)) {
            error = AmountErrMsg("maxapsfee", max_aps_fee);
            return nullptr;
        }
        if (n > HIGH_APS_FEE) {
            warnings.push_back(AmountHighWarn("-maxapsfee") + Untranslated(" ") +
                              _("This is the maximum transaction fee you pay (in addition to the normal fee) to prioritize partial spend avoidance over regular coin selection."));
        }
        walletInstance->m_max_aps_fee = n;
    }

    if (gArgs.IsArgSet("-fallbackfee")) {
        CAmount nFeePerK = 0;
        if (!ParseMoney(gArgs.GetArg("-fallbackfee", ""), nFeePerK)) {
            error = strprintf(_("Invalid amount for -fallbackfee=<amount>: '%s'"), gArgs.GetArg("-fallbackfee", ""));
            return nullptr;
        }
        if (nFeePerK > HIGH_TX_FEE_PER_KB) {
            warnings.push_back(AmountHighWarn("-fallbackfee") + Untranslated(" ") +
                               _("This is the transaction fee you may pay when fee estimates are not available."));
        }
        walletInstance->m_fallback_fee = CFeeRate(nFeePerK);
    }
    // Disable fallback fee in case value was set to 0, enable if non-null value
    walletInstance->m_allow_fallback_fee = walletInstance->m_fallback_fee.GetFeePerK() != 0;

    if (gArgs.IsArgSet("-discardfee")) {
        CAmount nFeePerK = 0;
        if (!ParseMoney(gArgs.GetArg("-discardfee", ""), nFeePerK)) {
            error = strprintf(_("Invalid amount for -discardfee=<amount>: '%s'"), gArgs.GetArg("-discardfee", ""));
            return nullptr;
        }
        if (nFeePerK > HIGH_TX_FEE_PER_KB) {
            warnings.push_back(AmountHighWarn("-discardfee") + Untranslated(" ") +
                               _("This is the transaction fee you may discard if change is smaller than dust at this level"));
        }
        walletInstance->m_discard_rate = CFeeRate(nFeePerK);
    }
    if (gArgs.IsArgSet("-paytxfee")) {
        CAmount nFeePerK = 0;
        if (!ParseMoney(gArgs.GetArg("-paytxfee", ""), nFeePerK)) {
            error = AmountErrMsg("paytxfee", gArgs.GetArg("-paytxfee", ""));
            return nullptr;
        }
        if (nFeePerK > HIGH_TX_FEE_PER_KB) {
            warnings.push_back(AmountHighWarn("-paytxfee") + Untranslated(" ") +
                               _("This is the transaction fee you will pay if you send a transaction."));
        }
        walletInstance->m_pay_tx_fee = CFeeRate(nFeePerK, 1000);
        if (walletInstance->m_pay_tx_fee < chain.relayMinFee()) {
            error = strprintf(_("Invalid amount for -paytxfee=<amount>: '%s' (must be at least %s)"),
                gArgs.GetArg("-paytxfee", ""), chain.relayMinFee().ToString());
            return nullptr;
        }
    }

    if (gArgs.IsArgSet("-maxtxfee")) {
        CAmount nMaxFee = 0;
        if (!ParseMoney(gArgs.GetArg("-maxtxfee", ""), nMaxFee)) {
            error = AmountErrMsg("maxtxfee", gArgs.GetArg("-maxtxfee", ""));
            return nullptr;
        }
        if (nMaxFee > HIGH_MAX_TX_FEE) {
            warnings.push_back(_("-maxtxfee is set very high! Fees this large could be paid on a single transaction."));
        }
        if (CFeeRate(nMaxFee, 1000) < chain.relayMinFee()) {
            error = strprintf(_("Invalid amount for -maxtxfee=<amount>: '%s' (must be at least the minrelay fee of %s to prevent stuck transactions)"),
                gArgs.GetArg("-maxtxfee", ""), chain.relayMinFee().ToString());
            return nullptr;
        }
        walletInstance->m_default_max_tx_fee = nMaxFee;
    }

    if (chain.relayMinFee().GetFeePerK() > HIGH_TX_FEE_PER_KB) {
        warnings.push_back(AmountHighWarn("-minrelaytxfee") + Untranslated(" ") +
                           _("The wallet will avoid paying less than the minimum relay fee."));
    }

    walletInstance->m_confirm_target = gArgs.GetArg("-txconfirmtarget", DEFAULT_TX_CONFIRM_TARGET);
    walletInstance->m_spend_zero_conf_change = gArgs.GetBoolArg("-spendzeroconfchange", DEFAULT_SPEND_ZEROCONF_CHANGE);
    walletInstance->m_signal_rbf = gArgs.GetBoolArg("-walletrbf", DEFAULT_WALLET_RBF);

    walletInstance->WalletLogPrintf("Wallet completed loading in %15dms\n", GetTimeMillis() - nStart);

    // Try to top up keypool. No-op if the wallet is locked.
    walletInstance->TopUpKeyPool();

    LOCK(walletInstance->cs_wallet);

    // Register wallet with validationinterface. It's done before rescan to avoid
    // missing block connections between end of rescan and validation subscribing.
    // Because of wallet lock being hold, block connection notifications are going to
    // be pending on the validation-side until lock release. It's likely to have
    // block processing duplicata (if rescan block range overlaps with notification one)
    // but we guarantee at least than wallet state is correct after notifications delivery.
    // This is temporary until rescan and notifications delivery are unified under same
    // interface.
    walletInstance->m_chain_notifications_handler = walletInstance->chain().handleNotifications(walletInstance);

    int rescan_height = 0;
    if (!gArgs.GetBoolArg("-rescan", false))
    {
        WalletBatch batch(*walletInstance->database);
        CBlockLocator locator;
        if (batch.ReadBestBlock(locator)) {
            if (const Optional<int> fork_height = chain.findLocatorFork(locator)) {
                rescan_height = *fork_height;
            }
        }
    }

    const Optional<int> tip_height = chain.getHeight();
    if (tip_height) {
        walletInstance->m_last_block_processed = chain.getBlockHash(*tip_height);
        walletInstance->m_last_block_processed_height = *tip_height;
    } else {
        walletInstance->m_last_block_processed.SetNull();
        walletInstance->m_last_block_processed_height = -1;
    }

    if (walletInstance->ShouldRescan())
    if (tip_height && *tip_height != rescan_height)
    {
        // We can't rescan beyond non-pruned blocks, stop and throw an error.
        // This might happen if a user uses an old wallet within a pruned node
        // or if they ran -disablewallet for a longer time, then decided to re-enable
        if (chain.havePruned()) {
            // Exit early and print an error.
            // If a block is pruned after this check, we will load the wallet,
            // but fail the rescan with a generic error.
            int block_height = *tip_height;
            while (block_height > 0 && chain.haveBlockOnDisk(block_height - 1) && rescan_height != block_height) {
                --block_height;
            }

            if (rescan_height != block_height) {
                error = _("Prune: last wallet synchronisation goes beyond pruned data. You need to -reindex (download the whole blockchain again in case of pruned node)");
                return nullptr;
            }
        }

        chain.initMessage(_("Rescanning...").translated);
        walletInstance->WalletLogPrintf("Rescanning last %i blocks (from block %i)...\n", *tip_height - rescan_height, rescan_height);

        // No need to read and scan block if block was created before
        // our wallet birthday (as adjusted for block time variability)
        // The way the 'time_first_key' is initialized is just a workaround for the gcc bug #47679 since version 4.6.0.
        Optional<int64_t> time_first_key = MakeOptional(false, int64_t());;
        for (auto spk_man : walletInstance->GetAllScriptPubKeyMans()) {
            int64_t time = spk_man->GetTimeFirstKey();
            if (!time_first_key || time < *time_first_key) time_first_key = time;
        }
        if (time_first_key) {
            if (Optional<int> first_block = chain.findFirstBlockWithTimeAndHeight(*time_first_key - TIMESTAMP_WINDOW, rescan_height, nullptr)) {
                rescan_height = *first_block;
            }
        }

        {
            WalletRescanReserver reserver(*walletInstance);
            if (!reserver.reserve() || (ScanResult::SUCCESS != walletInstance->ScanForWalletTransactions(chain.getBlockHash(rescan_height), rescan_height, {} /* max height */, reserver, true /* update */).status)) {
                error = _("Failed to rescan the wallet during initialization");
                return nullptr;
            }
        }
        walletInstance->chainStateFlushed(chain.getTipLocator());
        walletInstance->database->IncrementUpdateCounter();
    }

    {
        LOCK(cs_wallets);
        for (auto& load_wallet : g_load_wallet_fns) {
            load_wallet(interfaces::MakeWallet(walletInstance));
        }
    }

    walletInstance->SetBroadcastTransactions(gArgs.GetBoolArg("-walletbroadcast", DEFAULT_WALLETBROADCAST));

    {
        walletInstance->WalletLogPrintf("setKeyPool.size() = %u\n",      walletInstance->GetKeyPoolSize());
        walletInstance->WalletLogPrintf("mapWallet.size() = %u\n",       walletInstance->mapWallet.size());
        walletInstance->WalletLogPrintf("m_address_book.size() = %u\n",  walletInstance->m_address_book.size());
    }

    return walletInstance;
}

const CAddressBookData* CWallet::FindAddressBookEntry(const CTxDestination& dest, bool allow_change) const
{
    const auto& address_book_it = m_address_book.find(dest);
    if (address_book_it == m_address_book.end()) return nullptr;
    if ((!allow_change) && address_book_it->second.IsChange()) {
        return nullptr;
    }
    return &address_book_it->second;
}

bool CWallet::UpgradeWallet(int version, bilingual_str& error, std::vector<bilingual_str>& warnings)
{
    int prev_version = GetVersion();
    int nMaxVersion = version;
    if (nMaxVersion == 0) // the -upgradewallet without argument case
    {
        WalletLogPrintf("Performing wallet upgrade to %i\n", FEATURE_LATEST);
        nMaxVersion = FEATURE_LATEST;
        SetMinVersion(FEATURE_LATEST); // permanently upgrade the wallet immediately
    } else {
        WalletLogPrintf("Allowing wallet upgrade up to %i\n", nMaxVersion);
    }
    if (nMaxVersion < GetVersion())
    {
        error = _("Cannot downgrade wallet");
        return false;
    }
    SetMaxVersion(nMaxVersion);

    LOCK(cs_wallet);

    // Do not upgrade versions to any version between HD_SPLIT and FEATURE_PRE_SPLIT_KEYPOOL unless already supporting HD_SPLIT
    int max_version = GetVersion();
    if (!CanSupportFeature(FEATURE_HD_SPLIT) && max_version >= FEATURE_HD_SPLIT && max_version < FEATURE_PRE_SPLIT_KEYPOOL) {
        error = _("Cannot upgrade a non HD split wallet without upgrading to support pre split keypool. Please use version 169900 or no version specified.");
        return false;
    }

    for (auto spk_man : GetActiveScriptPubKeyMans()) {
        if (!spk_man->Upgrade(prev_version, error)) {
            return false;
        }
    }
    return true;
}

void CWallet::postInitProcess()
{
    LOCK(cs_wallet);

    // Add wallet transactions that aren't already in a block to mempool
    // Do this here as mempool requires genesis block to be loaded
    ReacceptWalletTransactions();

    // Update wallet transactions with current mempool transactions.
    chain().requestMempoolTransactions(*this);
}

bool CWallet::BackupWallet(const std::string& strDest) const
{
    return database->Backup(strDest);
}

CKeyPool::CKeyPool()
{
    nTime = GetTime();
    fInternal = false;
    m_pre_split = false;
}

CKeyPool::CKeyPool(const CPubKey& vchPubKeyIn, bool internalIn)
{
    nTime = GetTime();
    vchPubKey = vchPubKeyIn;
    fInternal = internalIn;
    m_pre_split = false;
}

int CWalletTx::GetDepthInMainChain() const
{
    assert(pwallet != nullptr);
    AssertLockHeld(pwallet->cs_wallet);
    if (isUnconfirmed() || isAbandoned()) return 0;

    return (pwallet->GetLastBlockHeight() - m_confirm.block_height + 1) * (isConflicted() ? -1 : 1);
}

int CWalletTx::GetBlocksToMaturity() const
{
    if (!(IsCoinBase() || IsCoinStake())) {
        return 0;
    }

    int chain_depth = GetDepthInMainChain();
    assert(chain_depth >= 0); // coinbase tx should not be conflicted

    LockAssertion lock(pwallet->cs_wallet); // Remove when NO_THREAD_SAFETY_ANALYSIS resolved for GetDepthInMainChain()
    if (fParticlMode && pwallet->m_last_block_processed_height < COINBASE_MATURITY * 2 && m_confirm.status == CWalletTx::Status::CONFIRMED) {
        int nRequiredDepth = m_confirm.block_height / 2;
        return std::max(0, (nRequiredDepth+1) - chain_depth);
    }

    return std::max(0, (COINBASE_MATURITY+1) - chain_depth);
}

bool CWalletTx::IsImmatureCoinBase() const
{
    // note GetBlocksToMaturity is 0 for non-coinbase tx
    return GetBlocksToMaturity() > 0;
}

std::vector<OutputGroup> CWallet::GroupOutputs(const std::vector<COutput>& outputs, bool single_coin, const size_t max_ancestors) const {
    std::vector<OutputGroup> groups;
    std::map<CTxDestination, OutputGroup> gmap;
    std::set<CTxDestination> full_groups;

    for (const auto& output : outputs) {
        if (output.fSpendable) {
            CTxDestination dst;
            CInputCoin input_coin = output.GetInputCoin();

            size_t ancestors, descendants;
            chain().getTransactionAncestry(output.tx->GetHash(), ancestors, descendants);
            const CScript *pscript = output.tx->tx->IsParticlVersion()
                ? output.tx->tx->vpout[output.i]->GetPScriptPubKey() : &output.tx->tx->vout[output.i].scriptPubKey;
            if (!single_coin && ExtractDestination(*pscript, dst)) {
                auto it = gmap.find(dst);
                if (it != gmap.end()) {
                    // Limit output groups to no more than OUTPUT_GROUP_MAX_ENTRIES
                    // number of entries, to protect against inadvertently creating
                    // a too-large transaction when using -avoidpartialspends to
                    // prevent breaking consensus or surprising users with a very
                    // high amount of fees.
                    if (it->second.m_outputs.size() >= OUTPUT_GROUP_MAX_ENTRIES) {
                        groups.push_back(it->second);
                        it->second = OutputGroup{};
                        full_groups.insert(dst);
                    }
                    it->second.Insert(input_coin, output.nDepth, output.tx->IsFromMe(ISMINE_ALL), ancestors, descendants);
                } else {
                    gmap[dst].Insert(input_coin, output.nDepth, output.tx->IsFromMe(ISMINE_ALL), ancestors, descendants);
                }
            } else {
                groups.emplace_back(input_coin, output.nDepth, output.tx->IsFromMe(ISMINE_ALL), ancestors, descendants);
            }
        }
    }
    if (!single_coin) {
        for (auto& it : gmap) {
            auto& group = it.second;
            if (full_groups.count(it.first) > 0) {
                // Make this unattractive as we want coin selection to avoid it if possible
                group.m_ancestors = max_ancestors - 1;
            }
            groups.push_back(group);
        }
    }
    return groups;
}

bool CWallet::IsCrypted() const
{
    return HasEncryptionKeys();
}

bool CWallet::IsLocked() const
{
    if (!IsCrypted()) {
        return false;
    }
    LOCK(cs_wallet);
    return vMasterKey.empty();
}

bool CWallet::Lock()
{
    if (!IsCrypted())
        return false;

    {
        LOCK(cs_wallet);
        vMasterKey.clear();
    }

    NotifyStatusChanged(this);
    return true;
}

bool CWallet::Unlock(const CKeyingMaterial& vMasterKeyIn, bool accept_no_keys)
{
    {
        LOCK(cs_wallet);
        for (const auto& spk_man_pair : m_spk_managers) {
            if (!spk_man_pair.second->CheckDecryptionKey(vMasterKeyIn, accept_no_keys)) {
                return false;
            }
        }
        vMasterKey = vMasterKeyIn;
    }
    NotifyStatusChanged(this);
    return true;
}

std::set<ScriptPubKeyMan*> CWallet::GetActiveScriptPubKeyMans() const
{
    std::set<ScriptPubKeyMan*> spk_mans;
    for (bool internal : {false, true}) {
        for (OutputType t : OUTPUT_TYPES) {
            auto spk_man = GetScriptPubKeyMan(t, internal);
            if (spk_man) {
                spk_mans.insert(spk_man);
            }
        }
    }
    return spk_mans;
}

std::set<ScriptPubKeyMan*> CWallet::GetAllScriptPubKeyMans() const
{
    std::set<ScriptPubKeyMan*> spk_mans;
    for (const auto& spk_man_pair : m_spk_managers) {
        spk_mans.insert(spk_man_pair.second.get());
    }
    return spk_mans;
}

ScriptPubKeyMan* CWallet::GetScriptPubKeyMan(const OutputType& type, bool internal) const
{
    const std::map<OutputType, ScriptPubKeyMan*>& spk_managers = internal ? m_internal_spk_managers : m_external_spk_managers;
    std::map<OutputType, ScriptPubKeyMan*>::const_iterator it = spk_managers.find(type);
    if (it == spk_managers.end()) {
        WalletLogPrintf("%s scriptPubKey Manager for output type %d does not exist\n", internal ? "Internal" : "External", static_cast<int>(type));
        return nullptr;
    }
    return it->second;
}

std::set<ScriptPubKeyMan*> CWallet::GetScriptPubKeyMans(const CScript& script, SignatureData& sigdata) const
{
    std::set<ScriptPubKeyMan*> spk_mans;
    for (const auto& spk_man_pair : m_spk_managers) {
        if (spk_man_pair.second->CanProvide(script, sigdata)) {
            spk_mans.insert(spk_man_pair.second.get());
        }
    }
    return spk_mans;
}

ScriptPubKeyMan* CWallet::GetScriptPubKeyMan(const CScript& script) const
{
    SignatureData sigdata;
    for (const auto& spk_man_pair : m_spk_managers) {
        if (spk_man_pair.second->CanProvide(script, sigdata)) {
            return spk_man_pair.second.get();
        }
    }
    return nullptr;
}

ScriptPubKeyMan* CWallet::GetScriptPubKeyMan(const uint256& id) const
{
    if (m_spk_managers.count(id) > 0) {
        return m_spk_managers.at(id).get();
    }
    return nullptr;
}

std::unique_ptr<SigningProvider> CWallet::GetSolvingProvider(const CScript& script) const
{
    SignatureData sigdata;
    return GetSolvingProvider(script, sigdata);
}

std::unique_ptr<SigningProvider> CWallet::GetSolvingProvider(const CScript& script, SignatureData& sigdata) const
{
    for (const auto& spk_man_pair : m_spk_managers) {
        if (spk_man_pair.second->CanProvide(script, sigdata)) {
            return spk_man_pair.second->GetSolvingProvider(script);
        }
    }
    return nullptr;
}

LegacyScriptPubKeyMan* CWallet::GetLegacyScriptPubKeyMan() const
{
    if (IsWalletFlagSet(WALLET_FLAG_DESCRIPTORS)) {
        return nullptr;
    }
    // Legacy wallets only have one ScriptPubKeyMan which is a LegacyScriptPubKeyMan.
    // Everything in m_internal_spk_managers and m_external_spk_managers point to the same legacyScriptPubKeyMan.
    auto it = m_internal_spk_managers.find(OutputType::LEGACY);
    if (it == m_internal_spk_managers.end()) return nullptr;
    return dynamic_cast<LegacyScriptPubKeyMan*>(it->second);
}

LegacyScriptPubKeyMan* CWallet::GetOrCreateLegacyScriptPubKeyMan()
{
    SetupLegacyScriptPubKeyMan();
    return GetLegacyScriptPubKeyMan();
}

void CWallet::SetupLegacyScriptPubKeyMan()
{
    if (!m_internal_spk_managers.empty() || !m_external_spk_managers.empty() || !m_spk_managers.empty() || IsWalletFlagSet(WALLET_FLAG_DESCRIPTORS)) {
        return;
    }

    auto spk_manager = std::unique_ptr<ScriptPubKeyMan>(new LegacyScriptPubKeyMan(*this));
    for (const auto& type : OUTPUT_TYPES) {
        m_internal_spk_managers[type] = spk_manager.get();
        m_external_spk_managers[type] = spk_manager.get();
    }
    m_spk_managers[spk_manager->GetID()] = std::move(spk_manager);
}

const CKeyingMaterial& CWallet::GetEncryptionKey() const
{
    return vMasterKey;
}

bool CWallet::HasEncryptionKeys() const
{
    return !mapMasterKeys.empty();
}

void CWallet::ConnectScriptPubKeyManNotifiers()
{
    for (const auto& spk_man : GetActiveScriptPubKeyMans()) {
        spk_man->NotifyWatchonlyChanged.connect(NotifyWatchonlyChanged);
        spk_man->NotifyCanGetAddressesChanged.connect(NotifyCanGetAddressesChanged);
    }
}

void CWallet::LoadDescriptorScriptPubKeyMan(uint256 id, WalletDescriptor& desc)
{
    auto spk_manager = std::unique_ptr<ScriptPubKeyMan>(new DescriptorScriptPubKeyMan(*this, desc));
    m_spk_managers[id] = std::move(spk_manager);
}

void CWallet::SetupDescriptorScriptPubKeyMans()
{
    AssertLockHeld(cs_wallet);

    // Make a seed
    CKey seed_key;
    seed_key.MakeNewKey(true);
    CPubKey seed = seed_key.GetPubKey();
    assert(seed_key.VerifyPubKey(seed));

    // Get the extended key
    CExtKey master_key;
    master_key.SetSeed(seed_key.begin(), seed_key.size());

    for (bool internal : {false, true}) {
        for (OutputType t : OUTPUT_TYPES) {
            auto spk_manager = std::unique_ptr<DescriptorScriptPubKeyMan>(new DescriptorScriptPubKeyMan(*this, internal));
            if (IsCrypted()) {
                if (IsLocked()) {
                    throw std::runtime_error(std::string(__func__) + ": Wallet is locked, cannot setup new descriptors");
                }
                if (!spk_manager->CheckDecryptionKey(vMasterKey) && !spk_manager->Encrypt(vMasterKey, nullptr)) {
                    throw std::runtime_error(std::string(__func__) + ": Could not encrypt new descriptors");
                }
            }
            spk_manager->SetupDescriptorGeneration(master_key, t);
            uint256 id = spk_manager->GetID();
            m_spk_managers[id] = std::move(spk_manager);
            AddActiveScriptPubKeyMan(id, t, internal);
        }
    }
}

void CWallet::AddActiveScriptPubKeyMan(uint256 id, OutputType type, bool internal)
{
    WalletBatch batch(*database);
    if (!batch.WriteActiveScriptPubKeyMan(static_cast<uint8_t>(type), id, internal)) {
        throw std::runtime_error(std::string(__func__) + ": writing active ScriptPubKeyMan id failed");
    }
    LoadActiveScriptPubKeyMan(id, type, internal);
}

void CWallet::LoadActiveScriptPubKeyMan(uint256 id, OutputType type, bool internal)
{
    WalletLogPrintf("Setting spkMan to active: id = %s, type = %d, internal = %d\n", id.ToString(), static_cast<int>(type), static_cast<int>(internal));
    auto& spk_mans = internal ? m_internal_spk_managers : m_external_spk_managers;
    auto spk_man = m_spk_managers.at(id).get();
    spk_man->SetInternal(internal);
    spk_mans[type] = spk_man;

    NotifyCanGetAddressesChanged();
}

bool CWallet::IsLegacy() const
{
    if (m_internal_spk_managers.count(OutputType::LEGACY) == 0) {
        return false;
    }
    auto spk_man = dynamic_cast<LegacyScriptPubKeyMan*>(m_internal_spk_managers.at(OutputType::LEGACY));
    return spk_man != nullptr;
}

DescriptorScriptPubKeyMan* CWallet::GetDescriptorScriptPubKeyMan(const WalletDescriptor& desc) const
{
    for (auto& spk_man_pair : m_spk_managers) {
        // Try to downcast to DescriptorScriptPubKeyMan then check if the descriptors match
        DescriptorScriptPubKeyMan* spk_manager = dynamic_cast<DescriptorScriptPubKeyMan*>(spk_man_pair.second.get());
        if (spk_manager != nullptr && spk_manager->HasWalletDescriptor(desc)) {
            return spk_manager;
        }
    }

    return nullptr;
}

ScriptPubKeyMan* CWallet::AddWalletDescriptor(WalletDescriptor& desc, const FlatSigningProvider& signing_provider, const std::string& label)
{
    if (!IsWalletFlagSet(WALLET_FLAG_DESCRIPTORS)) {
        WalletLogPrintf("Cannot add WalletDescriptor to a non-descriptor wallet\n");
        return nullptr;
    }

    LOCK(cs_wallet);
    auto new_spk_man = std::unique_ptr<DescriptorScriptPubKeyMan>(new DescriptorScriptPubKeyMan(*this, desc));

    // If we already have this descriptor, remove it from the maps but add the existing cache to desc
    auto old_spk_man = GetDescriptorScriptPubKeyMan(desc);
    if (old_spk_man) {
        WalletLogPrintf("Update existing descriptor: %s\n", desc.descriptor->ToString());

        {
            LOCK(old_spk_man->cs_desc_man);
            new_spk_man->SetCache(old_spk_man->GetWalletDescriptor().cache);
        }

        // Remove from maps of active spkMans
        auto old_spk_man_id = old_spk_man->GetID();
        for (bool internal : {false, true}) {
            for (OutputType t : OUTPUT_TYPES) {
                auto active_spk_man = GetScriptPubKeyMan(t, internal);
                if (active_spk_man && active_spk_man->GetID() == old_spk_man_id) {
                    if (internal) {
                        m_internal_spk_managers.erase(t);
                    } else {
                        m_external_spk_managers.erase(t);
                    }
                    break;
                }
            }
        }
        m_spk_managers.erase(old_spk_man_id);
    }

    // Add the private keys to the descriptor
    for (const auto& entry : signing_provider.keys) {
        const CKey& key = entry.second;
        new_spk_man->AddDescriptorKey(key, key.GetPubKey());
    }

    // Top up key pool, the manager will generate new scriptPubKeys internally
    new_spk_man->TopUp();

    // Apply the label if necessary
    // Note: we disable labels for ranged descriptors
    if (!desc.descriptor->IsRange()) {
        auto script_pub_keys = new_spk_man->GetScriptPubKeys();
        if (script_pub_keys.empty()) {
            WalletLogPrintf("Could not generate scriptPubKeys (cache is empty)\n");
            return nullptr;
        }

        CTxDestination dest;
        if (ExtractDestination(script_pub_keys.at(0), dest)) {
            SetAddressBook(dest, label, "receive");
        }
    }

    // Save the descriptor to memory
    auto ret = new_spk_man.get();
    m_spk_managers[new_spk_man->GetID()] = std::move(new_spk_man);

    // Save the descriptor to DB
    ret->WriteDescriptor();

    return ret;
}

boost::signals2::signal<void (const std::shared_ptr<CWallet>& wallet)> NotifyWalletAdded;<|MERGE_RESOLUTION|>--- conflicted
+++ resolved
@@ -342,11 +342,8 @@
     return wallet;
 }
 
-<<<<<<< HEAD
-const uint256 ABANDON_HASH(UINT256_ONE());
-
-=======
->>>>>>> 4f807348
+const uint256 ABANDON_HASH(uint256::ONE);
+
 /** @defgroup mapWallet
  *
  * @{
@@ -1714,6 +1711,7 @@
         nFee = nDebit - nValueOut;
     };
 
+    LOCK(pwallet->cs_wallet);
     // staked
     if (tx->IsCoinStake()) {
         CAmount nCredit = 0;
@@ -1763,7 +1761,6 @@
         return;
     }
 
-    LOCK(pwallet->cs_wallet);
     // Sent/received.
     if (tx->IsParticlVersion()) {
         for (unsigned int i = 0; i < tx->vpout.size(); ++i) {
@@ -4443,7 +4440,6 @@
     int chain_depth = GetDepthInMainChain();
     assert(chain_depth >= 0); // coinbase tx should not be conflicted
 
-    LockAssertion lock(pwallet->cs_wallet); // Remove when NO_THREAD_SAFETY_ANALYSIS resolved for GetDepthInMainChain()
     if (fParticlMode && pwallet->m_last_block_processed_height < COINBASE_MATURITY * 2 && m_confirm.status == CWalletTx::Status::CONFIRMED) {
         int nRequiredDepth = m_confirm.block_height / 2;
         return std::max(0, (nRequiredDepth+1) - chain_depth);
