--- conflicted
+++ resolved
@@ -1146,9 +1146,9 @@
     if (it != mapWallet.end()) {
         it->second.fInMempool = false;
     }
-<<<<<<< HEAD
+
     ClearCachedBalances();
-=======
+
     // Handle transactions that were removed from the mempool because they
     // conflict with transactions in a newly connected block.
     if (reason == MemPoolRemovalReason::CONFLICT) {
@@ -1179,7 +1179,6 @@
         // https://github.com/bitcoin-core/bitcoin-devwiki/wiki/Wallet-Transaction-Conflict-Tracking
         SyncTransaction(tx, {CWalletTx::Status::UNCONFIRMED, /* block height */ 0, /* block hash */ {}, /* index */ 0});
     }
->>>>>>> 42065518
 }
 
 void CWallet::blockConnected(const CBlock& block, int height)
