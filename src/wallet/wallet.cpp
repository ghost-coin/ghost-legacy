--- conflicted
+++ resolved
@@ -814,27 +814,9 @@
 
     uint256 hash = tx->GetHash();
 
-    if (IsWalletFlagSet(WALLET_FLAG_AVOID_REUSE)
-        && (!wtxIn.IsCoinStake() || !wtxIn.IsFromMe(ISMINE_ALL))) {
-        // Mark used destinations
-        std::set<CTxDestination> tx_destinations;
-
-        for (const CTxIn& txin : tx->vin) {
-            const COutPoint& op = txin.prevout;
-            SetSpentKeyState(batch, op.hash, op.n, true, tx_destinations);
-        }
-
-        MarkDestinationsDirty(tx_destinations);
-    }
-
     // Inserts only if not already there, returns tx inserted or tx found
     auto ret = mapWallet.emplace(std::piecewise_construct, std::forward_as_tuple(hash), std::forward_as_tuple(this, tx));
     CWalletTx& wtx = (*ret.first).second;
-<<<<<<< HEAD
-
-    wtx.BindWallet(this);
-=======
->>>>>>> 7bcc42b4
     bool fInsertedNew = ret.second;
     bool fUpdated = update_wtx && update_wtx(wtx, fInsertedNew);
     if (fInsertedNew) {
@@ -844,6 +826,19 @@
         wtx.m_it_wtxOrdered = wtxOrdered.insert(std::make_pair(wtx.nOrderPos, &wtx));
         wtx.nTimeSmart = ComputeTimeSmart(wtx);
         AddToSpends(hash);
+    }
+
+    if (IsWalletFlagSet(WALLET_FLAG_AVOID_REUSE)
+        && (!wtx.IsCoinStake() || !wtx.IsFromMe(ISMINE_ALL))) {
+        // Mark used destinations
+        std::set<CTxDestination> tx_destinations;
+
+        for (const CTxIn& txin : tx->vin) {
+            const COutPoint& op = txin.prevout;
+            SetSpentKeyState(batch, op.hash, op.n, true, tx_destinations);
+        }
+
+        MarkDestinationsDirty(tx_destinations);
     }
 
     if (!fInsertedNew)
@@ -903,15 +898,11 @@
     }
 #endif
 
-<<<<<<< HEAD
     std::string sName = GetName();
-    GetMainSignals().TransactionAddedToWallet(sName, wtxIn.tx);
+    GetMainSignals().TransactionAddedToWallet(sName, wtx.tx);
     ClearCachedBalances();
 
-    return true;
-=======
     return &wtx;
->>>>>>> 7bcc42b4
 }
 
 bool CWallet::LoadToWallet(const uint256& hash, const UpdateWalletTxFn& fill_wtx)
@@ -3956,12 +3947,8 @@
     const std::string walletFile = WalletDataFilePath(location.GetPath()).string();
 
     // needed to restore wallet transaction meta data after -zapwallettxes
-<<<<<<< HEAD
-    std::vector<CWalletTx> vWtx;
-=======
     std::list<CWalletTx> vWtx;
 
->>>>>>> 7bcc42b4
     if (gArgs.GetBoolArg("-zapwallettxes", false)) {
         chain.initMessage(_("Zapping all transactions from wallet...").translated);
 
