--- conflicted
+++ resolved
@@ -2984,18 +2984,10 @@
                 SignatureData sigdata;
 
                 const SigningProvider* provider = GetSigningProvider();
-<<<<<<< HEAD
-                if (!provider) {
-                    return false;
-                }
-
                 CAmount nValue = coin.GetValue();
                 std::vector<uint8_t> vchAmount(8);
                 memcpy(&vchAmount[0], &nValue, 8);
-                if (!ProduceSignature(*provider, MutableTransactionSignatureCreator(&txNew, nIn, vchAmount, SIGHASH_ALL), scriptPubKey, sigdata))
-=======
-                if (!provider || !ProduceSignature(*provider, MutableTransactionSignatureCreator(&txNew, nIn, coin.txout.nValue, SIGHASH_ALL), scriptPubKey, sigdata))
->>>>>>> 222b7d0c
+                if (!provider || !ProduceSignature(*provider, MutableTransactionSignatureCreator(&txNew, nIn, vchAmount, SIGHASH_ALL), scriptPubKey, sigdata))
                 {
                     strFailReason = _("Signing transaction failed").translated;
                     return false;
