--- conflicted
+++ resolved
@@ -1568,13 +1568,6 @@
     return nRequests;
 }
 
-<<<<<<< HEAD
-void CWalletTx::GetAmounts(
-    std::list<COutputEntry> &listReceived,
-    std::list<COutputEntry> &listSent,
-    std::list<COutputEntry> &listStaked,
-    CAmount& nFee, std::string& strSentAccount, const isminefilter& filter, bool fForFilterTx) const
-=======
 // Helper for producing a max-sized low-S signature (eg 72 bytes)
 bool CWallet::DummySignInput(CTxIn &tx_in, const CTxOut &txout) const
 {
@@ -1649,8 +1642,8 @@
 }
 
 void CWalletTx::GetAmounts(std::list<COutputEntry>& listReceived,
-                           std::list<COutputEntry>& listSent, CAmount& nFee, std::string& strSentAccount, const isminefilter& filter) const
->>>>>>> 243c9bb7
+                           std::list<COutputEntry>& listSent,
+                           std::list<COutputEntry>& listStaked, CAmount& nFee, std::string& strSentAccount, const isminefilter& filter, bool fForFilterTx) const
 {
     nFee = 0;
     listReceived.clear();
@@ -2624,44 +2617,7 @@
     if (!mempool.TransactionWithinChainLimit(output.tx->GetHash(), eligibility_filter.max_ancestors))
         return false;
 
-<<<<<<< HEAD
-    for (int nRep = 0; nRep < iterations && nBest != nTargetValue; nRep++)
-    {
-        vfIncluded.assign(vValue.size(), false);
-        CAmount nTotal = 0;
-        bool fReachedTarget = false;
-        for (int nPass = 0; nPass < 2 && !fReachedTarget; nPass++)
-        {
-            for (unsigned int i = 0; i < vValue.size(); i++)
-            {
-                //The solver here uses a randomized algorithm,
-                //the randomness serves no real security purpose but is just
-                //needed to prevent degenerate behavior and it is important
-                //that the rng is fast. We do not use a constant random sequence,
-                //because there may be some privacy improvement by making
-                //the selection random.
-                if (nPass == 0 ? insecure_rand.randbool() : !vfIncluded[i])
-                {
-                    nTotal += vValue[i].GetValue();
-                    vfIncluded[i] = true;
-                    if (nTotal >= nTargetValue)
-                    {
-                        fReachedTarget = true;
-                        if (nTotal < nBest)
-                        {
-                            nBest = nTotal;
-                            vfBest = vfIncluded;
-                        }
-                        nTotal -= vValue[i].GetValue();
-                        vfIncluded[i] = false;
-                    }
-                }
-            }
-        }
-    }
-=======
     return true;
->>>>>>> 243c9bb7
 }
 
 bool CWallet::SelectCoinsMinConf(const CAmount& nTargetValue, const CoinEligibilityFilter& eligibility_filter, std::vector<COutput> vCoins,
@@ -2673,72 +2629,6 @@
     std::vector<CInputCoin> utxo_pool;
     if (coin_selection_params.use_bnb) {
 
-<<<<<<< HEAD
-        int i = output.i;
-        CInputCoin coin = CInputCoin(pcoin, i);
-        CAmount nValue = coin.GetValue();
-
-        if (nValue == nTargetValue)
-        {
-            setCoinsRet.insert(coin);
-            nValueRet += nValue;
-            return true;
-        }
-        else if (nValue < nTargetValue + MIN_CHANGE)
-        {
-            vValue.push_back(coin);
-            nTotalLower += nValue;
-        }
-        else if (!coinLowestLarger || nValue < coinLowestLarger->GetValue())
-        {
-            coinLowestLarger = coin;
-        }
-    }
-
-    if (nTotalLower == nTargetValue)
-    {
-        for (const auto& input : vValue)
-        {
-            setCoinsRet.insert(input);
-            nValueRet += input.GetValue();
-        }
-        return true;
-    }
-
-    if (nTotalLower < nTargetValue)
-    {
-        if (!coinLowestLarger)
-            return false;
-        setCoinsRet.insert(coinLowestLarger.get());
-        nValueRet += coinLowestLarger->GetValue();
-        return true;
-    }
-
-    // Solve subset sum by stochastic approximation
-    std::sort(vValue.begin(), vValue.end(), CompareValueOnly());
-    std::reverse(vValue.begin(), vValue.end());
-    std::vector<char> vfBest;
-    CAmount nBest;
-
-    ApproximateBestSubset(vValue, nTotalLower, nTargetValue, vfBest, nBest);
-    if (nBest != nTargetValue && nTotalLower >= nTargetValue + MIN_CHANGE)
-        ApproximateBestSubset(vValue, nTotalLower, nTargetValue + MIN_CHANGE, vfBest, nBest);
-
-    // If we have a bigger coin and (either the stochastic approximation didn't find a good solution,
-    //                                   or the next bigger coin is closer), return the bigger coin
-    if (coinLowestLarger &&
-        ((nBest != nTargetValue && nBest < nTargetValue + MIN_CHANGE) || coinLowestLarger->GetValue() <= nBest))
-    {
-        setCoinsRet.insert(coinLowestLarger.get());
-        nValueRet += coinLowestLarger->GetValue();
-    }
-    else {
-        for (unsigned int i = 0; i < vValue.size(); i++)
-            if (vfBest[i])
-            {
-                setCoinsRet.insert(vValue[i]);
-                nValueRet += vValue[i].GetValue();
-=======
         // Get long term estimate
         FeeCalculation feeCalc;
         CCoinControl temp;
@@ -2761,7 +2651,6 @@
                 coin.fee = output.nInputBytes < 0 ? 0 : coin_selection_params.effective_fee.GetFee(output.nInputBytes);
                 coin.long_term_fee = output.nInputBytes < 0 ? 0 : long_term_feerate.GetFee(output.nInputBytes);
                 utxo_pool.push_back(coin);
->>>>>>> 243c9bb7
             }
         }
         // Calculate the fees for things that aren't inputs
@@ -2775,19 +2664,8 @@
             if (!OutputEligibleForSpending(output, eligibility_filter))
                 continue;
 
-<<<<<<< HEAD
-        if (LogAcceptCategory(BCLog::SELECTCOINS)) {
-            LogPrint(BCLog::SELECTCOINS, "SelectCoins() best subset: ");
-            for (unsigned int i = 0; i < vValue.size(); i++) {
-                if (vfBest[i]) {
-                    LogPrint(BCLog::SELECTCOINS, "%s ", FormatMoney(vValue[i].GetValue()));
-                }
-            }
-            LogPrint(BCLog::SELECTCOINS, "total %s\n", FormatMoney(nBest));
-=======
             CInputCoin coin = CInputCoin(output.tx->tx, output.i);
             utxo_pool.push_back(coin);
->>>>>>> 243c9bb7
         }
         bnb_used = false;
         return KnapsackSolver(nTargetValue, utxo_pool, setCoinsRet, nValueRet);
@@ -4238,13 +4116,7 @@
     return values;
 }
 
-<<<<<<< HEAD
-
-//CWallet* CWallet::CreateWalletFromFile(const std::string walletFile)
-CWallet* CWallet::CreateWalletFromFile(const std::string walletFile, CWallet *walletInstanceIn)
-=======
-CWallet* CWallet::CreateWalletFromFile(const std::string& name, const fs::path& path)
->>>>>>> 243c9bb7
+CWallet* CWallet::CreateWalletFromFile(const std::string& name, const fs::path& path, CWallet *walletInstanceIn)
 {
     const std::string& walletFile = name;
 
@@ -4265,18 +4137,10 @@
 
     int64_t nStart = GetTimeMillis();
     bool fFirstRun = true;
-<<<<<<< HEAD
-
     CWallet *walletInstance = walletInstanceIn;
     if (!walletInstance)
-    {
-        std::unique_ptr<CWalletDBWrapper> dbw(new CWalletDBWrapper(&bitdb, walletFile));
-        walletInstance = new CWallet(std::move(dbw));
-    };
-
-=======
-    CWallet *walletInstance = new CWallet(name, CWalletDBWrapper::Create(path));
->>>>>>> 243c9bb7
+       walletInstance = new CWallet(name, CWalletDBWrapper::Create(path));
+
     DBErrors nLoadWalletRet = walletInstance->LoadWallet(fFirstRun);
     if (nLoadWalletRet != DBErrors::LOAD_OK)
     {
@@ -4618,13 +4482,9 @@
 
 void CWallet::LearnRelatedScripts(const CPubKey& key, OutputType type)
 {
-<<<<<<< HEAD
     if (fParticlMode)
         return;
-    if (key.IsCompressed() && (type == OUTPUT_TYPE_P2SH_SEGWIT || type == OUTPUT_TYPE_BECH32)) {
-=======
     if (key.IsCompressed() && (type == OutputType::P2SH_SEGWIT || type == OutputType::BECH32)) {
->>>>>>> 243c9bb7
         CTxDestination witdest = WitnessV0KeyHash(key.GetID());
         CScript witprog = GetScriptForDestination(witdest);
         // Make sure the resulting program is solvable.
