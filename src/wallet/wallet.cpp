--- conflicted
+++ resolved
@@ -4191,9 +4191,6 @@
     }
 }
 
-<<<<<<< HEAD
-CWallet* CWallet::CreateWalletFromFile(const std::string& name, const fs::path& path, CWallet *walletInstanceIn)
-=======
 bool CWallet::Verify(std::string wallet_file, bool salvage_wallet, std::string& error_string, std::string& warning_string)
 {
     // Do some checking on wallet path. It should be either a:
@@ -4240,8 +4237,7 @@
     return WalletBatch::VerifyDatabaseFile(wallet_path, warning_string, error_string);
 }
 
-CWallet* CWallet::CreateWalletFromFile(const std::string& name, const fs::path& path)
->>>>>>> 4cfe17c3
+CWallet* CWallet::CreateWalletFromFile(const std::string& name, const fs::path& path, CWallet *walletInstanceIn)
 {
     const std::string& walletFile = name;
 
@@ -4262,17 +4258,16 @@
 
     int64_t nStart = GetTimeMillis();
     bool fFirstRun = true;
-<<<<<<< HEAD
     CWallet *walletInstance = walletInstanceIn;
+    std::unique_ptr<CWallet> temp_wallet;
     if (!walletInstance)
-       walletInstance = new CWallet(name, WalletDatabase::Create(path));
-
-=======
-    // Make a temporary wallet unique pointer so memory doesn't get leaked if
-    // wallet creation fails.
-    auto temp_wallet = MakeUnique<CWallet>(name, WalletDatabase::Create(path));
-    CWallet* walletInstance = temp_wallet.get();
->>>>>>> 4cfe17c3
+    {
+        // Make a temporary wallet unique pointer so memory doesn't get leaked if
+        // wallet creation fails.
+        temp_wallet = MakeUnique<CWallet>(name, WalletDatabase::Create(path));
+        walletInstance = temp_wallet.get();
+    };
+
     DBErrors nLoadWalletRet = walletInstance->LoadWallet(fFirstRun);
     if (nLoadWalletRet != DBErrors::LOAD_OK)
     {
@@ -4552,7 +4547,8 @@
     }
 
     // Register with the validation interface. It's ok to do this after rescan since we're still holding cs_main.
-    RegisterValidationInterface(temp_wallet.release());
+    RegisterValidationInterface(walletInstance);
+    temp_wallet.release();
 
     walletInstance->SetBroadcastTransactions(gArgs.GetBoolArg("-walletbroadcast", DEFAULT_WALLETBROADCAST));
 
