// Copyright (c) 2009-2010 Satoshi Nakamoto
// Copyright (c) 2009-2018 The Bitcoin Core developers
// Distributed under the MIT software license, see the accompanying
// file COPYING or http://www.opensource.org/licenses/mit-license.php.

#include <wallet/wallet.h>

#include <checkpoints.h>
#include <chain.h>
#include <wallet/coincontrol.h>
#include <consensus/consensus.h>
#include <consensus/validation.h>
#include <fs.h>
#include <interfaces/chain.h>
#include <interfaces/wallet.h>
#include <key.h>
#include <key_io.h>
#include <keystore.h>
#include <validation.h>
#include <net.h>
#include <policy/fees.h>
#include <policy/policy.h>
#include <policy/rbf.h>
#include <primitives/block.h>
#include <primitives/transaction.h>
#include <script/descriptor.h>
#include <script/script.h>
#include <shutdown.h>
#include <timedata.h>
#include <txmempool.h>
#include <util/bip32.h>
#include <util/moneystr.h>
#include <wallet/fees.h>

#include <algorithm>
#include <assert.h>
#include <future>

#include <boost/algorithm/string/replace.hpp>

#include <wallet/hdwallet.h>
#include <pos/miner.h>

static const size_t OUTPUT_GROUP_MAX_ENTRIES = 10;

static CCriticalSection cs_wallets;
static std::vector<std::shared_ptr<CWallet>> vpwallets GUARDED_BY(cs_wallets);

bool AddWallet(const std::shared_ptr<CWallet>& wallet)
{
    LOCK(cs_wallets);
    assert(wallet);
    std::vector<std::shared_ptr<CWallet>>::const_iterator i = std::find(vpwallets.begin(), vpwallets.end(), wallet);
    if (i != vpwallets.end()) return false;
    vpwallets.push_back(wallet);
    return true;
}

bool RemoveWallet(const std::shared_ptr<CWallet>& wallet)
{
    LOCK(cs_wallets);
    assert(wallet);
    std::vector<std::shared_ptr<CWallet>>::iterator i = std::find(vpwallets.begin(), vpwallets.end(), wallet);
    if (i == vpwallets.end()) return false;
    vpwallets.erase(i);
    return true;
}

bool HasWallets()
{
    LOCK(cs_wallets);
    return !vpwallets.empty();
}

std::vector<std::shared_ptr<CWallet>> GetWallets()
{
    LOCK(cs_wallets);
    return vpwallets;
}

std::shared_ptr<CWallet> GetWallet(const std::string& name)
{
    LOCK(cs_wallets);
    for (const std::shared_ptr<CWallet>& wallet : vpwallets) {
        if (wallet->GetName() == name) return wallet;
    }
    return nullptr;
}

static Mutex g_wallet_release_mutex;
static std::condition_variable g_wallet_release_cv;
static std::set<CWallet*> g_unloading_wallet_set;

// Custom deleter for shared_ptr<CWallet>.
static void ReleaseWallet(CWallet* wallet)
{
    // Unregister and delete the wallet right after BlockUntilSyncedToCurrentChain
    // so that it's in sync with the current chainstate.
    wallet->WalletLogPrintf("Releasing wallet\n");
    wallet->BlockUntilSyncedToCurrentChain();
    wallet->Flush();
    wallet->m_chain_notifications_handler.reset();
    delete wallet;
    // Wallet is now released, notify UnloadWallet, if any.
    {
        LOCK(g_wallet_release_mutex);
        if (g_unloading_wallet_set.erase(wallet) == 0) {
            // UnloadWallet was not called for this wallet, all done.
            return;
        }
    }
    g_wallet_release_cv.notify_all();
}

void UnloadWallet(std::shared_ptr<CWallet>&& wallet)
{
    // Mark wallet for unloading.
    CWallet* pwallet = wallet.get();
    {
        LOCK(g_wallet_release_mutex);
        auto it = g_unloading_wallet_set.insert(pwallet);
        assert(it.second);
    }
    // The wallet can be in use so it's not possible to explicitly unload here.
    // Notify the unload intent so that all remaining shared pointers are
    // released.
    pwallet->NotifyUnload();
    // Time to ditch our shared_ptr and wait for ReleaseWallet call.
    wallet.reset();
    {
        WAIT_LOCK(g_wallet_release_mutex, lock);
        while (g_unloading_wallet_set.count(pwallet) == 1) {
            g_wallet_release_cv.wait(lock);
        }
    }
}

std::shared_ptr<CWallet> LoadWallet(interfaces::Chain& chain, const WalletLocation& location, std::string& error, std::string& warning)
{
    if (!CWallet::Verify(chain, location, false, error, warning)) {
        error = "Wallet file verification failed: " + error;
        return nullptr;
    }

    std::shared_ptr<CWallet> wallet = CWallet::CreateWalletFromFile(chain, location);
    if (!wallet) {
        error = "Wallet loading failed.";
        return nullptr;
    }
    AddWallet(wallet);
    wallet->postInitProcess();

    if (fParticlMode) {
        if (!((CHDWallet*)wallet.get())->Initialise()) {
            error = "Particl wallet initialise failed.";
            return nullptr;
        }
        RestartStakingThreads();
    }
    return wallet;
}

std::shared_ptr<CWallet> LoadWallet(interfaces::Chain& chain, const std::string& name, std::string& error, std::string& warning)
{
    return LoadWallet(chain, WalletLocation(name), error, warning);
}

const uint32_t BIP32_HARDENED_KEY_LIMIT = 0x80000000;

const uint256 ABANDON_HASH(uint256S("0000000000000000000000000000000000000000000000000000000000000001"));

/** @defgroup mapWallet
 *
 * @{
 */

std::string COutput::ToString() const
{
    return strprintf("COutput(%s, %d, %d) [%s]", tx->GetHash().ToString(), i, nDepth, FormatMoney(tx->tx->vout[i].nValue));
}

std::vector<CKeyID> GetAffectedKeys(const CScript& spk, const SigningProvider& provider)
{
    std::vector<CScript> dummy;
    FlatSigningProvider out;
    InferDescriptor(spk, provider)->Expand(0, DUMMY_SIGNING_PROVIDER, dummy, out);
    std::vector<CKeyID> ret;
    for (const auto& entry : out.pubkeys) {
        ret.push_back(entry.first);
    }
    return ret;
}

const CWalletTx* CWallet::GetWalletTx(const uint256& hash) const
{
    LOCK(cs_wallet);
    std::map<uint256, CWalletTx>::const_iterator it = mapWallet.find(hash);
    if (it == mapWallet.end())
        return nullptr;
    return &(it->second);
}

CPubKey CWallet::GenerateNewKey(WalletBatch &batch, bool internal)
{
    assert(!IsWalletFlagSet(WALLET_FLAG_DISABLE_PRIVATE_KEYS));
    assert(!IsWalletFlagSet(WALLET_FLAG_BLANK_WALLET));
    AssertLockHeld(cs_wallet);
    bool fCompressed = CanSupportFeature(FEATURE_COMPRPUBKEY); // default to compressed public keys if we want 0.6.0 wallets

    CKey secret;

    // Create new metadata
    int64_t nCreationTime = GetTime();
    CKeyMetadata metadata(nCreationTime);

    // use HD key derivation if HD was enabled during wallet creation and a seed is present
    if (IsHDEnabled()) {
        DeriveNewChildKey(batch, metadata, secret, (CanSupportFeature(FEATURE_HD_SPLIT) ? internal : false));
    } else {
        secret.MakeNewKey(fCompressed);
    }

    // Compressed public keys were introduced in version 0.6.0
    if (fCompressed) {
        SetMinVersion(FEATURE_COMPRPUBKEY);
    }

    CPubKey pubkey = secret.GetPubKey();
    assert(secret.VerifyPubKey(pubkey));

    mapKeyMetadata[pubkey.GetID()] = metadata;
    UpdateTimeFirstKey(nCreationTime);

    if (!AddKeyPubKeyWithDB(batch, secret, pubkey)) {
        throw std::runtime_error(std::string(__func__) + ": AddKey failed");
    }
    return pubkey;
}

void CWallet::DeriveNewChildKey(WalletBatch &batch, CKeyMetadata& metadata, CKey& secret, bool internal)
{
    // for now we use a fixed keypath scheme of m/0'/0'/k
    CKey seed;                     //seed (256bit)
    CExtKey masterKey;             //hd master key
    CExtKey accountKey;            //key at m/0'
    CExtKey chainChildKey;         //key at m/0'/0' (external) or m/0'/1' (internal)
    CExtKey childKey;              //key at m/0'/0'/<n>'

    // try to get the seed
    if (!GetKey(hdChain.seed_id, seed))
        throw std::runtime_error(std::string(__func__) + ": seed not found");

    masterKey.SetSeed(seed.begin(), seed.size());

    // derive m/0'
    // use hardened derivation (child keys >= 0x80000000 are hardened after bip32)
    masterKey.Derive(accountKey, BIP32_HARDENED_KEY_LIMIT);

    // derive m/0'/0' (external chain) OR m/0'/1' (internal chain)
    assert(internal ? CanSupportFeature(FEATURE_HD_SPLIT) : true);
    accountKey.Derive(chainChildKey, BIP32_HARDENED_KEY_LIMIT+(internal ? 1 : 0));

    // derive child key at next index, skip keys already known to the wallet
    do {
        // always derive hardened keys
        // childIndex | BIP32_HARDENED_KEY_LIMIT = derive childIndex in hardened child-index-range
        // example: 1 | BIP32_HARDENED_KEY_LIMIT == 0x80000001 == 2147483649
        if (internal) {
            chainChildKey.Derive(childKey, hdChain.nInternalChainCounter | BIP32_HARDENED_KEY_LIMIT);
            metadata.hdKeypath = "m/0'/1'/" + std::to_string(hdChain.nInternalChainCounter) + "'";
            metadata.key_origin.path.push_back(0 | BIP32_HARDENED_KEY_LIMIT);
            metadata.key_origin.path.push_back(1 | BIP32_HARDENED_KEY_LIMIT);
            metadata.key_origin.path.push_back(hdChain.nInternalChainCounter | BIP32_HARDENED_KEY_LIMIT);
            hdChain.nInternalChainCounter++;
        }
        else {
            chainChildKey.Derive(childKey, hdChain.nExternalChainCounter | BIP32_HARDENED_KEY_LIMIT);
            metadata.hdKeypath = "m/0'/0'/" + std::to_string(hdChain.nExternalChainCounter) + "'";
            metadata.key_origin.path.push_back(0 | BIP32_HARDENED_KEY_LIMIT);
            metadata.key_origin.path.push_back(0 | BIP32_HARDENED_KEY_LIMIT);
            metadata.key_origin.path.push_back(hdChain.nExternalChainCounter | BIP32_HARDENED_KEY_LIMIT);
            hdChain.nExternalChainCounter++;
        }
    } while (HaveKey(childKey.key.GetPubKey().GetID()));
    secret = childKey.key;
    metadata.hd_seed_id = hdChain.seed_id;
    CKeyID master_id = masterKey.key.GetPubKey().GetID();
    std::copy(master_id.begin(), master_id.begin() + 4, metadata.key_origin.fingerprint);
    metadata.has_key_origin = true;
    // update the chain model in the database
    if (!batch.WriteHDChain(hdChain))
        throw std::runtime_error(std::string(__func__) + ": Writing HD chain model failed");
}

bool CWallet::AddKeyPubKeyWithDB(WalletBatch& batch, const CKey& secret, const CPubKey& pubkey)
{
    AssertLockHeld(cs_wallet);

    // Make sure we aren't adding private keys to private key disabled wallets
    assert(!IsWalletFlagSet(WALLET_FLAG_DISABLE_PRIVATE_KEYS));

    // CCryptoKeyStore has no concept of wallet databases, but calls AddCryptedKey
    // which is overridden below.  To avoid flushes, the database handle is
    // tunneled through to it.
    bool needsDB = !encrypted_batch;
    if (needsDB) {
        encrypted_batch = &batch;
    }
    if (!CCryptoKeyStore::AddKeyPubKey(secret, pubkey)) {
        if (needsDB) encrypted_batch = nullptr;
        return false;
    }
    if (needsDB) encrypted_batch = nullptr;

    // check if we need to remove from watch-only
    CScript script;
    script = GetScriptForDestination(pubkey.GetID());
    if (HaveWatchOnly(script)) {
        RemoveWatchOnly(script);
    }
    script = GetScriptForRawPubKey(pubkey);
    if (HaveWatchOnly(script)) {
        RemoveWatchOnly(script);
    }

    if (!IsCrypted()) {
        return batch.WriteKey(pubkey,
                              secret.GetPrivKey(),
                              mapKeyMetadata[pubkey.GetID()]);
    }
    UnsetWalletFlag(WALLET_FLAG_BLANK_WALLET);
    return true;
}

bool CWallet::AddKeyPubKey(const CKey& secret, const CPubKey &pubkey)
{
    WalletBatch batch(*database);
    return CWallet::AddKeyPubKeyWithDB(batch, secret, pubkey);
}

bool CWallet::AddCryptedKey(const CPubKey &vchPubKey,
                            const std::vector<unsigned char> &vchCryptedSecret)
{
    if (!CCryptoKeyStore::AddCryptedKey(vchPubKey, vchCryptedSecret))
        return false;
    {
        LOCK(cs_wallet);
        if (encrypted_batch)
            return encrypted_batch->WriteCryptedKey(vchPubKey,
                                                        vchCryptedSecret,
                                                        mapKeyMetadata[vchPubKey.GetID()]);
        else
            return WalletBatch(*database).WriteCryptedKey(vchPubKey,
                                                            vchCryptedSecret,
                                                            mapKeyMetadata[vchPubKey.GetID()]);
    }
}

void CWallet::LoadKeyMetadata(const CKeyID& keyID, const CKeyMetadata& meta)
{
    AssertLockHeld(cs_wallet);
    UpdateTimeFirstKey(meta.nCreateTime);
    mapKeyMetadata[keyID] = meta;
}

void CWallet::LoadScriptMetadata(const CScriptID& script_id, const CKeyMetadata& meta)
{
    AssertLockHeld(cs_wallet);
    UpdateTimeFirstKey(meta.nCreateTime);
    m_script_metadata[script_id] = meta;
}

// Writes a keymetadata for a public key. overwrite specifies whether to overwrite an existing metadata for that key if there exists one.
bool CWallet::WriteKeyMetadata(const CKeyMetadata& meta, const CPubKey& pubkey, const bool overwrite)
{
    return WalletBatch(*database).WriteKeyMetadata(meta, pubkey, overwrite);
}

void CWallet::UpgradeKeyMetadata()
{
    AssertLockHeld(cs_wallet);
    if (IsLocked() || IsWalletFlagSet(WALLET_FLAG_KEY_ORIGIN_METADATA)) {
        return;
    }

    std::unique_ptr<WalletBatch> batch = MakeUnique<WalletBatch>(*database);
    size_t cnt = 0;
    for (auto& meta_pair : mapKeyMetadata) {
        CKeyMetadata& meta = meta_pair.second;
        if (!meta.hd_seed_id.IsNull() && !meta.has_key_origin && meta.hdKeypath != "s") { // If the hdKeypath is "s", that's the seed and it doesn't have a key origin
            CKey key;
            GetKey(meta.hd_seed_id, key);
            CExtKey masterKey;
            masterKey.SetSeed(key.begin(), key.size());
            // Add to map
            CKeyID master_id = masterKey.key.GetPubKey().GetID();
            std::copy(master_id.begin(), master_id.begin() + 4, meta.key_origin.fingerprint);
            if (!ParseHDKeypath(meta.hdKeypath, meta.key_origin.path)) {
                throw std::runtime_error("Invalid stored hdKeypath");
            }
            meta.has_key_origin = true;
            if (meta.nVersion < CKeyMetadata::VERSION_WITH_KEY_ORIGIN) {
                meta.nVersion = CKeyMetadata::VERSION_WITH_KEY_ORIGIN;
            }

            // Write meta to wallet
            CPubKey pubkey;
            if (GetPubKey(meta_pair.first, pubkey)) {
                batch->WriteKeyMetadata(meta, pubkey, true);
                if (++cnt % 1000 == 0) {
                    // avoid creating overlarge in-memory batches in case the wallet contains large amounts of keys
                    batch.reset(new WalletBatch(*database));
                }
            }
        }
    }
    batch.reset(); //write before setting the flag
    SetWalletFlag(WALLET_FLAG_KEY_ORIGIN_METADATA);
}

bool CWallet::LoadCryptedKey(const CPubKey &vchPubKey, const std::vector<unsigned char> &vchCryptedSecret)
{
    return CCryptoKeyStore::AddCryptedKey(vchPubKey, vchCryptedSecret);
}

/**
 * Update wallet first key creation time. This should be called whenever keys
 * are added to the wallet, with the oldest key creation time.
 */
void CWallet::UpdateTimeFirstKey(int64_t nCreateTime)
{
    AssertLockHeld(cs_wallet);
    if (nCreateTime <= 1) {
        // Cannot determine birthday information, so set the wallet birthday to
        // the beginning of time.
        nTimeFirstKey = 1;
    } else if (!nTimeFirstKey || nCreateTime < nTimeFirstKey) {
        nTimeFirstKey = nCreateTime;
    }
}

bool CWallet::AddCScript(const CScript& redeemScript)
{
    if (!CCryptoKeyStore::AddCScript(redeemScript))
        return false;
    if (WalletBatch(*database).WriteCScript(Hash160(redeemScript), redeemScript)) {
        UnsetWalletFlag(WALLET_FLAG_BLANK_WALLET);
        return true;
    }
    return false;
}

bool CWallet::LoadCScript(const CScript& redeemScript)
{
    /* A sanity check was added in pull #3843 to avoid adding redeemScripts
     * that never can be redeemed. However, old wallets may still contain
     * these. Do not add them to the wallet and warn. */
    if (redeemScript.size() > MAX_SCRIPT_ELEMENT_SIZE)
    {
        std::string strAddr = EncodeDestination(CScriptID(redeemScript));
        WalletLogPrintf("%s: Warning: This wallet contains a redeemScript of size %i which exceeds maximum size %i thus can never be redeemed. Do not use address %s.\n", __func__, redeemScript.size(), MAX_SCRIPT_ELEMENT_SIZE, strAddr);
        return true;
    }

    return CCryptoKeyStore::AddCScript(redeemScript);
}

bool CWallet::AddWatchOnly(const CScript& dest)
{
    if (!CCryptoKeyStore::AddWatchOnly(dest))
        return false;
    const CKeyMetadata& meta = m_script_metadata[CScriptID(dest)];
    UpdateTimeFirstKey(meta.nCreateTime);
    NotifyWatchonlyChanged(true);
    if (WalletBatch(*database).WriteWatchOnly(dest, meta)) {
        UnsetWalletFlag(WALLET_FLAG_BLANK_WALLET);
        return true;
    }
    return false;
}

bool CWallet::AddWatchOnly(const CScript& dest, int64_t nCreateTime)
{
    m_script_metadata[CScriptID(dest)].nCreateTime = nCreateTime;
    return AddWatchOnly(dest);
}

bool CWallet::RemoveWatchOnly(const CScript &dest)
{
    AssertLockHeld(cs_wallet);
    if (!CCryptoKeyStore::RemoveWatchOnly(dest))
        return false;
    if (!HaveWatchOnly())
        NotifyWatchonlyChanged(false);
    if (!WalletBatch(*database).EraseWatchOnly(dest))
        return false;

    return true;
}

bool CWallet::LoadWatchOnly(const CScript &dest)
{
    return CCryptoKeyStore::AddWatchOnly(dest);
}

bool CWallet::Unlock(const SecureString& strWalletPassphrase, bool accept_no_keys)
{
    CCrypter crypter;
    CKeyingMaterial _vMasterKey;

    {
        LOCK(cs_wallet);
        for (const MasterKeyMap::value_type& pMasterKey : mapMasterKeys)
        {
            if(!crypter.SetKeyFromPassphrase(strWalletPassphrase, pMasterKey.second.vchSalt, pMasterKey.second.nDeriveIterations, pMasterKey.second.nDerivationMethod))
                return false;
            if (!crypter.Decrypt(pMasterKey.second.vchCryptedKey, _vMasterKey))
                continue; // try another master key
            if (CCryptoKeyStore::Unlock(_vMasterKey, accept_no_keys)) {
                // Now that we've unlocked, upgrade the key metadata
                UpgradeKeyMetadata();
                return true;
            }
        }
    }
    return false;
}

bool CWallet::ChangeWalletPassphrase(const SecureString& strOldWalletPassphrase, const SecureString& strNewWalletPassphrase)
{
    bool fWasLocked = IsLocked();

    {
        LOCK(cs_wallet);
        Lock();

        CCrypter crypter;
        CKeyingMaterial _vMasterKey;
        for (MasterKeyMap::value_type& pMasterKey : mapMasterKeys)
        {
            if(!crypter.SetKeyFromPassphrase(strOldWalletPassphrase, pMasterKey.second.vchSalt, pMasterKey.second.nDeriveIterations, pMasterKey.second.nDerivationMethod))
                return false;
            if (!crypter.Decrypt(pMasterKey.second.vchCryptedKey, _vMasterKey))
                return false;
            if (0 == ExtKeyUnlock(_vMasterKey)
                && CCryptoKeyStore::Unlock(_vMasterKey, true))
            {
                int64_t nStartTime = GetTimeMillis();
                crypter.SetKeyFromPassphrase(strNewWalletPassphrase, pMasterKey.second.vchSalt, pMasterKey.second.nDeriveIterations, pMasterKey.second.nDerivationMethod);
                pMasterKey.second.nDeriveIterations = static_cast<unsigned int>(pMasterKey.second.nDeriveIterations * (100 / ((double)(GetTimeMillis() - nStartTime))));

                nStartTime = GetTimeMillis();
                crypter.SetKeyFromPassphrase(strNewWalletPassphrase, pMasterKey.second.vchSalt, pMasterKey.second.nDeriveIterations, pMasterKey.second.nDerivationMethod);
                pMasterKey.second.nDeriveIterations = (pMasterKey.second.nDeriveIterations + static_cast<unsigned int>(pMasterKey.second.nDeriveIterations * 100 / ((double)(GetTimeMillis() - nStartTime)))) / 2;

                if (pMasterKey.second.nDeriveIterations < 25000)
                    pMasterKey.second.nDeriveIterations = 25000;

                WalletLogPrintf("Wallet passphrase changed to an nDeriveIterations of %i\n", pMasterKey.second.nDeriveIterations);

                if (!crypter.SetKeyFromPassphrase(strNewWalletPassphrase, pMasterKey.second.vchSalt, pMasterKey.second.nDeriveIterations, pMasterKey.second.nDerivationMethod))
                    return false;
                if (!crypter.Encrypt(_vMasterKey, pMasterKey.second.vchCryptedKey))
                    return false;
                WalletBatch(*database).WriteMasterKey(pMasterKey.first, pMasterKey.second);
                if (fWasLocked)
                    Lock();
                return true;
            }
        }
    }

    return false;
}

void CWallet::ChainStateFlushed(const CBlockLocator& loc)
{
    WalletBatch batch(*database);
    batch.WriteBestBlock(loc);
}

void CWallet::SetMinVersion(enum WalletFeature nVersion, WalletBatch* batch_in, bool fExplicit)
{
    LOCK(cs_wallet);
    if (nWalletVersion >= nVersion)
        return;

    // when doing an explicit upgrade, if we pass the max version permitted, upgrade all the way
    if (fExplicit && nVersion > nWalletMaxVersion)
            nVersion = FEATURE_LATEST;

    nWalletVersion = nVersion;

    if (nVersion > nWalletMaxVersion)
        nWalletMaxVersion = nVersion;

    {
        WalletBatch* batch = batch_in ? batch_in : new WalletBatch(*database);
        if (nWalletVersion > 40000)
            batch->WriteMinVersion(nWalletVersion);
        if (!batch_in)
            delete batch;
    }
}

bool CWallet::SetMaxVersion(int nVersion)
{
    LOCK(cs_wallet);
    // cannot downgrade below current version
    if (nWalletVersion > nVersion)
        return false;

    nWalletMaxVersion = nVersion;

    return true;
}

std::set<uint256> CWallet::GetConflicts(const uint256& txid) const
{
    std::set<uint256> result;
    AssertLockHeld(cs_wallet);

    std::map<uint256, CWalletTx>::const_iterator it = mapWallet.find(txid);
    if (it == mapWallet.end())
        return result;
    const CWalletTx& wtx = it->second;

    std::pair<TxSpends::const_iterator, TxSpends::const_iterator> range;

    for (const CTxIn& txin : wtx.tx->vin)
    {
        if (mapTxSpends.count(txin.prevout) <= 1)
            continue;  // No conflict if zero or one spends
        range = mapTxSpends.equal_range(txin.prevout);
        for (TxSpends::const_iterator _it = range.first; _it != range.second; ++_it)
            result.insert(_it->second);
    }
    return result;
}

bool CWallet::HasWalletSpend(const uint256& txid) const
{
    AssertLockHeld(cs_wallet);
    auto iter = mapTxSpends.lower_bound(COutPoint(txid, 0));
    return (iter != mapTxSpends.end() && iter->first.hash == txid);
}

void CWallet::Flush(bool shutdown)
{
    database->Flush(shutdown);
}

void CWallet::SyncMetaData(std::pair<TxSpends::iterator, TxSpends::iterator> range)
{
    // We want all the wallet transactions in range to have the same metadata as
    // the oldest (smallest nOrderPos).
    // So: find smallest nOrderPos:

    int nMinOrderPos = std::numeric_limits<int>::max();
    const CWalletTx* copyFrom = nullptr;
    for (TxSpends::iterator it = range.first; it != range.second; ++it) {
        const CWalletTx* wtx = &mapWallet.at(it->second);
        if (wtx->nOrderPos < nMinOrderPos) {
            nMinOrderPos = wtx->nOrderPos;
            copyFrom = wtx;
        }
    }

    if (!copyFrom) {
        return;
    }

    // Now copy data from copyFrom to rest:
    for (TxSpends::iterator it = range.first; it != range.second; ++it)
    {
        const uint256& hash = it->second;
        CWalletTx* copyTo = &mapWallet.at(hash);
        if (copyFrom == copyTo) continue;
        assert(copyFrom && "Oldest wallet transaction in range assumed to have been found.");
        if (!copyFrom->IsEquivalentTo(*copyTo)) continue;
        copyTo->mapValue = copyFrom->mapValue;
        copyTo->vOrderForm = copyFrom->vOrderForm;
        // fTimeReceivedIsTxTime not copied on purpose
        // nTimeReceived not copied on purpose
        copyTo->nTimeSmart = copyFrom->nTimeSmart;
        copyTo->fFromMe = copyFrom->fFromMe;
        // nOrderPos not copied on purpose
        // cached members not copied on purpose
    }
}

/**
 * Outpoint is spent if any non-conflicted transaction
 * spends it:
 */
bool CWallet::IsSpent(interfaces::Chain::Lock& locked_chain, const uint256& hash, unsigned int n) const
{
    const COutPoint outpoint(hash, n);
    std::pair<TxSpends::const_iterator, TxSpends::const_iterator> range;
    range = mapTxSpends.equal_range(outpoint);

    for (TxSpends::const_iterator it = range.first; it != range.second; ++it)
    {
        const uint256& wtxid = it->second;
        std::map<uint256, CWalletTx>::const_iterator mit = mapWallet.find(wtxid);
        if (mit != mapWallet.end()) {
            int depth = mit->second.GetDepthInMainChain(locked_chain);
            if (depth > 0  || (depth == 0 && !mit->second.isAbandoned()))
                return true; // Spent
        }
    }
    return false;
}

void CWallet::AddToSpends(const COutPoint& outpoint, const uint256& wtxid)
{
    mapTxSpends.insert(std::make_pair(outpoint, wtxid));

    UnlockCoin(outpoint);

    std::pair<TxSpends::iterator, TxSpends::iterator> range;
    range = mapTxSpends.equal_range(outpoint);
    SyncMetaData(range);
}


void CWallet::AddToSpends(const uint256& wtxid)
{
    auto it = mapWallet.find(wtxid);
    assert(it != mapWallet.end());
    CWalletTx& thisTx = it->second;
    if (thisTx.IsCoinBase()) // Coinbases don't spend anything!
        return;

    for (const CTxIn& txin : thisTx.tx->vin)
        AddToSpends(txin.prevout, wtxid);
}

bool CWallet::EncryptWallet(const SecureString& strWalletPassphrase)
{
    if (IsCrypted())
        return false;

    CKeyingMaterial _vMasterKey;

    _vMasterKey.resize(WALLET_CRYPTO_KEY_SIZE);
    GetStrongRandBytes(&_vMasterKey[0], WALLET_CRYPTO_KEY_SIZE);

    CMasterKey kMasterKey;

    kMasterKey.vchSalt.resize(WALLET_CRYPTO_SALT_SIZE);
    GetStrongRandBytes(&kMasterKey.vchSalt[0], WALLET_CRYPTO_SALT_SIZE);

    CCrypter crypter;
    int64_t nStartTime = GetTimeMillis();
    crypter.SetKeyFromPassphrase(strWalletPassphrase, kMasterKey.vchSalt, 25000, kMasterKey.nDerivationMethod);
    kMasterKey.nDeriveIterations = static_cast<unsigned int>(2500000 / ((double)(GetTimeMillis() - nStartTime)));

    nStartTime = GetTimeMillis();
    crypter.SetKeyFromPassphrase(strWalletPassphrase, kMasterKey.vchSalt, kMasterKey.nDeriveIterations, kMasterKey.nDerivationMethod);
    kMasterKey.nDeriveIterations = (kMasterKey.nDeriveIterations + static_cast<unsigned int>(kMasterKey.nDeriveIterations * 100 / ((double)(GetTimeMillis() - nStartTime)))) / 2;

    if (kMasterKey.nDeriveIterations < 25000)
        kMasterKey.nDeriveIterations = 25000;

    WalletLogPrintf("Encrypting Wallet with an nDeriveIterations of %i\n", kMasterKey.nDeriveIterations);

    if (!crypter.SetKeyFromPassphrase(strWalletPassphrase, kMasterKey.vchSalt, kMasterKey.nDeriveIterations, kMasterKey.nDerivationMethod))
        return false;
    if (!crypter.Encrypt(_vMasterKey, kMasterKey.vchCryptedKey))
        return false;

    {
        LOCK(cs_wallet);
        mapMasterKeys[++nMasterKeyMaxID] = kMasterKey;
        assert(!encrypted_batch);
        encrypted_batch = new WalletBatch(*database);
        if (!encrypted_batch->TxnBegin()) {
            delete encrypted_batch;
            encrypted_batch = nullptr;
            return false;
        }
        encrypted_batch->WriteMasterKey(nMasterKeyMaxID, kMasterKey);

        if (!EncryptKeys(_vMasterKey))
        {
            encrypted_batch->TxnAbort();
            delete encrypted_batch;
            encrypted_batch = nullptr;
            // We now probably have half of our keys encrypted in memory, and half not...
            // die and let the user reload the unencrypted wallet.
            assert(false);
        }

        // Encryption was introduced in version 0.4.0
        SetMinVersion(FEATURE_WALLETCRYPT, encrypted_batch, true);

        if (!encrypted_batch->TxnCommit()) {
            delete encrypted_batch;
            encrypted_batch = nullptr;
            // We now have keys encrypted in memory, but not on disk...
            // die to avoid confusion and let the user reload the unencrypted wallet.
            assert(false);
        }

        delete encrypted_batch;
        encrypted_batch = nullptr;

        Lock();
        Unlock(strWalletPassphrase);

        // if we are using HD, replace the HD seed with a new one
        if (IsHDEnabled()) {
            SetHDSeed(GenerateNewSeed());
        }

        NewKeyPool();
        Lock();

        // Need to completely rewrite the wallet file; if we don't, bdb might keep
        // bits of the unencrypted private key in slack space in the database file.
        database->Rewrite();

        // BDB seems to have a bad habit of writing old data into
        // slack space in .dat files; that is bad if the old data is
        // unencrypted private keys. So:
        database->ReloadDbEnv();

    }
    NotifyStatusChanged(this);

    return true;
}

DBErrors CWallet::ReorderTransactions()
{
    LOCK(cs_wallet);
    WalletBatch batch(*database);

    // Old wallets didn't have any defined order for transactions
    // Probably a bad idea to change the output of this

    // First: get all CWalletTx into a sorted-by-time multimap.
    typedef std::multimap<int64_t, CWalletTx*> TxItems;
    TxItems txByTime;

    for (auto& entry : mapWallet)
    {
        CWalletTx* wtx = &entry.second;
        txByTime.insert(std::make_pair(wtx->nTimeReceived, wtx));
    }

    nOrderPosNext = 0;
    std::vector<int64_t> nOrderPosOffsets;
    for (TxItems::iterator it = txByTime.begin(); it != txByTime.end(); ++it)
    {
        CWalletTx *const pwtx = (*it).second;
        int64_t& nOrderPos = pwtx->nOrderPos;

        if (nOrderPos == -1)
        {
            nOrderPos = nOrderPosNext++;
            nOrderPosOffsets.push_back(nOrderPos);

            if (!batch.WriteTx(*pwtx))
                return DBErrors::LOAD_FAIL;
        }
        else
        {
            int64_t nOrderPosOff = 0;
            for (const int64_t& nOffsetStart : nOrderPosOffsets)
            {
                if (nOrderPos >= nOffsetStart)
                    ++nOrderPosOff;
            }
            nOrderPos += nOrderPosOff;
            nOrderPosNext = std::max(nOrderPosNext, nOrderPos + 1);

            if (!nOrderPosOff)
                continue;

            // Since we're changing the order, write it back
            if (!batch.WriteTx(*pwtx))
                return DBErrors::LOAD_FAIL;
        }
    }
    batch.WriteOrderPosNext(nOrderPosNext);

    return DBErrors::LOAD_OK;
}

int64_t CWallet::IncOrderPosNext(WalletBatch* batch)
{
    AssertLockHeld(cs_wallet);
    int64_t nRet = nOrderPosNext++;
    if (batch) {
        batch->WriteOrderPosNext(nOrderPosNext);
    } else {
        WalletBatch(*database).WriteOrderPosNext(nOrderPosNext);
    }
    return nRet;
}

void CWallet::MarkDirty()
{
    {
        LOCK(cs_wallet);
        for (std::pair<const uint256, CWalletTx>& item : mapWallet)
            item.second.MarkDirty();
    }
}

bool CWallet::MarkReplaced(const uint256& originalHash, const uint256& newHash)
{
    LOCK(cs_wallet);

    auto mi = mapWallet.find(originalHash);

    // There is a bug if MarkReplaced is not called on an existing wallet transaction.
    assert(mi != mapWallet.end());

    CWalletTx& wtx = (*mi).second;

    // Ensure for now that we're not overwriting data
    assert(wtx.mapValue.count("replaced_by_txid") == 0);

    wtx.mapValue["replaced_by_txid"] = newHash.ToString();

    WalletBatch batch(*database, "r+");

    bool success = true;
    if (!batch.WriteTx(wtx)) {
        WalletLogPrintf("%s: Updating batch tx %s failed\n", __func__, wtx.GetHash().ToString());
        success = false;
    }

    NotifyTransactionChanged(this, originalHash, CT_UPDATED);

    return success;
}

bool CWallet::AddToWallet(const CWalletTx& wtxIn, bool fFlushOnClose)
{
    LOCK(cs_wallet);

    WalletBatch batch(*database, "r+", fFlushOnClose);

    uint256 hash = wtxIn.GetHash();

    // Inserts only if not already there, returns tx inserted or tx found
    std::pair<std::map<uint256, CWalletTx>::iterator, bool> ret = mapWallet.insert(std::make_pair(hash, wtxIn));
    CWalletTx& wtx = (*ret.first).second;

    wtx.BindWallet(this);
    bool fInsertedNew = ret.second;
    if (fInsertedNew) {
        wtx.nTimeReceived = chain().getAdjustedTime();
        wtx.nOrderPos = IncOrderPosNext(&batch);
        wtx.m_it_wtxOrdered = wtxOrdered.insert(std::make_pair(wtx.nOrderPos, &wtx));
        wtx.nTimeSmart = ComputeTimeSmart(wtx);
        AddToSpends(hash);
    }

    bool fUpdated = false;
    if (!fInsertedNew)
    {
        // Merge
        if (!wtxIn.hashUnset() && wtxIn.hashBlock != wtx.hashBlock)
        {
            wtx.hashBlock = wtxIn.hashBlock;
            fUpdated = true;
        }

        // If no longer abandoned, update
        if (wtx.IsCoinStake()) { // A coinstake is unabandoned when it's re-attached to a block
            if (!wtxIn.hashUnset() && wtx.isAbandoned()) {
                LogPrintf("%s: Unabandoning txn %s\n", __func__, hash.ToString());
                wtx.hashBlock = wtxIn.hashBlock;
                fUpdated = true;
            }
        } else
        if (wtxIn.hashBlock.IsNull() && wtx.isAbandoned())
        {
            LogPrintf("%s: Unabandoning txn %s\n", __func__, hash.ToString());
            wtx.hashBlock = wtxIn.hashBlock;
            fUpdated = true;
        }
        if (wtxIn.nIndex != -1 && (wtxIn.nIndex != wtx.nIndex))
        {
            wtx.nIndex = wtxIn.nIndex;
            fUpdated = true;
        }
        if (wtxIn.fFromMe && wtxIn.fFromMe != wtx.fFromMe)
        {
            wtx.fFromMe = wtxIn.fFromMe;
            fUpdated = true;
        }
        // If we have a witness-stripped version of this transaction, and we
        // see a new version with a witness, then we must be upgrading a pre-segwit
        // wallet.  Store the new version of the transaction with the witness,
        // as the stripped-version must be invalid.
        // TODO: Store all versions of the transaction, instead of just one.
        if (wtxIn.tx->HasWitness() && !wtx.tx->HasWitness()) {
            wtx.SetTx(wtxIn.tx);
            fUpdated = true;
        }
    }

    //// debug print
    WalletLogPrintf("AddToWallet %s  %s%s\n", wtxIn.GetHash().ToString(), (fInsertedNew ? "new" : ""), (fUpdated ? "update" : ""));

    // Write to disk
    if (fInsertedNew || fUpdated)
        if (!batch.WriteTx(wtx))
            return false;

    // Break debit/credit balance caches:
    wtx.MarkDirty();
    // Notify UI of new or updated transaction
    NotifyTransactionChanged(this, hash, fInsertedNew ? CT_NEW : CT_UPDATED);
    // notify an external script when a wallet transaction comes in or is updated
    std::string strCmd = gArgs.GetArg("-walletnotify", "");

    if (!strCmd.empty())
    {
        boost::replace_all(strCmd, "%s", wtxIn.GetHash().GetHex());
        std::thread t(runCommand, strCmd);
        t.detach(); // thread runs free
    }

    std::string sName = GetName();
    GetMainSignals().TransactionAddedToWallet(sName, wtxIn.tx);
    ClearCachedBalances();

    return true;
}

void CWallet::LoadToWallet(const CWalletTx& wtxIn)
{
    uint256 hash = wtxIn.GetHash();
    const auto& ins = mapWallet.emplace(hash, wtxIn);
    CWalletTx& wtx = ins.first->second;
    wtx.BindWallet(this);
    if (/* insertion took place */ ins.second) {
        wtx.m_it_wtxOrdered = wtxOrdered.insert(std::make_pair(wtx.nOrderPos, &wtx));
    }
    AddToSpends(hash);
    for (const CTxIn& txin : wtx.tx->vin) {
        auto it = mapWallet.find(txin.prevout.hash);
        if (it != mapWallet.end()) {
            CWalletTx& prevtx = it->second;
            if (prevtx.nIndex == -1 && !prevtx.hashUnset()) {
                MarkConflicted(prevtx.hashBlock, wtx.GetHash());
            }
        }
    }
}

bool CWallet::AddToWalletIfInvolvingMe(const CTransactionRef& ptx, const uint256& block_hash, int posInBlock, bool fUpdate)
{
    const CTransaction& tx = *ptx;
    {
        AssertLockHeld(cs_wallet);

        if (!block_hash.IsNull()) {
            for (const CTxIn& txin : tx.vin) {
                std::pair<TxSpends::const_iterator, TxSpends::const_iterator> range = mapTxSpends.equal_range(txin.prevout);
                while (range.first != range.second) {
                    if (range.first->second != tx.GetHash()) {
                        WalletLogPrintf("Transaction %s (in block %s) conflicts with wallet transaction %s (both spend %s:%i)\n", tx.GetHash().ToString(), block_hash.ToString(), range.first->second.ToString(), range.first->first.hash.ToString(), range.first->first.n);
                        MarkConflicted(block_hash, range.first->second);
                    }
                    range.first++;
                }
            }
        }

        bool fExisted = mapWallet.count(tx.GetHash()) != 0;
        if (fExisted && !fUpdate) return false;
        if (fExisted || IsMine(tx) || IsFromMe(tx))
        {
            /* Check if any keys in the wallet keypool that were supposed to be unused
             * have appeared in a new transaction. If so, remove those keys from the keypool.
             * This can happen when restoring an old wallet backup that does not contain
             * the mostly recently created transactions from newer versions of the wallet.
             */

            // loop though all outputs
            for (const CTxOut& txout: tx.vout) {
                // extract addresses and check if they match with an unused keypool key
                for (const auto& keyid : GetAffectedKeys(txout.scriptPubKey, *this)) {
                    std::map<CKeyID, int64_t>::const_iterator mi = m_pool_key_to_index.find(keyid);
                    if (mi != m_pool_key_to_index.end()) {
                        WalletLogPrintf("%s: Detected a used keypool key, mark all keypool key up to this key as used\n", __func__);
                        MarkReserveKeysAsUsed(mi->second);

                        if (!TopUpKeyPool()) {
                            WalletLogPrintf("%s: Topping up keypool failed (locked wallet)\n", __func__);
                        }
                    }
                }
            }

            CWalletTx wtx(this, ptx);

            // Get merkle branch if transaction was found in a block
            if (!block_hash.IsNull())
                wtx.SetMerkleBranch(block_hash, posInBlock);

            return AddToWallet(wtx, false);
        }
    }
    return false;
}

bool CWallet::TransactionCanBeAbandoned(const uint256& hashTx) const
{
    auto locked_chain = chain().lock();
    LOCK(cs_wallet);
    const CWalletTx* wtx = GetWalletTx(hashTx);
    return wtx && !wtx->isAbandoned() && wtx->GetDepthInMainChain(*locked_chain) == 0 && !wtx->InMempool();
}

void CWallet::MarkInputsDirty(const CTransactionRef& tx)
{
    for (const CTxIn& txin : tx->vin) {
        auto it = mapWallet.find(txin.prevout.hash);
        if (it != mapWallet.end()) {
            it->second.MarkDirty();
        }
    }
}

bool CWallet::AbandonTransaction(interfaces::Chain::Lock& locked_chain, const uint256& hashTx)
{
    auto locked_chain_recursive = chain().lock();  // Temporary. Removed in upcoming lock cleanup
    LOCK(cs_wallet);

    WalletBatch batch(*database, "r+");

    std::set<uint256> todo;
    std::set<uint256> done;

    // Can't mark abandoned if confirmed or in mempool
    auto it = mapWallet.find(hashTx);
    assert(it != mapWallet.end());
    CWalletTx& origtx = it->second;
    if (origtx.GetDepthInMainChain(locked_chain) != 0 || origtx.InMempool()) {
        return false;
    }

    todo.insert(hashTx);

    while (!todo.empty()) {
        uint256 now = *todo.begin();
        todo.erase(now);
        done.insert(now);

        auto it = mapWallet.find(now);
        assert(it != mapWallet.end());
        CWalletTx& wtx = it->second;
        int currentconfirm = wtx.GetDepthInMainChain(locked_chain);
        // If the orig tx was not in block, none of its spends can be
        assert(currentconfirm <= 0);
        // if (currentconfirm < 0) {Tx and spends are already conflicted, no need to abandon}
        if (!wtx.isAbandoned()
            && currentconfirm == 0) {
            // If the orig tx was not in block/mempool, none of its spends can be in mempool
            assert(!wtx.InMempool());
            wtx.nIndex = -1;
            wtx.setAbandoned();
            wtx.MarkDirty();
            batch.WriteTx(wtx);
            NotifyTransactionChanged(this, wtx.GetHash(), CT_UPDATED);
            // Iterate over all its outputs, and mark transactions in the wallet that spend them abandoned too
            TxSpends::const_iterator iter = mapTxSpends.lower_bound(COutPoint(now, 0));
            while (iter != mapTxSpends.end() && iter->first.hash == now) {
                if (!done.count(iter->second)) {
                    todo.insert(iter->second);
                }
                iter++;
            }
            // If a transaction changes 'conflicted' state, that changes the balance
            // available of the outputs it spends. So force those to be recomputed
            MarkInputsDirty(wtx.tx);
        }
    }

    return true;
}

void CWallet::MarkConflicted(const uint256& hashBlock, const uint256& hashTx)
{
    auto locked_chain = chain().lock();
    LOCK(cs_wallet);

    int conflictconfirms = -locked_chain->getBlockDepth(hashBlock);
    // If number of conflict confirms cannot be determined, this means
    // that the block is still unknown or not yet part of the main chain,
    // for example when loading the wallet during a reindex. Do nothing in that
    // case.
    if (conflictconfirms >= 0)
        return;

    // Do not flush the wallet here for performance reasons
    WalletBatch batch(*database, "r+", false);

    std::set<uint256> todo;
    std::set<uint256> done;

    todo.insert(hashTx);

    while (!todo.empty()) {
        uint256 now = *todo.begin();
        todo.erase(now);
        done.insert(now);
        auto it = mapWallet.find(now);
        assert(it != mapWallet.end());
        CWalletTx& wtx = it->second;
        int currentconfirm = wtx.GetDepthInMainChain(*locked_chain);
        if (conflictconfirms < currentconfirm) {
            // Block is 'more conflicted' than current confirm; update.
            // Mark transaction as conflicted with this block.
            wtx.nIndex = -1;
            wtx.hashBlock = hashBlock;
            wtx.MarkDirty();
            batch.WriteTx(wtx);
            // Iterate over all its outputs, and mark transactions in the wallet that spend them conflicted too
            TxSpends::const_iterator iter = mapTxSpends.lower_bound(COutPoint(now, 0));
            while (iter != mapTxSpends.end() && iter->first.hash == now) {
                 if (!done.count(iter->second)) {
                     todo.insert(iter->second);
                 }
                 iter++;
            }
            // If a transaction changes 'conflicted' state, that changes the balance
            // available of the outputs it spends. So force those to be recomputed
            MarkInputsDirty(wtx.tx);
        }
    }
}

void CWallet::SyncTransaction(const CTransactionRef& ptx, const uint256& block_hash, int posInBlock, bool update_tx) {
    auto it = mapWallet.find(ptx->GetHash());
    if (it != mapWallet.end()) {
        it->second.m_cached_height = 0;
    }
    if (!AddToWalletIfInvolvingMe(ptx, block_hash, posInBlock, update_tx))
        return; // Not one of ours

    // If a transaction changes 'conflicted' state, that changes the balance
    // available of the outputs it spends. So force those to be
    // recomputed, also:
    MarkInputsDirty(ptx);
}

void CWallet::TransactionAddedToMempool(const CTransactionRef& ptx) {
    auto locked_chain = chain().lock();
    LOCK(cs_wallet);
    SyncTransaction(ptx, {} /* block hash */, 0 /* position in block */);

    auto it = mapWallet.find(ptx->GetHash());
    if (it != mapWallet.end()) {
        it->second.fInMempool = true;
    }
}

void CWallet::TransactionRemovedFromMempool(const CTransactionRef &ptx) {
    LOCK(cs_wallet);
    auto it = mapWallet.find(ptx->GetHash());
    if (it != mapWallet.end()) {
        it->second.fInMempool = false;
    }
}

void CWallet::BlockConnected(const CBlock& block, const std::vector<CTransactionRef>& vtxConflicted) {
    const uint256& block_hash = block.GetHash();
    auto locked_chain = chain().lock();
    LOCK(cs_wallet);
    // TODO: Temporarily ensure that mempool removals are notified before
    // connected transactions.  This shouldn't matter, but the abandoned
    // state of transactions in our wallet is currently cleared when we
    // receive another notification and there is a race condition where
    // notification of a connected conflict might cause an outside process
    // to abandon a transaction and then have it inadvertently cleared by
    // the notification that the conflicted transaction was evicted.

    for (const CTransactionRef& ptx : vtxConflicted) {
        SyncTransaction(ptx, {} /* block hash */, 0 /* position in block */);
        TransactionRemovedFromMempool(ptx);
    }
    for (size_t i = 0; i < block.vtx.size(); i++) {
        SyncTransaction(block.vtx[i], block_hash, i);
        TransactionRemovedFromMempool(block.vtx[i]);
    }

    m_last_block_processed = block_hash;
    ClearCachedBalances();
}

void CWallet::BlockDisconnected(const CBlock& block) {
    auto locked_chain = chain().lock();
    LOCK(cs_wallet);

    for (const CTransactionRef& ptx : block.vtx) {
        SyncTransaction(ptx, {} /* block hash */, 0 /* position in block */);
    }
    ClearCachedBalances();
}



void CWallet::BlockUntilSyncedToCurrentChain() {
    AssertLockNotHeld(cs_main);
    AssertLockNotHeld(cs_wallet);

    {
        // Skip the queue-draining stuff if we know we're caught up with
        // chainActive.Tip()...
        // We could also take cs_wallet here, and call m_last_block_processed
        // protected by cs_wallet instead of cs_main, but as long as we need
        // cs_main here anyway, it's easier to just call it cs_main-protected.
        auto locked_chain = chain().lock();

        if (!m_last_block_processed.IsNull() && locked_chain->isPotentialTip(m_last_block_processed)) {
            return;
        }
    }

    // ...otherwise put a callback in the validation interface queue and wait
    // for the queue to drain enough to execute it (indicating we are caught up
    // at least with the time we entered this function).
    chain().waitForNotifications();
}


isminetype CWallet::IsMine(const CTxIn &txin) const
{
    {
        LOCK(cs_wallet);
        std::map<uint256, CWalletTx>::const_iterator mi = mapWallet.find(txin.prevout.hash);
        if (mi != mapWallet.end())
        {
            const CWalletTx& prev = (*mi).second;
            if (txin.prevout.n < prev.tx->vout.size())
                return IsMine(prev.tx->vout[txin.prevout.n]);
        }
    }
    return ISMINE_NO;
}

// Note that this function doesn't distinguish between a 0-valued input,
// and a not-"is mine" (according to the filter) input.
CAmount CWallet::GetDebit(const CTxIn &txin, const isminefilter& filter) const
{
    {
        LOCK(cs_wallet);
        std::map<uint256, CWalletTx>::const_iterator mi = mapWallet.find(txin.prevout.hash);
        if (mi != mapWallet.end())
        {
            const CWalletTx& prev = (*mi).second;
            if (txin.prevout.n < prev.tx->vout.size())
                if (IsMine(prev.tx->vout[txin.prevout.n]) & filter)
                    return prev.tx->vout[txin.prevout.n].nValue;
        }
    }
    return 0;
}

isminetype CWallet::IsMine(const CTxOut& txout) const
{
    return ::IsMine(*this, txout.scriptPubKey);
}

CAmount CWallet::GetCredit(const CTxOut& txout, const isminefilter& filter) const
{
    if (!MoneyRange(txout.nValue))
        throw std::runtime_error(std::string(__func__) + ": value out of range");
    return ((IsMine(txout) & filter) ? txout.nValue : 0);
}

bool CWallet::IsChange(const CTxOut& txout) const
{
    return IsChange(txout.scriptPubKey);
}

bool CWallet::IsChange(const CScript& script) const
{
    // TODO: fix handling of 'change' outputs. The assumption is that any
    // payment to a script that is ours, but is not in the address book
    // is change. That assumption is likely to break when we implement multisignature
    // wallets that return change back into a multi-signature-protected address;
    // a better way of identifying which outputs are 'the send' and which are
    // 'the change' will need to be implemented (maybe extend CWalletTx to remember
    // which output, if any, was change).
    if (::IsMine(*this, script))
    {
        CTxDestination address;
        if (!ExtractDestination(script, address))
            return true;

        LOCK(cs_wallet);
        if (!mapAddressBook.count(address))
            return true;
    }
    return false;
}

CAmount CWallet::GetChange(const CTxOut& txout) const
{
    if (!MoneyRange(txout.nValue))
        throw std::runtime_error(std::string(__func__) + ": value out of range");
    return (IsChange(txout) ? txout.nValue : 0);
}

bool CWallet::IsMine(const CTransaction& tx) const
{
    for (const CTxOut& txout : tx.vout)
        if (IsMine(txout))
            return true;
    return false;
}

bool CWallet::IsFromMe(const CTransaction& tx) const
{
    return (GetDebit(tx, ISMINE_ALL) > 0);
}

CAmount CWallet::GetDebit(const CTransaction& tx, const isminefilter& filter) const
{
    CAmount nDebit = 0;
    for (const CTxIn& txin : tx.vin)
    {
        nDebit += GetDebit(txin, filter);
        if (!MoneyRange(nDebit))
            throw std::runtime_error(std::string(__func__) + ": value out of range");
    }
    return nDebit;
}

bool CWallet::IsAllFromMe(const CTransaction& tx, const isminefilter& filter) const
{
    LOCK(cs_wallet);

    for (const CTxIn& txin : tx.vin)
    {
        auto mi = mapWallet.find(txin.prevout.hash);
        if (mi == mapWallet.end())
            return false; // any unknown inputs can't be from us

        const CWalletTx& prev = (*mi).second;

        if (txin.prevout.n >= prev.tx->vout.size())
            return false; // invalid input!

        if (!(IsMine(prev.tx->vout[txin.prevout.n]) & filter))
            return false;
    }
    return true;
}

CAmount CWallet::GetCredit(const CTransaction& tx, const isminefilter& filter) const
{
    CAmount nCredit = 0;
    for (const CTxOut& txout : tx.vout)
    {
        nCredit += GetCredit(txout, filter);
        if (!MoneyRange(nCredit))
            throw std::runtime_error(std::string(__func__) + ": value out of range");
    }
    return nCredit;
}

CAmount CWallet::GetChange(const CTransaction& tx) const
{
    CAmount nChange = 0;
    for (const CTxOut& txout : tx.vout)
    {
        nChange += GetChange(txout);
        if (!MoneyRange(nChange))
            throw std::runtime_error(std::string(__func__) + ": value out of range");
    }
    return nChange;
}

CPubKey CWallet::GenerateNewSeed()
{
    assert(!IsWalletFlagSet(WALLET_FLAG_DISABLE_PRIVATE_KEYS));
    CKey key;
    key.MakeNewKey(true);
    return DeriveNewSeed(key);
}

CPubKey CWallet::DeriveNewSeed(const CKey& key)
{
    int64_t nCreationTime = GetTime();
    CKeyMetadata metadata(nCreationTime);

    // calculate the seed
    CPubKey seed = key.GetPubKey();
    assert(key.VerifyPubKey(seed));

    // set the hd keypath to "s" -> Seed, refers the seed to itself
    metadata.hdKeypath     = "s";
    metadata.has_key_origin = false;
    metadata.hd_seed_id = seed.GetID();

    {
        LOCK(cs_wallet);

        // mem store the metadata
        mapKeyMetadata[seed.GetID()] = metadata;

        // write the key&metadata to the database
        if (!AddKeyPubKey(key, seed))
            throw std::runtime_error(std::string(__func__) + ": AddKeyPubKey failed");
    }

    return seed;
}

void CWallet::SetHDSeed(const CPubKey& seed)
{
    LOCK(cs_wallet);
    // store the keyid (hash160) together with
    // the child index counter in the database
    // as a hdchain object
    CHDChain newHdChain;
    newHdChain.nVersion = CanSupportFeature(FEATURE_HD_SPLIT) ? CHDChain::VERSION_HD_CHAIN_SPLIT : CHDChain::VERSION_HD_BASE;
    newHdChain.seed_id = seed.GetID();
    SetHDChain(newHdChain, false);
    NotifyCanGetAddressesChanged();
    UnsetWalletFlag(WALLET_FLAG_BLANK_WALLET);
}

void CWallet::SetHDChain(const CHDChain& chain, bool memonly)
{
    LOCK(cs_wallet);
    if (!memonly && !WalletBatch(*database).WriteHDChain(chain))
        throw std::runtime_error(std::string(__func__) + ": writing chain failed");

    hdChain = chain;
}

bool CWallet::IsHDEnabled() const
{
    return !hdChain.seed_id.IsNull();
}

bool CWallet::CanGenerateKeys()
{
    // A wallet can generate keys if it has an HD seed (IsHDEnabled) or it is a non-HD wallet (pre FEATURE_HD)
    LOCK(cs_wallet);
    return IsHDEnabled() || !CanSupportFeature(FEATURE_HD);
}

bool CWallet::CanGetAddresses(bool internal)
{
    LOCK(cs_wallet);
    // Check if the keypool has keys
    bool keypool_has_keys;
    if (internal && CanSupportFeature(FEATURE_HD_SPLIT)) {
        keypool_has_keys = setInternalKeyPool.size() > 0;
    } else {
        keypool_has_keys = KeypoolCountExternalKeys() > 0;
    }
    // If the keypool doesn't have keys, check if we can generate them
    if (!keypool_has_keys) {
        return CanGenerateKeys();
    }
    return keypool_has_keys;
}

void CWallet::SetWalletFlag(uint64_t flags)
{
    LOCK(cs_wallet);
    m_wallet_flags |= flags;
    if (!WalletBatch(*database).WriteWalletFlags(m_wallet_flags))
        throw std::runtime_error(std::string(__func__) + ": writing wallet flags failed");
}

void CWallet::UnsetWalletFlag(uint64_t flag)
{
    LOCK(cs_wallet);
    m_wallet_flags &= ~flag;
    if (!WalletBatch(*database).WriteWalletFlags(m_wallet_flags))
        throw std::runtime_error(std::string(__func__) + ": writing wallet flags failed");
}

bool CWallet::IsWalletFlagSet(uint64_t flag)
{
    return (m_wallet_flags & flag);
}

bool CWallet::SetWalletFlags(uint64_t overwriteFlags, bool memonly)
{
    LOCK(cs_wallet);
    m_wallet_flags = overwriteFlags;
    if (((overwriteFlags & g_known_wallet_flags) >> 32) ^ (overwriteFlags >> 32)) {
        // contains unknown non-tolerable wallet flags
        return false;
    }
    if (!memonly && !WalletBatch(*database).WriteWalletFlags(m_wallet_flags)) {
        throw std::runtime_error(std::string(__func__) + ": writing wallet flags failed");
    }

    return true;
}

int64_t CWalletTx::GetTxTime() const
{
    int64_t n = nTimeSmart;
    return n ? n : nTimeReceived;
}

// Helper for producing a max-sized low-S low-R signature (eg 71 bytes)
// or a max-sized low-S signature (e.g. 72 bytes) if use_max_sig is true
bool CWallet::DummySignInput(CTxIn &tx_in, const CTxOut &txout, bool use_max_sig) const
{
    // Fill in dummy signatures for fee calculation.
    const CScript& scriptPubKey = txout.scriptPubKey;
    SignatureData sigdata;

    if (!ProduceSignature(*this, use_max_sig ? DUMMY_MAXIMUM_SIGNATURE_CREATOR : DUMMY_SIGNATURE_CREATOR, scriptPubKey, sigdata)) {
        return false;
    }
    UpdateInput(tx_in, sigdata);
    return true;
}

// Helper for producing a bunch of max-sized low-S low-R signatures (eg 71 bytes)
bool CWallet::DummySignTx(CMutableTransaction &txNew, const std::vector<CTxOut> &txouts, bool use_max_sig) const
{
    // Fill in dummy signatures for fee calculation.
    int nIn = 0;
    for (const auto& txout : txouts)
    {
        if (!DummySignInput(txNew.vin[nIn], txout, use_max_sig)) {
            return false;
        }

        nIn++;
    }
    return true;
}

int64_t CalculateMaximumSignedTxSize(const CTransaction &tx, const CWallet *wallet, bool use_max_sig)
{
    std::vector<CTxOut> txouts;
    // Look up the inputs.  We should have already checked that this transaction
    // IsAllFromMe(ISMINE_SPENDABLE), so every input should already be in our
    // wallet, with a valid index into the vout array, and the ability to sign.
    for (const CTxIn& input : tx.vin) {
        const auto mi = wallet->mapWallet.find(input.prevout.hash);
        if (mi == wallet->mapWallet.end()) {
            return -1;
        }
        assert(input.prevout.n < mi->second.tx->vout.size());
        txouts.emplace_back(mi->second.tx->vout[input.prevout.n]);
    }
    return CalculateMaximumSignedTxSize(tx, wallet, txouts, use_max_sig);
}

// txouts needs to be in the order of tx.vin
int64_t CalculateMaximumSignedTxSize(const CTransaction &tx, const CWallet *wallet, const std::vector<CTxOut>& txouts, bool use_max_sig)
{
    CMutableTransaction txNew(tx);
    if (!wallet->DummySignTx(txNew, txouts, use_max_sig)) {
        // This should never happen, because IsAllFromMe(ISMINE_SPENDABLE)
        // implies that we can sign for every input.
        return -1;
    }
    return GetVirtualTransactionSize(CTransaction(txNew));
}

int CalculateMaximumSignedInputSize(const CTxOut& txout, const CWallet* wallet, bool use_max_sig)
{
    CMutableTransaction txn;
    txn.vin.push_back(CTxIn(COutPoint()));
    if (!wallet->DummySignInput(txn.vin[0], txout, use_max_sig)) {
        return -1;
    }
    return GetVirtualTransactionInputSize(txn.vin[0]);
}

void CWalletTx::GetAmounts(std::list<COutputEntry>& listReceived,
                           std::list<COutputEntry>& listSent,
                           std::list<COutputEntry>& listStaked, CAmount& nFee, const isminefilter& filter, bool fForFilterTx) const
{
    nFee = 0;
    listReceived.clear();
    listSent.clear();

    // Compute fee:
    CAmount nDebit = GetDebit(filter);
    if (nDebit > 0) // debit>0 means we signed/sent this transaction
    {
        CAmount nValueOut = tx->GetValueOut();
        nFee = nDebit - nValueOut;
    };

    // staked
    if (tx->IsCoinStake()) {
        CAmount nCredit = 0;
        CTxDestination address = CNoDestination();
        CTxDestination addressStake = CNoDestination();

        isminetype isMineAll = ISMINE_NO;
        for (unsigned int i = 0; i < tx->vpout.size(); ++i) {
            const CTxOutBase *txout = tx->vpout[i].get();
            if (!txout->IsType(OUTPUT_STANDARD)) {
                continue;
            }

            isminetype mine = pwallet->IsMine(txout);
            if (!(mine & filter)) {
                continue;
            }
            isMineAll = (isminetype)((uint8_t)isMineAll |(uint8_t)mine);

            if (fForFilterTx || address.type() == typeid(CNoDestination)) {
                const CScript &scriptPubKey = *txout->GetPScriptPubKey();
                ExtractDestination(scriptPubKey, address);

                if (HasIsCoinstakeOp(scriptPubKey)) {
                    CScript scriptOut;
                    if (GetCoinstakeScriptPath(scriptPubKey, scriptOut)) {
                        ExtractDestination(scriptOut, addressStake);
                    }
                }
            }
            nCredit += txout->GetValue();

            if (fForFilterTx) {
                COutputEntry output = {address, txout->GetValue(), (int)i, mine, addressStake};
                listStaked.push_back(output);
            }
        }
        // Recalc fee as GetValueOut might include foundation fund output
        nFee = nDebit - nCredit;

        if (fForFilterTx || !(isMineAll & filter)) {
            return;
        }

        COutputEntry output = {address, nCredit, 1, isMineAll, addressStake};
        listStaked.push_back(output);
        return;
    }

    // Sent/received.
    if (tx->IsParticlVersion()) {
        for (unsigned int i = 0; i < tx->vpout.size(); ++i) {
            const CTxOutBase *txout = tx->vpout[i].get();
            if (!txout->IsStandardOutput()) {
                continue;
            }

            isminetype fIsMine = pwallet->IsMine(txout);

            // Only need to handle txouts if AT LEAST one of these is true:
            //   1) they debit from us (sent)
            //   2) the output is to us (received)
            if (nDebit > 0) {
                // Don't report 'change' txouts
                if (pwallet->IsChange(txout))
                    continue;
            } else
            if (!(fIsMine & filter)) {
                continue;
            }

            // In either case, we need to get the destination address
            const CScript &scriptPubKey = *txout->GetPScriptPubKey();
            CTxDestination address;
            CTxDestination addressStake = CNoDestination();

            if (!ExtractDestination(scriptPubKey, address) && !scriptPubKey.IsUnspendable()) {
                pwallet->WalletLogPrintf("CWalletTx::GetAmounts: Unknown transaction type found, txid %s\n",
                         this->GetHash().ToString());
                address = CNoDestination();
            }

            if (HasIsCoinstakeOp(scriptPubKey)) {
                CScript scriptOut;
                if (GetCoinstakeScriptPath(scriptPubKey, scriptOut)) {
                    ExtractDestination(scriptOut, addressStake);
                }
            }

            COutputEntry output = {address, txout->GetValue(), (int)i, fIsMine, addressStake};

            // If we are debited by the transaction, add the output as a "sent" entry
            if (nDebit > 0){
                listSent.push_back(output);
            }

            // If we are receiving the output, add it as a "received" entry
            if (fIsMine & filter) {
                listReceived.push_back(output);
            }
        }
    } else
    {
        for (unsigned int i = 0; i < tx->vout.size(); ++i)
        {
            const CTxOut& txout = tx->vout[i];
            isminetype fIsMine = pwallet->IsMine(txout);
            // Only need to handle txouts if AT LEAST one of these is true:
            //   1) they debit from us (sent)
            //   2) the output is to us (received)
            if (nDebit > 0)
            {
                // Don't report 'change' txouts
                if (pwallet->IsChange(txout))
                    continue;
            }
            else if (!(fIsMine & filter))
                continue;

            // In either case, we need to get the destination address
            CTxDestination address;
            CTxDestination addressStake = CNoDestination();

            if (!ExtractDestination(txout.scriptPubKey, address) && !txout.scriptPubKey.IsUnspendable())
            {
                pwallet->WalletLogPrintf("CWalletTx::GetAmounts: Unknown transaction type found, txid %s\n",
                         this->GetHash().ToString());
                address = CNoDestination();
            }
            COutputEntry output = {address, txout.nValue, (int)i, fIsMine, addressStake};

            // If we are debited by the transaction, add the output as a "sent" entry
            if (nDebit > 0)
                listSent.push_back(output);

            // If we are receiving the output, add it as a "received" entry
            if (fIsMine & filter)
                listReceived.push_back(output);
        }
    }
}

/**
 * Scan active chain for relevant transactions after importing keys. This should
 * be called whenever new keys are added to the wallet, with the oldest key
 * creation time.
 *
 * @return Earliest timestamp that could be successfully scanned from. Timestamp
 * returned will be higher than startTime if relevant blocks could not be read.
 */
int64_t CWallet::RescanFromTime(int64_t startTime, const WalletRescanReserver& reserver, bool update)
{
    // Find starting block. May be null if nCreateTime is greater than the
    // highest blockchain timestamp, in which case there is nothing that needs
    // to be scanned.
    uint256 start_block;
    {
        auto locked_chain = chain().lock();
        const Optional<int> start_height = locked_chain->findFirstBlockWithTime(startTime - TIMESTAMP_WINDOW, &start_block);
        const Optional<int> tip_height = locked_chain->getHeight();
        WalletLogPrintf("%s: Rescanning last %i blocks\n", __func__, tip_height && start_height ? *tip_height - *start_height + 1 : 0);
    }

    if (!start_block.IsNull()) {
        // TODO: this should take into account failure by ScanResult::USER_ABORT
        ScanResult result = ScanForWalletTransactions(start_block, {} /* stop_block */, reserver, update);
        if (result.status == ScanResult::FAILURE) {
            int64_t time_max;
            if (!chain().findBlock(result.last_failed_block, nullptr /* block */, nullptr /* time */, &time_max)) {
                throw std::logic_error("ScanForWalletTransactions returned invalid block hash");
            }
            return time_max + TIMESTAMP_WINDOW + 1;
        }
    }
    return startTime;
}

/**
 * Scan the block chain (starting in start_block) for transactions
 * from or to us. If fUpdate is true, found transactions that already
 * exist in the wallet will be updated.
 *
 * @param[in] start_block Scan starting block. If block is not on the active
 *                        chain, the scan will return SUCCESS immediately.
 * @param[in] stop_block  Scan ending block. If block is not on the active
 *                        chain, the scan will continue until it reaches the
 *                        chain tip.
 *
 * @return ScanResult returning scan information and indicating success or
 *         failure. Return status will be set to SUCCESS if scan was
 *         successful. FAILURE if a complete rescan was not possible (due to
 *         pruning or corruption). USER_ABORT if the rescan was aborted before
 *         it could complete.
 *
 * @pre Caller needs to make sure start_block (and the optional stop_block) are on
 * the main chain after to the addition of any new keys you want to detect
 * transactions for.
 */
CWallet::ScanResult CWallet::ScanForWalletTransactions(const uint256& start_block, const uint256& stop_block, const WalletRescanReserver& reserver, bool fUpdate)
{
    int64_t nNow = GetTime();

    assert(reserver.isReserved());

    uint256 block_hash = start_block;
    ScanResult result;

    WalletLogPrintf("Rescan started from block %s...\n", start_block.ToString());

    {
        fAbortRescan = false;
        ShowProgress(strprintf("%s " + _("Rescanning..."), GetDisplayName()), 0); // show rescan progress in GUI as dialog or on splashscreen, if -rescan on startup
        uint256 tip_hash;
        // The way the 'block_height' is initialized is just a workaround for the gcc bug #47679 since version 4.6.0.
        Optional<int> block_height = MakeOptional(false, int());
        double progress_begin;
        double progress_end;
        {
            auto locked_chain = chain().lock();
            if (Optional<int> tip_height = locked_chain->getHeight()) {
                tip_hash = locked_chain->getBlockHash(*tip_height);
            }
            block_height = locked_chain->getBlockHeight(block_hash);
            progress_begin = chain().guessVerificationProgress(block_hash);
            progress_end = chain().guessVerificationProgress(stop_block.IsNull() ? tip_hash : stop_block);
        }
        double progress_current = progress_begin;
        while (block_height && !fAbortRescan && !chain().shutdownRequested()) {
            if (*block_height % 100 == 0 && progress_end - progress_begin > 0.0) {
                ShowProgress(strprintf("%s " + _("Rescanning..."), GetDisplayName()), std::max(1, std::min(99, (int)((progress_current - progress_begin) / (progress_end - progress_begin) * 100))));
            }
            if (GetTime() >= nNow + 60) {
                nNow = GetTime();
                WalletLogPrintf("Still rescanning. At block %d. Progress=%f\n", *block_height, progress_current);
            }

            CBlock block;
            if (chain().findBlock(block_hash, &block) && !block.IsNull()) {
                auto locked_chain = chain().lock();
                LOCK(cs_wallet);
                if (!locked_chain->getBlockHeight(block_hash)) {
                    // Abort scan if current block is no longer active, to prevent
                    // marking transactions as coming from the wrong block.
                    // TODO: This should return success instead of failure, see
                    // https://github.com/bitcoin/bitcoin/pull/14711#issuecomment-458342518
                    result.last_failed_block = block_hash;
                    result.status = ScanResult::FAILURE;
                    break;
                }
                for (size_t posInBlock = 0; posInBlock < block.vtx.size(); ++posInBlock) {
                    SyncTransaction(block.vtx[posInBlock], block_hash, posInBlock, fUpdate);
                }
                // scan succeeded, record block as most recent successfully scanned
                result.last_scanned_block = block_hash;
                result.last_scanned_height = *block_height;
            } else {
                // could not scan block, keep scanning but record this block as the most recent failure
                result.last_failed_block = block_hash;
                result.status = ScanResult::FAILURE;
            }
            if (block_hash == stop_block) {
                break;
            }
            {
                auto locked_chain = chain().lock();
                Optional<int> tip_height = locked_chain->getHeight();
                if (!tip_height || *tip_height <= block_height || !locked_chain->getBlockHeight(block_hash)) {
                    // break successfully when rescan has reached the tip, or
                    // previous block is no longer on the chain due to a reorg
                    break;
                }

                // increment block and verification progress
                block_hash = locked_chain->getBlockHash(++*block_height);
                progress_current = chain().guessVerificationProgress(block_hash);

                // handle updated tip hash
                const uint256 prev_tip_hash = tip_hash;
                tip_hash = locked_chain->getBlockHash(*tip_height);
                if (stop_block.IsNull() && prev_tip_hash != tip_hash) {
                    // in case the tip has changed, update progress max
                    progress_end = chain().guessVerificationProgress(tip_hash);
                }
            }
        }
        ShowProgress(strprintf("%s " + _("Rescanning..."), GetDisplayName()), 100); // hide progress dialog in GUI
        if (block_height && fAbortRescan) {
            WalletLogPrintf("Rescan aborted at block %d. Progress=%f\n", *block_height, progress_current);
            result.status = ScanResult::USER_ABORT;
        } else if (block_height && chain().shutdownRequested()) {
            WalletLogPrintf("Rescan interrupted by shutdown request at block %d. Progress=%f\n", *block_height, progress_current);
            result.status = ScanResult::USER_ABORT;
        }
    }
    return result;
}

void CWallet::ReacceptWalletTransactions(interfaces::Chain::Lock& locked_chain)
{
    // If transactions aren't being broadcasted, don't let them into local mempool either
    if (!fBroadcastTransactions)
        return;
    std::map<int64_t, CWalletTx*> mapSorted;

    // Sort pending wallet transactions based on their initial wallet insertion order
    for (std::pair<const uint256, CWalletTx>& item : mapWallet)
    {
        const uint256& wtxid = item.first;
        CWalletTx& wtx = item.second;
        assert(wtx.GetHash() == wtxid);

        int nDepth = wtx.GetDepthInMainChain(locked_chain);

        if (!wtx.IsCoinBase() && !wtx.IsCoinStake() && (nDepth == 0 && !wtx.isAbandoned())) {
            mapSorted.insert(std::make_pair(wtx.nOrderPos, &wtx));
        }
    }

    // Try to add wallet transactions to memory pool
    for (const std::pair<const int64_t, CWalletTx*>& item : mapSorted) {
        CWalletTx& wtx = *(item.second);
        CValidationState state;
        wtx.AcceptToMemoryPool(locked_chain, state);
    }
}

bool CWalletTx::RelayWalletTransaction(interfaces::Chain::Lock& locked_chain)
{
    assert(pwallet->GetBroadcastTransactions());
    if (!IsCoinBase() && !IsCoinStake() && !isAbandoned() && GetDepthInMainChain(locked_chain) == 0)
    {
        CValidationState state;
        /* GetDepthInMainChain already catches known conflicts. */
        if (InMempool() || AcceptToMemoryPool(locked_chain, state)) {
            pwallet->WalletLogPrintf("Relaying wtx %s\n", GetHash().ToString());
            if (pwallet->chain().p2pEnabled()) {
                pwallet->chain().relayTransaction(GetHash());
                return true;
            }
        }
    }
    return false;
}

std::set<uint256> CWalletTx::GetConflicts() const
{
    std::set<uint256> result;
    if (pwallet != nullptr)
    {
        uint256 myHash = GetHash();
        result = pwallet->GetConflicts(myHash);
        result.erase(myHash);
    }
    return result;
}

CAmount CWalletTx::GetDebit(const isminefilter& filter) const
{
    if (tx->vin.empty())
        return 0;

    CAmount debit = 0;
    if(filter & ISMINE_SPENDABLE)
    {
        if (fDebitCached)
            debit += nDebitCached;
        else
        {
            nDebitCached = pwallet->GetDebit(*tx, ISMINE_SPENDABLE);
            fDebitCached = true;
            debit += nDebitCached;
        }
    }
    if(filter & ISMINE_WATCH_ONLY)
    {
        if(fWatchDebitCached)
            debit += nWatchDebitCached;
        else
        {
            nWatchDebitCached = pwallet->GetDebit(*tx, ISMINE_WATCH_ONLY);
            fWatchDebitCached = true;
            debit += nWatchDebitCached;
        }
    }
    return debit;
}

CAmount CWalletTx::GetCredit(interfaces::Chain::Lock& locked_chain, const isminefilter& filter, bool allow_immature) const
{
    // Must wait until coinbase is safely deep enough in the chain before valuing it
    if (!allow_immature && IsImmatureCoinBase(locked_chain))
        return 0;

    CAmount credit = 0;
    if (filter & ISMINE_SPENDABLE)
    {
        // GetBalance can assume transactions in mapWallet won't change
        if (fCreditCached)
            credit += nCreditCached;
        else
        {
            nCreditCached = pwallet->GetCredit(*tx, ISMINE_SPENDABLE);
            fCreditCached = true;
            credit += nCreditCached;
        }
    }
    if (filter & ISMINE_WATCH_ONLY)
    {
        if (fWatchCreditCached)
            credit += nWatchCreditCached;
        else
        {
            nWatchCreditCached = pwallet->GetCredit(*tx, ISMINE_WATCH_ONLY);
            fWatchCreditCached = true;
            credit += nWatchCreditCached;
        }
    }
    return credit;
}

CAmount CWalletTx::GetImmatureCredit(interfaces::Chain::Lock& locked_chain, bool fUseCache) const
{
    if (tx->IsCoinBase() && IsImmatureCoinBase(locked_chain) && IsInMainChain(locked_chain)) {
        if (fUseCache && fImmatureCreditCached)
            return nImmatureCreditCached;
        nImmatureCreditCached = pwallet->GetCredit(*tx, ISMINE_SPENDABLE);
        fImmatureCreditCached = true;
        return nImmatureCreditCached;
    }

    return 0;
}

CAmount CWalletTx::GetAvailableCredit(interfaces::Chain::Lock& locked_chain, bool fUseCache, const isminefilter& filter) const
{
    if (pwallet == nullptr)
        return 0;
    // Must wait until coinbase is safely deep enough in the chain before valuing it
    if (IsImmatureCoinBase(locked_chain))
        return 0;

    CAmount* cache = nullptr;
    bool* cache_used = nullptr;

    if (filter == ISMINE_SPENDABLE) {
        cache = &nAvailableCreditCached;
        cache_used = &fAvailableCreditCached;
    } else if (filter == ISMINE_WATCH_ONLY) {
        cache = &nAvailableWatchCreditCached;
        cache_used = &fAvailableWatchCreditCached;
    }

    if (fUseCache && cache_used && *cache_used) {
        return *cache;
    }

    CAmount nCredit = 0;
    uint256 hashTx = GetHash();
    for (unsigned int i = 0; i < tx->GetNumVOuts(); i++)
    {
        if (!pwallet->IsSpent(locked_chain, hashTx, i))
        {
            nCredit += fParticlWallet ? pwallet->GetCredit(tx->vpout[i].get(), filter)
                                      : pwallet->GetCredit(tx->vout[i], filter);
            if (!MoneyRange(nCredit))
                throw std::runtime_error(std::string(__func__) + " : value out of range");
        }
    }

    if (cache) {
        *cache = nCredit;
        assert(cache_used);
        *cache_used = true;
    }
    return nCredit;
}

CAmount CWalletTx::GetImmatureWatchOnlyCredit(interfaces::Chain::Lock& locked_chain, const bool fUseCache) const
{
    if (IsImmatureCoinBase(locked_chain) && IsInMainChain(locked_chain)) {
        if (fUseCache && fImmatureWatchCreditCached)
            return nImmatureWatchCreditCached;
        nImmatureWatchCreditCached = pwallet->GetCredit(*tx, ISMINE_WATCH_ONLY);
        fImmatureWatchCreditCached = true;
        return nImmatureWatchCreditCached;
    }

    return 0;
}

CAmount CWalletTx::GetChange() const
{
    if (fChangeCached)
        return nChangeCached;
    nChangeCached = pwallet->GetChange(*tx);
    fChangeCached = true;
    return nChangeCached;
}

bool CWalletTx::InMempool() const
{
    return fInMempool;
}

bool CWalletTx::IsTrusted(interfaces::Chain::Lock& locked_chain) const
{
    // Quick answer in most cases
    if (!locked_chain.checkFinalTx(*tx)) {
        return false;
    }
    if (tx->IsCoinStake() && hashUnset()) { // ignore failed stakes
        return false;
    }
    int nDepth = GetDepthInMainChain(locked_chain);
    if (nDepth >= 1)
        return true;
    if (nDepth < 0)
        return false;
    if (!pwallet->m_spend_zero_conf_change || !IsFromMe(ISMINE_ALL)) // using wtx's cached debit
        return false;

    // Don't trust unconfirmed transactions from us unless they are in the mempool.
    if (!InMempool())
        return false;

    // Trusted if all inputs are from us and are in the mempool:
    for (const CTxIn& txin : tx->vin)
    {
        // Transactions not sent by us: not trusted
        const CWalletTx* parent = pwallet->GetWalletTx(txin.prevout.hash);
        if (parent == nullptr)
            return false;

        if (tx->IsParticlVersion()) {
            const CTxOutBase *parentOut = parent->tx->vpout[txin.prevout.n].get();
            if (!(pwallet->IsMine(parentOut) & ISMINE_SPENDABLE)) {
                return false;
            }
        } else {
            const CTxOut& parentOut = parent->tx->vout[txin.prevout.n];
            if (pwallet->IsMine(parentOut) != ISMINE_SPENDABLE)
                return false;
        }
    }
    return true;
}

bool CWalletTx::IsEquivalentTo(const CWalletTx& _tx) const
{
        CMutableTransaction tx1 {*this->tx};
        CMutableTransaction tx2 {*_tx.tx};
        for (auto& txin : tx1.vin) txin.scriptSig = CScript();
        for (auto& txin : tx2.vin) txin.scriptSig = CScript();
        return CTransaction(tx1) == CTransaction(tx2);
}

std::vector<uint256> CWallet::ResendWalletTransactionsBefore(interfaces::Chain::Lock& locked_chain, int64_t nTime)
{
    std::vector<uint256> result;

    LOCK(cs_wallet);

    // Sort them in chronological order
    std::multimap<unsigned int, CWalletTx*> mapSorted;
    for (std::pair<const uint256, CWalletTx>& item : mapWallet)
    {
        CWalletTx& wtx = item.second;
        // Don't rebroadcast if newer than nTime:
        if (wtx.nTimeReceived > nTime)
            continue;
        mapSorted.insert(std::make_pair(wtx.nTimeReceived, &wtx));
    }
    for (const std::pair<const unsigned int, CWalletTx*>& item : mapSorted)
    {
        CWalletTx& wtx = *item.second;
        if (wtx.RelayWalletTransaction(locked_chain)) {
            result.push_back(wtx.GetHash());
        }
    }
    return result;
}

void CWallet::ResendWalletTransactions(interfaces::Chain::Lock& locked_chain, int64_t nBestBlockTime)
{
    // Do this infrequently and randomly to avoid giving away
    // that these are our transactions.
    if (GetTime() < nNextResend || !fBroadcastTransactions) return;
    bool fFirst = (nNextResend == 0);
    nNextResend = GetTime() + GetRand(30 * 60);
    if (fFirst) return;

    // Only do it if there's been a new block since last time
    if (nBestBlockTime < nLastResend) return;
    nLastResend = GetTime();

    int relayed_tx_count = 0;

    { // cs_wallet scope
        LOCK(cs_wallet);

        // Relay transactions
        for (std::pair<const uint256, CWalletTx>& item : mapWallet) {
            CWalletTx& wtx = item.second;
            // only rebroadcast unconfirmed txes older than 5 minutes before the
            // last block was found
            if (wtx.nTimeReceived > nBestBlockTime - 5 * 60) continue;
            relayed_tx_count += wtx.RelayWalletTransaction(locked_chain) ? 1 : 0;
        }
    } // cs_wallet

    if (relayed_tx_count > 0) {
        WalletLogPrintf("%s: rebroadcast %u unconfirmed transactions\n", __func__, relayed_tx_count);
    }
}

/** @} */ // end of mapWallet




/** @defgroup Actions
 *
 * @{
 */

<<<<<<< HEAD
CAmount CWallet::GetBalance(const isminefilter& filter, const int min_depth) const
=======

CWallet::Balance CWallet::GetBalance(const int min_depth) const
>>>>>>> 23712f8a
{
    Balance ret;
    {
        auto locked_chain = chain().lock();
        LOCK(cs_wallet);
        for (const auto& entry : mapWallet)
        {
            const CWalletTx& wtx = entry.second;
            const bool is_trusted{wtx.IsTrusted(*locked_chain)};
            const int tx_depth{wtx.GetDepthInMainChain(*locked_chain)};
            const CAmount tx_credit_mine{wtx.GetAvailableCredit(*locked_chain, /* fUseCache */ true, ISMINE_SPENDABLE)};
            const CAmount tx_credit_watchonly{wtx.GetAvailableCredit(*locked_chain, /* fUseCache */ true, ISMINE_WATCH_ONLY)};
            if (is_trusted && tx_depth >= min_depth) {
                ret.m_mine_trusted += tx_credit_mine;
                ret.m_watchonly_trusted += tx_credit_watchonly;
            }
            if (!is_trusted && tx_depth == 0 && wtx.InMempool()) {
                ret.m_mine_untrusted_pending += tx_credit_mine;
                ret.m_watchonly_untrusted_pending += tx_credit_watchonly;
            }
            ret.m_mine_immature += wtx.GetImmatureCredit(*locked_chain);
            ret.m_watchonly_immature += wtx.GetImmatureWatchOnlyCredit(*locked_chain);
        }
    }
<<<<<<< HEAD
    return nTotal;
}

CAmount CWallet::GetUnconfirmedBalance() const
{
    CAmount nTotal = 0;
    {
        auto locked_chain = chain().lock();
        LOCK(cs_wallet);
        for (const auto& entry : mapWallet)
        {
            const CWalletTx& wtx = entry.second;
            if (!wtx.IsTrusted(*locked_chain) && wtx.GetDepthInMainChain(*locked_chain) == 0 && wtx.InMempool())
                nTotal += wtx.GetAvailableCredit(*locked_chain);
        }
    }
    return nTotal;
}

CAmount CWallet::GetImmatureBalance() const
{
    CAmount nTotal = 0;
    {
        auto locked_chain = chain().lock();
        LOCK(cs_wallet);
        for (const auto& entry : mapWallet)
        {
            const CWalletTx& wtx = entry.second;
            nTotal += wtx.GetImmatureCredit(*locked_chain);
        }
    }
    return nTotal;
}

CAmount CWallet::GetUnconfirmedWatchOnlyBalance() const
{
    CAmount nTotal = 0;
    {
        auto locked_chain = chain().lock();
        LOCK(cs_wallet);
        for (const auto& entry : mapWallet)
        {
            const CWalletTx& wtx = entry.second;
            if (!wtx.IsTrusted(*locked_chain) && wtx.GetDepthInMainChain(*locked_chain) == 0 && wtx.InMempool())
                nTotal += wtx.GetAvailableCredit(*locked_chain, true, ISMINE_WATCH_ONLY);
        }
    }
    return nTotal;
}

CAmount CWallet::GetImmatureWatchOnlyBalance() const
{
    CAmount nTotal = 0;
    {
        auto locked_chain = chain().lock();
        LOCK(cs_wallet);
        for (const auto& entry : mapWallet)
        {
            const CWalletTx& wtx = entry.second;
            nTotal += wtx.GetImmatureWatchOnlyCredit(*locked_chain);
        }
    }
    return nTotal;
=======
    return ret;
>>>>>>> 23712f8a
}

CAmount CWallet::GetAvailableBalance(const CCoinControl* coinControl) const
{
    auto locked_chain = chain().lock();
    LOCK(cs_wallet);

    CAmount balance = 0;
    std::vector<COutput> vCoins;
    AvailableCoins(*locked_chain, vCoins, true, coinControl);
    for (const COutput& out : vCoins) {
        if (out.fSpendable) {
            balance += out.tx->tx->vout[out.i].nValue;
        }
    }
    return balance;
}

void CWallet::AvailableCoins(interfaces::Chain::Lock& locked_chain, std::vector<COutput> &vCoins, bool fOnlySafe, const CCoinControl *coinControl, const CAmount &nMinimumAmount, const CAmount &nMaximumAmount, const CAmount &nMinimumSumAmount, const uint64_t nMaximumCount, const int nMinDepth, const int nMaxDepth, bool fIncludeImmature) const
{
    AssertLockHeld(cs_wallet);

    vCoins.clear();
    CAmount nTotal = 0;

    for (const auto& entry : mapWallet)
    {
        const uint256& wtxid = entry.first;
        const CWalletTx& wtx = entry.second;

        if (!locked_chain.checkFinalTx(*wtx.tx)) {
            continue;
        }

        if (wtx.IsImmatureCoinBase(locked_chain))
            continue;

        int nDepth = wtx.GetDepthInMainChain(locked_chain);
        if (nDepth < 0)
            continue;

        // We should not consider coins which aren't at least in our mempool
        // It's possible for these to be conflicted via ancestors which we may never be able to detect
        if (nDepth == 0 && !wtx.InMempool())
            continue;

        bool safeTx = wtx.IsTrusted(locked_chain);

        // We should not consider coins from transactions that are replacing
        // other transactions.
        //
        // Example: There is a transaction A which is replaced by bumpfee
        // transaction B. In this case, we want to prevent creation of
        // a transaction B' which spends an output of B.
        //
        // Reason: If transaction A were initially confirmed, transactions B
        // and B' would no longer be valid, so the user would have to create
        // a new transaction C to replace B'. However, in the case of a
        // one-block reorg, transactions B' and C might BOTH be accepted,
        // when the user only wanted one of them. Specifically, there could
        // be a 1-block reorg away from the chain where transactions A and C
        // were accepted to another chain where B, B', and C were all
        // accepted.
        if (nDepth == 0 && wtx.mapValue.count("replaces_txid")) {
            safeTx = false;
        }

        // Similarly, we should not consider coins from transactions that
        // have been replaced. In the example above, we would want to prevent
        // creation of a transaction A' spending an output of A, because if
        // transaction B were initially confirmed, conflicting with A and
        // A', we wouldn't want to the user to create a transaction D
        // intending to replace A', but potentially resulting in a scenario
        // where A, A', and D could all be accepted (instead of just B and
        // D, or just A and A' like the user would want).
        if (nDepth == 0 && wtx.mapValue.count("replaced_by_txid")) {
            safeTx = false;
        }

        if (fOnlySafe && !safeTx) {
            continue;
        }

        if (nDepth < nMinDepth || nDepth > nMaxDepth)
            continue;

        for (unsigned int i = 0; i < wtx.tx->vout.size(); i++) {
            if (wtx.tx->vout[i].nValue < nMinimumAmount || wtx.tx->vout[i].nValue > nMaximumAmount)
                continue;

            if (coinControl && coinControl->HasSelected() && !coinControl->fAllowOtherInputs && !coinControl->IsSelected(COutPoint(entry.first, i)))
                continue;

            if (IsLockedCoin(entry.first, i))
                continue;

            if (IsSpent(locked_chain, wtxid, i))
                continue;

            isminetype mine = IsMine(wtx.tx->vout[i]);

            if (mine == ISMINE_NO) {
                continue;
            }

            bool solvable = IsSolvable(*this, wtx.tx->vout[i].scriptPubKey);
            bool spendable = ((mine & ISMINE_SPENDABLE) != ISMINE_NO) || (((mine & ISMINE_WATCH_ONLY) != ISMINE_NO) && (coinControl && coinControl->fAllowWatchOnly && solvable));

            vCoins.push_back(COutput(&wtx, i, nDepth, spendable, solvable, safeTx, (coinControl && coinControl->fAllowWatchOnly)));

            // Checks the sum amount of all UTXO's.
            if (nMinimumSumAmount != MAX_MONEY) {
                nTotal += wtx.tx->vout[i].nValue;

                if (nTotal >= nMinimumSumAmount) {
                    return;
                }
            }

            // Checks the maximum number of UTXO's.
            if (nMaximumCount > 0 && vCoins.size() >= nMaximumCount) {
                return;
            }
        }
    }
}

std::map<CTxDestination, std::vector<COutput>> CWallet::ListCoins(interfaces::Chain::Lock& locked_chain) const
{
    AssertLockHeld(cs_wallet);

    std::map<CTxDestination, std::vector<COutput>> result;
    std::vector<COutput> availableCoins;

    AvailableCoins(locked_chain, availableCoins);

    for (const COutput& coin : availableCoins) {
        CTxDestination address;
        if (coin.fSpendable &&
            ExtractDestination(FindNonChangeParentOutput(*coin.tx->tx, coin.i).scriptPubKey, address)) {
            result[address].emplace_back(std::move(coin));
        }
    }

    std::vector<COutPoint> lockedCoins;
    ListLockedCoins(lockedCoins);
    for (const COutPoint& output : lockedCoins) {
        auto it = mapWallet.find(output.hash);
        if (it != mapWallet.end()) {
            int depth = it->second.GetDepthInMainChain(locked_chain);
            if (depth >= 0 && output.n < it->second.tx->vout.size() &&
                IsMine(it->second.tx->vout[output.n]) == ISMINE_SPENDABLE) {
                CTxDestination address;
                if (ExtractDestination(FindNonChangeParentOutput(*it->second.tx, output.n).scriptPubKey, address)) {
                    result[address].emplace_back(
                        &it->second, output.n, depth, true /* spendable */, true /* solvable */, false /* safe */);
                }
            }
        }
    }

    return result;
}

const CTxOut& CWallet::FindNonChangeParentOutput(const CTransaction& tx, int output) const
{
    const CTransaction* ptx = &tx;
    int n = output;
    while (IsChange(ptx->vout[n]) && ptx->vin.size() > 0) {
        const COutPoint& prevout = ptx->vin[0].prevout;
        auto it = mapWallet.find(prevout.hash);
        if (it == mapWallet.end() || it->second.tx->vout.size() <= prevout.n ||
            !IsMine(it->second.tx->vout[prevout.n])) {
            break;
        }
        ptx = it->second.tx.get();
        n = prevout.n;
    }
    return ptx->vout[n];
}

bool CWallet::SelectCoinsMinConf(const CAmount& nTargetValue, const CoinEligibilityFilter& eligibility_filter, std::vector<OutputGroup> groups,
                                 std::set<CInputCoin>& setCoinsRet, CAmount& nValueRet, const CoinSelectionParams& coin_selection_params, bool& bnb_used) const
{
    setCoinsRet.clear();
    nValueRet = 0;

    std::vector<OutputGroup> utxo_pool;
    if (coin_selection_params.use_bnb) {
        // Get long term estimate
        FeeCalculation feeCalc;
        CCoinControl temp;
        temp.m_confirm_target = 1008;
        CFeeRate long_term_feerate = GetMinimumFeeRate(*this, temp, &feeCalc);

        // Calculate cost of change
        CAmount cost_of_change = GetDiscardRate(*this).GetFee(coin_selection_params.change_spend_size) + coin_selection_params.effective_fee.GetFee(coin_selection_params.change_output_size);

        // Filter by the min conf specs and add to utxo_pool and calculate effective value
        for (OutputGroup& group : groups) {
            if (!group.EligibleForSpending(eligibility_filter)) continue;

            group.fee = 0;
            group.long_term_fee = 0;
            group.effective_value = 0;
            for (auto it = group.m_outputs.begin(); it != group.m_outputs.end(); ) {
                const CInputCoin& coin = *it;
                CAmount effective_value = coin.txout.nValue - (coin.m_input_bytes < 0 ? 0 : coin_selection_params.effective_fee.GetFee(coin.m_input_bytes));
                // Only include outputs that are positive effective value (i.e. not dust)
                if (effective_value > 0) {
                    group.fee += coin.m_input_bytes < 0 ? 0 : coin_selection_params.effective_fee.GetFee(coin.m_input_bytes);
                    group.long_term_fee += coin.m_input_bytes < 0 ? 0 : long_term_feerate.GetFee(coin.m_input_bytes);
                    group.effective_value += effective_value;
                    ++it;
                } else {
                    it = group.Discard(coin);
                }
            }
            if (group.effective_value > 0) utxo_pool.push_back(group);
        }
        // Calculate the fees for things that aren't inputs
        CAmount not_input_fees = coin_selection_params.effective_fee.GetFee(coin_selection_params.tx_noinputs_size);
        bnb_used = true;
        return SelectCoinsBnB(utxo_pool, nTargetValue, cost_of_change, setCoinsRet, nValueRet, not_input_fees);
    } else {
        // Filter by the min conf specs and add to utxo_pool
        for (const OutputGroup& group : groups) {
            if (!group.EligibleForSpending(eligibility_filter)) continue;
            utxo_pool.push_back(group);
        }
        bnb_used = false;
        return KnapsackSolver(nTargetValue, utxo_pool, setCoinsRet, nValueRet);
    }
}

bool CWallet::SelectCoins(const std::vector<COutput>& vAvailableCoins, const CAmount& nTargetValue, std::set<CInputCoin>& setCoinsRet, CAmount& nValueRet, const CCoinControl& coin_control, CoinSelectionParams& coin_selection_params, bool& bnb_used) const
{
    std::vector<COutput> vCoins(vAvailableCoins);

    // coin control -> return all selected outputs (we want all selected to go into the transaction for sure)
    if (coin_control.HasSelected() && !coin_control.fAllowOtherInputs)
    {
        // We didn't use BnB here, so set it to false.
        bnb_used = false;

        for (const COutput& out : vCoins)
        {
            if (!out.fSpendable)
                 continue;
            nValueRet += out.tx->tx->vout[out.i].nValue;
            setCoinsRet.insert(out.GetInputCoin());
        }
        return (nValueRet >= nTargetValue);
    }

    // calculate value from preset inputs and store them
    std::set<CInputCoin> setPresetCoins;
    CAmount nValueFromPresetInputs = 0;

    std::vector<COutPoint> vPresetInputs;
    coin_control.ListSelected(vPresetInputs);
    for (const COutPoint& outpoint : vPresetInputs)
    {
        // For now, don't use BnB if preset inputs are selected. TODO: Enable this later
        bnb_used = false;
        coin_selection_params.use_bnb = false;

        std::map<uint256, CWalletTx>::const_iterator it = mapWallet.find(outpoint.hash);
        if (it != mapWallet.end())
        {
            const CWalletTx& wtx = it->second;
            // Clearly invalid input, fail
            if (wtx.tx->vout.size() <= outpoint.n)
                return false;
            // Just to calculate the marginal byte size
            nValueFromPresetInputs += wtx.tx->vout[outpoint.n].nValue;
            setPresetCoins.insert(CInputCoin(wtx.tx, outpoint.n));
        } else
            return false; // TODO: Allow non-wallet inputs
    }

    // remove preset inputs from vCoins
    for (std::vector<COutput>::iterator it = vCoins.begin(); it != vCoins.end() && coin_control.HasSelected();)
    {
        if (setPresetCoins.count(it->GetInputCoin()))
            it = vCoins.erase(it);
        else
            ++it;
    }

    // form groups from remaining coins; note that preset coins will not
    // automatically have their associated (same address) coins included
    if (coin_control.m_avoid_partial_spends && vCoins.size() > OUTPUT_GROUP_MAX_ENTRIES) {
        // Cases where we have 11+ outputs all pointing to the same destination may result in
        // privacy leaks as they will potentially be deterministically sorted. We solve that by
        // explicitly shuffling the outputs before processing
        Shuffle(vCoins.begin(), vCoins.end(), FastRandomContext());
    }
    std::vector<OutputGroup> groups = GroupOutputs(vCoins, !coin_control.m_avoid_partial_spends);

    size_t max_ancestors = (size_t)std::max<int64_t>(1, gArgs.GetArg("-limitancestorcount", DEFAULT_ANCESTOR_LIMIT));
    size_t max_descendants = (size_t)std::max<int64_t>(1, gArgs.GetArg("-limitdescendantcount", DEFAULT_DESCENDANT_LIMIT));
    bool fRejectLongChains = gArgs.GetBoolArg("-walletrejectlongchains", DEFAULT_WALLET_REJECT_LONG_CHAINS);

    bool res = nTargetValue <= nValueFromPresetInputs ||
        SelectCoinsMinConf(nTargetValue - nValueFromPresetInputs, CoinEligibilityFilter(1, 6, 0), groups, setCoinsRet, nValueRet, coin_selection_params, bnb_used) ||
        SelectCoinsMinConf(nTargetValue - nValueFromPresetInputs, CoinEligibilityFilter(1, 1, 0), groups, setCoinsRet, nValueRet, coin_selection_params, bnb_used) ||
        (m_spend_zero_conf_change && SelectCoinsMinConf(nTargetValue - nValueFromPresetInputs, CoinEligibilityFilter(0, 1, 2), groups, setCoinsRet, nValueRet, coin_selection_params, bnb_used)) ||
        (m_spend_zero_conf_change && SelectCoinsMinConf(nTargetValue - nValueFromPresetInputs, CoinEligibilityFilter(0, 1, std::min((size_t)4, max_ancestors/3), std::min((size_t)4, max_descendants/3)), groups, setCoinsRet, nValueRet, coin_selection_params, bnb_used)) ||
        (m_spend_zero_conf_change && SelectCoinsMinConf(nTargetValue - nValueFromPresetInputs, CoinEligibilityFilter(0, 1, max_ancestors/2, max_descendants/2), groups, setCoinsRet, nValueRet, coin_selection_params, bnb_used)) ||
        (m_spend_zero_conf_change && SelectCoinsMinConf(nTargetValue - nValueFromPresetInputs, CoinEligibilityFilter(0, 1, max_ancestors-1, max_descendants-1), groups, setCoinsRet, nValueRet, coin_selection_params, bnb_used)) ||
        (m_spend_zero_conf_change && !fRejectLongChains && SelectCoinsMinConf(nTargetValue - nValueFromPresetInputs, CoinEligibilityFilter(0, 1, std::numeric_limits<uint64_t>::max()), groups, setCoinsRet, nValueRet, coin_selection_params, bnb_used));

    // because SelectCoinsMinConf clears the setCoinsRet, we now add the possible inputs to the coinset
    util::insert(setCoinsRet, setPresetCoins);

    // add preset inputs to the total value selected
    nValueRet += nValueFromPresetInputs;

    return res;
}

bool CWallet::SignTransaction(CMutableTransaction& tx)
{
    AssertLockHeld(cs_wallet);

    // sign the new tx
    int nIn = 0;
    for (auto& input : tx.vin) {
        std::map<uint256, CWalletTx>::const_iterator mi = mapWallet.find(input.prevout.hash);
        if(mi == mapWallet.end() || input.prevout.n >= mi->second.tx->vout.size()) {
            return false;
        }
        const CScript& scriptPubKey = mi->second.tx->vout[input.prevout.n].scriptPubKey;
        const CAmount& amount = mi->second.tx->vout[input.prevout.n].nValue;
        SignatureData sigdata;

        std::vector<uint8_t> vchAmount(8);
        memcpy(&vchAmount[0], &amount, 8);
        if (!ProduceSignature(*this, MutableTransactionSignatureCreator(&tx, nIn, vchAmount, SIGHASH_ALL), scriptPubKey, sigdata)) {
            return false;
        }
        UpdateInput(input, sigdata);
        nIn++;
    }
    return true;
}

bool CWallet::FundTransaction(CMutableTransaction& tx, CAmount& nFeeRet, int& nChangePosInOut, std::string& strFailReason, bool lockUnspents, const std::set<int>& setSubtractFeeFromOutputs, CCoinControl coinControl)
{
    std::vector<CRecipient> vecSend;

    // Turn the txout set into a CRecipient vector.
    for (size_t idx = 0; idx < tx.vout.size(); idx++) {
        const CTxOut& txOut = tx.vout[idx];
        CRecipient recipient = {txOut.scriptPubKey, txOut.nValue, setSubtractFeeFromOutputs.count(idx) == 1};
        vecSend.push_back(recipient);
    }

    coinControl.fAllowOtherInputs = true;

    for (const CTxIn& txin : tx.vin) {
        coinControl.Select(txin.prevout);
    }

    // Acquire the locks to prevent races to the new locked unspents between the
    // CreateTransaction call and LockCoin calls (when lockUnspents is true).
    auto locked_chain = chain().lock();
    LOCK(cs_wallet);

    CReserveKey reservekey(this);
    CTransactionRef tx_new;
    if (!CreateTransaction(*locked_chain, vecSend, tx_new, reservekey, nFeeRet, nChangePosInOut, strFailReason, coinControl, false)) {
        return false;
    }

    if (nChangePosInOut != -1) {
        tx.vout.insert(tx.vout.begin() + nChangePosInOut, tx_new->vout[nChangePosInOut]);
        // We don't have the normal Create/Commit cycle, and don't want to risk
        // reusing change, so just remove the key from the keypool here.
        reservekey.KeepKey();
    }

    // Copy output sizes from new transaction; they may have had the fee
    // subtracted from them.
    for (unsigned int idx = 0; idx < tx.vout.size(); idx++) {
        tx.vout[idx].nValue = tx_new->vout[idx].nValue;
    }

    // Add new txins while keeping original txin scriptSig/order.
    for (const CTxIn& txin : tx_new->vin) {
        if (!coinControl.IsSelected(txin.prevout)) {
            tx.vin.push_back(txin);

            if (lockUnspents) {
                LockCoin(txin.prevout);
            }
        }
    }

    return true;
}

static bool IsCurrentForAntiFeeSniping(interfaces::Chain& chain, interfaces::Chain::Lock& locked_chain)
{
    if (chain.isInitialBlockDownload()) {
        return false;
    }
    constexpr int64_t MAX_ANTI_FEE_SNIPING_TIP_AGE = 8 * 60 * 60; // in seconds
    if (locked_chain.getBlockTime(*locked_chain.getHeight()) < (GetTime() - MAX_ANTI_FEE_SNIPING_TIP_AGE)) {
        return false;
    }
    return true;
}

/**
 * Return a height-based locktime for new transactions (uses the height of the
 * current chain tip unless we are not synced with the current chain
 */
static uint32_t GetLocktimeForNewTransaction(interfaces::Chain& chain, interfaces::Chain::Lock& locked_chain)
{
    uint32_t const height = locked_chain.getHeight().get_value_or(-1);
    uint32_t locktime;
    // Discourage fee sniping.
    //
    // For a large miner the value of the transactions in the best block and
    // the mempool can exceed the cost of deliberately attempting to mine two
    // blocks to orphan the current best block. By setting nLockTime such that
    // only the next block can include the transaction, we discourage this
    // practice as the height restricted and limited blocksize gives miners
    // considering fee sniping fewer options for pulling off this attack.
    //
    // A simple way to think about this is from the wallet's point of view we
    // always want the blockchain to move forward. By setting nLockTime this
    // way we're basically making the statement that we only want this
    // transaction to appear in the next block; we don't want to potentially
    // encourage reorgs by allowing transactions to appear at lower heights
    // than the next block in forks of the best chain.
    //
    // Of course, the subsidy is high enough, and transaction volume low
    // enough, that fee sniping isn't a problem yet, but by implementing a fix
    // now we ensure code won't be written that makes assumptions about
    // nLockTime that preclude a fix later.
    if (IsCurrentForAntiFeeSniping(chain, locked_chain)) {
        locktime = height;

        // Secondly occasionally randomly pick a nLockTime even further back, so
        // that transactions that are delayed after signing for whatever reason,
        // e.g. high-latency mix networks and some CoinJoin implementations, have
        // better privacy.
        if (GetRandInt(10) == 0)
            locktime = std::max(0, (int)locktime - GetRandInt(100));
    } else {
        // If our chain is lagging behind, we can't discourage fee sniping nor help
        // the privacy of high-latency transactions. To avoid leaking a potentially
        // unique "nLockTime fingerprint", set nLockTime to a constant.
        locktime = 0;
    }
    assert(locktime <= height);
    assert(locktime < LOCKTIME_THRESHOLD);
    return locktime;
}

OutputType CWallet::TransactionChangeType(OutputType change_type, const std::vector<CRecipient>& vecSend)
{
    // If -changetype is specified, always use that change type.
    if (change_type != OutputType::CHANGE_AUTO) {
        return change_type;
    }

    // if m_default_address_type is legacy, use legacy address as change (even
    // if some of the outputs are P2WPKH or P2WSH).
    if (m_default_address_type == OutputType::LEGACY) {
        return OutputType::LEGACY;
    }

    // if any destination is P2WPKH or P2WSH, use P2WPKH for the change
    // output.
    for (const auto& recipient : vecSend) {
        // Check if any destination contains a witness program:
        int witnessversion = 0;
        std::vector<unsigned char> witnessprogram;
        if (recipient.scriptPubKey.IsWitnessProgram(witnessversion, witnessprogram)) {
            return OutputType::BECH32;
        }
    }

    // else use m_default_address_type for change
    return m_default_address_type;
}

bool CWallet::CreateTransaction(interfaces::Chain::Lock& locked_chain, const std::vector<CRecipient>& vecSend, CTransactionRef& tx, CReserveKey& reservekey, CAmount& nFeeRet,
                         int& nChangePosInOut, std::string& strFailReason, const CCoinControl& coin_control, bool sign)
{
    CAmount nValue = 0;
    int nChangePosRequest = nChangePosInOut;
    unsigned int nSubtractFeeFromAmount = 0;
    for (const auto& recipient : vecSend)
    {
        if (nValue < 0 || recipient.nAmount < 0)
        {
            strFailReason = _("Transaction amounts must not be negative");
            return false;
        }
        nValue += recipient.nAmount;

        if (recipient.fSubtractFeeFromAmount)
            nSubtractFeeFromAmount++;
    }
    if (vecSend.empty())
    {
        strFailReason = _("Transaction must have at least one recipient");
        return false;
    }

    CMutableTransaction txNew;

    txNew.nLockTime = GetLocktimeForNewTransaction(chain(), locked_chain);

    FeeCalculation feeCalc;
    CAmount nFeeNeeded;
    int nBytes;
    {
        std::set<CInputCoin> setCoins;
        auto locked_chain = chain().lock();
        LOCK(cs_wallet);
        {
            std::vector<COutput> vAvailableCoins;
            AvailableCoins(*locked_chain, vAvailableCoins, true, &coin_control);
            CoinSelectionParams coin_selection_params; // Parameters for coin selection, init with dummy

            // Create change script that will be used if we need change
            // TODO: pass in scriptChange instead of reservekey so
            // change transaction isn't always pay-to-bitcoin-address
            CScript scriptChange;

            // coin control: send change to custom address
            if (!boost::get<CNoDestination>(&coin_control.destChange)) {
                scriptChange = GetScriptForDestination(coin_control.destChange);
            } else { // no coin control: send change to newly generated address
                // Note: We use a new key here to keep it from being obvious which side is the change.
                //  The drawback is that by not reusing a previous key, the change may be lost if a
                //  backup is restored, if the backup doesn't have the new private key for the change.
                //  If we reused the old key, it would be possible to add code to look for and
                //  rediscover unknown transactions that were written with keys of ours to recover
                //  post-backup change.

                // Reserve a new key pair from key pool
                if (!CanGetAddresses(true)) {
                    strFailReason = _("Can't generate a change-address key. No keys in the internal keypool and can't generate any keys.");
                    return false;
                }
                CPubKey vchPubKey;
                bool ret;
                ret = reservekey.GetReservedKey(vchPubKey, true);
                if (!ret)
                {
                    strFailReason = _("Keypool ran out, please call keypoolrefill first");
                    return false;
                }

                const OutputType change_type = TransactionChangeType(coin_control.m_change_type ? *coin_control.m_change_type : m_default_change_type, vecSend);

                LearnRelatedScripts(vchPubKey, change_type);
                scriptChange = GetScriptForDestination(GetDestinationForKey(vchPubKey, change_type));
            }
            CTxOut change_prototype_txout(0, scriptChange);
            coin_selection_params.change_output_size = GetSerializeSize(change_prototype_txout);

            CFeeRate discard_rate = GetDiscardRate(*this);

            // Get the fee rate to use effective values in coin selection
            CFeeRate nFeeRateNeeded = GetMinimumFeeRate(*this, coin_control, &feeCalc);

            nFeeRet = 0;
            bool pick_new_inputs = true;
            CAmount nValueIn = 0;

            // BnB selector is the only selector used when this is true.
            // That should only happen on the first pass through the loop.
            coin_selection_params.use_bnb = nSubtractFeeFromAmount == 0; // If we are doing subtract fee from recipient, then don't use BnB
            // Start with no fee and loop until there is enough fee
            while (true)
            {
                nChangePosInOut = nChangePosRequest;
                txNew.vin.clear();
                txNew.vout.clear();
                bool fFirst = true;

                CAmount nValueToSelect = nValue;
                if (nSubtractFeeFromAmount == 0)
                    nValueToSelect += nFeeRet;

                // vouts to the payees
                coin_selection_params.tx_noinputs_size = 11; // Static vsize overhead + outputs vsize. 4 nVersion, 4 nLocktime, 1 input count, 1 output count, 1 witness overhead (dummy, flag, stack size)
                for (const auto& recipient : vecSend)
                {
                    CTxOut txout(recipient.nAmount, recipient.scriptPubKey);

                    if (recipient.fSubtractFeeFromAmount)
                    {
                        assert(nSubtractFeeFromAmount != 0);
                        txout.nValue -= nFeeRet / nSubtractFeeFromAmount; // Subtract fee equally from each selected recipient

                        if (fFirst) // first receiver pays the remainder not divisible by output count
                        {
                            fFirst = false;
                            txout.nValue -= nFeeRet % nSubtractFeeFromAmount;
                        }
                    }
                    // Include the fee cost for outputs. Note this is only used for BnB right now
                    coin_selection_params.tx_noinputs_size += ::GetSerializeSize(txout, PROTOCOL_VERSION);

                    if (IsDust(txout, chain().relayDustFee()))
                    {
                        if (recipient.fSubtractFeeFromAmount && nFeeRet > 0)
                        {
                            if (txout.nValue < 0)
                                strFailReason = _("The transaction amount is too small to pay the fee");
                            else
                                strFailReason = _("The transaction amount is too small to send after the fee has been deducted");
                        }
                        else
                            strFailReason = _("Transaction amount too small");
                        return false;
                    }
                    txNew.vout.push_back(txout);
                }

                // Choose coins to use
                bool bnb_used;
                if (pick_new_inputs) {
                    nValueIn = 0;
                    setCoins.clear();
                    int change_spend_size = CalculateMaximumSignedInputSize(change_prototype_txout, this);
                    // If the wallet doesn't know how to sign change output, assume p2sh-p2wpkh
                    // as lower-bound to allow BnB to do it's thing
                    if (change_spend_size == -1) {
                        coin_selection_params.change_spend_size = DUMMY_NESTED_P2WPKH_INPUT_SIZE;
                    } else {
                        coin_selection_params.change_spend_size = (size_t)change_spend_size;
                    }
                    coin_selection_params.effective_fee = nFeeRateNeeded;
                    if (!SelectCoins(vAvailableCoins, nValueToSelect, setCoins, nValueIn, coin_control, coin_selection_params, bnb_used))
                    {
                        // If BnB was used, it was the first pass. No longer the first pass and continue loop with knapsack.
                        if (bnb_used) {
                            coin_selection_params.use_bnb = false;
                            continue;
                        }
                        else {
                            strFailReason = _("Insufficient funds");
                            return false;
                        }
                    }
                } else {
                    bnb_used = false;
                }

                const CAmount nChange = nValueIn - nValueToSelect;
                if (nChange > 0)
                {
                    // Fill a vout to ourself
                    CTxOut newTxOut(nChange, scriptChange);

                    // Never create dust outputs; if we would, just
                    // add the dust to the fee.
                    // The nChange when BnB is used is always going to go to fees.
                    if (IsDust(newTxOut, discard_rate) || bnb_used)
                    {
                        nChangePosInOut = -1;
                        nFeeRet += nChange;
                    }
                    else
                    {
                        if (nChangePosInOut == -1)
                        {
                            // Insert change txn at random position:
                            nChangePosInOut = GetRandInt(txNew.vout.size()+1);
                        }
                        else if ((unsigned int)nChangePosInOut > txNew.vout.size())
                        {
                            strFailReason = _("Change index out of range");
                            return false;
                        }

                        std::vector<CTxOut>::iterator position = txNew.vout.begin()+nChangePosInOut;
                        txNew.vout.insert(position, newTxOut);
                    }
                } else {
                    nChangePosInOut = -1;
                }

                // Dummy fill vin for maximum size estimation
                //
                for (const auto& coin : setCoins) {
                    txNew.vin.push_back(CTxIn(coin.outpoint,CScript()));
                }

                nBytes = CalculateMaximumSignedTxSize(CTransaction(txNew), this, coin_control.fAllowWatchOnly);
                if (nBytes < 0) {
                    strFailReason = _("Signing transaction failed");
                    return false;
                }

                nFeeNeeded = GetMinimumFee(*this, nBytes, coin_control, &feeCalc);
                if (feeCalc.reason == FeeReason::FALLBACK && !m_allow_fallback_fee) {
                    // eventually allow a fallback fee
                    strFailReason = _("Fee estimation failed. Fallbackfee is disabled. Wait a few blocks or enable -fallbackfee.");
                    return false;
                }

                // If we made it here and we aren't even able to meet the relay fee on the next pass, give up
                // because we must be at the maximum allowed fee.
                if (nFeeNeeded < chain().relayMinFee().GetFee(nBytes))
                {
                    strFailReason = _("Transaction too large for fee policy");
                    return false;
                }

                if (nFeeRet >= nFeeNeeded) {
                    // Reduce fee to only the needed amount if possible. This
                    // prevents potential overpayment in fees if the coins
                    // selected to meet nFeeNeeded result in a transaction that
                    // requires less fee than the prior iteration.

                    // If we have no change and a big enough excess fee, then
                    // try to construct transaction again only without picking
                    // new inputs. We now know we only need the smaller fee
                    // (because of reduced tx size) and so we should add a
                    // change output. Only try this once.
                    if (nChangePosInOut == -1 && nSubtractFeeFromAmount == 0 && pick_new_inputs) {
                        unsigned int tx_size_with_change = nBytes + coin_selection_params.change_output_size + 2; // Add 2 as a buffer in case increasing # of outputs changes compact size
                        CAmount fee_needed_with_change = GetMinimumFee(*this, tx_size_with_change, coin_control, nullptr);
                        CAmount minimum_value_for_change = GetDustThreshold(change_prototype_txout, discard_rate);
                        if (nFeeRet >= fee_needed_with_change + minimum_value_for_change) {
                            pick_new_inputs = false;
                            nFeeRet = fee_needed_with_change;
                            continue;
                        }
                    }

                    // If we have change output already, just increase it
                    if (nFeeRet > nFeeNeeded && nChangePosInOut != -1 && nSubtractFeeFromAmount == 0) {
                        CAmount extraFeePaid = nFeeRet - nFeeNeeded;
                        std::vector<CTxOut>::iterator change_position = txNew.vout.begin()+nChangePosInOut;
                        change_position->nValue += extraFeePaid;
                        nFeeRet -= extraFeePaid;
                    }
                    break; // Done, enough fee included.
                }
                else if (!pick_new_inputs) {
                    // This shouldn't happen, we should have had enough excess
                    // fee to pay for the new output and still meet nFeeNeeded
                    // Or we should have just subtracted fee from recipients and
                    // nFeeNeeded should not have changed
                    strFailReason = _("Transaction fee and change calculation failed");
                    return false;
                }

                // Try to reduce change to include necessary fee
                if (nChangePosInOut != -1 && nSubtractFeeFromAmount == 0) {
                    CAmount additionalFeeNeeded = nFeeNeeded - nFeeRet;
                    std::vector<CTxOut>::iterator change_position = txNew.vout.begin()+nChangePosInOut;
                    // Only reduce change if remaining amount is still a large enough output.
                    if (change_position->nValue >= MIN_FINAL_CHANGE + additionalFeeNeeded) {
                        change_position->nValue -= additionalFeeNeeded;
                        nFeeRet += additionalFeeNeeded;
                        break; // Done, able to increase fee from change
                    }
                }

                // If subtracting fee from recipients, we now know what fee we
                // need to subtract, we have no reason to reselect inputs
                if (nSubtractFeeFromAmount > 0) {
                    pick_new_inputs = false;
                }

                // Include more fee and try again.
                nFeeRet = nFeeNeeded;
                coin_selection_params.use_bnb = false;
                continue;
            }
        }

        if (nChangePosInOut == -1) reservekey.ReturnKey(); // Return any reserved key if we don't have change

        // Shuffle selected coins and fill in final vin
        txNew.vin.clear();
        std::vector<CInputCoin> selected_coins(setCoins.begin(), setCoins.end());
        Shuffle(selected_coins.begin(), selected_coins.end(), FastRandomContext());

        // Note how the sequence number is set to non-maxint so that
        // the nLockTime set above actually works.
        //
        // BIP125 defines opt-in RBF as any nSequence < maxint-1, so
        // we use the highest possible value in that range (maxint-2)
        // to avoid conflicting with other possible uses of nSequence,
        // and in the spirit of "smallest possible change from prior
        // behavior."
        const uint32_t nSequence = coin_control.m_signal_bip125_rbf.get_value_or(m_signal_rbf) ? MAX_BIP125_RBF_SEQUENCE : (CTxIn::SEQUENCE_FINAL - 1);
        for (const auto& coin : selected_coins) {
            txNew.vin.push_back(CTxIn(coin.outpoint, CScript(), nSequence));
        }

        if (sign)
        {
            int nIn = 0;
            for (const auto& coin : selected_coins)
            {
                const CScript& scriptPubKey = coin.txout.scriptPubKey;
                SignatureData sigdata;

                CAmount nValue = coin.GetValue();
                std::vector<uint8_t> vchAmount(8);
                memcpy(&vchAmount[0], &nValue, 8);
                if (!ProduceSignature(*this, MutableTransactionSignatureCreator(&txNew, nIn, vchAmount, SIGHASH_ALL), scriptPubKey, sigdata))
                {
                    strFailReason = _("Signing transaction failed");
                    return false;
                } else {
                    UpdateInput(txNew.vin.at(nIn), sigdata);
                }

                nIn++;
            }
        }

        // Return the constructed transaction data.
        tx = MakeTransactionRef(std::move(txNew));

        // Limit size
        if (GetTransactionWeight(*tx) > MAX_STANDARD_TX_WEIGHT)
        {
            strFailReason = _("Transaction too large");
            return false;
        }
    }

    if (gArgs.GetBoolArg("-walletrejectlongchains", DEFAULT_WALLET_REJECT_LONG_CHAINS)) {
        // Lastly, ensure this tx will pass the mempool's chain limits
        if (!chain().checkChainLimits(tx)) {
            strFailReason = _("Transaction has too long of a mempool chain");
            return false;
        }
    }

    WalletLogPrintf("Fee Calculation: Fee:%d Bytes:%u Needed:%d Tgt:%d (requested %d) Reason:\"%s\" Decay %.5f: Estimation: (%g - %g) %.2f%% %.1f/(%.1f %d mem %.1f out) Fail: (%g - %g) %.2f%% %.1f/(%.1f %d mem %.1f out)\n",
              nFeeRet, nBytes, nFeeNeeded, feeCalc.returnedTarget, feeCalc.desiredTarget, StringForFeeReason(feeCalc.reason), feeCalc.est.decay,
              feeCalc.est.pass.start, feeCalc.est.pass.end,
              100 * feeCalc.est.pass.withinTarget / (feeCalc.est.pass.totalConfirmed + feeCalc.est.pass.inMempool + feeCalc.est.pass.leftMempool),
              feeCalc.est.pass.withinTarget, feeCalc.est.pass.totalConfirmed, feeCalc.est.pass.inMempool, feeCalc.est.pass.leftMempool,
              feeCalc.est.fail.start, feeCalc.est.fail.end,
              100 * feeCalc.est.fail.withinTarget / (feeCalc.est.fail.totalConfirmed + feeCalc.est.fail.inMempool + feeCalc.est.fail.leftMempool),
              feeCalc.est.fail.withinTarget, feeCalc.est.fail.totalConfirmed, feeCalc.est.fail.inMempool, feeCalc.est.fail.leftMempool);
    return true;
}

/**
 * Call after CreateTransaction unless you want to abort
 */
bool CWallet::CommitTransaction(CTransactionRef tx, mapValue_t mapValue, std::vector<std::pair<std::string, std::string>> orderForm, CReserveKey& reservekey, CValidationState& state)
{
    {
        auto locked_chain = chain().lock();
        LOCK(cs_wallet);

        CWalletTx wtxNew(this, std::move(tx));
        wtxNew.mapValue = std::move(mapValue);
        wtxNew.vOrderForm = std::move(orderForm);
        wtxNew.fTimeReceivedIsTxTime = true;
        wtxNew.fFromMe = true;

        WalletLogPrintf("CommitTransaction:\n%s", wtxNew.tx->ToString()); /* Continued */
        {
            // Take key pair from key pool so it won't be used again
            reservekey.KeepKey();

            // Add tx to wallet, because if it has change it's also ours,
            // otherwise just for transaction history.
            AddToWallet(wtxNew);

            // Notify that old coins are spent
            for (const CTxIn& txin : wtxNew.tx->vin)
            {
                CWalletTx &coin = mapWallet.at(txin.prevout.hash);
                coin.BindWallet(this);
                NotifyTransactionChanged(this, coin.GetHash(), CT_UPDATED);
            }
        }

        // Get the inserted-CWalletTx from mapWallet so that the
        // fInMempool flag is cached properly
        CWalletTx& wtx = mapWallet.at(wtxNew.GetHash());

        if (fBroadcastTransactions)
        {
            CValidationState state;
            // Broadcast
            if (!wtx.AcceptToMemoryPool(*locked_chain, state)) {
                WalletLogPrintf("CommitTransaction(): Transaction cannot be broadcast immediately, %s\n", FormatStateMessage(state));
                // TODO: if we expect the failure to be long term or permanent, instead delete wtx from the wallet and return failure.
            } else {
                wtx.RelayWalletTransaction(*locked_chain);
            }
        }
    }
    return true;
}

DBErrors CWallet::LoadWallet(bool& fFirstRunRet)
{
    auto locked_chain = chain().lock();
    LOCK(cs_wallet);

    fFirstRunRet = false;
    DBErrors nLoadWalletRet = WalletBatch(*database,"cr+").LoadWallet(this);
    if (nLoadWalletRet == DBErrors::NEED_REWRITE)
    {
        if (database->Rewrite("\x04pool"))
        {
            setInternalKeyPool.clear();
            setExternalKeyPool.clear();
            m_pool_key_to_index.clear();
            // Note: can't top-up keypool here, because wallet is locked.
            // User will be prompted to unlock wallet the next operation
            // that requires a new key.
        }
    }

    {
        LOCK(cs_KeyStore);
        // This wallet is in its first run if all of these are empty
        fFirstRunRet = mapKeys.empty() && mapCryptedKeys.empty() && mapWatchKeys.empty() && setWatchOnly.empty() && mapScripts.empty()
            && !IsWalletFlagSet(WALLET_FLAG_DISABLE_PRIVATE_KEYS) && !IsWalletFlagSet(WALLET_FLAG_BLANK_WALLET);
    }

    if (nLoadWalletRet != DBErrors::LOAD_OK)
        return nLoadWalletRet;

    return DBErrors::LOAD_OK;
}

DBErrors CWallet::ZapSelectTx(std::vector<uint256>& vHashIn, std::vector<uint256>& vHashOut)
{
    AssertLockHeld(cs_wallet);
    DBErrors nZapSelectTxRet = WalletBatch(*database, "cr+").ZapSelectTx(vHashIn, vHashOut);
    for (uint256 hash : vHashOut) {
        const auto& it = mapWallet.find(hash);
        wtxOrdered.erase(it->second.m_it_wtxOrdered);
        mapWallet.erase(it);
    }

    if (nZapSelectTxRet == DBErrors::NEED_REWRITE)
    {
        if (database->Rewrite("\x04pool"))
        {
            setInternalKeyPool.clear();
            setExternalKeyPool.clear();
            m_pool_key_to_index.clear();
            // Note: can't top-up keypool here, because wallet is locked.
            // User will be prompted to unlock wallet the next operation
            // that requires a new key.
        }
    }

    if (nZapSelectTxRet != DBErrors::LOAD_OK)
        return nZapSelectTxRet;

    MarkDirty();

    return DBErrors::LOAD_OK;
}

DBErrors CWallet::ZapWalletTx(std::vector<CWalletTx>& vWtx)
{
    DBErrors nZapWalletTxRet = WalletBatch(*database,"cr+").ZapWalletTx(vWtx);
    if (nZapWalletTxRet == DBErrors::NEED_REWRITE)
    {
        if (database->Rewrite("\x04pool"))
        {
            LOCK(cs_wallet);
            setInternalKeyPool.clear();
            setExternalKeyPool.clear();
            m_pool_key_to_index.clear();
            // Note: can't top-up keypool here, because wallet is locked.
            // User will be prompted to unlock wallet the next operation
            // that requires a new key.
        }
    }

    if (nZapWalletTxRet != DBErrors::LOAD_OK)
        return nZapWalletTxRet;

    return DBErrors::LOAD_OK;
}


bool CWallet::SetAddressBook(const CTxDestination& address, const std::string& strName, const std::string& strPurpose, bool fBech32)
{
    bool fUpdated = false;
    {
        LOCK(cs_wallet);
        std::map<CTxDestination, CAddressBookData>::iterator mi = mapAddressBook.find(address);
        fUpdated = mi != mapAddressBook.end();
        mapAddressBook[address].name = strName;
        if (!strPurpose.empty()) /* update purpose only if requested */
            mapAddressBook[address].purpose = strPurpose;
    }
    NotifyAddressBookChanged(this, address, strName, ::IsMine(*this, address) != ISMINE_NO,
                             strPurpose, (fUpdated ? CT_UPDATED : CT_NEW) );
    if (!strPurpose.empty() && !WalletBatch(*database).WritePurpose(EncodeDestination(address), strPurpose))
        return false;
    return WalletBatch(*database).WriteName(EncodeDestination(address), strName);
}

bool CWallet::DelAddressBook(const CTxDestination& address)
{
    {
        LOCK(cs_wallet);

        // Delete destdata tuples associated with address
        std::string strAddress = EncodeDestination(address);
        for (const std::pair<const std::string, std::string> &item : mapAddressBook[address].destdata)
        {
            WalletBatch(*database).EraseDestData(strAddress, item.first);
        }
        mapAddressBook.erase(address);
    }

    NotifyAddressBookChanged(this, address, "", ::IsMine(*this, address) != ISMINE_NO, "", CT_DELETED);

    WalletBatch(*database).ErasePurpose(EncodeDestination(address));
    return WalletBatch(*database).EraseName(EncodeDestination(address));
}

const std::string& CWallet::GetLabelName(const CScript& scriptPubKey) const
{
    CTxDestination address;
    if (ExtractDestination(scriptPubKey, address) && !scriptPubKey.IsUnspendable()) {
        auto mi = mapAddressBook.find(address);
        if (mi != mapAddressBook.end()) {
            return mi->second.name;
        }
    }
    // A scriptPubKey that doesn't have an entry in the address book is
    // associated with the default label ("").
    const static std::string DEFAULT_LABEL_NAME;
    return DEFAULT_LABEL_NAME;
}

/**
 * Mark old keypool keys as used,
 * and generate all new keys
 */
bool CWallet::NewKeyPool()
{
    if (!gArgs.GetBoolArg("-btcmode", false)) {
        return false;
    }

    if (IsWalletFlagSet(WALLET_FLAG_DISABLE_PRIVATE_KEYS)) {
        return false;
    }

    {
        LOCK(cs_wallet);
        WalletBatch batch(*database);

        for (const int64_t nIndex : setInternalKeyPool) {
            batch.ErasePool(nIndex);
        }
        setInternalKeyPool.clear();

        for (const int64_t nIndex : setExternalKeyPool) {
            batch.ErasePool(nIndex);
        }
        setExternalKeyPool.clear();

        for (const int64_t nIndex : set_pre_split_keypool) {
            batch.ErasePool(nIndex);
        }
        set_pre_split_keypool.clear();

        m_pool_key_to_index.clear();

        if (!TopUpKeyPool()) {
            return false;
        }
        WalletLogPrintf("CWallet::NewKeyPool rewrote keypool\n");
    }
    return true;
}

size_t CWallet::KeypoolCountExternalKeys()
{
    AssertLockHeld(cs_wallet);
    return setExternalKeyPool.size() + set_pre_split_keypool.size();
}

void CWallet::LoadKeyPool(int64_t nIndex, const CKeyPool &keypool)
{
    AssertLockHeld(cs_wallet);
    if (keypool.m_pre_split) {
        set_pre_split_keypool.insert(nIndex);
    } else if (keypool.fInternal) {
        setInternalKeyPool.insert(nIndex);
    } else {
        setExternalKeyPool.insert(nIndex);
    }
    m_max_keypool_index = std::max(m_max_keypool_index, nIndex);
    m_pool_key_to_index[keypool.vchPubKey.GetID()] = nIndex;

    // If no metadata exists yet, create a default with the pool key's
    // creation time. Note that this may be overwritten by actually
    // stored metadata for that key later, which is fine.
    CKeyID keyid = keypool.vchPubKey.GetID();
    if (mapKeyMetadata.count(keyid) == 0)
        mapKeyMetadata[keyid] = CKeyMetadata(keypool.nTime);
}

bool CWallet::TopUpKeyPool(unsigned int kpSize)
{
    if (!gArgs.GetBoolArg("-btcmode", false)) {
        return false;
    }

    if (!CanGenerateKeys()) {
        return false;
    }

    {
        LOCK(cs_wallet);

        if (IsLocked())
            return false;

        // Top up key pool
        unsigned int nTargetSize;
        if (kpSize > 0)
            nTargetSize = kpSize;
        else
            nTargetSize = std::max(gArgs.GetArg("-keypool", DEFAULT_KEYPOOL_SIZE), (int64_t) 0);

        // count amount of available keys (internal, external)
        // make sure the keypool of external and internal keys fits the user selected target (-keypool)
        int64_t missingExternal = std::max(std::max((int64_t) nTargetSize, (int64_t) 1) - (int64_t)setExternalKeyPool.size(), (int64_t) 0);
        int64_t missingInternal = std::max(std::max((int64_t) nTargetSize, (int64_t) 1) - (int64_t)setInternalKeyPool.size(), (int64_t) 0);

        if (!IsHDEnabled() || !CanSupportFeature(FEATURE_HD_SPLIT))
        {
            // don't create extra internal keys
            missingInternal = 0;
        }
        bool internal = false;
        WalletBatch batch(*database);
        for (int64_t i = missingInternal + missingExternal; i--;)
        {
            if (i < missingInternal) {
                internal = true;
            }

            CPubKey pubkey(GenerateNewKey(batch, internal));
            AddKeypoolPubkeyWithDB(pubkey, internal, batch);
        }
        if (missingInternal + missingExternal > 0) {
            WalletLogPrintf("keypool added %d keys (%d internal), size=%u (%u internal)\n", missingInternal + missingExternal, missingInternal, setInternalKeyPool.size() + setExternalKeyPool.size() + set_pre_split_keypool.size(), setInternalKeyPool.size());
        }
    }
    NotifyCanGetAddressesChanged();
    return true;
}

void CWallet::AddKeypoolPubkey(const CPubKey& pubkey, const bool internal)
{
    WalletBatch batch(*database);
    AddKeypoolPubkeyWithDB(pubkey, internal, batch);
    NotifyCanGetAddressesChanged();
}

void CWallet::AddKeypoolPubkeyWithDB(const CPubKey& pubkey, const bool internal, WalletBatch& batch)
{
    LOCK(cs_wallet);
    assert(m_max_keypool_index < std::numeric_limits<int64_t>::max()); // How in the hell did you use so many keys?
    int64_t index = ++m_max_keypool_index;
    if (!batch.WritePool(index, CKeyPool(pubkey, internal))) {
        throw std::runtime_error(std::string(__func__) + ": writing imported pubkey failed");
    }
    if (internal) {
        setInternalKeyPool.insert(index);
    } else {
        setExternalKeyPool.insert(index);
    }
    m_pool_key_to_index[pubkey.GetID()] = index;
}

bool CWallet::ReserveKeyFromKeyPool(int64_t& nIndex, CKeyPool& keypool, bool fRequestedInternal)
{
    nIndex = -1;
    keypool.vchPubKey = CPubKey();
    {
        LOCK(cs_wallet);

        if (!IsLocked())
            TopUpKeyPool();

        bool fReturningInternal = fRequestedInternal;
        fReturningInternal &= (IsHDEnabled() && CanSupportFeature(FEATURE_HD_SPLIT)) || IsWalletFlagSet(WALLET_FLAG_DISABLE_PRIVATE_KEYS);
        bool use_split_keypool = set_pre_split_keypool.empty();
        std::set<int64_t>& setKeyPool = use_split_keypool ? (fReturningInternal ? setInternalKeyPool : setExternalKeyPool) : set_pre_split_keypool;

        // Get the oldest key
        if (setKeyPool.empty()) {
            return false;
        }

        WalletBatch batch(*database);

        auto it = setKeyPool.begin();
        nIndex = *it;
        setKeyPool.erase(it);
        if (!batch.ReadPool(nIndex, keypool)) {
            throw std::runtime_error(std::string(__func__) + ": read failed");
        }
        CPubKey pk;
        if (!GetPubKey(keypool.vchPubKey.GetID(), pk)) {
            throw std::runtime_error(std::string(__func__) + ": unknown key in key pool");
        }
        // If the key was pre-split keypool, we don't care about what type it is
        if (use_split_keypool && keypool.fInternal != fReturningInternal) {
            throw std::runtime_error(std::string(__func__) + ": keypool entry misclassified");
        }
        if (!keypool.vchPubKey.IsValid()) {
            throw std::runtime_error(std::string(__func__) + ": keypool entry invalid");
        }

        m_pool_key_to_index.erase(keypool.vchPubKey.GetID());
        WalletLogPrintf("keypool reserve %d\n", nIndex);
    }
    NotifyCanGetAddressesChanged();
    return true;
}

void CWallet::KeepKey(int64_t nIndex)
{
    // Remove from key pool
    WalletBatch batch(*database);
    batch.ErasePool(nIndex);
    WalletLogPrintf("keypool keep %d\n", nIndex);
}

void CWallet::ReturnKey(int64_t nIndex, bool fInternal, const CPubKey& pubkey)
{
    // Return to key pool
    {
        LOCK(cs_wallet);
        if (fInternal) {
            setInternalKeyPool.insert(nIndex);
        } else if (!set_pre_split_keypool.empty()) {
            set_pre_split_keypool.insert(nIndex);
        } else {
            setExternalKeyPool.insert(nIndex);
        }
        m_pool_key_to_index[pubkey.GetID()] = nIndex;
        NotifyCanGetAddressesChanged();
    }
    WalletLogPrintf("keypool return %d\n", nIndex);
}

bool CWallet::GetKeyFromPool(CPubKey& result, bool internal)
{
    if (!CanGetAddresses(internal)) {
        return false;
    }

    CKeyPool keypool;
    {
        LOCK(cs_wallet);
        int64_t nIndex;
        if (!ReserveKeyFromKeyPool(nIndex, keypool, internal) && !IsWalletFlagSet(WALLET_FLAG_DISABLE_PRIVATE_KEYS)) {
            if (IsLocked()) return false;
            WalletBatch batch(*database);
            result = GenerateNewKey(batch, internal);
            return true;
        }
        KeepKey(nIndex);
        result = keypool.vchPubKey;
    }
    return true;
}

static int64_t GetOldestKeyTimeInPool(const std::set<int64_t>& setKeyPool, WalletBatch& batch) {
    if (setKeyPool.empty()) {
        return GetTime();
    }

    CKeyPool keypool;
    int64_t nIndex = *(setKeyPool.begin());
    if (!batch.ReadPool(nIndex, keypool)) {
        throw std::runtime_error(std::string(__func__) + ": read oldest key in keypool failed");
    }
    assert(keypool.vchPubKey.IsValid());
    return keypool.nTime;
}

int64_t CWallet::GetOldestKeyPoolTime()
{
    LOCK(cs_wallet);

    WalletBatch batch(*database);

    // load oldest key from keypool, get time and return
    int64_t oldestKey = GetOldestKeyTimeInPool(setExternalKeyPool, batch);
    if (IsHDEnabled() && CanSupportFeature(FEATURE_HD_SPLIT)) {
        oldestKey = std::max(GetOldestKeyTimeInPool(setInternalKeyPool, batch), oldestKey);
        if (!set_pre_split_keypool.empty()) {
            oldestKey = std::max(GetOldestKeyTimeInPool(set_pre_split_keypool, batch), oldestKey);
        }
    }

    return oldestKey;
}

std::map<CTxDestination, CAmount> CWallet::GetAddressBalances(interfaces::Chain::Lock& locked_chain)
{
    std::map<CTxDestination, CAmount> balances;

    {
        LOCK(cs_wallet);
        for (const auto& walletEntry : mapWallet)
        {
            const CWalletTx& wtx = walletEntry.second;

            if (!wtx.IsTrusted(locked_chain))
                continue;

            if (wtx.IsImmatureCoinBase(locked_chain))
                continue;

            int nDepth = wtx.GetDepthInMainChain(locked_chain);
            if (nDepth < (wtx.IsFromMe(ISMINE_ALL) ? 0 : 1))
                continue;

            for (unsigned int i = 0; i < wtx.tx->vout.size(); i++)
            {
                CTxDestination addr;
                if (!IsMine(wtx.tx->vout[i]))
                    continue;
                if(!ExtractDestination(wtx.tx->vout[i].scriptPubKey, addr))
                    continue;

                CAmount n = IsSpent(locked_chain, walletEntry.first, i) ? 0 : wtx.tx->vout[i].nValue;

                if (!balances.count(addr))
                    balances[addr] = 0;
                balances[addr] += n;
            }
        }
    }

    return balances;
}

std::set< std::set<CTxDestination> > CWallet::GetAddressGroupings()
{
    AssertLockHeld(cs_wallet);
    std::set< std::set<CTxDestination> > groupings;
    std::set<CTxDestination> grouping;

    for (const auto& walletEntry : mapWallet)
    {
        const CWalletTx& wtx = walletEntry.second;

        if (wtx.tx->vin.size() > 0)
        {
            bool any_mine = false;
            // group all input addresses with each other
            for (const CTxIn& txin : wtx.tx->vin)
            {
                CTxDestination address;
                if(!IsMine(txin)) /* If this input isn't mine, ignore it */
                    continue;
                if(!ExtractDestination(mapWallet.at(txin.prevout.hash).tx->vout[txin.prevout.n].scriptPubKey, address))
                    continue;
                grouping.insert(address);
                any_mine = true;
            }

            // group change with input addresses
            if (any_mine)
            {
               for (const CTxOut& txout : wtx.tx->vout)
                   if (IsChange(txout))
                   {
                       CTxDestination txoutAddr;
                       if(!ExtractDestination(txout.scriptPubKey, txoutAddr))
                           continue;
                       grouping.insert(txoutAddr);
                   }
            }
            if (grouping.size() > 0)
            {
                groupings.insert(grouping);
                grouping.clear();
            }
        }

        // group lone addrs by themselves
        for (const auto& txout : wtx.tx->vout)
            if (IsMine(txout))
            {
                CTxDestination address;
                if(!ExtractDestination(txout.scriptPubKey, address))
                    continue;
                grouping.insert(address);
                groupings.insert(grouping);
                grouping.clear();
            }
    }

    std::set< std::set<CTxDestination>* > uniqueGroupings; // a set of pointers to groups of addresses
    std::map< CTxDestination, std::set<CTxDestination>* > setmap;  // map addresses to the unique group containing it
    for (std::set<CTxDestination> _grouping : groupings)
    {
        // make a set of all the groups hit by this new group
        std::set< std::set<CTxDestination>* > hits;
        std::map< CTxDestination, std::set<CTxDestination>* >::iterator it;
        for (const CTxDestination& address : _grouping)
            if ((it = setmap.find(address)) != setmap.end())
                hits.insert((*it).second);

        // merge all hit groups into a new single group and delete old groups
        std::set<CTxDestination>* merged = new std::set<CTxDestination>(_grouping);
        for (std::set<CTxDestination>* hit : hits)
        {
            merged->insert(hit->begin(), hit->end());
            uniqueGroupings.erase(hit);
            delete hit;
        }
        uniqueGroupings.insert(merged);

        // update setmap
        for (const CTxDestination& element : *merged)
            setmap[element] = merged;
    }

    std::set< std::set<CTxDestination> > ret;
    for (const std::set<CTxDestination>* uniqueGrouping : uniqueGroupings)
    {
        ret.insert(*uniqueGrouping);
        delete uniqueGrouping;
    }

    return ret;
}

std::set<CTxDestination> CWallet::GetLabelAddresses(const std::string& label) const
{
    LOCK(cs_wallet);
    std::set<CTxDestination> result;
    for (const std::pair<const CTxDestination, CAddressBookData>& item : mapAddressBook)
    {
        const CTxDestination& address = item.first;
        const std::string& strName = item.second.name;
        if (strName == label)
            result.insert(address);
    }
    return result;
}

bool CReserveKey::GetReservedKey(CPubKey& pubkey, bool internal)
{
    if (!pwallet->CanGetAddresses(internal)) {
        return false;
    }

    if (nIndex == -1)
    {
        CKeyPool keypool;
        if (!pwallet->ReserveKeyFromKeyPool(nIndex, keypool, internal)) {
            return false;
        }
        vchPubKey = keypool.vchPubKey;
        fInternal = keypool.fInternal;
    }
    assert(vchPubKey.IsValid());
    pubkey = vchPubKey;
    return true;
}

void CReserveKey::KeepKey()
{
    if (nIndex != -1)
        pwallet->KeepKey(nIndex);
    nIndex = -1;
    vchPubKey = CPubKey();
}

void CReserveKey::ReturnKey()
{
    if (nIndex != -1) {
        pwallet->ReturnKey(nIndex, fInternal, vchPubKey);
    }
    nIndex = -1;
    vchPubKey = CPubKey();
}

void CWallet::MarkReserveKeysAsUsed(int64_t keypool_id)
{
    AssertLockHeld(cs_wallet);
    bool internal = setInternalKeyPool.count(keypool_id);
    if (!internal) assert(setExternalKeyPool.count(keypool_id) || set_pre_split_keypool.count(keypool_id));
    std::set<int64_t> *setKeyPool = internal ? &setInternalKeyPool : (set_pre_split_keypool.empty() ? &setExternalKeyPool : &set_pre_split_keypool);
    auto it = setKeyPool->begin();

    WalletBatch batch(*database);
    while (it != std::end(*setKeyPool)) {
        const int64_t& index = *(it);
        if (index > keypool_id) break; // set*KeyPool is ordered

        CKeyPool keypool;
        if (batch.ReadPool(index, keypool)) { //TODO: This should be unnecessary
            m_pool_key_to_index.erase(keypool.vchPubKey.GetID());
        }
        LearnAllRelatedScripts(keypool.vchPubKey);
        batch.ErasePool(index);
        WalletLogPrintf("keypool index %d removed\n", index);
        it = setKeyPool->erase(it);
    }
}

void CWallet::LockCoin(const COutPoint& output, bool fPermanent)
{
    AssertLockHeld(cs_wallet);
    setLockedCoins.insert(output);
    if (fPermanent) {
        WalletBatch batch(*database);
        batch.WriteLockedUnspentOutput(output);
    }
}

void CWallet::UnlockCoin(const COutPoint& output)
{
    AssertLockHeld(cs_wallet);
    if (setLockedCoins.erase(output)) {
        WalletBatch batch(*database);
        batch.EraseLockedUnspentOutput(output);
    }
}

void CWallet::UnlockAllCoins()
{
    AssertLockHeld(cs_wallet);
    setLockedCoins.clear();

    WalletBatch batch(*database);
    batch.EraseAllByPrefix("luo");
}

bool CWallet::IsLockedCoin(uint256 hash, unsigned int n) const
{
    AssertLockHeld(cs_wallet);
    COutPoint outpt(hash, n);

    return (setLockedCoins.count(outpt) > 0);
}

void CWallet::ListLockedCoins(std::vector<COutPoint>& vOutpts) const
{
    AssertLockHeld(cs_wallet);
    for (std::set<COutPoint>::iterator it = setLockedCoins.begin();
         it != setLockedCoins.end(); it++) {
        COutPoint outpt = (*it);
        vOutpts.push_back(outpt);
    }
}

/** @} */ // end of Actions

void CWallet::GetKeyBirthTimes(interfaces::Chain::Lock& locked_chain, std::map<CTxDestination, int64_t>& mapKeyBirth) const {
    AssertLockHeld(cs_wallet);
    mapKeyBirth.clear();

    // get birth times for keys with metadata
    for (const auto& entry : mapKeyMetadata) {
        if (entry.second.nCreateTime) {
            mapKeyBirth[entry.first] = entry.second.nCreateTime;
        }
    }

    // map in which we'll infer heights of other keys
    const Optional<int> tip_height = locked_chain.getHeight();
    const int max_height = tip_height && *tip_height > 144 ? *tip_height - 144 : 0; // the tip can be reorganized; use a 144-block safety margin
    std::map<CKeyID, int> mapKeyFirstBlock;
    for (const CKeyID &keyid : GetKeys()) {
        if (mapKeyBirth.count(keyid) == 0)
            mapKeyFirstBlock[keyid] = max_height;
    }

    // if there are no such keys, we're done
    if (mapKeyFirstBlock.empty())
        return;

    // find first block that affects those keys, if there are any left
    for (const auto& entry : mapWallet) {
        // iterate over all wallet transactions...
        const CWalletTx &wtx = entry.second;
        if (Optional<int> height = locked_chain.getBlockHeight(wtx.hashBlock)) {
            // ... which are already in a block
            for (const CTxOut &txout : wtx.tx->vout) {
                // iterate over all their outputs
                for (const auto &keyid : GetAffectedKeys(txout.scriptPubKey, *this)) {
                    // ... and all their affected keys
                    std::map<CKeyID, int>::iterator rit = mapKeyFirstBlock.find(keyid);
                    if (rit != mapKeyFirstBlock.end() && *height < rit->second)
                        rit->second = *height;
                }
            }
        }
    }

    // Extract block timestamps for those keys
    for (const auto& entry : mapKeyFirstBlock)
        mapKeyBirth[entry.first] = locked_chain.getBlockTime(entry.second) - TIMESTAMP_WINDOW; // block times can be 2h off
}

/**
 * Compute smart timestamp for a transaction being added to the wallet.
 *
 * Logic:
 * - If sending a transaction, assign its timestamp to the current time.
 * - If receiving a transaction outside a block, assign its timestamp to the
 *   current time.
 * - If receiving a block with a future timestamp, assign all its (not already
 *   known) transactions' timestamps to the current time.
 * - If receiving a block with a past timestamp, before the most recent known
 *   transaction (that we care about), assign all its (not already known)
 *   transactions' timestamps to the same timestamp as that most-recent-known
 *   transaction.
 * - If receiving a block with a past timestamp, but after the most recent known
 *   transaction, assign all its (not already known) transactions' timestamps to
 *   the block time.
 *
 * For more information see CWalletTx::nTimeSmart,
 * https://bitcointalk.org/?topic=54527, or
 * https://github.com/bitcoin/bitcoin/pull/1393.
 */
unsigned int CWallet::ComputeTimeSmart(const CWalletTx& wtx) const
{
    unsigned int nTimeSmart = wtx.nTimeReceived;
    if (!wtx.hashUnset()) {
        int64_t blocktime;
        if (chain().findBlock(wtx.hashBlock, nullptr /* block */, &blocktime)) {
            int64_t latestNow = wtx.nTimeReceived;
            int64_t latestEntry = 0;

            // Tolerate times up to the last timestamp in the wallet not more than 5 minutes into the future
            int64_t latestTolerated = latestNow + 300;
            const TxItems& txOrdered = wtxOrdered;
            for (auto it = txOrdered.rbegin(); it != txOrdered.rend(); ++it) {
                CWalletTx* const pwtx = it->second;
                if (pwtx == &wtx) {
                    continue;
                }
                int64_t nSmartTime;
                nSmartTime = pwtx->nTimeSmart;
                if (!nSmartTime) {
                    nSmartTime = pwtx->nTimeReceived;
                }
                if (nSmartTime <= latestTolerated) {
                    latestEntry = nSmartTime;
                    if (nSmartTime > latestNow) {
                        latestNow = nSmartTime;
                    }
                    break;
                }
            }

            nTimeSmart = std::max(latestEntry, std::min(blocktime, latestNow));
        } else {
            WalletLogPrintf("%s: found %s in block %s not in index\n", __func__, wtx.GetHash().ToString(), wtx.hashBlock.ToString());
        }
    }
    return nTimeSmart;
}

bool CWallet::AddDestData(const CTxDestination &dest, const std::string &key, const std::string &value)
{
    if (boost::get<CNoDestination>(&dest))
        return false;

    mapAddressBook[dest].destdata.insert(std::make_pair(key, value));
    return WalletBatch(*database).WriteDestData(EncodeDestination(dest), key, value);
}

bool CWallet::EraseDestData(const CTxDestination &dest, const std::string &key)
{
    if (!mapAddressBook[dest].destdata.erase(key))
        return false;
    return WalletBatch(*database).EraseDestData(EncodeDestination(dest), key);
}

void CWallet::LoadDestData(const CTxDestination &dest, const std::string &key, const std::string &value)
{
    mapAddressBook[dest].destdata.insert(std::make_pair(key, value));
}

bool CWallet::GetDestData(const CTxDestination &dest, const std::string &key, std::string *value) const
{
    std::map<CTxDestination, CAddressBookData>::const_iterator i = mapAddressBook.find(dest);
    if(i != mapAddressBook.end())
    {
        CAddressBookData::StringMap::const_iterator j = i->second.destdata.find(key);
        if(j != i->second.destdata.end())
        {
            if(value)
                *value = j->second;
            return true;
        }
    }
    return false;
}

std::vector<std::string> CWallet::GetDestValues(const std::string& prefix) const
{
    std::vector<std::string> values;
    for (const auto& address : mapAddressBook) {
        for (const auto& data : address.second.destdata) {
            if (!data.first.compare(0, prefix.size(), prefix)) {
                values.emplace_back(data.second);
            }
        }
    }
    return values;
}

void CWallet::MarkPreSplitKeys()
{
    WalletBatch batch(*database);
    for (auto it = setExternalKeyPool.begin(); it != setExternalKeyPool.end();) {
        int64_t index = *it;
        CKeyPool keypool;
        if (!batch.ReadPool(index, keypool)) {
            throw std::runtime_error(std::string(__func__) + ": read keypool entry failed");
        }
        keypool.m_pre_split = true;
        if (!batch.WritePool(index, keypool)) {
            throw std::runtime_error(std::string(__func__) + ": writing modified keypool entry failed");
        }
        set_pre_split_keypool.insert(index);
        it = setExternalKeyPool.erase(it);
    }
}

bool CWallet::Verify(interfaces::Chain& chain, const WalletLocation& location, bool salvage_wallet, std::string& error_string, std::string& warning_string)
{
    // Do some checking on wallet path. It should be either a:
    //
    // 1. Path where a directory can be created.
    // 2. Path to an existing directory.
    // 3. Path to a symlink to a directory.
    // 4. For backwards compatibility, the name of a data file in -walletdir.
    LOCK(cs_wallets);
    const fs::path& wallet_path = location.GetPath();
    fs::file_type path_type = fs::symlink_status(wallet_path).type();
    if (!(path_type == fs::file_not_found || path_type == fs::directory_file ||
          (path_type == fs::symlink_file && fs::is_directory(wallet_path)) ||
          (path_type == fs::regular_file && fs::path(location.GetName()).filename() == location.GetName()))) {
        error_string = strprintf(
              "Invalid -wallet path '%s'. -wallet path should point to a directory where wallet.dat and "
              "database/log.?????????? files can be stored, a location where such a directory could be created, "
              "or (for backwards compatibility) the name of an existing data file in -walletdir (%s)",
              location.GetName(), GetWalletDir());
        return false;
    }

    // Make sure that the wallet path doesn't clash with an existing wallet path
    if (IsWalletLoaded(wallet_path)) {
        error_string = strprintf("Error loading wallet %s. Duplicate -wallet filename specified.", location.GetName());
        return false;
    }

    // Keep same database environment instance across Verify/Recover calls below.
    std::unique_ptr<WalletDatabase> database = WalletDatabase::Create(wallet_path);

    try {
        if (!WalletBatch::VerifyEnvironment(wallet_path, error_string)) {
            return false;
        }
    } catch (const fs::filesystem_error& e) {
        error_string = strprintf("Error loading wallet %s. %s", location.GetName(), fsbridge::get_filesystem_error_message(e));
        return false;
    }

    if (salvage_wallet) {
        // Recover readable keypairs:
        CWallet dummyWallet(chain, WalletLocation(), WalletDatabase::CreateDummy());
        std::string backup_filename;
        if (!WalletBatch::Recover(wallet_path, (void *)&dummyWallet, WalletBatch::RecoverKeysOnlyFilter, backup_filename)) {
            return false;
        }
    }

    return WalletBatch::VerifyDatabaseFile(wallet_path, warning_string, error_string);
}

std::shared_ptr<CWallet> CWallet::CreateWalletFromFile(interfaces::Chain& chain, const WalletLocation& location, uint64_t wallet_creation_flags)
{
    const std::string& walletFile = WalletDataFilePath(location.GetPath()).string();

    // needed to restore wallet transaction meta data after -zapwallettxes
    std::vector<CWalletTx> vWtx;
    if (gArgs.GetBoolArg("-zapwallettxes", false)) {
        chain.initMessage(_("Zapping all transactions from wallet..."));

        std::unique_ptr<CWallet> tempWallet = MakeUnique<CWallet>(chain, location, WalletDatabase::Create(location.GetPath()));
        DBErrors nZapWalletRet = tempWallet->ZapWalletTx(vWtx);
        if (nZapWalletRet != DBErrors::LOAD_OK) {
            chain.initError(strprintf(_("Error loading %s: Wallet corrupted"), walletFile));
            return nullptr;
        }
    }

    chain.initMessage(_("Loading wallet..."));

    int64_t nStart = GetTimeMillis();
    bool fFirstRun = true;
    // TODO: Can't use std::make_shared because we need a custom deleter but
    // should be possible to use std::allocate_shared.
    std::shared_ptr<CWallet> walletInstance(fParticlMode
        ? std::shared_ptr<CWallet>(new CHDWallet(chain, location, WalletDatabase::Create(location.GetPath())), ReleaseWallet)
        : std::shared_ptr<CWallet>(new CWallet(chain, location, WalletDatabase::Create(location.GetPath())), ReleaseWallet));

    DBErrors nLoadWalletRet = walletInstance->LoadWallet(fFirstRun);
    if (nLoadWalletRet != DBErrors::LOAD_OK)
    {
        if (nLoadWalletRet == DBErrors::CORRUPT) {
            chain.initError(strprintf(_("Error loading %s: Wallet corrupted"), walletFile));
            return nullptr;
        }
        else if (nLoadWalletRet == DBErrors::NONCRITICAL_ERROR)
        {
            chain.initWarning(strprintf(_("Error reading %s! All keys read correctly, but transaction data"
                                          " or address book entries might be missing or incorrect."),
                walletFile));
        }
        else if (nLoadWalletRet == DBErrors::TOO_NEW) {
            chain.initError(strprintf(_("Error loading %s: Wallet requires newer version of %s"), walletFile, _(PACKAGE_NAME)));
            return nullptr;
        }
        else if (nLoadWalletRet == DBErrors::NEED_REWRITE)
        {
            chain.initError(strprintf(_("Wallet needed to be rewritten: restart %s to complete"), _(PACKAGE_NAME)));
            return nullptr;
        }
        else {
            chain.initError(strprintf(_("Error loading %s"), walletFile));
            return nullptr;
        }
    }

    int prev_version = walletInstance->GetVersion();
    if (gArgs.GetBoolArg("-upgradewallet", fFirstRun))
    {
        int nMaxVersion = gArgs.GetArg("-upgradewallet", 0);
        if (nMaxVersion == 0) // the -upgradewallet without argument case
        {
            walletInstance->WalletLogPrintf("Performing wallet upgrade to %i\n", FEATURE_LATEST);
            nMaxVersion = FEATURE_LATEST;
            walletInstance->SetMinVersion(FEATURE_LATEST); // permanently upgrade the wallet immediately
        }
        else
            walletInstance->WalletLogPrintf("Allowing wallet upgrade up to %i\n", nMaxVersion);
        if (nMaxVersion < walletInstance->GetVersion())
        {
            chain.initError(_("Cannot downgrade wallet"));
            return nullptr;
        }
        walletInstance->SetMaxVersion(nMaxVersion);
    }

    // Upgrade to HD if explicit upgrade
    if (gArgs.GetBoolArg("-upgradewallet", false) && !fParticlMode) {
        LOCK(walletInstance->cs_wallet);

        // Do not upgrade versions to any version between HD_SPLIT and FEATURE_PRE_SPLIT_KEYPOOL unless already supporting HD_SPLIT
        int max_version = walletInstance->GetVersion();
        if (!walletInstance->CanSupportFeature(FEATURE_HD_SPLIT) && max_version >= FEATURE_HD_SPLIT && max_version < FEATURE_PRE_SPLIT_KEYPOOL) {
            chain.initError(_("Cannot upgrade a non HD split wallet without upgrading to support pre split keypool. Please use -upgradewallet=169900 or -upgradewallet with no version specified."));
            return nullptr;
        }

        bool hd_upgrade = false;
        bool split_upgrade = false;
        if (walletInstance->CanSupportFeature(FEATURE_HD) && !walletInstance->IsHDEnabled()) {
            walletInstance->WalletLogPrintf("Upgrading wallet to HD\n");
            walletInstance->SetMinVersion(FEATURE_HD);

            // generate a new master key
            CPubKey masterPubKey = walletInstance->GenerateNewSeed();
            walletInstance->SetHDSeed(masterPubKey);
            hd_upgrade = true;
        }
        // Upgrade to HD chain split if necessary
        if (walletInstance->CanSupportFeature(FEATURE_HD_SPLIT)) {
            walletInstance->WalletLogPrintf("Upgrading wallet to use HD chain split\n");
            walletInstance->SetMinVersion(FEATURE_PRE_SPLIT_KEYPOOL);
            split_upgrade = FEATURE_HD_SPLIT > prev_version;
        }
        // Mark all keys currently in the keypool as pre-split
        if (split_upgrade) {
            walletInstance->MarkPreSplitKeys();
        }
        // Regenerate the keypool if upgraded to HD
        if (hd_upgrade) {
            if (!walletInstance->TopUpKeyPool()) {
                chain.initError(_("Unable to generate keys"));
                return nullptr;
            }
        }
    }

    if (fFirstRun)
    {
        // ensure this wallet.dat can only be opened by clients supporting HD with chain split and expects no default key
        if (fParticlMode) {
            if ((wallet_creation_flags & WALLET_FLAG_DISABLE_PRIVATE_KEYS)) {
                //selective allow to set flags
                walletInstance->SetWalletFlag(WALLET_FLAG_DISABLE_PRIVATE_KEYS);
            }
        } else {
        walletInstance->SetMinVersion(FEATURE_LATEST);

        if ((wallet_creation_flags & WALLET_FLAG_DISABLE_PRIVATE_KEYS)) {
            //selective allow to set flags
            walletInstance->SetWalletFlag(WALLET_FLAG_DISABLE_PRIVATE_KEYS);
        } else if (wallet_creation_flags & WALLET_FLAG_BLANK_WALLET) {
            walletInstance->SetWalletFlag(WALLET_FLAG_BLANK_WALLET);
        } else {
            // generate a new seed
            CPubKey seed = walletInstance->GenerateNewSeed();
            walletInstance->SetHDSeed(seed);
        } // Otherwise, do not generate a new seed

        // Top up the keypool
        if (walletInstance->CanGenerateKeys() && !walletInstance->TopUpKeyPool()) {
            chain.initError(_("Unable to generate initial keys"));
            return nullptr;
        }
        }

        auto locked_chain = chain.assumeLocked();  // Temporary. Removed in upcoming lock cleanup
        walletInstance->ChainStateFlushed(locked_chain->getTipLocator());
    } else if (wallet_creation_flags & WALLET_FLAG_DISABLE_PRIVATE_KEYS) {
        // Make it impossible to disable private keys after creation
        chain.initError(strprintf(_("Error loading %s: Private keys can only be disabled during creation"), walletFile));
        return NULL;
    } else if (walletInstance->IsWalletFlagSet(WALLET_FLAG_DISABLE_PRIVATE_KEYS)) {
        LOCK(walletInstance->cs_KeyStore);
        if (!walletInstance->mapKeys.empty() || !walletInstance->mapCryptedKeys.empty()) {
            chain.initWarning(strprintf(_("Warning: Private keys detected in wallet {%s} with disabled private keys"), walletFile));
        }
    }

    if (!gArgs.GetArg("-addresstype", "").empty() && !ParseOutputType(gArgs.GetArg("-addresstype", ""), walletInstance->m_default_address_type)) {
        chain.initError(strprintf("Unknown address type '%s'", gArgs.GetArg("-addresstype", "")));
        return nullptr;
    }

    if (!gArgs.GetArg("-changetype", "").empty() && !ParseOutputType(gArgs.GetArg("-changetype", ""), walletInstance->m_default_change_type)) {
        chain.initError(strprintf("Unknown change type '%s'", gArgs.GetArg("-changetype", "")));
        return nullptr;
    }

    if (gArgs.IsArgSet("-mintxfee")) {
        CAmount n = 0;
        if (!ParseMoney(gArgs.GetArg("-mintxfee", ""), n) || 0 == n) {
            chain.initError(AmountErrMsg("mintxfee", gArgs.GetArg("-mintxfee", "")));
            return nullptr;
        }
        if (n > HIGH_TX_FEE_PER_KB) {
            chain.initWarning(AmountHighWarn("-mintxfee") + " " +
                              _("This is the minimum transaction fee you pay on every transaction."));
        }
        walletInstance->m_min_fee = CFeeRate(n);
    }

    walletInstance->m_allow_fallback_fee = Params().IsFallbackFeeEnabled();
    if (gArgs.IsArgSet("-fallbackfee")) {
        CAmount nFeePerK = 0;
        if (!ParseMoney(gArgs.GetArg("-fallbackfee", ""), nFeePerK)) {
            chain.initError(strprintf(_("Invalid amount for -fallbackfee=<amount>: '%s'"), gArgs.GetArg("-fallbackfee", "")));
            return nullptr;
        }
        if (nFeePerK > HIGH_TX_FEE_PER_KB) {
            chain.initWarning(AmountHighWarn("-fallbackfee") + " " +
                              _("This is the transaction fee you may pay when fee estimates are not available."));
        }
        walletInstance->m_fallback_fee = CFeeRate(nFeePerK);
        walletInstance->m_allow_fallback_fee = nFeePerK != 0; //disable fallback fee in case value was set to 0, enable if non-null value
    }
    if (gArgs.IsArgSet("-discardfee")) {
        CAmount nFeePerK = 0;
        if (!ParseMoney(gArgs.GetArg("-discardfee", ""), nFeePerK)) {
            chain.initError(strprintf(_("Invalid amount for -discardfee=<amount>: '%s'"), gArgs.GetArg("-discardfee", "")));
            return nullptr;
        }
        if (nFeePerK > HIGH_TX_FEE_PER_KB) {
            chain.initWarning(AmountHighWarn("-discardfee") + " " +
                              _("This is the transaction fee you may discard if change is smaller than dust at this level"));
        }
        walletInstance->m_discard_rate = CFeeRate(nFeePerK);
    }
    if (gArgs.IsArgSet("-paytxfee")) {
        CAmount nFeePerK = 0;
        if (!ParseMoney(gArgs.GetArg("-paytxfee", ""), nFeePerK)) {
            chain.initError(AmountErrMsg("paytxfee", gArgs.GetArg("-paytxfee", "")));
            return nullptr;
        }
        if (nFeePerK > HIGH_TX_FEE_PER_KB) {
            chain.initWarning(AmountHighWarn("-paytxfee") + " " +
                              _("This is the transaction fee you will pay if you send a transaction."));
        }
        walletInstance->m_pay_tx_fee = CFeeRate(nFeePerK, 1000);
        if (walletInstance->m_pay_tx_fee < chain.relayMinFee()) {
            chain.initError(strprintf(_("Invalid amount for -paytxfee=<amount>: '%s' (must be at least %s)"),
                gArgs.GetArg("-paytxfee", ""), chain.relayMinFee().ToString()));
            return nullptr;
        }
    }
    walletInstance->m_confirm_target = gArgs.GetArg("-txconfirmtarget", DEFAULT_TX_CONFIRM_TARGET);
    walletInstance->m_spend_zero_conf_change = gArgs.GetBoolArg("-spendzeroconfchange", DEFAULT_SPEND_ZEROCONF_CHANGE);
    walletInstance->m_signal_rbf = gArgs.GetBoolArg("-walletrbf", DEFAULT_WALLET_RBF);

    walletInstance->WalletLogPrintf("Wallet completed loading in %15dms\n", GetTimeMillis() - nStart);

    // Try to top up keypool. No-op if the wallet is locked.
    walletInstance->TopUpKeyPool();

    auto locked_chain = chain.lock();
    LOCK(walletInstance->cs_wallet);

    int rescan_height = 0;
    if (!gArgs.GetBoolArg("-rescan", false))
    {
        WalletBatch batch(*walletInstance->database);
        CBlockLocator locator;
        if (batch.ReadBestBlock(locator)) {
            if (const Optional<int> fork_height = locked_chain->findLocatorFork(locator)) {
                rescan_height = *fork_height;
            }
        }
    }

    const Optional<int> tip_height = locked_chain->getHeight();
    if (tip_height) {
        walletInstance->m_last_block_processed = locked_chain->getBlockHash(*tip_height);
    } else {
        walletInstance->m_last_block_processed.SetNull();
    }

    if (!fParticlMode) // Must rescan after hdwallet is loaded
    if (tip_height && *tip_height != rescan_height)
    {
        //We can't rescan beyond non-pruned blocks, stop and throw an error
        //this might happen if a user uses an old wallet within a pruned node
        // or if he ran -disablewallet for a longer time, then decided to re-enable
        if (chain.getPruneMode()) {
            int block_height = *tip_height;
            while (block_height > 0 && locked_chain->haveBlockOnDisk(block_height - 1) && rescan_height != block_height) {
                --block_height;
            }

            if (rescan_height != block_height) {
                chain.initError(_("Prune: last wallet synchronisation goes beyond pruned data. You need to -reindex (download the whole blockchain again in case of pruned node)"));
                return nullptr;
            }
        }

        chain.initMessage(_("Rescanning..."));
        walletInstance->WalletLogPrintf("Rescanning last %i blocks (from block %i)...\n", *tip_height - rescan_height, rescan_height);

        // No need to read and scan block if block was created before
        // our wallet birthday (as adjusted for block time variability)
        if (walletInstance->nTimeFirstKey) {
            if (Optional<int> first_block = locked_chain->findFirstBlockWithTimeAndHeight(walletInstance->nTimeFirstKey - TIMESTAMP_WINDOW, rescan_height)) {
                rescan_height = *first_block;
            }
        }

        nStart = GetTimeMillis();
        {
            WalletRescanReserver reserver(walletInstance.get());
            if (!reserver.reserve() || (ScanResult::SUCCESS != walletInstance->ScanForWalletTransactions(locked_chain->getBlockHash(rescan_height), {} /* stop block */, reserver, true /* update */).status)) {
                chain.initError(_("Failed to rescan the wallet during initialization"));
                return nullptr;
            }
        }
        walletInstance->WalletLogPrintf("Rescan completed in %15dms\n", GetTimeMillis() - nStart);
        walletInstance->ChainStateFlushed(locked_chain->getTipLocator());
        walletInstance->database->IncrementUpdateCounter();

        // Restore wallet transaction metadata after -zapwallettxes=1
        if (gArgs.GetBoolArg("-zapwallettxes", false) && gArgs.GetArg("-zapwallettxes", "1") != "2")
        {
            WalletBatch batch(*walletInstance->database);

            for (const CWalletTx& wtxOld : vWtx)
            {
                uint256 hash = wtxOld.GetHash();
                std::map<uint256, CWalletTx>::iterator mi = walletInstance->mapWallet.find(hash);
                if (mi != walletInstance->mapWallet.end())
                {
                    const CWalletTx* copyFrom = &wtxOld;
                    CWalletTx* copyTo = &mi->second;
                    copyTo->mapValue = copyFrom->mapValue;
                    copyTo->vOrderForm = copyFrom->vOrderForm;
                    copyTo->nTimeReceived = copyFrom->nTimeReceived;
                    copyTo->nTimeSmart = copyFrom->nTimeSmart;
                    copyTo->fFromMe = copyFrom->fFromMe;
                    copyTo->nOrderPos = copyFrom->nOrderPos;
                    batch.WriteTx(*copyTo);
                }
            }
        }
    }

    chain.loadWallet(interfaces::MakeWallet(walletInstance));

    // Register with the validation interface. It's ok to do this after rescan since we're still holding locked_chain.
    walletInstance->m_chain_notifications_handler = chain.handleNotifications(*walletInstance);

    walletInstance->SetBroadcastTransactions(gArgs.GetBoolArg("-walletbroadcast", DEFAULT_WALLETBROADCAST));

    {
        walletInstance->WalletLogPrintf("setKeyPool.size() = %u\n",      walletInstance->GetKeyPoolSize());
        walletInstance->WalletLogPrintf("mapWallet.size() = %u\n",       walletInstance->mapWallet.size());
        walletInstance->WalletLogPrintf("mapAddressBook.size() = %u\n",  walletInstance->mapAddressBook.size());
    }

    return walletInstance;
}

void CWallet::postInitProcess()
{
    auto locked_chain = chain().lock();
    LOCK(cs_wallet);

    // Add wallet transactions that aren't already in a block to mempool
    // Do this here as mempool requires genesis block to be loaded
    ReacceptWalletTransactions(*locked_chain);

    // Update wallet transactions with current mempool transactions.
    chain().requestMempoolTransactions(*this);
}

bool CWallet::BackupWallet(const std::string& strDest)
{
    return database->Backup(strDest);
}

CKeyPool::CKeyPool()
{
    nTime = GetTime();
    fInternal = false;
    m_pre_split = false;
}

CKeyPool::CKeyPool(const CPubKey& vchPubKeyIn, bool internalIn)
{
    nTime = GetTime();
    vchPubKey = vchPubKeyIn;
    fInternal = internalIn;
    m_pre_split = false;
}

CWalletKey::CWalletKey(int64_t nExpires)
{
    nTimeCreated = (nExpires ? GetTime() : 0);
    nTimeExpires = nExpires;
}

void CMerkleTx::SetMerkleBranch(const uint256& block_hash, int posInBlock)
{
    // Update the tx's hashBlock
    hashBlock = block_hash;

    // set the position of the transaction in the block
    nIndex = posInBlock;
}

int CMerkleTx::GetDepthInMainChain(interfaces::Chain::Lock& locked_chain) const
{
    if (hashUnset())
        return 0;

    if (!m_cached_height) {
        const Optional<int> height = locked_chain.getBlockHeight(hashBlock);
        if (!height) {
            return 0;
        }
        m_cached_height = *height;
    }

    const Optional<int> ptip_height = locked_chain.getHeight();
    int tip_height = ptip_height ? *ptip_height : 0;
    return ((nIndex == -1) ? (-1) : 1) * (tip_height - m_cached_height + 1);
}

int CMerkleTx::GetBlocksToMaturity(interfaces::Chain::Lock& locked_chain, const int *pdepth) const
{
    if (!(IsCoinBase() || IsCoinStake())) {
        return 0;
    }

    int chain_depth = pdepth ? *pdepth : GetDepthInMainChain(locked_chain);
    //assert(chain_depth >= 0); // coinbase tx should not be conflicted

    if (fParticlMode && (locked_chain.getHeight() < COINBASE_MATURITY * 2)) {
        const Optional<int> blockheight = locked_chain.getBlockHeight(hashBlock);
        if (!blockheight) {
            return COINBASE_MATURITY;
        }
        int nRequiredDepth = (int)(*blockheight / 2);
        return std::max(0, (nRequiredDepth+1) - chain_depth);
    }

    return std::max(0, (COINBASE_MATURITY+1) - chain_depth);
}

bool CMerkleTx::IsImmatureCoinBase(interfaces::Chain::Lock& locked_chain) const
{
    // note GetBlocksToMaturity is 0 for non-coinbase tx
    return GetBlocksToMaturity(locked_chain) > 0;
}

bool CWalletTx::AcceptToMemoryPool(interfaces::Chain::Lock& locked_chain, CValidationState& state, CAmount override_max_fee)
{
    // We must set fInMempool here - while it will be re-set to true by the
    // entered-mempool callback, if we did not there would be a race where a
    // user could call sendmoney in a loop and hit spurious out of funds errors
    // because we think that this newly generated transaction's change is
    // unavailable as we're not yet aware that it is in the mempool.

    CAmount max_fee = override_max_fee >= 0 ? override_max_fee : pwallet->chain().maxTxFee();
    bool ret = locked_chain.submitToMemoryPool(tx, max_fee, state);
    fInMempool |= ret;
    return ret;
}

void CWallet::LearnRelatedScripts(const CPubKey& key, OutputType type)
{
    if (fParticlMode)
        return;
    if (key.IsCompressed() && (type == OutputType::P2SH_SEGWIT || type == OutputType::BECH32)) {
        CTxDestination witdest = WitnessV0KeyHash(key.GetID());
        CScript witprog = GetScriptForDestination(witdest);
        // Make sure the resulting program is solvable.
        assert(IsSolvable(*this, witprog));
        AddCScript(witprog);
    }
}

void CWallet::LearnAllRelatedScripts(const CPubKey& key)
{
    // OutputType::P2SH_SEGWIT always adds all necessary scripts for all types.
    LearnRelatedScripts(key, OutputType::P2SH_SEGWIT);
}

std::vector<OutputGroup> CWallet::GroupOutputs(const std::vector<COutput>& outputs, bool single_coin) const {
    std::vector<OutputGroup> groups;
    std::map<CTxDestination, OutputGroup> gmap;
    CTxDestination dst;
    for (const auto& output : outputs) {
        if (output.fSpendable) {
            CInputCoin input_coin = output.GetInputCoin();

            size_t ancestors, descendants;
            chain().getTransactionAncestry(output.tx->GetHash(), ancestors, descendants);
            if (!single_coin && ExtractDestination(output.tx->tx->vout[output.i].scriptPubKey, dst)) {
                // Limit output groups to no more than 10 entries, to protect
                // against inadvertently creating a too-large transaction
                // when using -avoidpartialspends
                if (gmap[dst].m_outputs.size() >= OUTPUT_GROUP_MAX_ENTRIES) {
                    groups.push_back(gmap[dst]);
                    gmap.erase(dst);
                }
                gmap[dst].Insert(input_coin, output.nDepth, output.tx->IsFromMe(ISMINE_ALL), ancestors, descendants);
            } else {
                groups.emplace_back(input_coin, output.nDepth, output.tx->IsFromMe(ISMINE_ALL), ancestors, descendants);
            }
        }
    }
    if (!single_coin) {
        for (const auto& it : gmap) groups.push_back(it.second);
    }
    return groups;
}

bool CWallet::GetKeyOrigin(const CKeyID& keyID, KeyOriginInfo& info) const
{
    CKeyMetadata meta;
    {
        LOCK(cs_wallet);
        auto it = mapKeyMetadata.find(keyID);
        if (it != mapKeyMetadata.end()) {
            meta = it->second;
        }
    }
    if (meta.has_key_origin) {
        std::copy(meta.key_origin.fingerprint, meta.key_origin.fingerprint + 4, info.fingerprint);
        info.path = meta.key_origin.path;
    } else { // Single pubkeys get the master fingerprint of themselves
        std::copy(keyID.begin(), keyID.begin() + 4, info.fingerprint);
    }
    return true;
}

bool CWallet::AddKeyOrigin(const CPubKey& pubkey, const KeyOriginInfo& info)
{
    LOCK(cs_wallet);
    std::copy(info.fingerprint, info.fingerprint + 4, mapKeyMetadata[pubkey.GetID()].key_origin.fingerprint);
    mapKeyMetadata[pubkey.GetID()].key_origin.path = info.path;
    mapKeyMetadata[pubkey.GetID()].has_key_origin = true;
    mapKeyMetadata[pubkey.GetID()].hdKeypath = WriteHDKeypath(info.path);
    return WriteKeyMetadata(mapKeyMetadata[pubkey.GetID()], pubkey, true);
}<|MERGE_RESOLUTION|>--- conflicted
+++ resolved
@@ -2324,12 +2324,7 @@
  * @{
  */
 
-<<<<<<< HEAD
-CAmount CWallet::GetBalance(const isminefilter& filter, const int min_depth) const
-=======
-
 CWallet::Balance CWallet::GetBalance(const int min_depth) const
->>>>>>> 23712f8a
 {
     Balance ret;
     {
@@ -2354,73 +2349,8 @@
             ret.m_watchonly_immature += wtx.GetImmatureWatchOnlyCredit(*locked_chain);
         }
     }
-<<<<<<< HEAD
-    return nTotal;
-}
-
-CAmount CWallet::GetUnconfirmedBalance() const
-{
-    CAmount nTotal = 0;
-    {
-        auto locked_chain = chain().lock();
-        LOCK(cs_wallet);
-        for (const auto& entry : mapWallet)
-        {
-            const CWalletTx& wtx = entry.second;
-            if (!wtx.IsTrusted(*locked_chain) && wtx.GetDepthInMainChain(*locked_chain) == 0 && wtx.InMempool())
-                nTotal += wtx.GetAvailableCredit(*locked_chain);
-        }
-    }
-    return nTotal;
-}
-
-CAmount CWallet::GetImmatureBalance() const
-{
-    CAmount nTotal = 0;
-    {
-        auto locked_chain = chain().lock();
-        LOCK(cs_wallet);
-        for (const auto& entry : mapWallet)
-        {
-            const CWalletTx& wtx = entry.second;
-            nTotal += wtx.GetImmatureCredit(*locked_chain);
-        }
-    }
-    return nTotal;
-}
-
-CAmount CWallet::GetUnconfirmedWatchOnlyBalance() const
-{
-    CAmount nTotal = 0;
-    {
-        auto locked_chain = chain().lock();
-        LOCK(cs_wallet);
-        for (const auto& entry : mapWallet)
-        {
-            const CWalletTx& wtx = entry.second;
-            if (!wtx.IsTrusted(*locked_chain) && wtx.GetDepthInMainChain(*locked_chain) == 0 && wtx.InMempool())
-                nTotal += wtx.GetAvailableCredit(*locked_chain, true, ISMINE_WATCH_ONLY);
-        }
-    }
-    return nTotal;
-}
-
-CAmount CWallet::GetImmatureWatchOnlyBalance() const
-{
-    CAmount nTotal = 0;
-    {
-        auto locked_chain = chain().lock();
-        LOCK(cs_wallet);
-        for (const auto& entry : mapWallet)
-        {
-            const CWalletTx& wtx = entry.second;
-            nTotal += wtx.GetImmatureWatchOnlyCredit(*locked_chain);
-        }
-    }
-    return nTotal;
-=======
+
     return ret;
->>>>>>> 23712f8a
 }
 
 CAmount CWallet::GetAvailableBalance(const CCoinControl* coinControl) const
