// Copyright (c) 2009-2010 Satoshi Nakamoto
// Copyright (c) 2009-2018 The Bitcoin Core developers
// Distributed under the MIT software license, see the accompanying
// file COPYING or http://www.opensource.org/licenses/mit-license.php.

#include <wallet/wallet.h>

#include <checkpoints.h>
#include <chain.h>
#include <wallet/coincontrol.h>
#include <consensus/consensus.h>
#include <consensus/validation.h>
#include <fs.h>
#include <interfaces/chain.h>
#include <interfaces/wallet.h>
#include <key.h>
#include <key_io.h>
#include <keystore.h>
#include <validation.h>
#include <net.h>
#include <policy/fees.h>
#include <policy/policy.h>
#include <policy/rbf.h>
#include <primitives/block.h>
#include <primitives/transaction.h>
#include <script/descriptor.h>
#include <script/script.h>
#include <shutdown.h>
#include <timedata.h>
#include <txmempool.h>
#include <util/bip32.h>
#include <util/error.h>
#include <util/fees.h>
#include <util/moneystr.h>
#include <util/rbf.h>
#include <util/validation.h>
#include <wallet/fees.h>

#include <algorithm>
#include <assert.h>
#include <future>

#include <boost/algorithm/string/replace.hpp>

#include <wallet/hdwallet.h>
#include <pos/miner.h>

static const size_t OUTPUT_GROUP_MAX_ENTRIES = 10;

static CCriticalSection cs_wallets;
static std::vector<std::shared_ptr<CWallet>> vpwallets GUARDED_BY(cs_wallets);

bool AddWallet(const std::shared_ptr<CWallet>& wallet)
{
    LOCK(cs_wallets);
    assert(wallet);
    std::vector<std::shared_ptr<CWallet>>::const_iterator i = std::find(vpwallets.begin(), vpwallets.end(), wallet);
    if (i != vpwallets.end()) return false;
    vpwallets.push_back(wallet);
    return true;
}

bool RemoveWallet(const std::shared_ptr<CWallet>& wallet)
{
    LOCK(cs_wallets);
    assert(wallet);
    std::vector<std::shared_ptr<CWallet>>::iterator i = std::find(vpwallets.begin(), vpwallets.end(), wallet);
    if (i == vpwallets.end()) return false;
    vpwallets.erase(i);
    return true;
}

bool HasWallets()
{
    LOCK(cs_wallets);
    return !vpwallets.empty();
}

std::vector<std::shared_ptr<CWallet>> GetWallets()
{
    LOCK(cs_wallets);
    return vpwallets;
}

std::shared_ptr<CWallet> GetWallet(const std::string& name)
{
    LOCK(cs_wallets);
    for (const std::shared_ptr<CWallet>& wallet : vpwallets) {
        if (wallet->GetName() == name) return wallet;
    }
    return nullptr;
}

static Mutex g_wallet_release_mutex;
static std::condition_variable g_wallet_release_cv;
static std::set<CWallet*> g_unloading_wallet_set;

// Custom deleter for shared_ptr<CWallet>.
static void ReleaseWallet(CWallet* wallet)
{
    // Unregister and delete the wallet right after BlockUntilSyncedToCurrentChain
    // so that it's in sync with the current chainstate.
    wallet->WalletLogPrintf("Releasing wallet\n");
    wallet->BlockUntilSyncedToCurrentChain();
    wallet->Flush();
    wallet->m_chain_notifications_handler.reset();
    delete wallet;
    // Wallet is now released, notify UnloadWallet, if any.
    {
        LOCK(g_wallet_release_mutex);
        if (g_unloading_wallet_set.erase(wallet) == 0) {
            // UnloadWallet was not called for this wallet, all done.
            return;
        }
    }
    g_wallet_release_cv.notify_all();
}

void UnloadWallet(std::shared_ptr<CWallet>&& wallet)
{
    // Mark wallet for unloading.
    CWallet* pwallet = wallet.get();
    {
        LOCK(g_wallet_release_mutex);
        auto it = g_unloading_wallet_set.insert(pwallet);
        assert(it.second);
    }
    // The wallet can be in use so it's not possible to explicitly unload here.
    // Notify the unload intent so that all remaining shared pointers are
    // released.
    pwallet->NotifyUnload();
    // Time to ditch our shared_ptr and wait for ReleaseWallet call.
    wallet.reset();
    {
        WAIT_LOCK(g_wallet_release_mutex, lock);
        while (g_unloading_wallet_set.count(pwallet) == 1) {
            g_wallet_release_cv.wait(lock);
        }
    }
}

std::shared_ptr<CWallet> LoadWallet(interfaces::Chain& chain, const WalletLocation& location, std::string& error, std::string& warning)
{
    if (!CWallet::Verify(chain, location, false, error, warning)) {
        error = "Wallet file verification failed: " + error;
        return nullptr;
    }

    std::shared_ptr<CWallet> wallet = CWallet::CreateWalletFromFile(chain, location);
    if (!wallet) {
        error = "Wallet loading failed.";
        return nullptr;
    }
    AddWallet(wallet);
    wallet->postInitProcess();

    if (fParticlMode) {
        if (!((CHDWallet*)wallet.get())->Initialise()) {
            error = "Particl wallet initialise failed.";
            return nullptr;
        }
        RestartStakingThreads();
    }
    return wallet;
}

std::shared_ptr<CWallet> LoadWallet(interfaces::Chain& chain, const std::string& name, std::string& error, std::string& warning)
{
    return LoadWallet(chain, WalletLocation(name), error, warning);
}

const uint32_t BIP32_HARDENED_KEY_LIMIT = 0x80000000;

const uint256 ABANDON_HASH(uint256S("0000000000000000000000000000000000000000000000000000000000000001"));

/** @defgroup mapWallet
 *
 * @{
 */

std::string COutput::ToString() const
{
    return strprintf("COutput(%s, %d, %d) [%s]", tx->GetHash().ToString(), i, nDepth, FormatMoney(tx->tx->vout[i].nValue));
}

std::vector<CKeyID> GetAffectedKeys(const CScript& spk, const SigningProvider& provider)
{
    std::vector<CScript> dummy;
    FlatSigningProvider out;
    InferDescriptor(spk, provider)->Expand(0, DUMMY_SIGNING_PROVIDER, dummy, out);
    std::vector<CKeyID> ret;
    for (const auto& entry : out.pubkeys) {
        ret.push_back(entry.first);
    }
    return ret;
}

const CWalletTx* CWallet::GetWalletTx(const uint256& hash) const
{
    LOCK(cs_wallet);
    std::map<uint256, CWalletTx>::const_iterator it = mapWallet.find(hash);
    if (it == mapWallet.end())
        return nullptr;
    return &(it->second);
}

CPubKey CWallet::GenerateNewKey(WalletBatch &batch, bool internal)
{
    assert(!IsWalletFlagSet(WALLET_FLAG_DISABLE_PRIVATE_KEYS));
    assert(!IsWalletFlagSet(WALLET_FLAG_BLANK_WALLET));
    AssertLockHeld(cs_wallet);
    bool fCompressed = CanSupportFeature(FEATURE_COMPRPUBKEY); // default to compressed public keys if we want 0.6.0 wallets

    CKey secret;

    // Create new metadata
    int64_t nCreationTime = GetTime();
    CKeyMetadata metadata(nCreationTime);

    // use HD key derivation if HD was enabled during wallet creation and a seed is present
    if (IsHDEnabled()) {
        DeriveNewChildKey(batch, metadata, secret, (CanSupportFeature(FEATURE_HD_SPLIT) ? internal : false));
    } else {
        secret.MakeNewKey(fCompressed);
    }

    // Compressed public keys were introduced in version 0.6.0
    if (fCompressed) {
        SetMinVersion(FEATURE_COMPRPUBKEY);
    }

    CPubKey pubkey = secret.GetPubKey();
    assert(secret.VerifyPubKey(pubkey));

    mapKeyMetadata[pubkey.GetID()] = metadata;
    UpdateTimeFirstKey(nCreationTime);

    if (!AddKeyPubKeyWithDB(batch, secret, pubkey)) {
        throw std::runtime_error(std::string(__func__) + ": AddKey failed");
    }
    return pubkey;
}

void CWallet::DeriveNewChildKey(WalletBatch &batch, CKeyMetadata& metadata, CKey& secret, bool internal)
{
    // for now we use a fixed keypath scheme of m/0'/0'/k
    CKey seed;                     //seed (256bit)
    CExtKey masterKey;             //hd master key
    CExtKey accountKey;            //key at m/0'
    CExtKey chainChildKey;         //key at m/0'/0' (external) or m/0'/1' (internal)
    CExtKey childKey;              //key at m/0'/0'/<n>'

    // try to get the seed
    if (!GetKey(hdChain.seed_id, seed))
        throw std::runtime_error(std::string(__func__) + ": seed not found");

    masterKey.SetSeed(seed.begin(), seed.size());

    // derive m/0'
    // use hardened derivation (child keys >= 0x80000000 are hardened after bip32)
    masterKey.Derive(accountKey, BIP32_HARDENED_KEY_LIMIT);

    // derive m/0'/0' (external chain) OR m/0'/1' (internal chain)
    assert(internal ? CanSupportFeature(FEATURE_HD_SPLIT) : true);
    accountKey.Derive(chainChildKey, BIP32_HARDENED_KEY_LIMIT+(internal ? 1 : 0));

    // derive child key at next index, skip keys already known to the wallet
    do {
        // always derive hardened keys
        // childIndex | BIP32_HARDENED_KEY_LIMIT = derive childIndex in hardened child-index-range
        // example: 1 | BIP32_HARDENED_KEY_LIMIT == 0x80000001 == 2147483649
        if (internal) {
            chainChildKey.Derive(childKey, hdChain.nInternalChainCounter | BIP32_HARDENED_KEY_LIMIT);
            metadata.hdKeypath = "m/0'/1'/" + std::to_string(hdChain.nInternalChainCounter) + "'";
            metadata.key_origin.path.push_back(0 | BIP32_HARDENED_KEY_LIMIT);
            metadata.key_origin.path.push_back(1 | BIP32_HARDENED_KEY_LIMIT);
            metadata.key_origin.path.push_back(hdChain.nInternalChainCounter | BIP32_HARDENED_KEY_LIMIT);
            hdChain.nInternalChainCounter++;
        }
        else {
            chainChildKey.Derive(childKey, hdChain.nExternalChainCounter | BIP32_HARDENED_KEY_LIMIT);
            metadata.hdKeypath = "m/0'/0'/" + std::to_string(hdChain.nExternalChainCounter) + "'";
            metadata.key_origin.path.push_back(0 | BIP32_HARDENED_KEY_LIMIT);
            metadata.key_origin.path.push_back(0 | BIP32_HARDENED_KEY_LIMIT);
            metadata.key_origin.path.push_back(hdChain.nExternalChainCounter | BIP32_HARDENED_KEY_LIMIT);
            hdChain.nExternalChainCounter++;
        }
    } while (HaveKey(childKey.key.GetPubKey().GetID()));
    secret = childKey.key;
    metadata.hd_seed_id = hdChain.seed_id;
    CKeyID master_id = masterKey.key.GetPubKey().GetID();
    std::copy(master_id.begin(), master_id.begin() + 4, metadata.key_origin.fingerprint);
    metadata.has_key_origin = true;
    // update the chain model in the database
    if (!batch.WriteHDChain(hdChain))
        throw std::runtime_error(std::string(__func__) + ": Writing HD chain model failed");
}

bool CWallet::AddKeyPubKeyWithDB(WalletBatch& batch, const CKey& secret, const CPubKey& pubkey)
{
    AssertLockHeld(cs_wallet);

    // Make sure we aren't adding private keys to private key disabled wallets
    assert(!IsWalletFlagSet(WALLET_FLAG_DISABLE_PRIVATE_KEYS));

    // CCryptoKeyStore has no concept of wallet databases, but calls AddCryptedKey
    // which is overridden below.  To avoid flushes, the database handle is
    // tunneled through to it.
    bool needsDB = !encrypted_batch;
    if (needsDB) {
        encrypted_batch = &batch;
    }
    if (!CCryptoKeyStore::AddKeyPubKey(secret, pubkey)) {
        if (needsDB) encrypted_batch = nullptr;
        return false;
    }
    if (needsDB) encrypted_batch = nullptr;

    // check if we need to remove from watch-only
    CScript script;
    script = GetScriptForDestination(pubkey.GetID());
    if (HaveWatchOnly(script)) {
        RemoveWatchOnly(script);
    }
    script = GetScriptForRawPubKey(pubkey);
    if (HaveWatchOnly(script)) {
        RemoveWatchOnly(script);
    }

    if (!IsCrypted()) {
        return batch.WriteKey(pubkey,
                              secret.GetPrivKey(),
                              mapKeyMetadata[pubkey.GetID()]);
    }
    UnsetWalletFlag(WALLET_FLAG_BLANK_WALLET);
    return true;
}

bool CWallet::AddKeyPubKey(const CKey& secret, const CPubKey &pubkey)
{
    WalletBatch batch(*database);
    return CWallet::AddKeyPubKeyWithDB(batch, secret, pubkey);
}

bool CWallet::AddCryptedKey(const CPubKey &vchPubKey,
                            const std::vector<unsigned char> &vchCryptedSecret)
{
    if (!CCryptoKeyStore::AddCryptedKey(vchPubKey, vchCryptedSecret))
        return false;
    {
        LOCK(cs_wallet);
        if (encrypted_batch)
            return encrypted_batch->WriteCryptedKey(vchPubKey,
                                                        vchCryptedSecret,
                                                        mapKeyMetadata[vchPubKey.GetID()]);
        else
            return WalletBatch(*database).WriteCryptedKey(vchPubKey,
                                                            vchCryptedSecret,
                                                            mapKeyMetadata[vchPubKey.GetID()]);
    }
}

void CWallet::LoadKeyMetadata(const CKeyID& keyID, const CKeyMetadata& meta)
{
    AssertLockHeld(cs_wallet);
    UpdateTimeFirstKey(meta.nCreateTime);
    mapKeyMetadata[keyID] = meta;
}

void CWallet::LoadScriptMetadata(const CScriptID& script_id, const CKeyMetadata& meta)
{
    AssertLockHeld(cs_wallet);
    UpdateTimeFirstKey(meta.nCreateTime);
    m_script_metadata[script_id] = meta;
}

// Writes a keymetadata for a public key. overwrite specifies whether to overwrite an existing metadata for that key if there exists one.
bool CWallet::WriteKeyMetadata(const CKeyMetadata& meta, const CPubKey& pubkey, const bool overwrite)
{
    return WalletBatch(*database).WriteKeyMetadata(meta, pubkey, overwrite);
}

void CWallet::UpgradeKeyMetadata()
{
    AssertLockHeld(cs_wallet);
    if (IsLocked() || IsWalletFlagSet(WALLET_FLAG_KEY_ORIGIN_METADATA)) {
        return;
    }

    std::unique_ptr<WalletBatch> batch = MakeUnique<WalletBatch>(*database);
    size_t cnt = 0;
    for (auto& meta_pair : mapKeyMetadata) {
        CKeyMetadata& meta = meta_pair.second;
        if (!meta.hd_seed_id.IsNull() && !meta.has_key_origin && meta.hdKeypath != "s") { // If the hdKeypath is "s", that's the seed and it doesn't have a key origin
            CKey key;
            GetKey(meta.hd_seed_id, key);
            CExtKey masterKey;
            masterKey.SetSeed(key.begin(), key.size());
            // Add to map
            CKeyID master_id = masterKey.key.GetPubKey().GetID();
            std::copy(master_id.begin(), master_id.begin() + 4, meta.key_origin.fingerprint);
            if (!ParseHDKeypath(meta.hdKeypath, meta.key_origin.path)) {
                throw std::runtime_error("Invalid stored hdKeypath");
            }
            meta.has_key_origin = true;
            if (meta.nVersion < CKeyMetadata::VERSION_WITH_KEY_ORIGIN) {
                meta.nVersion = CKeyMetadata::VERSION_WITH_KEY_ORIGIN;
            }

            // Write meta to wallet
            CPubKey pubkey;
            if (GetPubKey(meta_pair.first, pubkey)) {
                batch->WriteKeyMetadata(meta, pubkey, true);
                if (++cnt % 1000 == 0) {
                    // avoid creating overlarge in-memory batches in case the wallet contains large amounts of keys
                    batch.reset(new WalletBatch(*database));
                }
            }
        }
    }
    batch.reset(); //write before setting the flag
    SetWalletFlag(WALLET_FLAG_KEY_ORIGIN_METADATA);
}

bool CWallet::LoadCryptedKey(const CPubKey &vchPubKey, const std::vector<unsigned char> &vchCryptedSecret)
{
    return CCryptoKeyStore::AddCryptedKey(vchPubKey, vchCryptedSecret);
}

/**
 * Update wallet first key creation time. This should be called whenever keys
 * are added to the wallet, with the oldest key creation time.
 */
void CWallet::UpdateTimeFirstKey(int64_t nCreateTime)
{
    AssertLockHeld(cs_wallet);
    if (nCreateTime <= 1) {
        // Cannot determine birthday information, so set the wallet birthday to
        // the beginning of time.
        nTimeFirstKey = 1;
    } else if (!nTimeFirstKey || nCreateTime < nTimeFirstKey) {
        nTimeFirstKey = nCreateTime;
    }
}

bool CWallet::AddCScript(const CScript& redeemScript)
{
    if (!CCryptoKeyStore::AddCScript(redeemScript))
        return false;
    if (WalletBatch(*database).WriteCScript(Hash160(redeemScript), redeemScript)) {
        UnsetWalletFlag(WALLET_FLAG_BLANK_WALLET);
        return true;
    }
    return false;
}

bool CWallet::LoadCScript(const CScript& redeemScript)
{
    /* A sanity check was added in pull #3843 to avoid adding redeemScripts
     * that never can be redeemed. However, old wallets may still contain
     * these. Do not add them to the wallet and warn. */
    if (redeemScript.size() > MAX_SCRIPT_ELEMENT_SIZE)
    {
        std::string strAddr = EncodeDestination(CScriptID(redeemScript));
        WalletLogPrintf("%s: Warning: This wallet contains a redeemScript of size %i which exceeds maximum size %i thus can never be redeemed. Do not use address %s.\n", __func__, redeemScript.size(), MAX_SCRIPT_ELEMENT_SIZE, strAddr);
        return true;
    }

    return CCryptoKeyStore::AddCScript(redeemScript);
}

bool CWallet::AddWatchOnly(const CScript& dest)
{
    if (!CCryptoKeyStore::AddWatchOnly(dest))
        return false;
    const CKeyMetadata& meta = m_script_metadata[CScriptID(dest)];
    UpdateTimeFirstKey(meta.nCreateTime);
    NotifyWatchonlyChanged(true);
    if (WalletBatch(*database).WriteWatchOnly(dest, meta)) {
        UnsetWalletFlag(WALLET_FLAG_BLANK_WALLET);
        return true;
    }
    return false;
}

bool CWallet::AddWatchOnly(const CScript& dest, int64_t nCreateTime)
{
    m_script_metadata[CScriptID(dest)].nCreateTime = nCreateTime;
    return AddWatchOnly(dest);
}

bool CWallet::RemoveWatchOnly(const CScript &dest)
{
    AssertLockHeld(cs_wallet);
    if (!CCryptoKeyStore::RemoveWatchOnly(dest))
        return false;
    if (!HaveWatchOnly())
        NotifyWatchonlyChanged(false);
    if (!WalletBatch(*database).EraseWatchOnly(dest))
        return false;

    return true;
}

bool CWallet::LoadWatchOnly(const CScript &dest)
{
    return CCryptoKeyStore::AddWatchOnly(dest);
}

bool CWallet::Unlock(const SecureString& strWalletPassphrase, bool accept_no_keys)
{
    CCrypter crypter;
    CKeyingMaterial _vMasterKey;

    {
        LOCK(cs_wallet);
        for (const MasterKeyMap::value_type& pMasterKey : mapMasterKeys)
        {
            if(!crypter.SetKeyFromPassphrase(strWalletPassphrase, pMasterKey.second.vchSalt, pMasterKey.second.nDeriveIterations, pMasterKey.second.nDerivationMethod))
                return false;
            if (!crypter.Decrypt(pMasterKey.second.vchCryptedKey, _vMasterKey))
                continue; // try another master key
            if (CCryptoKeyStore::Unlock(_vMasterKey, accept_no_keys)) {
                // Now that we've unlocked, upgrade the key metadata
                UpgradeKeyMetadata();
                return true;
            }
        }
    }
    return false;
}

bool CWallet::ChangeWalletPassphrase(const SecureString& strOldWalletPassphrase, const SecureString& strNewWalletPassphrase)
{
    bool fWasLocked = IsLocked();

    {
        LOCK(cs_wallet);
        Lock();

        CCrypter crypter;
        CKeyingMaterial _vMasterKey;
        for (MasterKeyMap::value_type& pMasterKey : mapMasterKeys)
        {
            if(!crypter.SetKeyFromPassphrase(strOldWalletPassphrase, pMasterKey.second.vchSalt, pMasterKey.second.nDeriveIterations, pMasterKey.second.nDerivationMethod))
                return false;
            if (!crypter.Decrypt(pMasterKey.second.vchCryptedKey, _vMasterKey))
                return false;
            if (0 == ExtKeyUnlock(_vMasterKey)
                && CCryptoKeyStore::Unlock(_vMasterKey, true))
            {
                int64_t nStartTime = GetTimeMillis();
                crypter.SetKeyFromPassphrase(strNewWalletPassphrase, pMasterKey.second.vchSalt, pMasterKey.second.nDeriveIterations, pMasterKey.second.nDerivationMethod);
                pMasterKey.second.nDeriveIterations = static_cast<unsigned int>(pMasterKey.second.nDeriveIterations * (100 / ((double)(GetTimeMillis() - nStartTime))));

                nStartTime = GetTimeMillis();
                crypter.SetKeyFromPassphrase(strNewWalletPassphrase, pMasterKey.second.vchSalt, pMasterKey.second.nDeriveIterations, pMasterKey.second.nDerivationMethod);
                pMasterKey.second.nDeriveIterations = (pMasterKey.second.nDeriveIterations + static_cast<unsigned int>(pMasterKey.second.nDeriveIterations * 100 / ((double)(GetTimeMillis() - nStartTime)))) / 2;

                if (pMasterKey.second.nDeriveIterations < 25000)
                    pMasterKey.second.nDeriveIterations = 25000;

                WalletLogPrintf("Wallet passphrase changed to an nDeriveIterations of %i\n", pMasterKey.second.nDeriveIterations);

                if (!crypter.SetKeyFromPassphrase(strNewWalletPassphrase, pMasterKey.second.vchSalt, pMasterKey.second.nDeriveIterations, pMasterKey.second.nDerivationMethod))
                    return false;
                if (!crypter.Encrypt(_vMasterKey, pMasterKey.second.vchCryptedKey))
                    return false;
                WalletBatch(*database).WriteMasterKey(pMasterKey.first, pMasterKey.second);
                if (fWasLocked)
                    Lock();
                return true;
            }
        }
    }

    return false;
}

void CWallet::ChainStateFlushed(const CBlockLocator& loc)
{
    WalletBatch batch(*database);
    batch.WriteBestBlock(loc);
}

void CWallet::SetMinVersion(enum WalletFeature nVersion, WalletBatch* batch_in, bool fExplicit)
{
    LOCK(cs_wallet);
    if (nWalletVersion >= nVersion)
        return;

    // when doing an explicit upgrade, if we pass the max version permitted, upgrade all the way
    if (fExplicit && nVersion > nWalletMaxVersion)
            nVersion = FEATURE_LATEST;

    nWalletVersion = nVersion;

    if (nVersion > nWalletMaxVersion)
        nWalletMaxVersion = nVersion;

    {
        WalletBatch* batch = batch_in ? batch_in : new WalletBatch(*database);
        if (nWalletVersion > 40000)
            batch->WriteMinVersion(nWalletVersion);
        if (!batch_in)
            delete batch;
    }
}

bool CWallet::SetMaxVersion(int nVersion)
{
    LOCK(cs_wallet);
    // cannot downgrade below current version
    if (nWalletVersion > nVersion)
        return false;

    nWalletMaxVersion = nVersion;

    return true;
}

std::set<uint256> CWallet::GetConflicts(const uint256& txid) const
{
    std::set<uint256> result;
    AssertLockHeld(cs_wallet);

    std::map<uint256, CWalletTx>::const_iterator it = mapWallet.find(txid);
    if (it == mapWallet.end())
        return result;
    const CWalletTx& wtx = it->second;

    std::pair<TxSpends::const_iterator, TxSpends::const_iterator> range;

    for (const CTxIn& txin : wtx.tx->vin)
    {
        if (mapTxSpends.count(txin.prevout) <= 1)
            continue;  // No conflict if zero or one spends
        range = mapTxSpends.equal_range(txin.prevout);
        for (TxSpends::const_iterator _it = range.first; _it != range.second; ++_it)
            result.insert(_it->second);
    }
    return result;
}

bool CWallet::HasWalletSpend(const uint256& txid) const
{
    AssertLockHeld(cs_wallet);
    auto iter = mapTxSpends.lower_bound(COutPoint(txid, 0));
    return (iter != mapTxSpends.end() && iter->first.hash == txid);
}

void CWallet::Flush(bool shutdown)
{
    database->Flush(shutdown);
}

void CWallet::SyncMetaData(std::pair<TxSpends::iterator, TxSpends::iterator> range)
{
    // We want all the wallet transactions in range to have the same metadata as
    // the oldest (smallest nOrderPos).
    // So: find smallest nOrderPos:

    int nMinOrderPos = std::numeric_limits<int>::max();
    const CWalletTx* copyFrom = nullptr;
    for (TxSpends::iterator it = range.first; it != range.second; ++it) {
        const CWalletTx* wtx = &mapWallet.at(it->second);
        if (wtx->nOrderPos < nMinOrderPos) {
            nMinOrderPos = wtx->nOrderPos;
            copyFrom = wtx;
        }
    }

    if (!copyFrom) {
        return;
    }

    // Now copy data from copyFrom to rest:
    for (TxSpends::iterator it = range.first; it != range.second; ++it)
    {
        const uint256& hash = it->second;
        CWalletTx* copyTo = &mapWallet.at(hash);
        if (copyFrom == copyTo) continue;
        assert(copyFrom && "Oldest wallet transaction in range assumed to have been found.");
        if (!copyFrom->IsEquivalentTo(*copyTo)) continue;
        copyTo->mapValue = copyFrom->mapValue;
        copyTo->vOrderForm = copyFrom->vOrderForm;
        // fTimeReceivedIsTxTime not copied on purpose
        // nTimeReceived not copied on purpose
        copyTo->nTimeSmart = copyFrom->nTimeSmart;
        copyTo->fFromMe = copyFrom->fFromMe;
        // nOrderPos not copied on purpose
        // cached members not copied on purpose
    }
}

/**
 * Outpoint is spent if any non-conflicted transaction
 * spends it:
 */
bool CWallet::IsSpent(interfaces::Chain::Lock& locked_chain, const uint256& hash, unsigned int n) const
{
    const COutPoint outpoint(hash, n);
    std::pair<TxSpends::const_iterator, TxSpends::const_iterator> range;
    range = mapTxSpends.equal_range(outpoint);

    for (TxSpends::const_iterator it = range.first; it != range.second; ++it)
    {
        const uint256& wtxid = it->second;
        std::map<uint256, CWalletTx>::const_iterator mit = mapWallet.find(wtxid);
        if (mit != mapWallet.end()) {
            int depth = mit->second.GetDepthInMainChain(locked_chain);
            if (depth > 0  || (depth == 0 && !mit->second.isAbandoned()))
                return true; // Spent
        }
    }
    return false;
}

void CWallet::AddToSpends(const COutPoint& outpoint, const uint256& wtxid)
{
    mapTxSpends.insert(std::make_pair(outpoint, wtxid));

    UnlockCoin(outpoint);

    std::pair<TxSpends::iterator, TxSpends::iterator> range;
    range = mapTxSpends.equal_range(outpoint);
    SyncMetaData(range);
}


void CWallet::AddToSpends(const uint256& wtxid)
{
    auto it = mapWallet.find(wtxid);
    assert(it != mapWallet.end());
    CWalletTx& thisTx = it->second;
    if (thisTx.IsCoinBase()) // Coinbases don't spend anything!
        return;

    for (const CTxIn& txin : thisTx.tx->vin)
        AddToSpends(txin.prevout, wtxid);
}

bool CWallet::EncryptWallet(const SecureString& strWalletPassphrase)
{
    if (IsCrypted())
        return false;

    CKeyingMaterial _vMasterKey;

    _vMasterKey.resize(WALLET_CRYPTO_KEY_SIZE);
    GetStrongRandBytes(&_vMasterKey[0], WALLET_CRYPTO_KEY_SIZE);

    CMasterKey kMasterKey;

    kMasterKey.vchSalt.resize(WALLET_CRYPTO_SALT_SIZE);
    GetStrongRandBytes(&kMasterKey.vchSalt[0], WALLET_CRYPTO_SALT_SIZE);

    CCrypter crypter;
    int64_t nStartTime = GetTimeMillis();
    crypter.SetKeyFromPassphrase(strWalletPassphrase, kMasterKey.vchSalt, 25000, kMasterKey.nDerivationMethod);
    kMasterKey.nDeriveIterations = static_cast<unsigned int>(2500000 / ((double)(GetTimeMillis() - nStartTime)));

    nStartTime = GetTimeMillis();
    crypter.SetKeyFromPassphrase(strWalletPassphrase, kMasterKey.vchSalt, kMasterKey.nDeriveIterations, kMasterKey.nDerivationMethod);
    kMasterKey.nDeriveIterations = (kMasterKey.nDeriveIterations + static_cast<unsigned int>(kMasterKey.nDeriveIterations * 100 / ((double)(GetTimeMillis() - nStartTime)))) / 2;

    if (kMasterKey.nDeriveIterations < 25000)
        kMasterKey.nDeriveIterations = 25000;

    WalletLogPrintf("Encrypting Wallet with an nDeriveIterations of %i\n", kMasterKey.nDeriveIterations);

    if (!crypter.SetKeyFromPassphrase(strWalletPassphrase, kMasterKey.vchSalt, kMasterKey.nDeriveIterations, kMasterKey.nDerivationMethod))
        return false;
    if (!crypter.Encrypt(_vMasterKey, kMasterKey.vchCryptedKey))
        return false;

    {
        LOCK(cs_wallet);
        mapMasterKeys[++nMasterKeyMaxID] = kMasterKey;
        assert(!encrypted_batch);
        encrypted_batch = new WalletBatch(*database);
        if (!encrypted_batch->TxnBegin()) {
            delete encrypted_batch;
            encrypted_batch = nullptr;
            return false;
        }
        encrypted_batch->WriteMasterKey(nMasterKeyMaxID, kMasterKey);

        if (!EncryptKeys(_vMasterKey))
        {
            encrypted_batch->TxnAbort();
            delete encrypted_batch;
            encrypted_batch = nullptr;
            // We now probably have half of our keys encrypted in memory, and half not...
            // die and let the user reload the unencrypted wallet.
            assert(false);
        }

        // Encryption was introduced in version 0.4.0
        SetMinVersion(FEATURE_WALLETCRYPT, encrypted_batch, true);

        if (!encrypted_batch->TxnCommit()) {
            delete encrypted_batch;
            encrypted_batch = nullptr;
            // We now have keys encrypted in memory, but not on disk...
            // die to avoid confusion and let the user reload the unencrypted wallet.
            assert(false);
        }

        delete encrypted_batch;
        encrypted_batch = nullptr;

        Lock();
        Unlock(strWalletPassphrase);

        // if we are using HD, replace the HD seed with a new one
        if (IsHDEnabled()) {
            SetHDSeed(GenerateNewSeed());
        }

        NewKeyPool();
        Lock();

        // Need to completely rewrite the wallet file; if we don't, bdb might keep
        // bits of the unencrypted private key in slack space in the database file.
        database->Rewrite();

        // BDB seems to have a bad habit of writing old data into
        // slack space in .dat files; that is bad if the old data is
        // unencrypted private keys. So:
        database->ReloadDbEnv();

    }
    NotifyStatusChanged(this);

    return true;
}

DBErrors CWallet::ReorderTransactions()
{
    LOCK(cs_wallet);
    WalletBatch batch(*database);

    // Old wallets didn't have any defined order for transactions
    // Probably a bad idea to change the output of this

    // First: get all CWalletTx into a sorted-by-time multimap.
    typedef std::multimap<int64_t, CWalletTx*> TxItems;
    TxItems txByTime;

    for (auto& entry : mapWallet)
    {
        CWalletTx* wtx = &entry.second;
        txByTime.insert(std::make_pair(wtx->nTimeReceived, wtx));
    }

    nOrderPosNext = 0;
    std::vector<int64_t> nOrderPosOffsets;
    for (TxItems::iterator it = txByTime.begin(); it != txByTime.end(); ++it)
    {
        CWalletTx *const pwtx = (*it).second;
        int64_t& nOrderPos = pwtx->nOrderPos;

        if (nOrderPos == -1)
        {
            nOrderPos = nOrderPosNext++;
            nOrderPosOffsets.push_back(nOrderPos);

            if (!batch.WriteTx(*pwtx))
                return DBErrors::LOAD_FAIL;
        }
        else
        {
            int64_t nOrderPosOff = 0;
            for (const int64_t& nOffsetStart : nOrderPosOffsets)
            {
                if (nOrderPos >= nOffsetStart)
                    ++nOrderPosOff;
            }
            nOrderPos += nOrderPosOff;
            nOrderPosNext = std::max(nOrderPosNext, nOrderPos + 1);

            if (!nOrderPosOff)
                continue;

            // Since we're changing the order, write it back
            if (!batch.WriteTx(*pwtx))
                return DBErrors::LOAD_FAIL;
        }
    }
    batch.WriteOrderPosNext(nOrderPosNext);

    return DBErrors::LOAD_OK;
}

int64_t CWallet::IncOrderPosNext(WalletBatch* batch)
{
    AssertLockHeld(cs_wallet);
    int64_t nRet = nOrderPosNext++;
    if (batch) {
        batch->WriteOrderPosNext(nOrderPosNext);
    } else {
        WalletBatch(*database).WriteOrderPosNext(nOrderPosNext);
    }
    return nRet;
}

void CWallet::MarkDirty()
{
    {
        LOCK(cs_wallet);
        for (std::pair<const uint256, CWalletTx>& item : mapWallet)
            item.second.MarkDirty();
    }
}

bool CWallet::MarkReplaced(const uint256& originalHash, const uint256& newHash)
{
    LOCK(cs_wallet);

    auto mi = mapWallet.find(originalHash);

    // There is a bug if MarkReplaced is not called on an existing wallet transaction.
    assert(mi != mapWallet.end());

    CWalletTx& wtx = (*mi).second;

    // Ensure for now that we're not overwriting data
    assert(wtx.mapValue.count("replaced_by_txid") == 0);

    wtx.mapValue["replaced_by_txid"] = newHash.ToString();

    WalletBatch batch(*database, "r+");

    bool success = true;
    if (!batch.WriteTx(wtx)) {
        WalletLogPrintf("%s: Updating batch tx %s failed\n", __func__, wtx.GetHash().ToString());
        success = false;
    }

    NotifyTransactionChanged(this, originalHash, CT_UPDATED);

    return success;
}

bool CWallet::AddToWallet(const CWalletTx& wtxIn, bool fFlushOnClose)
{
    LOCK(cs_wallet);

    WalletBatch batch(*database, "r+", fFlushOnClose);

    uint256 hash = wtxIn.GetHash();

    // Inserts only if not already there, returns tx inserted or tx found
    std::pair<std::map<uint256, CWalletTx>::iterator, bool> ret = mapWallet.insert(std::make_pair(hash, wtxIn));
    CWalletTx& wtx = (*ret.first).second;

    wtx.BindWallet(this);
    bool fInsertedNew = ret.second;
    if (fInsertedNew) {
        wtx.nTimeReceived = chain().getAdjustedTime();
        wtx.nOrderPos = IncOrderPosNext(&batch);
        wtx.m_it_wtxOrdered = wtxOrdered.insert(std::make_pair(wtx.nOrderPos, &wtx));
        wtx.nTimeSmart = ComputeTimeSmart(wtx);
        AddToSpends(hash);
    }

    bool fUpdated = false;
    if (!fInsertedNew)
    {
        // Merge
        if (!wtxIn.hashUnset() && wtxIn.hashBlock != wtx.hashBlock)
        {
            wtx.hashBlock = wtxIn.hashBlock;
            fUpdated = true;
        }

        // If no longer abandoned, update
        if (wtx.IsCoinStake()) { // A coinstake is unabandoned when it's re-attached to a block
            if (!wtxIn.hashUnset() && wtx.isAbandoned()) {
                LogPrintf("%s: Unabandoning txn %s\n", __func__, hash.ToString());
                wtx.hashBlock = wtxIn.hashBlock;
                fUpdated = true;
            }
        } else
        if (wtxIn.hashBlock.IsNull() && wtx.isAbandoned())
        {
            LogPrintf("%s: Unabandoning txn %s\n", __func__, hash.ToString());
            wtx.hashBlock = wtxIn.hashBlock;
            fUpdated = true;
        }
        if (wtxIn.nIndex != -1 && (wtxIn.nIndex != wtx.nIndex))
        {
            wtx.nIndex = wtxIn.nIndex;
            fUpdated = true;
        }
        if (wtxIn.fFromMe && wtxIn.fFromMe != wtx.fFromMe)
        {
            wtx.fFromMe = wtxIn.fFromMe;
            fUpdated = true;
        }
        // If we have a witness-stripped version of this transaction, and we
        // see a new version with a witness, then we must be upgrading a pre-segwit
        // wallet.  Store the new version of the transaction with the witness,
        // as the stripped-version must be invalid.
        // TODO: Store all versions of the transaction, instead of just one.
        if (wtxIn.tx->HasWitness() && !wtx.tx->HasWitness()) {
            wtx.SetTx(wtxIn.tx);
            fUpdated = true;
        }
    }

    //// debug print
    WalletLogPrintf("AddToWallet %s  %s%s\n", wtxIn.GetHash().ToString(), (fInsertedNew ? "new" : ""), (fUpdated ? "update" : ""));

    // Write to disk
    if (fInsertedNew || fUpdated)
        if (!batch.WriteTx(wtx))
            return false;

    // Break debit/credit balance caches:
    wtx.MarkDirty();
    // Notify UI of new or updated transaction
    NotifyTransactionChanged(this, hash, fInsertedNew ? CT_NEW : CT_UPDATED);
    // notify an external script when a wallet transaction comes in or is updated
    std::string strCmd = gArgs.GetArg("-walletnotify", "");

    if (!strCmd.empty())
    {
        boost::replace_all(strCmd, "%s", wtxIn.GetHash().GetHex());
        std::thread t(runCommand, strCmd);
        t.detach(); // thread runs free
    }

    std::string sName = GetName();
    GetMainSignals().TransactionAddedToWallet(sName, wtxIn.tx);
    ClearCachedBalances();

    return true;
}

void CWallet::LoadToWallet(const CWalletTx& wtxIn)
{
    uint256 hash = wtxIn.GetHash();
    const auto& ins = mapWallet.emplace(hash, wtxIn);
    CWalletTx& wtx = ins.first->second;
    wtx.BindWallet(this);
    if (/* insertion took place */ ins.second) {
        wtx.m_it_wtxOrdered = wtxOrdered.insert(std::make_pair(wtx.nOrderPos, &wtx));
    }
    AddToSpends(hash);
    for (const CTxIn& txin : wtx.tx->vin) {
        auto it = mapWallet.find(txin.prevout.hash);
        if (it != mapWallet.end()) {
            CWalletTx& prevtx = it->second;
            if (prevtx.nIndex == -1 && !prevtx.hashUnset()) {
                MarkConflicted(prevtx.hashBlock, wtx.GetHash());
            }
        }
    }
}

bool CWallet::AddToWalletIfInvolvingMe(const CTransactionRef& ptx, const uint256& block_hash, int posInBlock, bool fUpdate)
{
    const CTransaction& tx = *ptx;
    {
        AssertLockHeld(cs_wallet);

        if (!block_hash.IsNull()) {
            for (const CTxIn& txin : tx.vin) {
                std::pair<TxSpends::const_iterator, TxSpends::const_iterator> range = mapTxSpends.equal_range(txin.prevout);
                while (range.first != range.second) {
                    if (range.first->second != tx.GetHash()) {
                        WalletLogPrintf("Transaction %s (in block %s) conflicts with wallet transaction %s (both spend %s:%i)\n", tx.GetHash().ToString(), block_hash.ToString(), range.first->second.ToString(), range.first->first.hash.ToString(), range.first->first.n);
                        MarkConflicted(block_hash, range.first->second);
                    }
                    range.first++;
                }
            }
        }

        bool fExisted = mapWallet.count(tx.GetHash()) != 0;
        if (fExisted && !fUpdate) return false;
        if (fExisted || IsMine(tx) || IsFromMe(tx))
        {
            /* Check if any keys in the wallet keypool that were supposed to be unused
             * have appeared in a new transaction. If so, remove those keys from the keypool.
             * This can happen when restoring an old wallet backup that does not contain
             * the mostly recently created transactions from newer versions of the wallet.
             */

            // loop though all outputs
            for (const CTxOut& txout: tx.vout) {
                // extract addresses and check if they match with an unused keypool key
                for (const auto& keyid : GetAffectedKeys(txout.scriptPubKey, *this)) {
                    std::map<CKeyID, int64_t>::const_iterator mi = m_pool_key_to_index.find(keyid);
                    if (mi != m_pool_key_to_index.end()) {
                        WalletLogPrintf("%s: Detected a used keypool key, mark all keypool key up to this key as used\n", __func__);
                        MarkReserveKeysAsUsed(mi->second);

                        if (!TopUpKeyPool()) {
                            WalletLogPrintf("%s: Topping up keypool failed (locked wallet)\n", __func__);
                        }
                    }
                }
            }

            CWalletTx wtx(this, ptx);

            // Get merkle branch if transaction was found in a block
            if (!block_hash.IsNull())
                wtx.SetMerkleBranch(block_hash, posInBlock);

            return AddToWallet(wtx, false);
        }
    }
    return false;
}

bool CWallet::TransactionCanBeAbandoned(const uint256& hashTx) const
{
    auto locked_chain = chain().lock();
    LOCK(cs_wallet);
    const CWalletTx* wtx = GetWalletTx(hashTx);
    return wtx && !wtx->isAbandoned() && wtx->GetDepthInMainChain(*locked_chain) == 0 && !wtx->InMempool();
}

void CWallet::MarkInputsDirty(const CTransactionRef& tx)
{
    for (const CTxIn& txin : tx->vin) {
        auto it = mapWallet.find(txin.prevout.hash);
        if (it != mapWallet.end()) {
            it->second.MarkDirty();
        }
    }
}

bool CWallet::AbandonTransaction(interfaces::Chain::Lock& locked_chain, const uint256& hashTx)
{
    auto locked_chain_recursive = chain().lock();  // Temporary. Removed in upcoming lock cleanup
    LOCK(cs_wallet);

    WalletBatch batch(*database, "r+");

    std::set<uint256> todo;
    std::set<uint256> done;

    // Can't mark abandoned if confirmed or in mempool
    auto it = mapWallet.find(hashTx);
    assert(it != mapWallet.end());
    CWalletTx& origtx = it->second;
    if (origtx.GetDepthInMainChain(locked_chain) != 0 || origtx.InMempool()) {
        return false;
    }

    todo.insert(hashTx);

    while (!todo.empty()) {
        uint256 now = *todo.begin();
        todo.erase(now);
        done.insert(now);

        auto it = mapWallet.find(now);
        assert(it != mapWallet.end());
        CWalletTx& wtx = it->second;
        int currentconfirm = wtx.GetDepthInMainChain(locked_chain);
        // If the orig tx was not in block, none of its spends can be
        assert(currentconfirm <= 0);
        // if (currentconfirm < 0) {Tx and spends are already conflicted, no need to abandon}
        if (!wtx.isAbandoned()
            && currentconfirm == 0) {
            // If the orig tx was not in block/mempool, none of its spends can be in mempool
            assert(!wtx.InMempool());
            wtx.nIndex = -1;
            wtx.setAbandoned();
            wtx.MarkDirty();
            batch.WriteTx(wtx);
            NotifyTransactionChanged(this, wtx.GetHash(), CT_UPDATED);
            // Iterate over all its outputs, and mark transactions in the wallet that spend them abandoned too
            TxSpends::const_iterator iter = mapTxSpends.lower_bound(COutPoint(now, 0));
            while (iter != mapTxSpends.end() && iter->first.hash == now) {
                if (!done.count(iter->second)) {
                    todo.insert(iter->second);
                }
                iter++;
            }
            // If a transaction changes 'conflicted' state, that changes the balance
            // available of the outputs it spends. So force those to be recomputed
            MarkInputsDirty(wtx.tx);
        }
    }

    return true;
}

void CWallet::MarkConflicted(const uint256& hashBlock, const uint256& hashTx)
{
    auto locked_chain = chain().lock();
    LOCK(cs_wallet);

    int conflictconfirms = -locked_chain->getBlockDepth(hashBlock);
    // If number of conflict confirms cannot be determined, this means
    // that the block is still unknown or not yet part of the main chain,
    // for example when loading the wallet during a reindex. Do nothing in that
    // case.
    if (conflictconfirms >= 0)
        return;

    // Do not flush the wallet here for performance reasons
    WalletBatch batch(*database, "r+", false);

    std::set<uint256> todo;
    std::set<uint256> done;

    todo.insert(hashTx);

    while (!todo.empty()) {
        uint256 now = *todo.begin();
        todo.erase(now);
        done.insert(now);
        auto it = mapWallet.find(now);
        assert(it != mapWallet.end());
        CWalletTx& wtx = it->second;
        int currentconfirm = wtx.GetDepthInMainChain(*locked_chain);
        if (conflictconfirms < currentconfirm) {
            // Block is 'more conflicted' than current confirm; update.
            // Mark transaction as conflicted with this block.
            wtx.nIndex = -1;
            wtx.hashBlock = hashBlock;
            wtx.MarkDirty();
            batch.WriteTx(wtx);
            // Iterate over all its outputs, and mark transactions in the wallet that spend them conflicted too
            TxSpends::const_iterator iter = mapTxSpends.lower_bound(COutPoint(now, 0));
            while (iter != mapTxSpends.end() && iter->first.hash == now) {
                 if (!done.count(iter->second)) {
                     todo.insert(iter->second);
                 }
                 iter++;
            }
            // If a transaction changes 'conflicted' state, that changes the balance
            // available of the outputs it spends. So force those to be recomputed
            MarkInputsDirty(wtx.tx);
        }
    }
}

void CWallet::SyncTransaction(const CTransactionRef& ptx, const uint256& block_hash, int posInBlock, bool update_tx) {
    auto it = mapWallet.find(ptx->GetHash());
    if (it != mapWallet.end()) {
        it->second.m_cached_height = 0;
    }
    if (!AddToWalletIfInvolvingMe(ptx, block_hash, posInBlock, update_tx))
        return; // Not one of ours

    // If a transaction changes 'conflicted' state, that changes the balance
    // available of the outputs it spends. So force those to be
    // recomputed, also:
    MarkInputsDirty(ptx);
}

void CWallet::TransactionAddedToMempool(const CTransactionRef& ptx) {
    auto locked_chain = chain().lock();
    LOCK(cs_wallet);
    SyncTransaction(ptx, {} /* block hash */, 0 /* position in block */);

    auto it = mapWallet.find(ptx->GetHash());
    if (it != mapWallet.end()) {
        it->second.fInMempool = true;
    }
}

void CWallet::TransactionRemovedFromMempool(const CTransactionRef &ptx) {
    LOCK(cs_wallet);
    auto it = mapWallet.find(ptx->GetHash());
    if (it != mapWallet.end()) {
        it->second.fInMempool = false;
    }
}

void CWallet::BlockConnected(const CBlock& block, const std::vector<CTransactionRef>& vtxConflicted) {
    const uint256& block_hash = block.GetHash();
    auto locked_chain = chain().lock();
    LOCK(cs_wallet);
    // TODO: Temporarily ensure that mempool removals are notified before
    // connected transactions.  This shouldn't matter, but the abandoned
    // state of transactions in our wallet is currently cleared when we
    // receive another notification and there is a race condition where
    // notification of a connected conflict might cause an outside process
    // to abandon a transaction and then have it inadvertently cleared by
    // the notification that the conflicted transaction was evicted.

    for (const CTransactionRef& ptx : vtxConflicted) {
        SyncTransaction(ptx, {} /* block hash */, 0 /* position in block */);
        TransactionRemovedFromMempool(ptx);
    }
    for (size_t i = 0; i < block.vtx.size(); i++) {
        SyncTransaction(block.vtx[i], block_hash, i);
        TransactionRemovedFromMempool(block.vtx[i]);
    }

    m_last_block_processed = block_hash;
    ClearCachedBalances();
}

void CWallet::BlockDisconnected(const CBlock& block) {
    auto locked_chain = chain().lock();
    LOCK(cs_wallet);

    for (const CTransactionRef& ptx : block.vtx) {
        SyncTransaction(ptx, {} /* block hash */, 0 /* position in block */);
    }
    ClearCachedBalances();
}

void CWallet::UpdatedBlockTip()
{
    m_best_block_time = GetTime();
}


void CWallet::BlockUntilSyncedToCurrentChain() {
    AssertLockNotHeld(cs_wallet);

    {
        // Skip the queue-draining stuff if we know we're caught up with
        // chainActive.Tip()...
        // We could also take cs_wallet here, and call m_last_block_processed
        // protected by cs_wallet instead of cs_main, but as long as we need
        // cs_main here anyway, it's easier to just call it cs_main-protected.
        auto locked_chain = chain().lock();

        if (!m_last_block_processed.IsNull() && locked_chain->isPotentialTip(m_last_block_processed)) {
            return;
        }
    }

    // ...otherwise put a callback in the validation interface queue and wait
    // for the queue to drain enough to execute it (indicating we are caught up
    // at least with the time we entered this function).
    chain().waitForNotifications();
}


isminetype CWallet::IsMine(const CTxIn &txin) const
{
    {
        LOCK(cs_wallet);
        std::map<uint256, CWalletTx>::const_iterator mi = mapWallet.find(txin.prevout.hash);
        if (mi != mapWallet.end())
        {
            const CWalletTx& prev = (*mi).second;
            if (txin.prevout.n < prev.tx->vout.size())
                return IsMine(prev.tx->vout[txin.prevout.n]);
        }
    }
    return ISMINE_NO;
}

// Note that this function doesn't distinguish between a 0-valued input,
// and a not-"is mine" (according to the filter) input.
CAmount CWallet::GetDebit(const CTxIn &txin, const isminefilter& filter) const
{
    {
        LOCK(cs_wallet);
        std::map<uint256, CWalletTx>::const_iterator mi = mapWallet.find(txin.prevout.hash);
        if (mi != mapWallet.end())
        {
            const CWalletTx& prev = (*mi).second;
            if (txin.prevout.n < prev.tx->vout.size())
                if (IsMine(prev.tx->vout[txin.prevout.n]) & filter)
                    return prev.tx->vout[txin.prevout.n].nValue;
        }
    }
    return 0;
}

isminetype CWallet::IsMine(const CTxOut& txout) const
{
    return ::IsMine(*this, txout.scriptPubKey);
}

CAmount CWallet::GetCredit(const CTxOut& txout, const isminefilter& filter) const
{
    if (!MoneyRange(txout.nValue))
        throw std::runtime_error(std::string(__func__) + ": value out of range");
    return ((IsMine(txout) & filter) ? txout.nValue : 0);
}

bool CWallet::IsChange(const CTxOut& txout) const
{
    return IsChange(txout.scriptPubKey);
}

bool CWallet::IsChange(const CScript& script) const
{
    // TODO: fix handling of 'change' outputs. The assumption is that any
    // payment to a script that is ours, but is not in the address book
    // is change. That assumption is likely to break when we implement multisignature
    // wallets that return change back into a multi-signature-protected address;
    // a better way of identifying which outputs are 'the send' and which are
    // 'the change' will need to be implemented (maybe extend CWalletTx to remember
    // which output, if any, was change).
    if (::IsMine(*this, script))
    {
        CTxDestination address;
        if (!ExtractDestination(script, address))
            return true;

        LOCK(cs_wallet);
        if (!mapAddressBook.count(address))
            return true;
    }
    return false;
}

CAmount CWallet::GetChange(const CTxOut& txout) const
{
    if (!MoneyRange(txout.nValue))
        throw std::runtime_error(std::string(__func__) + ": value out of range");
    return (IsChange(txout) ? txout.nValue : 0);
}

bool CWallet::IsMine(const CTransaction& tx) const
{
    for (const CTxOut& txout : tx.vout)
        if (IsMine(txout))
            return true;
    return false;
}

bool CWallet::IsFromMe(const CTransaction& tx) const
{
    return (GetDebit(tx, ISMINE_ALL) > 0);
}

CAmount CWallet::GetDebit(const CTransaction& tx, const isminefilter& filter) const
{
    CAmount nDebit = 0;
    for (const CTxIn& txin : tx.vin)
    {
        nDebit += GetDebit(txin, filter);
        if (!MoneyRange(nDebit))
            throw std::runtime_error(std::string(__func__) + ": value out of range");
    }
    return nDebit;
}

bool CWallet::IsAllFromMe(const CTransaction& tx, const isminefilter& filter) const
{
    LOCK(cs_wallet);

    for (const CTxIn& txin : tx.vin)
    {
        auto mi = mapWallet.find(txin.prevout.hash);
        if (mi == mapWallet.end())
            return false; // any unknown inputs can't be from us

        const CWalletTx& prev = (*mi).second;

        if (txin.prevout.n >= prev.tx->vout.size())
            return false; // invalid input!

        if (!(IsMine(prev.tx->vout[txin.prevout.n]) & filter))
            return false;
    }
    return true;
}

CAmount CWallet::GetCredit(const CTransaction& tx, const isminefilter& filter) const
{
    CAmount nCredit = 0;
    for (const CTxOut& txout : tx.vout)
    {
        nCredit += GetCredit(txout, filter);
        if (!MoneyRange(nCredit))
            throw std::runtime_error(std::string(__func__) + ": value out of range");
    }
    return nCredit;
}

CAmount CWallet::GetChange(const CTransaction& tx) const
{
    CAmount nChange = 0;
    for (const CTxOut& txout : tx.vout)
    {
        nChange += GetChange(txout);
        if (!MoneyRange(nChange))
            throw std::runtime_error(std::string(__func__) + ": value out of range");
    }
    return nChange;
}

CPubKey CWallet::GenerateNewSeed()
{
    assert(!IsWalletFlagSet(WALLET_FLAG_DISABLE_PRIVATE_KEYS));
    CKey key;
    key.MakeNewKey(true);
    return DeriveNewSeed(key);
}

CPubKey CWallet::DeriveNewSeed(const CKey& key)
{
    int64_t nCreationTime = GetTime();
    CKeyMetadata metadata(nCreationTime);

    // calculate the seed
    CPubKey seed = key.GetPubKey();
    assert(key.VerifyPubKey(seed));

    // set the hd keypath to "s" -> Seed, refers the seed to itself
    metadata.hdKeypath     = "s";
    metadata.has_key_origin = false;
    metadata.hd_seed_id = seed.GetID();

    {
        LOCK(cs_wallet);

        // mem store the metadata
        mapKeyMetadata[seed.GetID()] = metadata;

        // write the key&metadata to the database
        if (!AddKeyPubKey(key, seed))
            throw std::runtime_error(std::string(__func__) + ": AddKeyPubKey failed");
    }

    return seed;
}

void CWallet::SetHDSeed(const CPubKey& seed)
{
    LOCK(cs_wallet);
    // store the keyid (hash160) together with
    // the child index counter in the database
    // as a hdchain object
    CHDChain newHdChain;
    newHdChain.nVersion = CanSupportFeature(FEATURE_HD_SPLIT) ? CHDChain::VERSION_HD_CHAIN_SPLIT : CHDChain::VERSION_HD_BASE;
    newHdChain.seed_id = seed.GetID();
    SetHDChain(newHdChain, false);
    NotifyCanGetAddressesChanged();
    UnsetWalletFlag(WALLET_FLAG_BLANK_WALLET);
}

void CWallet::SetHDChain(const CHDChain& chain, bool memonly)
{
    LOCK(cs_wallet);
    if (!memonly && !WalletBatch(*database).WriteHDChain(chain))
        throw std::runtime_error(std::string(__func__) + ": writing chain failed");

    hdChain = chain;
}

bool CWallet::IsHDEnabled() const
{
    return !hdChain.seed_id.IsNull();
}

bool CWallet::CanGenerateKeys()
{
    // A wallet can generate keys if it has an HD seed (IsHDEnabled) or it is a non-HD wallet (pre FEATURE_HD)
    LOCK(cs_wallet);
    return IsHDEnabled() || !CanSupportFeature(FEATURE_HD);
}

bool CWallet::CanGetAddresses(bool internal)
{
    LOCK(cs_wallet);
    // Check if the keypool has keys
    bool keypool_has_keys;
    if (internal && CanSupportFeature(FEATURE_HD_SPLIT)) {
        keypool_has_keys = setInternalKeyPool.size() > 0;
    } else {
        keypool_has_keys = KeypoolCountExternalKeys() > 0;
    }
    // If the keypool doesn't have keys, check if we can generate them
    if (!keypool_has_keys) {
        return CanGenerateKeys();
    }
    return keypool_has_keys;
}

void CWallet::SetWalletFlag(uint64_t flags)
{
    LOCK(cs_wallet);
    m_wallet_flags |= flags;
    if (!WalletBatch(*database).WriteWalletFlags(m_wallet_flags))
        throw std::runtime_error(std::string(__func__) + ": writing wallet flags failed");
}

void CWallet::UnsetWalletFlag(uint64_t flag)
{
    LOCK(cs_wallet);
    m_wallet_flags &= ~flag;
    if (!WalletBatch(*database).WriteWalletFlags(m_wallet_flags))
        throw std::runtime_error(std::string(__func__) + ": writing wallet flags failed");
}

bool CWallet::IsWalletFlagSet(uint64_t flag)
{
    return (m_wallet_flags & flag);
}

bool CWallet::SetWalletFlags(uint64_t overwriteFlags, bool memonly)
{
    LOCK(cs_wallet);
    m_wallet_flags = overwriteFlags;
    if (((overwriteFlags & g_known_wallet_flags) >> 32) ^ (overwriteFlags >> 32)) {
        // contains unknown non-tolerable wallet flags
        return false;
    }
    if (!memonly && !WalletBatch(*database).WriteWalletFlags(m_wallet_flags)) {
        throw std::runtime_error(std::string(__func__) + ": writing wallet flags failed");
    }

    return true;
}

int64_t CWalletTx::GetTxTime() const
{
    int64_t n = nTimeSmart;
    return n ? n : nTimeReceived;
}

// Helper for producing a max-sized low-S low-R signature (eg 71 bytes)
// or a max-sized low-S signature (e.g. 72 bytes) if use_max_sig is true
bool CWallet::DummySignInput(CTxIn &tx_in, const CTxOut &txout, bool use_max_sig) const
{
    // Fill in dummy signatures for fee calculation.
    const CScript& scriptPubKey = txout.scriptPubKey;
    SignatureData sigdata;

    if (!ProduceSignature(*this, use_max_sig ? DUMMY_MAXIMUM_SIGNATURE_CREATOR : DUMMY_SIGNATURE_CREATOR, scriptPubKey, sigdata)) {
        return false;
    }
    UpdateInput(tx_in, sigdata);
    return true;
}

// Helper for producing a bunch of max-sized low-S low-R signatures (eg 71 bytes)
bool CWallet::DummySignTx(CMutableTransaction &txNew, const std::vector<CTxOut> &txouts, bool use_max_sig) const
{
    // Fill in dummy signatures for fee calculation.
    int nIn = 0;
    for (const auto& txout : txouts)
    {
        if (!DummySignInput(txNew.vin[nIn], txout, use_max_sig)) {
            return false;
        }

        nIn++;
    }
    return true;
}

int64_t CalculateMaximumSignedTxSize(const CTransaction &tx, const CWallet *wallet, bool use_max_sig)
{
    std::vector<CTxOut> txouts;
    // Look up the inputs.  We should have already checked that this transaction
    // IsAllFromMe(ISMINE_SPENDABLE), so every input should already be in our
    // wallet, with a valid index into the vout array, and the ability to sign.
    for (const CTxIn& input : tx.vin) {
        const auto mi = wallet->mapWallet.find(input.prevout.hash);
        if (mi == wallet->mapWallet.end()) {
            return -1;
        }
        assert(input.prevout.n < mi->second.tx->vout.size());
        txouts.emplace_back(mi->second.tx->vout[input.prevout.n]);
    }
    return CalculateMaximumSignedTxSize(tx, wallet, txouts, use_max_sig);
}

// txouts needs to be in the order of tx.vin
int64_t CalculateMaximumSignedTxSize(const CTransaction &tx, const CWallet *wallet, const std::vector<CTxOut>& txouts, bool use_max_sig)
{
    CMutableTransaction txNew(tx);
    if (!wallet->DummySignTx(txNew, txouts, use_max_sig)) {
        // This should never happen, because IsAllFromMe(ISMINE_SPENDABLE)
        // implies that we can sign for every input.
        return -1;
    }
    return GetVirtualTransactionSize(CTransaction(txNew));
}

int CalculateMaximumSignedInputSize(const CTxOut& txout, const CWallet* wallet, bool use_max_sig)
{
    CMutableTransaction txn;
    txn.vin.push_back(CTxIn(COutPoint()));
    if (!wallet->DummySignInput(txn.vin[0], txout, use_max_sig)) {
        return -1;
    }
    return GetVirtualTransactionInputSize(txn.vin[0]);
}

void CWalletTx::GetAmounts(std::list<COutputEntry>& listReceived,
                           std::list<COutputEntry>& listSent,
                           std::list<COutputEntry>& listStaked, CAmount& nFee, const isminefilter& filter, bool fForFilterTx) const
{
    nFee = 0;
    listReceived.clear();
    listSent.clear();

    // Compute fee:
    CAmount nDebit = GetDebit(filter);
    if (nDebit > 0) // debit>0 means we signed/sent this transaction
    {
        CAmount nValueOut = tx->GetValueOut();
        nFee = nDebit - nValueOut;
    };

    // staked
    if (tx->IsCoinStake()) {
        CAmount nCredit = 0;
        CTxDestination address = CNoDestination();
        CTxDestination addressStake = CNoDestination();

        isminetype isMineAll = ISMINE_NO;
        for (unsigned int i = 0; i < tx->vpout.size(); ++i) {
            const CTxOutBase *txout = tx->vpout[i].get();
            if (!txout->IsType(OUTPUT_STANDARD)) {
                continue;
            }

            isminetype mine = pwallet->IsMine(txout);
            if (!(mine & filter)) {
                continue;
            }
            isMineAll = (isminetype)((uint8_t)isMineAll |(uint8_t)mine);

            if (fForFilterTx || address.type() == typeid(CNoDestination)) {
                const CScript &scriptPubKey = *txout->GetPScriptPubKey();
                ExtractDestination(scriptPubKey, address);

                if (HasIsCoinstakeOp(scriptPubKey)) {
                    CScript scriptOut;
                    if (GetCoinstakeScriptPath(scriptPubKey, scriptOut)) {
                        ExtractDestination(scriptOut, addressStake);
                    }
                }
            }
            nCredit += txout->GetValue();

            if (fForFilterTx) {
                COutputEntry output = {address, txout->GetValue(), (int)i, mine, addressStake};
                listStaked.push_back(output);
            }
        }
        // Recalc fee as GetValueOut might include foundation fund output
        nFee = nDebit - nCredit;

        if (fForFilterTx || !(isMineAll & filter)) {
            return;
        }

        COutputEntry output = {address, nCredit, 1, isMineAll, addressStake};
        listStaked.push_back(output);
        return;
    }

    // Sent/received.
    if (tx->IsParticlVersion()) {
        for (unsigned int i = 0; i < tx->vpout.size(); ++i) {
            const CTxOutBase *txout = tx->vpout[i].get();
            if (!txout->IsStandardOutput()) {
                continue;
            }

            isminetype fIsMine = pwallet->IsMine(txout);

            // Only need to handle txouts if AT LEAST one of these is true:
            //   1) they debit from us (sent)
            //   2) the output is to us (received)
            if (nDebit > 0) {
                // Don't report 'change' txouts
                if (pwallet->IsChange(txout))
                    continue;
            } else
            if (!(fIsMine & filter)) {
                continue;
            }

            // In either case, we need to get the destination address
            const CScript &scriptPubKey = *txout->GetPScriptPubKey();
            CTxDestination address;
            CTxDestination addressStake = CNoDestination();

            if (!ExtractDestination(scriptPubKey, address) && !scriptPubKey.IsUnspendable()) {
                pwallet->WalletLogPrintf("CWalletTx::GetAmounts: Unknown transaction type found, txid %s\n",
                         this->GetHash().ToString());
                address = CNoDestination();
            }

            if (HasIsCoinstakeOp(scriptPubKey)) {
                CScript scriptOut;
                if (GetCoinstakeScriptPath(scriptPubKey, scriptOut)) {
                    ExtractDestination(scriptOut, addressStake);
                }
            }

            COutputEntry output = {address, txout->GetValue(), (int)i, fIsMine, addressStake};

            // If we are debited by the transaction, add the output as a "sent" entry
            if (nDebit > 0){
                listSent.push_back(output);
            }

            // If we are receiving the output, add it as a "received" entry
            if (fIsMine & filter) {
                listReceived.push_back(output);
            }
        }
    } else
    {
        for (unsigned int i = 0; i < tx->vout.size(); ++i)
        {
            const CTxOut& txout = tx->vout[i];
            isminetype fIsMine = pwallet->IsMine(txout);
            // Only need to handle txouts if AT LEAST one of these is true:
            //   1) they debit from us (sent)
            //   2) the output is to us (received)
            if (nDebit > 0)
            {
                // Don't report 'change' txouts
                if (pwallet->IsChange(txout))
                    continue;
            }
            else if (!(fIsMine & filter))
                continue;

            // In either case, we need to get the destination address
            CTxDestination address;
            CTxDestination addressStake = CNoDestination();

            if (!ExtractDestination(txout.scriptPubKey, address) && !txout.scriptPubKey.IsUnspendable())
            {
                pwallet->WalletLogPrintf("CWalletTx::GetAmounts: Unknown transaction type found, txid %s\n",
                         this->GetHash().ToString());
                address = CNoDestination();
            }
            COutputEntry output = {address, txout.nValue, (int)i, fIsMine, addressStake};

            // If we are debited by the transaction, add the output as a "sent" entry
            if (nDebit > 0)
                listSent.push_back(output);

            // If we are receiving the output, add it as a "received" entry
            if (fIsMine & filter)
                listReceived.push_back(output);
        }
    }
}

/**
 * Scan active chain for relevant transactions after importing keys. This should
 * be called whenever new keys are added to the wallet, with the oldest key
 * creation time.
 *
 * @return Earliest timestamp that could be successfully scanned from. Timestamp
 * returned will be higher than startTime if relevant blocks could not be read.
 */
int64_t CWallet::RescanFromTime(int64_t startTime, const WalletRescanReserver& reserver, bool update)
{
    // Find starting block. May be null if nCreateTime is greater than the
    // highest blockchain timestamp, in which case there is nothing that needs
    // to be scanned.
    uint256 start_block;
    {
        auto locked_chain = chain().lock();
        const Optional<int> start_height = locked_chain->findFirstBlockWithTime(startTime - TIMESTAMP_WINDOW, &start_block);
        const Optional<int> tip_height = locked_chain->getHeight();
        WalletLogPrintf("%s: Rescanning last %i blocks\n", __func__, tip_height && start_height ? *tip_height - *start_height + 1 : 0);
    }

    if (!start_block.IsNull()) {
        // TODO: this should take into account failure by ScanResult::USER_ABORT
        ScanResult result = ScanForWalletTransactions(start_block, {} /* stop_block */, reserver, update);
        if (result.status == ScanResult::FAILURE) {
            int64_t time_max;
            if (!chain().findBlock(result.last_failed_block, nullptr /* block */, nullptr /* time */, &time_max)) {
                throw std::logic_error("ScanForWalletTransactions returned invalid block hash");
            }
            return time_max + TIMESTAMP_WINDOW + 1;
        }
    }
    return startTime;
}

/**
 * Scan the block chain (starting in start_block) for transactions
 * from or to us. If fUpdate is true, found transactions that already
 * exist in the wallet will be updated.
 *
 * @param[in] start_block Scan starting block. If block is not on the active
 *                        chain, the scan will return SUCCESS immediately.
 * @param[in] stop_block  Scan ending block. If block is not on the active
 *                        chain, the scan will continue until it reaches the
 *                        chain tip.
 *
 * @return ScanResult returning scan information and indicating success or
 *         failure. Return status will be set to SUCCESS if scan was
 *         successful. FAILURE if a complete rescan was not possible (due to
 *         pruning or corruption). USER_ABORT if the rescan was aborted before
 *         it could complete.
 *
 * @pre Caller needs to make sure start_block (and the optional stop_block) are on
 * the main chain after to the addition of any new keys you want to detect
 * transactions for.
 */
CWallet::ScanResult CWallet::ScanForWalletTransactions(const uint256& start_block, const uint256& stop_block, const WalletRescanReserver& reserver, bool fUpdate)
{
    int64_t nNow = GetTime();

    assert(reserver.isReserved());

    uint256 block_hash = start_block;
    ScanResult result;

    WalletLogPrintf("Rescan started from block %s...\n", start_block.ToString());

    {
        fAbortRescan = false;
        ShowProgress(strprintf("%s " + _("Rescanning..."), GetDisplayName()), 0); // show rescan progress in GUI as dialog or on splashscreen, if -rescan on startup
        uint256 tip_hash;
        // The way the 'block_height' is initialized is just a workaround for the gcc bug #47679 since version 4.6.0.
        Optional<int> block_height = MakeOptional(false, int());
        double progress_begin;
        double progress_end;
        {
            auto locked_chain = chain().lock();
            if (Optional<int> tip_height = locked_chain->getHeight()) {
                tip_hash = locked_chain->getBlockHash(*tip_height);
            }
            block_height = locked_chain->getBlockHeight(block_hash);
            progress_begin = chain().guessVerificationProgress(block_hash);
            progress_end = chain().guessVerificationProgress(stop_block.IsNull() ? tip_hash : stop_block);
        }
        double progress_current = progress_begin;
        while (block_height && !fAbortRescan && !chain().shutdownRequested()) {
            if (*block_height % 100 == 0 && progress_end - progress_begin > 0.0) {
                ShowProgress(strprintf("%s " + _("Rescanning..."), GetDisplayName()), std::max(1, std::min(99, (int)((progress_current - progress_begin) / (progress_end - progress_begin) * 100))));
            }
            if (GetTime() >= nNow + 60) {
                nNow = GetTime();
                WalletLogPrintf("Still rescanning. At block %d. Progress=%f\n", *block_height, progress_current);
            }

            CBlock block;
            if (chain().findBlock(block_hash, &block) && !block.IsNull()) {
                auto locked_chain = chain().lock();
                LOCK(cs_wallet);
                if (!locked_chain->getBlockHeight(block_hash)) {
                    // Abort scan if current block is no longer active, to prevent
                    // marking transactions as coming from the wrong block.
                    // TODO: This should return success instead of failure, see
                    // https://github.com/bitcoin/bitcoin/pull/14711#issuecomment-458342518
                    result.last_failed_block = block_hash;
                    result.status = ScanResult::FAILURE;
                    break;
                }
                for (size_t posInBlock = 0; posInBlock < block.vtx.size(); ++posInBlock) {
                    SyncTransaction(block.vtx[posInBlock], block_hash, posInBlock, fUpdate);
                }
                // scan succeeded, record block as most recent successfully scanned
                result.last_scanned_block = block_hash;
                result.last_scanned_height = *block_height;
            } else {
                // could not scan block, keep scanning but record this block as the most recent failure
                result.last_failed_block = block_hash;
                result.status = ScanResult::FAILURE;
            }
            if (block_hash == stop_block) {
                break;
            }
            {
                auto locked_chain = chain().lock();
                Optional<int> tip_height = locked_chain->getHeight();
                if (!tip_height || *tip_height <= block_height || !locked_chain->getBlockHeight(block_hash)) {
                    // break successfully when rescan has reached the tip, or
                    // previous block is no longer on the chain due to a reorg
                    break;
                }

                // increment block and verification progress
                block_hash = locked_chain->getBlockHash(++*block_height);
                progress_current = chain().guessVerificationProgress(block_hash);

                // handle updated tip hash
                const uint256 prev_tip_hash = tip_hash;
                tip_hash = locked_chain->getBlockHash(*tip_height);
                if (stop_block.IsNull() && prev_tip_hash != tip_hash) {
                    // in case the tip has changed, update progress max
                    progress_end = chain().guessVerificationProgress(tip_hash);
                }
            }
        }
        ShowProgress(strprintf("%s " + _("Rescanning..."), GetDisplayName()), 100); // hide progress dialog in GUI
        if (block_height && fAbortRescan) {
            WalletLogPrintf("Rescan aborted at block %d. Progress=%f\n", *block_height, progress_current);
            result.status = ScanResult::USER_ABORT;
        } else if (block_height && chain().shutdownRequested()) {
            WalletLogPrintf("Rescan interrupted by shutdown request at block %d. Progress=%f\n", *block_height, progress_current);
            result.status = ScanResult::USER_ABORT;
        }
    }
    return result;
}

void CWallet::ReacceptWalletTransactions(interfaces::Chain::Lock& locked_chain)
{
    // If transactions aren't being broadcasted, don't let them into local mempool either
    if (!fBroadcastTransactions)
        return;
    std::map<int64_t, CWalletTx*> mapSorted;

    // Sort pending wallet transactions based on their initial wallet insertion order
    for (std::pair<const uint256, CWalletTx>& item : mapWallet)
    {
        const uint256& wtxid = item.first;
        CWalletTx& wtx = item.second;
        assert(wtx.GetHash() == wtxid);

        int nDepth = wtx.GetDepthInMainChain(locked_chain);

        if (!wtx.IsCoinBase() && !wtx.IsCoinStake() && (nDepth == 0 && !wtx.isAbandoned())) {
            mapSorted.insert(std::make_pair(wtx.nOrderPos, &wtx));
        }
    }

    // Try to add wallet transactions to memory pool
    for (const std::pair<const int64_t, CWalletTx*>& item : mapSorted) {
        CWalletTx& wtx = *(item.second);
        CValidationState state;
        wtx.AcceptToMemoryPool(locked_chain, state);
    }
}

bool CWalletTx::RelayWalletTransaction(interfaces::Chain::Lock& locked_chain)
{
<<<<<<< HEAD
    assert(pwallet->GetBroadcastTransactions());
    if (!IsCoinBase() && !IsCoinStake() && !isAbandoned() && GetDepthInMainChain(locked_chain) == 0)
    {
        CValidationState state;
        /* GetDepthInMainChain already catches known conflicts. */
        if (InMempool() || AcceptToMemoryPool(locked_chain, state)) {
            pwallet->WalletLogPrintf("Relaying wtx %s\n", GetHash().ToString());
            if (pwallet->chain().p2pEnabled()) {
                pwallet->chain().relayTransaction(GetHash());
                return true;
            }
        }
    }
    return false;
=======
    // Can't relay if wallet is not broadcasting
    if (!pwallet->GetBroadcastTransactions()) return false;
    // Don't relay coinbase transactions outside blocks
    if (IsCoinBase()) return false;
    // Don't relay abandoned transactions
    if (isAbandoned()) return false;
    // Don't relay conflicted or already confirmed transactions
    if (GetDepthInMainChain(locked_chain) != 0) return false;
    // Don't relay transactions that aren't accepted to the mempool
    CValidationState unused_state;
    if (!InMempool() && !AcceptToMemoryPool(locked_chain, unused_state)) return false;
    // Don't try to relay if the node is not connected to the p2p network
    if (!pwallet->chain().p2pEnabled()) return false;

    // Try to relay the transaction
    pwallet->WalletLogPrintf("Relaying wtx %s\n", GetHash().ToString());
    pwallet->chain().relayTransaction(GetHash());

    return true;
>>>>>>> c536dfbc
}

std::set<uint256> CWalletTx::GetConflicts() const
{
    std::set<uint256> result;
    if (pwallet != nullptr)
    {
        uint256 myHash = GetHash();
        result = pwallet->GetConflicts(myHash);
        result.erase(myHash);
    }
    return result;
}

CAmount CWalletTx::GetDebit(const isminefilter& filter) const
{
    if (tx->vin.empty())
        return 0;

    CAmount debit = 0;
    if(filter & ISMINE_SPENDABLE)
    {
        if (fDebitCached)
            debit += nDebitCached;
        else
        {
            nDebitCached = pwallet->GetDebit(*tx, ISMINE_SPENDABLE);
            fDebitCached = true;
            debit += nDebitCached;
        }
    }
    if(filter & ISMINE_WATCH_ONLY)
    {
        if(fWatchDebitCached)
            debit += nWatchDebitCached;
        else
        {
            nWatchDebitCached = pwallet->GetDebit(*tx, ISMINE_WATCH_ONLY);
            fWatchDebitCached = true;
            debit += nWatchDebitCached;
        }
    }
    return debit;
}

CAmount CWalletTx::GetCredit(interfaces::Chain::Lock& locked_chain, const isminefilter& filter, bool allow_immature) const
{
    // Must wait until coinbase is safely deep enough in the chain before valuing it
    if (!allow_immature && IsImmatureCoinBase(locked_chain))
        return 0;

    CAmount credit = 0;
    if (filter & ISMINE_SPENDABLE)
    {
        // GetBalance can assume transactions in mapWallet won't change
        if (fCreditCached)
            credit += nCreditCached;
        else
        {
            nCreditCached = pwallet->GetCredit(*tx, ISMINE_SPENDABLE);
            fCreditCached = true;
            credit += nCreditCached;
        }
    }
    if (filter & ISMINE_WATCH_ONLY)
    {
        if (fWatchCreditCached)
            credit += nWatchCreditCached;
        else
        {
            nWatchCreditCached = pwallet->GetCredit(*tx, ISMINE_WATCH_ONLY);
            fWatchCreditCached = true;
            credit += nWatchCreditCached;
        }
    }
    return credit;
}

CAmount CWalletTx::GetImmatureCredit(interfaces::Chain::Lock& locked_chain, bool fUseCache) const
{
    if (tx->IsCoinBase() && IsImmatureCoinBase(locked_chain) && IsInMainChain(locked_chain)) {
        if (fUseCache && fImmatureCreditCached)
            return nImmatureCreditCached;
        nImmatureCreditCached = pwallet->GetCredit(*tx, ISMINE_SPENDABLE);
        fImmatureCreditCached = true;
        return nImmatureCreditCached;
    }

    return 0;
}

CAmount CWalletTx::GetAvailableCredit(interfaces::Chain::Lock& locked_chain, bool fUseCache, const isminefilter& filter) const
{
    if (pwallet == nullptr)
        return 0;
    // Must wait until coinbase is safely deep enough in the chain before valuing it
    if (IsImmatureCoinBase(locked_chain))
        return 0;

    CAmount* cache = nullptr;
    bool* cache_used = nullptr;

    if (filter == ISMINE_SPENDABLE) {
        cache = &nAvailableCreditCached;
        cache_used = &fAvailableCreditCached;
    } else if (filter == ISMINE_WATCH_ONLY) {
        cache = &nAvailableWatchCreditCached;
        cache_used = &fAvailableWatchCreditCached;
    }

    if (fUseCache && cache_used && *cache_used) {
        return *cache;
    }

    CAmount nCredit = 0;
    uint256 hashTx = GetHash();
    for (unsigned int i = 0; i < tx->GetNumVOuts(); i++)
    {
        if (!pwallet->IsSpent(locked_chain, hashTx, i))
        {
            nCredit += fParticlWallet ? pwallet->GetCredit(tx->vpout[i].get(), filter)
                                      : pwallet->GetCredit(tx->vout[i], filter);
            if (!MoneyRange(nCredit))
                throw std::runtime_error(std::string(__func__) + " : value out of range");
        }
    }

    if (cache) {
        *cache = nCredit;
        assert(cache_used);
        *cache_used = true;
    }
    return nCredit;
}

CAmount CWalletTx::GetImmatureWatchOnlyCredit(interfaces::Chain::Lock& locked_chain, const bool fUseCache) const
{
    if (IsImmatureCoinBase(locked_chain) && IsInMainChain(locked_chain)) {
        if (fUseCache && fImmatureWatchCreditCached)
            return nImmatureWatchCreditCached;
        nImmatureWatchCreditCached = pwallet->GetCredit(*tx, ISMINE_WATCH_ONLY);
        fImmatureWatchCreditCached = true;
        return nImmatureWatchCreditCached;
    }

    return 0;
}

CAmount CWalletTx::GetChange() const
{
    if (fChangeCached)
        return nChangeCached;
    nChangeCached = pwallet->GetChange(*tx);
    fChangeCached = true;
    return nChangeCached;
}

bool CWalletTx::InMempool() const
{
    return fInMempool;
}

bool CWalletTx::IsTrusted(interfaces::Chain::Lock& locked_chain) const
{
    // Quick answer in most cases
    if (!locked_chain.checkFinalTx(*tx)) {
        return false;
    }
    if (tx->IsCoinStake() && hashUnset()) { // ignore failed stakes
        return false;
    }
    int nDepth = GetDepthInMainChain(locked_chain);
    if (nDepth >= 1)
        return true;
    if (nDepth < 0)
        return false;
    if (!pwallet->m_spend_zero_conf_change || !IsFromMe(ISMINE_ALL)) // using wtx's cached debit
        return false;

    // Don't trust unconfirmed transactions from us unless they are in the mempool.
    if (!InMempool())
        return false;

    // Trusted if all inputs are from us and are in the mempool:
    for (const CTxIn& txin : tx->vin)
    {
        // Transactions not sent by us: not trusted
        const CWalletTx* parent = pwallet->GetWalletTx(txin.prevout.hash);
        if (parent == nullptr)
            return false;

        if (tx->IsParticlVersion()) {
            const CTxOutBase *parentOut = parent->tx->vpout[txin.prevout.n].get();
            if (!(pwallet->IsMine(parentOut) & ISMINE_SPENDABLE)) {
                return false;
            }
        } else {
            const CTxOut& parentOut = parent->tx->vout[txin.prevout.n];
            if (pwallet->IsMine(parentOut) != ISMINE_SPENDABLE)
                return false;
        }
    }
    return true;
}

bool CWalletTx::IsEquivalentTo(const CWalletTx& _tx) const
{
        CMutableTransaction tx1 {*this->tx};
        CMutableTransaction tx2 {*_tx.tx};
        for (auto& txin : tx1.vin) txin.scriptSig = CScript();
        for (auto& txin : tx2.vin) txin.scriptSig = CScript();
        return CTransaction(tx1) == CTransaction(tx2);
}

std::vector<uint256> CWallet::ResendWalletTransactionsBefore(interfaces::Chain::Lock& locked_chain, int64_t nTime)
{
    std::vector<uint256> result;

    LOCK(cs_wallet);

    // Sort them in chronological order
    std::multimap<unsigned int, CWalletTx*> mapSorted;
    for (std::pair<const uint256, CWalletTx>& item : mapWallet)
    {
        CWalletTx& wtx = item.second;
        // Don't rebroadcast if newer than nTime:
        if (wtx.nTimeReceived > nTime)
            continue;
        mapSorted.insert(std::make_pair(wtx.nTimeReceived, &wtx));
    }
    for (const std::pair<const unsigned int, CWalletTx*>& item : mapSorted)
    {
        CWalletTx& wtx = *item.second;
        if (wtx.RelayWalletTransaction(locked_chain)) {
            result.push_back(wtx.GetHash());
        }
    }
    return result;
}

// Rebroadcast transactions from the wallet. We do this on a random timer
// to slightly obfuscate which transactions come from our wallet.
//
// Ideally, we'd only resend transactions that we think should have been
// mined in the most recent block. Any transaction that wasn't in the top
// blockweight of transactions in the mempool shouldn't have been mined,
// and so is probably just sitting in the mempool waiting to be confirmed.
// Rebroadcasting does nothing to speed up confirmation and only damages
// privacy.
void CWallet::ResendWalletTransactions()
{
    // During reindex, importing and IBD, old wallet transactions become
    // unconfirmed. Don't resend them as that would spam other nodes.
    if (!chain().isReadyToBroadcast()) return;

    // Do this infrequently and randomly to avoid giving away
    // that these are our transactions.
    if (GetTime() < nNextResend || !fBroadcastTransactions) return;
    bool fFirst = (nNextResend == 0);
    nNextResend = GetTime() + GetRand(30 * 60);
    if (fFirst) return;

    // Only do it if there's been a new block since last time
    if (m_best_block_time < nLastResend) return;
    nLastResend = GetTime();

    int relayed_tx_count = 0;

    { // locked_chain and cs_wallet scope
        auto locked_chain = chain().lock();
        LOCK(cs_wallet);

        // Relay transactions
        for (std::pair<const uint256, CWalletTx>& item : mapWallet) {
            CWalletTx& wtx = item.second;
            // only rebroadcast unconfirmed txes older than 5 minutes before the
            // last block was found
            if (wtx.nTimeReceived > m_best_block_time - 5 * 60) continue;
            if (wtx.RelayWalletTransaction(*locked_chain)) ++relayed_tx_count;
        }
    } // locked_chain and cs_wallet

    if (relayed_tx_count > 0) {
        WalletLogPrintf("%s: rebroadcast %u unconfirmed transactions\n", __func__, relayed_tx_count);
    }
}

/** @} */ // end of mapWallet

void MaybeResendWalletTxs()
{
    for (const std::shared_ptr<CWallet>& pwallet : GetWallets()) {
        pwallet->ResendWalletTransactions();
    }
}


/** @defgroup Actions
 *
 * @{
 */

CWallet::Balance CWallet::GetBalance(const int min_depth) const
{
    Balance ret;
    {
        auto locked_chain = chain().lock();
        LOCK(cs_wallet);
        for (const auto& entry : mapWallet)
        {
            const CWalletTx& wtx = entry.second;
            const bool is_trusted{wtx.IsTrusted(*locked_chain)};
            const int tx_depth{wtx.GetDepthInMainChain(*locked_chain)};
            const CAmount tx_credit_mine{wtx.GetAvailableCredit(*locked_chain, /* fUseCache */ true, ISMINE_SPENDABLE)};
            const CAmount tx_credit_watchonly{wtx.GetAvailableCredit(*locked_chain, /* fUseCache */ true, ISMINE_WATCH_ONLY)};
            if (is_trusted && tx_depth >= min_depth) {
                ret.m_mine_trusted += tx_credit_mine;
                ret.m_watchonly_trusted += tx_credit_watchonly;
            }
            if (!is_trusted && tx_depth == 0 && wtx.InMempool()) {
                ret.m_mine_untrusted_pending += tx_credit_mine;
                ret.m_watchonly_untrusted_pending += tx_credit_watchonly;
            }
            ret.m_mine_immature += wtx.GetImmatureCredit(*locked_chain);
            ret.m_watchonly_immature += wtx.GetImmatureWatchOnlyCredit(*locked_chain);
        }
    }

    return ret;
}

CAmount CWallet::GetAvailableBalance(const CCoinControl* coinControl) const
{
    auto locked_chain = chain().lock();
    LOCK(cs_wallet);

    CAmount balance = 0;
    std::vector<COutput> vCoins;
    AvailableCoins(*locked_chain, vCoins, true, coinControl);
    for (const COutput& out : vCoins) {
        if (out.fSpendable) {
            balance += out.tx->tx->vout[out.i].nValue;
        }
    }
    return balance;
}

void CWallet::AvailableCoins(interfaces::Chain::Lock& locked_chain, std::vector<COutput> &vCoins, bool fOnlySafe, const CCoinControl *coinControl, const CAmount &nMinimumAmount, const CAmount &nMaximumAmount, const CAmount &nMinimumSumAmount, const uint64_t nMaximumCount, const int nMinDepth, const int nMaxDepth, bool fIncludeImmature) const
{
    AssertLockHeld(cs_wallet);

    vCoins.clear();
    CAmount nTotal = 0;

    for (const auto& entry : mapWallet)
    {
        const uint256& wtxid = entry.first;
        const CWalletTx& wtx = entry.second;

        if (!locked_chain.checkFinalTx(*wtx.tx)) {
            continue;
        }

        if (wtx.IsImmatureCoinBase(locked_chain))
            continue;

        int nDepth = wtx.GetDepthInMainChain(locked_chain);
        if (nDepth < 0)
            continue;

        // We should not consider coins which aren't at least in our mempool
        // It's possible for these to be conflicted via ancestors which we may never be able to detect
        if (nDepth == 0 && !wtx.InMempool())
            continue;

        bool safeTx = wtx.IsTrusted(locked_chain);

        // We should not consider coins from transactions that are replacing
        // other transactions.
        //
        // Example: There is a transaction A which is replaced by bumpfee
        // transaction B. In this case, we want to prevent creation of
        // a transaction B' which spends an output of B.
        //
        // Reason: If transaction A were initially confirmed, transactions B
        // and B' would no longer be valid, so the user would have to create
        // a new transaction C to replace B'. However, in the case of a
        // one-block reorg, transactions B' and C might BOTH be accepted,
        // when the user only wanted one of them. Specifically, there could
        // be a 1-block reorg away from the chain where transactions A and C
        // were accepted to another chain where B, B', and C were all
        // accepted.
        if (nDepth == 0 && wtx.mapValue.count("replaces_txid")) {
            safeTx = false;
        }

        // Similarly, we should not consider coins from transactions that
        // have been replaced. In the example above, we would want to prevent
        // creation of a transaction A' spending an output of A, because if
        // transaction B were initially confirmed, conflicting with A and
        // A', we wouldn't want to the user to create a transaction D
        // intending to replace A', but potentially resulting in a scenario
        // where A, A', and D could all be accepted (instead of just B and
        // D, or just A and A' like the user would want).
        if (nDepth == 0 && wtx.mapValue.count("replaced_by_txid")) {
            safeTx = false;
        }

        if (fOnlySafe && !safeTx) {
            continue;
        }

        if (nDepth < nMinDepth || nDepth > nMaxDepth)
            continue;

        for (unsigned int i = 0; i < wtx.tx->vout.size(); i++) {
            if (wtx.tx->vout[i].nValue < nMinimumAmount || wtx.tx->vout[i].nValue > nMaximumAmount)
                continue;

            if (coinControl && coinControl->HasSelected() && !coinControl->fAllowOtherInputs && !coinControl->IsSelected(COutPoint(entry.first, i)))
                continue;

            if (IsLockedCoin(entry.first, i))
                continue;

            if (IsSpent(locked_chain, wtxid, i))
                continue;

            isminetype mine = IsMine(wtx.tx->vout[i]);

            if (mine == ISMINE_NO) {
                continue;
            }

            bool solvable = IsSolvable(*this, wtx.tx->vout[i].scriptPubKey);
            bool spendable = ((mine & ISMINE_SPENDABLE) != ISMINE_NO) || (((mine & ISMINE_WATCH_ONLY) != ISMINE_NO) && (coinControl && coinControl->fAllowWatchOnly && solvable));

            vCoins.push_back(COutput(&wtx, i, nDepth, spendable, solvable, safeTx, (coinControl && coinControl->fAllowWatchOnly)));

            // Checks the sum amount of all UTXO's.
            if (nMinimumSumAmount != MAX_MONEY) {
                nTotal += wtx.tx->vout[i].nValue;

                if (nTotal >= nMinimumSumAmount) {
                    return;
                }
            }

            // Checks the maximum number of UTXO's.
            if (nMaximumCount > 0 && vCoins.size() >= nMaximumCount) {
                return;
            }
        }
    }
}

std::map<CTxDestination, std::vector<COutput>> CWallet::ListCoins(interfaces::Chain::Lock& locked_chain) const
{
    AssertLockHeld(cs_wallet);

    std::map<CTxDestination, std::vector<COutput>> result;
    std::vector<COutput> availableCoins;

    AvailableCoins(locked_chain, availableCoins);

    for (const COutput& coin : availableCoins) {
        CTxDestination address;
        if (coin.fSpendable &&
            ExtractDestination(FindNonChangeParentOutput(*coin.tx->tx, coin.i).scriptPubKey, address)) {
            result[address].emplace_back(std::move(coin));
        }
    }

    std::vector<COutPoint> lockedCoins;
    ListLockedCoins(lockedCoins);
    for (const COutPoint& output : lockedCoins) {
        auto it = mapWallet.find(output.hash);
        if (it != mapWallet.end()) {
            int depth = it->second.GetDepthInMainChain(locked_chain);
            if (depth >= 0 && output.n < it->second.tx->vout.size() &&
                IsMine(it->second.tx->vout[output.n]) == ISMINE_SPENDABLE) {
                CTxDestination address;
                if (ExtractDestination(FindNonChangeParentOutput(*it->second.tx, output.n).scriptPubKey, address)) {
                    result[address].emplace_back(
                        &it->second, output.n, depth, true /* spendable */, true /* solvable */, false /* safe */);
                }
            }
        }
    }

    return result;
}

const CTxOut& CWallet::FindNonChangeParentOutput(const CTransaction& tx, int output) const
{
    const CTransaction* ptx = &tx;
    int n = output;
    while (IsChange(ptx->vout[n]) && ptx->vin.size() > 0) {
        const COutPoint& prevout = ptx->vin[0].prevout;
        auto it = mapWallet.find(prevout.hash);
        if (it == mapWallet.end() || it->second.tx->vout.size() <= prevout.n ||
            !IsMine(it->second.tx->vout[prevout.n])) {
            break;
        }
        ptx = it->second.tx.get();
        n = prevout.n;
    }
    return ptx->vout[n];
}

bool CWallet::SelectCoinsMinConf(const CAmount& nTargetValue, const CoinEligibilityFilter& eligibility_filter, std::vector<OutputGroup> groups,
                                 std::set<CInputCoin>& setCoinsRet, CAmount& nValueRet, const CoinSelectionParams& coin_selection_params, bool& bnb_used) const
{
    setCoinsRet.clear();
    nValueRet = 0;

    std::vector<OutputGroup> utxo_pool;
    if (coin_selection_params.use_bnb) {
        // Get long term estimate
        FeeCalculation feeCalc;
        CCoinControl temp;
        temp.m_confirm_target = 1008;
        CFeeRate long_term_feerate = GetMinimumFeeRate(*this, temp, &feeCalc);

        // Calculate cost of change
        CAmount cost_of_change = GetDiscardRate(*this).GetFee(coin_selection_params.change_spend_size) + coin_selection_params.effective_fee.GetFee(coin_selection_params.change_output_size);

        // Filter by the min conf specs and add to utxo_pool and calculate effective value
        for (OutputGroup& group : groups) {
            if (!group.EligibleForSpending(eligibility_filter)) continue;

            group.fee = 0;
            group.long_term_fee = 0;
            group.effective_value = 0;
            for (auto it = group.m_outputs.begin(); it != group.m_outputs.end(); ) {
                const CInputCoin& coin = *it;
                CAmount effective_value = coin.txout.nValue - (coin.m_input_bytes < 0 ? 0 : coin_selection_params.effective_fee.GetFee(coin.m_input_bytes));
                // Only include outputs that are positive effective value (i.e. not dust)
                if (effective_value > 0) {
                    group.fee += coin.m_input_bytes < 0 ? 0 : coin_selection_params.effective_fee.GetFee(coin.m_input_bytes);
                    group.long_term_fee += coin.m_input_bytes < 0 ? 0 : long_term_feerate.GetFee(coin.m_input_bytes);
                    group.effective_value += effective_value;
                    ++it;
                } else {
                    it = group.Discard(coin);
                }
            }
            if (group.effective_value > 0) utxo_pool.push_back(group);
        }
        // Calculate the fees for things that aren't inputs
        CAmount not_input_fees = coin_selection_params.effective_fee.GetFee(coin_selection_params.tx_noinputs_size);
        bnb_used = true;
        return SelectCoinsBnB(utxo_pool, nTargetValue, cost_of_change, setCoinsRet, nValueRet, not_input_fees);
    } else {
        // Filter by the min conf specs and add to utxo_pool
        for (const OutputGroup& group : groups) {
            if (!group.EligibleForSpending(eligibility_filter)) continue;
            utxo_pool.push_back(group);
        }
        bnb_used = false;
        return KnapsackSolver(nTargetValue, utxo_pool, setCoinsRet, nValueRet);
    }
}

bool CWallet::SelectCoins(const std::vector<COutput>& vAvailableCoins, const CAmount& nTargetValue, std::set<CInputCoin>& setCoinsRet, CAmount& nValueRet, const CCoinControl& coin_control, CoinSelectionParams& coin_selection_params, bool& bnb_used) const
{
    std::vector<COutput> vCoins(vAvailableCoins);

    // coin control -> return all selected outputs (we want all selected to go into the transaction for sure)
    if (coin_control.HasSelected() && !coin_control.fAllowOtherInputs)
    {
        // We didn't use BnB here, so set it to false.
        bnb_used = false;

        for (const COutput& out : vCoins)
        {
            if (!out.fSpendable)
                 continue;
            nValueRet += out.tx->tx->vout[out.i].nValue;
            setCoinsRet.insert(out.GetInputCoin());
        }
        return (nValueRet >= nTargetValue);
    }

    // calculate value from preset inputs and store them
    std::set<CInputCoin> setPresetCoins;
    CAmount nValueFromPresetInputs = 0;

    std::vector<COutPoint> vPresetInputs;
    coin_control.ListSelected(vPresetInputs);
    for (const COutPoint& outpoint : vPresetInputs)
    {
        // For now, don't use BnB if preset inputs are selected. TODO: Enable this later
        bnb_used = false;
        coin_selection_params.use_bnb = false;

        std::map<uint256, CWalletTx>::const_iterator it = mapWallet.find(outpoint.hash);
        if (it != mapWallet.end())
        {
            const CWalletTx& wtx = it->second;
            // Clearly invalid input, fail
            if (wtx.tx->vout.size() <= outpoint.n)
                return false;
            // Just to calculate the marginal byte size
            nValueFromPresetInputs += wtx.tx->vout[outpoint.n].nValue;
            setPresetCoins.insert(CInputCoin(wtx.tx, outpoint.n));
        } else
            return false; // TODO: Allow non-wallet inputs
    }

    // remove preset inputs from vCoins
    for (std::vector<COutput>::iterator it = vCoins.begin(); it != vCoins.end() && coin_control.HasSelected();)
    {
        if (setPresetCoins.count(it->GetInputCoin()))
            it = vCoins.erase(it);
        else
            ++it;
    }

    // form groups from remaining coins; note that preset coins will not
    // automatically have their associated (same address) coins included
    if (coin_control.m_avoid_partial_spends && vCoins.size() > OUTPUT_GROUP_MAX_ENTRIES) {
        // Cases where we have 11+ outputs all pointing to the same destination may result in
        // privacy leaks as they will potentially be deterministically sorted. We solve that by
        // explicitly shuffling the outputs before processing
        Shuffle(vCoins.begin(), vCoins.end(), FastRandomContext());
    }
    std::vector<OutputGroup> groups = GroupOutputs(vCoins, !coin_control.m_avoid_partial_spends);

    size_t max_ancestors = (size_t)std::max<int64_t>(1, gArgs.GetArg("-limitancestorcount", DEFAULT_ANCESTOR_LIMIT));
    size_t max_descendants = (size_t)std::max<int64_t>(1, gArgs.GetArg("-limitdescendantcount", DEFAULT_DESCENDANT_LIMIT));
    bool fRejectLongChains = gArgs.GetBoolArg("-walletrejectlongchains", DEFAULT_WALLET_REJECT_LONG_CHAINS);

    bool res = nTargetValue <= nValueFromPresetInputs ||
        SelectCoinsMinConf(nTargetValue - nValueFromPresetInputs, CoinEligibilityFilter(1, 6, 0), groups, setCoinsRet, nValueRet, coin_selection_params, bnb_used) ||
        SelectCoinsMinConf(nTargetValue - nValueFromPresetInputs, CoinEligibilityFilter(1, 1, 0), groups, setCoinsRet, nValueRet, coin_selection_params, bnb_used) ||
        (m_spend_zero_conf_change && SelectCoinsMinConf(nTargetValue - nValueFromPresetInputs, CoinEligibilityFilter(0, 1, 2), groups, setCoinsRet, nValueRet, coin_selection_params, bnb_used)) ||
        (m_spend_zero_conf_change && SelectCoinsMinConf(nTargetValue - nValueFromPresetInputs, CoinEligibilityFilter(0, 1, std::min((size_t)4, max_ancestors/3), std::min((size_t)4, max_descendants/3)), groups, setCoinsRet, nValueRet, coin_selection_params, bnb_used)) ||
        (m_spend_zero_conf_change && SelectCoinsMinConf(nTargetValue - nValueFromPresetInputs, CoinEligibilityFilter(0, 1, max_ancestors/2, max_descendants/2), groups, setCoinsRet, nValueRet, coin_selection_params, bnb_used)) ||
        (m_spend_zero_conf_change && SelectCoinsMinConf(nTargetValue - nValueFromPresetInputs, CoinEligibilityFilter(0, 1, max_ancestors-1, max_descendants-1), groups, setCoinsRet, nValueRet, coin_selection_params, bnb_used)) ||
        (m_spend_zero_conf_change && !fRejectLongChains && SelectCoinsMinConf(nTargetValue - nValueFromPresetInputs, CoinEligibilityFilter(0, 1, std::numeric_limits<uint64_t>::max()), groups, setCoinsRet, nValueRet, coin_selection_params, bnb_used));

    // because SelectCoinsMinConf clears the setCoinsRet, we now add the possible inputs to the coinset
    util::insert(setCoinsRet, setPresetCoins);

    // add preset inputs to the total value selected
    nValueRet += nValueFromPresetInputs;

    return res;
}

bool CWallet::SignTransaction(CMutableTransaction& tx)
{
    AssertLockHeld(cs_wallet);

    // sign the new tx
    int nIn = 0;
    for (auto& input : tx.vin) {
        std::map<uint256, CWalletTx>::const_iterator mi = mapWallet.find(input.prevout.hash);
        if(mi == mapWallet.end() || input.prevout.n >= mi->second.tx->vout.size()) {
            return false;
        }
        const CScript& scriptPubKey = mi->second.tx->vout[input.prevout.n].scriptPubKey;
        const CAmount& amount = mi->second.tx->vout[input.prevout.n].nValue;
        SignatureData sigdata;

        std::vector<uint8_t> vchAmount(8);
        memcpy(&vchAmount[0], &amount, 8);
        if (!ProduceSignature(*this, MutableTransactionSignatureCreator(&tx, nIn, vchAmount, SIGHASH_ALL), scriptPubKey, sigdata)) {
            return false;
        }
        UpdateInput(input, sigdata);
        nIn++;
    }
    return true;
}

bool CWallet::FundTransaction(CMutableTransaction& tx, CAmount& nFeeRet, int& nChangePosInOut, std::string& strFailReason, bool lockUnspents, const std::set<int>& setSubtractFeeFromOutputs, CCoinControl coinControl)
{
    std::vector<CRecipient> vecSend;

    // Turn the txout set into a CRecipient vector.
    for (size_t idx = 0; idx < tx.vout.size(); idx++) {
        const CTxOut& txOut = tx.vout[idx];
        CRecipient recipient = {txOut.scriptPubKey, txOut.nValue, setSubtractFeeFromOutputs.count(idx) == 1};
        vecSend.push_back(recipient);
    }

    coinControl.fAllowOtherInputs = true;

    for (const CTxIn& txin : tx.vin) {
        coinControl.Select(txin.prevout);
    }

    // Acquire the locks to prevent races to the new locked unspents between the
    // CreateTransaction call and LockCoin calls (when lockUnspents is true).
    auto locked_chain = chain().lock();
    LOCK(cs_wallet);

    CReserveKey reservekey(this);
    CTransactionRef tx_new;
    if (!CreateTransaction(*locked_chain, vecSend, tx_new, reservekey, nFeeRet, nChangePosInOut, strFailReason, coinControl, false)) {
        return false;
    }

    if (nChangePosInOut != -1) {
        tx.vout.insert(tx.vout.begin() + nChangePosInOut, tx_new->vout[nChangePosInOut]);
        // We don't have the normal Create/Commit cycle, and don't want to risk
        // reusing change, so just remove the key from the keypool here.
        reservekey.KeepKey();
    }

    // Copy output sizes from new transaction; they may have had the fee
    // subtracted from them.
    for (unsigned int idx = 0; idx < tx.vout.size(); idx++) {
        tx.vout[idx].nValue = tx_new->vout[idx].nValue;
    }

    // Add new txins while keeping original txin scriptSig/order.
    for (const CTxIn& txin : tx_new->vin) {
        if (!coinControl.IsSelected(txin.prevout)) {
            tx.vin.push_back(txin);

            if (lockUnspents) {
                LockCoin(txin.prevout);
            }
        }
    }

    return true;
}

static bool IsCurrentForAntiFeeSniping(interfaces::Chain& chain, interfaces::Chain::Lock& locked_chain)
{
    if (chain.isInitialBlockDownload()) {
        return false;
    }
    constexpr int64_t MAX_ANTI_FEE_SNIPING_TIP_AGE = 8 * 60 * 60; // in seconds
    if (locked_chain.getBlockTime(*locked_chain.getHeight()) < (GetTime() - MAX_ANTI_FEE_SNIPING_TIP_AGE)) {
        return false;
    }
    return true;
}

/**
 * Return a height-based locktime for new transactions (uses the height of the
 * current chain tip unless we are not synced with the current chain
 */
static uint32_t GetLocktimeForNewTransaction(interfaces::Chain& chain, interfaces::Chain::Lock& locked_chain)
{
    uint32_t const height = locked_chain.getHeight().get_value_or(-1);
    uint32_t locktime;
    // Discourage fee sniping.
    //
    // For a large miner the value of the transactions in the best block and
    // the mempool can exceed the cost of deliberately attempting to mine two
    // blocks to orphan the current best block. By setting nLockTime such that
    // only the next block can include the transaction, we discourage this
    // practice as the height restricted and limited blocksize gives miners
    // considering fee sniping fewer options for pulling off this attack.
    //
    // A simple way to think about this is from the wallet's point of view we
    // always want the blockchain to move forward. By setting nLockTime this
    // way we're basically making the statement that we only want this
    // transaction to appear in the next block; we don't want to potentially
    // encourage reorgs by allowing transactions to appear at lower heights
    // than the next block in forks of the best chain.
    //
    // Of course, the subsidy is high enough, and transaction volume low
    // enough, that fee sniping isn't a problem yet, but by implementing a fix
    // now we ensure code won't be written that makes assumptions about
    // nLockTime that preclude a fix later.
    if (IsCurrentForAntiFeeSniping(chain, locked_chain)) {
        locktime = height;

        // Secondly occasionally randomly pick a nLockTime even further back, so
        // that transactions that are delayed after signing for whatever reason,
        // e.g. high-latency mix networks and some CoinJoin implementations, have
        // better privacy.
        if (GetRandInt(10) == 0)
            locktime = std::max(0, (int)locktime - GetRandInt(100));
    } else {
        // If our chain is lagging behind, we can't discourage fee sniping nor help
        // the privacy of high-latency transactions. To avoid leaking a potentially
        // unique "nLockTime fingerprint", set nLockTime to a constant.
        locktime = 0;
    }
    assert(locktime <= height);
    assert(locktime < LOCKTIME_THRESHOLD);
    return locktime;
}

OutputType CWallet::TransactionChangeType(OutputType change_type, const std::vector<CRecipient>& vecSend)
{
    // If -changetype is specified, always use that change type.
    if (change_type != OutputType::CHANGE_AUTO) {
        return change_type;
    }

    // if m_default_address_type is legacy, use legacy address as change (even
    // if some of the outputs are P2WPKH or P2WSH).
    if (m_default_address_type == OutputType::LEGACY) {
        return OutputType::LEGACY;
    }

    // if any destination is P2WPKH or P2WSH, use P2WPKH for the change
    // output.
    for (const auto& recipient : vecSend) {
        // Check if any destination contains a witness program:
        int witnessversion = 0;
        std::vector<unsigned char> witnessprogram;
        if (recipient.scriptPubKey.IsWitnessProgram(witnessversion, witnessprogram)) {
            return OutputType::BECH32;
        }
    }

    // else use m_default_address_type for change
    return m_default_address_type;
}

bool CWallet::CreateTransaction(interfaces::Chain::Lock& locked_chain, const std::vector<CRecipient>& vecSend, CTransactionRef& tx, CReserveKey& reservekey, CAmount& nFeeRet,
                         int& nChangePosInOut, std::string& strFailReason, const CCoinControl& coin_control, bool sign)
{
    CAmount nValue = 0;
    int nChangePosRequest = nChangePosInOut;
    unsigned int nSubtractFeeFromAmount = 0;
    for (const auto& recipient : vecSend)
    {
        if (nValue < 0 || recipient.nAmount < 0)
        {
            strFailReason = _("Transaction amounts must not be negative");
            return false;
        }
        nValue += recipient.nAmount;

        if (recipient.fSubtractFeeFromAmount)
            nSubtractFeeFromAmount++;
    }
    if (vecSend.empty())
    {
        strFailReason = _("Transaction must have at least one recipient");
        return false;
    }

    CMutableTransaction txNew;

    txNew.nLockTime = GetLocktimeForNewTransaction(chain(), locked_chain);

    FeeCalculation feeCalc;
    CAmount nFeeNeeded;
    int nBytes;
    {
        std::set<CInputCoin> setCoins;
        auto locked_chain = chain().lock();
        LOCK(cs_wallet);
        {
            std::vector<COutput> vAvailableCoins;
            AvailableCoins(*locked_chain, vAvailableCoins, true, &coin_control);
            CoinSelectionParams coin_selection_params; // Parameters for coin selection, init with dummy

            // Create change script that will be used if we need change
            // TODO: pass in scriptChange instead of reservekey so
            // change transaction isn't always pay-to-bitcoin-address
            CScript scriptChange;

            // coin control: send change to custom address
            if (!boost::get<CNoDestination>(&coin_control.destChange)) {
                scriptChange = GetScriptForDestination(coin_control.destChange);
            } else { // no coin control: send change to newly generated address
                // Note: We use a new key here to keep it from being obvious which side is the change.
                //  The drawback is that by not reusing a previous key, the change may be lost if a
                //  backup is restored, if the backup doesn't have the new private key for the change.
                //  If we reused the old key, it would be possible to add code to look for and
                //  rediscover unknown transactions that were written with keys of ours to recover
                //  post-backup change.

                // Reserve a new key pair from key pool
                if (!CanGetAddresses(true)) {
                    strFailReason = _("Can't generate a change-address key. No keys in the internal keypool and can't generate any keys.");
                    return false;
                }
                CPubKey vchPubKey;
                bool ret;
                ret = reservekey.GetReservedKey(vchPubKey, true);
                if (!ret)
                {
                    strFailReason = _("Keypool ran out, please call keypoolrefill first");
                    return false;
                }

                const OutputType change_type = TransactionChangeType(coin_control.m_change_type ? *coin_control.m_change_type : m_default_change_type, vecSend);

                LearnRelatedScripts(vchPubKey, change_type);
                scriptChange = GetScriptForDestination(GetDestinationForKey(vchPubKey, change_type));
            }
            CTxOut change_prototype_txout(0, scriptChange);
            coin_selection_params.change_output_size = GetSerializeSize(change_prototype_txout);

            CFeeRate discard_rate = GetDiscardRate(*this);

            // Get the fee rate to use effective values in coin selection
            CFeeRate nFeeRateNeeded = GetMinimumFeeRate(*this, coin_control, &feeCalc);

            nFeeRet = 0;
            bool pick_new_inputs = true;
            CAmount nValueIn = 0;

            // BnB selector is the only selector used when this is true.
            // That should only happen on the first pass through the loop.
            coin_selection_params.use_bnb = nSubtractFeeFromAmount == 0; // If we are doing subtract fee from recipient, then don't use BnB
            // Start with no fee and loop until there is enough fee
            while (true)
            {
                nChangePosInOut = nChangePosRequest;
                txNew.vin.clear();
                txNew.vout.clear();
                bool fFirst = true;

                CAmount nValueToSelect = nValue;
                if (nSubtractFeeFromAmount == 0)
                    nValueToSelect += nFeeRet;

                // vouts to the payees
                coin_selection_params.tx_noinputs_size = 11; // Static vsize overhead + outputs vsize. 4 nVersion, 4 nLocktime, 1 input count, 1 output count, 1 witness overhead (dummy, flag, stack size)
                for (const auto& recipient : vecSend)
                {
                    CTxOut txout(recipient.nAmount, recipient.scriptPubKey);

                    if (recipient.fSubtractFeeFromAmount)
                    {
                        assert(nSubtractFeeFromAmount != 0);
                        txout.nValue -= nFeeRet / nSubtractFeeFromAmount; // Subtract fee equally from each selected recipient

                        if (fFirst) // first receiver pays the remainder not divisible by output count
                        {
                            fFirst = false;
                            txout.nValue -= nFeeRet % nSubtractFeeFromAmount;
                        }
                    }
                    // Include the fee cost for outputs. Note this is only used for BnB right now
                    coin_selection_params.tx_noinputs_size += ::GetSerializeSize(txout, PROTOCOL_VERSION);

                    if (IsDust(txout, chain().relayDustFee()))
                    {
                        if (recipient.fSubtractFeeFromAmount && nFeeRet > 0)
                        {
                            if (txout.nValue < 0)
                                strFailReason = _("The transaction amount is too small to pay the fee");
                            else
                                strFailReason = _("The transaction amount is too small to send after the fee has been deducted");
                        }
                        else
                            strFailReason = _("Transaction amount too small");
                        return false;
                    }
                    txNew.vout.push_back(txout);
                }

                // Choose coins to use
                bool bnb_used;
                if (pick_new_inputs) {
                    nValueIn = 0;
                    setCoins.clear();
                    int change_spend_size = CalculateMaximumSignedInputSize(change_prototype_txout, this);
                    // If the wallet doesn't know how to sign change output, assume p2sh-p2wpkh
                    // as lower-bound to allow BnB to do it's thing
                    if (change_spend_size == -1) {
                        coin_selection_params.change_spend_size = DUMMY_NESTED_P2WPKH_INPUT_SIZE;
                    } else {
                        coin_selection_params.change_spend_size = (size_t)change_spend_size;
                    }
                    coin_selection_params.effective_fee = nFeeRateNeeded;
                    if (!SelectCoins(vAvailableCoins, nValueToSelect, setCoins, nValueIn, coin_control, coin_selection_params, bnb_used))
                    {
                        // If BnB was used, it was the first pass. No longer the first pass and continue loop with knapsack.
                        if (bnb_used) {
                            coin_selection_params.use_bnb = false;
                            continue;
                        }
                        else {
                            strFailReason = _("Insufficient funds");
                            return false;
                        }
                    }
                } else {
                    bnb_used = false;
                }

                const CAmount nChange = nValueIn - nValueToSelect;
                if (nChange > 0)
                {
                    // Fill a vout to ourself
                    CTxOut newTxOut(nChange, scriptChange);

                    // Never create dust outputs; if we would, just
                    // add the dust to the fee.
                    // The nChange when BnB is used is always going to go to fees.
                    if (IsDust(newTxOut, discard_rate) || bnb_used)
                    {
                        nChangePosInOut = -1;
                        nFeeRet += nChange;
                    }
                    else
                    {
                        if (nChangePosInOut == -1)
                        {
                            // Insert change txn at random position:
                            nChangePosInOut = GetRandInt(txNew.vout.size()+1);
                        }
                        else if ((unsigned int)nChangePosInOut > txNew.vout.size())
                        {
                            strFailReason = _("Change index out of range");
                            return false;
                        }

                        std::vector<CTxOut>::iterator position = txNew.vout.begin()+nChangePosInOut;
                        txNew.vout.insert(position, newTxOut);
                    }
                } else {
                    nChangePosInOut = -1;
                }

                // Dummy fill vin for maximum size estimation
                //
                for (const auto& coin : setCoins) {
                    txNew.vin.push_back(CTxIn(coin.outpoint,CScript()));
                }

                nBytes = CalculateMaximumSignedTxSize(CTransaction(txNew), this, coin_control.fAllowWatchOnly);
                if (nBytes < 0) {
                    strFailReason = _("Signing transaction failed");
                    return false;
                }

                nFeeNeeded = GetMinimumFee(*this, nBytes, coin_control, &feeCalc);
                if (feeCalc.reason == FeeReason::FALLBACK && !m_allow_fallback_fee) {
                    // eventually allow a fallback fee
                    strFailReason = _("Fee estimation failed. Fallbackfee is disabled. Wait a few blocks or enable -fallbackfee.");
                    return false;
                }

                // If we made it here and we aren't even able to meet the relay fee on the next pass, give up
                // because we must be at the maximum allowed fee.
                if (nFeeNeeded < chain().relayMinFee().GetFee(nBytes))
                {
                    strFailReason = _("Transaction too large for fee policy");
                    return false;
                }

                if (nFeeRet >= nFeeNeeded) {
                    // Reduce fee to only the needed amount if possible. This
                    // prevents potential overpayment in fees if the coins
                    // selected to meet nFeeNeeded result in a transaction that
                    // requires less fee than the prior iteration.

                    // If we have no change and a big enough excess fee, then
                    // try to construct transaction again only without picking
                    // new inputs. We now know we only need the smaller fee
                    // (because of reduced tx size) and so we should add a
                    // change output. Only try this once.
                    if (nChangePosInOut == -1 && nSubtractFeeFromAmount == 0 && pick_new_inputs) {
                        unsigned int tx_size_with_change = nBytes + coin_selection_params.change_output_size + 2; // Add 2 as a buffer in case increasing # of outputs changes compact size
                        CAmount fee_needed_with_change = GetMinimumFee(*this, tx_size_with_change, coin_control, nullptr);
                        CAmount minimum_value_for_change = GetDustThreshold(change_prototype_txout, discard_rate);
                        if (nFeeRet >= fee_needed_with_change + minimum_value_for_change) {
                            pick_new_inputs = false;
                            nFeeRet = fee_needed_with_change;
                            continue;
                        }
                    }

                    // If we have change output already, just increase it
                    if (nFeeRet > nFeeNeeded && nChangePosInOut != -1 && nSubtractFeeFromAmount == 0) {
                        CAmount extraFeePaid = nFeeRet - nFeeNeeded;
                        std::vector<CTxOut>::iterator change_position = txNew.vout.begin()+nChangePosInOut;
                        change_position->nValue += extraFeePaid;
                        nFeeRet -= extraFeePaid;
                    }
                    break; // Done, enough fee included.
                }
                else if (!pick_new_inputs) {
                    // This shouldn't happen, we should have had enough excess
                    // fee to pay for the new output and still meet nFeeNeeded
                    // Or we should have just subtracted fee from recipients and
                    // nFeeNeeded should not have changed
                    strFailReason = _("Transaction fee and change calculation failed");
                    return false;
                }

                // Try to reduce change to include necessary fee
                if (nChangePosInOut != -1 && nSubtractFeeFromAmount == 0) {
                    CAmount additionalFeeNeeded = nFeeNeeded - nFeeRet;
                    std::vector<CTxOut>::iterator change_position = txNew.vout.begin()+nChangePosInOut;
                    // Only reduce change if remaining amount is still a large enough output.
                    if (change_position->nValue >= MIN_FINAL_CHANGE + additionalFeeNeeded) {
                        change_position->nValue -= additionalFeeNeeded;
                        nFeeRet += additionalFeeNeeded;
                        break; // Done, able to increase fee from change
                    }
                }

                // If subtracting fee from recipients, we now know what fee we
                // need to subtract, we have no reason to reselect inputs
                if (nSubtractFeeFromAmount > 0) {
                    pick_new_inputs = false;
                }

                // Include more fee and try again.
                nFeeRet = nFeeNeeded;
                coin_selection_params.use_bnb = false;
                continue;
            }
        }

        if (nChangePosInOut == -1) reservekey.ReturnKey(); // Return any reserved key if we don't have change

        // Shuffle selected coins and fill in final vin
        txNew.vin.clear();
        std::vector<CInputCoin> selected_coins(setCoins.begin(), setCoins.end());
        Shuffle(selected_coins.begin(), selected_coins.end(), FastRandomContext());

        // Note how the sequence number is set to non-maxint so that
        // the nLockTime set above actually works.
        //
        // BIP125 defines opt-in RBF as any nSequence < maxint-1, so
        // we use the highest possible value in that range (maxint-2)
        // to avoid conflicting with other possible uses of nSequence,
        // and in the spirit of "smallest possible change from prior
        // behavior."
        const uint32_t nSequence = coin_control.m_signal_bip125_rbf.get_value_or(m_signal_rbf) ? MAX_BIP125_RBF_SEQUENCE : (CTxIn::SEQUENCE_FINAL - 1);
        for (const auto& coin : selected_coins) {
            txNew.vin.push_back(CTxIn(coin.outpoint, CScript(), nSequence));
        }

        if (sign)
        {
            int nIn = 0;
            for (const auto& coin : selected_coins)
            {
                const CScript& scriptPubKey = coin.txout.scriptPubKey;
                SignatureData sigdata;

                CAmount nValue = coin.GetValue();
                std::vector<uint8_t> vchAmount(8);
                memcpy(&vchAmount[0], &nValue, 8);
                if (!ProduceSignature(*this, MutableTransactionSignatureCreator(&txNew, nIn, vchAmount, SIGHASH_ALL), scriptPubKey, sigdata))
                {
                    strFailReason = _("Signing transaction failed");
                    return false;
                } else {
                    UpdateInput(txNew.vin.at(nIn), sigdata);
                }

                nIn++;
            }
        }

        // Return the constructed transaction data.
        tx = MakeTransactionRef(std::move(txNew));

        // Limit size
        if (GetTransactionWeight(*tx) > MAX_STANDARD_TX_WEIGHT)
        {
            strFailReason = _("Transaction too large");
            return false;
        }
    }

    if (gArgs.GetBoolArg("-walletrejectlongchains", DEFAULT_WALLET_REJECT_LONG_CHAINS)) {
        // Lastly, ensure this tx will pass the mempool's chain limits
        if (!chain().checkChainLimits(tx)) {
            strFailReason = _("Transaction has too long of a mempool chain");
            return false;
        }
    }

    WalletLogPrintf("Fee Calculation: Fee:%d Bytes:%u Needed:%d Tgt:%d (requested %d) Reason:\"%s\" Decay %.5f: Estimation: (%g - %g) %.2f%% %.1f/(%.1f %d mem %.1f out) Fail: (%g - %g) %.2f%% %.1f/(%.1f %d mem %.1f out)\n",
              nFeeRet, nBytes, nFeeNeeded, feeCalc.returnedTarget, feeCalc.desiredTarget, StringForFeeReason(feeCalc.reason), feeCalc.est.decay,
              feeCalc.est.pass.start, feeCalc.est.pass.end,
              100 * feeCalc.est.pass.withinTarget / (feeCalc.est.pass.totalConfirmed + feeCalc.est.pass.inMempool + feeCalc.est.pass.leftMempool),
              feeCalc.est.pass.withinTarget, feeCalc.est.pass.totalConfirmed, feeCalc.est.pass.inMempool, feeCalc.est.pass.leftMempool,
              feeCalc.est.fail.start, feeCalc.est.fail.end,
              100 * feeCalc.est.fail.withinTarget / (feeCalc.est.fail.totalConfirmed + feeCalc.est.fail.inMempool + feeCalc.est.fail.leftMempool),
              feeCalc.est.fail.withinTarget, feeCalc.est.fail.totalConfirmed, feeCalc.est.fail.inMempool, feeCalc.est.fail.leftMempool);
    return true;
}

/**
 * Call after CreateTransaction unless you want to abort
 */
bool CWallet::CommitTransaction(CTransactionRef tx, mapValue_t mapValue, std::vector<std::pair<std::string, std::string>> orderForm, CReserveKey& reservekey, CValidationState& state)
{
    {
        auto locked_chain = chain().lock();
        LOCK(cs_wallet);

        CWalletTx wtxNew(this, std::move(tx));
        wtxNew.mapValue = std::move(mapValue);
        wtxNew.vOrderForm = std::move(orderForm);
        wtxNew.fTimeReceivedIsTxTime = true;
        wtxNew.fFromMe = true;

        WalletLogPrintf("CommitTransaction:\n%s", wtxNew.tx->ToString()); /* Continued */
        {
            // Take key pair from key pool so it won't be used again
            reservekey.KeepKey();

            // Add tx to wallet, because if it has change it's also ours,
            // otherwise just for transaction history.
            AddToWallet(wtxNew);

            // Notify that old coins are spent
            for (const CTxIn& txin : wtxNew.tx->vin)
            {
                CWalletTx &coin = mapWallet.at(txin.prevout.hash);
                coin.BindWallet(this);
                NotifyTransactionChanged(this, coin.GetHash(), CT_UPDATED);
            }
        }

        // Get the inserted-CWalletTx from mapWallet so that the
        // fInMempool flag is cached properly
        CWalletTx& wtx = mapWallet.at(wtxNew.GetHash());

        if (fBroadcastTransactions)
        {
            CValidationState state;
            // Broadcast
            if (!wtx.AcceptToMemoryPool(*locked_chain, state)) {
                WalletLogPrintf("CommitTransaction(): Transaction cannot be broadcast immediately, %s\n", FormatStateMessage(state));
                // TODO: if we expect the failure to be long term or permanent, instead delete wtx from the wallet and return failure.
            } else {
                wtx.RelayWalletTransaction(*locked_chain);
            }
        }
    }
    return true;
}

DBErrors CWallet::LoadWallet(bool& fFirstRunRet)
{
    LOCK(cs_wallet);

    fFirstRunRet = false;
    DBErrors nLoadWalletRet = WalletBatch(*database,"cr+").LoadWallet(this);
    if (nLoadWalletRet == DBErrors::NEED_REWRITE)
    {
        if (database->Rewrite("\x04pool"))
        {
            setInternalKeyPool.clear();
            setExternalKeyPool.clear();
            m_pool_key_to_index.clear();
            // Note: can't top-up keypool here, because wallet is locked.
            // User will be prompted to unlock wallet the next operation
            // that requires a new key.
        }
    }

    {
        LOCK(cs_KeyStore);
        // This wallet is in its first run if all of these are empty
        fFirstRunRet = mapKeys.empty() && mapCryptedKeys.empty() && mapWatchKeys.empty() && setWatchOnly.empty() && mapScripts.empty()
            && !IsWalletFlagSet(WALLET_FLAG_DISABLE_PRIVATE_KEYS) && !IsWalletFlagSet(WALLET_FLAG_BLANK_WALLET);
    }

    if (nLoadWalletRet != DBErrors::LOAD_OK)
        return nLoadWalletRet;

    return DBErrors::LOAD_OK;
}

DBErrors CWallet::ZapSelectTx(std::vector<uint256>& vHashIn, std::vector<uint256>& vHashOut)
{
    AssertLockHeld(cs_wallet);
    DBErrors nZapSelectTxRet = WalletBatch(*database, "cr+").ZapSelectTx(vHashIn, vHashOut);
    for (uint256 hash : vHashOut) {
        const auto& it = mapWallet.find(hash);
        wtxOrdered.erase(it->second.m_it_wtxOrdered);
        mapWallet.erase(it);
    }

    if (nZapSelectTxRet == DBErrors::NEED_REWRITE)
    {
        if (database->Rewrite("\x04pool"))
        {
            setInternalKeyPool.clear();
            setExternalKeyPool.clear();
            m_pool_key_to_index.clear();
            // Note: can't top-up keypool here, because wallet is locked.
            // User will be prompted to unlock wallet the next operation
            // that requires a new key.
        }
    }

    if (nZapSelectTxRet != DBErrors::LOAD_OK)
        return nZapSelectTxRet;

    MarkDirty();

    return DBErrors::LOAD_OK;
}

DBErrors CWallet::ZapWalletTx(std::vector<CWalletTx>& vWtx)
{
    DBErrors nZapWalletTxRet = WalletBatch(*database,"cr+").ZapWalletTx(vWtx);
    if (nZapWalletTxRet == DBErrors::NEED_REWRITE)
    {
        if (database->Rewrite("\x04pool"))
        {
            LOCK(cs_wallet);
            setInternalKeyPool.clear();
            setExternalKeyPool.clear();
            m_pool_key_to_index.clear();
            // Note: can't top-up keypool here, because wallet is locked.
            // User will be prompted to unlock wallet the next operation
            // that requires a new key.
        }
    }

    if (nZapWalletTxRet != DBErrors::LOAD_OK)
        return nZapWalletTxRet;

    return DBErrors::LOAD_OK;
}


bool CWallet::SetAddressBook(const CTxDestination& address, const std::string& strName, const std::string& strPurpose, bool fBech32)
{
    bool fUpdated = false;
    {
        LOCK(cs_wallet);
        std::map<CTxDestination, CAddressBookData>::iterator mi = mapAddressBook.find(address);
        fUpdated = mi != mapAddressBook.end();
        mapAddressBook[address].name = strName;
        if (!strPurpose.empty()) /* update purpose only if requested */
            mapAddressBook[address].purpose = strPurpose;
    }
    NotifyAddressBookChanged(this, address, strName, ::IsMine(*this, address) != ISMINE_NO,
                             strPurpose, (fUpdated ? CT_UPDATED : CT_NEW) );
    if (!strPurpose.empty() && !WalletBatch(*database).WritePurpose(EncodeDestination(address), strPurpose))
        return false;
    return WalletBatch(*database).WriteName(EncodeDestination(address), strName);
}

bool CWallet::DelAddressBook(const CTxDestination& address)
{
    {
        LOCK(cs_wallet);

        // Delete destdata tuples associated with address
        std::string strAddress = EncodeDestination(address);
        for (const std::pair<const std::string, std::string> &item : mapAddressBook[address].destdata)
        {
            WalletBatch(*database).EraseDestData(strAddress, item.first);
        }
        mapAddressBook.erase(address);
    }

    NotifyAddressBookChanged(this, address, "", ::IsMine(*this, address) != ISMINE_NO, "", CT_DELETED);

    WalletBatch(*database).ErasePurpose(EncodeDestination(address));
    return WalletBatch(*database).EraseName(EncodeDestination(address));
}

const std::string& CWallet::GetLabelName(const CScript& scriptPubKey) const
{
    CTxDestination address;
    if (ExtractDestination(scriptPubKey, address) && !scriptPubKey.IsUnspendable()) {
        auto mi = mapAddressBook.find(address);
        if (mi != mapAddressBook.end()) {
            return mi->second.name;
        }
    }
    // A scriptPubKey that doesn't have an entry in the address book is
    // associated with the default label ("").
    const static std::string DEFAULT_LABEL_NAME;
    return DEFAULT_LABEL_NAME;
}

/**
 * Mark old keypool keys as used,
 * and generate all new keys
 */
bool CWallet::NewKeyPool()
{
    if (!gArgs.GetBoolArg("-btcmode", false)) {
        return false;
    }

    if (IsWalletFlagSet(WALLET_FLAG_DISABLE_PRIVATE_KEYS)) {
        return false;
    }

    {
        LOCK(cs_wallet);
        WalletBatch batch(*database);

        for (const int64_t nIndex : setInternalKeyPool) {
            batch.ErasePool(nIndex);
        }
        setInternalKeyPool.clear();

        for (const int64_t nIndex : setExternalKeyPool) {
            batch.ErasePool(nIndex);
        }
        setExternalKeyPool.clear();

        for (const int64_t nIndex : set_pre_split_keypool) {
            batch.ErasePool(nIndex);
        }
        set_pre_split_keypool.clear();

        m_pool_key_to_index.clear();

        if (!TopUpKeyPool()) {
            return false;
        }
        WalletLogPrintf("CWallet::NewKeyPool rewrote keypool\n");
    }
    return true;
}

size_t CWallet::KeypoolCountExternalKeys()
{
    AssertLockHeld(cs_wallet);
    return setExternalKeyPool.size() + set_pre_split_keypool.size();
}

void CWallet::LoadKeyPool(int64_t nIndex, const CKeyPool &keypool)
{
    AssertLockHeld(cs_wallet);
    if (keypool.m_pre_split) {
        set_pre_split_keypool.insert(nIndex);
    } else if (keypool.fInternal) {
        setInternalKeyPool.insert(nIndex);
    } else {
        setExternalKeyPool.insert(nIndex);
    }
    m_max_keypool_index = std::max(m_max_keypool_index, nIndex);
    m_pool_key_to_index[keypool.vchPubKey.GetID()] = nIndex;

    // If no metadata exists yet, create a default with the pool key's
    // creation time. Note that this may be overwritten by actually
    // stored metadata for that key later, which is fine.
    CKeyID keyid = keypool.vchPubKey.GetID();
    if (mapKeyMetadata.count(keyid) == 0)
        mapKeyMetadata[keyid] = CKeyMetadata(keypool.nTime);
}

bool CWallet::TopUpKeyPool(unsigned int kpSize)
{
    if (!gArgs.GetBoolArg("-btcmode", false)) {
        return false;
    }

    if (!CanGenerateKeys()) {
        return false;
    }

    {
        LOCK(cs_wallet);

        if (IsLocked())
            return false;

        // Top up key pool
        unsigned int nTargetSize;
        if (kpSize > 0)
            nTargetSize = kpSize;
        else
            nTargetSize = std::max(gArgs.GetArg("-keypool", DEFAULT_KEYPOOL_SIZE), (int64_t) 0);

        // count amount of available keys (internal, external)
        // make sure the keypool of external and internal keys fits the user selected target (-keypool)
        int64_t missingExternal = std::max(std::max((int64_t) nTargetSize, (int64_t) 1) - (int64_t)setExternalKeyPool.size(), (int64_t) 0);
        int64_t missingInternal = std::max(std::max((int64_t) nTargetSize, (int64_t) 1) - (int64_t)setInternalKeyPool.size(), (int64_t) 0);

        if (!IsHDEnabled() || !CanSupportFeature(FEATURE_HD_SPLIT))
        {
            // don't create extra internal keys
            missingInternal = 0;
        }
        bool internal = false;
        WalletBatch batch(*database);
        for (int64_t i = missingInternal + missingExternal; i--;)
        {
            if (i < missingInternal) {
                internal = true;
            }

            CPubKey pubkey(GenerateNewKey(batch, internal));
            AddKeypoolPubkeyWithDB(pubkey, internal, batch);
        }
        if (missingInternal + missingExternal > 0) {
            WalletLogPrintf("keypool added %d keys (%d internal), size=%u (%u internal)\n", missingInternal + missingExternal, missingInternal, setInternalKeyPool.size() + setExternalKeyPool.size() + set_pre_split_keypool.size(), setInternalKeyPool.size());
        }
    }
    NotifyCanGetAddressesChanged();
    return true;
}

void CWallet::AddKeypoolPubkey(const CPubKey& pubkey, const bool internal)
{
    WalletBatch batch(*database);
    AddKeypoolPubkeyWithDB(pubkey, internal, batch);
    NotifyCanGetAddressesChanged();
}

void CWallet::AddKeypoolPubkeyWithDB(const CPubKey& pubkey, const bool internal, WalletBatch& batch)
{
    LOCK(cs_wallet);
    assert(m_max_keypool_index < std::numeric_limits<int64_t>::max()); // How in the hell did you use so many keys?
    int64_t index = ++m_max_keypool_index;
    if (!batch.WritePool(index, CKeyPool(pubkey, internal))) {
        throw std::runtime_error(std::string(__func__) + ": writing imported pubkey failed");
    }
    if (internal) {
        setInternalKeyPool.insert(index);
    } else {
        setExternalKeyPool.insert(index);
    }
    m_pool_key_to_index[pubkey.GetID()] = index;
}

bool CWallet::ReserveKeyFromKeyPool(int64_t& nIndex, CKeyPool& keypool, bool fRequestedInternal)
{
    nIndex = -1;
    keypool.vchPubKey = CPubKey();
    {
        LOCK(cs_wallet);

        if (!IsLocked())
            TopUpKeyPool();

        bool fReturningInternal = fRequestedInternal;
        fReturningInternal &= (IsHDEnabled() && CanSupportFeature(FEATURE_HD_SPLIT)) || IsWalletFlagSet(WALLET_FLAG_DISABLE_PRIVATE_KEYS);
        bool use_split_keypool = set_pre_split_keypool.empty();
        std::set<int64_t>& setKeyPool = use_split_keypool ? (fReturningInternal ? setInternalKeyPool : setExternalKeyPool) : set_pre_split_keypool;

        // Get the oldest key
        if (setKeyPool.empty()) {
            return false;
        }

        WalletBatch batch(*database);

        auto it = setKeyPool.begin();
        nIndex = *it;
        setKeyPool.erase(it);
        if (!batch.ReadPool(nIndex, keypool)) {
            throw std::runtime_error(std::string(__func__) + ": read failed");
        }
        CPubKey pk;
        if (!GetPubKey(keypool.vchPubKey.GetID(), pk)) {
            throw std::runtime_error(std::string(__func__) + ": unknown key in key pool");
        }
        // If the key was pre-split keypool, we don't care about what type it is
        if (use_split_keypool && keypool.fInternal != fReturningInternal) {
            throw std::runtime_error(std::string(__func__) + ": keypool entry misclassified");
        }
        if (!keypool.vchPubKey.IsValid()) {
            throw std::runtime_error(std::string(__func__) + ": keypool entry invalid");
        }

        m_pool_key_to_index.erase(keypool.vchPubKey.GetID());
        WalletLogPrintf("keypool reserve %d\n", nIndex);
    }
    NotifyCanGetAddressesChanged();
    return true;
}

void CWallet::KeepKey(int64_t nIndex)
{
    // Remove from key pool
    WalletBatch batch(*database);
    batch.ErasePool(nIndex);
    WalletLogPrintf("keypool keep %d\n", nIndex);
}

void CWallet::ReturnKey(int64_t nIndex, bool fInternal, const CPubKey& pubkey)
{
    // Return to key pool
    {
        LOCK(cs_wallet);
        if (fInternal) {
            setInternalKeyPool.insert(nIndex);
        } else if (!set_pre_split_keypool.empty()) {
            set_pre_split_keypool.insert(nIndex);
        } else {
            setExternalKeyPool.insert(nIndex);
        }
        m_pool_key_to_index[pubkey.GetID()] = nIndex;
        NotifyCanGetAddressesChanged();
    }
    WalletLogPrintf("keypool return %d\n", nIndex);
}

bool CWallet::GetKeyFromPool(CPubKey& result, bool internal)
{
    if (!CanGetAddresses(internal)) {
        return false;
    }

    CKeyPool keypool;
    {
        LOCK(cs_wallet);
        int64_t nIndex;
        if (!ReserveKeyFromKeyPool(nIndex, keypool, internal) && !IsWalletFlagSet(WALLET_FLAG_DISABLE_PRIVATE_KEYS)) {
            if (IsLocked()) return false;
            WalletBatch batch(*database);
            result = GenerateNewKey(batch, internal);
            return true;
        }
        KeepKey(nIndex);
        result = keypool.vchPubKey;
    }
    return true;
}

static int64_t GetOldestKeyTimeInPool(const std::set<int64_t>& setKeyPool, WalletBatch& batch) {
    if (setKeyPool.empty()) {
        return GetTime();
    }

    CKeyPool keypool;
    int64_t nIndex = *(setKeyPool.begin());
    if (!batch.ReadPool(nIndex, keypool)) {
        throw std::runtime_error(std::string(__func__) + ": read oldest key in keypool failed");
    }
    assert(keypool.vchPubKey.IsValid());
    return keypool.nTime;
}

int64_t CWallet::GetOldestKeyPoolTime()
{
    LOCK(cs_wallet);

    WalletBatch batch(*database);

    // load oldest key from keypool, get time and return
    int64_t oldestKey = GetOldestKeyTimeInPool(setExternalKeyPool, batch);
    if (IsHDEnabled() && CanSupportFeature(FEATURE_HD_SPLIT)) {
        oldestKey = std::max(GetOldestKeyTimeInPool(setInternalKeyPool, batch), oldestKey);
        if (!set_pre_split_keypool.empty()) {
            oldestKey = std::max(GetOldestKeyTimeInPool(set_pre_split_keypool, batch), oldestKey);
        }
    }

    return oldestKey;
}

std::map<CTxDestination, CAmount> CWallet::GetAddressBalances(interfaces::Chain::Lock& locked_chain)
{
    std::map<CTxDestination, CAmount> balances;

    {
        LOCK(cs_wallet);
        for (const auto& walletEntry : mapWallet)
        {
            const CWalletTx& wtx = walletEntry.second;

            if (!wtx.IsTrusted(locked_chain))
                continue;

            if (wtx.IsImmatureCoinBase(locked_chain))
                continue;

            int nDepth = wtx.GetDepthInMainChain(locked_chain);
            if (nDepth < (wtx.IsFromMe(ISMINE_ALL) ? 0 : 1))
                continue;

            for (unsigned int i = 0; i < wtx.tx->vout.size(); i++)
            {
                CTxDestination addr;
                if (!IsMine(wtx.tx->vout[i]))
                    continue;
                if(!ExtractDestination(wtx.tx->vout[i].scriptPubKey, addr))
                    continue;

                CAmount n = IsSpent(locked_chain, walletEntry.first, i) ? 0 : wtx.tx->vout[i].nValue;

                if (!balances.count(addr))
                    balances[addr] = 0;
                balances[addr] += n;
            }
        }
    }

    return balances;
}

std::set< std::set<CTxDestination> > CWallet::GetAddressGroupings()
{
    AssertLockHeld(cs_wallet);
    std::set< std::set<CTxDestination> > groupings;
    std::set<CTxDestination> grouping;

    for (const auto& walletEntry : mapWallet)
    {
        const CWalletTx& wtx = walletEntry.second;

        if (wtx.tx->vin.size() > 0)
        {
            bool any_mine = false;
            // group all input addresses with each other
            for (const CTxIn& txin : wtx.tx->vin)
            {
                CTxDestination address;
                if(!IsMine(txin)) /* If this input isn't mine, ignore it */
                    continue;
                if(!ExtractDestination(mapWallet.at(txin.prevout.hash).tx->vout[txin.prevout.n].scriptPubKey, address))
                    continue;
                grouping.insert(address);
                any_mine = true;
            }

            // group change with input addresses
            if (any_mine)
            {
               for (const CTxOut& txout : wtx.tx->vout)
                   if (IsChange(txout))
                   {
                       CTxDestination txoutAddr;
                       if(!ExtractDestination(txout.scriptPubKey, txoutAddr))
                           continue;
                       grouping.insert(txoutAddr);
                   }
            }
            if (grouping.size() > 0)
            {
                groupings.insert(grouping);
                grouping.clear();
            }
        }

        // group lone addrs by themselves
        for (const auto& txout : wtx.tx->vout)
            if (IsMine(txout))
            {
                CTxDestination address;
                if(!ExtractDestination(txout.scriptPubKey, address))
                    continue;
                grouping.insert(address);
                groupings.insert(grouping);
                grouping.clear();
            }
    }

    std::set< std::set<CTxDestination>* > uniqueGroupings; // a set of pointers to groups of addresses
    std::map< CTxDestination, std::set<CTxDestination>* > setmap;  // map addresses to the unique group containing it
    for (std::set<CTxDestination> _grouping : groupings)
    {
        // make a set of all the groups hit by this new group
        std::set< std::set<CTxDestination>* > hits;
        std::map< CTxDestination, std::set<CTxDestination>* >::iterator it;
        for (const CTxDestination& address : _grouping)
            if ((it = setmap.find(address)) != setmap.end())
                hits.insert((*it).second);

        // merge all hit groups into a new single group and delete old groups
        std::set<CTxDestination>* merged = new std::set<CTxDestination>(_grouping);
        for (std::set<CTxDestination>* hit : hits)
        {
            merged->insert(hit->begin(), hit->end());
            uniqueGroupings.erase(hit);
            delete hit;
        }
        uniqueGroupings.insert(merged);

        // update setmap
        for (const CTxDestination& element : *merged)
            setmap[element] = merged;
    }

    std::set< std::set<CTxDestination> > ret;
    for (const std::set<CTxDestination>* uniqueGrouping : uniqueGroupings)
    {
        ret.insert(*uniqueGrouping);
        delete uniqueGrouping;
    }

    return ret;
}

std::set<CTxDestination> CWallet::GetLabelAddresses(const std::string& label) const
{
    LOCK(cs_wallet);
    std::set<CTxDestination> result;
    for (const std::pair<const CTxDestination, CAddressBookData>& item : mapAddressBook)
    {
        const CTxDestination& address = item.first;
        const std::string& strName = item.second.name;
        if (strName == label)
            result.insert(address);
    }
    return result;
}

bool CReserveKey::GetReservedKey(CPubKey& pubkey, bool internal)
{
    if (!pwallet->CanGetAddresses(internal)) {
        return false;
    }

    if (nIndex == -1)
    {
        CKeyPool keypool;
        if (!pwallet->ReserveKeyFromKeyPool(nIndex, keypool, internal)) {
            return false;
        }
        vchPubKey = keypool.vchPubKey;
        fInternal = keypool.fInternal;
    }
    assert(vchPubKey.IsValid());
    pubkey = vchPubKey;
    return true;
}

void CReserveKey::KeepKey()
{
    if (nIndex != -1)
        pwallet->KeepKey(nIndex);
    nIndex = -1;
    vchPubKey = CPubKey();
}

void CReserveKey::ReturnKey()
{
    if (nIndex != -1) {
        pwallet->ReturnKey(nIndex, fInternal, vchPubKey);
    }
    nIndex = -1;
    vchPubKey = CPubKey();
}

void CWallet::MarkReserveKeysAsUsed(int64_t keypool_id)
{
    AssertLockHeld(cs_wallet);
    bool internal = setInternalKeyPool.count(keypool_id);
    if (!internal) assert(setExternalKeyPool.count(keypool_id) || set_pre_split_keypool.count(keypool_id));
    std::set<int64_t> *setKeyPool = internal ? &setInternalKeyPool : (set_pre_split_keypool.empty() ? &setExternalKeyPool : &set_pre_split_keypool);
    auto it = setKeyPool->begin();

    WalletBatch batch(*database);
    while (it != std::end(*setKeyPool)) {
        const int64_t& index = *(it);
        if (index > keypool_id) break; // set*KeyPool is ordered

        CKeyPool keypool;
        if (batch.ReadPool(index, keypool)) { //TODO: This should be unnecessary
            m_pool_key_to_index.erase(keypool.vchPubKey.GetID());
        }
        LearnAllRelatedScripts(keypool.vchPubKey);
        batch.ErasePool(index);
        WalletLogPrintf("keypool index %d removed\n", index);
        it = setKeyPool->erase(it);
    }
}

void CWallet::LockCoin(const COutPoint& output, bool fPermanent)
{
    AssertLockHeld(cs_wallet);
    setLockedCoins.insert(output);
    if (fPermanent) {
        WalletBatch batch(*database);
        batch.WriteLockedUnspentOutput(output);
    }
}

void CWallet::UnlockCoin(const COutPoint& output)
{
    AssertLockHeld(cs_wallet);
    if (setLockedCoins.erase(output)) {
        WalletBatch batch(*database);
        batch.EraseLockedUnspentOutput(output);
    }
}

void CWallet::UnlockAllCoins()
{
    AssertLockHeld(cs_wallet);
    setLockedCoins.clear();

    WalletBatch batch(*database);
    batch.EraseAllByPrefix("luo");
}

bool CWallet::IsLockedCoin(uint256 hash, unsigned int n) const
{
    AssertLockHeld(cs_wallet);
    COutPoint outpt(hash, n);

    return (setLockedCoins.count(outpt) > 0);
}

void CWallet::ListLockedCoins(std::vector<COutPoint>& vOutpts) const
{
    AssertLockHeld(cs_wallet);
    for (std::set<COutPoint>::iterator it = setLockedCoins.begin();
         it != setLockedCoins.end(); it++) {
        COutPoint outpt = (*it);
        vOutpts.push_back(outpt);
    }
}

/** @} */ // end of Actions

void CWallet::GetKeyBirthTimes(interfaces::Chain::Lock& locked_chain, std::map<CTxDestination, int64_t>& mapKeyBirth) const {
    AssertLockHeld(cs_wallet);
    mapKeyBirth.clear();

    // get birth times for keys with metadata
    for (const auto& entry : mapKeyMetadata) {
        if (entry.second.nCreateTime) {
            mapKeyBirth[entry.first] = entry.second.nCreateTime;
        }
    }

    // map in which we'll infer heights of other keys
    const Optional<int> tip_height = locked_chain.getHeight();
    const int max_height = tip_height && *tip_height > 144 ? *tip_height - 144 : 0; // the tip can be reorganized; use a 144-block safety margin
    std::map<CKeyID, int> mapKeyFirstBlock;
    for (const CKeyID &keyid : GetKeys()) {
        if (mapKeyBirth.count(keyid) == 0)
            mapKeyFirstBlock[keyid] = max_height;
    }

    // if there are no such keys, we're done
    if (mapKeyFirstBlock.empty())
        return;

    // find first block that affects those keys, if there are any left
    for (const auto& entry : mapWallet) {
        // iterate over all wallet transactions...
        const CWalletTx &wtx = entry.second;
        if (Optional<int> height = locked_chain.getBlockHeight(wtx.hashBlock)) {
            // ... which are already in a block
            for (const CTxOut &txout : wtx.tx->vout) {
                // iterate over all their outputs
                for (const auto &keyid : GetAffectedKeys(txout.scriptPubKey, *this)) {
                    // ... and all their affected keys
                    std::map<CKeyID, int>::iterator rit = mapKeyFirstBlock.find(keyid);
                    if (rit != mapKeyFirstBlock.end() && *height < rit->second)
                        rit->second = *height;
                }
            }
        }
    }

    // Extract block timestamps for those keys
    for (const auto& entry : mapKeyFirstBlock)
        mapKeyBirth[entry.first] = locked_chain.getBlockTime(entry.second) - TIMESTAMP_WINDOW; // block times can be 2h off
}

/**
 * Compute smart timestamp for a transaction being added to the wallet.
 *
 * Logic:
 * - If sending a transaction, assign its timestamp to the current time.
 * - If receiving a transaction outside a block, assign its timestamp to the
 *   current time.
 * - If receiving a block with a future timestamp, assign all its (not already
 *   known) transactions' timestamps to the current time.
 * - If receiving a block with a past timestamp, before the most recent known
 *   transaction (that we care about), assign all its (not already known)
 *   transactions' timestamps to the same timestamp as that most-recent-known
 *   transaction.
 * - If receiving a block with a past timestamp, but after the most recent known
 *   transaction, assign all its (not already known) transactions' timestamps to
 *   the block time.
 *
 * For more information see CWalletTx::nTimeSmart,
 * https://bitcointalk.org/?topic=54527, or
 * https://github.com/bitcoin/bitcoin/pull/1393.
 */
unsigned int CWallet::ComputeTimeSmart(const CWalletTx& wtx) const
{
    unsigned int nTimeSmart = wtx.nTimeReceived;
    if (!wtx.hashUnset()) {
        int64_t blocktime;
        if (chain().findBlock(wtx.hashBlock, nullptr /* block */, &blocktime)) {
            int64_t latestNow = wtx.nTimeReceived;
            int64_t latestEntry = 0;

            // Tolerate times up to the last timestamp in the wallet not more than 5 minutes into the future
            int64_t latestTolerated = latestNow + 300;
            const TxItems& txOrdered = wtxOrdered;
            for (auto it = txOrdered.rbegin(); it != txOrdered.rend(); ++it) {
                CWalletTx* const pwtx = it->second;
                if (pwtx == &wtx) {
                    continue;
                }
                int64_t nSmartTime;
                nSmartTime = pwtx->nTimeSmart;
                if (!nSmartTime) {
                    nSmartTime = pwtx->nTimeReceived;
                }
                if (nSmartTime <= latestTolerated) {
                    latestEntry = nSmartTime;
                    if (nSmartTime > latestNow) {
                        latestNow = nSmartTime;
                    }
                    break;
                }
            }

            nTimeSmart = std::max(latestEntry, std::min(blocktime, latestNow));
        } else {
            WalletLogPrintf("%s: found %s in block %s not in index\n", __func__, wtx.GetHash().ToString(), wtx.hashBlock.ToString());
        }
    }
    return nTimeSmart;
}

bool CWallet::AddDestData(const CTxDestination &dest, const std::string &key, const std::string &value)
{
    if (boost::get<CNoDestination>(&dest))
        return false;

    mapAddressBook[dest].destdata.insert(std::make_pair(key, value));
    return WalletBatch(*database).WriteDestData(EncodeDestination(dest), key, value);
}

bool CWallet::EraseDestData(const CTxDestination &dest, const std::string &key)
{
    if (!mapAddressBook[dest].destdata.erase(key))
        return false;
    return WalletBatch(*database).EraseDestData(EncodeDestination(dest), key);
}

void CWallet::LoadDestData(const CTxDestination &dest, const std::string &key, const std::string &value)
{
    mapAddressBook[dest].destdata.insert(std::make_pair(key, value));
}

bool CWallet::GetDestData(const CTxDestination &dest, const std::string &key, std::string *value) const
{
    std::map<CTxDestination, CAddressBookData>::const_iterator i = mapAddressBook.find(dest);
    if(i != mapAddressBook.end())
    {
        CAddressBookData::StringMap::const_iterator j = i->second.destdata.find(key);
        if(j != i->second.destdata.end())
        {
            if(value)
                *value = j->second;
            return true;
        }
    }
    return false;
}

std::vector<std::string> CWallet::GetDestValues(const std::string& prefix) const
{
    std::vector<std::string> values;
    for (const auto& address : mapAddressBook) {
        for (const auto& data : address.second.destdata) {
            if (!data.first.compare(0, prefix.size(), prefix)) {
                values.emplace_back(data.second);
            }
        }
    }
    return values;
}

void CWallet::MarkPreSplitKeys()
{
    WalletBatch batch(*database);
    for (auto it = setExternalKeyPool.begin(); it != setExternalKeyPool.end();) {
        int64_t index = *it;
        CKeyPool keypool;
        if (!batch.ReadPool(index, keypool)) {
            throw std::runtime_error(std::string(__func__) + ": read keypool entry failed");
        }
        keypool.m_pre_split = true;
        if (!batch.WritePool(index, keypool)) {
            throw std::runtime_error(std::string(__func__) + ": writing modified keypool entry failed");
        }
        set_pre_split_keypool.insert(index);
        it = setExternalKeyPool.erase(it);
    }
}

bool CWallet::Verify(interfaces::Chain& chain, const WalletLocation& location, bool salvage_wallet, std::string& error_string, std::string& warning_string)
{
    // Do some checking on wallet path. It should be either a:
    //
    // 1. Path where a directory can be created.
    // 2. Path to an existing directory.
    // 3. Path to a symlink to a directory.
    // 4. For backwards compatibility, the name of a data file in -walletdir.
    LOCK(cs_wallets);
    const fs::path& wallet_path = location.GetPath();
    fs::file_type path_type = fs::symlink_status(wallet_path).type();
    if (!(path_type == fs::file_not_found || path_type == fs::directory_file ||
          (path_type == fs::symlink_file && fs::is_directory(wallet_path)) ||
          (path_type == fs::regular_file && fs::path(location.GetName()).filename() == location.GetName()))) {
        error_string = strprintf(
              "Invalid -wallet path '%s'. -wallet path should point to a directory where wallet.dat and "
              "database/log.?????????? files can be stored, a location where such a directory could be created, "
              "or (for backwards compatibility) the name of an existing data file in -walletdir (%s)",
              location.GetName(), GetWalletDir());
        return false;
    }

    // Make sure that the wallet path doesn't clash with an existing wallet path
    if (IsWalletLoaded(wallet_path)) {
        error_string = strprintf("Error loading wallet %s. Duplicate -wallet filename specified.", location.GetName());
        return false;
    }

    // Keep same database environment instance across Verify/Recover calls below.
    std::unique_ptr<WalletDatabase> database = WalletDatabase::Create(wallet_path);

    try {
        if (!WalletBatch::VerifyEnvironment(wallet_path, error_string)) {
            return false;
        }
    } catch (const fs::filesystem_error& e) {
        error_string = strprintf("Error loading wallet %s. %s", location.GetName(), fsbridge::get_filesystem_error_message(e));
        return false;
    }

    if (salvage_wallet) {
        // Recover readable keypairs:
        CWallet dummyWallet(&chain, WalletLocation(), WalletDatabase::CreateDummy());
        std::string backup_filename;
        if (!WalletBatch::Recover(wallet_path, (void *)&dummyWallet, WalletBatch::RecoverKeysOnlyFilter, backup_filename)) {
            return false;
        }
    }

    return WalletBatch::VerifyDatabaseFile(wallet_path, warning_string, error_string);
}

std::shared_ptr<CWallet> CWallet::CreateWalletFromFile(interfaces::Chain& chain, const WalletLocation& location, uint64_t wallet_creation_flags)
{
    const std::string& walletFile = WalletDataFilePath(location.GetPath()).string();

    // needed to restore wallet transaction meta data after -zapwallettxes
    std::vector<CWalletTx> vWtx;
    if (gArgs.GetBoolArg("-zapwallettxes", false)) {
        chain.initMessage(_("Zapping all transactions from wallet..."));

        std::unique_ptr<CWallet> tempWallet = MakeUnique<CWallet>(&chain, location, WalletDatabase::Create(location.GetPath()));
        DBErrors nZapWalletRet = tempWallet->ZapWalletTx(vWtx);
        if (nZapWalletRet != DBErrors::LOAD_OK) {
            chain.initError(strprintf(_("Error loading %s: Wallet corrupted"), walletFile));
            return nullptr;
        }
    }

    chain.initMessage(_("Loading wallet..."));

    int64_t nStart = GetTimeMillis();
    bool fFirstRun = true;
    // TODO: Can't use std::make_shared because we need a custom deleter but
    // should be possible to use std::allocate_shared.
<<<<<<< HEAD
    std::shared_ptr<CWallet> walletInstance(fParticlMode
        ? std::shared_ptr<CWallet>(new CHDWallet(chain, location, WalletDatabase::Create(location.GetPath())), ReleaseWallet)
        : std::shared_ptr<CWallet>(new CWallet(chain, location, WalletDatabase::Create(location.GetPath())), ReleaseWallet));

=======
    std::shared_ptr<CWallet> walletInstance(new CWallet(&chain, location, WalletDatabase::Create(location.GetPath())), ReleaseWallet);
>>>>>>> c536dfbc
    DBErrors nLoadWalletRet = walletInstance->LoadWallet(fFirstRun);
    if (nLoadWalletRet != DBErrors::LOAD_OK)
    {
        if (nLoadWalletRet == DBErrors::CORRUPT) {
            chain.initError(strprintf(_("Error loading %s: Wallet corrupted"), walletFile));
            return nullptr;
        }
        else if (nLoadWalletRet == DBErrors::NONCRITICAL_ERROR)
        {
            chain.initWarning(strprintf(_("Error reading %s! All keys read correctly, but transaction data"
                                          " or address book entries might be missing or incorrect."),
                walletFile));
        }
        else if (nLoadWalletRet == DBErrors::TOO_NEW) {
            chain.initError(strprintf(_("Error loading %s: Wallet requires newer version of %s"), walletFile, _(PACKAGE_NAME)));
            return nullptr;
        }
        else if (nLoadWalletRet == DBErrors::NEED_REWRITE)
        {
            chain.initError(strprintf(_("Wallet needed to be rewritten: restart %s to complete"), _(PACKAGE_NAME)));
            return nullptr;
        }
        else {
            chain.initError(strprintf(_("Error loading %s"), walletFile));
            return nullptr;
        }
    }

    int prev_version = walletInstance->GetVersion();
    if (gArgs.GetBoolArg("-upgradewallet", fFirstRun))
    {
        int nMaxVersion = gArgs.GetArg("-upgradewallet", 0);
        if (nMaxVersion == 0) // the -upgradewallet without argument case
        {
            walletInstance->WalletLogPrintf("Performing wallet upgrade to %i\n", FEATURE_LATEST);
            nMaxVersion = FEATURE_LATEST;
            walletInstance->SetMinVersion(FEATURE_LATEST); // permanently upgrade the wallet immediately
        }
        else
            walletInstance->WalletLogPrintf("Allowing wallet upgrade up to %i\n", nMaxVersion);
        if (nMaxVersion < walletInstance->GetVersion())
        {
            chain.initError(_("Cannot downgrade wallet"));
            return nullptr;
        }
        walletInstance->SetMaxVersion(nMaxVersion);
    }

    // Upgrade to HD if explicit upgrade
    if (gArgs.GetBoolArg("-upgradewallet", false) && !fParticlMode) {
        LOCK(walletInstance->cs_wallet);

        // Do not upgrade versions to any version between HD_SPLIT and FEATURE_PRE_SPLIT_KEYPOOL unless already supporting HD_SPLIT
        int max_version = walletInstance->GetVersion();
        if (!walletInstance->CanSupportFeature(FEATURE_HD_SPLIT) && max_version >= FEATURE_HD_SPLIT && max_version < FEATURE_PRE_SPLIT_KEYPOOL) {
            chain.initError(_("Cannot upgrade a non HD split wallet without upgrading to support pre split keypool. Please use -upgradewallet=169900 or -upgradewallet with no version specified."));
            return nullptr;
        }

        bool hd_upgrade = false;
        bool split_upgrade = false;
        if (walletInstance->CanSupportFeature(FEATURE_HD) && !walletInstance->IsHDEnabled()) {
            walletInstance->WalletLogPrintf("Upgrading wallet to HD\n");
            walletInstance->SetMinVersion(FEATURE_HD);

            // generate a new master key
            CPubKey masterPubKey = walletInstance->GenerateNewSeed();
            walletInstance->SetHDSeed(masterPubKey);
            hd_upgrade = true;
        }
        // Upgrade to HD chain split if necessary
        if (walletInstance->CanSupportFeature(FEATURE_HD_SPLIT)) {
            walletInstance->WalletLogPrintf("Upgrading wallet to use HD chain split\n");
            walletInstance->SetMinVersion(FEATURE_PRE_SPLIT_KEYPOOL);
            split_upgrade = FEATURE_HD_SPLIT > prev_version;
        }
        // Mark all keys currently in the keypool as pre-split
        if (split_upgrade) {
            walletInstance->MarkPreSplitKeys();
        }
        // Regenerate the keypool if upgraded to HD
        if (hd_upgrade) {
            if (!walletInstance->TopUpKeyPool()) {
                chain.initError(_("Unable to generate keys"));
                return nullptr;
            }
        }
    }

    if (fFirstRun)
    {
        // ensure this wallet.dat can only be opened by clients supporting HD with chain split and expects no default key
        if (fParticlMode) {
            if ((wallet_creation_flags & WALLET_FLAG_DISABLE_PRIVATE_KEYS)) {
                //selective allow to set flags
                walletInstance->SetWalletFlag(WALLET_FLAG_DISABLE_PRIVATE_KEYS);
            }
        } else {
        walletInstance->SetMinVersion(FEATURE_LATEST);

        if ((wallet_creation_flags & WALLET_FLAG_DISABLE_PRIVATE_KEYS)) {
            //selective allow to set flags
            walletInstance->SetWalletFlag(WALLET_FLAG_DISABLE_PRIVATE_KEYS);
        } else if (wallet_creation_flags & WALLET_FLAG_BLANK_WALLET) {
            walletInstance->SetWalletFlag(WALLET_FLAG_BLANK_WALLET);
        } else {
            // generate a new seed
            CPubKey seed = walletInstance->GenerateNewSeed();
            walletInstance->SetHDSeed(seed);
        } // Otherwise, do not generate a new seed

        // Top up the keypool
        if (walletInstance->CanGenerateKeys() && !walletInstance->TopUpKeyPool()) {
            chain.initError(_("Unable to generate initial keys"));
            return nullptr;
        }
        }

        auto locked_chain = chain.assumeLocked();  // Temporary. Removed in upcoming lock cleanup
        walletInstance->ChainStateFlushed(locked_chain->getTipLocator());
    } else if (wallet_creation_flags & WALLET_FLAG_DISABLE_PRIVATE_KEYS) {
        // Make it impossible to disable private keys after creation
        chain.initError(strprintf(_("Error loading %s: Private keys can only be disabled during creation"), walletFile));
        return NULL;
    } else if (walletInstance->IsWalletFlagSet(WALLET_FLAG_DISABLE_PRIVATE_KEYS)) {
        LOCK(walletInstance->cs_KeyStore);
        if (!walletInstance->mapKeys.empty() || !walletInstance->mapCryptedKeys.empty()) {
            chain.initWarning(strprintf(_("Warning: Private keys detected in wallet {%s} with disabled private keys"), walletFile));
        }
    }

    if (!gArgs.GetArg("-addresstype", "").empty() && !ParseOutputType(gArgs.GetArg("-addresstype", ""), walletInstance->m_default_address_type)) {
        chain.initError(strprintf("Unknown address type '%s'", gArgs.GetArg("-addresstype", "")));
        return nullptr;
    }

    if (!gArgs.GetArg("-changetype", "").empty() && !ParseOutputType(gArgs.GetArg("-changetype", ""), walletInstance->m_default_change_type)) {
        chain.initError(strprintf("Unknown change type '%s'", gArgs.GetArg("-changetype", "")));
        return nullptr;
    }

    if (gArgs.IsArgSet("-mintxfee")) {
        CAmount n = 0;
        if (!ParseMoney(gArgs.GetArg("-mintxfee", ""), n) || 0 == n) {
            chain.initError(AmountErrMsg("mintxfee", gArgs.GetArg("-mintxfee", "")));
            return nullptr;
        }
        if (n > HIGH_TX_FEE_PER_KB) {
            chain.initWarning(AmountHighWarn("-mintxfee") + " " +
                              _("This is the minimum transaction fee you pay on every transaction."));
        }
        walletInstance->m_min_fee = CFeeRate(n);
    }

    walletInstance->m_allow_fallback_fee = Params().IsFallbackFeeEnabled();
    if (gArgs.IsArgSet("-fallbackfee")) {
        CAmount nFeePerK = 0;
        if (!ParseMoney(gArgs.GetArg("-fallbackfee", ""), nFeePerK)) {
            chain.initError(strprintf(_("Invalid amount for -fallbackfee=<amount>: '%s'"), gArgs.GetArg("-fallbackfee", "")));
            return nullptr;
        }
        if (nFeePerK > HIGH_TX_FEE_PER_KB) {
            chain.initWarning(AmountHighWarn("-fallbackfee") + " " +
                              _("This is the transaction fee you may pay when fee estimates are not available."));
        }
        walletInstance->m_fallback_fee = CFeeRate(nFeePerK);
        walletInstance->m_allow_fallback_fee = nFeePerK != 0; //disable fallback fee in case value was set to 0, enable if non-null value
    }
    if (gArgs.IsArgSet("-discardfee")) {
        CAmount nFeePerK = 0;
        if (!ParseMoney(gArgs.GetArg("-discardfee", ""), nFeePerK)) {
            chain.initError(strprintf(_("Invalid amount for -discardfee=<amount>: '%s'"), gArgs.GetArg("-discardfee", "")));
            return nullptr;
        }
        if (nFeePerK > HIGH_TX_FEE_PER_KB) {
            chain.initWarning(AmountHighWarn("-discardfee") + " " +
                              _("This is the transaction fee you may discard if change is smaller than dust at this level"));
        }
        walletInstance->m_discard_rate = CFeeRate(nFeePerK);
    }
    if (gArgs.IsArgSet("-paytxfee")) {
        CAmount nFeePerK = 0;
        if (!ParseMoney(gArgs.GetArg("-paytxfee", ""), nFeePerK)) {
            chain.initError(AmountErrMsg("paytxfee", gArgs.GetArg("-paytxfee", "")));
            return nullptr;
        }
        if (nFeePerK > HIGH_TX_FEE_PER_KB) {
            chain.initWarning(AmountHighWarn("-paytxfee") + " " +
                              _("This is the transaction fee you will pay if you send a transaction."));
        }
        walletInstance->m_pay_tx_fee = CFeeRate(nFeePerK, 1000);
        if (walletInstance->m_pay_tx_fee < chain.relayMinFee()) {
            chain.initError(strprintf(_("Invalid amount for -paytxfee=<amount>: '%s' (must be at least %s)"),
                gArgs.GetArg("-paytxfee", ""), chain.relayMinFee().ToString()));
            return nullptr;
        }
    }
    walletInstance->m_confirm_target = gArgs.GetArg("-txconfirmtarget", DEFAULT_TX_CONFIRM_TARGET);
    walletInstance->m_spend_zero_conf_change = gArgs.GetBoolArg("-spendzeroconfchange", DEFAULT_SPEND_ZEROCONF_CHANGE);
    walletInstance->m_signal_rbf = gArgs.GetBoolArg("-walletrbf", DEFAULT_WALLET_RBF);

    walletInstance->WalletLogPrintf("Wallet completed loading in %15dms\n", GetTimeMillis() - nStart);

    // Try to top up keypool. No-op if the wallet is locked.
    walletInstance->TopUpKeyPool();

    auto locked_chain = chain.lock();
    LOCK(walletInstance->cs_wallet);

    int rescan_height = 0;
    if (!gArgs.GetBoolArg("-rescan", false))
    {
        WalletBatch batch(*walletInstance->database);
        CBlockLocator locator;
        if (batch.ReadBestBlock(locator)) {
            if (const Optional<int> fork_height = locked_chain->findLocatorFork(locator)) {
                rescan_height = *fork_height;
            }
        }
    }

    const Optional<int> tip_height = locked_chain->getHeight();
    if (tip_height) {
        walletInstance->m_last_block_processed = locked_chain->getBlockHash(*tip_height);
    } else {
        walletInstance->m_last_block_processed.SetNull();
    }

    if (!fParticlMode) // Must rescan after hdwallet is loaded
    if (tip_height && *tip_height != rescan_height)
    {
        //We can't rescan beyond non-pruned blocks, stop and throw an error
        //this might happen if a user uses an old wallet within a pruned node
        // or if he ran -disablewallet for a longer time, then decided to re-enable
        if (chain.getPruneMode()) {
            int block_height = *tip_height;
            while (block_height > 0 && locked_chain->haveBlockOnDisk(block_height - 1) && rescan_height != block_height) {
                --block_height;
            }

            if (rescan_height != block_height) {
                chain.initError(_("Prune: last wallet synchronisation goes beyond pruned data. You need to -reindex (download the whole blockchain again in case of pruned node)"));
                return nullptr;
            }
        }

        chain.initMessage(_("Rescanning..."));
        walletInstance->WalletLogPrintf("Rescanning last %i blocks (from block %i)...\n", *tip_height - rescan_height, rescan_height);

        // No need to read and scan block if block was created before
        // our wallet birthday (as adjusted for block time variability)
        if (walletInstance->nTimeFirstKey) {
            if (Optional<int> first_block = locked_chain->findFirstBlockWithTimeAndHeight(walletInstance->nTimeFirstKey - TIMESTAMP_WINDOW, rescan_height)) {
                rescan_height = *first_block;
            }
        }

        nStart = GetTimeMillis();
        {
            WalletRescanReserver reserver(walletInstance.get());
            if (!reserver.reserve() || (ScanResult::SUCCESS != walletInstance->ScanForWalletTransactions(locked_chain->getBlockHash(rescan_height), {} /* stop block */, reserver, true /* update */).status)) {
                chain.initError(_("Failed to rescan the wallet during initialization"));
                return nullptr;
            }
        }
        walletInstance->WalletLogPrintf("Rescan completed in %15dms\n", GetTimeMillis() - nStart);
        walletInstance->ChainStateFlushed(locked_chain->getTipLocator());
        walletInstance->database->IncrementUpdateCounter();

        // Restore wallet transaction metadata after -zapwallettxes=1
        if (gArgs.GetBoolArg("-zapwallettxes", false) && gArgs.GetArg("-zapwallettxes", "1") != "2")
        {
            WalletBatch batch(*walletInstance->database);

            for (const CWalletTx& wtxOld : vWtx)
            {
                uint256 hash = wtxOld.GetHash();
                std::map<uint256, CWalletTx>::iterator mi = walletInstance->mapWallet.find(hash);
                if (mi != walletInstance->mapWallet.end())
                {
                    const CWalletTx* copyFrom = &wtxOld;
                    CWalletTx* copyTo = &mi->second;
                    copyTo->mapValue = copyFrom->mapValue;
                    copyTo->vOrderForm = copyFrom->vOrderForm;
                    copyTo->nTimeReceived = copyFrom->nTimeReceived;
                    copyTo->nTimeSmart = copyFrom->nTimeSmart;
                    copyTo->fFromMe = copyFrom->fFromMe;
                    copyTo->nOrderPos = copyFrom->nOrderPos;
                    batch.WriteTx(*copyTo);
                }
            }
        }
    }

    chain.loadWallet(interfaces::MakeWallet(walletInstance));

    // Register with the validation interface. It's ok to do this after rescan since we're still holding locked_chain.
    walletInstance->m_chain_notifications_handler = chain.handleNotifications(*walletInstance);

    walletInstance->SetBroadcastTransactions(gArgs.GetBoolArg("-walletbroadcast", DEFAULT_WALLETBROADCAST));

    {
        walletInstance->WalletLogPrintf("setKeyPool.size() = %u\n",      walletInstance->GetKeyPoolSize());
        walletInstance->WalletLogPrintf("mapWallet.size() = %u\n",       walletInstance->mapWallet.size());
        walletInstance->WalletLogPrintf("mapAddressBook.size() = %u\n",  walletInstance->mapAddressBook.size());
    }

    return walletInstance;
}

void CWallet::postInitProcess()
{
    auto locked_chain = chain().lock();
    LOCK(cs_wallet);

    // Add wallet transactions that aren't already in a block to mempool
    // Do this here as mempool requires genesis block to be loaded
    ReacceptWalletTransactions(*locked_chain);

    // Update wallet transactions with current mempool transactions.
    chain().requestMempoolTransactions(*this);
}

bool CWallet::BackupWallet(const std::string& strDest)
{
    return database->Backup(strDest);
}

CKeyPool::CKeyPool()
{
    nTime = GetTime();
    fInternal = false;
    m_pre_split = false;
}

CKeyPool::CKeyPool(const CPubKey& vchPubKeyIn, bool internalIn)
{
    nTime = GetTime();
    vchPubKey = vchPubKeyIn;
    fInternal = internalIn;
    m_pre_split = false;
}

CWalletKey::CWalletKey(int64_t nExpires)
{
    nTimeCreated = (nExpires ? GetTime() : 0);
    nTimeExpires = nExpires;
}

void CMerkleTx::SetMerkleBranch(const uint256& block_hash, int posInBlock)
{
    // Update the tx's hashBlock
    hashBlock = block_hash;

    // set the position of the transaction in the block
    nIndex = posInBlock;
}

int CMerkleTx::GetDepthInMainChain(interfaces::Chain::Lock& locked_chain) const
{
    if (hashUnset())
        return 0;

    if (!m_cached_height) {
        const Optional<int> height = locked_chain.getBlockHeight(hashBlock);
        if (!height) {
            return 0;
        }
        m_cached_height = *height;
    }

    const Optional<int> ptip_height = locked_chain.getHeight();
    int tip_height = ptip_height ? *ptip_height : 0;
    return ((nIndex == -1) ? (-1) : 1) * (tip_height - m_cached_height + 1);
}

int CMerkleTx::GetBlocksToMaturity(interfaces::Chain::Lock& locked_chain, const int *pdepth) const
{
    if (!(IsCoinBase() || IsCoinStake())) {
        return 0;
    }

    int chain_depth = pdepth ? *pdepth : GetDepthInMainChain(locked_chain);
    //assert(chain_depth >= 0); // coinbase tx should not be conflicted

    if (fParticlMode && (locked_chain.getHeight() < COINBASE_MATURITY * 2)) {
        const Optional<int> blockheight = locked_chain.getBlockHeight(hashBlock);
        if (!blockheight) {
            return COINBASE_MATURITY;
        }
        int nRequiredDepth = (int)(*blockheight / 2);
        return std::max(0, (nRequiredDepth+1) - chain_depth);
    }

    return std::max(0, (COINBASE_MATURITY+1) - chain_depth);
}

bool CMerkleTx::IsImmatureCoinBase(interfaces::Chain::Lock& locked_chain) const
{
    // note GetBlocksToMaturity is 0 for non-coinbase tx
    return GetBlocksToMaturity(locked_chain) > 0;
}

bool CWalletTx::AcceptToMemoryPool(interfaces::Chain::Lock& locked_chain, CValidationState& state, CAmount override_max_fee)
{
    // We must set fInMempool here - while it will be re-set to true by the
    // entered-mempool callback, if we did not there would be a race where a
    // user could call sendmoney in a loop and hit spurious out of funds errors
    // because we think that this newly generated transaction's change is
    // unavailable as we're not yet aware that it is in the mempool.

    CAmount max_fee = override_max_fee >= 0 ? override_max_fee : pwallet->chain().maxTxFee();
    bool ret = locked_chain.submitToMemoryPool(tx, max_fee, state);
    fInMempool |= ret;
    return ret;
}

void CWallet::LearnRelatedScripts(const CPubKey& key, OutputType type)
{
    if (fParticlMode)
        return;
    if (key.IsCompressed() && (type == OutputType::P2SH_SEGWIT || type == OutputType::BECH32)) {
        CTxDestination witdest = WitnessV0KeyHash(key.GetID());
        CScript witprog = GetScriptForDestination(witdest);
        // Make sure the resulting program is solvable.
        assert(IsSolvable(*this, witprog));
        AddCScript(witprog);
    }
}

void CWallet::LearnAllRelatedScripts(const CPubKey& key)
{
    // OutputType::P2SH_SEGWIT always adds all necessary scripts for all types.
    LearnRelatedScripts(key, OutputType::P2SH_SEGWIT);
}

std::vector<OutputGroup> CWallet::GroupOutputs(const std::vector<COutput>& outputs, bool single_coin) const {
    std::vector<OutputGroup> groups;
    std::map<CTxDestination, OutputGroup> gmap;
    CTxDestination dst;
    for (const auto& output : outputs) {
        if (output.fSpendable) {
            CInputCoin input_coin = output.GetInputCoin();

            size_t ancestors, descendants;
            chain().getTransactionAncestry(output.tx->GetHash(), ancestors, descendants);
            if (!single_coin && ExtractDestination(output.tx->tx->vout[output.i].scriptPubKey, dst)) {
                // Limit output groups to no more than 10 entries, to protect
                // against inadvertently creating a too-large transaction
                // when using -avoidpartialspends
                if (gmap[dst].m_outputs.size() >= OUTPUT_GROUP_MAX_ENTRIES) {
                    groups.push_back(gmap[dst]);
                    gmap.erase(dst);
                }
                gmap[dst].Insert(input_coin, output.nDepth, output.tx->IsFromMe(ISMINE_ALL), ancestors, descendants);
            } else {
                groups.emplace_back(input_coin, output.nDepth, output.tx->IsFromMe(ISMINE_ALL), ancestors, descendants);
            }
        }
    }
    if (!single_coin) {
        for (const auto& it : gmap) groups.push_back(it.second);
    }
    return groups;
}

bool CWallet::GetKeyOrigin(const CKeyID& keyID, KeyOriginInfo& info) const
{
    CKeyMetadata meta;
    {
        LOCK(cs_wallet);
        auto it = mapKeyMetadata.find(keyID);
        if (it != mapKeyMetadata.end()) {
            meta = it->second;
        }
    }
    if (meta.has_key_origin) {
        std::copy(meta.key_origin.fingerprint, meta.key_origin.fingerprint + 4, info.fingerprint);
        info.path = meta.key_origin.path;
    } else { // Single pubkeys get the master fingerprint of themselves
        std::copy(keyID.begin(), keyID.begin() + 4, info.fingerprint);
    }
    return true;
}

bool CWallet::AddKeyOrigin(const CPubKey& pubkey, const KeyOriginInfo& info)
{
    LOCK(cs_wallet);
    std::copy(info.fingerprint, info.fingerprint + 4, mapKeyMetadata[pubkey.GetID()].key_origin.fingerprint);
    mapKeyMetadata[pubkey.GetID()].key_origin.path = info.path;
    mapKeyMetadata[pubkey.GetID()].has_key_origin = true;
    mapKeyMetadata[pubkey.GetID()].hdKeypath = WriteHDKeypath(info.path);
    return WriteKeyMetadata(mapKeyMetadata[pubkey.GetID()], pubkey, true);
}<|MERGE_RESOLUTION|>--- conflicted
+++ resolved
@@ -2034,26 +2034,12 @@
 
 bool CWalletTx::RelayWalletTransaction(interfaces::Chain::Lock& locked_chain)
 {
-<<<<<<< HEAD
-    assert(pwallet->GetBroadcastTransactions());
-    if (!IsCoinBase() && !IsCoinStake() && !isAbandoned() && GetDepthInMainChain(locked_chain) == 0)
-    {
-        CValidationState state;
-        /* GetDepthInMainChain already catches known conflicts. */
-        if (InMempool() || AcceptToMemoryPool(locked_chain, state)) {
-            pwallet->WalletLogPrintf("Relaying wtx %s\n", GetHash().ToString());
-            if (pwallet->chain().p2pEnabled()) {
-                pwallet->chain().relayTransaction(GetHash());
-                return true;
-            }
-        }
-    }
-    return false;
-=======
     // Can't relay if wallet is not broadcasting
     if (!pwallet->GetBroadcastTransactions()) return false;
     // Don't relay coinbase transactions outside blocks
     if (IsCoinBase()) return false;
+    // Don't relay coinstake transactions outside blocks
+    if (IsCoinStake()) return false;
     // Don't relay abandoned transactions
     if (isAbandoned()) return false;
     // Don't relay conflicted or already confirmed transactions
@@ -2069,7 +2055,6 @@
     pwallet->chain().relayTransaction(GetHash());
 
     return true;
->>>>>>> c536dfbc
 }
 
 std::set<uint256> CWalletTx::GetConflicts() const
@@ -4227,14 +4212,10 @@
     bool fFirstRun = true;
     // TODO: Can't use std::make_shared because we need a custom deleter but
     // should be possible to use std::allocate_shared.
-<<<<<<< HEAD
     std::shared_ptr<CWallet> walletInstance(fParticlMode
-        ? std::shared_ptr<CWallet>(new CHDWallet(chain, location, WalletDatabase::Create(location.GetPath())), ReleaseWallet)
-        : std::shared_ptr<CWallet>(new CWallet(chain, location, WalletDatabase::Create(location.GetPath())), ReleaseWallet));
-
-=======
-    std::shared_ptr<CWallet> walletInstance(new CWallet(&chain, location, WalletDatabase::Create(location.GetPath())), ReleaseWallet);
->>>>>>> c536dfbc
+        ? std::shared_ptr<CWallet>(new CHDWallet(&chain, location, WalletDatabase::Create(location.GetPath())), ReleaseWallet)
+        : std::shared_ptr<CWallet>(new CWallet(&chain, location, WalletDatabase::Create(location.GetPath())), ReleaseWallet));
+
     DBErrors nLoadWalletRet = walletInstance->LoadWallet(fFirstRun);
     if (nLoadWalletRet != DBErrors::LOAD_OK)
     {
