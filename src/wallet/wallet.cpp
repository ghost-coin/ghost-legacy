--- conflicted
+++ resolved
@@ -1082,12 +1082,7 @@
         auto it = mapWallet.find(now);
         assert(it != mapWallet.end());
         CWalletTx& wtx = it->second;
-<<<<<<< HEAD
-
-        int currentconfirm = wtx.GetDepthInMainChain();
-=======
         int currentconfirm = wtx.GetDepthInMainChain(locked_chain);
->>>>>>> cbf00939
         // If the orig tx was not in block, none of its spends can be
         assert(currentconfirm <= 0);
         // if (currentconfirm < 0) {Tx and spends are already conflicted, no need to abandon}
@@ -1904,11 +1899,7 @@
 bool CWalletTx::RelayWalletTransaction(interfaces::Chain::Lock& locked_chain, CConnman* connman)
 {
     assert(pwallet->GetBroadcastTransactions());
-<<<<<<< HEAD
-    if (!IsCoinBase() && !IsCoinStake() && !isAbandoned() && GetDepthInMainChain() == 0)
-=======
-    if (!IsCoinBase() && !isAbandoned() && GetDepthInMainChain(locked_chain) == 0)
->>>>>>> cbf00939
+    if (!IsCoinBase() && !IsCoinStake() && !isAbandoned() && GetDepthInMainChain(locked_chain) == 0)
     {
         CValidationState state;
         /* GetDepthInMainChain already catches known conflicts. */
@@ -2005,11 +1996,7 @@
 
 CAmount CWalletTx::GetImmatureCredit(interfaces::Chain::Lock& locked_chain, bool fUseCache) const
 {
-<<<<<<< HEAD
-    if (tx->IsCoinBase() && IsImmatureCoinBase() && IsInMainChain()) {
-=======
-    if (IsImmatureCoinBase(locked_chain) && IsInMainChain(locked_chain)) {
->>>>>>> cbf00939
+    if (tx->IsCoinBase() && IsImmatureCoinBase(locked_chain) && IsInMainChain(locked_chain)) {
         if (fUseCache && fImmatureCreditCached)
             return nImmatureCreditCached;
         nImmatureCreditCached = pwallet->GetCredit(*tx, ISMINE_SPENDABLE);
@@ -2044,13 +2031,10 @@
     }
 
     CAmount nCredit = 0;
+    uint256 hashTx = GetHash();
     for (unsigned int i = 0; i < tx->GetNumVOuts(); i++)
     {
-<<<<<<< HEAD
-        if (!pwallet->IsSpent(GetHash(), i))
-=======
         if (!pwallet->IsSpent(locked_chain, hashTx, i))
->>>>>>> cbf00939
         {
             nCredit += fParticlWallet ? pwallet->GetCredit(tx->vpout[i].get(), filter)
                                       : pwallet->GetCredit(tx->vout[i], filter);
@@ -2101,13 +2085,9 @@
     // Quick answer in most cases
     if (!CheckFinalTx(*tx))
         return false;
-<<<<<<< HEAD
     if (tx->IsCoinStake() && hashUnset()) // ignore failed stakes
         return false;
-    int nDepth = GetDepthInMainChain();
-=======
     int nDepth = GetDepthInMainChain(locked_chain);
->>>>>>> cbf00939
     if (nDepth >= 1)
         return true;
     if (nDepth < 0)
@@ -2345,11 +2325,7 @@
     return balance;
 }
 
-<<<<<<< HEAD
-void CWallet::AvailableCoins(std::vector<COutput> &vCoins, bool fOnlySafe, const CCoinControl *coinControl, const CAmount &nMinimumAmount, const CAmount &nMaximumAmount, const CAmount &nMinimumSumAmount, const uint64_t nMaximumCount, const int nMinDepth, const int nMaxDepth, bool fIncludeImmature) const
-=======
-void CWallet::AvailableCoins(interfaces::Chain::Lock& locked_chain, std::vector<COutput> &vCoins, bool fOnlySafe, const CCoinControl *coinControl, const CAmount &nMinimumAmount, const CAmount &nMaximumAmount, const CAmount &nMinimumSumAmount, const uint64_t nMaximumCount, const int nMinDepth, const int nMaxDepth) const
->>>>>>> cbf00939
+void CWallet::AvailableCoins(interfaces::Chain::Lock& locked_chain, std::vector<COutput> &vCoins, bool fOnlySafe, const CCoinControl *coinControl, const CAmount &nMinimumAmount, const CAmount &nMaximumAmount, const CAmount &nMinimumSumAmount, const uint64_t nMaximumCount, const int nMinDepth, const int nMaxDepth, bool fIncludeImmature) const
 {
     AssertLockHeld(cs_main);
     AssertLockHeld(cs_wallet);
@@ -3874,12 +3850,7 @@
 
 /** @} */ // end of Actions
 
-<<<<<<< HEAD
-
-void CWallet::GetKeyBirthTimes(std::map<CTxDestination, int64_t> &mapKeyBirth) const {
-=======
 void CWallet::GetKeyBirthTimes(interfaces::Chain::Lock& locked_chain, std::map<CTxDestination, int64_t> &mapKeyBirth) const {
->>>>>>> cbf00939
     AssertLockHeld(cs_wallet); // mapKeyMetadata
     mapKeyBirth.clear();
 
@@ -4133,14 +4104,10 @@
     bool fFirstRun = true;
     // TODO: Can't use std::make_shared because we need a custom deleter but
     // should be possible to use std::allocate_shared.
-<<<<<<< HEAD
     std::shared_ptr<CWallet> walletInstance(fParticlMode
-        ? std::shared_ptr<CWallet>(new CHDWallet(location, WalletDatabase::Create(location.GetPath())), ReleaseWallet)
-        : std::shared_ptr<CWallet>(new CWallet(location, WalletDatabase::Create(location.GetPath())), ReleaseWallet));
-
-=======
-    std::shared_ptr<CWallet> walletInstance(new CWallet(chain, location, WalletDatabase::Create(location.GetPath())), ReleaseWallet);
->>>>>>> cbf00939
+        ? std::shared_ptr<CWallet>(new CHDWallet(chain, location, WalletDatabase::Create(location.GetPath())), ReleaseWallet)
+        : std::shared_ptr<CWallet>(new CWallet(chain, location, WalletDatabase::Create(location.GetPath())), ReleaseWallet));
+
     DBErrors nLoadWalletRet = walletInstance->LoadWallet(fFirstRun);
     if (nLoadWalletRet != DBErrors::LOAD_OK)
     {
@@ -4496,18 +4463,13 @@
     return ((nIndex == -1) ? (-1) : 1) * (chainActive.Height() - pindex->nHeight + 1);
 }
 
-<<<<<<< HEAD
-int CMerkleTx::GetBlocksToMaturity(const int *pdepth) const
-=======
-int CMerkleTx::GetBlocksToMaturity(interfaces::Chain::Lock& locked_chain) const
->>>>>>> cbf00939
+int CMerkleTx::GetBlocksToMaturity(interfaces::Chain::Lock& locked_chain, const int *pdepth) const
 {
     if (!(IsCoinBase() || IsCoinStake())) {
         return 0;
-<<<<<<< HEAD
-    }
-
-    int chain_depth = pdepth ? *pdepth : GetDepthInMainChain();
+    }
+
+    int chain_depth = pdepth ? *pdepth : GetDepthInMainChain(locked_chain);
     //assert(chain_depth >= 0); // coinbase tx should not be conflicted
 
     if (fParticlMode && (chainActive.Height() < COINBASE_MATURITY * 2)) {
@@ -4520,10 +4482,6 @@
         return std::max(0, (nRequiredDepth+1) - chain_depth);
     }
 
-=======
-    int chain_depth = GetDepthInMainChain(locked_chain);
-    assert(chain_depth >= 0); // coinbase tx should not be conflicted
->>>>>>> cbf00939
     return std::max(0, (COINBASE_MATURITY+1) - chain_depth);
 }
 
