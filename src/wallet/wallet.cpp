// Copyright (c) 2009-2010 Satoshi Nakamoto
// Copyright (c) 2009-2020 The Bitcoin Core developers
// Distributed under the MIT software license, see the accompanying
// file COPYING or http://www.opensource.org/licenses/mit-license.php.

#include <wallet/wallet.h>

#include <chain.h>
#include <consensus/consensus.h>
#include <consensus/validation.h>
#include <fs.h>
#include <interfaces/chain.h>
#include <interfaces/wallet.h>
#include <key.h>
#include <key_io.h>
#include <optional.h>
#include <policy/fees.h>
#include <policy/policy.h>
#include <primitives/block.h>
#include <primitives/transaction.h>
#include <script/descriptor.h>
#include <script/script.h>
#include <script/signingprovider.h>
#include <util/bip32.h>
#include <util/check.h>
#include <util/error.h>
#include <util/fees.h>
#include <util/moneystr.h>
#include <util/rbf.h>
#include <util/translation.h>
#include <wallet/coincontrol.h>
#include <wallet/fees.h>

#include <algorithm>
#include <assert.h>

#include <boost/algorithm/string/replace.hpp>

#include <wallet/hdwallet.h>

using interfaces::FoundBlock;

const std::map<uint64_t,std::string> WALLET_FLAG_CAVEATS{
    {WALLET_FLAG_AVOID_REUSE,
        "You need to rescan the blockchain in order to correctly mark used "
        "destinations in the past. Until this is done, some destinations may "
        "be considered unused, even if the opposite is the case."
    },
};

static const size_t OUTPUT_GROUP_MAX_ENTRIES = 10;

static RecursiveMutex cs_wallets;
static std::vector<std::shared_ptr<CWallet>> vpwallets GUARDED_BY(cs_wallets);
static std::list<LoadWalletFn> g_load_wallet_fns GUARDED_BY(cs_wallets);

bool AddWallet(const std::shared_ptr<CWallet>& wallet)
{
    LOCK(cs_wallets);
    assert(wallet);
    std::vector<std::shared_ptr<CWallet>>::const_iterator i = std::find(vpwallets.begin(), vpwallets.end(), wallet);
    if (i != vpwallets.end()) return false;
    vpwallets.push_back(wallet);
    wallet->ConnectScriptPubKeyManNotifiers();
    NotifyWalletAdded(wallet);
    return true;
}

bool RemoveWallet(const std::shared_ptr<CWallet>& wallet)
{
    assert(wallet);
    // Unregister with the validation interface which also drops shared ponters.
    wallet->m_chain_notifications_handler.reset();
    LOCK(cs_wallets);
    std::vector<std::shared_ptr<CWallet>>::iterator i = std::find(vpwallets.begin(), vpwallets.end(), wallet);
    if (i == vpwallets.end()) return false;
    vpwallets.erase(i);
    return true;
}

bool HasWallets()
{
    LOCK(cs_wallets);
    return !vpwallets.empty();
}

std::vector<std::shared_ptr<CWallet>> GetWallets()
{
    LOCK(cs_wallets);
    return vpwallets;
}

std::shared_ptr<CWallet> GetWallet(const std::string& name)
{
    LOCK(cs_wallets);
    for (const std::shared_ptr<CWallet>& wallet : vpwallets) {
        if (wallet->GetName() == name) return wallet;
    }
    return nullptr;
}

std::unique_ptr<interfaces::Handler> HandleLoadWallet(LoadWalletFn load_wallet)
{
    LOCK(cs_wallets);
    auto it = g_load_wallet_fns.emplace(g_load_wallet_fns.end(), std::move(load_wallet));
    return interfaces::MakeHandler([it] { LOCK(cs_wallets); g_load_wallet_fns.erase(it); });
}

static Mutex g_wallet_release_mutex;
static std::condition_variable g_wallet_release_cv;
static std::set<std::string> g_unloading_wallet_set;

// Custom deleter for shared_ptr<CWallet>.
static void ReleaseWallet(CWallet* wallet)
{
    const std::string name = wallet->GetName();
    wallet->WalletLogPrintf("Releasing wallet\n");
    wallet->Flush();
    delete wallet;
    // Wallet is now released, notify UnloadWallet, if any.
    {
        LOCK(g_wallet_release_mutex);
        if (g_unloading_wallet_set.erase(name) == 0) {
            // UnloadWallet was not called for this wallet, all done.
            return;
        }
    }
    g_wallet_release_cv.notify_all();
}

void UnloadWallet(std::shared_ptr<CWallet>&& wallet)
{
    // Mark wallet for unloading.
    const std::string name = wallet->GetName();
    {
        LOCK(g_wallet_release_mutex);
        auto it = g_unloading_wallet_set.insert(name);
        assert(it.second);
    }
    // The wallet can be in use so it's not possible to explicitly unload here.
    // Notify the unload intent so that all remaining shared pointers are
    // released.
    wallet->NotifyUnload();

    // Time to ditch our shared_ptr and wait for ReleaseWallet call.
    wallet.reset();
    {
        WAIT_LOCK(g_wallet_release_mutex, lock);
        while (g_unloading_wallet_set.count(name) == 1) {
            g_wallet_release_cv.wait(lock);
        }
    }
}

std::shared_ptr<CWallet> LoadWallet(interfaces::Chain& chain, const WalletLocation& location, std::string& error, std::vector<std::string>& warnings)
{
    try {
        if (!CWallet::Verify(chain, location, false, error, warnings)) {
            error = "Wallet file verification failed: " + error;
            return nullptr;
        }

        std::shared_ptr<CWallet> wallet = CWallet::CreateWalletFromFile(chain, location, error, warnings);
        if (!wallet) {
            error = "Wallet loading failed: " + error;
            return nullptr;
        }
        if (fParticlMode && !((CHDWallet*)wallet.get())->Initialise()) {
            error = "Particl wallet initialise failed.";
            return nullptr;
        }

        AddWallet(wallet);
        wallet->postInitProcess();

        if (fParticlMode) {
            RestartStakingThreads();
        }
        return wallet;
    } catch (const std::runtime_error& e) {
        error = e.what();
        return nullptr;
    }
}

std::shared_ptr<CWallet> LoadWallet(interfaces::Chain& chain, const std::string& name, std::string& error, std::vector<std::string>& warnings)
{
    return LoadWallet(chain, WalletLocation(name), error, warnings);
}

WalletCreationStatus CreateWallet(interfaces::Chain& chain, const SecureString& passphrase, uint64_t wallet_creation_flags, const std::string& name, std::string& error, std::vector<std::string>& warnings, std::shared_ptr<CWallet>& result)
{
    // Indicate that the wallet is actually supposed to be blank and not just blank to make it encrypted
    bool create_blank = (wallet_creation_flags & WALLET_FLAG_BLANK_WALLET);

    // Born encrypted wallets need to be created blank first.
    if (!passphrase.empty()) {
        wallet_creation_flags |= WALLET_FLAG_BLANK_WALLET;
    }

    // Check the wallet file location
    WalletLocation location(name);
    if (location.Exists()) {
        error = "Wallet " + location.GetName() + " already exists.";
        return WalletCreationStatus::CREATION_FAILED;
    }

    // Wallet::Verify will check if we're trying to create a wallet with a duplicate name.
    if (!CWallet::Verify(chain, location, false, error, warnings)) {
        error = "Wallet file verification failed: " + error;
        return WalletCreationStatus::CREATION_FAILED;
    }

    // Do not allow a passphrase when private keys are disabled
    if (!passphrase.empty() && (wallet_creation_flags & WALLET_FLAG_DISABLE_PRIVATE_KEYS)) {
        error = "Passphrase provided but private keys are disabled. A passphrase is only used to encrypt private keys, so cannot be used for wallets with private keys disabled.";
        return WalletCreationStatus::CREATION_FAILED;
    }

    // Make the wallet
    std::shared_ptr<CWallet> wallet = CWallet::CreateWalletFromFile(chain, location, error, warnings, wallet_creation_flags);
    if (!wallet) {
        error = "Wallet creation failed: " + error;
        return WalletCreationStatus::CREATION_FAILED;
    }
    if (fParticlMode && !GetParticlWallet(wallet.get())->Initialise()) {
        error = "Wallet initialisation failed";
        return WalletCreationStatus::CREATION_FAILED;
    }

    // Encrypt the wallet
    if (!passphrase.empty() && !(wallet_creation_flags & WALLET_FLAG_DISABLE_PRIVATE_KEYS)) {
        if (!wallet->EncryptWallet(passphrase)) {
            error = "Error: Wallet created but failed to encrypt.";
            return WalletCreationStatus::ENCRYPTION_FAILED;
        }
        if (!create_blank) {
            // Unlock the wallet
            if (!wallet->Unlock(passphrase)) {
                error = "Error: Wallet was encrypted but could not be unlocked";
                return WalletCreationStatus::ENCRYPTION_FAILED;
            }

            // Set a seed for the wallet
            if (fParticlMode) {
                if (0 != GetParticlWallet(wallet.get())->MakeDefaultAccount()) {
                    error = "Error: MakeDefaultAccount failed";
                    return WalletCreationStatus::CREATION_FAILED;
                }
            } else {
                LOCK(wallet->cs_wallet);
                for (auto spk_man : wallet->GetActiveScriptPubKeyMans()) {
                    if (!spk_man->SetupGeneration()) {
                        error = "Unable to generate initial keys";
                        return WalletCreationStatus::CREATION_FAILED;
                    }
                }
            }

            // Relock the wallet
            wallet->Lock();
        }
    }
    AddWallet(wallet);
    wallet->postInitProcess();
    result = wallet;
    return WalletCreationStatus::SUCCESS;
}

const uint256 ABANDON_HASH(UINT256_ONE());

/** @defgroup mapWallet
 *
 * @{
 */

std::string COutput::ToString() const
{
    return strprintf("COutput(%s, %d, %d) [%s]", tx->GetHash().ToString(), i, nDepth, FormatMoney(tx->tx->vout[i].nValue));
}

const CWalletTx* CWallet::GetWalletTx(const uint256& hash) const
{
    LOCK(cs_wallet);
    std::map<uint256, CWalletTx>::const_iterator it = mapWallet.find(hash);
    if (it == mapWallet.end())
        return nullptr;
    return &(it->second);
}

void CWallet::UpgradeKeyMetadata()
{
    if (IsLocked() || IsWalletFlagSet(WALLET_FLAG_KEY_ORIGIN_METADATA)) {
        return;
    }

    auto spk_man = GetLegacyScriptPubKeyMan();
    if (!spk_man) {
        return;
    }

    spk_man->UpgradeKeyMetadata();
    SetWalletFlag(WALLET_FLAG_KEY_ORIGIN_METADATA);
}

bool CWallet::Unlock(const SecureString& strWalletPassphrase, bool accept_no_keys)
{
    CCrypter crypter;
    CKeyingMaterial _vMasterKey;

    {
        LOCK(cs_wallet);
        for (const MasterKeyMap::value_type& pMasterKey : mapMasterKeys)
        {
            if(!crypter.SetKeyFromPassphrase(strWalletPassphrase, pMasterKey.second.vchSalt, pMasterKey.second.nDeriveIterations, pMasterKey.second.nDerivationMethod))
                return false;
            if (!crypter.Decrypt(pMasterKey.second.vchCryptedKey, _vMasterKey))
                continue; // try another master key
            if (Unlock(_vMasterKey, accept_no_keys)) {
                // Now that we've unlocked, upgrade the key metadata
                UpgradeKeyMetadata();
                return true;
            }
        }
    }
    return false;
}

bool CWallet::ChangeWalletPassphrase(const SecureString& strOldWalletPassphrase, const SecureString& strNewWalletPassphrase)
{
    bool fWasLocked = IsLocked();

    {
        LOCK(cs_wallet);
        Lock();

        CCrypter crypter;
        CKeyingMaterial _vMasterKey;
        for (MasterKeyMap::value_type& pMasterKey : mapMasterKeys)
        {
            if(!crypter.SetKeyFromPassphrase(strOldWalletPassphrase, pMasterKey.second.vchSalt, pMasterKey.second.nDeriveIterations, pMasterKey.second.nDerivationMethod))
                return false;
            if (!crypter.Decrypt(pMasterKey.second.vchCryptedKey, _vMasterKey))
                return false;
            if (0 == ExtKeyUnlock(_vMasterKey)
                && Unlock(_vMasterKey, true))
            {
                int64_t nStartTime = GetTimeMillis();
                crypter.SetKeyFromPassphrase(strNewWalletPassphrase, pMasterKey.second.vchSalt, pMasterKey.second.nDeriveIterations, pMasterKey.second.nDerivationMethod);
                pMasterKey.second.nDeriveIterations = static_cast<unsigned int>(pMasterKey.second.nDeriveIterations * (100 / ((double)(GetTimeMillis() - nStartTime))));

                nStartTime = GetTimeMillis();
                crypter.SetKeyFromPassphrase(strNewWalletPassphrase, pMasterKey.second.vchSalt, pMasterKey.second.nDeriveIterations, pMasterKey.second.nDerivationMethod);
                pMasterKey.second.nDeriveIterations = (pMasterKey.second.nDeriveIterations + static_cast<unsigned int>(pMasterKey.second.nDeriveIterations * 100 / ((double)(GetTimeMillis() - nStartTime)))) / 2;

                if (pMasterKey.second.nDeriveIterations < 25000)
                    pMasterKey.second.nDeriveIterations = 25000;

                WalletLogPrintf("Wallet passphrase changed to an nDeriveIterations of %i\n", pMasterKey.second.nDeriveIterations);

                if (!crypter.SetKeyFromPassphrase(strNewWalletPassphrase, pMasterKey.second.vchSalt, pMasterKey.second.nDeriveIterations, pMasterKey.second.nDerivationMethod))
                    return false;
                if (!crypter.Encrypt(_vMasterKey, pMasterKey.second.vchCryptedKey))
                    return false;
                WalletBatch(*database).WriteMasterKey(pMasterKey.first, pMasterKey.second);
                if (fWasLocked)
                    Lock();
                return true;
            }
        }
    }

    return false;
}

void CWallet::chainStateFlushed(const CBlockLocator& loc)
{
    WalletBatch batch(*database);
    batch.WriteBestBlock(loc);
}

void CWallet::SetMinVersion(enum WalletFeature nVersion, WalletBatch* batch_in, bool fExplicit)
{
    LOCK(cs_wallet);
    if (nWalletVersion >= nVersion)
        return;

    // when doing an explicit upgrade, if we pass the max version permitted, upgrade all the way
    if (fExplicit && nVersion > nWalletMaxVersion)
            nVersion = FEATURE_LATEST;

    nWalletVersion = nVersion;

    if (nVersion > nWalletMaxVersion)
        nWalletMaxVersion = nVersion;

    {
        WalletBatch* batch = batch_in ? batch_in : new WalletBatch(*database);
        if (nWalletVersion > 40000)
            batch->WriteMinVersion(nWalletVersion);
        if (!batch_in)
            delete batch;
    }
}

bool CWallet::SetMaxVersion(int nVersion)
{
    LOCK(cs_wallet);
    // cannot downgrade below current version
    if (nWalletVersion > nVersion)
        return false;

    nWalletMaxVersion = nVersion;

    return true;
}

std::set<uint256> CWallet::GetConflicts(const uint256& txid) const
{
    std::set<uint256> result;
    AssertLockHeld(cs_wallet);

    std::map<uint256, CWalletTx>::const_iterator it = mapWallet.find(txid);
    if (it == mapWallet.end())
        return result;
    const CWalletTx& wtx = it->second;

    std::pair<TxSpends::const_iterator, TxSpends::const_iterator> range;

    for (const CTxIn& txin : wtx.tx->vin)
    {
        if (mapTxSpends.count(txin.prevout) <= 1)
            continue;  // No conflict if zero or one spends
        range = mapTxSpends.equal_range(txin.prevout);
        for (TxSpends::const_iterator _it = range.first; _it != range.second; ++_it)
            result.insert(_it->second);
    }
    return result;
}

bool CWallet::HasWalletSpend(const uint256& txid) const
{
    AssertLockHeld(cs_wallet);
    auto iter = mapTxSpends.lower_bound(COutPoint(txid, 0));
    return (iter != mapTxSpends.end() && iter->first.hash == txid);
}

void CWallet::Flush(bool shutdown)
{
    database->Flush(shutdown);
}

void CWallet::SyncMetaData(std::pair<TxSpends::iterator, TxSpends::iterator> range)
{
    // We want all the wallet transactions in range to have the same metadata as
    // the oldest (smallest nOrderPos).
    // So: find smallest nOrderPos:

    int nMinOrderPos = std::numeric_limits<int>::max();
    const CWalletTx* copyFrom = nullptr;
    for (TxSpends::iterator it = range.first; it != range.second; ++it) {
        const CWalletTx* wtx = &mapWallet.at(it->second);
        if (wtx->nOrderPos < nMinOrderPos) {
            nMinOrderPos = wtx->nOrderPos;
            copyFrom = wtx;
        }
    }

    if (!copyFrom) {
        return;
    }

    // Now copy data from copyFrom to rest:
    for (TxSpends::iterator it = range.first; it != range.second; ++it)
    {
        const uint256& hash = it->second;
        CWalletTx* copyTo = &mapWallet.at(hash);
        if (copyFrom == copyTo) continue;
        assert(copyFrom && "Oldest wallet transaction in range assumed to have been found.");
        if (!copyFrom->IsEquivalentTo(*copyTo)) continue;
        copyTo->mapValue = copyFrom->mapValue;
        copyTo->vOrderForm = copyFrom->vOrderForm;
        // fTimeReceivedIsTxTime not copied on purpose
        // nTimeReceived not copied on purpose
        copyTo->nTimeSmart = copyFrom->nTimeSmart;
        copyTo->fFromMe = copyFrom->fFromMe;
        // nOrderPos not copied on purpose
        // cached members not copied on purpose
    }
}

/**
 * Outpoint is spent if any non-conflicted transaction
 * spends it:
 */
bool CWallet::IsSpent(const uint256& hash, unsigned int n) const
{
    const COutPoint outpoint(hash, n);
    std::pair<TxSpends::const_iterator, TxSpends::const_iterator> range;
    range = mapTxSpends.equal_range(outpoint);

    for (TxSpends::const_iterator it = range.first; it != range.second; ++it)
    {
        const uint256& wtxid = it->second;
        std::map<uint256, CWalletTx>::const_iterator mit = mapWallet.find(wtxid);
        if (mit != mapWallet.end()) {
            int depth = mit->second.GetDepthInMainChain();
            if (depth > 0  || (depth == 0 && !mit->second.isAbandoned()))
                return true; // Spent
        }
    }
    return false;
}

void CWallet::AddToSpends(const COutPoint& outpoint, const uint256& wtxid)
{
    mapTxSpends.insert(std::make_pair(outpoint, wtxid));

    UnlockCoin(outpoint);

    std::pair<TxSpends::iterator, TxSpends::iterator> range;
    range = mapTxSpends.equal_range(outpoint);
    SyncMetaData(range);
}


void CWallet::AddToSpends(const uint256& wtxid)
{
    auto it = mapWallet.find(wtxid);
    assert(it != mapWallet.end());
    CWalletTx& thisTx = it->second;
    if (thisTx.IsCoinBase()) // Coinbases don't spend anything!
        return;

    for (const CTxIn& txin : thisTx.tx->vin)
        AddToSpends(txin.prevout, wtxid);
}

bool CWallet::EncryptWallet(const SecureString& strWalletPassphrase)
{
    if (IsCrypted())
        return false;

    CKeyingMaterial _vMasterKey;

    _vMasterKey.resize(WALLET_CRYPTO_KEY_SIZE);
    GetStrongRandBytes(&_vMasterKey[0], WALLET_CRYPTO_KEY_SIZE);

    CMasterKey kMasterKey;

    kMasterKey.vchSalt.resize(WALLET_CRYPTO_SALT_SIZE);
    GetStrongRandBytes(&kMasterKey.vchSalt[0], WALLET_CRYPTO_SALT_SIZE);

    CCrypter crypter;
    int64_t nStartTime = GetTimeMillis();
    crypter.SetKeyFromPassphrase(strWalletPassphrase, kMasterKey.vchSalt, 25000, kMasterKey.nDerivationMethod);
    kMasterKey.nDeriveIterations = static_cast<unsigned int>(2500000 / ((double)(GetTimeMillis() - nStartTime)));

    nStartTime = GetTimeMillis();
    crypter.SetKeyFromPassphrase(strWalletPassphrase, kMasterKey.vchSalt, kMasterKey.nDeriveIterations, kMasterKey.nDerivationMethod);
    kMasterKey.nDeriveIterations = (kMasterKey.nDeriveIterations + static_cast<unsigned int>(kMasterKey.nDeriveIterations * 100 / ((double)(GetTimeMillis() - nStartTime)))) / 2;

    if (kMasterKey.nDeriveIterations < 25000)
        kMasterKey.nDeriveIterations = 25000;

    WalletLogPrintf("Encrypting Wallet with an nDeriveIterations of %i\n", kMasterKey.nDeriveIterations);

    if (!crypter.SetKeyFromPassphrase(strWalletPassphrase, kMasterKey.vchSalt, kMasterKey.nDeriveIterations, kMasterKey.nDerivationMethod))
        return false;
    if (!crypter.Encrypt(_vMasterKey, kMasterKey.vchCryptedKey))
        return false;

    {
        LOCK(cs_wallet);
        mapMasterKeys[++nMasterKeyMaxID] = kMasterKey;
        WalletBatch* encrypted_batch = new WalletBatch(*database);
        if (!encrypted_batch->TxnBegin()) {
            delete encrypted_batch;
            encrypted_batch = nullptr;
            return false;
        }
        encrypted_batch->WriteMasterKey(nMasterKeyMaxID, kMasterKey);

        for (const auto& spk_man_pair : m_spk_managers) {
            auto spk_man = spk_man_pair.second.get();
            if (!spk_man->Encrypt(_vMasterKey, encrypted_batch)) {
                encrypted_batch->TxnAbort();
                delete encrypted_batch;
                encrypted_batch = nullptr;
                // We now probably have half of our keys encrypted in memory, and half not...
                // die and let the user reload the unencrypted wallet.
                assert(false);
            }
        }

        // Encryption was introduced in version 0.4.0
        SetMinVersion(FEATURE_WALLETCRYPT, encrypted_batch, true);

        if (!encrypted_batch->TxnCommit()) {
            delete encrypted_batch;
            encrypted_batch = nullptr;
            // We now have keys encrypted in memory, but not on disk...
            // die to avoid confusion and let the user reload the unencrypted wallet.
            assert(false);
        }

        delete encrypted_batch;
        encrypted_batch = nullptr;

        Lock();
        Unlock(strWalletPassphrase);

        // if we are using HD, replace the HD seed with a new one
        if (auto spk_man = GetLegacyScriptPubKeyMan()) {
            if (spk_man->IsHDEnabled()) {
                if (!spk_man->SetupGeneration(true)) {
                    return false;
                }
            }
        }
        Lock();

        // Need to completely rewrite the wallet file; if we don't, bdb might keep
        // bits of the unencrypted private key in slack space in the database file.
        database->Rewrite();

        // BDB seems to have a bad habit of writing old data into
        // slack space in .dat files; that is bad if the old data is
        // unencrypted private keys. So:
        database->ReloadDbEnv();

    }
    NotifyStatusChanged(this);

    return true;
}

DBErrors CWallet::ReorderTransactions()
{
    LOCK(cs_wallet);
    WalletBatch batch(*database);

    // Old wallets didn't have any defined order for transactions
    // Probably a bad idea to change the output of this

    // First: get all CWalletTx into a sorted-by-time multimap.
    typedef std::multimap<int64_t, CWalletTx*> TxItems;
    TxItems txByTime;

    for (auto& entry : mapWallet)
    {
        CWalletTx* wtx = &entry.second;
        txByTime.insert(std::make_pair(wtx->nTimeReceived, wtx));
    }

    nOrderPosNext = 0;
    std::vector<int64_t> nOrderPosOffsets;
    for (TxItems::iterator it = txByTime.begin(); it != txByTime.end(); ++it)
    {
        CWalletTx *const pwtx = (*it).second;
        int64_t& nOrderPos = pwtx->nOrderPos;

        if (nOrderPos == -1)
        {
            nOrderPos = nOrderPosNext++;
            nOrderPosOffsets.push_back(nOrderPos);

            if (!batch.WriteTx(*pwtx))
                return DBErrors::LOAD_FAIL;
        }
        else
        {
            int64_t nOrderPosOff = 0;
            for (const int64_t& nOffsetStart : nOrderPosOffsets)
            {
                if (nOrderPos >= nOffsetStart)
                    ++nOrderPosOff;
            }
            nOrderPos += nOrderPosOff;
            nOrderPosNext = std::max(nOrderPosNext, nOrderPos + 1);

            if (!nOrderPosOff)
                continue;

            // Since we're changing the order, write it back
            if (!batch.WriteTx(*pwtx))
                return DBErrors::LOAD_FAIL;
        }
    }
    batch.WriteOrderPosNext(nOrderPosNext);

    return DBErrors::LOAD_OK;
}

int64_t CWallet::IncOrderPosNext(WalletBatch* batch)
{
    AssertLockHeld(cs_wallet);
    int64_t nRet = nOrderPosNext++;
    if (batch) {
        batch->WriteOrderPosNext(nOrderPosNext);
    } else {
        WalletBatch(*database).WriteOrderPosNext(nOrderPosNext);
    }
    return nRet;
}

void CWallet::MarkDirty()
{
    {
        LOCK(cs_wallet);
        for (std::pair<const uint256, CWalletTx>& item : mapWallet)
            item.second.MarkDirty();
    }
}

bool CWallet::MarkReplaced(const uint256& originalHash, const uint256& newHash)
{
    LOCK(cs_wallet);

    auto mi = mapWallet.find(originalHash);

    // There is a bug if MarkReplaced is not called on an existing wallet transaction.
    assert(mi != mapWallet.end());

    CWalletTx& wtx = (*mi).second;

    // Ensure for now that we're not overwriting data
    assert(wtx.mapValue.count("replaced_by_txid") == 0);

    wtx.mapValue["replaced_by_txid"] = newHash.ToString();

    WalletBatch batch(*database, "r+");

    bool success = true;
    if (!batch.WriteTx(wtx)) {
        WalletLogPrintf("%s: Updating batch tx %s failed\n", __func__, wtx.GetHash().ToString());
        success = false;
    }

    NotifyTransactionChanged(this, originalHash, CT_UPDATED);

    return success;
}

void CWallet::SetSpentKeyState(WalletBatch& batch, const uint256& hash, unsigned int n, bool used, std::set<CTxDestination>& tx_destinations)
{
    AssertLockHeld(cs_wallet);
    const CWalletTx* srctx = GetWalletTx(hash);
    if (!srctx) return;

    CTxDestination dst;
    if (ExtractDestination(srctx->tx->vout[n].scriptPubKey, dst)) {
        if (IsMine(dst)) {
            if (used && !GetDestData(dst, "used", nullptr)) {
                if (AddDestData(batch, dst, "used", "p")) { // p for "present", opposite of absent (null)
                    tx_destinations.insert(dst);
                }
            } else if (!used && GetDestData(dst, "used", nullptr)) {
                EraseDestData(batch, dst, "used");
            }
        }
    }
}

bool CWallet::IsSpentKey(const uint256& hash, unsigned int n) const
{
    AssertLockHeld(cs_wallet);
    CTxDestination dst;
    const CWalletTx* srctx = GetWalletTx(hash);
    if (srctx) {
        assert(srctx->tx->vout.size() > n);
        LegacyScriptPubKeyMan* spk_man = GetLegacyScriptPubKeyMan();
        // When descriptor wallets arrive, these additional checks are
        // likely superfluous and can be optimized out
        assert(spk_man != nullptr);
        for (const auto& keyid : GetAffectedKeys(srctx->tx->vout[n].scriptPubKey, *spk_man)) {
            WitnessV0KeyHash wpkh_dest(keyid);
            if (GetDestData(wpkh_dest, "used", nullptr)) {
                return true;
            }
            ScriptHash sh_wpkh_dest(GetScriptForDestination(wpkh_dest));
            if (GetDestData(sh_wpkh_dest, "used", nullptr)) {
                return true;
            }
            PKHash pkh_dest(keyid);
            if (GetDestData(pkh_dest, "used", nullptr)) {
                return true;
            }
        }
    }
    return false;
}

bool CWallet::AddToWallet(const CWalletTx& wtxIn, bool fFlushOnClose)
{
    LOCK(cs_wallet);

    WalletBatch batch(*database, "r+", fFlushOnClose);

    uint256 hash = wtxIn.GetHash();

    if (IsWalletFlagSet(WALLET_FLAG_AVOID_REUSE)
        && (!wtxIn.IsCoinStake() || !wtxIn.IsFromMe(ISMINE_ALL))) {
        // Mark used destinations
        std::set<CTxDestination> tx_destinations;

        for (const CTxIn& txin : wtxIn.tx->vin) {
            const COutPoint& op = txin.prevout;
            SetSpentKeyState(batch, op.hash, op.n, true, tx_destinations);
        }

        MarkDestinationsDirty(tx_destinations);
    }

    // Inserts only if not already there, returns tx inserted or tx found
    std::pair<std::map<uint256, CWalletTx>::iterator, bool> ret = mapWallet.insert(std::make_pair(hash, wtxIn));
    CWalletTx& wtx = (*ret.first).second;

    wtx.BindWallet(this);
    bool fInsertedNew = ret.second;
    if (fInsertedNew) {
        wtx.nTimeReceived = chain().getAdjustedTime();
        wtx.nOrderPos = IncOrderPosNext(&batch);
        wtx.m_it_wtxOrdered = wtxOrdered.insert(std::make_pair(wtx.nOrderPos, &wtx));
        wtx.nTimeSmart = ComputeTimeSmart(wtx);
        AddToSpends(hash);
    }

    bool fUpdated = false;
    if (!fInsertedNew)
    {
        if (wtxIn.m_confirm.status != wtx.m_confirm.status) {
            wtx.m_confirm.status = wtxIn.m_confirm.status;
            wtx.m_confirm.nIndex = wtxIn.m_confirm.nIndex;
            wtx.m_confirm.hashBlock = wtxIn.m_confirm.hashBlock;
            wtx.m_confirm.block_height = wtxIn.m_confirm.block_height;
            fUpdated = true;
        } else {
            assert(wtx.m_confirm.nIndex == wtxIn.m_confirm.nIndex);
            assert(wtx.m_confirm.hashBlock == wtxIn.m_confirm.hashBlock);
            assert(wtx.m_confirm.block_height == wtxIn.m_confirm.block_height);
        }
        if (wtxIn.fFromMe && wtxIn.fFromMe != wtx.fFromMe)
        {
            wtx.fFromMe = wtxIn.fFromMe;
            fUpdated = true;
        }
        // If we have a witness-stripped version of this transaction, and we
        // see a new version with a witness, then we must be upgrading a pre-segwit
        // wallet.  Store the new version of the transaction with the witness,
        // as the stripped-version must be invalid.
        // TODO: Store all versions of the transaction, instead of just one.
        if (wtxIn.tx->HasWitness() && !wtx.tx->HasWitness()) {
            wtx.SetTx(wtxIn.tx);
            fUpdated = true;
        }
    }

    //// debug print
    WalletLogPrintf("AddToWallet %s  %s%s\n", wtxIn.GetHash().ToString(), (fInsertedNew ? "new" : ""), (fUpdated ? "update" : ""));

    // Write to disk
    if (fInsertedNew || fUpdated)
        if (!batch.WriteTx(wtx))
            return false;

    // Break debit/credit balance caches:
    wtx.MarkDirty();
    // Notify UI of new or updated transaction
    NotifyTransactionChanged(this, hash, fInsertedNew ? CT_NEW : CT_UPDATED);

#if HAVE_SYSTEM
    // notify an external script when a wallet transaction comes in or is updated
    std::string strCmd = gArgs.GetArg("-walletnotify", "");

    if (!strCmd.empty())
    {
        boost::replace_all(strCmd, "%s", wtxIn.GetHash().GetHex());
#ifndef WIN32
        // Substituting the wallet name isn't currently supported on windows
        // because windows shell escaping has not been implemented yet:
        // https://github.com/bitcoin/bitcoin/pull/13339#issuecomment-537384875
        // A few ways it could be implemented in the future are described in:
        // https://github.com/bitcoin/bitcoin/pull/13339#issuecomment-461288094
        boost::replace_all(strCmd, "%w", ShellEscape(GetName()));
#endif
        std::thread t(runCommand, strCmd);
        t.detach(); // thread runs free
    }
#endif

    std::string sName = GetName();
    GetMainSignals().TransactionAddedToWallet(sName, wtxIn.tx);
    ClearCachedBalances();

    return true;
}

void CWallet::LoadToWallet(CWalletTx& wtxIn)
{
    // If wallet doesn't have a chain (e.g bitcoin-wallet), lock can't be taken.
    auto locked_chain = LockChain();
    if (locked_chain) {
        Optional<int> block_height = locked_chain->getBlockHeight(wtxIn.m_confirm.hashBlock);
        if (block_height) {
            // Update cached block height variable since it not stored in the
            // serialized transaction.
            wtxIn.m_confirm.block_height = *block_height;
        } else if (wtxIn.isConflicted() || wtxIn.isConfirmed()) {
            // If tx block (or conflicting block) was reorged out of chain
            // while the wallet was shutdown, change tx status to UNCONFIRMED
            // and reset block height, hash, and index. ABANDONED tx don't have
            // associated blocks and don't need to be updated. The case where a
            // transaction was reorged out while online and then reconfirmed
            // while offline is covered by the rescan logic.
            wtxIn.setUnconfirmed();
            wtxIn.m_confirm.hashBlock = uint256();
            wtxIn.m_confirm.block_height = 0;
            wtxIn.m_confirm.nIndex = 0;
        }
    }
    uint256 hash = wtxIn.GetHash();
    const auto& ins = mapWallet.emplace(hash, wtxIn);
    CWalletTx& wtx = ins.first->second;
    wtx.BindWallet(this);
    if (/* insertion took place */ ins.second) {
        wtx.m_it_wtxOrdered = wtxOrdered.insert(std::make_pair(wtx.nOrderPos, &wtx));
    }
    AddToSpends(hash);
    for (const CTxIn& txin : wtx.tx->vin) {
        auto it = mapWallet.find(txin.prevout.hash);
        if (it != mapWallet.end()) {
            CWalletTx& prevtx = it->second;
            if (prevtx.isConflicted()) {
                MarkConflicted(prevtx.m_confirm.hashBlock, prevtx.m_confirm.block_height, wtx.GetHash());
            }
        }
    }
}

bool CWallet::AddToWalletIfInvolvingMe(const CTransactionRef& ptx, CWalletTx::Confirmation confirm, bool fUpdate)
{
    const CTransaction& tx = *ptx;
    {
        AssertLockHeld(cs_wallet);

        if (!confirm.hashBlock.IsNull()) {
            for (const CTxIn& txin : tx.vin) {
                std::pair<TxSpends::const_iterator, TxSpends::const_iterator> range = mapTxSpends.equal_range(txin.prevout);
                while (range.first != range.second) {
                    if (range.first->second != tx.GetHash()) {
                        WalletLogPrintf("Transaction %s (in block %s) conflicts with wallet transaction %s (both spend %s:%i)\n", tx.GetHash().ToString(), confirm.hashBlock.ToString(), range.first->second.ToString(), range.first->first.hash.ToString(), range.first->first.n);
                        MarkConflicted(confirm.hashBlock, confirm.block_height, range.first->second);
                    }
                    range.first++;
                }
            }
        }

        bool fExisted = mapWallet.count(tx.GetHash()) != 0;
        if (fExisted && !fUpdate) return false;
        if (fExisted || IsMine(tx) || IsFromMe(tx))
        {
            /* Check if any keys in the wallet keypool that were supposed to be unused
             * have appeared in a new transaction. If so, remove those keys from the keypool.
             * This can happen when restoring an old wallet backup that does not contain
             * the mostly recently created transactions from newer versions of the wallet.
             */

            // loop though all outputs
            for (const CTxOut& txout: tx.vout) {
                for (const auto& spk_man_pair : m_spk_managers) {
                    spk_man_pair.second->MarkUnusedAddresses(txout.scriptPubKey);
                }
            }

            CWalletTx wtx(this, ptx);

            // Block disconnection override an abandoned tx as unconfirmed
            // which means user may have to call abandontransaction again
            wtx.m_confirm = confirm;

            return AddToWallet(wtx, false);
        }
    }
    return false;
}

bool CWallet::TransactionCanBeAbandoned(const uint256& hashTx) const
{
    auto locked_chain = chain().lock();
    LOCK(cs_wallet);
    const CWalletTx* wtx = GetWalletTx(hashTx);
    return wtx && !wtx->isAbandoned() && wtx->GetDepthInMainChain() == 0 && !wtx->InMempool();
}

void CWallet::MarkInputsDirty(const CTransactionRef& tx)
{
    for (const CTxIn& txin : tx->vin) {
        auto it = mapWallet.find(txin.prevout.hash);
        if (it != mapWallet.end()) {
            it->second.MarkDirty();
        }
    }
}

bool CWallet::AbandonTransaction(const uint256& hashTx)
{
    auto locked_chain = chain().lock(); // Temporary. Removed in upcoming lock cleanup
    LOCK(cs_wallet);

    WalletBatch batch(*database, "r+");

    std::set<uint256> todo;
    std::set<uint256> done;

    // Can't mark abandoned if confirmed or in mempool
    auto it = mapWallet.find(hashTx);
    assert(it != mapWallet.end());
    CWalletTx& origtx = it->second;
    if (origtx.GetDepthInMainChain() != 0 || origtx.InMempool()) {
        return false;
    }

    todo.insert(hashTx);

    while (!todo.empty()) {
        uint256 now = *todo.begin();
        todo.erase(now);
        done.insert(now);

        auto it = mapWallet.find(now);
        assert(it != mapWallet.end());
        CWalletTx& wtx = it->second;
        int currentconfirm = wtx.GetDepthInMainChain();
        // If the orig tx was not in block, none of its spends can be
        assert(currentconfirm <= 0);
        // if (currentconfirm < 0) {Tx and spends are already conflicted, no need to abandon}
        if (!wtx.isAbandoned()
            && currentconfirm == 0) {
            // If the orig tx was not in block/mempool, none of its spends can be in mempool
            assert(!wtx.InMempool());
            wtx.setAbandoned();
            wtx.MarkDirty();
            batch.WriteTx(wtx);
            NotifyTransactionChanged(this, wtx.GetHash(), CT_UPDATED);
            // Iterate over all its outputs, and mark transactions in the wallet that spend them abandoned too
            TxSpends::const_iterator iter = mapTxSpends.lower_bound(COutPoint(now, 0));
            while (iter != mapTxSpends.end() && iter->first.hash == now) {
                if (!done.count(iter->second)) {
                    todo.insert(iter->second);
                }
                iter++;
            }
            // If a transaction changes 'conflicted' state, that changes the balance
            // available of the outputs it spends. So force those to be recomputed
            MarkInputsDirty(wtx.tx);
        }
    }

    return true;
}

void CWallet::MarkConflicted(const uint256& hashBlock, int conflicting_height, const uint256& hashTx)
{
    if (!m_chain) return;
    auto locked_chain = chain().lock();
    LOCK(cs_wallet);

    int conflictconfirms = (m_last_block_processed_height - conflicting_height + 1) * -1;
    // If number of conflict confirms cannot be determined, this means
    // that the block is still unknown or not yet part of the main chain,
    // for example when loading the wallet during a reindex. Do nothing in that
    // case.
    if (conflictconfirms >= 0)
        return;

    // Do not flush the wallet here for performance reasons
    WalletBatch batch(*database, "r+", false);

    std::set<uint256> todo;
    std::set<uint256> done;

    todo.insert(hashTx);

    while (!todo.empty()) {
        uint256 now = *todo.begin();
        todo.erase(now);
        done.insert(now);
        auto it = mapWallet.find(now);
        assert(it != mapWallet.end());
        CWalletTx& wtx = it->second;
        int currentconfirm = wtx.GetDepthInMainChain();
        if (conflictconfirms < currentconfirm) {
            // Block is 'more conflicted' than current confirm; update.
            // Mark transaction as conflicted with this block.
            wtx.m_confirm.nIndex = 0;
            wtx.m_confirm.hashBlock = hashBlock;
            wtx.m_confirm.block_height = conflicting_height;
            wtx.setConflicted();
            wtx.MarkDirty();
            batch.WriteTx(wtx);
            // Iterate over all its outputs, and mark transactions in the wallet that spend them conflicted too
            TxSpends::const_iterator iter = mapTxSpends.lower_bound(COutPoint(now, 0));
            while (iter != mapTxSpends.end() && iter->first.hash == now) {
                 if (!done.count(iter->second)) {
                     todo.insert(iter->second);
                 }
                 iter++;
            }
            // If a transaction changes 'conflicted' state, that changes the balance
            // available of the outputs it spends. So force those to be recomputed
            MarkInputsDirty(wtx.tx);
        }
    }
}

void CWallet::SyncTransaction(const CTransactionRef& ptx, CWalletTx::Confirmation confirm, bool update_tx)
{
    if (!AddToWalletIfInvolvingMe(ptx, confirm, update_tx))
        return; // Not one of ours

    // If a transaction changes 'conflicted' state, that changes the balance
    // available of the outputs it spends. So force those to be
    // recomputed, also:
    MarkInputsDirty(ptx);
}

void CWallet::transactionAddedToMempool(const CTransactionRef& ptx) {
    auto locked_chain = chain().lock();
    LOCK(cs_wallet);
    CWalletTx::Confirmation confirm(CWalletTx::Status::UNCONFIRMED, /* block_height */ 0, {}, /* nIndex */ 0);
    SyncTransaction(ptx, confirm);

    auto it = mapWallet.find(ptx->GetHash());
    if (it != mapWallet.end()) {
        it->second.fInMempool = true;
    }
}

void CWallet::transactionRemovedFromMempool(const CTransactionRef &ptx) {
    LOCK(cs_wallet);
    auto it = mapWallet.find(ptx->GetHash());
    if (it != mapWallet.end()) {
        it->second.fInMempool = false;
    }
    ClearCachedBalances();
}

void CWallet::blockConnected(const CBlock& block, int height)
{
    const uint256& block_hash = block.GetHash();
    auto locked_chain = chain().lock();
    LOCK(cs_wallet);

    m_last_block_processed_height = height;
    m_last_block_processed = block_hash;
    for (size_t index = 0; index < block.vtx.size(); index++) {
        CWalletTx::Confirmation confirm(CWalletTx::Status::CONFIRMED, height, block_hash, index);
        SyncTransaction(block.vtx[index], confirm);
        transactionRemovedFromMempool(block.vtx[index]);
    }
    ClearCachedBalances();
}

void CWallet::blockDisconnected(const CBlock& block, int height)
{
    auto locked_chain = chain().lock();
    LOCK(cs_wallet);

    // At block disconnection, this will change an abandoned transaction to
    // be unconfirmed, whether or not the transaction is added back to the mempool.
    // User may have to call abandontransaction again. It may be addressed in the
    // future with a stickier abandoned state or even removing abandontransaction call.
    m_last_block_processed_height = height - 1;
    m_last_block_processed = block.hashPrevBlock;
    for (const CTransactionRef& ptx : block.vtx) {
        CWalletTx::Confirmation confirm(CWalletTx::Status::UNCONFIRMED, /* block_height */ 0, {}, /* nIndex */ 0);
        SyncTransaction(ptx, confirm);
    }
    ClearCachedBalances();
}

void CWallet::updatedBlockTip()
{
    m_best_block_time = GetTime();
}


void CWallet::BlockUntilSyncedToCurrentChain() const {
    AssertLockNotHeld(cs_wallet);
    // Skip the queue-draining stuff if we know we're caught up with
    // ::ChainActive().Tip(), otherwise put a callback in the validation interface queue and wait
    // for the queue to drain enough to execute it (indicating we are caught up
    // at least with the time we entered this function).
    uint256 last_block_hash = WITH_LOCK(cs_wallet, return m_last_block_processed);
    chain().waitForNotificationsIfTipChanged(last_block_hash);
}

isminetype CWallet::IsMine(const CKeyID &address) const
{
    auto spk_man = GetLegacyScriptPubKeyMan();
    if (spk_man) {
        LOCK(spk_man->cs_KeyStore);
        if (!IsCrypted()) {
            return spk_man->FillableSigningProvider::IsMine(address);
        }
        if (spk_man->mapCryptedKeys.count(address) > 0) {
            return ISMINE_SPENDABLE;
        }
        if (spk_man->mapWatchKeys.count(address) > 0) {
            return ISMINE_WATCH_ONLY_;
        }
    }
    return ISMINE_NO;
}

isminetype CWallet::IsMine(const CTxIn &txin) const
{
    {
        LOCK(cs_wallet);
        std::map<uint256, CWalletTx>::const_iterator mi = mapWallet.find(txin.prevout.hash);
        if (mi != mapWallet.end())
        {
            const CWalletTx& prev = (*mi).second;
            if (txin.prevout.n < prev.tx->vout.size())
                return IsMine(prev.tx->vout[txin.prevout.n]);
        }
    }
    return ISMINE_NO;
}

// Note that this function doesn't distinguish between a 0-valued input,
// and a not-"is mine" (according to the filter) input.
CAmount CWallet::GetDebit(const CTxIn &txin, const isminefilter& filter) const
{
    {
        LOCK(cs_wallet);
        std::map<uint256, CWalletTx>::const_iterator mi = mapWallet.find(txin.prevout.hash);
        if (mi != mapWallet.end())
        {
            const CWalletTx& prev = (*mi).second;
            if (txin.prevout.n < prev.tx->vout.size())
                if (IsMine(prev.tx->vout[txin.prevout.n]) & filter)
                    return prev.tx->vout[txin.prevout.n].nValue;
        }
    }
    return 0;
}

isminetype CWallet::IsMine(const CTxOut& txout) const
{
    return IsMine(txout.scriptPubKey);
}

isminetype CWallet::IsMine(const CTxDestination& dest) const
{
    return IsMine(GetScriptForDestination(dest));
}

isminetype CWallet::IsMine(const CScript& script) const
{
    isminetype result = ISMINE_NO;
    for (const auto& spk_man_pair : m_spk_managers) {
        result = std::max(result, spk_man_pair.second->IsMine(script));
    }
    return result;
}

CAmount CWallet::GetCredit(const CTxOut& txout, const isminefilter& filter) const
{
    if (!MoneyRange(txout.nValue))
        throw std::runtime_error(std::string(__func__) + ": value out of range");
    return ((IsMine(txout) & filter) ? txout.nValue : 0);
}

bool CWallet::IsChange(const CTxOut& txout) const
{
    return IsChange(txout.scriptPubKey);
}

bool CWallet::IsChange(const CScript& script) const
{
    // TODO: fix handling of 'change' outputs. The assumption is that any
    // payment to a script that is ours, but is not in the address book
    // is change. That assumption is likely to break when we implement multisignature
    // wallets that return change back into a multi-signature-protected address;
    // a better way of identifying which outputs are 'the send' and which are
    // 'the change' will need to be implemented (maybe extend CWalletTx to remember
    // which output, if any, was change).
    if (IsMine(script))
    {
        CTxDestination address;
        if (!ExtractDestination(script, address))
            return true;

        LOCK(cs_wallet);
        if (!FindAddressBookEntry(address)) {
            return true;
        }
    }
    return false;
}

CAmount CWallet::GetChange(const CTxOut& txout) const
{
    if (!MoneyRange(txout.nValue))
        throw std::runtime_error(std::string(__func__) + ": value out of range");
    return (IsChange(txout) ? txout.nValue : 0);
}

bool CWallet::IsMine(const CTransaction& tx) const
{
    for (const CTxOut& txout : tx.vout)
        if (IsMine(txout))
            return true;
    return false;
}

bool CWallet::IsFromMe(const CTransaction& tx) const
{
    return (GetDebit(tx, ISMINE_ALL) > 0);
}

CAmount CWallet::GetDebit(const CTransaction& tx, const isminefilter& filter) const
{
    CAmount nDebit = 0;
    for (const CTxIn& txin : tx.vin)
    {
        nDebit += GetDebit(txin, filter);
        if (!MoneyRange(nDebit))
            throw std::runtime_error(std::string(__func__) + ": value out of range");
    }
    return nDebit;
}

bool CWallet::IsAllFromMe(const CTransaction& tx, const isminefilter& filter) const
{
    LOCK(cs_wallet);

    for (const CTxIn& txin : tx.vin)
    {
        auto mi = mapWallet.find(txin.prevout.hash);
        if (mi == mapWallet.end())
            return false; // any unknown inputs can't be from us

        const CWalletTx& prev = (*mi).second;

        if (txin.prevout.n >= prev.tx->vout.size())
            return false; // invalid input!

        if (!(IsMine(prev.tx->vout[txin.prevout.n]) & filter))
            return false;
    }
    return true;
}

CAmount CWallet::GetCredit(const CTransaction& tx, const isminefilter& filter) const
{
    CAmount nCredit = 0;
    for (const CTxOut& txout : tx.vout)
    {
        nCredit += GetCredit(txout, filter);
        if (!MoneyRange(nCredit))
            throw std::runtime_error(std::string(__func__) + ": value out of range");
    }
    return nCredit;
}

CAmount CWallet::GetChange(const CTransaction& tx) const
{
    CAmount nChange = 0;
    for (const CTxOut& txout : tx.vout)
    {
        nChange += GetChange(txout);
        if (!MoneyRange(nChange))
            throw std::runtime_error(std::string(__func__) + ": value out of range");
    }
    return nChange;
}

bool CWallet::IsHDEnabled() const
{
    bool result = true;
    for (const auto& spk_man_pair : m_spk_managers) {
        result &= spk_man_pair.second->IsHDEnabled();
    }
    return result;
}

bool CWallet::CanGetAddresses(bool internal) const
{
    LOCK(cs_wallet);
    if (m_spk_managers.empty()) return false;
    for (OutputType t : OUTPUT_TYPES) {
        auto spk_man = GetScriptPubKeyMan(t, internal);
        if (spk_man && spk_man->CanGetAddresses(internal)) {
            return true;
        }
    }
    return false;
}

void CWallet::SetWalletFlag(uint64_t flags)
{
    LOCK(cs_wallet);
    m_wallet_flags |= flags;
    if (!WalletBatch(*database).WriteWalletFlags(m_wallet_flags))
        throw std::runtime_error(std::string(__func__) + ": writing wallet flags failed");
}

void CWallet::UnsetWalletFlag(uint64_t flag)
{
    WalletBatch batch(*database);
    UnsetWalletFlagWithDB(batch, flag);
}

void CWallet::UnsetWalletFlagWithDB(WalletBatch& batch, uint64_t flag)
{
    LOCK(cs_wallet);
    m_wallet_flags &= ~flag;
    if (!batch.WriteWalletFlags(m_wallet_flags))
        throw std::runtime_error(std::string(__func__) + ": writing wallet flags failed");
}

void CWallet::UnsetBlankWalletFlag(WalletBatch& batch)
{
    UnsetWalletFlagWithDB(batch, WALLET_FLAG_BLANK_WALLET);
}

bool CWallet::IsWalletFlagSet(uint64_t flag) const
{
    return (m_wallet_flags & flag);
}

bool CWallet::SetWalletFlags(uint64_t overwriteFlags, bool memonly)
{
    LOCK(cs_wallet);
    m_wallet_flags = overwriteFlags;
    if (((overwriteFlags & KNOWN_WALLET_FLAGS) >> 32) ^ (overwriteFlags >> 32)) {
        // contains unknown non-tolerable wallet flags
        return false;
    }
    if (!memonly && !WalletBatch(*database).WriteWalletFlags(m_wallet_flags)) {
        throw std::runtime_error(std::string(__func__) + ": writing wallet flags failed");
    }

    return true;
}

int64_t CWalletTx::GetTxTime() const
{
    int64_t n = nTimeSmart;
    return n ? n : nTimeReceived;
}

// Helper for producing a max-sized low-S low-R signature (eg 71 bytes)
// or a max-sized low-S signature (e.g. 72 bytes) if use_max_sig is true
bool CWallet::DummySignInput(CTxIn &tx_in, const CTxOut &txout, bool use_max_sig) const
{
    // Fill in dummy signatures for fee calculation.
    const CScript& scriptPubKey = txout.scriptPubKey;
    SignatureData sigdata;

    std::unique_ptr<SigningProvider> provider = GetSolvingProvider(scriptPubKey);
    if (!provider) {
        // We don't know about this scriptpbuKey;
        return false;
    }

    if (!ProduceSignature(*provider, use_max_sig ? DUMMY_MAXIMUM_SIGNATURE_CREATOR : DUMMY_SIGNATURE_CREATOR, scriptPubKey, sigdata)) {
        return false;
    }
    UpdateInput(tx_in, sigdata);
    return true;
}

// Helper for producing a bunch of max-sized low-S low-R signatures (eg 71 bytes)
bool CWallet::DummySignTx(CMutableTransaction &txNew, const std::vector<CTxOut> &txouts, bool use_max_sig) const
{
    // Fill in dummy signatures for fee calculation.
    int nIn = 0;
    for (const auto& txout : txouts)
    {
        if (!DummySignInput(txNew.vin[nIn], txout, use_max_sig)) {
            return false;
        }

        nIn++;
    }
    return true;
}

bool CWallet::ImportScripts(const std::set<CScript> scripts, int64_t timestamp)
{
    auto spk_man = GetLegacyScriptPubKeyMan();
    if (!spk_man) {
        return false;
    }
    LOCK(spk_man->cs_KeyStore);
    return spk_man->ImportScripts(scripts, timestamp);
}

bool CWallet::ImportPrivKeys(const std::map<CKeyID, CKey>& privkey_map, const int64_t timestamp)
{
    auto spk_man = GetLegacyScriptPubKeyMan();
    if (!spk_man) {
        return false;
    }
    LOCK(spk_man->cs_KeyStore);
    return spk_man->ImportPrivKeys(privkey_map, timestamp);
}

bool CWallet::ImportPubKeys(const std::vector<CKeyID>& ordered_pubkeys, const std::map<CKeyID, CPubKey>& pubkey_map, const std::map<CKeyID, std::pair<CPubKey, KeyOriginInfo>>& key_origins, const bool add_keypool, const bool internal, const int64_t timestamp)
{
    auto spk_man = GetLegacyScriptPubKeyMan();
    if (!spk_man) {
        return false;
    }
    LOCK(spk_man->cs_KeyStore);
    return spk_man->ImportPubKeys(ordered_pubkeys, pubkey_map, key_origins, add_keypool, internal, timestamp);
}

bool CWallet::ImportScriptPubKeys(const std::string& label, const std::set<CScript>& script_pub_keys, const bool have_solving_data, const bool apply_label, const int64_t timestamp)
{
    auto spk_man = GetLegacyScriptPubKeyMan();
    if (!spk_man) {
        return false;
    }
    LOCK(spk_man->cs_KeyStore);
    if (!spk_man->ImportScriptPubKeys(script_pub_keys, have_solving_data, timestamp)) {
        return false;
    }
    if (apply_label) {
        WalletBatch batch(*database);
        for (const CScript& script : script_pub_keys) {
            CTxDestination dest;
            ExtractDestination(script, dest);
            if (IsValidDestination(dest)) {
                SetAddressBookWithDB(batch, dest, label, "receive");
            }
        }
    }
    return true;
}

int64_t CalculateMaximumSignedTxSize(const CTransaction &tx, const CWallet *wallet, bool use_max_sig)
{
    std::vector<CTxOut> txouts;
    for (const CTxIn& input : tx.vin) {
        const auto mi = wallet->mapWallet.find(input.prevout.hash);
        // Can not estimate size without knowing the input details
        if (mi == wallet->mapWallet.end()) {
            return -1;
        }
        assert(input.prevout.n < mi->second.tx->vout.size());
        txouts.emplace_back(mi->second.tx->vout[input.prevout.n]);
    }
    return CalculateMaximumSignedTxSize(tx, wallet, txouts, use_max_sig);
}

// txouts needs to be in the order of tx.vin
int64_t CalculateMaximumSignedTxSize(const CTransaction &tx, const CWallet *wallet, const std::vector<CTxOut>& txouts, bool use_max_sig)
{
    CMutableTransaction txNew(tx);
    if (!wallet->DummySignTx(txNew, txouts, use_max_sig)) {
        return -1;
    }
    return GetVirtualTransactionSize(CTransaction(txNew));
}

int CalculateMaximumSignedInputSize(const CTxOut& txout, const CWallet* wallet, bool use_max_sig)
{
    CMutableTransaction txn;
    txn.vin.push_back(CTxIn(COutPoint()));
    if (!wallet->DummySignInput(txn.vin[0], txout, use_max_sig)) {
        return -1;
    }
    return GetVirtualTransactionInputSize(txn.vin[0]);
}

void CWalletTx::GetAmounts(std::list<COutputEntry>& listReceived,
                           std::list<COutputEntry>& listSent,
                           std::list<COutputEntry>& listStaked, CAmount& nFee, const isminefilter& filter, bool fForFilterTx) const
{
    nFee = 0;
    listReceived.clear();
    listSent.clear();

    // Compute fee:
    CAmount nDebit = GetDebit(filter);
    if (nDebit > 0) // debit>0 means we signed/sent this transaction
    {
        CAmount nValueOut = tx->GetValueOut();
        nFee = nDebit - nValueOut;
    };

    // staked
    if (tx->IsCoinStake()) {
        CAmount nCredit = 0;
        CTxDestination address = CNoDestination();
        CTxDestination addressStake = CNoDestination();

        isminetype isMineAll = ISMINE_NO;
        for (unsigned int i = 0; i < tx->vpout.size(); ++i) {
            const CTxOutBase *txout = tx->vpout[i].get();
            if (!txout->IsType(OUTPUT_STANDARD)) {
                continue;
            }

            isminetype mine = pwallet->IsMine(txout);
            if (!(mine & filter)) {
                continue;
            }
            isMineAll = (isminetype)((uint8_t)isMineAll |(uint8_t)mine);

            if (fForFilterTx || address.type() == typeid(CNoDestination)) {
                const CScript &scriptPubKey = *txout->GetPScriptPubKey();
                ExtractDestination(scriptPubKey, address);

                if (HasIsCoinstakeOp(scriptPubKey)) {
                    CScript scriptOut;
                    if (GetCoinstakeScriptPath(scriptPubKey, scriptOut)) {
                        ExtractDestination(scriptOut, addressStake);
                    }
                }
            }
            nCredit += txout->GetValue();

            if (fForFilterTx) {
                COutputEntry output = {address, txout->GetValue(), (int)i, mine, addressStake};
                listStaked.push_back(output);
            }
        }
        // Recalc fee as GetValueOut might include foundation fund output
        nFee = nDebit - nCredit;

        if (fForFilterTx || !(isMineAll & filter)) {
            return;
        }

        COutputEntry output = {address, nCredit, 1, isMineAll, addressStake};
        listStaked.push_back(output);
        return;
    }

    // Sent/received.
    if (tx->IsParticlVersion()) {
        for (unsigned int i = 0; i < tx->vpout.size(); ++i) {
            const CTxOutBase *txout = tx->vpout[i].get();
            if (!txout->IsStandardOutput()) {
                continue;
            }

            isminetype fIsMine = pwallet->IsMine(txout);

            // Only need to handle txouts if AT LEAST one of these is true:
            //   1) they debit from us (sent)
            //   2) the output is to us (received)
            if (nDebit > 0) {
                // Don't report 'change' txouts
                if (pwallet->IsChange(txout))
                    continue;
            } else
            if (!(fIsMine & filter)) {
                continue;
            }

            // In either case, we need to get the destination address
            const CScript &scriptPubKey = *txout->GetPScriptPubKey();
            CTxDestination address;
            CTxDestination addressStake = CNoDestination();

            if (!ExtractDestination(scriptPubKey, address) && !scriptPubKey.IsUnspendable()) {
                pwallet->WalletLogPrintf("CWalletTx::GetAmounts: Unknown transaction type found, txid %s\n",
                         this->GetHash().ToString());
                address = CNoDestination();
            }

            if (HasIsCoinstakeOp(scriptPubKey)) {
                CScript scriptOut;
                if (GetCoinstakeScriptPath(scriptPubKey, scriptOut)) {
                    ExtractDestination(scriptOut, addressStake);
                }
            }

            COutputEntry output = {address, txout->GetValue(), (int)i, fIsMine, addressStake};

            // If we are debited by the transaction, add the output as a "sent" entry
            if (nDebit > 0){
                listSent.push_back(output);
            }

            // If we are receiving the output, add it as a "received" entry
            if (fIsMine & filter) {
                listReceived.push_back(output);
            }
        }
    } else
    {
        for (unsigned int i = 0; i < tx->vout.size(); ++i)
        {
            const CTxOut& txout = tx->vout[i];
            isminetype fIsMine = pwallet->IsMine(txout);
            // Only need to handle txouts if AT LEAST one of these is true:
            //   1) they debit from us (sent)
            //   2) the output is to us (received)
            if (nDebit > 0)
            {
                // Don't report 'change' txouts
                if (pwallet->IsChange(txout))
                    continue;
            }
            else if (!(fIsMine & filter))
                continue;

            // In either case, we need to get the destination address
            CTxDestination address;
            CTxDestination addressStake = CNoDestination();

            if (!ExtractDestination(txout.scriptPubKey, address) && !txout.scriptPubKey.IsUnspendable())
            {
                pwallet->WalletLogPrintf("CWalletTx::GetAmounts: Unknown transaction type found, txid %s\n",
                         this->GetHash().ToString());
                address = CNoDestination();
            }
            COutputEntry output = {address, txout.nValue, (int)i, fIsMine, addressStake};

            // If we are debited by the transaction, add the output as a "sent" entry
            if (nDebit > 0)
                listSent.push_back(output);

            // If we are receiving the output, add it as a "received" entry
            if (fIsMine & filter)
                listReceived.push_back(output);
        }
    }
}

/**
 * Scan active chain for relevant transactions after importing keys. This should
 * be called whenever new keys are added to the wallet, with the oldest key
 * creation time.
 *
 * @return Earliest timestamp that could be successfully scanned from. Timestamp
 * returned will be higher than startTime if relevant blocks could not be read.
 */
int64_t CWallet::RescanFromTime(int64_t startTime, const WalletRescanReserver& reserver, bool update)
{
    // Find starting block. May be null if nCreateTime is greater than the
    // highest blockchain timestamp, in which case there is nothing that needs
    // to be scanned.
    int start_height = 0;
    uint256 start_block;
    bool start = chain().findFirstBlockWithTimeAndHeight(startTime - TIMESTAMP_WINDOW, 0, FoundBlock().hash(start_block).height(start_height));
    WalletLogPrintf("%s: Rescanning last %i blocks\n", __func__, start ? WITH_LOCK(cs_wallet, return GetLastBlockHeight()) - start_height + 1 : 0);

    if (start) {
        // TODO: this should take into account failure by ScanResult::USER_ABORT
        ScanResult result = ScanForWalletTransactions(start_block, start_height, {} /* max_height */, reserver, update);
        if (result.status == ScanResult::FAILURE) {
            int64_t time_max;
            CHECK_NONFATAL(chain().findBlock(result.last_failed_block, FoundBlock().maxTime(time_max)));
            return time_max + TIMESTAMP_WINDOW + 1;
        }
    }
    return startTime;
}

/**
 * Scan the block chain (starting in start_block) for transactions
 * from or to us. If fUpdate is true, found transactions that already
 * exist in the wallet will be updated.
 *
 * @param[in] start_block Scan starting block. If block is not on the active
 *                        chain, the scan will return SUCCESS immediately.
 * @param[in] start_height Height of start_block
 * @param[in] max_height  Optional max scanning height. If unset there is
 *                        no maximum and scanning can continue to the tip
 *
 * @return ScanResult returning scan information and indicating success or
 *         failure. Return status will be set to SUCCESS if scan was
 *         successful. FAILURE if a complete rescan was not possible (due to
 *         pruning or corruption). USER_ABORT if the rescan was aborted before
 *         it could complete.
 *
 * @pre Caller needs to make sure start_block (and the optional stop_block) are on
 * the main chain after to the addition of any new keys you want to detect
 * transactions for.
 */
CWallet::ScanResult CWallet::ScanForWalletTransactions(const uint256& start_block, int start_height, Optional<int> max_height, const WalletRescanReserver& reserver, bool fUpdate)
{
    int64_t nNow = GetTime();
    int64_t start_time = GetTimeMillis();

    assert(reserver.isReserved());

    uint256 block_hash = start_block;
    ScanResult result;

    WalletLogPrintf("Rescan started from block %s...\n", start_block.ToString());

    fAbortRescan = false;
    ShowProgress(strprintf("%s " + _("Rescanning...").translated, GetDisplayName()), 0); // show rescan progress in GUI as dialog or on splashscreen, if -rescan on startup
    uint256 tip_hash = WITH_LOCK(cs_wallet, return GetLastBlockHash());
    uint256 end_hash = tip_hash;
    if (max_height) chain().findAncestorByHeight(tip_hash, *max_height, FoundBlock().hash(end_hash));
    double progress_begin = chain().guessVerificationProgress(block_hash);
    double progress_end = chain().guessVerificationProgress(end_hash);
    double progress_current = progress_begin;
    int block_height = start_height;
    while (!fAbortRescan && !chain().shutdownRequested()) {
        m_scanning_progress = (progress_current - progress_begin) / (progress_end - progress_begin);
        if (block_height % 100 == 0 && progress_end - progress_begin > 0.0) {
            ShowProgress(strprintf("%s " + _("Rescanning...").translated, GetDisplayName()), std::max(1, std::min(99, (int)(m_scanning_progress * 100))));
        }
        if (GetTime() >= nNow + 60) {
            nNow = GetTime();
            WalletLogPrintf("Still rescanning. At block %d. Progress=%f\n", block_height, progress_current);
        }

        CBlock block;
        bool next_block;
        uint256 next_block_hash;
        bool reorg = false;
        if (chain().findBlock(block_hash, FoundBlock().data(block)) && !block.IsNull()) {
            auto locked_chain = chain().lock();
            LOCK(cs_wallet);
            next_block = chain().findNextBlock(block_hash, block_height, FoundBlock().hash(next_block_hash), &reorg);
            if (reorg) {
                // Abort scan if current block is no longer active, to prevent
                // marking transactions as coming from the wrong block.
                // TODO: This should return success instead of failure, see
                // https://github.com/bitcoin/bitcoin/pull/14711#issuecomment-458342518
                result.last_failed_block = block_hash;
                result.status = ScanResult::FAILURE;
                break;
            }
            for (size_t posInBlock = 0; posInBlock < block.vtx.size(); ++posInBlock) {
                CWalletTx::Confirmation confirm(CWalletTx::Status::CONFIRMED, block_height, block_hash, posInBlock);
                SyncTransaction(block.vtx[posInBlock], confirm, fUpdate);
            }
            // scan succeeded, record block as most recent successfully scanned
            result.last_scanned_block = block_hash;
            result.last_scanned_height = block_height;
        } else {
            // could not scan block, keep scanning but record this block as the most recent failure
            result.last_failed_block = block_hash;
            result.status = ScanResult::FAILURE;
            next_block = chain().findNextBlock(block_hash, block_height, FoundBlock().hash(next_block_hash), &reorg);
        }
        if (max_height && block_height >= *max_height) {
            break;
        }
        {
            auto locked_chain = chain().lock();
            if (!next_block || reorg) {
                // break successfully when rescan has reached the tip, or
                // previous block is no longer on the chain due to a reorg
                break;
            }

            // increment block and verification progress
            block_hash = next_block_hash;
            ++block_height;
            progress_current = chain().guessVerificationProgress(block_hash);

            // handle updated tip hash
            const uint256 prev_tip_hash = tip_hash;
            tip_hash = WITH_LOCK(cs_wallet, return GetLastBlockHash());
            if (!max_height && prev_tip_hash != tip_hash) {
                // in case the tip has changed, update progress max
                progress_end = chain().guessVerificationProgress(tip_hash);
            }
        }
    }
    ShowProgress(strprintf("%s " + _("Rescanning...").translated, GetDisplayName()), 100); // hide progress dialog in GUI
    if (block_height && fAbortRescan) {
        WalletLogPrintf("Rescan aborted at block %d. Progress=%f\n", block_height, progress_current);
        result.status = ScanResult::USER_ABORT;
    } else if (block_height && chain().shutdownRequested()) {
        WalletLogPrintf("Rescan interrupted by shutdown request at block %d. Progress=%f\n", block_height, progress_current);
        result.status = ScanResult::USER_ABORT;
    } else {
        WalletLogPrintf("Rescan completed in %15dms\n", GetTimeMillis() - start_time);
    }
    return result;
}

void CWallet::ReacceptWalletTransactions()
{
    // During reindex and importing old wallet transactions become
    // unconfirmed. Don't resend them as that would spam other nodes.
    if (!chain().isReadyToBroadcast()) return;

    // If transactions aren't being broadcasted, don't let them into local mempool either
    if (!fBroadcastTransactions)
        return;
    std::map<int64_t, CWalletTx*> mapSorted;

    // Sort pending wallet transactions based on their initial wallet insertion order
    for (std::pair<const uint256, CWalletTx>& item : mapWallet) {
        const uint256& wtxid = item.first;
        CWalletTx& wtx = item.second;
        assert(wtx.GetHash() == wtxid);

        int nDepth = wtx.GetDepthInMainChain();

        if (!wtx.IsCoinBase() && !wtx.IsCoinStake() && (nDepth == 0 && !wtx.isAbandoned())) {
            mapSorted.insert(std::make_pair(wtx.nOrderPos, &wtx));
        }
    }

    // Try to add wallet transactions to memory pool
    for (const std::pair<const int64_t, CWalletTx*>& item : mapSorted) {
        CWalletTx& wtx = *(item.second);
        std::string unused_err_string;
        wtx.SubmitMemoryPoolAndRelay(unused_err_string, false);
    }
}

bool CWalletTx::SubmitMemoryPoolAndRelay(std::string& err_string, bool relay, CAmount override_max_fee)
{
    // Can't relay if wallet is not broadcasting
    if (!pwallet->GetBroadcastTransactions()) return false;
    // Don't relay coinbase transactions outside blocks
    if (IsCoinBase()) return false;
    // Don't relay coinstake transactions outside blocks
    if (IsCoinStake()) return false;

    // Don't relay abandoned transactions
    if (isAbandoned()) return false;
    // Don't try to submit coinbase transactions. These would fail anyway but would
    // cause log spam.
    if (IsCoinBase()) return false;
    // Don't try to submit conflicted or confirmed transactions.
    if (GetDepthInMainChain() != 0) return false;

    // Submit transaction to mempool for relay
    pwallet->WalletLogPrintf("Submitting wtx %s to mempool for relay\n", GetHash().ToString());
    // We must set fInMempool here - while it will be re-set to true by the
    // entered-mempool callback, if we did not there would be a race where a
    // user could call sendmoney in a loop and hit spurious out of funds errors
    // because we think that this newly generated transaction's change is
    // unavailable as we're not yet aware that it is in the mempool.
    //
    // Irrespective of the failure reason, un-marking fInMempool
    // out-of-order is incorrect - it should be unmarked when
    // TransactionRemovedFromMempool fires.
    CAmount max_fee = override_max_fee >= 0 ? override_max_fee : pwallet->m_default_max_tx_fee;
    bool ret = pwallet->chain().broadcastTransaction(tx, max_fee, relay, err_string);
    fInMempool |= ret;
    return ret;
}

std::set<uint256> CWalletTx::GetConflicts() const
{
    std::set<uint256> result;
    if (pwallet != nullptr)
    {
        uint256 myHash = GetHash();
        result = pwallet->GetConflicts(myHash);
        result.erase(myHash);
    }
    return result;
}

CAmount CWalletTx::GetCachableAmount(AmountType type, const isminefilter& filter, bool recalculate) const
{
    auto& amount = m_amounts[type];
    if (recalculate || !amount.m_cached[filter]) {
        amount.Set(filter, type == DEBIT ? pwallet->GetDebit(*tx, filter) : pwallet->GetCredit(*tx, filter));
        m_is_cache_empty = false;
    }
    return amount.m_value[filter];
}

CAmount CWalletTx::GetDebit(const isminefilter& filter) const
{
    if (tx->vin.empty())
        return 0;

    CAmount debit = 0;
    if (filter & ISMINE_SPENDABLE) {
        debit += GetCachableAmount(DEBIT, ISMINE_SPENDABLE);
    }
    if (filter & ISMINE_WATCH_ONLY) {
        debit += GetCachableAmount(DEBIT, ISMINE_WATCH_ONLY);
    }
    return debit;
}

CAmount CWalletTx::GetCredit(const isminefilter& filter, bool allow_immature) const
{
    // Must wait until coinbase is safely deep enough in the chain before valuing it
    if (!allow_immature && IsImmatureCoinBase())
        return 0;

    CAmount credit = 0;
    if (filter & ISMINE_SPENDABLE) {
        // GetBalance can assume transactions in mapWallet won't change
        credit += GetCachableAmount(CREDIT, ISMINE_SPENDABLE);
    }
    if (filter & ISMINE_WATCH_ONLY) {
        credit += GetCachableAmount(CREDIT, ISMINE_WATCH_ONLY);
    }
    return credit;
}

CAmount CWalletTx::GetImmatureCredit(bool fUseCache) const
{
    if (tx->IsCoinBase() && IsImmatureCoinBase() && IsInMainChain()) {
        return GetCachableAmount(IMMATURE_CREDIT, ISMINE_SPENDABLE, !fUseCache);
    }

    return 0;
}

CAmount CWalletTx::GetAvailableCredit(bool fUseCache, const isminefilter& filter) const
{
    if (pwallet == nullptr)
        return 0;

    // Avoid caching ismine for NO or ALL cases (could remove this check and simplify in the future).
    bool allow_cache = (filter & ISMINE_ALL) && (filter & ISMINE_ALL) != ISMINE_ALL;

    // Must wait until coinbase is safely deep enough in the chain before valuing it
    if (IsImmatureCoinBase())
        return 0;

    if (fUseCache && allow_cache && m_amounts[AVAILABLE_CREDIT].m_cached[filter]) {
        return m_amounts[AVAILABLE_CREDIT].m_value[filter];
    }

    bool allow_used_addresses = (filter & ISMINE_USED) || !pwallet->IsWalletFlagSet(WALLET_FLAG_AVOID_REUSE);
    CAmount nCredit = 0;
    uint256 hashTx = GetHash();
    for (unsigned int i = 0; i < tx->GetNumVOuts(); i++)
    {
        if (!pwallet->IsSpent(hashTx, i) && (allow_used_addresses || !pwallet->IsSpentKey(hashTx, i))) {
            nCredit += pwallet->IsParticlWallet()
                       ? pwallet->GetCredit(tx->vpout[i].get(), filter)
                       : pwallet->GetCredit(tx->vout[i], filter);
            if (!MoneyRange(nCredit))
                throw std::runtime_error(std::string(__func__) + " : value out of range");
        }
    }

    if (allow_cache) {
        m_amounts[AVAILABLE_CREDIT].Set(filter, nCredit);
        m_is_cache_empty = false;
    }

    return nCredit;
}

CAmount CWalletTx::GetImmatureWatchOnlyCredit(const bool fUseCache) const
{
    if (IsImmatureCoinBase() && IsInMainChain()) {
        return GetCachableAmount(IMMATURE_CREDIT, ISMINE_WATCH_ONLY, !fUseCache);
    }

    return 0;
}

CAmount CWalletTx::GetChange() const
{
    if (fChangeCached)
        return nChangeCached;
    nChangeCached = pwallet->GetChange(*tx);
    fChangeCached = true;
    return nChangeCached;
}

bool CWalletTx::InMempool() const
{
    return fInMempool;
}

bool CWalletTx::IsTrusted(interfaces::Chain::Lock& locked_chain) const
{
    std::set<uint256> s;
    return IsTrusted(locked_chain, s);
}

bool CWalletTx::IsTrusted(interfaces::Chain::Lock& locked_chain, std::set<uint256>& trusted_parents) const
{
    // Quick answer in most cases
    if (tx->IsCoinStake() && isAbandoned()) { // ignore failed stakes
        return false;
    }
    if (!locked_chain.checkFinalTx(*tx)) return false;
    int nDepth = GetDepthInMainChain();
    if (nDepth >= 1) return true;
    if (nDepth < 0) return false;
    // using wtx's cached debit
    if (!pwallet->m_spend_zero_conf_change || !IsFromMe(ISMINE_ALL)) return false;

    // Don't trust unconfirmed transactions from us unless they are in the mempool.
    if (!InMempool()) return false;

    // Trusted if all inputs are from us and are in the mempool:
    for (const CTxIn& txin : tx->vin)
    {
        // Transactions not sent by us: not trusted
        const CWalletTx* parent = pwallet->GetWalletTx(txin.prevout.hash);
        if (parent == nullptr) return false;

        if (tx->IsParticlVersion()) {
            const CTxOutBase *parentOut = parent->tx->vpout[txin.prevout.n].get();
            if (!(pwallet->IsMine(parentOut) & ISMINE_SPENDABLE)) {
                return false;
            }
        } else {
            const CTxOut& parentOut = parent->tx->vout[txin.prevout.n];
            if (pwallet->IsMine(parentOut) != ISMINE_SPENDABLE)
                return false;
        }
        if (trusted_parents.count(parent->GetHash())) continue;
        // Recurse to check that the parent is also trusted
        if (!parent->IsTrusted(locked_chain, trusted_parents)) return false;
        trusted_parents.insert(parent->GetHash());
    }
    return true;
}

bool CWalletTx::IsEquivalentTo(const CWalletTx& _tx) const
{
        CMutableTransaction tx1 {*this->tx};
        CMutableTransaction tx2 {*_tx.tx};
        for (auto& txin : tx1.vin) txin.scriptSig = CScript();
        for (auto& txin : tx2.vin) txin.scriptSig = CScript();
        return CTransaction(tx1) == CTransaction(tx2);
}

std::vector<uint256> CWallet::ResendWalletTransactionsBefore(int64_t nTime)
{
    std::vector<uint256> result;

    LOCK(cs_wallet);

    // Sort them in chronological order
    std::multimap<unsigned int, CWalletTx*> mapSorted;
    for (std::pair<const uint256, CWalletTx>& item : mapWallet)
    {
        CWalletTx& wtx = item.second;
        // Don't rebroadcast if newer than nTime:
        if (wtx.nTimeReceived > nTime)
            continue;
        mapSorted.insert(std::make_pair(wtx.nTimeReceived, &wtx));
    }
    for (const std::pair<const unsigned int, CWalletTx*>& item : mapSorted)
    {
        CWalletTx& wtx = *item.second;
        std::string unused_err_string;
        if (wtx.SubmitMemoryPoolAndRelay(unused_err_string, true)) {
            result.push_back(wtx.GetHash());
        }
    }
    return result;
}

// Rebroadcast transactions from the wallet. We do this on a random timer
// to slightly obfuscate which transactions come from our wallet.
//
// Ideally, we'd only resend transactions that we think should have been
// mined in the most recent block. Any transaction that wasn't in the top
// blockweight of transactions in the mempool shouldn't have been mined,
// and so is probably just sitting in the mempool waiting to be confirmed.
// Rebroadcasting does nothing to speed up confirmation and only damages
// privacy.
void CWallet::ResendWalletTransactions()
{
    // During reindex, importing and IBD, old wallet transactions become
    // unconfirmed. Don't resend them as that would spam other nodes.
    if (!chain().isReadyToBroadcast()) return;

    // Do this infrequently and randomly to avoid giving away
    // that these are our transactions.
    if (GetTime() < nNextResend || !fBroadcastTransactions) return;
    bool fFirst = (nNextResend == 0);
    nNextResend = GetTime() + GetRand(30 * 60);
    if (fFirst) return;

    // Only do it if there's been a new block since last time
    if (m_best_block_time < nLastResend) return;
    nLastResend = GetTime();

    int submitted_tx_count = 0;

    { // locked_chain and cs_wallet scope
        auto locked_chain = chain().lock();
        LOCK(cs_wallet);

        // Relay transactions
        for (std::pair<const uint256, CWalletTx>& item : mapWallet) {
            CWalletTx& wtx = item.second;
            // Attempt to rebroadcast all txes more than 5 minutes older than
            // the last block. SubmitMemoryPoolAndRelay() will not rebroadcast
            // any confirmed or conflicting txs.
            if (wtx.nTimeReceived > m_best_block_time - 5 * 60) continue;
            std::string unused_err_string;
            if (wtx.SubmitMemoryPoolAndRelay(unused_err_string, true)) ++submitted_tx_count;
        }
    } // locked_chain and cs_wallet

    if (submitted_tx_count > 0) {
        WalletLogPrintf("%s: resubmit %u unconfirmed transactions\n", __func__, submitted_tx_count);
    }
}

/** @} */ // end of mapWallet

void MaybeResendWalletTxs()
{
    for (const std::shared_ptr<CWallet>& pwallet : GetWallets()) {
        pwallet->ResendWalletTransactions();
    }
}


/** @defgroup Actions
 *
 * @{
 */


CWallet::Balance CWallet::GetBalance(const int min_depth, bool avoid_reuse) const
{
    Balance ret;
    isminefilter reuse_filter = avoid_reuse ? ISMINE_NO : ISMINE_USED;
    {
        auto locked_chain = chain().lock();
        LOCK(cs_wallet);
        std::set<uint256> trusted_parents;
        for (const auto& entry : mapWallet)
        {
            const CWalletTx& wtx = entry.second;
            const bool is_trusted{wtx.IsTrusted(*locked_chain, trusted_parents)};
            const int tx_depth{wtx.GetDepthInMainChain()};
            const CAmount tx_credit_mine{wtx.GetAvailableCredit(/* fUseCache */ true, ISMINE_SPENDABLE | reuse_filter)};
            const CAmount tx_credit_watchonly{wtx.GetAvailableCredit(/* fUseCache */ true, ISMINE_WATCH_ONLY | reuse_filter)};
            if (is_trusted && tx_depth >= min_depth) {
                ret.m_mine_trusted += tx_credit_mine;
                ret.m_watchonly_trusted += tx_credit_watchonly;
            }
            if (!is_trusted && tx_depth == 0 && wtx.InMempool()) {
                ret.m_mine_untrusted_pending += tx_credit_mine;
                ret.m_watchonly_untrusted_pending += tx_credit_watchonly;
            }
            ret.m_mine_immature += wtx.GetImmatureCredit();
            ret.m_watchonly_immature += wtx.GetImmatureWatchOnlyCredit();
        }
    }

    return ret;
}

CAmount CWallet::GetAvailableBalance(const CCoinControl* coinControl) const
{
    auto locked_chain = chain().lock();
    LOCK(cs_wallet);

    CAmount balance = 0;
    std::vector<COutput> vCoins;
    AvailableCoins(*locked_chain, vCoins, true, coinControl);
    for (const COutput& out : vCoins) {
        if (out.fSpendable) {
            balance += out.tx->tx->vout[out.i].nValue;
        }
    }
    return balance;
}

void CWallet::AvailableCoins(interfaces::Chain::Lock& locked_chain, std::vector<COutput> &vCoins, bool fOnlySafe, const CCoinControl *coinControl, const CAmount &nMinimumAmount, const CAmount &nMaximumAmount, const CAmount &nMinimumSumAmount, const uint64_t nMaximumCount) const
{
    AssertLockHeld(cs_wallet);

    vCoins.clear();
    CAmount nTotal = 0;
    // Either the WALLET_FLAG_AVOID_REUSE flag is not set (in which case we always allow), or we default to avoiding, and only in the case where
    // a coin control object is provided, and has the avoid address reuse flag set to false, do we allow already used addresses
    bool allow_used_addresses = !IsWalletFlagSet(WALLET_FLAG_AVOID_REUSE) || (coinControl && !coinControl->m_avoid_address_reuse);
    const int min_depth = {coinControl ? coinControl->m_min_depth : DEFAULT_MIN_DEPTH};
    const int max_depth = {coinControl ? coinControl->m_max_depth : DEFAULT_MAX_DEPTH};

    std::set<uint256> trusted_parents;
    for (const auto& entry : mapWallet)
    {
        const uint256& wtxid = entry.first;
        const CWalletTx& wtx = entry.second;

        if (!locked_chain.checkFinalTx(*wtx.tx)) {
            continue;
        }

        if (wtx.IsImmatureCoinBase())
            continue;

        int nDepth = wtx.GetDepthInMainChain();
        if (nDepth < 0)
            continue;

        // We should not consider coins which aren't at least in our mempool
        // It's possible for these to be conflicted via ancestors which we may never be able to detect
        if (nDepth == 0 && !wtx.InMempool())
            continue;

        bool safeTx = wtx.IsTrusted(locked_chain, trusted_parents);

        // We should not consider coins from transactions that are replacing
        // other transactions.
        //
        // Example: There is a transaction A which is replaced by bumpfee
        // transaction B. In this case, we want to prevent creation of
        // a transaction B' which spends an output of B.
        //
        // Reason: If transaction A were initially confirmed, transactions B
        // and B' would no longer be valid, so the user would have to create
        // a new transaction C to replace B'. However, in the case of a
        // one-block reorg, transactions B' and C might BOTH be accepted,
        // when the user only wanted one of them. Specifically, there could
        // be a 1-block reorg away from the chain where transactions A and C
        // were accepted to another chain where B, B', and C were all
        // accepted.
        if (nDepth == 0 && wtx.mapValue.count("replaces_txid")) {
            safeTx = false;
        }

        // Similarly, we should not consider coins from transactions that
        // have been replaced. In the example above, we would want to prevent
        // creation of a transaction A' spending an output of A, because if
        // transaction B were initially confirmed, conflicting with A and
        // A', we wouldn't want to the user to create a transaction D
        // intending to replace A', but potentially resulting in a scenario
        // where A, A', and D could all be accepted (instead of just B and
        // D, or just A and A' like the user would want).
        if (nDepth == 0 && wtx.mapValue.count("replaced_by_txid")) {
            safeTx = false;
        }

        if (fOnlySafe && !safeTx) {
            continue;
        }

        if (nDepth < min_depth || nDepth > max_depth) {
            continue;
        }

        for (unsigned int i = 0; i < wtx.tx->vout.size(); i++) {
            if (wtx.tx->vout[i].nValue < nMinimumAmount || wtx.tx->vout[i].nValue > nMaximumAmount)
                continue;

            if (coinControl && coinControl->HasSelected() && !coinControl->fAllowOtherInputs && !coinControl->IsSelected(COutPoint(entry.first, i)))
                continue;

            if (IsLockedCoin(entry.first, i))
                continue;

            if (IsSpent(wtxid, i))
                continue;

            isminetype mine = IsMine(wtx.tx->vout[i]);

            if (mine == ISMINE_NO) {
                continue;
            }

            if (!allow_used_addresses && IsSpentKey(wtxid, i)) {
                continue;
            }

            std::unique_ptr<SigningProvider> provider = GetSolvingProvider(wtx.tx->vout[i].scriptPubKey);

            bool solvable = provider ? IsSolvable(*provider, wtx.tx->vout[i].scriptPubKey) : false;
            bool spendable = ((mine & ISMINE_SPENDABLE) != ISMINE_NO) || (((mine & ISMINE_WATCH_ONLY) != ISMINE_NO) && (coinControl && coinControl->fAllowWatchOnly && solvable));

            vCoins.push_back(COutput(&wtx, i, nDepth, spendable, solvable, safeTx, (coinControl && coinControl->fAllowWatchOnly)));

            // Checks the sum amount of all UTXO's.
            if (nMinimumSumAmount != MAX_MONEY) {
                nTotal += wtx.tx->vout[i].nValue;

                if (nTotal >= nMinimumSumAmount) {
                    return;
                }
            }

            // Checks the maximum number of UTXO's.
            if (nMaximumCount > 0 && vCoins.size() >= nMaximumCount) {
                return;
            }
        }
    }
}

std::map<CTxDestination, std::vector<COutput>> CWallet::ListCoins(interfaces::Chain::Lock& locked_chain) const
{
    AssertLockHeld(cs_wallet);

    std::map<CTxDestination, std::vector<COutput>> result;
    std::vector<COutput> availableCoins;

    AvailableCoins(locked_chain, availableCoins);

    for (const COutput& coin : availableCoins) {
        CTxDestination address;
        if ((coin.fSpendable || (IsWalletFlagSet(WALLET_FLAG_DISABLE_PRIVATE_KEYS) && coin.fSolvable)) &&
            ExtractDestination(FindNonChangeParentOutput(*coin.tx->tx, coin.i).scriptPubKey, address)) {
            result[address].emplace_back(std::move(coin));
        }
    }

    std::vector<COutPoint> lockedCoins;
    ListLockedCoins(lockedCoins);
    // Include watch-only for LegacyScriptPubKeyMan wallets without private keys
    const bool include_watch_only = GetLegacyScriptPubKeyMan() && IsWalletFlagSet(WALLET_FLAG_DISABLE_PRIVATE_KEYS);
    const isminetype is_mine_filter = include_watch_only ? ISMINE_WATCH_ONLY : ISMINE_SPENDABLE;
    for (const COutPoint& output : lockedCoins) {
        auto it = mapWallet.find(output.hash);
        if (it != mapWallet.end()) {
            int depth = it->second.GetDepthInMainChain();
            if (depth >= 0 && output.n < it->second.tx->vout.size() &&
                IsMine(it->second.tx->vout[output.n]) == is_mine_filter
            ) {
                CTxDestination address;
                if (ExtractDestination(FindNonChangeParentOutput(*it->second.tx, output.n).scriptPubKey, address)) {
                    result[address].emplace_back(
                        &it->second, output.n, depth, true /* spendable */, true /* solvable */, false /* safe */);
                }
            }
        }
    }

    return result;
}

const CTxOut& CWallet::FindNonChangeParentOutput(const CTransaction& tx, int output) const
{
    const CTransaction* ptx = &tx;
    int n = output;
    while (IsChange(ptx->vout[n]) && ptx->vin.size() > 0) {
        const COutPoint& prevout = ptx->vin[0].prevout;
        auto it = mapWallet.find(prevout.hash);
        if (it == mapWallet.end() || it->second.tx->vout.size() <= prevout.n ||
            !IsMine(it->second.tx->vout[prevout.n])) {
            break;
        }
        ptx = it->second.tx.get();
        n = prevout.n;
    }
    return ptx->vout[n];
}

bool CWallet::SelectCoinsMinConf(const CAmount& nTargetValue, const CoinEligibilityFilter& eligibility_filter, std::vector<OutputGroup> groups,
                                 std::set<CInputCoin>& setCoinsRet, CAmount& nValueRet, const CoinSelectionParams& coin_selection_params, bool& bnb_used) const
{
    setCoinsRet.clear();
    nValueRet = 0;

    std::vector<OutputGroup> utxo_pool;
    if (coin_selection_params.use_bnb) {
        // Get long term estimate
        FeeCalculation feeCalc;
        CCoinControl temp;
        temp.m_confirm_target = 1008;
        CFeeRate long_term_feerate = GetMinimumFeeRate(*this, temp, &feeCalc);

        // Calculate cost of change
        CAmount cost_of_change = GetDiscardRate(*this).GetFee(coin_selection_params.change_spend_size) + coin_selection_params.effective_fee.GetFee(coin_selection_params.change_output_size);

        // Filter by the min conf specs and add to utxo_pool and calculate effective value
        for (OutputGroup& group : groups) {
            if (!group.EligibleForSpending(eligibility_filter)) continue;

            group.fee = 0;
            group.long_term_fee = 0;
            group.effective_value = 0;
            for (auto it = group.m_outputs.begin(); it != group.m_outputs.end(); ) {
                const CInputCoin& coin = *it;
                CAmount effective_value = coin.txout.nValue - (coin.m_input_bytes < 0 ? 0 : coin_selection_params.effective_fee.GetFee(coin.m_input_bytes));
                // Only include outputs that are positive effective value (i.e. not dust)
                if (effective_value > 0) {
                    group.fee += coin.m_input_bytes < 0 ? 0 : coin_selection_params.effective_fee.GetFee(coin.m_input_bytes);
                    group.long_term_fee += coin.m_input_bytes < 0 ? 0 : long_term_feerate.GetFee(coin.m_input_bytes);
                    if (coin_selection_params.m_subtract_fee_outputs) {
                        group.effective_value += coin.txout.nValue;
                    } else {
                        group.effective_value += effective_value;
                    }
                    ++it;
                } else {
                    it = group.Discard(coin);
                }
            }
            if (group.effective_value > 0) utxo_pool.push_back(group);
        }
        // Calculate the fees for things that aren't inputs
        CAmount not_input_fees = coin_selection_params.effective_fee.GetFee(coin_selection_params.tx_noinputs_size);
        bnb_used = true;
        return SelectCoinsBnB(utxo_pool, nTargetValue, cost_of_change, setCoinsRet, nValueRet, not_input_fees);
    } else {
        // Filter by the min conf specs and add to utxo_pool
        for (const OutputGroup& group : groups) {
            if (!group.EligibleForSpending(eligibility_filter)) continue;
            utxo_pool.push_back(group);
        }
        bnb_used = false;
        return KnapsackSolver(nTargetValue, utxo_pool, setCoinsRet, nValueRet);
    }
}

bool CWallet::SelectCoins(const std::vector<COutput>& vAvailableCoins, const CAmount& nTargetValue, std::set<CInputCoin>& setCoinsRet, CAmount& nValueRet, const CCoinControl& coin_control, CoinSelectionParams& coin_selection_params, bool& bnb_used) const
{
    std::vector<COutput> vCoins(vAvailableCoins);
    CAmount value_to_select = nTargetValue;

    // Default to bnb was not used. If we use it, we set it later
    bnb_used = false;

    // coin control -> return all selected outputs (we want all selected to go into the transaction for sure)
    if (coin_control.HasSelected() && !coin_control.fAllowOtherInputs)
    {
        for (const COutput& out : vCoins)
        {
            if (!out.fSpendable)
                 continue;
            nValueRet += out.tx->tx->vout[out.i].nValue;
            setCoinsRet.insert(out.GetInputCoin());
        }
        return (nValueRet >= nTargetValue);
    }

    // calculate value from preset inputs and store them
    std::set<CInputCoin> setPresetCoins;
    CAmount nValueFromPresetInputs = 0;

    std::vector<COutPoint> vPresetInputs;
    coin_control.ListSelected(vPresetInputs);
    for (const COutPoint& outpoint : vPresetInputs)
    {
        std::map<uint256, CWalletTx>::const_iterator it = mapWallet.find(outpoint.hash);
        if (it != mapWallet.end())
        {
            const CWalletTx& wtx = it->second;
            // Clearly invalid input, fail
            if (wtx.tx->vout.size() <= outpoint.n) {
                return false;
            }
            // Just to calculate the marginal byte size
            CInputCoin coin(wtx.tx, outpoint.n, wtx.GetSpendSize(outpoint.n, false));
            nValueFromPresetInputs += coin.txout.nValue;
            if (coin.m_input_bytes <= 0) {
                return false; // Not solvable, can't estimate size for fee
            }
            coin.effective_value = coin.txout.nValue - coin_selection_params.effective_fee.GetFee(coin.m_input_bytes);
            if (coin_selection_params.use_bnb) {
                value_to_select -= coin.effective_value;
            } else {
                value_to_select -= coin.txout.nValue;
            }
            setPresetCoins.insert(coin);
        } else {
            return false; // TODO: Allow non-wallet inputs
        }
    }

    // remove preset inputs from vCoins
    for (std::vector<COutput>::iterator it = vCoins.begin(); it != vCoins.end() && coin_control.HasSelected();)
    {
        if (setPresetCoins.count(it->GetInputCoin()))
            it = vCoins.erase(it);
        else
            ++it;
    }

    unsigned int limit_ancestor_count = 0;
    unsigned int limit_descendant_count = 0;
    chain().getPackageLimits(limit_ancestor_count, limit_descendant_count);
    size_t max_ancestors = (size_t)std::max<int64_t>(1, limit_ancestor_count);
    size_t max_descendants = (size_t)std::max<int64_t>(1, limit_descendant_count);
    bool fRejectLongChains = gArgs.GetBoolArg("-walletrejectlongchains", DEFAULT_WALLET_REJECT_LONG_CHAINS);

    // form groups from remaining coins; note that preset coins will not
    // automatically have their associated (same address) coins included
    if (coin_control.m_avoid_partial_spends && vCoins.size() > OUTPUT_GROUP_MAX_ENTRIES) {
        // Cases where we have 11+ outputs all pointing to the same destination may result in
        // privacy leaks as they will potentially be deterministically sorted. We solve that by
        // explicitly shuffling the outputs before processing
        Shuffle(vCoins.begin(), vCoins.end(), FastRandomContext());
    }
    std::vector<OutputGroup> groups = GroupOutputs(vCoins, !coin_control.m_avoid_partial_spends, max_ancestors);

    bool res = value_to_select <= 0 ||
        SelectCoinsMinConf(value_to_select, CoinEligibilityFilter(1, 6, 0), groups, setCoinsRet, nValueRet, coin_selection_params, bnb_used) ||
        SelectCoinsMinConf(value_to_select, CoinEligibilityFilter(1, 1, 0), groups, setCoinsRet, nValueRet, coin_selection_params, bnb_used) ||
        (m_spend_zero_conf_change && SelectCoinsMinConf(value_to_select, CoinEligibilityFilter(0, 1, 2), groups, setCoinsRet, nValueRet, coin_selection_params, bnb_used)) ||
        (m_spend_zero_conf_change && SelectCoinsMinConf(value_to_select, CoinEligibilityFilter(0, 1, std::min((size_t)4, max_ancestors/3), std::min((size_t)4, max_descendants/3)), groups, setCoinsRet, nValueRet, coin_selection_params, bnb_used)) ||
        (m_spend_zero_conf_change && SelectCoinsMinConf(value_to_select, CoinEligibilityFilter(0, 1, max_ancestors/2, max_descendants/2), groups, setCoinsRet, nValueRet, coin_selection_params, bnb_used)) ||
        (m_spend_zero_conf_change && SelectCoinsMinConf(value_to_select, CoinEligibilityFilter(0, 1, max_ancestors-1, max_descendants-1), groups, setCoinsRet, nValueRet, coin_selection_params, bnb_used)) ||
        (m_spend_zero_conf_change && !fRejectLongChains && SelectCoinsMinConf(value_to_select, CoinEligibilityFilter(0, 1, std::numeric_limits<uint64_t>::max()), groups, setCoinsRet, nValueRet, coin_selection_params, bnb_used));

    // because SelectCoinsMinConf clears the setCoinsRet, we now add the possible inputs to the coinset
    util::insert(setCoinsRet, setPresetCoins);

    // add preset inputs to the total value selected
    nValueRet += nValueFromPresetInputs;

    return res;
}

bool CWallet::SignTransaction(CMutableTransaction& tx) const
{
    AssertLockHeld(cs_wallet);

    // Build coins map
    std::map<COutPoint, Coin> coins;
    for (auto& input : tx.vin) {
        std::map<uint256, CWalletTx>::const_iterator mi = mapWallet.find(input.prevout.hash);
        if(mi == mapWallet.end() || input.prevout.n >= mi->second.tx->vout.size()) {
            return false;
        }
        const CWalletTx& wtx = mi->second;
        coins[input.prevout] = Coin(wtx.tx->vout[input.prevout.n], wtx.m_confirm.block_height, wtx.IsCoinBase());
    }
    std::map<int, std::string> input_errors;
    return SignTransaction(tx, coins, SIGHASH_ALL, input_errors);
}

bool CWallet::SignTransaction(CMutableTransaction& tx, const std::map<COutPoint, Coin>& coins, int sighash, std::map<int, std::string>& input_errors) const
{
    // Sign the tx with ScriptPubKeyMans
    // Because each ScriptPubKeyMan can sign more than one input, we need to keep track of each ScriptPubKeyMan that has signed this transaction.
    // Each iteration, we may sign more txins than the txin that is specified in that iteration.
    // We assume that each input is signed by only one ScriptPubKeyMan.
    std::set<uint256> visited_spk_mans;
    for (unsigned int i = 0; i < tx.vin.size(); i++) {
        // Get the prevout
        CTxIn& txin = tx.vin[i];
        auto coin = coins.find(txin.prevout);
        if (coin == coins.end() || coin->second.IsSpent()) {
            input_errors[i] = "Input not found or already spent";
            continue;
        }

        // Check if this input is complete
        SignatureData sigdata = DataFromTransaction(tx, i, coin->second.out);
        if (sigdata.complete) {
            continue;
        }

        // Input needs to be signed, find the right ScriptPubKeyMan
        std::set<ScriptPubKeyMan*> spk_mans = GetScriptPubKeyMans(coin->second.out.scriptPubKey, sigdata);
        if (spk_mans.size() == 0) {
            input_errors[i] = "Unable to sign input, missing keys";
            continue;
        }

        for (auto& spk_man : spk_mans) {
            // If we've already been signed by this spk_man, skip it
            if (visited_spk_mans.count(spk_man->GetID()) > 0) {
                continue;
            }

            // Sign the tx.
            // spk_man->SignTransaction will return true if the transaction is complete,
            // so we can exit early and return true if that happens.
            if (spk_man->SignTransaction(tx, coins, sighash, input_errors)) {
                return true;
            }

            // Add this spk_man to visited_spk_mans so we can skip it later
            visited_spk_mans.insert(spk_man->GetID());
        }
    }
    return false;
}

TransactionError CWallet::FillPSBT(PartiallySignedTransaction& psbtx, bool& complete, int sighash_type, bool sign, bool bip32derivs) const
{
    LOCK(cs_wallet);
    // Get all of the previous transactions
    for (unsigned int i = 0; i < psbtx.tx->vin.size(); ++i) {
        const CTxIn& txin = psbtx.tx->vin[i];
        PSBTInput& input = psbtx.inputs.at(i);

        if (PSBTInputSigned(input)) {
            continue;
        }

        // Verify input looks sane. This will check that we have at most one uxto, witness or non-witness.
        if (!input.IsSane()) {
            return TransactionError::INVALID_PSBT;
        }

        // If we have no utxo, grab it from the wallet.
        if (!input.non_witness_utxo && input.witness_utxo.IsNull()) {
            const uint256& txhash = txin.prevout.hash;
            const auto it = mapWallet.find(txhash);
            if (it != mapWallet.end()) {
                const CWalletTx& wtx = it->second;
                // We only need the non_witness_utxo, which is a superset of the witness_utxo.
                //   The signing code will switch to the smaller witness_utxo if this is ok.
                input.non_witness_utxo = wtx.tx;
            }
        }
    }

    // Fill in information from ScriptPubKeyMans
    // Because each ScriptPubKeyMan may be able to fill more than one input, we need to keep track of each ScriptPubKeyMan that has filled this psbt.
    // Each iteration, we may fill more inputs than the input that is specified in that iteration.
    // We assume that each input is filled by only one ScriptPubKeyMan
    std::set<uint256> visited_spk_mans;
    for (unsigned int i = 0; i < psbtx.tx->vin.size(); ++i) {
        const CTxIn& txin = psbtx.tx->vin[i];
        PSBTInput& input = psbtx.inputs.at(i);

        if (PSBTInputSigned(input)) {
            continue;
        }

        // Get the scriptPubKey to know which ScriptPubKeyMan to use
        CScript script;
        if (!input.witness_utxo.IsNull()) {
            script = input.witness_utxo.scriptPubKey;
        } else if (input.non_witness_utxo) {
            if (txin.prevout.n >= input.non_witness_utxo->vout.size()) {
                return TransactionError::MISSING_INPUTS;
            }
            script = input.non_witness_utxo->vout[txin.prevout.n].scriptPubKey;
        } else {
            // There's no UTXO so we can just skip this now
            continue;
        }
        SignatureData sigdata;
        input.FillSignatureData(sigdata);
        std::set<ScriptPubKeyMan*> spk_mans = GetScriptPubKeyMans(script, sigdata);
        if (spk_mans.size() == 0) {
            continue;
        }

        for (auto& spk_man : spk_mans) {
            // If we've already been signed by this spk_man, skip it
            if (visited_spk_mans.count(spk_man->GetID()) > 0) {
                continue;
            }

            // Fill in the information from the spk_man
            TransactionError res = spk_man->FillPSBT(psbtx, sighash_type, sign, bip32derivs);
            if (res != TransactionError::OK) {
                return res;
            }

            // Add this spk_man to visited_spk_mans so we can skip it later
            visited_spk_mans.insert(spk_man->GetID());
        }
    }

    // Complete if every input is now signed
    complete = true;
    for (const auto& input : psbtx.inputs) {
        complete &= PSBTInputSigned(input);
    }

    return TransactionError::OK;
}

SigningResult CWallet::SignMessage(const std::string& message, const PKHash& pkhash, std::string& str_sig) const
{
    SignatureData sigdata;
    CScript script_pub_key = GetScriptForDestination(pkhash);
    for (const auto& spk_man_pair : m_spk_managers) {
        if (spk_man_pair.second->CanProvide(script_pub_key, sigdata)) {
            return spk_man_pair.second->SignMessage(message, pkhash, str_sig);
        }
    }
    return SigningResult::PRIVATE_KEY_NOT_AVAILABLE;
}

SigningResult CWallet::SignMessage(const std::string& message, const CKeyID256 &keyID256, std::string& str_sig) const
{
    SignatureData sigdata;
    CScript script_pub_key = GetScriptForDestination(keyID256);
    for (const auto& spk_man_pair : m_spk_managers) {
        if (spk_man_pair.second->CanProvide(script_pub_key, sigdata)) {
            return spk_man_pair.second->SignMessage(message, keyID256, str_sig);
        }
    }
    return SigningResult::PRIVATE_KEY_NOT_AVAILABLE;
}

bool CWallet::FundTransaction(CMutableTransaction& tx, CAmount& nFeeRet, int& nChangePosInOut, std::string& strFailReason, bool lockUnspents, const std::set<int>& setSubtractFeeFromOutputs, CCoinControl coinControl)
{
    std::vector<CRecipient> vecSend;

    // Turn the txout set into a CRecipient vector.
    for (size_t idx = 0; idx < tx.vout.size(); idx++) {
        const CTxOut& txOut = tx.vout[idx];
        CRecipient recipient = {txOut.scriptPubKey, txOut.nValue, setSubtractFeeFromOutputs.count(idx) == 1};
        vecSend.push_back(recipient);
    }

    coinControl.fAllowOtherInputs = true;

    for (const CTxIn& txin : tx.vin) {
        coinControl.Select(txin.prevout);
    }

    // Acquire the locks to prevent races to the new locked unspents between the
    // CreateTransaction call and LockCoin calls (when lockUnspents is true).
    auto locked_chain = chain().lock();
    LOCK(cs_wallet);

    CTransactionRef tx_new;
    if (!CreateTransaction(*locked_chain, vecSend, tx_new, nFeeRet, nChangePosInOut, strFailReason, coinControl, false)) {
        return false;
    }

    if (nChangePosInOut != -1) {
        tx.vout.insert(tx.vout.begin() + nChangePosInOut, tx_new->vout[nChangePosInOut]);
    }

    // Copy output sizes from new transaction; they may have had the fee
    // subtracted from them.
    for (unsigned int idx = 0; idx < tx.vout.size(); idx++) {
        tx.vout[idx].nValue = tx_new->vout[idx].nValue;
    }

    // Add new txins while keeping original txin scriptSig/order.
    for (const CTxIn& txin : tx_new->vin) {
        if (!coinControl.IsSelected(txin.prevout)) {
            tx.vin.push_back(txin);

            if (lockUnspents) {
                LockCoin(txin.prevout);
            }
        }
    }

    return true;
}

static bool IsCurrentForAntiFeeSniping(interfaces::Chain& chain, const uint256& block_hash)
{
    if (chain.isInitialBlockDownload()) {
        return false;
    }
    constexpr int64_t MAX_ANTI_FEE_SNIPING_TIP_AGE = 8 * 60 * 60; // in seconds
    int64_t block_time;
    CHECK_NONFATAL(chain.findBlock(block_hash, FoundBlock().time(block_time)));
    if (block_time < (GetTime() - MAX_ANTI_FEE_SNIPING_TIP_AGE)) {
        return false;
    }
    return true;
}

/**
 * Return a height-based locktime for new transactions (uses the height of the
 * current chain tip unless we are not synced with the current chain
 */
static uint32_t GetLocktimeForNewTransaction(interfaces::Chain& chain, const uint256& block_hash, int block_height)
{
    uint32_t locktime;
    // Discourage fee sniping.
    //
    // For a large miner the value of the transactions in the best block and
    // the mempool can exceed the cost of deliberately attempting to mine two
    // blocks to orphan the current best block. By setting nLockTime such that
    // only the next block can include the transaction, we discourage this
    // practice as the height restricted and limited blocksize gives miners
    // considering fee sniping fewer options for pulling off this attack.
    //
    // A simple way to think about this is from the wallet's point of view we
    // always want the blockchain to move forward. By setting nLockTime this
    // way we're basically making the statement that we only want this
    // transaction to appear in the next block; we don't want to potentially
    // encourage reorgs by allowing transactions to appear at lower heights
    // than the next block in forks of the best chain.
    //
    // Of course, the subsidy is high enough, and transaction volume low
    // enough, that fee sniping isn't a problem yet, but by implementing a fix
    // now we ensure code won't be written that makes assumptions about
    // nLockTime that preclude a fix later.
    if (IsCurrentForAntiFeeSniping(chain, block_hash)) {
        locktime = block_height;

        // Secondly occasionally randomly pick a nLockTime even further back, so
        // that transactions that are delayed after signing for whatever reason,
        // e.g. high-latency mix networks and some CoinJoin implementations, have
        // better privacy.
        if (GetRandInt(10) == 0)
            locktime = std::max(0, (int)locktime - GetRandInt(100));
    } else {
        // If our chain is lagging behind, we can't discourage fee sniping nor help
        // the privacy of high-latency transactions. To avoid leaking a potentially
        // unique "nLockTime fingerprint", set nLockTime to a constant.
        locktime = 0;
    }
    assert(locktime < LOCKTIME_THRESHOLD);
    return locktime;
}

OutputType CWallet::TransactionChangeType(OutputType change_type, const std::vector<CRecipient>& vecSend)
{
    // If -changetype is specified, always use that change type.
    if (change_type != OutputType::CHANGE_AUTO) {
        return change_type;
    }

    // if m_default_address_type is legacy, use legacy address as change (even
    // if some of the outputs are P2WPKH or P2WSH).
    if (m_default_address_type == OutputType::LEGACY) {
        return OutputType::LEGACY;
    }

    // if any destination is P2WPKH or P2WSH, use P2WPKH for the change
    // output.
    for (const auto& recipient : vecSend) {
        // Check if any destination contains a witness program:
        int witnessversion = 0;
        std::vector<unsigned char> witnessprogram;
        if (recipient.scriptPubKey.IsWitnessProgram(witnessversion, witnessprogram)) {
            return OutputType::BECH32;
        }
    }

    // else use m_default_address_type for change
    return m_default_address_type;
}

bool CWallet::CreateTransaction(interfaces::Chain::Lock& locked_chain, const std::vector<CRecipient>& vecSend, CTransactionRef& tx, CAmount& nFeeRet,
                         int& nChangePosInOut, std::string& strFailReason, const CCoinControl& coin_control, bool sign)
{
    CAmount nValue = 0;
    const OutputType change_type = TransactionChangeType(coin_control.m_change_type ? *coin_control.m_change_type : m_default_change_type, vecSend);
    ReserveDestination reservedest(this, change_type);
    int nChangePosRequest = nChangePosInOut;
    unsigned int nSubtractFeeFromAmount = 0;
    for (const auto& recipient : vecSend)
    {
        if (nValue < 0 || recipient.nAmount < 0)
        {
            strFailReason = _("Transaction amounts must not be negative").translated;
            return false;
        }
        nValue += recipient.nAmount;

        if (recipient.fSubtractFeeFromAmount)
            nSubtractFeeFromAmount++;
    }
    if (vecSend.empty())
    {
        strFailReason = _("Transaction must have at least one recipient").translated;
        return false;
    }

    CMutableTransaction txNew;
    FeeCalculation feeCalc;
    CAmount nFeeNeeded;
    int nBytes;
    {
        std::set<CInputCoin> setCoins;
        auto locked_chain = chain().lock();
        LOCK(cs_wallet);
        txNew.nLockTime = GetLocktimeForNewTransaction(chain(), GetLastBlockHash(), GetLastBlockHeight());
        {
            std::vector<COutput> vAvailableCoins;
            AvailableCoins(*locked_chain, vAvailableCoins, true, &coin_control, 1, MAX_MONEY, MAX_MONEY, 0);
            CoinSelectionParams coin_selection_params; // Parameters for coin selection, init with dummy

            // Create change script that will be used if we need change
            // TODO: pass in scriptChange instead of reservedest so
            // change transaction isn't always pay-to-bitcoin-address
            CScript scriptChange;

            // coin control: send change to custom address
            if (!boost::get<CNoDestination>(&coin_control.destChange)) {
                scriptChange = GetScriptForDestination(coin_control.destChange);
            } else { // no coin control: send change to newly generated address
                // Note: We use a new key here to keep it from being obvious which side is the change.
                //  The drawback is that by not reusing a previous key, the change may be lost if a
                //  backup is restored, if the backup doesn't have the new private key for the change.
                //  If we reused the old key, it would be possible to add code to look for and
                //  rediscover unknown transactions that were written with keys of ours to recover
                //  post-backup change.

                // Reserve a new key pair from key pool. If it fails, provide a dummy
                // destination in case we don't need change.
                CTxDestination dest;
                if (!reservedest.GetReservedDestination(dest, true)) {
                    strFailReason = _("Transaction needs a change address, but we can't generate it. Please call keypoolrefill first.").translated;
                }
                scriptChange = GetScriptForDestination(dest);
                assert(!dest.empty() || scriptChange.empty());
            }
            CTxOut change_prototype_txout(0, scriptChange);
            coin_selection_params.change_output_size = GetSerializeSize(change_prototype_txout);

            CFeeRate discard_rate = GetDiscardRate(*this);

            // Get the fee rate to use effective values in coin selection
            CFeeRate nFeeRateNeeded = GetMinimumFeeRate(*this, coin_control, &feeCalc);

            nFeeRet = 0;
            bool pick_new_inputs = true;
            CAmount nValueIn = 0;

            // BnB selector is the only selector used when this is true.
            // That should only happen on the first pass through the loop.
            coin_selection_params.use_bnb = true;
            coin_selection_params.m_subtract_fee_outputs = nSubtractFeeFromAmount != 0; // If we are doing subtract fee from recipient, don't use effective values
            // Start with no fee and loop until there is enough fee
            while (true)
            {
                nChangePosInOut = nChangePosRequest;
                txNew.vin.clear();
                txNew.vout.clear();
                bool fFirst = true;

                CAmount nValueToSelect = nValue;
                if (nSubtractFeeFromAmount == 0)
                    nValueToSelect += nFeeRet;

                // vouts to the payees
                if (!coin_selection_params.m_subtract_fee_outputs) {
                    coin_selection_params.tx_noinputs_size = 11; // Static vsize overhead + outputs vsize. 4 nVersion, 4 nLocktime, 1 input count, 1 output count, 1 witness overhead (dummy, flag, stack size)
                }
                for (const auto& recipient : vecSend)
                {
                    CTxOut txout(recipient.nAmount, recipient.scriptPubKey);

                    if (recipient.fSubtractFeeFromAmount)
                    {
                        assert(nSubtractFeeFromAmount != 0);
                        txout.nValue -= nFeeRet / nSubtractFeeFromAmount; // Subtract fee equally from each selected recipient

                        if (fFirst) // first receiver pays the remainder not divisible by output count
                        {
                            fFirst = false;
                            txout.nValue -= nFeeRet % nSubtractFeeFromAmount;
                        }
                    }
                    // Include the fee cost for outputs. Note this is only used for BnB right now
                    if (!coin_selection_params.m_subtract_fee_outputs) {
                        coin_selection_params.tx_noinputs_size += ::GetSerializeSize(txout, PROTOCOL_VERSION);
                    }

                    if (IsDust(txout, chain().relayDustFee()))
                    {
                        if (recipient.fSubtractFeeFromAmount && nFeeRet > 0)
                        {
                            if (txout.nValue < 0)
                                strFailReason = _("The transaction amount is too small to pay the fee").translated;
                            else
                                strFailReason = _("The transaction amount is too small to send after the fee has been deducted").translated;
                        }
                        else
                            strFailReason = _("Transaction amount too small").translated;
                        return false;
                    }
                    txNew.vout.push_back(txout);
                }

                // Choose coins to use
                bool bnb_used = false;
                if (pick_new_inputs) {
                    nValueIn = 0;
                    setCoins.clear();
                    int change_spend_size = CalculateMaximumSignedInputSize(change_prototype_txout, this);
                    // If the wallet doesn't know how to sign change output, assume p2sh-p2wpkh
                    // as lower-bound to allow BnB to do it's thing
                    if (change_spend_size == -1) {
                        coin_selection_params.change_spend_size = DUMMY_NESTED_P2WPKH_INPUT_SIZE;
                    } else {
                        coin_selection_params.change_spend_size = (size_t)change_spend_size;
                    }
                    coin_selection_params.effective_fee = nFeeRateNeeded;
                    if (!SelectCoins(vAvailableCoins, nValueToSelect, setCoins, nValueIn, coin_control, coin_selection_params, bnb_used))
                    {
                        // If BnB was used, it was the first pass. No longer the first pass and continue loop with knapsack.
                        if (bnb_used) {
                            coin_selection_params.use_bnb = false;
                            continue;
                        }
                        else {
                            strFailReason = _("Insufficient funds").translated;
                            return false;
                        }
                    }
                } else {
                    bnb_used = false;
                }

                const CAmount nChange = nValueIn - nValueToSelect;
                if (nChange > 0)
                {
                    // Fill a vout to ourself
                    CTxOut newTxOut(nChange, scriptChange);

                    // Never create dust outputs; if we would, just
                    // add the dust to the fee.
                    // The nChange when BnB is used is always going to go to fees.
                    if (IsDust(newTxOut, discard_rate) || bnb_used)
                    {
                        nChangePosInOut = -1;
                        nFeeRet += nChange;
                    }
                    else
                    {
                        if (nChangePosInOut == -1)
                        {
                            // Insert change txn at random position:
                            nChangePosInOut = GetRandInt(txNew.vout.size()+1);
                        }
                        else if ((unsigned int)nChangePosInOut > txNew.vout.size())
                        {
                            strFailReason = _("Change index out of range").translated;
                            return false;
                        }

                        std::vector<CTxOut>::iterator position = txNew.vout.begin()+nChangePosInOut;
                        txNew.vout.insert(position, newTxOut);
                    }
                } else {
                    nChangePosInOut = -1;
                }

                // Dummy fill vin for maximum size estimation
                //
                for (const auto& coin : setCoins) {
                    txNew.vin.push_back(CTxIn(coin.outpoint,CScript()));
                }

                nBytes = CalculateMaximumSignedTxSize(CTransaction(txNew), this, coin_control.fAllowWatchOnly);
                if (nBytes < 0) {
                    strFailReason = _("Signing transaction failed").translated;
                    return false;
                }

                nFeeNeeded = GetMinimumFee(*this, nBytes, coin_control, &feeCalc);
                if (feeCalc.reason == FeeReason::FALLBACK && !m_allow_fallback_fee) {
                    // eventually allow a fallback fee
                    strFailReason = _("Fee estimation failed. Fallbackfee is disabled. Wait a few blocks or enable -fallbackfee.").translated;
                    return false;
                }

                if (nFeeRet >= nFeeNeeded) {
                    // Reduce fee to only the needed amount if possible. This
                    // prevents potential overpayment in fees if the coins
                    // selected to meet nFeeNeeded result in a transaction that
                    // requires less fee than the prior iteration.

                    // If we have no change and a big enough excess fee, then
                    // try to construct transaction again only without picking
                    // new inputs. We now know we only need the smaller fee
                    // (because of reduced tx size) and so we should add a
                    // change output. Only try this once.
                    if (nChangePosInOut == -1 && nSubtractFeeFromAmount == 0 && pick_new_inputs) {
                        unsigned int tx_size_with_change = nBytes + coin_selection_params.change_output_size + 2; // Add 2 as a buffer in case increasing # of outputs changes compact size
                        CAmount fee_needed_with_change = GetMinimumFee(*this, tx_size_with_change, coin_control, nullptr);
                        CAmount minimum_value_for_change = GetDustThreshold(change_prototype_txout, discard_rate);
                        if (nFeeRet >= fee_needed_with_change + minimum_value_for_change) {
                            pick_new_inputs = false;
                            nFeeRet = fee_needed_with_change;
                            continue;
                        }
                    }

                    // If we have change output already, just increase it
                    if (nFeeRet > nFeeNeeded && nChangePosInOut != -1 && nSubtractFeeFromAmount == 0) {
                        CAmount extraFeePaid = nFeeRet - nFeeNeeded;
                        std::vector<CTxOut>::iterator change_position = txNew.vout.begin()+nChangePosInOut;
                        change_position->nValue += extraFeePaid;
                        nFeeRet -= extraFeePaid;
                    }
                    break; // Done, enough fee included.
                }
                else if (!pick_new_inputs) {
                    // This shouldn't happen, we should have had enough excess
                    // fee to pay for the new output and still meet nFeeNeeded
                    // Or we should have just subtracted fee from recipients and
                    // nFeeNeeded should not have changed
                    strFailReason = _("Transaction fee and change calculation failed").translated;
                    return false;
                }

                // Try to reduce change to include necessary fee
                if (nChangePosInOut != -1 && nSubtractFeeFromAmount == 0) {
                    CAmount additionalFeeNeeded = nFeeNeeded - nFeeRet;
                    std::vector<CTxOut>::iterator change_position = txNew.vout.begin()+nChangePosInOut;
                    // Only reduce change if remaining amount is still a large enough output.
                    if (change_position->nValue >= MIN_FINAL_CHANGE + additionalFeeNeeded) {
                        change_position->nValue -= additionalFeeNeeded;
                        nFeeRet += additionalFeeNeeded;
                        break; // Done, able to increase fee from change
                    }
                }

                // If subtracting fee from recipients, we now know what fee we
                // need to subtract, we have no reason to reselect inputs
                if (nSubtractFeeFromAmount > 0) {
                    pick_new_inputs = false;
                }

                // Include more fee and try again.
                nFeeRet = nFeeNeeded;
                coin_selection_params.use_bnb = false;
                continue;
            }

            // Give up if change keypool ran out and we failed to find a solution without change:
            if (scriptChange.empty() && nChangePosInOut != -1) {
                return false;
            }
        }

        // Shuffle selected coins and fill in final vin
        txNew.vin.clear();
        std::vector<CInputCoin> selected_coins(setCoins.begin(), setCoins.end());
        Shuffle(selected_coins.begin(), selected_coins.end(), FastRandomContext());

        // Note how the sequence number is set to non-maxint so that
        // the nLockTime set above actually works.
        //
        // BIP125 defines opt-in RBF as any nSequence < maxint-1, so
        // we use the highest possible value in that range (maxint-2)
        // to avoid conflicting with other possible uses of nSequence,
        // and in the spirit of "smallest possible change from prior
        // behavior."
        const uint32_t nSequence = coin_control.m_signal_bip125_rbf.get_value_or(m_signal_rbf) ? MAX_BIP125_RBF_SEQUENCE : (CTxIn::SEQUENCE_FINAL - 1);
        for (const auto& coin : selected_coins) {
            txNew.vin.push_back(CTxIn(coin.outpoint, CScript(), nSequence));
        }

        if (sign && !SignTransaction(txNew)) {
            strFailReason = _("Signing transaction failed").translated;
            return false;
        }

        // Return the constructed transaction data.
        tx = MakeTransactionRef(std::move(txNew));

        // Limit size
        if (GetTransactionWeight(*tx) > MAX_STANDARD_TX_WEIGHT)
        {
            strFailReason = _("Transaction too large").translated;
            return false;
        }
    }

    if (nFeeRet > m_default_max_tx_fee) {
        strFailReason = TransactionErrorString(TransactionError::MAX_FEE_EXCEEDED);
        return false;
    }

    if (gArgs.GetBoolArg("-walletrejectlongchains", DEFAULT_WALLET_REJECT_LONG_CHAINS)) {
        // Lastly, ensure this tx will pass the mempool's chain limits
        if (!chain().checkChainLimits(tx)) {
            strFailReason = _("Transaction has too long of a mempool chain").translated;
            return false;
        }
    }

    // Before we return success, we assume any change key will be used to prevent
    // accidental re-use.
    reservedest.KeepDestination();

    WalletLogPrintf("Fee Calculation: Fee:%d Bytes:%u Needed:%d Tgt:%d (requested %d) Reason:\"%s\" Decay %.5f: Estimation: (%g - %g) %.2f%% %.1f/(%.1f %d mem %.1f out) Fail: (%g - %g) %.2f%% %.1f/(%.1f %d mem %.1f out)\n",
              nFeeRet, nBytes, nFeeNeeded, feeCalc.returnedTarget, feeCalc.desiredTarget, StringForFeeReason(feeCalc.reason), feeCalc.est.decay,
              feeCalc.est.pass.start, feeCalc.est.pass.end,
              100 * feeCalc.est.pass.withinTarget / (feeCalc.est.pass.totalConfirmed + feeCalc.est.pass.inMempool + feeCalc.est.pass.leftMempool),
              feeCalc.est.pass.withinTarget, feeCalc.est.pass.totalConfirmed, feeCalc.est.pass.inMempool, feeCalc.est.pass.leftMempool,
              feeCalc.est.fail.start, feeCalc.est.fail.end,
              100 * feeCalc.est.fail.withinTarget / (feeCalc.est.fail.totalConfirmed + feeCalc.est.fail.inMempool + feeCalc.est.fail.leftMempool),
              feeCalc.est.fail.withinTarget, feeCalc.est.fail.totalConfirmed, feeCalc.est.fail.inMempool, feeCalc.est.fail.leftMempool);
    return true;
}

void CWallet::CommitTransaction(CTransactionRef tx, mapValue_t mapValue, std::vector<std::pair<std::string, std::string>> orderForm)
{
    auto locked_chain = chain().lock();
    LOCK(cs_wallet);

    CWalletTx wtxNew(this, std::move(tx));
    wtxNew.mapValue = std::move(mapValue);
    wtxNew.vOrderForm = std::move(orderForm);
    wtxNew.fTimeReceivedIsTxTime = true;
    wtxNew.fFromMe = true;

    WalletLogPrintf("CommitTransaction:\n%s", wtxNew.tx->ToString()); /* Continued */

    // Add tx to wallet, because if it has change it's also ours,
    // otherwise just for transaction history.
    AddToWallet(wtxNew);

    // Notify that old coins are spent
    for (const CTxIn& txin : wtxNew.tx->vin) {
        CWalletTx &coin = mapWallet.at(txin.prevout.hash);
        coin.BindWallet(this);
        NotifyTransactionChanged(this, coin.GetHash(), CT_UPDATED);
    }

    // Get the inserted-CWalletTx from mapWallet so that the
    // fInMempool flag is cached properly
    CWalletTx& wtx = mapWallet.at(wtxNew.GetHash());

    if (!fBroadcastTransactions) {
        // Don't submit tx to the mempool
        return;
    }

    std::string err_string;
    if (!wtx.SubmitMemoryPoolAndRelay(err_string, true)) {
        WalletLogPrintf("CommitTransaction(): Transaction cannot be broadcast immediately, %s\n", err_string);
        // TODO: if we expect the failure to be long term or permanent, instead delete wtx from the wallet and return failure.
    }
}

DBErrors CWallet::LoadWallet(bool& fFirstRunRet)
{
    // Even if we don't use this lock in this function, we want to preserve
    // lock order in LoadToWallet if query of chain state is needed to know
    // tx status. If lock can't be taken (e.g bitcoin-wallet), tx confirmation
    // status may be not reliable.
    std::unique_ptr<interfaces::Chain::Lock> locked_chain;
    if (m_chain) {
        locked_chain = chain().lock(); // LoadToWallet can call MarkConflicted and UnloadSpent which lock cs_main

        // Set tip_height for LoadToWallet->unloadspent
        const Optional<int> tip_height = locked_chain->getHeight();
        if (tip_height) {
            LOCK(cs_wallet);
            m_last_block_processed = locked_chain->getBlockHash(*tip_height);
            m_last_block_processed_height = *tip_height;
        }
    }
    LOCK(cs_wallet);

    fFirstRunRet = false;
    DBErrors nLoadWalletRet = WalletBatch(*database,"cr+").LoadWallet(this);
    if (nLoadWalletRet == DBErrors::NEED_REWRITE)
    {
        if (database->Rewrite("\x04pool"))
        {
            for (const auto& spk_man_pair : m_spk_managers) {
                spk_man_pair.second->RewriteDB();
            }
        }
    }

    // This wallet is in its first run if there are no ScriptPubKeyMans and it isn't blank or no privkeys
    fFirstRunRet = m_spk_managers.empty() && !IsWalletFlagSet(WALLET_FLAG_DISABLE_PRIVATE_KEYS) && !IsWalletFlagSet(WALLET_FLAG_BLANK_WALLET);
    if (fFirstRunRet) {
        assert(m_external_spk_managers.empty());
        assert(m_internal_spk_managers.empty());
    }

    if (nLoadWalletRet != DBErrors::LOAD_OK)
        return nLoadWalletRet;

    return DBErrors::LOAD_OK;
}

DBErrors CWallet::ZapSelectTx(std::vector<uint256>& vHashIn, std::vector<uint256>& vHashOut)
{
    AssertLockHeld(cs_wallet);
    DBErrors nZapSelectTxRet = WalletBatch(*database, "cr+").ZapSelectTx(vHashIn, vHashOut);
    for (uint256 hash : vHashOut) {
        const auto& it = mapWallet.find(hash);
        wtxOrdered.erase(it->second.m_it_wtxOrdered);
        mapWallet.erase(it);
        NotifyTransactionChanged(this, hash, CT_DELETED);
    }

    if (nZapSelectTxRet == DBErrors::NEED_REWRITE)
    {
        if (database->Rewrite("\x04pool"))
        {
            for (const auto& spk_man_pair : m_spk_managers) {
                spk_man_pair.second->RewriteDB();
            }
        }
    }

    if (nZapSelectTxRet != DBErrors::LOAD_OK)
        return nZapSelectTxRet;

    MarkDirty();

    return DBErrors::LOAD_OK;
}

DBErrors CWallet::ZapWalletTx(std::vector<CWalletTx>& vWtx)
{
    DBErrors nZapWalletTxRet = WalletBatch(*database,"cr+").ZapWalletTx(vWtx);
    if (nZapWalletTxRet == DBErrors::NEED_REWRITE)
    {
        if (database->Rewrite("\x04pool"))
        {
            for (const auto& spk_man_pair : m_spk_managers) {
                spk_man_pair.second->RewriteDB();
            }
        }
    }

    if (nZapWalletTxRet != DBErrors::LOAD_OK)
        return nZapWalletTxRet;

    return DBErrors::LOAD_OK;
}

bool CWallet::SetAddressBookWithDB(WalletBatch& batch, const CTxDestination& address, const std::string& strName, const std::string& strPurpose, bool fBech32)
{
    bool fUpdated = false;
    {
        LOCK(cs_wallet);
        std::map<CTxDestination, CAddressBookData>::iterator mi = m_address_book.find(address);
        fUpdated = (mi != m_address_book.end() && !mi->second.IsChange());
        m_address_book[address].SetLabel(strName);
        if (!strPurpose.empty()) /* update purpose only if requested */
            m_address_book[address].purpose = strPurpose;
    }
    NotifyAddressBookChanged(this, address, strName, IsMine(address) != ISMINE_NO,
                             strPurpose, "", (fUpdated ? CT_UPDATED : CT_NEW) );
    if (!strPurpose.empty() && !batch.WritePurpose(EncodeDestination(address), strPurpose))
        return false;
    return batch.WriteName(EncodeDestination(address), strName);
}

bool CWallet::SetAddressBook(const CTxDestination& address, const std::string& strName, const std::string& strPurpose, bool fBech32)
{
    WalletBatch batch(*database);
    return SetAddressBookWithDB(batch, address, strName, strPurpose, fBech32);
}

bool CWallet::DelAddressBook(const CTxDestination& address)
{
    // If we want to delete receiving addresses, we need to take care that DestData "used" (and possibly newer DestData) gets preserved (and the "deleted" address transformed into a change entry instead of actually being deleted)
    // NOTE: This isn't a problem for sending addresses because they never have any DestData yet!
    // When adding new DestData, it should be considered here whether to retain or delete it (or move it?).
    if (IsMine(address)) {
        WalletLogPrintf("%s called with IsMine address, NOT SUPPORTED. Please report this bug! %s\n", __func__, PACKAGE_BUGREPORT);
        return false;
    }

    {
        LOCK(cs_wallet);

        // Delete destdata tuples associated with address
        std::string strAddress = EncodeDestination(address);
        for (const std::pair<const std::string, std::string> &item : m_address_book[address].destdata)
        {
            WalletBatch(*database).EraseDestData(strAddress, item.first);
        }
        m_address_book.erase(address);
    }

    NotifyAddressBookChanged(this, address, "", IsMine(address) != ISMINE_NO, "", "", CT_DELETED);

    WalletBatch(*database).ErasePurpose(EncodeDestination(address));
    return WalletBatch(*database).EraseName(EncodeDestination(address));
}

size_t CWallet::KeypoolCountExternalKeys() const
{
    AssertLockHeld(cs_wallet);

    unsigned int count = 0;
    for (auto spk_man : GetActiveScriptPubKeyMans()) {
        count += spk_man->KeypoolCountExternalKeys();
    }

    return count;
}

unsigned int CWallet::GetKeyPoolSize() const
{
    AssertLockHeld(cs_wallet);

    unsigned int count = 0;
    for (auto spk_man : GetActiveScriptPubKeyMans()) {
        count += spk_man->GetKeyPoolSize();
    }
    return count;
}

bool CWallet::TopUpKeyPool(unsigned int kpSize)
{
    if (!gArgs.GetBoolArg("-btcmode", false)) {
        return false;
    }
    LOCK(cs_wallet);
    bool res = true;
    for (auto spk_man : GetActiveScriptPubKeyMans()) {
        res &= spk_man->TopUp(kpSize);
    }
    return res;
}

bool CWallet::GetNewDestination(const OutputType type, const std::string label, CTxDestination& dest, std::string& error)
{
    LOCK(cs_wallet);
    error.clear();
    bool result = false;
    auto spk_man = GetScriptPubKeyMan(type, false /* internal */);
    if (spk_man) {
        spk_man->TopUp();
        result = spk_man->GetNewDestination(type, dest, error);
    }
    if (result) {
        SetAddressBook(dest, label, "receive");
    }

    return result;
}

bool CWallet::GetNewChangeDestination(const OutputType type, CTxDestination& dest, std::string& error)
{
    LOCK(cs_wallet);
    error.clear();

    ReserveDestination reservedest(this, type);
    if (!reservedest.GetReservedDestination(dest, true)) {
        error = _("Error: Keypool ran out, please call keypoolrefill first").translated;
        return false;
    }

    reservedest.KeepDestination();
    return true;
}

int64_t CWallet::GetOldestKeyPoolTime() const
{
    LOCK(cs_wallet);
    int64_t oldestKey = std::numeric_limits<int64_t>::max();
    for (const auto& spk_man_pair : m_spk_managers) {
        oldestKey = std::min(oldestKey, spk_man_pair.second->GetOldestKeyPoolTime());
    }
    return oldestKey;
}

void CWallet::MarkDestinationsDirty(const std::set<CTxDestination>& destinations) {
    for (auto& entry : mapWallet) {
        CWalletTx& wtx = entry.second;
        if (wtx.m_is_cache_empty) continue;
        for (unsigned int i = 0; i < wtx.tx->vout.size(); i++) {
            CTxDestination dst;
            if (ExtractDestination(wtx.tx->vout[i].scriptPubKey, dst) && destinations.count(dst)) {
                wtx.MarkDirty();
                break;
            }
        }
    }
}

std::map<CTxDestination, CAmount> CWallet::GetAddressBalances(interfaces::Chain::Lock& locked_chain) const
{
    std::map<CTxDestination, CAmount> balances;

    {
        LOCK(cs_wallet);
        std::set<uint256> trusted_parents;
        for (const auto& walletEntry : mapWallet)
        {
            const CWalletTx& wtx = walletEntry.second;

            if (!wtx.IsTrusted(locked_chain, trusted_parents))
                continue;

            if (wtx.IsImmatureCoinBase())
                continue;

            int nDepth = wtx.GetDepthInMainChain();
            if (nDepth < (wtx.IsFromMe(ISMINE_ALL) ? 0 : 1))
                continue;

            for (unsigned int i = 0; i < wtx.tx->vout.size(); i++)
            {
                CTxDestination addr;
                if (!IsMine(wtx.tx->vout[i]))
                    continue;
                if(!ExtractDestination(wtx.tx->vout[i].scriptPubKey, addr))
                    continue;

                CAmount n = IsSpent(walletEntry.first, i) ? 0 : wtx.tx->vout[i].nValue;

                if (!balances.count(addr))
                    balances[addr] = 0;
                balances[addr] += n;
            }
        }
    }

    return balances;
}

std::set< std::set<CTxDestination> > CWallet::GetAddressGroupings() const
{
    AssertLockHeld(cs_wallet);
    std::set< std::set<CTxDestination> > groupings;
    std::set<CTxDestination> grouping;

    for (const auto& walletEntry : mapWallet)
    {
        const CWalletTx& wtx = walletEntry.second;

        if (wtx.tx->vin.size() > 0)
        {
            bool any_mine = false;
            // group all input addresses with each other
            for (const CTxIn& txin : wtx.tx->vin)
            {
                CTxDestination address;
                if(!IsMine(txin)) /* If this input isn't mine, ignore it */
                    continue;
                if(!ExtractDestination(mapWallet.at(txin.prevout.hash).tx->vout[txin.prevout.n].scriptPubKey, address))
                    continue;
                grouping.insert(address);
                any_mine = true;
            }

            // group change with input addresses
            if (any_mine)
            {
               for (const CTxOut& txout : wtx.tx->vout)
                   if (IsChange(txout))
                   {
                       CTxDestination txoutAddr;
                       if(!ExtractDestination(txout.scriptPubKey, txoutAddr))
                           continue;
                       grouping.insert(txoutAddr);
                   }
            }
            if (grouping.size() > 0)
            {
                groupings.insert(grouping);
                grouping.clear();
            }
        }

        // group lone addrs by themselves
        for (const auto& txout : wtx.tx->vout)
            if (IsMine(txout))
            {
                CTxDestination address;
                if(!ExtractDestination(txout.scriptPubKey, address))
                    continue;
                grouping.insert(address);
                groupings.insert(grouping);
                grouping.clear();
            }
    }

    std::set< std::set<CTxDestination>* > uniqueGroupings; // a set of pointers to groups of addresses
    std::map< CTxDestination, std::set<CTxDestination>* > setmap;  // map addresses to the unique group containing it
    for (std::set<CTxDestination> _grouping : groupings)
    {
        // make a set of all the groups hit by this new group
        std::set< std::set<CTxDestination>* > hits;
        std::map< CTxDestination, std::set<CTxDestination>* >::iterator it;
        for (const CTxDestination& address : _grouping)
            if ((it = setmap.find(address)) != setmap.end())
                hits.insert((*it).second);

        // merge all hit groups into a new single group and delete old groups
        std::set<CTxDestination>* merged = new std::set<CTxDestination>(_grouping);
        for (std::set<CTxDestination>* hit : hits)
        {
            merged->insert(hit->begin(), hit->end());
            uniqueGroupings.erase(hit);
            delete hit;
        }
        uniqueGroupings.insert(merged);

        // update setmap
        for (const CTxDestination& element : *merged)
            setmap[element] = merged;
    }

    std::set< std::set<CTxDestination> > ret;
    for (const std::set<CTxDestination>* uniqueGrouping : uniqueGroupings)
    {
        ret.insert(*uniqueGrouping);
        delete uniqueGrouping;
    }

    return ret;
}

std::set<CTxDestination> CWallet::GetLabelAddresses(const std::string& label) const
{
    LOCK(cs_wallet);
    std::set<CTxDestination> result;
    for (const std::pair<const CTxDestination, CAddressBookData>& item : m_address_book)
    {
        if (item.second.IsChange()) continue;
        const CTxDestination& address = item.first;
        const std::string& strName = item.second.GetLabel();
        if (strName == label)
            result.insert(address);
    }
    return result;
}

bool ReserveDestination::GetReservedDestination(CTxDestination& dest, bool internal)
{
    m_spk_man = pwallet->GetScriptPubKeyMan(type, internal);
    if (!m_spk_man) {
        return false;
    }


    if (nIndex == -1)
    {
        m_spk_man->TopUp();

        CKeyPool keypool;
        if (!m_spk_man->GetReservedDestination(type, internal, address, nIndex, keypool)) {
            return false;
        }
        fInternal = keypool.fInternal;
    }
    dest = address;
    return true;
}

void ReserveDestination::KeepDestination()
{
    if (nIndex != -1) {
        m_spk_man->KeepDestination(nIndex, type);
    }
    nIndex = -1;
    address = CNoDestination();
}

void ReserveDestination::ReturnDestination()
{
    if (nIndex != -1) {
        m_spk_man->ReturnDestination(nIndex, fInternal, address);
    }
    nIndex = -1;
    address = CNoDestination();
}

void CWallet::LockCoin(const COutPoint& output, bool fPermanent)
{
    AssertLockHeld(cs_wallet);
    setLockedCoins.insert(output);
    if (fPermanent) {
        WalletBatch batch(*database);
        batch.WriteLockedUnspentOutput(output);
    }
}

void CWallet::UnlockCoin(const COutPoint& output)
{
    AssertLockHeld(cs_wallet);
    if (setLockedCoins.erase(output)) {
        WalletBatch batch(*database);
        batch.EraseLockedUnspentOutput(output);
    }
}

void CWallet::UnlockAllCoins()
{
    AssertLockHeld(cs_wallet);
    setLockedCoins.clear();

    WalletBatch batch(*database);
    batch.EraseAllByPrefix(DBKeys::PART_LOCKEDUTXO);
}

bool CWallet::IsLockedCoin(uint256 hash, unsigned int n) const
{
    AssertLockHeld(cs_wallet);
    COutPoint outpt(hash, n);

    return (setLockedCoins.count(outpt) > 0);
}

void CWallet::ListLockedCoins(std::vector<COutPoint>& vOutpts) const
{
    AssertLockHeld(cs_wallet);
    for (std::set<COutPoint>::iterator it = setLockedCoins.begin();
         it != setLockedCoins.end(); it++) {
        COutPoint outpt = (*it);
        vOutpts.push_back(outpt);
    }
}

/** @} */ // end of Actions

void CWallet::GetKeyBirthTimes(interfaces::Chain::Lock& locked_chain, std::map<CKeyID, int64_t>& mapKeyBirth) const {
    AssertLockHeld(cs_wallet);
    mapKeyBirth.clear();

    LegacyScriptPubKeyMan* spk_man = GetLegacyScriptPubKeyMan();
    assert(spk_man != nullptr);
    LOCK(spk_man->cs_KeyStore);

    // get birth times for keys with metadata
    for (const auto& entry : spk_man->mapKeyMetadata) {
        if (entry.second.nCreateTime) {
            mapKeyBirth[entry.first] = entry.second.nCreateTime;
        }
    }

    // map in which we'll infer heights of other keys
    std::map<CKeyID, const CWalletTx::Confirmation*> mapKeyFirstBlock;
    CWalletTx::Confirmation max_confirm;
    max_confirm.block_height = GetLastBlockHeight() > 144 ? GetLastBlockHeight() - 144 : 0; // the tip can be reorganized; use a 144-block safety margin
    CHECK_NONFATAL(chain().findAncestorByHeight(GetLastBlockHash(), max_confirm.block_height, FoundBlock().hash(max_confirm.hashBlock)));
    for (const CKeyID &keyid : spk_man->GetKeys()) {
        if (mapKeyBirth.count(keyid) == 0)
            mapKeyFirstBlock[keyid] = &max_confirm;
    }

    // if there are no such keys, we're done
    if (mapKeyFirstBlock.empty())
        return;

    // find first block that affects those keys, if there are any left
    for (const auto& entry : mapWallet) {
        // iterate over all wallet transactions...
        const CWalletTx &wtx = entry.second;
        if (wtx.m_confirm.status == CWalletTx::CONFIRMED) {
            // ... which are already in a block
            for (const CTxOut &txout : wtx.tx->vout) {
                // iterate over all their outputs
                for (const auto &keyid : GetAffectedKeys(txout.scriptPubKey, *spk_man)) {
                    // ... and all their affected keys
                    auto rit = mapKeyFirstBlock.find(keyid);
                    if (rit != mapKeyFirstBlock.end() && wtx.m_confirm.block_height < rit->second->block_height) {
                        rit->second = &wtx.m_confirm;
                    }
                }
            }
        }
    }

    // Extract block timestamps for those keys
    for (const auto& entry : mapKeyFirstBlock) {
        int64_t block_time;
        CHECK_NONFATAL(chain().findBlock(entry.second->hashBlock, FoundBlock().time(block_time)));
        mapKeyBirth[entry.first] = block_time - TIMESTAMP_WINDOW; // block times can be 2h off
    }
}

/**
 * Compute smart timestamp for a transaction being added to the wallet.
 *
 * Logic:
 * - If sending a transaction, assign its timestamp to the current time.
 * - If receiving a transaction outside a block, assign its timestamp to the
 *   current time.
 * - If receiving a block with a future timestamp, assign all its (not already
 *   known) transactions' timestamps to the current time.
 * - If receiving a block with a past timestamp, before the most recent known
 *   transaction (that we care about), assign all its (not already known)
 *   transactions' timestamps to the same timestamp as that most-recent-known
 *   transaction.
 * - If receiving a block with a past timestamp, but after the most recent known
 *   transaction, assign all its (not already known) transactions' timestamps to
 *   the block time.
 *
 * For more information see CWalletTx::nTimeSmart,
 * https://bitcointalk.org/?topic=54527, or
 * https://github.com/bitcoin/bitcoin/pull/1393.
 */
unsigned int CWallet::ComputeTimeSmart(const CWalletTx& wtx) const
{
    unsigned int nTimeSmart = wtx.nTimeReceived;
    if (!wtx.isUnconfirmed() && !wtx.isAbandoned()) {
        int64_t blocktime;
        if (chain().findBlock(wtx.m_confirm.hashBlock, FoundBlock().time(blocktime))) {
            int64_t latestNow = wtx.nTimeReceived;
            int64_t latestEntry = 0;

            // Tolerate times up to the last timestamp in the wallet not more than 5 minutes into the future
            int64_t latestTolerated = latestNow + 300;
            const TxItems& txOrdered = wtxOrdered;
            for (auto it = txOrdered.rbegin(); it != txOrdered.rend(); ++it) {
                CWalletTx* const pwtx = it->second;
                if (pwtx == &wtx) {
                    continue;
                }
                int64_t nSmartTime;
                nSmartTime = pwtx->nTimeSmart;
                if (!nSmartTime) {
                    nSmartTime = pwtx->nTimeReceived;
                }
                if (nSmartTime <= latestTolerated) {
                    latestEntry = nSmartTime;
                    if (nSmartTime > latestNow) {
                        latestNow = nSmartTime;
                    }
                    break;
                }
            }

            nTimeSmart = std::max(latestEntry, std::min(blocktime, latestNow));
        } else {
            WalletLogPrintf("%s: found %s in block %s not in index\n", __func__, wtx.GetHash().ToString(), wtx.m_confirm.hashBlock.ToString());
        }
    }
    return nTimeSmart;
}

bool CWallet::AddDestData(WalletBatch& batch, const CTxDestination &dest, const std::string &key, const std::string &value)
{
    if (boost::get<CNoDestination>(&dest))
        return false;

    m_address_book[dest].destdata.insert(std::make_pair(key, value));
    return batch.WriteDestData(EncodeDestination(dest), key, value);
}

bool CWallet::EraseDestData(WalletBatch& batch, const CTxDestination &dest, const std::string &key)
{
    if (!m_address_book[dest].destdata.erase(key))
        return false;
    return batch.EraseDestData(EncodeDestination(dest), key);
}

void CWallet::LoadDestData(const CTxDestination &dest, const std::string &key, const std::string &value)
{
    m_address_book[dest].destdata.insert(std::make_pair(key, value));
}

bool CWallet::GetDestData(const CTxDestination &dest, const std::string &key, std::string *value) const
{
    std::map<CTxDestination, CAddressBookData>::const_iterator i = m_address_book.find(dest);
    if(i != m_address_book.end())
    {
        CAddressBookData::StringMap::const_iterator j = i->second.destdata.find(key);
        if(j != i->second.destdata.end())
        {
            if(value)
                *value = j->second;
            return true;
        }
    }
    return false;
}

std::vector<std::string> CWallet::GetDestValues(const std::string& prefix) const
{
    std::vector<std::string> values;
    for (const auto& address : m_address_book) {
        for (const auto& data : address.second.destdata) {
            if (!data.first.compare(0, prefix.size(), prefix)) {
                values.emplace_back(data.second);
            }
        }
    }
    return values;
}

bool CWallet::Verify(interfaces::Chain& chain, const WalletLocation& location, bool salvage_wallet, std::string& error_string, std::vector<std::string>& warnings)
{
    // Do some checking on wallet path. It should be either a:
    //
    // 1. Path where a directory can be created.
    // 2. Path to an existing directory.
    // 3. Path to a symlink to a directory.
    // 4. For backwards compatibility, the name of a data file in -walletdir.
    LOCK(cs_wallets);
    const fs::path& wallet_path = location.GetPath();
    fs::file_type path_type = fs::symlink_status(wallet_path).type();
    if (!(path_type == fs::file_not_found || path_type == fs::directory_file ||
          (path_type == fs::symlink_file && fs::is_directory(wallet_path)) ||
          (path_type == fs::regular_file && fs::path(location.GetName()).filename() == location.GetName()))) {
        error_string = strprintf(
              "Invalid -wallet path '%s'. -wallet path should point to a directory where wallet.dat and "
              "database/log.?????????? files can be stored, a location where such a directory could be created, "
              "or (for backwards compatibility) the name of an existing data file in -walletdir (%s)",
              location.GetName(), GetWalletDir());
        return false;
    }

    // Make sure that the wallet path doesn't clash with an existing wallet path
    if (IsWalletLoaded(wallet_path)) {
        error_string = strprintf("Error loading wallet %s. Duplicate -wallet filename specified.", location.GetName());
        return false;
    }

    // Keep same database environment instance across Verify/Recover calls below.
    std::unique_ptr<WalletDatabase> database = WalletDatabase::Create(wallet_path);

    try {
        if (!WalletBatch::VerifyEnvironment(wallet_path, error_string)) {
            return false;
        }
    } catch (const fs::filesystem_error& e) {
        error_string = strprintf("Error loading wallet %s. %s", location.GetName(), fsbridge::get_filesystem_error_message(e));
        return false;
    }

    if (salvage_wallet) {
        // Recover readable keypairs:
        CWallet dummyWallet(&chain, WalletLocation(), WalletDatabase::CreateDummy());
        std::string backup_filename;
        // Even if we don't use this lock in this function, we want to preserve
        // lock order in LoadToWallet if query of chain state is needed to know
        // tx status. If lock can't be taken, tx confirmation status may be not
        // reliable.
        auto locked_chain = dummyWallet.LockChain();
        if (!WalletBatch::Recover(wallet_path, (void *)&dummyWallet, WalletBatch::RecoverKeysOnlyFilter, backup_filename)) {
            return false;
        }
    }

    return WalletBatch::VerifyDatabaseFile(wallet_path, warnings, error_string);
}

std::shared_ptr<CWallet> CWallet::CreateWalletFromFile(interfaces::Chain& chain, const WalletLocation& location, std::string& error, std::vector<std::string>& warnings, uint64_t wallet_creation_flags)
{
    const std::string walletFile = WalletDataFilePath(location.GetPath()).string();

    // needed to restore wallet transaction meta data after -zapwallettxes
    std::vector<CWalletTx> vWtx;
    if (gArgs.GetBoolArg("-zapwallettxes", false)) {
        chain.initMessage(_("Zapping all transactions from wallet...").translated);

        std::unique_ptr<CWallet> tempWallet = MakeUnique<CWallet>(&chain, location, WalletDatabase::Create(location.GetPath()));
        DBErrors nZapWalletRet = tempWallet->ZapWalletTx(vWtx);
        if (nZapWalletRet != DBErrors::LOAD_OK) {
            error = strprintf(_("Error loading %s: Wallet corrupted").translated, walletFile);
            return nullptr;
        }
    }

    chain.initMessage(_("Loading wallet...").translated);

    int64_t nStart = GetTimeMillis();
    bool fFirstRun = true;
    // TODO: Can't use std::make_shared because we need a custom deleter but
    // should be possible to use std::allocate_shared.
    std::shared_ptr<CWallet> walletInstance(fParticlMode
        ? std::shared_ptr<CWallet>(new CHDWallet(&chain, location, WalletDatabase::Create(location.GetPath())), ReleaseWallet)
        : std::shared_ptr<CWallet>(new CWallet(&chain, location, WalletDatabase::Create(location.GetPath())), ReleaseWallet));

    DBErrors nLoadWalletRet = walletInstance->LoadWallet(fFirstRun);
    if (nLoadWalletRet != DBErrors::LOAD_OK) {
        if (nLoadWalletRet == DBErrors::CORRUPT) {
            error = strprintf(_("Error loading %s: Wallet corrupted").translated, walletFile);
            return nullptr;
        }
        else if (nLoadWalletRet == DBErrors::NONCRITICAL_ERROR)
        {
            warnings.push_back(strprintf(_("Error reading %s! All keys read correctly, but transaction data"
                                          " or address book entries might be missing or incorrect.").translated,
                walletFile));
        }
        else if (nLoadWalletRet == DBErrors::TOO_NEW) {
            error = strprintf(_("Error loading %s: Wallet requires newer version of %s").translated, walletFile, PACKAGE_NAME);
            return nullptr;
        }
        else if (nLoadWalletRet == DBErrors::NEED_REWRITE)
        {
            error = strprintf(_("Wallet needed to be rewritten: restart %s to complete").translated, PACKAGE_NAME);
            return nullptr;
        }
        else {
            error = strprintf(_("Error loading %s").translated, walletFile);
            return nullptr;
        }
    }

<<<<<<< HEAD
    int prev_version = walletInstance->GetVersion();
    if (gArgs.GetBoolArg("-upgradewallet", fFirstRun))
    {
        int nMaxVersion = gArgs.GetArg("-upgradewallet", 0);
        if (nMaxVersion == 0) // the -upgradewallet without argument case
        {
            walletInstance->WalletLogPrintf("Performing wallet upgrade to %i\n", FEATURE_LATEST);
            nMaxVersion = FEATURE_LATEST;
            walletInstance->SetMinVersion(FEATURE_LATEST); // permanently upgrade the wallet immediately
        }
        else
            walletInstance->WalletLogPrintf("Allowing wallet upgrade up to %i\n", nMaxVersion);
        if (nMaxVersion < walletInstance->GetVersion())
        {
            error = _("Cannot downgrade wallet").translated;
            return nullptr;
        }
        walletInstance->SetMaxVersion(nMaxVersion);
    }

    // Upgrade to HD if explicit upgrade
    if (gArgs.GetBoolArg("-upgradewallet", false) && !fParticlMode) {
        LOCK(walletInstance->cs_wallet);

        // Do not upgrade versions to any version between HD_SPLIT and FEATURE_PRE_SPLIT_KEYPOOL unless already supporting HD_SPLIT
        int max_version = walletInstance->GetVersion();
        if (!walletInstance->CanSupportFeature(FEATURE_HD_SPLIT) && max_version >= FEATURE_HD_SPLIT && max_version < FEATURE_PRE_SPLIT_KEYPOOL) {
            error = _("Cannot upgrade a non HD split wallet without upgrading to support pre split keypool. Please use -upgradewallet=169900 or -upgradewallet with no version specified.").translated;
            return nullptr;
        }

        for (auto spk_man : walletInstance->GetActiveScriptPubKeyMans()) {
            if (!spk_man->Upgrade(prev_version, error)) {
                return nullptr;
            }
        }
    }

=======
>>>>>>> f8102d90
    if (fFirstRun)
    {
        walletInstance->SetMinVersion(FEATURE_LATEST);

        walletInstance->SetWalletFlags(wallet_creation_flags, false);

        // Always create LegacyScriptPubKeyMan for now
        walletInstance->SetupLegacyScriptPubKeyMan();

        if (!(wallet_creation_flags & (WALLET_FLAG_DISABLE_PRIVATE_KEYS | WALLET_FLAG_BLANK_WALLET))) {
            LOCK(walletInstance->cs_wallet);
            if (!fParticlMode)
            for (auto spk_man : walletInstance->GetActiveScriptPubKeyMans()) {
                if (!spk_man->SetupGeneration()) {
                    error = _("Unable to generate initial keys").translated;
                    return nullptr;
                }
            }
        }

        auto locked_chain = chain.lock();
        walletInstance->chainStateFlushed(locked_chain->getTipLocator());
    } else if (wallet_creation_flags & WALLET_FLAG_DISABLE_PRIVATE_KEYS) {
        // Make it impossible to disable private keys after creation
        error = strprintf(_("Error loading %s: Private keys can only be disabled during creation").translated, walletFile);
        return NULL;
    } else if (walletInstance->IsWalletFlagSet(WALLET_FLAG_DISABLE_PRIVATE_KEYS)) {
        for (auto spk_man : walletInstance->GetActiveScriptPubKeyMans()) {
            if (spk_man->HavePrivateKeys()) {
                warnings.push_back(strprintf(_("Warning: Private keys detected in wallet {%s} with disabled private keys").translated, walletFile));
                break;
            }
        }
    }

    if (!gArgs.GetArg("-addresstype", "").empty() && !ParseOutputType(gArgs.GetArg("-addresstype", ""), walletInstance->m_default_address_type)) {
        error = strprintf(_("Unknown address type '%s'").translated, gArgs.GetArg("-addresstype", ""));
        return nullptr;
    }

    if (!gArgs.GetArg("-changetype", "").empty() && !ParseOutputType(gArgs.GetArg("-changetype", ""), walletInstance->m_default_change_type)) {
        error = strprintf(_("Unknown change type '%s'").translated, gArgs.GetArg("-changetype", ""));
        return nullptr;
    }

    if (gArgs.IsArgSet("-mintxfee")) {
        CAmount n = 0;
        if (!ParseMoney(gArgs.GetArg("-mintxfee", ""), n) || 0 == n) {
            error = AmountErrMsg("mintxfee", gArgs.GetArg("-mintxfee", "")).translated;
            return nullptr;
        }
        if (n > HIGH_TX_FEE_PER_KB) {
            warnings.push_back(AmountHighWarn("-mintxfee").translated + " " +
                              _("This is the minimum transaction fee you pay on every transaction.").translated);
        }
        walletInstance->m_min_fee = CFeeRate(n);
    }

    if (gArgs.IsArgSet("-fallbackfee")) {
        CAmount nFeePerK = 0;
        if (!ParseMoney(gArgs.GetArg("-fallbackfee", ""), nFeePerK)) {
            error = strprintf(_("Invalid amount for -fallbackfee=<amount>: '%s'").translated, gArgs.GetArg("-fallbackfee", ""));
            return nullptr;
        }
        if (nFeePerK > HIGH_TX_FEE_PER_KB) {
            warnings.push_back(AmountHighWarn("-fallbackfee").translated + " " +
                              _("This is the transaction fee you may pay when fee estimates are not available.").translated);
        }
        walletInstance->m_fallback_fee = CFeeRate(nFeePerK);
    }
    // Disable fallback fee in case value was set to 0, enable if non-null value
    walletInstance->m_allow_fallback_fee = walletInstance->m_fallback_fee.GetFeePerK() != 0;

    if (gArgs.IsArgSet("-discardfee")) {
        CAmount nFeePerK = 0;
        if (!ParseMoney(gArgs.GetArg("-discardfee", ""), nFeePerK)) {
            error = strprintf(_("Invalid amount for -discardfee=<amount>: '%s'").translated, gArgs.GetArg("-discardfee", ""));
            return nullptr;
        }
        if (nFeePerK > HIGH_TX_FEE_PER_KB) {
            warnings.push_back(AmountHighWarn("-discardfee").translated + " " +
                              _("This is the transaction fee you may discard if change is smaller than dust at this level").translated);
        }
        walletInstance->m_discard_rate = CFeeRate(nFeePerK);
    }
    if (gArgs.IsArgSet("-paytxfee")) {
        CAmount nFeePerK = 0;
        if (!ParseMoney(gArgs.GetArg("-paytxfee", ""), nFeePerK)) {
            error = AmountErrMsg("paytxfee", gArgs.GetArg("-paytxfee", "")).translated;
            return nullptr;
        }
        if (nFeePerK > HIGH_TX_FEE_PER_KB) {
            warnings.push_back(AmountHighWarn("-paytxfee").translated + " " +
                              _("This is the transaction fee you will pay if you send a transaction.").translated);
        }
        walletInstance->m_pay_tx_fee = CFeeRate(nFeePerK, 1000);
        if (walletInstance->m_pay_tx_fee < chain.relayMinFee()) {
            error = strprintf(_("Invalid amount for -paytxfee=<amount>: '%s' (must be at least %s)").translated,
                gArgs.GetArg("-paytxfee", ""), chain.relayMinFee().ToString());
            return nullptr;
        }
    }

    if (gArgs.IsArgSet("-maxtxfee")) {
        CAmount nMaxFee = 0;
        if (!ParseMoney(gArgs.GetArg("-maxtxfee", ""), nMaxFee)) {
            error = AmountErrMsg("maxtxfee", gArgs.GetArg("-maxtxfee", "")).translated;
            return nullptr;
        }
        if (nMaxFee > HIGH_MAX_TX_FEE) {
            warnings.push_back(_("-maxtxfee is set very high! Fees this large could be paid on a single transaction.").translated);
        }
        if (CFeeRate(nMaxFee, 1000) < chain.relayMinFee()) {
            error = strprintf(_("Invalid amount for -maxtxfee=<amount>: '%s' (must be at least the minrelay fee of %s to prevent stuck transactions)").translated,
                                       gArgs.GetArg("-maxtxfee", ""), chain.relayMinFee().ToString());
            return nullptr;
        }
        walletInstance->m_default_max_tx_fee = nMaxFee;
    }

    if (chain.relayMinFee().GetFeePerK() > HIGH_TX_FEE_PER_KB) {
        warnings.push_back(AmountHighWarn("-minrelaytxfee").translated + " " +
                    _("The wallet will avoid paying less than the minimum relay fee.").translated);
    }

    walletInstance->m_confirm_target = gArgs.GetArg("-txconfirmtarget", DEFAULT_TX_CONFIRM_TARGET);
    walletInstance->m_spend_zero_conf_change = gArgs.GetBoolArg("-spendzeroconfchange", DEFAULT_SPEND_ZEROCONF_CHANGE);
    walletInstance->m_signal_rbf = gArgs.GetBoolArg("-walletrbf", DEFAULT_WALLET_RBF);

    walletInstance->WalletLogPrintf("Wallet completed loading in %15dms\n", GetTimeMillis() - nStart);

    // Try to top up keypool. No-op if the wallet is locked.
    walletInstance->TopUpKeyPool();

    auto locked_chain = chain.lock();
    LOCK(walletInstance->cs_wallet);

    int rescan_height = 0;
    if (!gArgs.GetBoolArg("-rescan", false))
    {
        WalletBatch batch(*walletInstance->database);
        CBlockLocator locator;
        if (batch.ReadBestBlock(locator)) {
            if (const Optional<int> fork_height = locked_chain->findLocatorFork(locator)) {
                rescan_height = *fork_height;
            }
        }
    }

    const Optional<int> tip_height = locked_chain->getHeight();
    if (tip_height) {
        walletInstance->m_last_block_processed = locked_chain->getBlockHash(*tip_height);
        walletInstance->m_last_block_processed_height = *tip_height;
    } else {
        walletInstance->m_last_block_processed.SetNull();
        walletInstance->m_last_block_processed_height = -1;
    }

    if (!fParticlMode) // Must rescan after hdwallet is loaded
    if (tip_height && *tip_height != rescan_height)
    {
        // We can't rescan beyond non-pruned blocks, stop and throw an error.
        // This might happen if a user uses an old wallet within a pruned node
        // or if they ran -disablewallet for a longer time, then decided to re-enable
        if (chain.havePruned()) {
            // Exit early and print an error.
            // If a block is pruned after this check, we will load the wallet,
            // but fail the rescan with a generic error.
            int block_height = *tip_height;
            while (block_height > 0 && locked_chain->haveBlockOnDisk(block_height - 1) && rescan_height != block_height) {
                --block_height;
            }

            if (rescan_height != block_height) {
                error = _("Prune: last wallet synchronisation goes beyond pruned data. You need to -reindex (download the whole blockchain again in case of pruned node)").translated;
                return nullptr;
            }
        }

        chain.initMessage(_("Rescanning...").translated);
        walletInstance->WalletLogPrintf("Rescanning last %i blocks (from block %i)...\n", *tip_height - rescan_height, rescan_height);

        // No need to read and scan block if block was created before
        // our wallet birthday (as adjusted for block time variability)
        // The way the 'time_first_key' is initialized is just a workaround for the gcc bug #47679 since version 4.6.0.
        Optional<int64_t> time_first_key = MakeOptional(false, int64_t());;
        for (auto spk_man : walletInstance->GetAllScriptPubKeyMans()) {
            int64_t time = spk_man->GetTimeFirstKey();
            if (!time_first_key || time < *time_first_key) time_first_key = time;
        }
        if (time_first_key) {
            if (Optional<int> first_block = locked_chain->findFirstBlockWithTimeAndHeight(*time_first_key - TIMESTAMP_WINDOW, rescan_height, nullptr)) {
                rescan_height = *first_block;
            }
        }

        {
            WalletRescanReserver reserver(*walletInstance);
            if (!reserver.reserve() || (ScanResult::SUCCESS != walletInstance->ScanForWalletTransactions(locked_chain->getBlockHash(rescan_height), rescan_height, {} /* max height */, reserver, true /* update */).status)) {
                error = _("Failed to rescan the wallet during initialization").translated;
                return nullptr;
            }
        }
        walletInstance->chainStateFlushed(locked_chain->getTipLocator());
        walletInstance->database->IncrementUpdateCounter();

        // Restore wallet transaction metadata after -zapwallettxes=1
        if (gArgs.GetBoolArg("-zapwallettxes", false) && gArgs.GetArg("-zapwallettxes", "1") != "2")
        {
            WalletBatch batch(*walletInstance->database);

            for (const CWalletTx& wtxOld : vWtx)
            {
                uint256 hash = wtxOld.GetHash();
                std::map<uint256, CWalletTx>::iterator mi = walletInstance->mapWallet.find(hash);
                if (mi != walletInstance->mapWallet.end())
                {
                    const CWalletTx* copyFrom = &wtxOld;
                    CWalletTx* copyTo = &mi->second;
                    copyTo->mapValue = copyFrom->mapValue;
                    copyTo->vOrderForm = copyFrom->vOrderForm;
                    copyTo->nTimeReceived = copyFrom->nTimeReceived;
                    copyTo->nTimeSmart = copyFrom->nTimeSmart;
                    copyTo->fFromMe = copyFrom->fFromMe;
                    copyTo->nOrderPos = copyFrom->nOrderPos;
                    batch.WriteTx(*copyTo);
                }
            }
        }
    }

    {
        LOCK(cs_wallets);
        for (auto& load_wallet : g_load_wallet_fns) {
            load_wallet(interfaces::MakeWallet(walletInstance));
        }
    }

    // Register with the validation interface. It's ok to do this after rescan since we're still holding locked_chain.
    walletInstance->m_chain_notifications_handler = walletInstance->chain().handleNotifications(walletInstance);

    walletInstance->SetBroadcastTransactions(gArgs.GetBoolArg("-walletbroadcast", DEFAULT_WALLETBROADCAST));

    {
        walletInstance->WalletLogPrintf("setKeyPool.size() = %u\n",      walletInstance->GetKeyPoolSize());
        walletInstance->WalletLogPrintf("mapWallet.size() = %u\n",       walletInstance->mapWallet.size());
        walletInstance->WalletLogPrintf("m_address_book.size() = %u\n",  walletInstance->m_address_book.size());
    }

    return walletInstance;
}

const CAddressBookData* CWallet::FindAddressBookEntry(const CTxDestination& dest, bool allow_change) const
{
    const auto& address_book_it = m_address_book.find(dest);
    if (address_book_it == m_address_book.end()) return nullptr;
    if ((!allow_change) && address_book_it->second.IsChange()) {
        return nullptr;
    }
    return &address_book_it->second;
}

bool CWallet::UpgradeWallet(int version, std::string& error, std::vector<std::string>& warnings)
{
    int prev_version = GetVersion();
    int nMaxVersion = version;
    if (nMaxVersion == 0) // the -upgradewallet without argument case
    {
        WalletLogPrintf("Performing wallet upgrade to %i\n", FEATURE_LATEST);
        nMaxVersion = FEATURE_LATEST;
        SetMinVersion(FEATURE_LATEST); // permanently upgrade the wallet immediately
    }
    else
        WalletLogPrintf("Allowing wallet upgrade up to %i\n", nMaxVersion);
    if (nMaxVersion < GetVersion())
    {
        error = _("Cannot downgrade wallet").translated;
        return false;
    }
    SetMaxVersion(nMaxVersion);

    LOCK(cs_wallet);

    // Do not upgrade versions to any version between HD_SPLIT and FEATURE_PRE_SPLIT_KEYPOOL unless already supporting HD_SPLIT
    int max_version = GetVersion();
    if (!CanSupportFeature(FEATURE_HD_SPLIT) && max_version >= FEATURE_HD_SPLIT && max_version < FEATURE_PRE_SPLIT_KEYPOOL) {
        error = _("Cannot upgrade a non HD split wallet without upgrading to support pre split keypool. Please use version 169900 or no version specified.").translated;
        return false;
    }

    for (auto spk_man : GetActiveScriptPubKeyMans()) {
        if (!spk_man->Upgrade(prev_version, error)) {
            return false;
        }
    }
    return true;
}

void CWallet::postInitProcess()
{
    auto locked_chain = chain().lock();
    LOCK(cs_wallet);

    // Add wallet transactions that aren't already in a block to mempool
    // Do this here as mempool requires genesis block to be loaded
    ReacceptWalletTransactions();

    // Update wallet transactions with current mempool transactions.
    chain().requestMempoolTransactions(*this);
}

bool CWallet::BackupWallet(const std::string& strDest) const
{
    return database->Backup(strDest);
}

CKeyPool::CKeyPool()
{
    nTime = GetTime();
    fInternal = false;
    m_pre_split = false;
}

CKeyPool::CKeyPool(const CPubKey& vchPubKeyIn, bool internalIn)
{
    nTime = GetTime();
    vchPubKey = vchPubKeyIn;
    fInternal = internalIn;
    m_pre_split = false;
}

int CWalletTx::GetDepthInMainChain() const
{
    assert(pwallet != nullptr);
    AssertLockHeld(pwallet->cs_wallet);
    if (isUnconfirmed() || isAbandoned()) return 0;

    return (pwallet->GetLastBlockHeight() - m_confirm.block_height + 1) * (isConflicted() ? -1 : 1);
}

int CWalletTx::GetBlocksToMaturity() const
{
    if (!(IsCoinBase() || IsCoinStake())) {
        return 0;
    }

    int chain_depth = GetDepthInMainChain();
    assert(chain_depth >= 0); // coinbase tx should not be conflicted

    LockAssertion lock(pwallet->cs_wallet); // Remove when NO_THREAD_SAFETY_ANALYSIS resolved for GetDepthInMainChain()
    if (fParticlMode && pwallet->m_last_block_processed_height < COINBASE_MATURITY * 2 && m_confirm.status == CWalletTx::Status::CONFIRMED) {
        int nRequiredDepth = m_confirm.block_height / 2;
        return std::max(0, (nRequiredDepth+1) - chain_depth);
    }

    return std::max(0, (COINBASE_MATURITY+1) - chain_depth);
}

bool CWalletTx::IsImmatureCoinBase() const
{
    // note GetBlocksToMaturity is 0 for non-coinbase tx
    return GetBlocksToMaturity() > 0;
}

std::vector<OutputGroup> CWallet::GroupOutputs(const std::vector<COutput>& outputs, bool single_coin, const size_t max_ancestors) const {
    std::vector<OutputGroup> groups;
    std::map<CTxDestination, OutputGroup> gmap;
    std::set<CTxDestination> full_groups;

    for (const auto& output : outputs) {
        if (output.fSpendable) {
            CTxDestination dst;
            CInputCoin input_coin = output.GetInputCoin();

            size_t ancestors, descendants;
            chain().getTransactionAncestry(output.tx->GetHash(), ancestors, descendants);
            const CScript *pscript = output.tx->tx->IsParticlVersion()
                ? output.tx->tx->vpout[output.i]->GetPScriptPubKey() : &output.tx->tx->vout[output.i].scriptPubKey;
            if (!single_coin && ExtractDestination(*pscript, dst)) {
                auto it = gmap.find(dst);
                if (it != gmap.end()) {
                    // Limit output groups to no more than OUTPUT_GROUP_MAX_ENTRIES
                    // number of entries, to protect against inadvertently creating
                    // a too-large transaction when using -avoidpartialspends to
                    // prevent breaking consensus or surprising users with a very
                    // high amount of fees.
                    if (it->second.m_outputs.size() >= OUTPUT_GROUP_MAX_ENTRIES) {
                        groups.push_back(it->second);
                        it->second = OutputGroup{};
                        full_groups.insert(dst);
                    }
                    it->second.Insert(input_coin, output.nDepth, output.tx->IsFromMe(ISMINE_ALL), ancestors, descendants);
                } else {
                    gmap[dst].Insert(input_coin, output.nDepth, output.tx->IsFromMe(ISMINE_ALL), ancestors, descendants);
                }
            } else {
                groups.emplace_back(input_coin, output.nDepth, output.tx->IsFromMe(ISMINE_ALL), ancestors, descendants);
            }
        }
    }
    if (!single_coin) {
        for (auto& it : gmap) {
            auto& group = it.second;
            if (full_groups.count(it.first) > 0) {
                // Make this unattractive as we want coin selection to avoid it if possible
                group.m_ancestors = max_ancestors - 1;
            }
            groups.push_back(group);
        }
    }
    return groups;
}

bool CWallet::IsCrypted() const
{
    return HasEncryptionKeys();
}

bool CWallet::IsLocked() const
{
    if (!IsCrypted()) {
        return false;
    }
    LOCK(cs_wallet);
    return vMasterKey.empty();
}

bool CWallet::Lock()
{
    if (!IsCrypted())
        return false;

    {
        LOCK(cs_wallet);
        vMasterKey.clear();
    }

    NotifyStatusChanged(this);
    return true;
}

bool CWallet::Unlock(const CKeyingMaterial& vMasterKeyIn, bool accept_no_keys)
{
    {
        LOCK(cs_wallet);
        for (const auto& spk_man_pair : m_spk_managers) {
            if (!spk_man_pair.second->CheckDecryptionKey(vMasterKeyIn, accept_no_keys)) {
                return false;
            }
        }
        vMasterKey = vMasterKeyIn;
    }
    NotifyStatusChanged(this);
    return true;
}

std::set<ScriptPubKeyMan*> CWallet::GetActiveScriptPubKeyMans() const
{
    std::set<ScriptPubKeyMan*> spk_mans;
    for (bool internal : {false, true}) {
        for (OutputType t : OUTPUT_TYPES) {
            auto spk_man = GetScriptPubKeyMan(t, internal);
            if (spk_man) {
                spk_mans.insert(spk_man);
            }
        }
    }
    return spk_mans;
}

std::set<ScriptPubKeyMan*> CWallet::GetAllScriptPubKeyMans() const
{
    std::set<ScriptPubKeyMan*> spk_mans;
    for (const auto& spk_man_pair : m_spk_managers) {
        spk_mans.insert(spk_man_pair.second.get());
    }
    return spk_mans;
}

ScriptPubKeyMan* CWallet::GetScriptPubKeyMan(const OutputType& type, bool internal) const
{
    const std::map<OutputType, ScriptPubKeyMan*>& spk_managers = internal ? m_internal_spk_managers : m_external_spk_managers;
    std::map<OutputType, ScriptPubKeyMan*>::const_iterator it = spk_managers.find(type);
    if (it == spk_managers.end()) {
        WalletLogPrintf("%s scriptPubKey Manager for output type %d does not exist\n", internal ? "Internal" : "External", static_cast<int>(type));
        return nullptr;
    }
    return it->second;
}

std::set<ScriptPubKeyMan*> CWallet::GetScriptPubKeyMans(const CScript& script, SignatureData& sigdata) const
{
    std::set<ScriptPubKeyMan*> spk_mans;
    for (const auto& spk_man_pair : m_spk_managers) {
        if (spk_man_pair.second->CanProvide(script, sigdata)) {
            spk_mans.insert(spk_man_pair.second.get());
        }
    }
    return spk_mans;
}

ScriptPubKeyMan* CWallet::GetScriptPubKeyMan(const CScript& script) const
{
    SignatureData sigdata;
    for (const auto& spk_man_pair : m_spk_managers) {
        if (spk_man_pair.second->CanProvide(script, sigdata)) {
            return spk_man_pair.second.get();
        }
    }
    return nullptr;
}

ScriptPubKeyMan* CWallet::GetScriptPubKeyMan(const uint256& id) const
{
    if (m_spk_managers.count(id) > 0) {
        return m_spk_managers.at(id).get();
    }
    return nullptr;
}

std::unique_ptr<SigningProvider> CWallet::GetSolvingProvider(const CScript& script) const
{
    SignatureData sigdata;
    return GetSolvingProvider(script, sigdata);
}

std::unique_ptr<SigningProvider> CWallet::GetSolvingProvider(const CScript& script, SignatureData& sigdata) const
{
    for (const auto& spk_man_pair : m_spk_managers) {
        if (spk_man_pair.second->CanProvide(script, sigdata)) {
            return spk_man_pair.second->GetSolvingProvider(script);
        }
    }
    return nullptr;
}

LegacyScriptPubKeyMan* CWallet::GetLegacyScriptPubKeyMan() const
{
    // Legacy wallets only have one ScriptPubKeyMan which is a LegacyScriptPubKeyMan.
    // Everything in m_internal_spk_managers and m_external_spk_managers point to the same legacyScriptPubKeyMan.
    auto it = m_internal_spk_managers.find(OutputType::LEGACY);
    if (it == m_internal_spk_managers.end()) return nullptr;
    return dynamic_cast<LegacyScriptPubKeyMan*>(it->second);
}

LegacyScriptPubKeyMan* CWallet::GetOrCreateLegacyScriptPubKeyMan()
{
    SetupLegacyScriptPubKeyMan();
    return GetLegacyScriptPubKeyMan();
}

void CWallet::SetupLegacyScriptPubKeyMan()
{
    if (!m_internal_spk_managers.empty() || !m_external_spk_managers.empty() || !m_spk_managers.empty()) {
        return;
    }

    auto spk_manager = std::unique_ptr<ScriptPubKeyMan>(new LegacyScriptPubKeyMan(*this));
    for (const auto& type : OUTPUT_TYPES) {
        m_internal_spk_managers[type] = spk_manager.get();
        m_external_spk_managers[type] = spk_manager.get();
    }
    m_spk_managers[spk_manager->GetID()] = std::move(spk_manager);
}

const CKeyingMaterial& CWallet::GetEncryptionKey() const
{
    return vMasterKey;
}

bool CWallet::HasEncryptionKeys() const
{
    return !mapMasterKeys.empty();
}

void CWallet::ConnectScriptPubKeyManNotifiers()
{
    for (const auto& spk_man : GetActiveScriptPubKeyMans()) {
        spk_man->NotifyWatchonlyChanged.connect(NotifyWatchonlyChanged);
        spk_man->NotifyCanGetAddressesChanged.connect(NotifyCanGetAddressesChanged);
    }
}

boost::signals2::signal<void (const std::shared_ptr<CWallet>& wallet)> NotifyWalletAdded;<|MERGE_RESOLUTION|>--- conflicted
+++ resolved
@@ -4067,47 +4067,6 @@
         }
     }
 
-<<<<<<< HEAD
-    int prev_version = walletInstance->GetVersion();
-    if (gArgs.GetBoolArg("-upgradewallet", fFirstRun))
-    {
-        int nMaxVersion = gArgs.GetArg("-upgradewallet", 0);
-        if (nMaxVersion == 0) // the -upgradewallet without argument case
-        {
-            walletInstance->WalletLogPrintf("Performing wallet upgrade to %i\n", FEATURE_LATEST);
-            nMaxVersion = FEATURE_LATEST;
-            walletInstance->SetMinVersion(FEATURE_LATEST); // permanently upgrade the wallet immediately
-        }
-        else
-            walletInstance->WalletLogPrintf("Allowing wallet upgrade up to %i\n", nMaxVersion);
-        if (nMaxVersion < walletInstance->GetVersion())
-        {
-            error = _("Cannot downgrade wallet").translated;
-            return nullptr;
-        }
-        walletInstance->SetMaxVersion(nMaxVersion);
-    }
-
-    // Upgrade to HD if explicit upgrade
-    if (gArgs.GetBoolArg("-upgradewallet", false) && !fParticlMode) {
-        LOCK(walletInstance->cs_wallet);
-
-        // Do not upgrade versions to any version between HD_SPLIT and FEATURE_PRE_SPLIT_KEYPOOL unless already supporting HD_SPLIT
-        int max_version = walletInstance->GetVersion();
-        if (!walletInstance->CanSupportFeature(FEATURE_HD_SPLIT) && max_version >= FEATURE_HD_SPLIT && max_version < FEATURE_PRE_SPLIT_KEYPOOL) {
-            error = _("Cannot upgrade a non HD split wallet without upgrading to support pre split keypool. Please use -upgradewallet=169900 or -upgradewallet with no version specified.").translated;
-            return nullptr;
-        }
-
-        for (auto spk_man : walletInstance->GetActiveScriptPubKeyMans()) {
-            if (!spk_man->Upgrade(prev_version, error)) {
-                return nullptr;
-            }
-        }
-    }
-
-=======
->>>>>>> f8102d90
     if (fFirstRun)
     {
         walletInstance->SetMinVersion(FEATURE_LATEST);
