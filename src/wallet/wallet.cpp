// Copyright (c) 2009-2010 Satoshi Nakamoto
// Copyright (c) 2009-2019 The Bitcoin Core developers
// Distributed under the MIT software license, see the accompanying
// file COPYING or http://www.opensource.org/licenses/mit-license.php.

#include <wallet/wallet.h>

#include <chain.h>
#include <consensus/consensus.h>
#include <consensus/validation.h>
#include <fs.h>
#include <interfaces/chain.h>
#include <interfaces/wallet.h>
#include <key.h>
#include <key_io.h>
#include <keystore.h>
#include <policy/fees.h>
#include <policy/policy.h>
#include <primitives/block.h>
#include <primitives/transaction.h>
#include <script/descriptor.h>
#include <script/script.h>
#include <util/bip32.h>
#include <util/error.h>
#include <util/fees.h>
#include <util/moneystr.h>
#include <util/rbf.h>
#include <util/validation.h>
#include <validation.h>
#include <wallet/coincontrol.h>
#include <wallet/fees.h>

#include <algorithm>
#include <assert.h>
#include <future>

#include <boost/algorithm/string/replace.hpp>

#include <wallet/hdwallet.h>

const std::map<uint64_t,std::string> WALLET_FLAG_CAVEATS{
    {WALLET_FLAG_AVOID_REUSE,
        "You need to rescan the blockchain in order to correctly mark used "
        "destinations in the past. Until this is done, some destinations may "
        "be considered unused, even if the opposite is the case."
    },
};

static const size_t OUTPUT_GROUP_MAX_ENTRIES = 10;

static CCriticalSection cs_wallets;
static std::vector<std::shared_ptr<CWallet>> vpwallets GUARDED_BY(cs_wallets);

bool AddWallet(const std::shared_ptr<CWallet>& wallet)
{
    LOCK(cs_wallets);
    assert(wallet);
    std::vector<std::shared_ptr<CWallet>>::const_iterator i = std::find(vpwallets.begin(), vpwallets.end(), wallet);
    if (i != vpwallets.end()) return false;
    vpwallets.push_back(wallet);
    return true;
}

bool RemoveWallet(const std::shared_ptr<CWallet>& wallet)
{
    LOCK(cs_wallets);
    assert(wallet);
    std::vector<std::shared_ptr<CWallet>>::iterator i = std::find(vpwallets.begin(), vpwallets.end(), wallet);
    if (i == vpwallets.end()) return false;
    vpwallets.erase(i);
    return true;
}

bool HasWallets()
{
    LOCK(cs_wallets);
    return !vpwallets.empty();
}

std::vector<std::shared_ptr<CWallet>> GetWallets()
{
    LOCK(cs_wallets);
    return vpwallets;
}

std::shared_ptr<CWallet> GetWallet(const std::string& name)
{
    LOCK(cs_wallets);
    for (const std::shared_ptr<CWallet>& wallet : vpwallets) {
        if (wallet->GetName() == name) return wallet;
    }
    return nullptr;
}

static Mutex g_wallet_release_mutex;
static std::condition_variable g_wallet_release_cv;
static std::set<CWallet*> g_unloading_wallet_set;

// Custom deleter for shared_ptr<CWallet>.
static void ReleaseWallet(CWallet* wallet)
{
    // Unregister and delete the wallet right after BlockUntilSyncedToCurrentChain
    // so that it's in sync with the current chainstate.
    wallet->WalletLogPrintf("Releasing wallet\n");
    wallet->BlockUntilSyncedToCurrentChain();
    wallet->Flush();
    wallet->m_chain_notifications_handler.reset();
    delete wallet;
    // Wallet is now released, notify UnloadWallet, if any.
    {
        LOCK(g_wallet_release_mutex);
        if (g_unloading_wallet_set.erase(wallet) == 0) {
            // UnloadWallet was not called for this wallet, all done.
            return;
        }
    }
    g_wallet_release_cv.notify_all();
}

void UnloadWallet(std::shared_ptr<CWallet>&& wallet)
{
    // Mark wallet for unloading.
    CWallet* pwallet = wallet.get();
    {
        LOCK(g_wallet_release_mutex);
        auto it = g_unloading_wallet_set.insert(pwallet);
        assert(it.second);
    }
    // The wallet can be in use so it's not possible to explicitly unload here.
    // Notify the unload intent so that all remaining shared pointers are
    // released.
    pwallet->NotifyUnload();
    // Time to ditch our shared_ptr and wait for ReleaseWallet call.
    wallet.reset();
    {
        WAIT_LOCK(g_wallet_release_mutex, lock);
        while (g_unloading_wallet_set.count(pwallet) == 1) {
            g_wallet_release_cv.wait(lock);
        }
    }
}

std::shared_ptr<CWallet> LoadWallet(interfaces::Chain& chain, const WalletLocation& location, std::string& error, std::string& warning)
{
    if (!CWallet::Verify(chain, location, false, error, warning)) {
        error = "Wallet file verification failed: " + error;
        return nullptr;
    }

    std::shared_ptr<CWallet> wallet = CWallet::CreateWalletFromFile(chain, location);
    if (!wallet) {
        error = "Wallet loading failed.";
        return nullptr;
    }
    AddWallet(wallet);
    wallet->postInitProcess();

    if (fParticlMode) {
        if (!((CHDWallet*)wallet.get())->Initialise()) {
            error = "Particl wallet initialise failed.";
            return nullptr;
        }
        RestartStakingThreads();
    }
    return wallet;
}

std::shared_ptr<CWallet> LoadWallet(interfaces::Chain& chain, const std::string& name, std::string& error, std::string& warning)
{
    return LoadWallet(chain, WalletLocation(name), error, warning);
}

const uint32_t BIP32_HARDENED_KEY_LIMIT = 0x80000000;

const uint256 ABANDON_HASH(uint256S("0000000000000000000000000000000000000000000000000000000000000001"));

/** @defgroup mapWallet
 *
 * @{
 */

std::string COutput::ToString() const
{
    return strprintf("COutput(%s, %d, %d) [%s]", tx->GetHash().ToString(), i, nDepth, FormatMoney(tx->tx->vout[i].nValue));
}

std::vector<CKeyID> GetAffectedKeys(const CScript& spk, const SigningProvider& provider)
{
    std::vector<CScript> dummy;
    FlatSigningProvider out;
    InferDescriptor(spk, provider)->Expand(0, DUMMY_SIGNING_PROVIDER, dummy, out);
    std::vector<CKeyID> ret;
    for (const auto& entry : out.pubkeys) {
        ret.push_back(entry.first);
    }
    return ret;
}

const CWalletTx* CWallet::GetWalletTx(const uint256& hash) const
{
    LOCK(cs_wallet);
    std::map<uint256, CWalletTx>::const_iterator it = mapWallet.find(hash);
    if (it == mapWallet.end())
        return nullptr;
    return &(it->second);
}

CPubKey CWallet::GenerateNewKey(WalletBatch &batch, bool internal)
{
    assert(!IsWalletFlagSet(WALLET_FLAG_DISABLE_PRIVATE_KEYS));
    assert(!IsWalletFlagSet(WALLET_FLAG_BLANK_WALLET));
    AssertLockHeld(cs_wallet);
    bool fCompressed = CanSupportFeature(FEATURE_COMPRPUBKEY); // default to compressed public keys if we want 0.6.0 wallets

    CKey secret;

    // Create new metadata
    int64_t nCreationTime = GetTime();
    CKeyMetadata metadata(nCreationTime);

    // use HD key derivation if HD was enabled during wallet creation and a seed is present
    if (IsHDEnabled()) {
        DeriveNewChildKey(batch, metadata, secret, (CanSupportFeature(FEATURE_HD_SPLIT) ? internal : false));
    } else {
        secret.MakeNewKey(fCompressed);
    }

    // Compressed public keys were introduced in version 0.6.0
    if (fCompressed) {
        SetMinVersion(FEATURE_COMPRPUBKEY);
    }

    CPubKey pubkey = secret.GetPubKey();
    assert(secret.VerifyPubKey(pubkey));

    mapKeyMetadata[pubkey.GetID()] = metadata;
    UpdateTimeFirstKey(nCreationTime);

    if (!AddKeyPubKeyWithDB(batch, secret, pubkey)) {
        throw std::runtime_error(std::string(__func__) + ": AddKey failed");
    }
    return pubkey;
}

void CWallet::DeriveNewChildKey(WalletBatch &batch, CKeyMetadata& metadata, CKey& secret, bool internal)
{
    // for now we use a fixed keypath scheme of m/0'/0'/k
    CKey seed;                     //seed (256bit)
    CExtKey masterKey;             //hd master key
    CExtKey accountKey;            //key at m/0'
    CExtKey chainChildKey;         //key at m/0'/0' (external) or m/0'/1' (internal)
    CExtKey childKey;              //key at m/0'/0'/<n>'

    // try to get the seed
    if (!GetKey(hdChain.seed_id, seed))
        throw std::runtime_error(std::string(__func__) + ": seed not found");

    masterKey.SetSeed(seed.begin(), seed.size());

    // derive m/0'
    // use hardened derivation (child keys >= 0x80000000 are hardened after bip32)
    masterKey.Derive(accountKey, BIP32_HARDENED_KEY_LIMIT);

    // derive m/0'/0' (external chain) OR m/0'/1' (internal chain)
    assert(internal ? CanSupportFeature(FEATURE_HD_SPLIT) : true);
    accountKey.Derive(chainChildKey, BIP32_HARDENED_KEY_LIMIT+(internal ? 1 : 0));

    // derive child key at next index, skip keys already known to the wallet
    do {
        // always derive hardened keys
        // childIndex | BIP32_HARDENED_KEY_LIMIT = derive childIndex in hardened child-index-range
        // example: 1 | BIP32_HARDENED_KEY_LIMIT == 0x80000001 == 2147483649
        if (internal) {
            chainChildKey.Derive(childKey, hdChain.nInternalChainCounter | BIP32_HARDENED_KEY_LIMIT);
            metadata.hdKeypath = "m/0'/1'/" + std::to_string(hdChain.nInternalChainCounter) + "'";
            metadata.key_origin.path.push_back(0 | BIP32_HARDENED_KEY_LIMIT);
            metadata.key_origin.path.push_back(1 | BIP32_HARDENED_KEY_LIMIT);
            metadata.key_origin.path.push_back(hdChain.nInternalChainCounter | BIP32_HARDENED_KEY_LIMIT);
            hdChain.nInternalChainCounter++;
        }
        else {
            chainChildKey.Derive(childKey, hdChain.nExternalChainCounter | BIP32_HARDENED_KEY_LIMIT);
            metadata.hdKeypath = "m/0'/0'/" + std::to_string(hdChain.nExternalChainCounter) + "'";
            metadata.key_origin.path.push_back(0 | BIP32_HARDENED_KEY_LIMIT);
            metadata.key_origin.path.push_back(0 | BIP32_HARDENED_KEY_LIMIT);
            metadata.key_origin.path.push_back(hdChain.nExternalChainCounter | BIP32_HARDENED_KEY_LIMIT);
            hdChain.nExternalChainCounter++;
        }
    } while (HaveKey(childKey.key.GetPubKey().GetID()));
    secret = childKey.key;
    metadata.hd_seed_id = hdChain.seed_id;
    CKeyID master_id = masterKey.key.GetPubKey().GetID();
    std::copy(master_id.begin(), master_id.begin() + 4, metadata.key_origin.fingerprint);
    metadata.has_key_origin = true;
    // update the chain model in the database
    if (!batch.WriteHDChain(hdChain))
        throw std::runtime_error(std::string(__func__) + ": Writing HD chain model failed");
}

bool CWallet::AddKeyPubKeyWithDB(WalletBatch& batch, const CKey& secret, const CPubKey& pubkey)
{
    AssertLockHeld(cs_wallet);

    // Make sure we aren't adding private keys to private key disabled wallets
    assert(!IsWalletFlagSet(WALLET_FLAG_DISABLE_PRIVATE_KEYS));

    // CCryptoKeyStore has no concept of wallet databases, but calls AddCryptedKey
    // which is overridden below.  To avoid flushes, the database handle is
    // tunneled through to it.
    bool needsDB = !encrypted_batch;
    if (needsDB) {
        encrypted_batch = &batch;
    }
    if (!CCryptoKeyStore::AddKeyPubKey(secret, pubkey)) {
        if (needsDB) encrypted_batch = nullptr;
        return false;
    }
    if (needsDB) encrypted_batch = nullptr;

    // check if we need to remove from watch-only
    CScript script;
    script = GetScriptForDestination(PKHash(pubkey));
    if (HaveWatchOnly(script)) {
        RemoveWatchOnly(script);
    }
    script = GetScriptForRawPubKey(pubkey);
    if (HaveWatchOnly(script)) {
        RemoveWatchOnly(script);
    }

    if (!IsCrypted()) {
        return batch.WriteKey(pubkey,
                              secret.GetPrivKey(),
                              mapKeyMetadata[pubkey.GetID()]);
    }
    UnsetWalletFlagWithDB(batch, WALLET_FLAG_BLANK_WALLET);
    return true;
}

bool CWallet::AddKeyPubKey(const CKey& secret, const CPubKey &pubkey)
{
    WalletBatch batch(*database);
    return CWallet::AddKeyPubKeyWithDB(batch, secret, pubkey);
}

bool CWallet::AddCryptedKey(const CPubKey &vchPubKey,
                            const std::vector<unsigned char> &vchCryptedSecret)
{
    if (!CCryptoKeyStore::AddCryptedKey(vchPubKey, vchCryptedSecret))
        return false;
    {
        LOCK(cs_wallet);
        if (encrypted_batch)
            return encrypted_batch->WriteCryptedKey(vchPubKey,
                                                        vchCryptedSecret,
                                                        mapKeyMetadata[vchPubKey.GetID()]);
        else
            return WalletBatch(*database).WriteCryptedKey(vchPubKey,
                                                            vchCryptedSecret,
                                                            mapKeyMetadata[vchPubKey.GetID()]);
    }
}

void CWallet::LoadKeyMetadata(const CKeyID& keyID, const CKeyMetadata& meta)
{
    AssertLockHeld(cs_wallet);
    UpdateTimeFirstKey(meta.nCreateTime);
    mapKeyMetadata[keyID] = meta;
}

void CWallet::LoadScriptMetadata(const CScriptID& script_id, const CKeyMetadata& meta)
{
    AssertLockHeld(cs_wallet);
    UpdateTimeFirstKey(meta.nCreateTime);
    m_script_metadata[script_id] = meta;
}

void CWallet::UpgradeKeyMetadata()
{
    AssertLockHeld(cs_wallet);
    if (IsLocked() || IsWalletFlagSet(WALLET_FLAG_KEY_ORIGIN_METADATA)) {
        return;
    }

    std::unique_ptr<WalletBatch> batch = MakeUnique<WalletBatch>(*database);
    for (auto& meta_pair : mapKeyMetadata) {
        CKeyMetadata& meta = meta_pair.second;
        if (!meta.hd_seed_id.IsNull() && !meta.has_key_origin && meta.hdKeypath != "s") { // If the hdKeypath is "s", that's the seed and it doesn't have a key origin
            CKey key;
            GetKey(meta.hd_seed_id, key);
            CExtKey masterKey;
            masterKey.SetSeed(key.begin(), key.size());
            // Add to map
            CKeyID master_id = masterKey.key.GetPubKey().GetID();
            std::copy(master_id.begin(), master_id.begin() + 4, meta.key_origin.fingerprint);
            if (!ParseHDKeypath(meta.hdKeypath, meta.key_origin.path)) {
                throw std::runtime_error("Invalid stored hdKeypath");
            }
            meta.has_key_origin = true;
            if (meta.nVersion < CKeyMetadata::VERSION_WITH_KEY_ORIGIN) {
                meta.nVersion = CKeyMetadata::VERSION_WITH_KEY_ORIGIN;
            }

            // Write meta to wallet
            CPubKey pubkey;
            if (GetPubKey(meta_pair.first, pubkey)) {
                batch->WriteKeyMetadata(meta, pubkey, true);
            }
        }
    }
    batch.reset(); //write before setting the flag
    SetWalletFlag(WALLET_FLAG_KEY_ORIGIN_METADATA);
}

bool CWallet::LoadCryptedKey(const CPubKey &vchPubKey, const std::vector<unsigned char> &vchCryptedSecret)
{
    return CCryptoKeyStore::AddCryptedKey(vchPubKey, vchCryptedSecret);
}

/**
 * Update wallet first key creation time. This should be called whenever keys
 * are added to the wallet, with the oldest key creation time.
 */
void CWallet::UpdateTimeFirstKey(int64_t nCreateTime)
{
    AssertLockHeld(cs_wallet);
    if (nCreateTime <= 1) {
        // Cannot determine birthday information, so set the wallet birthday to
        // the beginning of time.
        nTimeFirstKey = 1;
    } else if (!nTimeFirstKey || nCreateTime < nTimeFirstKey) {
        nTimeFirstKey = nCreateTime;
    }
}

bool CWallet::AddCScript(const CScript& redeemScript)
{
    WalletBatch batch(*database);
    return AddCScriptWithDB(batch, redeemScript);
}

bool CWallet::AddCScriptWithDB(WalletBatch& batch, const CScript& redeemScript)
{
    if (!CCryptoKeyStore::AddCScript(redeemScript))
        return false;
    if (batch.WriteCScript(Hash160(redeemScript), redeemScript)) {
        UnsetWalletFlagWithDB(batch, WALLET_FLAG_BLANK_WALLET);
        return true;
    }
    return false;
}

bool CWallet::LoadCScript(const CScript& redeemScript)
{
    /* A sanity check was added in pull #3843 to avoid adding redeemScripts
     * that never can be redeemed. However, old wallets may still contain
     * these. Do not add them to the wallet and warn. */
    if (redeemScript.size() > MAX_SCRIPT_ELEMENT_SIZE)
    {
        std::string strAddr = EncodeDestination(ScriptHash(redeemScript));
        WalletLogPrintf("%s: Warning: This wallet contains a redeemScript of size %i which exceeds maximum size %i thus can never be redeemed. Do not use address %s.\n", __func__, redeemScript.size(), MAX_SCRIPT_ELEMENT_SIZE, strAddr);
        return true;
    }

    return CCryptoKeyStore::AddCScript(redeemScript);
}

bool CWallet::AddWatchOnlyWithDB(WalletBatch &batch, const CScript& dest)
{
    if (!CCryptoKeyStore::AddWatchOnly(dest))
        return false;
    const CKeyMetadata& meta = m_script_metadata[CScriptID(dest)];
    UpdateTimeFirstKey(meta.nCreateTime);
    NotifyWatchonlyChanged(true);
    if (batch.WriteWatchOnly(dest, meta)) {
        UnsetWalletFlagWithDB(batch, WALLET_FLAG_BLANK_WALLET);
        return true;
    }
    return false;
}

bool CWallet::AddWatchOnlyWithDB(WalletBatch &batch, const CScript& dest, int64_t create_time)
{
    m_script_metadata[CScriptID(dest)].nCreateTime = create_time;
    return AddWatchOnlyWithDB(batch, dest);
}

bool CWallet::AddWatchOnly(const CScript& dest)
{
    WalletBatch batch(*database);
    return AddWatchOnlyWithDB(batch, dest);
}

bool CWallet::AddWatchOnly(const CScript& dest, int64_t nCreateTime)
{
    m_script_metadata[CScriptID(dest)].nCreateTime = nCreateTime;
    return AddWatchOnly(dest);
}

bool CWallet::RemoveWatchOnly(const CScript &dest)
{
    AssertLockHeld(cs_wallet);
    if (!CCryptoKeyStore::RemoveWatchOnly(dest))
        return false;
    if (!HaveWatchOnly())
        NotifyWatchonlyChanged(false);
    if (!WalletBatch(*database).EraseWatchOnly(dest))
        return false;

    return true;
}

bool CWallet::LoadWatchOnly(const CScript &dest)
{
    return CCryptoKeyStore::AddWatchOnly(dest);
}

bool CWallet::Unlock(const SecureString& strWalletPassphrase, bool accept_no_keys)
{
    CCrypter crypter;
    CKeyingMaterial _vMasterKey;

    {
        LOCK(cs_wallet);
        for (const MasterKeyMap::value_type& pMasterKey : mapMasterKeys)
        {
            if(!crypter.SetKeyFromPassphrase(strWalletPassphrase, pMasterKey.second.vchSalt, pMasterKey.second.nDeriveIterations, pMasterKey.second.nDerivationMethod))
                return false;
            if (!crypter.Decrypt(pMasterKey.second.vchCryptedKey, _vMasterKey))
                continue; // try another master key
            if (CCryptoKeyStore::Unlock(_vMasterKey, accept_no_keys)) {
                // Now that we've unlocked, upgrade the key metadata
                UpgradeKeyMetadata();
                return true;
            }
        }
    }
    return false;
}

bool CWallet::ChangeWalletPassphrase(const SecureString& strOldWalletPassphrase, const SecureString& strNewWalletPassphrase)
{
    bool fWasLocked = IsLocked();

    {
        LOCK(cs_wallet);
        Lock();

        CCrypter crypter;
        CKeyingMaterial _vMasterKey;
        for (MasterKeyMap::value_type& pMasterKey : mapMasterKeys)
        {
            if(!crypter.SetKeyFromPassphrase(strOldWalletPassphrase, pMasterKey.second.vchSalt, pMasterKey.second.nDeriveIterations, pMasterKey.second.nDerivationMethod))
                return false;
            if (!crypter.Decrypt(pMasterKey.second.vchCryptedKey, _vMasterKey))
                return false;
            if (0 == ExtKeyUnlock(_vMasterKey)
                && CCryptoKeyStore::Unlock(_vMasterKey, true))
            {
                int64_t nStartTime = GetTimeMillis();
                crypter.SetKeyFromPassphrase(strNewWalletPassphrase, pMasterKey.second.vchSalt, pMasterKey.second.nDeriveIterations, pMasterKey.second.nDerivationMethod);
                pMasterKey.second.nDeriveIterations = static_cast<unsigned int>(pMasterKey.second.nDeriveIterations * (100 / ((double)(GetTimeMillis() - nStartTime))));

                nStartTime = GetTimeMillis();
                crypter.SetKeyFromPassphrase(strNewWalletPassphrase, pMasterKey.second.vchSalt, pMasterKey.second.nDeriveIterations, pMasterKey.second.nDerivationMethod);
                pMasterKey.second.nDeriveIterations = (pMasterKey.second.nDeriveIterations + static_cast<unsigned int>(pMasterKey.second.nDeriveIterations * 100 / ((double)(GetTimeMillis() - nStartTime)))) / 2;

                if (pMasterKey.second.nDeriveIterations < 25000)
                    pMasterKey.second.nDeriveIterations = 25000;

                WalletLogPrintf("Wallet passphrase changed to an nDeriveIterations of %i\n", pMasterKey.second.nDeriveIterations);

                if (!crypter.SetKeyFromPassphrase(strNewWalletPassphrase, pMasterKey.second.vchSalt, pMasterKey.second.nDeriveIterations, pMasterKey.second.nDerivationMethod))
                    return false;
                if (!crypter.Encrypt(_vMasterKey, pMasterKey.second.vchCryptedKey))
                    return false;
                WalletBatch(*database).WriteMasterKey(pMasterKey.first, pMasterKey.second);
                if (fWasLocked)
                    Lock();
                return true;
            }
        }
    }

    return false;
}

void CWallet::ChainStateFlushed(const CBlockLocator& loc)
{
    WalletBatch batch(*database);
    batch.WriteBestBlock(loc);
}

void CWallet::SetMinVersion(enum WalletFeature nVersion, WalletBatch* batch_in, bool fExplicit)
{
    LOCK(cs_wallet);
    if (nWalletVersion >= nVersion)
        return;

    // when doing an explicit upgrade, if we pass the max version permitted, upgrade all the way
    if (fExplicit && nVersion > nWalletMaxVersion)
            nVersion = FEATURE_LATEST;

    nWalletVersion = nVersion;

    if (nVersion > nWalletMaxVersion)
        nWalletMaxVersion = nVersion;

    {
        WalletBatch* batch = batch_in ? batch_in : new WalletBatch(*database);
        if (nWalletVersion > 40000)
            batch->WriteMinVersion(nWalletVersion);
        if (!batch_in)
            delete batch;
    }
}

bool CWallet::SetMaxVersion(int nVersion)
{
    LOCK(cs_wallet);
    // cannot downgrade below current version
    if (nWalletVersion > nVersion)
        return false;

    nWalletMaxVersion = nVersion;

    return true;
}

std::set<uint256> CWallet::GetConflicts(const uint256& txid) const
{
    std::set<uint256> result;
    AssertLockHeld(cs_wallet);

    std::map<uint256, CWalletTx>::const_iterator it = mapWallet.find(txid);
    if (it == mapWallet.end())
        return result;
    const CWalletTx& wtx = it->second;

    std::pair<TxSpends::const_iterator, TxSpends::const_iterator> range;

    for (const CTxIn& txin : wtx.tx->vin)
    {
        if (mapTxSpends.count(txin.prevout) <= 1)
            continue;  // No conflict if zero or one spends
        range = mapTxSpends.equal_range(txin.prevout);
        for (TxSpends::const_iterator _it = range.first; _it != range.second; ++_it)
            result.insert(_it->second);
    }
    return result;
}

bool CWallet::HasWalletSpend(const uint256& txid) const
{
    AssertLockHeld(cs_wallet);
    auto iter = mapTxSpends.lower_bound(COutPoint(txid, 0));
    return (iter != mapTxSpends.end() && iter->first.hash == txid);
}

void CWallet::Flush(bool shutdown)
{
    database->Flush(shutdown);
}

void CWallet::SyncMetaData(std::pair<TxSpends::iterator, TxSpends::iterator> range)
{
    // We want all the wallet transactions in range to have the same metadata as
    // the oldest (smallest nOrderPos).
    // So: find smallest nOrderPos:

    int nMinOrderPos = std::numeric_limits<int>::max();
    const CWalletTx* copyFrom = nullptr;
    for (TxSpends::iterator it = range.first; it != range.second; ++it) {
        const CWalletTx* wtx = &mapWallet.at(it->second);
        if (wtx->nOrderPos < nMinOrderPos) {
            nMinOrderPos = wtx->nOrderPos;
            copyFrom = wtx;
        }
    }

    if (!copyFrom) {
        return;
    }

    // Now copy data from copyFrom to rest:
    for (TxSpends::iterator it = range.first; it != range.second; ++it)
    {
        const uint256& hash = it->second;
        CWalletTx* copyTo = &mapWallet.at(hash);
        if (copyFrom == copyTo) continue;
        assert(copyFrom && "Oldest wallet transaction in range assumed to have been found.");
        if (!copyFrom->IsEquivalentTo(*copyTo)) continue;
        copyTo->mapValue = copyFrom->mapValue;
        copyTo->vOrderForm = copyFrom->vOrderForm;
        // fTimeReceivedIsTxTime not copied on purpose
        // nTimeReceived not copied on purpose
        copyTo->nTimeSmart = copyFrom->nTimeSmart;
        copyTo->fFromMe = copyFrom->fFromMe;
        // nOrderPos not copied on purpose
        // cached members not copied on purpose
    }
}

/**
 * Outpoint is spent if any non-conflicted transaction
 * spends it:
 */
bool CWallet::IsSpent(interfaces::Chain::Lock& locked_chain, const uint256& hash, unsigned int n) const
{
    const COutPoint outpoint(hash, n);
    std::pair<TxSpends::const_iterator, TxSpends::const_iterator> range;
    range = mapTxSpends.equal_range(outpoint);

    for (TxSpends::const_iterator it = range.first; it != range.second; ++it)
    {
        const uint256& wtxid = it->second;
        std::map<uint256, CWalletTx>::const_iterator mit = mapWallet.find(wtxid);
        if (mit != mapWallet.end()) {
            int depth = mit->second.GetDepthInMainChain(locked_chain);
            if (depth > 0  || (depth == 0 && !mit->second.isAbandoned()))
                return true; // Spent
        }
    }
    return false;
}

void CWallet::AddToSpends(const COutPoint& outpoint, const uint256& wtxid)
{
    mapTxSpends.insert(std::make_pair(outpoint, wtxid));

    UnlockCoin(outpoint);

    std::pair<TxSpends::iterator, TxSpends::iterator> range;
    range = mapTxSpends.equal_range(outpoint);
    SyncMetaData(range);
}


void CWallet::AddToSpends(const uint256& wtxid)
{
    auto it = mapWallet.find(wtxid);
    assert(it != mapWallet.end());
    CWalletTx& thisTx = it->second;
    if (thisTx.IsCoinBase()) // Coinbases don't spend anything!
        return;

    for (const CTxIn& txin : thisTx.tx->vin)
        AddToSpends(txin.prevout, wtxid);
}

bool CWallet::EncryptWallet(const SecureString& strWalletPassphrase)
{
    if (IsCrypted())
        return false;

    CKeyingMaterial _vMasterKey;

    _vMasterKey.resize(WALLET_CRYPTO_KEY_SIZE);
    GetStrongRandBytes(&_vMasterKey[0], WALLET_CRYPTO_KEY_SIZE);

    CMasterKey kMasterKey;

    kMasterKey.vchSalt.resize(WALLET_CRYPTO_SALT_SIZE);
    GetStrongRandBytes(&kMasterKey.vchSalt[0], WALLET_CRYPTO_SALT_SIZE);

    CCrypter crypter;
    int64_t nStartTime = GetTimeMillis();
    crypter.SetKeyFromPassphrase(strWalletPassphrase, kMasterKey.vchSalt, 25000, kMasterKey.nDerivationMethod);
    kMasterKey.nDeriveIterations = static_cast<unsigned int>(2500000 / ((double)(GetTimeMillis() - nStartTime)));

    nStartTime = GetTimeMillis();
    crypter.SetKeyFromPassphrase(strWalletPassphrase, kMasterKey.vchSalt, kMasterKey.nDeriveIterations, kMasterKey.nDerivationMethod);
    kMasterKey.nDeriveIterations = (kMasterKey.nDeriveIterations + static_cast<unsigned int>(kMasterKey.nDeriveIterations * 100 / ((double)(GetTimeMillis() - nStartTime)))) / 2;

    if (kMasterKey.nDeriveIterations < 25000)
        kMasterKey.nDeriveIterations = 25000;

    WalletLogPrintf("Encrypting Wallet with an nDeriveIterations of %i\n", kMasterKey.nDeriveIterations);

    if (!crypter.SetKeyFromPassphrase(strWalletPassphrase, kMasterKey.vchSalt, kMasterKey.nDeriveIterations, kMasterKey.nDerivationMethod))
        return false;
    if (!crypter.Encrypt(_vMasterKey, kMasterKey.vchCryptedKey))
        return false;

    {
        LOCK(cs_wallet);
        mapMasterKeys[++nMasterKeyMaxID] = kMasterKey;
        assert(!encrypted_batch);
        encrypted_batch = new WalletBatch(*database);
        if (!encrypted_batch->TxnBegin()) {
            delete encrypted_batch;
            encrypted_batch = nullptr;
            return false;
        }
        encrypted_batch->WriteMasterKey(nMasterKeyMaxID, kMasterKey);

        if (!EncryptKeys(_vMasterKey))
        {
            encrypted_batch->TxnAbort();
            delete encrypted_batch;
            encrypted_batch = nullptr;
            // We now probably have half of our keys encrypted in memory, and half not...
            // die and let the user reload the unencrypted wallet.
            assert(false);
        }

        // Encryption was introduced in version 0.4.0
        SetMinVersion(FEATURE_WALLETCRYPT, encrypted_batch, true);

        if (!encrypted_batch->TxnCommit()) {
            delete encrypted_batch;
            encrypted_batch = nullptr;
            // We now have keys encrypted in memory, but not on disk...
            // die to avoid confusion and let the user reload the unencrypted wallet.
            assert(false);
        }

        delete encrypted_batch;
        encrypted_batch = nullptr;

        Lock();
        Unlock(strWalletPassphrase);

        // if we are using HD, replace the HD seed with a new one
        if (IsHDEnabled()) {
            SetHDSeed(GenerateNewSeed());
        }

        NewKeyPool();
        Lock();

        // Need to completely rewrite the wallet file; if we don't, bdb might keep
        // bits of the unencrypted private key in slack space in the database file.
        database->Rewrite();

        // BDB seems to have a bad habit of writing old data into
        // slack space in .dat files; that is bad if the old data is
        // unencrypted private keys. So:
        database->ReloadDbEnv();

    }
    NotifyStatusChanged(this);

    return true;
}

DBErrors CWallet::ReorderTransactions()
{
    LOCK(cs_wallet);
    WalletBatch batch(*database);

    // Old wallets didn't have any defined order for transactions
    // Probably a bad idea to change the output of this

    // First: get all CWalletTx into a sorted-by-time multimap.
    typedef std::multimap<int64_t, CWalletTx*> TxItems;
    TxItems txByTime;

    for (auto& entry : mapWallet)
    {
        CWalletTx* wtx = &entry.second;
        txByTime.insert(std::make_pair(wtx->nTimeReceived, wtx));
    }

    nOrderPosNext = 0;
    std::vector<int64_t> nOrderPosOffsets;
    for (TxItems::iterator it = txByTime.begin(); it != txByTime.end(); ++it)
    {
        CWalletTx *const pwtx = (*it).second;
        int64_t& nOrderPos = pwtx->nOrderPos;

        if (nOrderPos == -1)
        {
            nOrderPos = nOrderPosNext++;
            nOrderPosOffsets.push_back(nOrderPos);

            if (!batch.WriteTx(*pwtx))
                return DBErrors::LOAD_FAIL;
        }
        else
        {
            int64_t nOrderPosOff = 0;
            for (const int64_t& nOffsetStart : nOrderPosOffsets)
            {
                if (nOrderPos >= nOffsetStart)
                    ++nOrderPosOff;
            }
            nOrderPos += nOrderPosOff;
            nOrderPosNext = std::max(nOrderPosNext, nOrderPos + 1);

            if (!nOrderPosOff)
                continue;

            // Since we're changing the order, write it back
            if (!batch.WriteTx(*pwtx))
                return DBErrors::LOAD_FAIL;
        }
    }
    batch.WriteOrderPosNext(nOrderPosNext);

    return DBErrors::LOAD_OK;
}

int64_t CWallet::IncOrderPosNext(WalletBatch* batch)
{
    AssertLockHeld(cs_wallet);
    int64_t nRet = nOrderPosNext++;
    if (batch) {
        batch->WriteOrderPosNext(nOrderPosNext);
    } else {
        WalletBatch(*database).WriteOrderPosNext(nOrderPosNext);
    }
    return nRet;
}

void CWallet::MarkDirty()
{
    {
        LOCK(cs_wallet);
        for (std::pair<const uint256, CWalletTx>& item : mapWallet)
            item.second.MarkDirty();
    }
}

bool CWallet::MarkReplaced(const uint256& originalHash, const uint256& newHash)
{
    LOCK(cs_wallet);

    auto mi = mapWallet.find(originalHash);

    // There is a bug if MarkReplaced is not called on an existing wallet transaction.
    assert(mi != mapWallet.end());

    CWalletTx& wtx = (*mi).second;

    // Ensure for now that we're not overwriting data
    assert(wtx.mapValue.count("replaced_by_txid") == 0);

    wtx.mapValue["replaced_by_txid"] = newHash.ToString();

    WalletBatch batch(*database, "r+");

    bool success = true;
    if (!batch.WriteTx(wtx)) {
        WalletLogPrintf("%s: Updating batch tx %s failed\n", __func__, wtx.GetHash().ToString());
        success = false;
    }

    NotifyTransactionChanged(this, originalHash, CT_UPDATED);

    return success;
}

void CWallet::SetUsedDestinationState(const uint256& hash, unsigned int n, bool used)
{
    const CWalletTx* srctx = GetWalletTx(hash);
    if (!srctx) return;

    CTxDestination dst;
    if (ExtractDestination(srctx->tx->vout[n].scriptPubKey, dst)) {
        if (::IsMine(*this, dst)) {
            LOCK(cs_wallet);
            if (used && !GetDestData(dst, "used", nullptr)) {
                AddDestData(dst, "used", "p"); // p for "present", opposite of absent (null)
            } else if (!used && GetDestData(dst, "used", nullptr)) {
                EraseDestData(dst, "used");
            }
        }
    }
}

bool CWallet::IsUsedDestination(const CTxDestination& dst) const
{
    LOCK(cs_wallet);
    return ::IsMine(*this, dst) && GetDestData(dst, "used", nullptr);
}

bool CWallet::IsUsedDestination(const uint256& hash, unsigned int n) const
{
    CTxDestination dst;
    const CWalletTx* srctx = GetWalletTx(hash);
    return srctx && ExtractDestination(srctx->tx->vout[n].scriptPubKey, dst) && IsUsedDestination(dst);
}

bool CWallet::AddToWallet(const CWalletTx& wtxIn, bool fFlushOnClose)
{
    LOCK(cs_wallet);

    WalletBatch batch(*database, "r+", fFlushOnClose);

    uint256 hash = wtxIn.GetHash();

    if (IsWalletFlagSet(WALLET_FLAG_AVOID_REUSE)
        && (!wtxIn.IsCoinStake() || !wtxIn.IsFromMe(ISMINE_ALL))) {
        // Mark used destinations
        for (const CTxIn& txin : wtxIn.tx->vin) {
            const COutPoint& op = txin.prevout;
            SetUsedDestinationState(op.hash, op.n, true);
        }
    }

    // Inserts only if not already there, returns tx inserted or tx found
    std::pair<std::map<uint256, CWalletTx>::iterator, bool> ret = mapWallet.insert(std::make_pair(hash, wtxIn));
    CWalletTx& wtx = (*ret.first).second;

    wtx.BindWallet(this);
    bool fInsertedNew = ret.second;
    if (fInsertedNew) {
        wtx.nTimeReceived = chain().getAdjustedTime();
        wtx.nOrderPos = IncOrderPosNext(&batch);
        wtx.m_it_wtxOrdered = wtxOrdered.insert(std::make_pair(wtx.nOrderPos, &wtx));
        wtx.nTimeSmart = ComputeTimeSmart(wtx);
        AddToSpends(hash);
    }

    bool fUpdated = false;
    if (!fInsertedNew)
    {
        // Merge
        if (!wtxIn.hashUnset() && wtxIn.hashBlock != wtx.hashBlock)
        {
            wtx.hashBlock = wtxIn.hashBlock;
            fUpdated = true;
        }

        // If no longer abandoned, update
        if (wtx.IsCoinStake()) { // A coinstake is unabandoned when it's re-attached to a block
            if (!wtxIn.hashUnset() && wtx.isAbandoned()) {
                LogPrintf("%s: Unabandoning txn %s\n", __func__, hash.ToString());
                wtx.hashBlock = wtxIn.hashBlock;
                fUpdated = true;
            }
        } else
        if (wtxIn.hashBlock.IsNull() && wtx.isAbandoned())
        {
            LogPrintf("%s: Unabandoning txn %s\n", __func__, hash.ToString());
            wtx.hashBlock = wtxIn.hashBlock;
            fUpdated = true;
        }
        if (wtxIn.nIndex != -1 && (wtxIn.nIndex != wtx.nIndex))
        {
            wtx.nIndex = wtxIn.nIndex;
            fUpdated = true;
        }
        if (wtxIn.fFromMe && wtxIn.fFromMe != wtx.fFromMe)
        {
            wtx.fFromMe = wtxIn.fFromMe;
            fUpdated = true;
        }
        // If we have a witness-stripped version of this transaction, and we
        // see a new version with a witness, then we must be upgrading a pre-segwit
        // wallet.  Store the new version of the transaction with the witness,
        // as the stripped-version must be invalid.
        // TODO: Store all versions of the transaction, instead of just one.
        if (wtxIn.tx->HasWitness() && !wtx.tx->HasWitness()) {
            wtx.SetTx(wtxIn.tx);
            fUpdated = true;
        }
    }

    //// debug print
    WalletLogPrintf("AddToWallet %s  %s%s\n", wtxIn.GetHash().ToString(), (fInsertedNew ? "new" : ""), (fUpdated ? "update" : ""));

    // Write to disk
    if (fInsertedNew || fUpdated)
        if (!batch.WriteTx(wtx))
            return false;

    // Break debit/credit balance caches:
    wtx.MarkDirty();
    // Notify UI of new or updated transaction
    NotifyTransactionChanged(this, hash, fInsertedNew ? CT_NEW : CT_UPDATED);
<<<<<<< HEAD
=======

#if defined(HAVE_SYSTEM)
>>>>>>> 8c69fae9
    // notify an external script when a wallet transaction comes in or is updated
    std::string strCmd = gArgs.GetArg("-walletnotify", "");

    if (!strCmd.empty())
    {
        boost::replace_all(strCmd, "%s", wtxIn.GetHash().GetHex());
        std::thread t(runCommand, strCmd);
        t.detach(); // thread runs free
    }
#endif

    std::string sName = GetName();
    GetMainSignals().TransactionAddedToWallet(sName, wtxIn.tx);
    ClearCachedBalances();

    return true;
}

void CWallet::LoadToWallet(const CWalletTx& wtxIn)
{
    uint256 hash = wtxIn.GetHash();
    const auto& ins = mapWallet.emplace(hash, wtxIn);
    CWalletTx& wtx = ins.first->second;
    wtx.BindWallet(this);
    if (/* insertion took place */ ins.second) {
        wtx.m_it_wtxOrdered = wtxOrdered.insert(std::make_pair(wtx.nOrderPos, &wtx));
    }
    AddToSpends(hash);
    for (const CTxIn& txin : wtx.tx->vin) {
        auto it = mapWallet.find(txin.prevout.hash);
        if (it != mapWallet.end()) {
            CWalletTx& prevtx = it->second;
            if (prevtx.nIndex == -1 && !prevtx.hashUnset()) {
                MarkConflicted(prevtx.hashBlock, wtx.GetHash());
            }
        }
    }
}

bool CWallet::AddToWalletIfInvolvingMe(const CTransactionRef& ptx, const uint256& block_hash, int posInBlock, bool fUpdate)
{
    const CTransaction& tx = *ptx;
    {
        AssertLockHeld(cs_wallet);

        if (!block_hash.IsNull()) {
            for (const CTxIn& txin : tx.vin) {
                std::pair<TxSpends::const_iterator, TxSpends::const_iterator> range = mapTxSpends.equal_range(txin.prevout);
                while (range.first != range.second) {
                    if (range.first->second != tx.GetHash()) {
                        WalletLogPrintf("Transaction %s (in block %s) conflicts with wallet transaction %s (both spend %s:%i)\n", tx.GetHash().ToString(), block_hash.ToString(), range.first->second.ToString(), range.first->first.hash.ToString(), range.first->first.n);
                        MarkConflicted(block_hash, range.first->second);
                    }
                    range.first++;
                }
            }
        }

        bool fExisted = mapWallet.count(tx.GetHash()) != 0;
        if (fExisted && !fUpdate) return false;
        if (fExisted || IsMine(tx) || IsFromMe(tx))
        {
            /* Check if any keys in the wallet keypool that were supposed to be unused
             * have appeared in a new transaction. If so, remove those keys from the keypool.
             * This can happen when restoring an old wallet backup that does not contain
             * the mostly recently created transactions from newer versions of the wallet.
             */

            // loop though all outputs
            for (const CTxOut& txout: tx.vout) {
                // extract addresses and check if they match with an unused keypool key
                for (const auto& keyid : GetAffectedKeys(txout.scriptPubKey, *this)) {
                    std::map<CKeyID, int64_t>::const_iterator mi = m_pool_key_to_index.find(keyid);
                    if (mi != m_pool_key_to_index.end()) {
                        WalletLogPrintf("%s: Detected a used keypool key, mark all keypool key up to this key as used\n", __func__);
                        MarkReserveKeysAsUsed(mi->second);

                        if (!TopUpKeyPool()) {
                            WalletLogPrintf("%s: Topping up keypool failed (locked wallet)\n", __func__);
                        }
                    }
                }
            }

            CWalletTx wtx(this, ptx);

            // Get merkle branch if transaction was found in a block
            if (!block_hash.IsNull())
                wtx.SetMerkleBranch(block_hash, posInBlock);

            return AddToWallet(wtx, false);
        }
    }
    return false;
}

bool CWallet::TransactionCanBeAbandoned(const uint256& hashTx) const
{
    auto locked_chain = chain().lock();
    LOCK(cs_wallet);
    const CWalletTx* wtx = GetWalletTx(hashTx);
    return wtx && !wtx->isAbandoned() && wtx->GetDepthInMainChain(*locked_chain) == 0 && !wtx->InMempool();
}

void CWallet::MarkInputsDirty(const CTransactionRef& tx)
{
    for (const CTxIn& txin : tx->vin) {
        auto it = mapWallet.find(txin.prevout.hash);
        if (it != mapWallet.end()) {
            it->second.MarkDirty();
        }
    }
}

bool CWallet::AbandonTransaction(interfaces::Chain::Lock& locked_chain, const uint256& hashTx)
{
    auto locked_chain_recursive = chain().lock();  // Temporary. Removed in upcoming lock cleanup
    LOCK(cs_wallet);

    WalletBatch batch(*database, "r+");

    std::set<uint256> todo;
    std::set<uint256> done;

    // Can't mark abandoned if confirmed or in mempool
    auto it = mapWallet.find(hashTx);
    assert(it != mapWallet.end());
    CWalletTx& origtx = it->second;
    if (origtx.GetDepthInMainChain(locked_chain) != 0 || origtx.InMempool()) {
        return false;
    }

    todo.insert(hashTx);

    while (!todo.empty()) {
        uint256 now = *todo.begin();
        todo.erase(now);
        done.insert(now);

        auto it = mapWallet.find(now);
        assert(it != mapWallet.end());
        CWalletTx& wtx = it->second;
        int currentconfirm = wtx.GetDepthInMainChain(locked_chain);
        // If the orig tx was not in block, none of its spends can be
        assert(currentconfirm <= 0);
        // if (currentconfirm < 0) {Tx and spends are already conflicted, no need to abandon}
        if (!wtx.isAbandoned()
            && currentconfirm == 0) {
            // If the orig tx was not in block/mempool, none of its spends can be in mempool
            assert(!wtx.InMempool());
            wtx.nIndex = -1;
            wtx.setAbandoned();
            wtx.MarkDirty();
            batch.WriteTx(wtx);
            NotifyTransactionChanged(this, wtx.GetHash(), CT_UPDATED);
            // Iterate over all its outputs, and mark transactions in the wallet that spend them abandoned too
            TxSpends::const_iterator iter = mapTxSpends.lower_bound(COutPoint(now, 0));
            while (iter != mapTxSpends.end() && iter->first.hash == now) {
                if (!done.count(iter->second)) {
                    todo.insert(iter->second);
                }
                iter++;
            }
            // If a transaction changes 'conflicted' state, that changes the balance
            // available of the outputs it spends. So force those to be recomputed
            MarkInputsDirty(wtx.tx);
        }
    }

    return true;
}

void CWallet::MarkConflicted(const uint256& hashBlock, const uint256& hashTx)
{
    if (!m_chain) return;
    auto locked_chain = chain().lock();
    LOCK(cs_wallet);

    int conflictconfirms = -locked_chain->getBlockDepth(hashBlock);
    // If number of conflict confirms cannot be determined, this means
    // that the block is still unknown or not yet part of the main chain,
    // for example when loading the wallet during a reindex. Do nothing in that
    // case.
    if (conflictconfirms >= 0)
        return;

    // Do not flush the wallet here for performance reasons
    WalletBatch batch(*database, "r+", false);

    std::set<uint256> todo;
    std::set<uint256> done;

    todo.insert(hashTx);

    while (!todo.empty()) {
        uint256 now = *todo.begin();
        todo.erase(now);
        done.insert(now);
        auto it = mapWallet.find(now);
        assert(it != mapWallet.end());
        CWalletTx& wtx = it->second;
        int currentconfirm = wtx.GetDepthInMainChain(*locked_chain);
        if (conflictconfirms < currentconfirm) {
            // Block is 'more conflicted' than current confirm; update.
            // Mark transaction as conflicted with this block.
            wtx.nIndex = -1;
            wtx.hashBlock = hashBlock;
            wtx.MarkDirty();
            batch.WriteTx(wtx);
            // Iterate over all its outputs, and mark transactions in the wallet that spend them conflicted too
            TxSpends::const_iterator iter = mapTxSpends.lower_bound(COutPoint(now, 0));
            while (iter != mapTxSpends.end() && iter->first.hash == now) {
                 if (!done.count(iter->second)) {
                     todo.insert(iter->second);
                 }
                 iter++;
            }
            // If a transaction changes 'conflicted' state, that changes the balance
            // available of the outputs it spends. So force those to be recomputed
            MarkInputsDirty(wtx.tx);
        }
    }
}

void CWallet::SyncTransaction(const CTransactionRef& ptx, const uint256& block_hash, int posInBlock, bool update_tx) {
    auto it = mapWallet.find(ptx->GetHash());
    if (it != mapWallet.end()) {
        it->second.m_cached_height = 0;
    }
    if (!AddToWalletIfInvolvingMe(ptx, block_hash, posInBlock, update_tx))
        return; // Not one of ours

    // If a transaction changes 'conflicted' state, that changes the balance
    // available of the outputs it spends. So force those to be
    // recomputed, also:
    MarkInputsDirty(ptx);
}

void CWallet::TransactionAddedToMempool(const CTransactionRef& ptx) {
    auto locked_chain = chain().lock();
    LOCK(cs_wallet);
    SyncTransaction(ptx, {} /* block hash */, 0 /* position in block */);

    auto it = mapWallet.find(ptx->GetHash());
    if (it != mapWallet.end()) {
        it->second.fInMempool = true;
    }
}

void CWallet::TransactionRemovedFromMempool(const CTransactionRef &ptx) {
    LOCK(cs_wallet);
    auto it = mapWallet.find(ptx->GetHash());
    if (it != mapWallet.end()) {
        it->second.fInMempool = false;
    }
}

void CWallet::BlockConnected(const CBlock& block, const std::vector<CTransactionRef>& vtxConflicted) {
    const uint256& block_hash = block.GetHash();
    auto locked_chain = chain().lock();
    LOCK(cs_wallet);
    // TODO: Temporarily ensure that mempool removals are notified before
    // connected transactions.  This shouldn't matter, but the abandoned
    // state of transactions in our wallet is currently cleared when we
    // receive another notification and there is a race condition where
    // notification of a connected conflict might cause an outside process
    // to abandon a transaction and then have it inadvertently cleared by
    // the notification that the conflicted transaction was evicted.

    for (const CTransactionRef& ptx : vtxConflicted) {
        SyncTransaction(ptx, {} /* block hash */, 0 /* position in block */);
        TransactionRemovedFromMempool(ptx);
    }
    for (size_t i = 0; i < block.vtx.size(); i++) {
        SyncTransaction(block.vtx[i], block_hash, i);
        TransactionRemovedFromMempool(block.vtx[i]);
    }

    m_last_block_processed = block_hash;
    ClearCachedBalances();
}

void CWallet::BlockDisconnected(const CBlock& block) {
    auto locked_chain = chain().lock();
    LOCK(cs_wallet);

    for (const CTransactionRef& ptx : block.vtx) {
        SyncTransaction(ptx, {} /* block hash */, 0 /* position in block */);
    }
    ClearCachedBalances();
}

void CWallet::UpdatedBlockTip()
{
    m_best_block_time = GetTime();
}


void CWallet::BlockUntilSyncedToCurrentChain() {
    AssertLockNotHeld(cs_wallet);
    // Skip the queue-draining stuff if we know we're caught up with
    // ::ChainActive().Tip(), otherwise put a callback in the validation interface queue and wait
    // for the queue to drain enough to execute it (indicating we are caught up
    // at least with the time we entered this function).
    uint256 last_block_hash = WITH_LOCK(cs_wallet, return m_last_block_processed);
    chain().waitForNotificationsIfNewBlocksConnected(last_block_hash);
}


isminetype CWallet::IsMine(const CTxIn &txin) const
{
    {
        LOCK(cs_wallet);
        std::map<uint256, CWalletTx>::const_iterator mi = mapWallet.find(txin.prevout.hash);
        if (mi != mapWallet.end())
        {
            const CWalletTx& prev = (*mi).second;
            if (txin.prevout.n < prev.tx->vout.size())
                return IsMine(prev.tx->vout[txin.prevout.n]);
        }
    }
    return ISMINE_NO;
}

// Note that this function doesn't distinguish between a 0-valued input,
// and a not-"is mine" (according to the filter) input.
CAmount CWallet::GetDebit(const CTxIn &txin, const isminefilter& filter) const
{
    {
        LOCK(cs_wallet);
        std::map<uint256, CWalletTx>::const_iterator mi = mapWallet.find(txin.prevout.hash);
        if (mi != mapWallet.end())
        {
            const CWalletTx& prev = (*mi).second;
            if (txin.prevout.n < prev.tx->vout.size())
                if (IsMine(prev.tx->vout[txin.prevout.n]) & filter)
                    return prev.tx->vout[txin.prevout.n].nValue;
        }
    }
    return 0;
}

isminetype CWallet::IsMine(const CTxOut& txout) const
{
    return ::IsMine(*this, txout.scriptPubKey);
}

CAmount CWallet::GetCredit(const CTxOut& txout, const isminefilter& filter) const
{
    if (!MoneyRange(txout.nValue))
        throw std::runtime_error(std::string(__func__) + ": value out of range");
    return ((IsMine(txout) & filter) ? txout.nValue : 0);
}

bool CWallet::IsChange(const CTxOut& txout) const
{
    return IsChange(txout.scriptPubKey);
}

bool CWallet::IsChange(const CScript& script) const
{
    // TODO: fix handling of 'change' outputs. The assumption is that any
    // payment to a script that is ours, but is not in the address book
    // is change. That assumption is likely to break when we implement multisignature
    // wallets that return change back into a multi-signature-protected address;
    // a better way of identifying which outputs are 'the send' and which are
    // 'the change' will need to be implemented (maybe extend CWalletTx to remember
    // which output, if any, was change).
    if (::IsMine(*this, script))
    {
        CTxDestination address;
        if (!ExtractDestination(script, address))
            return true;

        LOCK(cs_wallet);
        if (!mapAddressBook.count(address))
            return true;
    }
    return false;
}

CAmount CWallet::GetChange(const CTxOut& txout) const
{
    if (!MoneyRange(txout.nValue))
        throw std::runtime_error(std::string(__func__) + ": value out of range");
    return (IsChange(txout) ? txout.nValue : 0);
}

bool CWallet::IsMine(const CTransaction& tx) const
{
    for (const CTxOut& txout : tx.vout)
        if (IsMine(txout))
            return true;
    return false;
}

bool CWallet::IsFromMe(const CTransaction& tx) const
{
    return (GetDebit(tx, ISMINE_ALL) > 0);
}

CAmount CWallet::GetDebit(const CTransaction& tx, const isminefilter& filter) const
{
    CAmount nDebit = 0;
    for (const CTxIn& txin : tx.vin)
    {
        nDebit += GetDebit(txin, filter);
        if (!MoneyRange(nDebit))
            throw std::runtime_error(std::string(__func__) + ": value out of range");
    }
    return nDebit;
}

bool CWallet::IsAllFromMe(const CTransaction& tx, const isminefilter& filter) const
{
    LOCK(cs_wallet);

    for (const CTxIn& txin : tx.vin)
    {
        auto mi = mapWallet.find(txin.prevout.hash);
        if (mi == mapWallet.end())
            return false; // any unknown inputs can't be from us

        const CWalletTx& prev = (*mi).second;

        if (txin.prevout.n >= prev.tx->vout.size())
            return false; // invalid input!

        if (!(IsMine(prev.tx->vout[txin.prevout.n]) & filter))
            return false;
    }
    return true;
}

CAmount CWallet::GetCredit(const CTransaction& tx, const isminefilter& filter) const
{
    CAmount nCredit = 0;
    for (const CTxOut& txout : tx.vout)
    {
        nCredit += GetCredit(txout, filter);
        if (!MoneyRange(nCredit))
            throw std::runtime_error(std::string(__func__) + ": value out of range");
    }
    return nCredit;
}

CAmount CWallet::GetChange(const CTransaction& tx) const
{
    CAmount nChange = 0;
    for (const CTxOut& txout : tx.vout)
    {
        nChange += GetChange(txout);
        if (!MoneyRange(nChange))
            throw std::runtime_error(std::string(__func__) + ": value out of range");
    }
    return nChange;
}

CPubKey CWallet::GenerateNewSeed()
{
    assert(!IsWalletFlagSet(WALLET_FLAG_DISABLE_PRIVATE_KEYS));
    CKey key;
    key.MakeNewKey(true);
    return DeriveNewSeed(key);
}

CPubKey CWallet::DeriveNewSeed(const CKey& key)
{
    int64_t nCreationTime = GetTime();
    CKeyMetadata metadata(nCreationTime);

    // calculate the seed
    CPubKey seed = key.GetPubKey();
    assert(key.VerifyPubKey(seed));

    // set the hd keypath to "s" -> Seed, refers the seed to itself
    metadata.hdKeypath     = "s";
    metadata.has_key_origin = false;
    metadata.hd_seed_id = seed.GetID();

    {
        LOCK(cs_wallet);

        // mem store the metadata
        mapKeyMetadata[seed.GetID()] = metadata;

        // write the key&metadata to the database
        if (!AddKeyPubKey(key, seed))
            throw std::runtime_error(std::string(__func__) + ": AddKeyPubKey failed");
    }

    return seed;
}

void CWallet::SetHDSeed(const CPubKey& seed)
{
    LOCK(cs_wallet);
    // store the keyid (hash160) together with
    // the child index counter in the database
    // as a hdchain object
    CHDChain newHdChain;
    newHdChain.nVersion = CanSupportFeature(FEATURE_HD_SPLIT) ? CHDChain::VERSION_HD_CHAIN_SPLIT : CHDChain::VERSION_HD_BASE;
    newHdChain.seed_id = seed.GetID();
    SetHDChain(newHdChain, false);
    NotifyCanGetAddressesChanged();
    UnsetWalletFlag(WALLET_FLAG_BLANK_WALLET);
}

void CWallet::SetHDChain(const CHDChain& chain, bool memonly)
{
    LOCK(cs_wallet);
    if (!memonly && !WalletBatch(*database).WriteHDChain(chain))
        throw std::runtime_error(std::string(__func__) + ": writing chain failed");

    hdChain = chain;
}

bool CWallet::IsHDEnabled() const
{
    return !hdChain.seed_id.IsNull();
}

bool CWallet::CanGenerateKeys()
{
    // A wallet can generate keys if it has an HD seed (IsHDEnabled) or it is a non-HD wallet (pre FEATURE_HD)
    LOCK(cs_wallet);
    return IsHDEnabled() || !CanSupportFeature(FEATURE_HD);
}

bool CWallet::CanGetAddresses(bool internal)
{
    LOCK(cs_wallet);
    // Check if the keypool has keys
    bool keypool_has_keys;
    if (internal && CanSupportFeature(FEATURE_HD_SPLIT)) {
        keypool_has_keys = setInternalKeyPool.size() > 0;
    } else {
        keypool_has_keys = KeypoolCountExternalKeys() > 0;
    }
    // If the keypool doesn't have keys, check if we can generate them
    if (!keypool_has_keys) {
        return CanGenerateKeys();
    }
    return keypool_has_keys;
}

void CWallet::SetWalletFlag(uint64_t flags)
{
    LOCK(cs_wallet);
    m_wallet_flags |= flags;
    if (!WalletBatch(*database).WriteWalletFlags(m_wallet_flags))
        throw std::runtime_error(std::string(__func__) + ": writing wallet flags failed");
}

void CWallet::UnsetWalletFlag(uint64_t flag)
{
    WalletBatch batch(*database);
    UnsetWalletFlagWithDB(batch, flag);
}

void CWallet::UnsetWalletFlagWithDB(WalletBatch& batch, uint64_t flag)
{
    LOCK(cs_wallet);
    m_wallet_flags &= ~flag;
    if (!batch.WriteWalletFlags(m_wallet_flags))
        throw std::runtime_error(std::string(__func__) + ": writing wallet flags failed");
}

bool CWallet::IsWalletFlagSet(uint64_t flag) const
{
    return (m_wallet_flags & flag);
}

bool CWallet::SetWalletFlags(uint64_t overwriteFlags, bool memonly)
{
    LOCK(cs_wallet);
    m_wallet_flags = overwriteFlags;
    if (((overwriteFlags & KNOWN_WALLET_FLAGS) >> 32) ^ (overwriteFlags >> 32)) {
        // contains unknown non-tolerable wallet flags
        return false;
    }
    if (!memonly && !WalletBatch(*database).WriteWalletFlags(m_wallet_flags)) {
        throw std::runtime_error(std::string(__func__) + ": writing wallet flags failed");
    }

    return true;
}

int64_t CWalletTx::GetTxTime() const
{
    int64_t n = nTimeSmart;
    return n ? n : nTimeReceived;
}

// Helper for producing a max-sized low-S low-R signature (eg 71 bytes)
// or a max-sized low-S signature (e.g. 72 bytes) if use_max_sig is true
bool CWallet::DummySignInput(CTxIn &tx_in, const CTxOut &txout, bool use_max_sig) const
{
    // Fill in dummy signatures for fee calculation.
    const CScript& scriptPubKey = txout.scriptPubKey;
    SignatureData sigdata;

    if (!ProduceSignature(*this, use_max_sig ? DUMMY_MAXIMUM_SIGNATURE_CREATOR : DUMMY_SIGNATURE_CREATOR, scriptPubKey, sigdata)) {
        return false;
    }
    UpdateInput(tx_in, sigdata);
    return true;
}

// Helper for producing a bunch of max-sized low-S low-R signatures (eg 71 bytes)
bool CWallet::DummySignTx(CMutableTransaction &txNew, const std::vector<CTxOut> &txouts, bool use_max_sig) const
{
    // Fill in dummy signatures for fee calculation.
    int nIn = 0;
    for (const auto& txout : txouts)
    {
        if (!DummySignInput(txNew.vin[nIn], txout, use_max_sig)) {
            return false;
        }

        nIn++;
    }
    return true;
}

bool CWallet::ImportScripts(const std::set<CScript> scripts)
{
    WalletBatch batch(*database);
    for (const auto& entry : scripts) {
        if (!HaveCScript(CScriptID(entry)) && !AddCScriptWithDB(batch, entry)) {
            return false;
        }
    }
    return true;
}

bool CWallet::ImportPrivKeys(const std::map<CKeyID, CKey>& privkey_map, const int64_t timestamp)
{
    WalletBatch batch(*database);
    for (const auto& entry : privkey_map) {
        const CKey& key = entry.second;
        CPubKey pubkey = key.GetPubKey();
        const CKeyID& id = entry.first;
        assert(key.VerifyPubKey(pubkey));
        mapKeyMetadata[id].nCreateTime = timestamp;
        // If the private key is not present in the wallet, insert it.
        if (!HaveKey(id) && !AddKeyPubKeyWithDB(batch, key, pubkey)) {
            return false;
        }
        UpdateTimeFirstKey(timestamp);
    }
    return true;
}

bool CWallet::ImportPubKeys(const std::vector<CKeyID>& ordered_pubkeys, const std::map<CKeyID, CPubKey>& pubkey_map, const std::map<CKeyID, std::pair<CPubKey, KeyOriginInfo>>& key_origins, const bool add_keypool, const bool internal, const int64_t timestamp)
{
    WalletBatch batch(*database);
    for (const auto& entry : key_origins) {
        AddKeyOriginWithDB(batch, entry.second.first, entry.second.second);
    }
    for (const CKeyID& id : ordered_pubkeys) {
        auto entry = pubkey_map.find(id);
        if (entry == pubkey_map.end()) {
            continue;
        }
        const CPubKey& pubkey = entry->second;
        CPubKey temp;
        if (!GetPubKey(id, temp) && !AddWatchOnlyWithDB(batch, GetScriptForRawPubKey(pubkey), timestamp)) {
            return false;
        }
        mapKeyMetadata[id].nCreateTime = timestamp;

        // Add to keypool only works with pubkeys
        if (add_keypool) {
            AddKeypoolPubkeyWithDB(pubkey, internal, batch);
            NotifyCanGetAddressesChanged();
        }
    }
    return true;
}

bool CWallet::ImportScriptPubKeys(const std::string& label, const std::set<CScript>& script_pub_keys, const bool have_solving_data, const bool internal, const int64_t timestamp)
{
    WalletBatch batch(*database);
    for (const CScript& script : script_pub_keys) {
        if (!have_solving_data || !::IsMine(*this, script)) { // Always call AddWatchOnly for non-solvable watch-only, so that watch timestamp gets updated
            if (!AddWatchOnlyWithDB(batch, script, timestamp)) {
                return false;
            }
        }
        CTxDestination dest;
        ExtractDestination(script, dest);
        if (!internal && IsValidDestination(dest)) {
            SetAddressBookWithDB(batch, dest, label, "receive");
        }
    }
    return true;
}

int64_t CalculateMaximumSignedTxSize(const CTransaction &tx, const CWallet *wallet, bool use_max_sig)
{
    std::vector<CTxOut> txouts;
    // Look up the inputs.  We should have already checked that this transaction
    // IsAllFromMe(ISMINE_SPENDABLE), so every input should already be in our
    // wallet, with a valid index into the vout array, and the ability to sign.
    for (const CTxIn& input : tx.vin) {
        const auto mi = wallet->mapWallet.find(input.prevout.hash);
        if (mi == wallet->mapWallet.end()) {
            return -1;
        }
        assert(input.prevout.n < mi->second.tx->vout.size());
        txouts.emplace_back(mi->second.tx->vout[input.prevout.n]);
    }
    return CalculateMaximumSignedTxSize(tx, wallet, txouts, use_max_sig);
}

// txouts needs to be in the order of tx.vin
int64_t CalculateMaximumSignedTxSize(const CTransaction &tx, const CWallet *wallet, const std::vector<CTxOut>& txouts, bool use_max_sig)
{
    CMutableTransaction txNew(tx);
    if (!wallet->DummySignTx(txNew, txouts, use_max_sig)) {
        // This should never happen, because IsAllFromMe(ISMINE_SPENDABLE)
        // implies that we can sign for every input.
        return -1;
    }
    return GetVirtualTransactionSize(CTransaction(txNew));
}

int CalculateMaximumSignedInputSize(const CTxOut& txout, const CWallet* wallet, bool use_max_sig)
{
    CMutableTransaction txn;
    txn.vin.push_back(CTxIn(COutPoint()));
    if (!wallet->DummySignInput(txn.vin[0], txout, use_max_sig)) {
        return -1;
    }
    return GetVirtualTransactionInputSize(txn.vin[0]);
}

void CWalletTx::GetAmounts(std::list<COutputEntry>& listReceived,
                           std::list<COutputEntry>& listSent,
                           std::list<COutputEntry>& listStaked, CAmount& nFee, const isminefilter& filter, bool fForFilterTx) const
{
    nFee = 0;
    listReceived.clear();
    listSent.clear();

    // Compute fee:
    CAmount nDebit = GetDebit(filter);
    if (nDebit > 0) // debit>0 means we signed/sent this transaction
    {
        CAmount nValueOut = tx->GetValueOut();
        nFee = nDebit - nValueOut;
    };

    // staked
    if (tx->IsCoinStake()) {
        CAmount nCredit = 0;
        CTxDestination address = CNoDestination();
        CTxDestination addressStake = CNoDestination();

        isminetype isMineAll = ISMINE_NO;
        for (unsigned int i = 0; i < tx->vpout.size(); ++i) {
            const CTxOutBase *txout = tx->vpout[i].get();
            if (!txout->IsType(OUTPUT_STANDARD)) {
                continue;
            }

            isminetype mine = pwallet->IsMine(txout);
            if (!(mine & filter)) {
                continue;
            }
            isMineAll = (isminetype)((uint8_t)isMineAll |(uint8_t)mine);

            if (fForFilterTx || address.type() == typeid(CNoDestination)) {
                const CScript &scriptPubKey = *txout->GetPScriptPubKey();
                ExtractDestination(scriptPubKey, address);

                if (HasIsCoinstakeOp(scriptPubKey)) {
                    CScript scriptOut;
                    if (GetCoinstakeScriptPath(scriptPubKey, scriptOut)) {
                        ExtractDestination(scriptOut, addressStake);
                    }
                }
            }
            nCredit += txout->GetValue();

            if (fForFilterTx) {
                COutputEntry output = {address, txout->GetValue(), (int)i, mine, addressStake};
                listStaked.push_back(output);
            }
        }
        // Recalc fee as GetValueOut might include foundation fund output
        nFee = nDebit - nCredit;

        if (fForFilterTx || !(isMineAll & filter)) {
            return;
        }

        COutputEntry output = {address, nCredit, 1, isMineAll, addressStake};
        listStaked.push_back(output);
        return;
    }

    // Sent/received.
    if (tx->IsParticlVersion()) {
        for (unsigned int i = 0; i < tx->vpout.size(); ++i) {
            const CTxOutBase *txout = tx->vpout[i].get();
            if (!txout->IsStandardOutput()) {
                continue;
            }

            isminetype fIsMine = pwallet->IsMine(txout);

            // Only need to handle txouts if AT LEAST one of these is true:
            //   1) they debit from us (sent)
            //   2) the output is to us (received)
            if (nDebit > 0) {
                // Don't report 'change' txouts
                if (pwallet->IsChange(txout))
                    continue;
            } else
            if (!(fIsMine & filter)) {
                continue;
            }

            // In either case, we need to get the destination address
            const CScript &scriptPubKey = *txout->GetPScriptPubKey();
            CTxDestination address;
            CTxDestination addressStake = CNoDestination();

            if (!ExtractDestination(scriptPubKey, address) && !scriptPubKey.IsUnspendable()) {
                pwallet->WalletLogPrintf("CWalletTx::GetAmounts: Unknown transaction type found, txid %s\n",
                         this->GetHash().ToString());
                address = CNoDestination();
            }

            if (HasIsCoinstakeOp(scriptPubKey)) {
                CScript scriptOut;
                if (GetCoinstakeScriptPath(scriptPubKey, scriptOut)) {
                    ExtractDestination(scriptOut, addressStake);
                }
            }

            COutputEntry output = {address, txout->GetValue(), (int)i, fIsMine, addressStake};

            // If we are debited by the transaction, add the output as a "sent" entry
            if (nDebit > 0){
                listSent.push_back(output);
            }

            // If we are receiving the output, add it as a "received" entry
            if (fIsMine & filter) {
                listReceived.push_back(output);
            }
        }
    } else
    {
        for (unsigned int i = 0; i < tx->vout.size(); ++i)
        {
            const CTxOut& txout = tx->vout[i];
            isminetype fIsMine = pwallet->IsMine(txout);
            // Only need to handle txouts if AT LEAST one of these is true:
            //   1) they debit from us (sent)
            //   2) the output is to us (received)
            if (nDebit > 0)
            {
                // Don't report 'change' txouts
                if (pwallet->IsChange(txout))
                    continue;
            }
            else if (!(fIsMine & filter))
                continue;

            // In either case, we need to get the destination address
            CTxDestination address;
            CTxDestination addressStake = CNoDestination();

            if (!ExtractDestination(txout.scriptPubKey, address) && !txout.scriptPubKey.IsUnspendable())
            {
                pwallet->WalletLogPrintf("CWalletTx::GetAmounts: Unknown transaction type found, txid %s\n",
                         this->GetHash().ToString());
                address = CNoDestination();
            }
            COutputEntry output = {address, txout.nValue, (int)i, fIsMine, addressStake};

            // If we are debited by the transaction, add the output as a "sent" entry
            if (nDebit > 0)
                listSent.push_back(output);

            // If we are receiving the output, add it as a "received" entry
            if (fIsMine & filter)
                listReceived.push_back(output);
        }
    }
}

/**
 * Scan active chain for relevant transactions after importing keys. This should
 * be called whenever new keys are added to the wallet, with the oldest key
 * creation time.
 *
 * @return Earliest timestamp that could be successfully scanned from. Timestamp
 * returned will be higher than startTime if relevant blocks could not be read.
 */
int64_t CWallet::RescanFromTime(int64_t startTime, const WalletRescanReserver& reserver, bool update)
{
    // Find starting block. May be null if nCreateTime is greater than the
    // highest blockchain timestamp, in which case there is nothing that needs
    // to be scanned.
    uint256 start_block;
    {
        auto locked_chain = chain().lock();
        const Optional<int> start_height = locked_chain->findFirstBlockWithTimeAndHeight(startTime - TIMESTAMP_WINDOW, 0, &start_block);
        const Optional<int> tip_height = locked_chain->getHeight();
        WalletLogPrintf("%s: Rescanning last %i blocks\n", __func__, tip_height && start_height ? *tip_height - *start_height + 1 : 0);
    }

    if (!start_block.IsNull()) {
        // TODO: this should take into account failure by ScanResult::USER_ABORT
        ScanResult result = ScanForWalletTransactions(start_block, {} /* stop_block */, reserver, update);
        if (result.status == ScanResult::FAILURE) {
            int64_t time_max;
            if (!chain().findBlock(result.last_failed_block, nullptr /* block */, nullptr /* time */, &time_max)) {
                throw std::logic_error("ScanForWalletTransactions returned invalid block hash");
            }
            return time_max + TIMESTAMP_WINDOW + 1;
        }
    }
    return startTime;
}

/**
 * Scan the block chain (starting in start_block) for transactions
 * from or to us. If fUpdate is true, found transactions that already
 * exist in the wallet will be updated.
 *
 * @param[in] start_block Scan starting block. If block is not on the active
 *                        chain, the scan will return SUCCESS immediately.
 * @param[in] stop_block  Scan ending block. If block is not on the active
 *                        chain, the scan will continue until it reaches the
 *                        chain tip.
 *
 * @return ScanResult returning scan information and indicating success or
 *         failure. Return status will be set to SUCCESS if scan was
 *         successful. FAILURE if a complete rescan was not possible (due to
 *         pruning or corruption). USER_ABORT if the rescan was aborted before
 *         it could complete.
 *
 * @pre Caller needs to make sure start_block (and the optional stop_block) are on
 * the main chain after to the addition of any new keys you want to detect
 * transactions for.
 */
CWallet::ScanResult CWallet::ScanForWalletTransactions(const uint256& start_block, const uint256& stop_block, const WalletRescanReserver& reserver, bool fUpdate)
{
    int64_t nNow = GetTime();
    int64_t start_time = GetTimeMillis();

    assert(reserver.isReserved());

    uint256 block_hash = start_block;
    ScanResult result;

    WalletLogPrintf("Rescan started from block %s...\n", start_block.ToString());

    fAbortRescan = false;
    ShowProgress(strprintf("%s " + _("Rescanning..."), GetDisplayName()), 0); // show rescan progress in GUI as dialog or on splashscreen, if -rescan on startup
    uint256 tip_hash;
    // The way the 'block_height' is initialized is just a workaround for the gcc bug #47679 since version 4.6.0.
    Optional<int> block_height = MakeOptional(false, int());
    double progress_begin;
    double progress_end;
    {
        auto locked_chain = chain().lock();
        if (Optional<int> tip_height = locked_chain->getHeight()) {
            tip_hash = locked_chain->getBlockHash(*tip_height);
        }
        block_height = locked_chain->getBlockHeight(block_hash);
        progress_begin = chain().guessVerificationProgress(block_hash);
        progress_end = chain().guessVerificationProgress(stop_block.IsNull() ? tip_hash : stop_block);
    }
    double progress_current = progress_begin;
    while (block_height && !fAbortRescan && !chain().shutdownRequested()) {
        m_scanning_progress = (progress_current - progress_begin) / (progress_end - progress_begin);
        if (*block_height % 100 == 0 && progress_end - progress_begin > 0.0) {
            ShowProgress(strprintf("%s " + _("Rescanning..."), GetDisplayName()), std::max(1, std::min(99, (int)(m_scanning_progress * 100))));
        }
        if (GetTime() >= nNow + 60) {
            nNow = GetTime();
            WalletLogPrintf("Still rescanning. At block %d. Progress=%f\n", *block_height, progress_current);
        }

        CBlock block;
        if (chain().findBlock(block_hash, &block) && !block.IsNull()) {
            auto locked_chain = chain().lock();
            LOCK(cs_wallet);
            if (!locked_chain->getBlockHeight(block_hash)) {
                // Abort scan if current block is no longer active, to prevent
                // marking transactions as coming from the wrong block.
                // TODO: This should return success instead of failure, see
                // https://github.com/bitcoin/bitcoin/pull/14711#issuecomment-458342518
                result.last_failed_block = block_hash;
                result.status = ScanResult::FAILURE;
                break;
            }
            for (size_t posInBlock = 0; posInBlock < block.vtx.size(); ++posInBlock) {
                SyncTransaction(block.vtx[posInBlock], block_hash, posInBlock, fUpdate);
            }
            // scan succeeded, record block as most recent successfully scanned
            result.last_scanned_block = block_hash;
            result.last_scanned_height = *block_height;
        } else {
            // could not scan block, keep scanning but record this block as the most recent failure
            result.last_failed_block = block_hash;
            result.status = ScanResult::FAILURE;
        }
        if (block_hash == stop_block) {
            break;
        }
        {
            auto locked_chain = chain().lock();
            Optional<int> tip_height = locked_chain->getHeight();
            if (!tip_height || *tip_height <= block_height || !locked_chain->getBlockHeight(block_hash)) {
                // break successfully when rescan has reached the tip, or
                // previous block is no longer on the chain due to a reorg
                break;
            }

            // increment block and verification progress
            block_hash = locked_chain->getBlockHash(++*block_height);
            progress_current = chain().guessVerificationProgress(block_hash);

            // handle updated tip hash
            const uint256 prev_tip_hash = tip_hash;
            tip_hash = locked_chain->getBlockHash(*tip_height);
            if (stop_block.IsNull() && prev_tip_hash != tip_hash) {
                // in case the tip has changed, update progress max
                progress_end = chain().guessVerificationProgress(tip_hash);
            }
        }
    }
    ShowProgress(strprintf("%s " + _("Rescanning..."), GetDisplayName()), 100); // hide progress dialog in GUI
    if (block_height && fAbortRescan) {
        WalletLogPrintf("Rescan aborted at block %d. Progress=%f\n", *block_height, progress_current);
        result.status = ScanResult::USER_ABORT;
    } else if (block_height && chain().shutdownRequested()) {
        WalletLogPrintf("Rescan interrupted by shutdown request at block %d. Progress=%f\n", *block_height, progress_current);
        result.status = ScanResult::USER_ABORT;
    } else {
        WalletLogPrintf("Rescan completed in %15dms\n", GetTimeMillis() - start_time);
    }
    return result;
}

void CWallet::ReacceptWalletTransactions(interfaces::Chain::Lock& locked_chain)
{
    // If transactions aren't being broadcasted, don't let them into local mempool either
    if (!fBroadcastTransactions)
        return;
    std::map<int64_t, CWalletTx*> mapSorted;

    // Sort pending wallet transactions based on their initial wallet insertion order
    for (std::pair<const uint256, CWalletTx>& item : mapWallet)
    {
        const uint256& wtxid = item.first;
        CWalletTx& wtx = item.second;
        assert(wtx.GetHash() == wtxid);

        int nDepth = wtx.GetDepthInMainChain(locked_chain);

        if (!wtx.IsCoinBase() && !wtx.IsCoinStake() && (nDepth == 0 && !wtx.isAbandoned())) {
            mapSorted.insert(std::make_pair(wtx.nOrderPos, &wtx));
        }
    }

    // Try to add wallet transactions to memory pool
    for (const std::pair<const int64_t, CWalletTx*>& item : mapSorted) {
        CWalletTx& wtx = *(item.second);
        CValidationState state;
        wtx.AcceptToMemoryPool(locked_chain, state);
    }
}

bool CWalletTx::RelayWalletTransaction(interfaces::Chain::Lock& locked_chain)
{
    // Can't relay if wallet is not broadcasting
    if (!pwallet->GetBroadcastTransactions()) return false;
    // Don't relay coinbase transactions outside blocks
    if (IsCoinBase()) return false;
    // Don't relay coinstake transactions outside blocks
    if (IsCoinStake()) return false;
    // Don't relay abandoned transactions
    if (isAbandoned()) return false;
    // Don't relay conflicted or already confirmed transactions
    if (GetDepthInMainChain(locked_chain) != 0) return false;
    // Don't relay transactions that aren't accepted to the mempool
    CValidationState unused_state;
    if (!InMempool() && !AcceptToMemoryPool(locked_chain, unused_state)) return false;
    // Don't try to relay if the node is not connected to the p2p network
    if (!pwallet->chain().p2pEnabled()) return false;

    // Try to relay the transaction
    pwallet->WalletLogPrintf("Relaying wtx %s\n", GetHash().ToString());
    pwallet->chain().relayTransaction(GetHash());

    return true;
}

std::set<uint256> CWalletTx::GetConflicts() const
{
    std::set<uint256> result;
    if (pwallet != nullptr)
    {
        uint256 myHash = GetHash();
        result = pwallet->GetConflicts(myHash);
        result.erase(myHash);
    }
    return result;
}

CAmount CWalletTx::GetCachableAmount(AmountType type, const isminefilter& filter, bool recalculate) const
{
    auto& amount = m_amounts[type];
    if (recalculate || !amount.m_cached[filter]) {
        amount.Set(filter, type == DEBIT ? pwallet->GetDebit(*tx, filter) : pwallet->GetCredit(*tx, filter));
    }
    return amount.m_value[filter];
}

CAmount CWalletTx::GetDebit(const isminefilter& filter) const
{
    if (tx->vin.empty())
        return 0;

    CAmount debit = 0;
    if (filter & ISMINE_SPENDABLE) {
        debit += GetCachableAmount(DEBIT, ISMINE_SPENDABLE);
    }
    if (filter & ISMINE_WATCH_ONLY) {
        debit += GetCachableAmount(DEBIT, ISMINE_WATCH_ONLY);
    }
    return debit;
}

CAmount CWalletTx::GetCredit(interfaces::Chain::Lock& locked_chain, const isminefilter& filter, bool allow_immature) const
{
    // Must wait until coinbase is safely deep enough in the chain before valuing it
    if (!allow_immature && IsImmatureCoinBase(locked_chain))
        return 0;

    CAmount credit = 0;
    if (filter & ISMINE_SPENDABLE) {
        // GetBalance can assume transactions in mapWallet won't change
        credit += GetCachableAmount(CREDIT, ISMINE_SPENDABLE);
    }
    if (filter & ISMINE_WATCH_ONLY) {
        credit += GetCachableAmount(CREDIT, ISMINE_WATCH_ONLY);
    }
    return credit;
}

CAmount CWalletTx::GetImmatureCredit(interfaces::Chain::Lock& locked_chain, bool fUseCache) const
{
    if (tx->IsCoinBase() && IsImmatureCoinBase(locked_chain) && IsInMainChain(locked_chain)) {
        return GetCachableAmount(IMMATURE_CREDIT, ISMINE_SPENDABLE, !fUseCache);
    }

    return 0;
}

CAmount CWalletTx::GetAvailableCredit(interfaces::Chain::Lock& locked_chain, bool fUseCache, const isminefilter& filter) const
{
    if (pwallet == nullptr)
        return 0;

    // Avoid caching ismine for NO or ALL cases (could remove this check and simplify in the future).
    bool allow_cache = (filter & ISMINE_ALL) && (filter & ISMINE_ALL) != ISMINE_ALL;

    // Must wait until coinbase is safely deep enough in the chain before valuing it
    if (IsImmatureCoinBase(locked_chain))
        return 0;

    if (fUseCache && allow_cache && m_amounts[AVAILABLE_CREDIT].m_cached[filter]) {
        return m_amounts[AVAILABLE_CREDIT].m_value[filter];
    }

    bool allow_used_addresses = (filter & ISMINE_USED) || !pwallet->IsWalletFlagSet(WALLET_FLAG_AVOID_REUSE);
    CAmount nCredit = 0;
    uint256 hashTx = GetHash();
    for (unsigned int i = 0; i < tx->GetNumVOuts(); i++)
    {
        if (!pwallet->IsSpent(locked_chain, hashTx, i) && (allow_used_addresses || !pwallet->IsUsedDestination(hashTx, i))) {
            nCredit += fParticlWallet ? pwallet->GetCredit(tx->vpout[i].get(), filter)
                                      : pwallet->GetCredit(tx->vout[i], filter);
            if (!MoneyRange(nCredit))
                throw std::runtime_error(std::string(__func__) + " : value out of range");
        }
    }

    if (allow_cache) {
        m_amounts[AVAILABLE_CREDIT].Set(filter, nCredit);
    }

    return nCredit;
}

CAmount CWalletTx::GetImmatureWatchOnlyCredit(interfaces::Chain::Lock& locked_chain, const bool fUseCache) const
{
    if (IsImmatureCoinBase(locked_chain) && IsInMainChain(locked_chain)) {
        return GetCachableAmount(IMMATURE_CREDIT, ISMINE_WATCH_ONLY, !fUseCache);
    }

    return 0;
}

CAmount CWalletTx::GetChange() const
{
    if (fChangeCached)
        return nChangeCached;
    nChangeCached = pwallet->GetChange(*tx);
    fChangeCached = true;
    return nChangeCached;
}

bool CWalletTx::InMempool() const
{
    return fInMempool;
}

bool CWalletTx::IsTrusted(interfaces::Chain::Lock& locked_chain) const
{
    // Quick answer in most cases
    if (!locked_chain.checkFinalTx(*tx)) {
        return false;
    }
    if (tx->IsCoinStake() && hashUnset()) { // ignore failed stakes
        return false;
    }
    int nDepth = GetDepthInMainChain(locked_chain);
    if (nDepth >= 1)
        return true;
    if (nDepth < 0)
        return false;
    if (!pwallet->m_spend_zero_conf_change || !IsFromMe(ISMINE_ALL)) // using wtx's cached debit
        return false;

    // Don't trust unconfirmed transactions from us unless they are in the mempool.
    if (!InMempool())
        return false;

    // Trusted if all inputs are from us and are in the mempool:
    for (const CTxIn& txin : tx->vin)
    {
        // Transactions not sent by us: not trusted
        const CWalletTx* parent = pwallet->GetWalletTx(txin.prevout.hash);
        if (parent == nullptr)
            return false;

        if (tx->IsParticlVersion()) {
            const CTxOutBase *parentOut = parent->tx->vpout[txin.prevout.n].get();
            if (!(pwallet->IsMine(parentOut) & ISMINE_SPENDABLE)) {
                return false;
            }
        } else {
            const CTxOut& parentOut = parent->tx->vout[txin.prevout.n];
            if (pwallet->IsMine(parentOut) != ISMINE_SPENDABLE)
                return false;
        }
    }
    return true;
}

bool CWalletTx::IsEquivalentTo(const CWalletTx& _tx) const
{
        CMutableTransaction tx1 {*this->tx};
        CMutableTransaction tx2 {*_tx.tx};
        for (auto& txin : tx1.vin) txin.scriptSig = CScript();
        for (auto& txin : tx2.vin) txin.scriptSig = CScript();
        return CTransaction(tx1) == CTransaction(tx2);
}

std::vector<uint256> CWallet::ResendWalletTransactionsBefore(interfaces::Chain::Lock& locked_chain, int64_t nTime)
{
    std::vector<uint256> result;

    LOCK(cs_wallet);

    // Sort them in chronological order
    std::multimap<unsigned int, CWalletTx*> mapSorted;
    for (std::pair<const uint256, CWalletTx>& item : mapWallet)
    {
        CWalletTx& wtx = item.second;
        // Don't rebroadcast if newer than nTime:
        if (wtx.nTimeReceived > nTime)
            continue;
        mapSorted.insert(std::make_pair(wtx.nTimeReceived, &wtx));
    }
    for (const std::pair<const unsigned int, CWalletTx*>& item : mapSorted)
    {
        CWalletTx& wtx = *item.second;
        if (wtx.RelayWalletTransaction(locked_chain)) {
            result.push_back(wtx.GetHash());
        }
    }
    return result;
}

// Rebroadcast transactions from the wallet. We do this on a random timer
// to slightly obfuscate which transactions come from our wallet.
//
// Ideally, we'd only resend transactions that we think should have been
// mined in the most recent block. Any transaction that wasn't in the top
// blockweight of transactions in the mempool shouldn't have been mined,
// and so is probably just sitting in the mempool waiting to be confirmed.
// Rebroadcasting does nothing to speed up confirmation and only damages
// privacy.
void CWallet::ResendWalletTransactions()
{
    // During reindex, importing and IBD, old wallet transactions become
    // unconfirmed. Don't resend them as that would spam other nodes.
    if (!chain().isReadyToBroadcast()) return;

    // Do this infrequently and randomly to avoid giving away
    // that these are our transactions.
    if (GetTime() < nNextResend || !fBroadcastTransactions) return;
    bool fFirst = (nNextResend == 0);
    nNextResend = GetTime() + GetRand(30 * 60);
    if (fFirst) return;

    // Only do it if there's been a new block since last time
    if (m_best_block_time < nLastResend) return;
    nLastResend = GetTime();

    int relayed_tx_count = 0;

    { // locked_chain and cs_wallet scope
        auto locked_chain = chain().lock();
        LOCK(cs_wallet);

        // Relay transactions
        for (std::pair<const uint256, CWalletTx>& item : mapWallet) {
            CWalletTx& wtx = item.second;
            // only rebroadcast unconfirmed txes older than 5 minutes before the
            // last block was found
            if (wtx.nTimeReceived > m_best_block_time - 5 * 60) continue;
            if (wtx.RelayWalletTransaction(*locked_chain)) ++relayed_tx_count;
        }
    } // locked_chain and cs_wallet

    if (relayed_tx_count > 0) {
        WalletLogPrintf("%s: rebroadcast %u unconfirmed transactions\n", __func__, relayed_tx_count);
    }
}

/** @} */ // end of mapWallet

void MaybeResendWalletTxs()
{
    for (const std::shared_ptr<CWallet>& pwallet : GetWallets()) {
        pwallet->ResendWalletTransactions();
    }
}


/** @defgroup Actions
 *
 * @{
 */


CWallet::Balance CWallet::GetBalance(const int min_depth, bool avoid_reuse) const
{
    Balance ret;
    isminefilter reuse_filter = avoid_reuse ? ISMINE_NO : ISMINE_USED;
    {
        auto locked_chain = chain().lock();
        LOCK(cs_wallet);
        for (const auto& entry : mapWallet)
        {
            const CWalletTx& wtx = entry.second;
            const bool is_trusted{wtx.IsTrusted(*locked_chain)};
            const int tx_depth{wtx.GetDepthInMainChain(*locked_chain)};
            const CAmount tx_credit_mine{wtx.GetAvailableCredit(*locked_chain, /* fUseCache */ true, ISMINE_SPENDABLE | reuse_filter)};
            const CAmount tx_credit_watchonly{wtx.GetAvailableCredit(*locked_chain, /* fUseCache */ true, ISMINE_WATCH_ONLY | reuse_filter)};
            if (is_trusted && tx_depth >= min_depth) {
                ret.m_mine_trusted += tx_credit_mine;
                ret.m_watchonly_trusted += tx_credit_watchonly;
            }
            if (!is_trusted && tx_depth == 0 && wtx.InMempool()) {
                ret.m_mine_untrusted_pending += tx_credit_mine;
                ret.m_watchonly_untrusted_pending += tx_credit_watchonly;
            }
            ret.m_mine_immature += wtx.GetImmatureCredit(*locked_chain);
            ret.m_watchonly_immature += wtx.GetImmatureWatchOnlyCredit(*locked_chain);
        }
    }

    return ret;
}

CAmount CWallet::GetAvailableBalance(const CCoinControl* coinControl) const
{
    auto locked_chain = chain().lock();
    LOCK(cs_wallet);

    CAmount balance = 0;
    std::vector<COutput> vCoins;
    AvailableCoins(*locked_chain, vCoins, true, coinControl);
    for (const COutput& out : vCoins) {
        if (out.fSpendable) {
            balance += out.tx->tx->vout[out.i].nValue;
        }
    }
    return balance;
}

void CWallet::AvailableCoins(interfaces::Chain::Lock& locked_chain, std::vector<COutput> &vCoins, bool fOnlySafe, const CCoinControl *coinControl, const CAmount &nMinimumAmount, const CAmount &nMaximumAmount, const CAmount &nMinimumSumAmount, const uint64_t nMaximumCount, const int nMinDepth, const int nMaxDepth, bool fIncludeImmature) const
{
    AssertLockHeld(cs_wallet);

    vCoins.clear();
    CAmount nTotal = 0;
    // Either the WALLET_FLAG_AVOID_REUSE flag is not set (in which case we always allow), or we default to avoiding, and only in the case where
    // a coin control object is provided, and has the avoid address reuse flag set to false, do we allow already used addresses
    bool allow_used_addresses = !IsWalletFlagSet(WALLET_FLAG_AVOID_REUSE) || (coinControl && !coinControl->m_avoid_address_reuse);

    for (const auto& entry : mapWallet)
    {
        const uint256& wtxid = entry.first;
        const CWalletTx& wtx = entry.second;

        if (!locked_chain.checkFinalTx(*wtx.tx)) {
            continue;
        }

        if (wtx.IsImmatureCoinBase(locked_chain))
            continue;

        int nDepth = wtx.GetDepthInMainChain(locked_chain);
        if (nDepth < 0)
            continue;

        // We should not consider coins which aren't at least in our mempool
        // It's possible for these to be conflicted via ancestors which we may never be able to detect
        if (nDepth == 0 && !wtx.InMempool())
            continue;

        bool safeTx = wtx.IsTrusted(locked_chain);

        // We should not consider coins from transactions that are replacing
        // other transactions.
        //
        // Example: There is a transaction A which is replaced by bumpfee
        // transaction B. In this case, we want to prevent creation of
        // a transaction B' which spends an output of B.
        //
        // Reason: If transaction A were initially confirmed, transactions B
        // and B' would no longer be valid, so the user would have to create
        // a new transaction C to replace B'. However, in the case of a
        // one-block reorg, transactions B' and C might BOTH be accepted,
        // when the user only wanted one of them. Specifically, there could
        // be a 1-block reorg away from the chain where transactions A and C
        // were accepted to another chain where B, B', and C were all
        // accepted.
        if (nDepth == 0 && wtx.mapValue.count("replaces_txid")) {
            safeTx = false;
        }

        // Similarly, we should not consider coins from transactions that
        // have been replaced. In the example above, we would want to prevent
        // creation of a transaction A' spending an output of A, because if
        // transaction B were initially confirmed, conflicting with A and
        // A', we wouldn't want to the user to create a transaction D
        // intending to replace A', but potentially resulting in a scenario
        // where A, A', and D could all be accepted (instead of just B and
        // D, or just A and A' like the user would want).
        if (nDepth == 0 && wtx.mapValue.count("replaced_by_txid")) {
            safeTx = false;
        }

        if (fOnlySafe && !safeTx) {
            continue;
        }

        if (nDepth < nMinDepth || nDepth > nMaxDepth)
            continue;

        for (unsigned int i = 0; i < wtx.tx->vout.size(); i++) {
            if (wtx.tx->vout[i].nValue < nMinimumAmount || wtx.tx->vout[i].nValue > nMaximumAmount)
                continue;

            if (coinControl && coinControl->HasSelected() && !coinControl->fAllowOtherInputs && !coinControl->IsSelected(COutPoint(entry.first, i)))
                continue;

            if (IsLockedCoin(entry.first, i))
                continue;

            if (IsSpent(locked_chain, wtxid, i))
                continue;

            isminetype mine = IsMine(wtx.tx->vout[i]);

            if (mine == ISMINE_NO) {
                continue;
            }

            if (!allow_used_addresses && IsUsedDestination(wtxid, i)) {
                continue;
            }

            bool solvable = IsSolvable(*this, wtx.tx->vout[i].scriptPubKey);
            bool spendable = ((mine & ISMINE_SPENDABLE) != ISMINE_NO) || (((mine & ISMINE_WATCH_ONLY) != ISMINE_NO) && (coinControl && coinControl->fAllowWatchOnly && solvable));

            vCoins.push_back(COutput(&wtx, i, nDepth, spendable, solvable, safeTx, (coinControl && coinControl->fAllowWatchOnly)));

            // Checks the sum amount of all UTXO's.
            if (nMinimumSumAmount != MAX_MONEY) {
                nTotal += wtx.tx->vout[i].nValue;

                if (nTotal >= nMinimumSumAmount) {
                    return;
                }
            }

            // Checks the maximum number of UTXO's.
            if (nMaximumCount > 0 && vCoins.size() >= nMaximumCount) {
                return;
            }
        }
    }
}

std::map<CTxDestination, std::vector<COutput>> CWallet::ListCoins(interfaces::Chain::Lock& locked_chain) const
{
    AssertLockHeld(cs_wallet);

    std::map<CTxDestination, std::vector<COutput>> result;
    std::vector<COutput> availableCoins;

    AvailableCoins(locked_chain, availableCoins);

    for (const COutput& coin : availableCoins) {
        CTxDestination address;
        if (coin.fSpendable &&
            ExtractDestination(FindNonChangeParentOutput(*coin.tx->tx, coin.i).scriptPubKey, address)) {
            result[address].emplace_back(std::move(coin));
        }
    }

    std::vector<COutPoint> lockedCoins;
    ListLockedCoins(lockedCoins);
    for (const COutPoint& output : lockedCoins) {
        auto it = mapWallet.find(output.hash);
        if (it != mapWallet.end()) {
            int depth = it->second.GetDepthInMainChain(locked_chain);
            if (depth >= 0 && output.n < it->second.tx->vout.size() &&
                IsMine(it->second.tx->vout[output.n]) == ISMINE_SPENDABLE) {
                CTxDestination address;
                if (ExtractDestination(FindNonChangeParentOutput(*it->second.tx, output.n).scriptPubKey, address)) {
                    result[address].emplace_back(
                        &it->second, output.n, depth, true /* spendable */, true /* solvable */, false /* safe */);
                }
            }
        }
    }

    return result;
}

const CTxOut& CWallet::FindNonChangeParentOutput(const CTransaction& tx, int output) const
{
    const CTransaction* ptx = &tx;
    int n = output;
    while (IsChange(ptx->vout[n]) && ptx->vin.size() > 0) {
        const COutPoint& prevout = ptx->vin[0].prevout;
        auto it = mapWallet.find(prevout.hash);
        if (it == mapWallet.end() || it->second.tx->vout.size() <= prevout.n ||
            !IsMine(it->second.tx->vout[prevout.n])) {
            break;
        }
        ptx = it->second.tx.get();
        n = prevout.n;
    }
    return ptx->vout[n];
}

bool CWallet::SelectCoinsMinConf(const CAmount& nTargetValue, const CoinEligibilityFilter& eligibility_filter, std::vector<OutputGroup> groups,
                                 std::set<CInputCoin>& setCoinsRet, CAmount& nValueRet, const CoinSelectionParams& coin_selection_params, bool& bnb_used) const
{
    setCoinsRet.clear();
    nValueRet = 0;

    std::vector<OutputGroup> utxo_pool;
    if (coin_selection_params.use_bnb) {
        // Get long term estimate
        FeeCalculation feeCalc;
        CCoinControl temp;
        temp.m_confirm_target = 1008;
        CFeeRate long_term_feerate = GetMinimumFeeRate(*this, temp, &feeCalc);

        // Calculate cost of change
        CAmount cost_of_change = GetDiscardRate(*this).GetFee(coin_selection_params.change_spend_size) + coin_selection_params.effective_fee.GetFee(coin_selection_params.change_output_size);

        // Filter by the min conf specs and add to utxo_pool and calculate effective value
        for (OutputGroup& group : groups) {
            if (!group.EligibleForSpending(eligibility_filter)) continue;

            group.fee = 0;
            group.long_term_fee = 0;
            group.effective_value = 0;
            for (auto it = group.m_outputs.begin(); it != group.m_outputs.end(); ) {
                const CInputCoin& coin = *it;
                CAmount effective_value = coin.txout.nValue - (coin.m_input_bytes < 0 ? 0 : coin_selection_params.effective_fee.GetFee(coin.m_input_bytes));
                // Only include outputs that are positive effective value (i.e. not dust)
                if (effective_value > 0) {
                    group.fee += coin.m_input_bytes < 0 ? 0 : coin_selection_params.effective_fee.GetFee(coin.m_input_bytes);
                    group.long_term_fee += coin.m_input_bytes < 0 ? 0 : long_term_feerate.GetFee(coin.m_input_bytes);
                    group.effective_value += effective_value;
                    ++it;
                } else {
                    it = group.Discard(coin);
                }
            }
            if (group.effective_value > 0) utxo_pool.push_back(group);
        }
        // Calculate the fees for things that aren't inputs
        CAmount not_input_fees = coin_selection_params.effective_fee.GetFee(coin_selection_params.tx_noinputs_size);
        bnb_used = true;
        return SelectCoinsBnB(utxo_pool, nTargetValue, cost_of_change, setCoinsRet, nValueRet, not_input_fees);
    } else {
        // Filter by the min conf specs and add to utxo_pool
        for (const OutputGroup& group : groups) {
            if (!group.EligibleForSpending(eligibility_filter)) continue;
            utxo_pool.push_back(group);
        }
        bnb_used = false;
        return KnapsackSolver(nTargetValue, utxo_pool, setCoinsRet, nValueRet);
    }
}

bool CWallet::SelectCoins(const std::vector<COutput>& vAvailableCoins, const CAmount& nTargetValue, std::set<CInputCoin>& setCoinsRet, CAmount& nValueRet, const CCoinControl& coin_control, CoinSelectionParams& coin_selection_params, bool& bnb_used) const
{
    std::vector<COutput> vCoins(vAvailableCoins);

    // coin control -> return all selected outputs (we want all selected to go into the transaction for sure)
    if (coin_control.HasSelected() && !coin_control.fAllowOtherInputs)
    {
        // We didn't use BnB here, so set it to false.
        bnb_used = false;

        for (const COutput& out : vCoins)
        {
            if (!out.fSpendable)
                 continue;
            nValueRet += out.tx->tx->vout[out.i].nValue;
            setCoinsRet.insert(out.GetInputCoin());
        }
        return (nValueRet >= nTargetValue);
    }

    // calculate value from preset inputs and store them
    std::set<CInputCoin> setPresetCoins;
    CAmount nValueFromPresetInputs = 0;

    std::vector<COutPoint> vPresetInputs;
    coin_control.ListSelected(vPresetInputs);
    for (const COutPoint& outpoint : vPresetInputs)
    {
        // For now, don't use BnB if preset inputs are selected. TODO: Enable this later
        bnb_used = false;
        coin_selection_params.use_bnb = false;

        std::map<uint256, CWalletTx>::const_iterator it = mapWallet.find(outpoint.hash);
        if (it != mapWallet.end())
        {
            const CWalletTx& wtx = it->second;
            // Clearly invalid input, fail
            if (wtx.tx->vout.size() <= outpoint.n)
                return false;
            // Just to calculate the marginal byte size
            nValueFromPresetInputs += wtx.tx->vout[outpoint.n].nValue;
            setPresetCoins.insert(CInputCoin(wtx.tx, outpoint.n));
        } else
            return false; // TODO: Allow non-wallet inputs
    }

    // remove preset inputs from vCoins
    for (std::vector<COutput>::iterator it = vCoins.begin(); it != vCoins.end() && coin_control.HasSelected();)
    {
        if (setPresetCoins.count(it->GetInputCoin()))
            it = vCoins.erase(it);
        else
            ++it;
    }

    // form groups from remaining coins; note that preset coins will not
    // automatically have their associated (same address) coins included
    if (coin_control.m_avoid_partial_spends && vCoins.size() > OUTPUT_GROUP_MAX_ENTRIES) {
        // Cases where we have 11+ outputs all pointing to the same destination may result in
        // privacy leaks as they will potentially be deterministically sorted. We solve that by
        // explicitly shuffling the outputs before processing
        Shuffle(vCoins.begin(), vCoins.end(), FastRandomContext());
    }
    std::vector<OutputGroup> groups = GroupOutputs(vCoins, !coin_control.m_avoid_partial_spends);

    size_t max_ancestors = (size_t)std::max<int64_t>(1, gArgs.GetArg("-limitancestorcount", DEFAULT_ANCESTOR_LIMIT));
    size_t max_descendants = (size_t)std::max<int64_t>(1, gArgs.GetArg("-limitdescendantcount", DEFAULT_DESCENDANT_LIMIT));
    bool fRejectLongChains = gArgs.GetBoolArg("-walletrejectlongchains", DEFAULT_WALLET_REJECT_LONG_CHAINS);

    bool res = nTargetValue <= nValueFromPresetInputs ||
        SelectCoinsMinConf(nTargetValue - nValueFromPresetInputs, CoinEligibilityFilter(1, 6, 0), groups, setCoinsRet, nValueRet, coin_selection_params, bnb_used) ||
        SelectCoinsMinConf(nTargetValue - nValueFromPresetInputs, CoinEligibilityFilter(1, 1, 0), groups, setCoinsRet, nValueRet, coin_selection_params, bnb_used) ||
        (m_spend_zero_conf_change && SelectCoinsMinConf(nTargetValue - nValueFromPresetInputs, CoinEligibilityFilter(0, 1, 2), groups, setCoinsRet, nValueRet, coin_selection_params, bnb_used)) ||
        (m_spend_zero_conf_change && SelectCoinsMinConf(nTargetValue - nValueFromPresetInputs, CoinEligibilityFilter(0, 1, std::min((size_t)4, max_ancestors/3), std::min((size_t)4, max_descendants/3)), groups, setCoinsRet, nValueRet, coin_selection_params, bnb_used)) ||
        (m_spend_zero_conf_change && SelectCoinsMinConf(nTargetValue - nValueFromPresetInputs, CoinEligibilityFilter(0, 1, max_ancestors/2, max_descendants/2), groups, setCoinsRet, nValueRet, coin_selection_params, bnb_used)) ||
        (m_spend_zero_conf_change && SelectCoinsMinConf(nTargetValue - nValueFromPresetInputs, CoinEligibilityFilter(0, 1, max_ancestors-1, max_descendants-1), groups, setCoinsRet, nValueRet, coin_selection_params, bnb_used)) ||
        (m_spend_zero_conf_change && !fRejectLongChains && SelectCoinsMinConf(nTargetValue - nValueFromPresetInputs, CoinEligibilityFilter(0, 1, std::numeric_limits<uint64_t>::max()), groups, setCoinsRet, nValueRet, coin_selection_params, bnb_used));

    // because SelectCoinsMinConf clears the setCoinsRet, we now add the possible inputs to the coinset
    util::insert(setCoinsRet, setPresetCoins);

    // add preset inputs to the total value selected
    nValueRet += nValueFromPresetInputs;

    return res;
}

bool CWallet::SignTransaction(CMutableTransaction& tx)
{
    AssertLockHeld(cs_wallet);

    // sign the new tx
    int nIn = 0;
    for (auto& input : tx.vin) {
        std::map<uint256, CWalletTx>::const_iterator mi = mapWallet.find(input.prevout.hash);
        if(mi == mapWallet.end() || input.prevout.n >= mi->second.tx->vout.size()) {
            return false;
        }
        const CScript& scriptPubKey = mi->second.tx->vout[input.prevout.n].scriptPubKey;
        const CAmount& amount = mi->second.tx->vout[input.prevout.n].nValue;
        SignatureData sigdata;

        std::vector<uint8_t> vchAmount(8);
        memcpy(&vchAmount[0], &amount, 8);
        if (!ProduceSignature(*this, MutableTransactionSignatureCreator(&tx, nIn, vchAmount, SIGHASH_ALL), scriptPubKey, sigdata)) {
            return false;
        }
        UpdateInput(input, sigdata);
        nIn++;
    }
    return true;
}

bool CWallet::FundTransaction(CMutableTransaction& tx, CAmount& nFeeRet, int& nChangePosInOut, std::string& strFailReason, bool lockUnspents, const std::set<int>& setSubtractFeeFromOutputs, CCoinControl coinControl)
{
    std::vector<CRecipient> vecSend;

    // Turn the txout set into a CRecipient vector.
    for (size_t idx = 0; idx < tx.vout.size(); idx++) {
        const CTxOut& txOut = tx.vout[idx];
        CRecipient recipient = {txOut.scriptPubKey, txOut.nValue, setSubtractFeeFromOutputs.count(idx) == 1};
        vecSend.push_back(recipient);
    }

    coinControl.fAllowOtherInputs = true;

    for (const CTxIn& txin : tx.vin) {
        coinControl.Select(txin.prevout);
    }

    // Acquire the locks to prevent races to the new locked unspents between the
    // CreateTransaction call and LockCoin calls (when lockUnspents is true).
    auto locked_chain = chain().lock();
    LOCK(cs_wallet);

    CReserveKey reservekey(this);
    CTransactionRef tx_new;
    if (!CreateTransaction(*locked_chain, vecSend, tx_new, reservekey, nFeeRet, nChangePosInOut, strFailReason, coinControl, false)) {
        return false;
    }

    if (nChangePosInOut != -1) {
        tx.vout.insert(tx.vout.begin() + nChangePosInOut, tx_new->vout[nChangePosInOut]);
        // We don't have the normal Create/Commit cycle, and don't want to risk
        // reusing change, so just remove the key from the keypool here.
        reservekey.KeepKey();
    }

    // Copy output sizes from new transaction; they may have had the fee
    // subtracted from them.
    for (unsigned int idx = 0; idx < tx.vout.size(); idx++) {
        tx.vout[idx].nValue = tx_new->vout[idx].nValue;
    }

    // Add new txins while keeping original txin scriptSig/order.
    for (const CTxIn& txin : tx_new->vin) {
        if (!coinControl.IsSelected(txin.prevout)) {
            tx.vin.push_back(txin);

            if (lockUnspents) {
                LockCoin(txin.prevout);
            }
        }
    }

    if (nFeeRet > this->m_default_max_tx_fee) {
        strFailReason = TransactionErrorString(TransactionError::MAX_FEE_EXCEEDED);
        return false;
    }

    return true;
}

static bool IsCurrentForAntiFeeSniping(interfaces::Chain& chain, interfaces::Chain::Lock& locked_chain)
{
    if (chain.isInitialBlockDownload()) {
        return false;
    }
    constexpr int64_t MAX_ANTI_FEE_SNIPING_TIP_AGE = 8 * 60 * 60; // in seconds
    if (locked_chain.getBlockTime(*locked_chain.getHeight()) < (GetTime() - MAX_ANTI_FEE_SNIPING_TIP_AGE)) {
        return false;
    }
    return true;
}

/**
 * Return a height-based locktime for new transactions (uses the height of the
 * current chain tip unless we are not synced with the current chain
 */
static uint32_t GetLocktimeForNewTransaction(interfaces::Chain& chain, interfaces::Chain::Lock& locked_chain)
{
    uint32_t const height = locked_chain.getHeight().get_value_or(-1);
    uint32_t locktime;
    // Discourage fee sniping.
    //
    // For a large miner the value of the transactions in the best block and
    // the mempool can exceed the cost of deliberately attempting to mine two
    // blocks to orphan the current best block. By setting nLockTime such that
    // only the next block can include the transaction, we discourage this
    // practice as the height restricted and limited blocksize gives miners
    // considering fee sniping fewer options for pulling off this attack.
    //
    // A simple way to think about this is from the wallet's point of view we
    // always want the blockchain to move forward. By setting nLockTime this
    // way we're basically making the statement that we only want this
    // transaction to appear in the next block; we don't want to potentially
    // encourage reorgs by allowing transactions to appear at lower heights
    // than the next block in forks of the best chain.
    //
    // Of course, the subsidy is high enough, and transaction volume low
    // enough, that fee sniping isn't a problem yet, but by implementing a fix
    // now we ensure code won't be written that makes assumptions about
    // nLockTime that preclude a fix later.
    if (IsCurrentForAntiFeeSniping(chain, locked_chain)) {
        locktime = height;

        // Secondly occasionally randomly pick a nLockTime even further back, so
        // that transactions that are delayed after signing for whatever reason,
        // e.g. high-latency mix networks and some CoinJoin implementations, have
        // better privacy.
        if (GetRandInt(10) == 0)
            locktime = std::max(0, (int)locktime - GetRandInt(100));
    } else {
        // If our chain is lagging behind, we can't discourage fee sniping nor help
        // the privacy of high-latency transactions. To avoid leaking a potentially
        // unique "nLockTime fingerprint", set nLockTime to a constant.
        locktime = 0;
    }
    assert(locktime <= height);
    assert(locktime < LOCKTIME_THRESHOLD);
    return locktime;
}

OutputType CWallet::TransactionChangeType(OutputType change_type, const std::vector<CRecipient>& vecSend)
{
    // If -changetype is specified, always use that change type.
    if (change_type != OutputType::CHANGE_AUTO) {
        return change_type;
    }

    // if m_default_address_type is legacy, use legacy address as change (even
    // if some of the outputs are P2WPKH or P2WSH).
    if (m_default_address_type == OutputType::LEGACY) {
        return OutputType::LEGACY;
    }

    // if any destination is P2WPKH or P2WSH, use P2WPKH for the change
    // output.
    for (const auto& recipient : vecSend) {
        // Check if any destination contains a witness program:
        int witnessversion = 0;
        std::vector<unsigned char> witnessprogram;
        if (recipient.scriptPubKey.IsWitnessProgram(witnessversion, witnessprogram)) {
            return OutputType::BECH32;
        }
    }

    // else use m_default_address_type for change
    return m_default_address_type;
}

bool CWallet::CreateTransaction(interfaces::Chain::Lock& locked_chain, const std::vector<CRecipient>& vecSend, CTransactionRef& tx, CReserveKey& reservekey, CAmount& nFeeRet,
                         int& nChangePosInOut, std::string& strFailReason, const CCoinControl& coin_control, bool sign)
{
    CAmount nValue = 0;
    int nChangePosRequest = nChangePosInOut;
    unsigned int nSubtractFeeFromAmount = 0;
    for (const auto& recipient : vecSend)
    {
        if (nValue < 0 || recipient.nAmount < 0)
        {
            strFailReason = _("Transaction amounts must not be negative");
            return false;
        }
        nValue += recipient.nAmount;

        if (recipient.fSubtractFeeFromAmount)
            nSubtractFeeFromAmount++;
    }
    if (vecSend.empty())
    {
        strFailReason = _("Transaction must have at least one recipient");
        return false;
    }

    CMutableTransaction txNew;

    txNew.nLockTime = GetLocktimeForNewTransaction(chain(), locked_chain);

    FeeCalculation feeCalc;
    CAmount nFeeNeeded;
    int nBytes;
    {
        std::set<CInputCoin> setCoins;
        auto locked_chain = chain().lock();
        LOCK(cs_wallet);
        {
            std::vector<COutput> vAvailableCoins;
            AvailableCoins(*locked_chain, vAvailableCoins, true, &coin_control, 1, MAX_MONEY, MAX_MONEY, 0, coin_control.m_min_depth);
            CoinSelectionParams coin_selection_params; // Parameters for coin selection, init with dummy

            // Create change script that will be used if we need change
            // TODO: pass in scriptChange instead of reservekey so
            // change transaction isn't always pay-to-bitcoin-address
            CScript scriptChange;

            // coin control: send change to custom address
            if (!boost::get<CNoDestination>(&coin_control.destChange)) {
                scriptChange = GetScriptForDestination(coin_control.destChange);
            } else { // no coin control: send change to newly generated address
                // Note: We use a new key here to keep it from being obvious which side is the change.
                //  The drawback is that by not reusing a previous key, the change may be lost if a
                //  backup is restored, if the backup doesn't have the new private key for the change.
                //  If we reused the old key, it would be possible to add code to look for and
                //  rediscover unknown transactions that were written with keys of ours to recover
                //  post-backup change.

                // Reserve a new key pair from key pool
                if (!CanGetAddresses(true)) {
                    strFailReason = _("Can't generate a change-address key. No keys in the internal keypool and can't generate any keys.");
                    return false;
                }
                CPubKey vchPubKey;
                bool ret;
                ret = reservekey.GetReservedKey(vchPubKey, true);
                if (!ret)
                {
                    strFailReason = _("Keypool ran out, please call keypoolrefill first");
                    return false;
                }

                const OutputType change_type = TransactionChangeType(coin_control.m_change_type ? *coin_control.m_change_type : m_default_change_type, vecSend);

                LearnRelatedScripts(vchPubKey, change_type);
                scriptChange = GetScriptForDestination(GetDestinationForKey(vchPubKey, change_type));
            }
            CTxOut change_prototype_txout(0, scriptChange);
            coin_selection_params.change_output_size = GetSerializeSize(change_prototype_txout);

            CFeeRate discard_rate = GetDiscardRate(*this);

            // Get the fee rate to use effective values in coin selection
            CFeeRate nFeeRateNeeded = GetMinimumFeeRate(*this, coin_control, &feeCalc);

            nFeeRet = 0;
            bool pick_new_inputs = true;
            CAmount nValueIn = 0;

            // BnB selector is the only selector used when this is true.
            // That should only happen on the first pass through the loop.
            coin_selection_params.use_bnb = nSubtractFeeFromAmount == 0; // If we are doing subtract fee from recipient, then don't use BnB
            // Start with no fee and loop until there is enough fee
            while (true)
            {
                nChangePosInOut = nChangePosRequest;
                txNew.vin.clear();
                txNew.vout.clear();
                bool fFirst = true;

                CAmount nValueToSelect = nValue;
                if (nSubtractFeeFromAmount == 0)
                    nValueToSelect += nFeeRet;

                // vouts to the payees
                coin_selection_params.tx_noinputs_size = 11; // Static vsize overhead + outputs vsize. 4 nVersion, 4 nLocktime, 1 input count, 1 output count, 1 witness overhead (dummy, flag, stack size)
                for (const auto& recipient : vecSend)
                {
                    CTxOut txout(recipient.nAmount, recipient.scriptPubKey);

                    if (recipient.fSubtractFeeFromAmount)
                    {
                        assert(nSubtractFeeFromAmount != 0);
                        txout.nValue -= nFeeRet / nSubtractFeeFromAmount; // Subtract fee equally from each selected recipient

                        if (fFirst) // first receiver pays the remainder not divisible by output count
                        {
                            fFirst = false;
                            txout.nValue -= nFeeRet % nSubtractFeeFromAmount;
                        }
                    }
                    // Include the fee cost for outputs. Note this is only used for BnB right now
                    coin_selection_params.tx_noinputs_size += ::GetSerializeSize(txout, PROTOCOL_VERSION);

                    if (IsDust(txout, chain().relayDustFee()))
                    {
                        if (recipient.fSubtractFeeFromAmount && nFeeRet > 0)
                        {
                            if (txout.nValue < 0)
                                strFailReason = _("The transaction amount is too small to pay the fee");
                            else
                                strFailReason = _("The transaction amount is too small to send after the fee has been deducted");
                        }
                        else
                            strFailReason = _("Transaction amount too small");
                        return false;
                    }
                    txNew.vout.push_back(txout);
                }

                // Choose coins to use
                bool bnb_used;
                if (pick_new_inputs) {
                    nValueIn = 0;
                    setCoins.clear();
                    int change_spend_size = CalculateMaximumSignedInputSize(change_prototype_txout, this);
                    // If the wallet doesn't know how to sign change output, assume p2sh-p2wpkh
                    // as lower-bound to allow BnB to do it's thing
                    if (change_spend_size == -1) {
                        coin_selection_params.change_spend_size = DUMMY_NESTED_P2WPKH_INPUT_SIZE;
                    } else {
                        coin_selection_params.change_spend_size = (size_t)change_spend_size;
                    }
                    coin_selection_params.effective_fee = nFeeRateNeeded;
                    if (!SelectCoins(vAvailableCoins, nValueToSelect, setCoins, nValueIn, coin_control, coin_selection_params, bnb_used))
                    {
                        // If BnB was used, it was the first pass. No longer the first pass and continue loop with knapsack.
                        if (bnb_used) {
                            coin_selection_params.use_bnb = false;
                            continue;
                        }
                        else {
                            strFailReason = _("Insufficient funds");
                            return false;
                        }
                    }
                } else {
                    bnb_used = false;
                }

                const CAmount nChange = nValueIn - nValueToSelect;
                if (nChange > 0)
                {
                    // Fill a vout to ourself
                    CTxOut newTxOut(nChange, scriptChange);

                    // Never create dust outputs; if we would, just
                    // add the dust to the fee.
                    // The nChange when BnB is used is always going to go to fees.
                    if (IsDust(newTxOut, discard_rate) || bnb_used)
                    {
                        nChangePosInOut = -1;
                        nFeeRet += nChange;
                    }
                    else
                    {
                        if (nChangePosInOut == -1)
                        {
                            // Insert change txn at random position:
                            nChangePosInOut = GetRandInt(txNew.vout.size()+1);
                        }
                        else if ((unsigned int)nChangePosInOut > txNew.vout.size())
                        {
                            strFailReason = _("Change index out of range");
                            return false;
                        }

                        std::vector<CTxOut>::iterator position = txNew.vout.begin()+nChangePosInOut;
                        txNew.vout.insert(position, newTxOut);
                    }
                } else {
                    nChangePosInOut = -1;
                }

                // Dummy fill vin for maximum size estimation
                //
                for (const auto& coin : setCoins) {
                    txNew.vin.push_back(CTxIn(coin.outpoint,CScript()));
                }

                nBytes = CalculateMaximumSignedTxSize(CTransaction(txNew), this, coin_control.fAllowWatchOnly);
                if (nBytes < 0) {
                    strFailReason = _("Signing transaction failed");
                    return false;
                }

                nFeeNeeded = GetMinimumFee(*this, nBytes, coin_control, &feeCalc);
                if (feeCalc.reason == FeeReason::FALLBACK && !m_allow_fallback_fee) {
                    // eventually allow a fallback fee
                    strFailReason = _("Fee estimation failed. Fallbackfee is disabled. Wait a few blocks or enable -fallbackfee.");
                    return false;
                }

                // If we made it here and we aren't even able to meet the relay fee on the next pass, give up
                // because we must be at the maximum allowed fee.
                if (nFeeNeeded < chain().relayMinFee().GetFee(nBytes))
                {
                    strFailReason = _("Transaction too large for fee policy");
                    return false;
                }

                if (nFeeRet >= nFeeNeeded) {
                    // Reduce fee to only the needed amount if possible. This
                    // prevents potential overpayment in fees if the coins
                    // selected to meet nFeeNeeded result in a transaction that
                    // requires less fee than the prior iteration.

                    // If we have no change and a big enough excess fee, then
                    // try to construct transaction again only without picking
                    // new inputs. We now know we only need the smaller fee
                    // (because of reduced tx size) and so we should add a
                    // change output. Only try this once.
                    if (nChangePosInOut == -1 && nSubtractFeeFromAmount == 0 && pick_new_inputs) {
                        unsigned int tx_size_with_change = nBytes + coin_selection_params.change_output_size + 2; // Add 2 as a buffer in case increasing # of outputs changes compact size
                        CAmount fee_needed_with_change = GetMinimumFee(*this, tx_size_with_change, coin_control, nullptr);
                        CAmount minimum_value_for_change = GetDustThreshold(change_prototype_txout, discard_rate);
                        if (nFeeRet >= fee_needed_with_change + minimum_value_for_change) {
                            pick_new_inputs = false;
                            nFeeRet = fee_needed_with_change;
                            continue;
                        }
                    }

                    // If we have change output already, just increase it
                    if (nFeeRet > nFeeNeeded && nChangePosInOut != -1 && nSubtractFeeFromAmount == 0) {
                        CAmount extraFeePaid = nFeeRet - nFeeNeeded;
                        std::vector<CTxOut>::iterator change_position = txNew.vout.begin()+nChangePosInOut;
                        change_position->nValue += extraFeePaid;
                        nFeeRet -= extraFeePaid;
                    }
                    break; // Done, enough fee included.
                }
                else if (!pick_new_inputs) {
                    // This shouldn't happen, we should have had enough excess
                    // fee to pay for the new output and still meet nFeeNeeded
                    // Or we should have just subtracted fee from recipients and
                    // nFeeNeeded should not have changed
                    strFailReason = _("Transaction fee and change calculation failed");
                    return false;
                }

                // Try to reduce change to include necessary fee
                if (nChangePosInOut != -1 && nSubtractFeeFromAmount == 0) {
                    CAmount additionalFeeNeeded = nFeeNeeded - nFeeRet;
                    std::vector<CTxOut>::iterator change_position = txNew.vout.begin()+nChangePosInOut;
                    // Only reduce change if remaining amount is still a large enough output.
                    if (change_position->nValue >= MIN_FINAL_CHANGE + additionalFeeNeeded) {
                        change_position->nValue -= additionalFeeNeeded;
                        nFeeRet += additionalFeeNeeded;
                        break; // Done, able to increase fee from change
                    }
                }

                // If subtracting fee from recipients, we now know what fee we
                // need to subtract, we have no reason to reselect inputs
                if (nSubtractFeeFromAmount > 0) {
                    pick_new_inputs = false;
                }

                // Include more fee and try again.
                nFeeRet = nFeeNeeded;
                coin_selection_params.use_bnb = false;
                continue;
            }
        }

        if (nChangePosInOut == -1) reservekey.ReturnKey(); // Return any reserved key if we don't have change

        // Shuffle selected coins and fill in final vin
        txNew.vin.clear();
        std::vector<CInputCoin> selected_coins(setCoins.begin(), setCoins.end());
        Shuffle(selected_coins.begin(), selected_coins.end(), FastRandomContext());

        // Note how the sequence number is set to non-maxint so that
        // the nLockTime set above actually works.
        //
        // BIP125 defines opt-in RBF as any nSequence < maxint-1, so
        // we use the highest possible value in that range (maxint-2)
        // to avoid conflicting with other possible uses of nSequence,
        // and in the spirit of "smallest possible change from prior
        // behavior."
        const uint32_t nSequence = coin_control.m_signal_bip125_rbf.get_value_or(m_signal_rbf) ? MAX_BIP125_RBF_SEQUENCE : (CTxIn::SEQUENCE_FINAL - 1);
        for (const auto& coin : selected_coins) {
            txNew.vin.push_back(CTxIn(coin.outpoint, CScript(), nSequence));
        }

        if (sign)
        {
            int nIn = 0;
            for (const auto& coin : selected_coins)
            {
                const CScript& scriptPubKey = coin.txout.scriptPubKey;
                SignatureData sigdata;

                CAmount nValue = coin.GetValue();
                std::vector<uint8_t> vchAmount(8);
                memcpy(&vchAmount[0], &nValue, 8);
                if (!ProduceSignature(*this, MutableTransactionSignatureCreator(&txNew, nIn, vchAmount, SIGHASH_ALL), scriptPubKey, sigdata))
                {
                    strFailReason = _("Signing transaction failed");
                    return false;
                } else {
                    UpdateInput(txNew.vin.at(nIn), sigdata);
                }

                nIn++;
            }
        }

        // Return the constructed transaction data.
        tx = MakeTransactionRef(std::move(txNew));

        // Limit size
        if (GetTransactionWeight(*tx) > MAX_STANDARD_TX_WEIGHT)
        {
            strFailReason = _("Transaction too large");
            return false;
        }
    }

    if (gArgs.GetBoolArg("-walletrejectlongchains", DEFAULT_WALLET_REJECT_LONG_CHAINS)) {
        // Lastly, ensure this tx will pass the mempool's chain limits
        if (!chain().checkChainLimits(tx)) {
            strFailReason = _("Transaction has too long of a mempool chain");
            return false;
        }
    }

    WalletLogPrintf("Fee Calculation: Fee:%d Bytes:%u Needed:%d Tgt:%d (requested %d) Reason:\"%s\" Decay %.5f: Estimation: (%g - %g) %.2f%% %.1f/(%.1f %d mem %.1f out) Fail: (%g - %g) %.2f%% %.1f/(%.1f %d mem %.1f out)\n",
              nFeeRet, nBytes, nFeeNeeded, feeCalc.returnedTarget, feeCalc.desiredTarget, StringForFeeReason(feeCalc.reason), feeCalc.est.decay,
              feeCalc.est.pass.start, feeCalc.est.pass.end,
              100 * feeCalc.est.pass.withinTarget / (feeCalc.est.pass.totalConfirmed + feeCalc.est.pass.inMempool + feeCalc.est.pass.leftMempool),
              feeCalc.est.pass.withinTarget, feeCalc.est.pass.totalConfirmed, feeCalc.est.pass.inMempool, feeCalc.est.pass.leftMempool,
              feeCalc.est.fail.start, feeCalc.est.fail.end,
              100 * feeCalc.est.fail.withinTarget / (feeCalc.est.fail.totalConfirmed + feeCalc.est.fail.inMempool + feeCalc.est.fail.leftMempool),
              feeCalc.est.fail.withinTarget, feeCalc.est.fail.totalConfirmed, feeCalc.est.fail.inMempool, feeCalc.est.fail.leftMempool);
    return true;
}

/**
 * Call after CreateTransaction unless you want to abort
 */
bool CWallet::CommitTransaction(CTransactionRef tx, mapValue_t mapValue, std::vector<std::pair<std::string, std::string>> orderForm, CReserveKey& reservekey, CValidationState& state)
{
    {
        auto locked_chain = chain().lock();
        LOCK(cs_wallet);

        CWalletTx wtxNew(this, std::move(tx));
        wtxNew.mapValue = std::move(mapValue);
        wtxNew.vOrderForm = std::move(orderForm);
        wtxNew.fTimeReceivedIsTxTime = true;
        wtxNew.fFromMe = true;

        WalletLogPrintf("CommitTransaction:\n%s", wtxNew.tx->ToString()); /* Continued */
        {
            // Take key pair from key pool so it won't be used again
            reservekey.KeepKey();

            // Add tx to wallet, because if it has change it's also ours,
            // otherwise just for transaction history.
            AddToWallet(wtxNew);

            // Notify that old coins are spent
            for (const CTxIn& txin : wtxNew.tx->vin)
            {
                CWalletTx &coin = mapWallet.at(txin.prevout.hash);
                coin.BindWallet(this);
                NotifyTransactionChanged(this, coin.GetHash(), CT_UPDATED);
            }
        }

        // Get the inserted-CWalletTx from mapWallet so that the
        // fInMempool flag is cached properly
        CWalletTx& wtx = mapWallet.at(wtxNew.GetHash());

        if (fBroadcastTransactions)
        {
            CValidationState state;
            // Broadcast
            if (!wtx.AcceptToMemoryPool(*locked_chain, state)) {
                WalletLogPrintf("CommitTransaction(): Transaction cannot be broadcast immediately, %s\n", FormatStateMessage(state));
                // TODO: if we expect the failure to be long term or permanent, instead delete wtx from the wallet and return failure.
            } else {
                wtx.RelayWalletTransaction(*locked_chain);
            }
        }
    }
    return true;
}

DBErrors CWallet::LoadWallet(bool& fFirstRunRet)
{
    std::unique_ptr<interfaces::Chain::Lock> locked_chain;
    if (m_chain) {
        locked_chain = chain().lock(); // LoadToWallet can call MarkConflicted and UnloadSpent which lock cs_main
    }
    LOCK(cs_wallet);

    fFirstRunRet = false;
    DBErrors nLoadWalletRet = WalletBatch(*database,"cr+").LoadWallet(this);
    if (nLoadWalletRet == DBErrors::NEED_REWRITE)
    {
        if (database->Rewrite("\x04pool"))
        {
            setInternalKeyPool.clear();
            setExternalKeyPool.clear();
            m_pool_key_to_index.clear();
            // Note: can't top-up keypool here, because wallet is locked.
            // User will be prompted to unlock wallet the next operation
            // that requires a new key.
        }
    }

    {
        LOCK(cs_KeyStore);
        // This wallet is in its first run if all of these are empty
        fFirstRunRet = mapKeys.empty() && mapCryptedKeys.empty() && mapWatchKeys.empty() && setWatchOnly.empty() && mapScripts.empty()
            && !IsWalletFlagSet(WALLET_FLAG_DISABLE_PRIVATE_KEYS) && !IsWalletFlagSet(WALLET_FLAG_BLANK_WALLET);
    }

    if (nLoadWalletRet != DBErrors::LOAD_OK)
        return nLoadWalletRet;

    return DBErrors::LOAD_OK;
}

DBErrors CWallet::ZapSelectTx(std::vector<uint256>& vHashIn, std::vector<uint256>& vHashOut)
{
    AssertLockHeld(cs_wallet);
    DBErrors nZapSelectTxRet = WalletBatch(*database, "cr+").ZapSelectTx(vHashIn, vHashOut);
    for (uint256 hash : vHashOut) {
        const auto& it = mapWallet.find(hash);
        wtxOrdered.erase(it->second.m_it_wtxOrdered);
        mapWallet.erase(it);
    }

    if (nZapSelectTxRet == DBErrors::NEED_REWRITE)
    {
        if (database->Rewrite("\x04pool"))
        {
            setInternalKeyPool.clear();
            setExternalKeyPool.clear();
            m_pool_key_to_index.clear();
            // Note: can't top-up keypool here, because wallet is locked.
            // User will be prompted to unlock wallet the next operation
            // that requires a new key.
        }
    }

    if (nZapSelectTxRet != DBErrors::LOAD_OK)
        return nZapSelectTxRet;

    MarkDirty();

    return DBErrors::LOAD_OK;
}

DBErrors CWallet::ZapWalletTx(std::vector<CWalletTx>& vWtx)
{
    DBErrors nZapWalletTxRet = WalletBatch(*database,"cr+").ZapWalletTx(vWtx);
    if (nZapWalletTxRet == DBErrors::NEED_REWRITE)
    {
        if (database->Rewrite("\x04pool"))
        {
            LOCK(cs_wallet);
            setInternalKeyPool.clear();
            setExternalKeyPool.clear();
            m_pool_key_to_index.clear();
            // Note: can't top-up keypool here, because wallet is locked.
            // User will be prompted to unlock wallet the next operation
            // that requires a new key.
        }
    }

    if (nZapWalletTxRet != DBErrors::LOAD_OK)
        return nZapWalletTxRet;

    return DBErrors::LOAD_OK;
}

bool CWallet::SetAddressBookWithDB(WalletBatch& batch, const CTxDestination& address, const std::string& strName, const std::string& strPurpose, bool fBech32)
{
    bool fUpdated = false;
    {
        LOCK(cs_wallet);
        std::map<CTxDestination, CAddressBookData>::iterator mi = mapAddressBook.find(address);
        fUpdated = mi != mapAddressBook.end();
        mapAddressBook[address].name = strName;
        if (!strPurpose.empty()) /* update purpose only if requested */
            mapAddressBook[address].purpose = strPurpose;
    }
    NotifyAddressBookChanged(this, address, strName, ::IsMine(*this, address) != ISMINE_NO,
                             strPurpose, (fUpdated ? CT_UPDATED : CT_NEW) );
    if (!strPurpose.empty() && !batch.WritePurpose(EncodeDestination(address), strPurpose))
        return false;
    return batch.WriteName(EncodeDestination(address), strName);
}

bool CWallet::SetAddressBook(const CTxDestination& address, const std::string& strName, const std::string& strPurpose, bool fBech32)
{
    WalletBatch batch(*database);
    return SetAddressBookWithDB(batch, address, strName, strPurpose, fBech32);
}

bool CWallet::DelAddressBook(const CTxDestination& address)
{
    {
        LOCK(cs_wallet);

        // Delete destdata tuples associated with address
        std::string strAddress = EncodeDestination(address);
        for (const std::pair<const std::string, std::string> &item : mapAddressBook[address].destdata)
        {
            WalletBatch(*database).EraseDestData(strAddress, item.first);
        }
        mapAddressBook.erase(address);
    }

    NotifyAddressBookChanged(this, address, "", ::IsMine(*this, address) != ISMINE_NO, "", CT_DELETED);

    WalletBatch(*database).ErasePurpose(EncodeDestination(address));
    return WalletBatch(*database).EraseName(EncodeDestination(address));
}

const std::string& CWallet::GetLabelName(const CScript& scriptPubKey) const
{
    CTxDestination address;
    if (ExtractDestination(scriptPubKey, address) && !scriptPubKey.IsUnspendable()) {
        auto mi = mapAddressBook.find(address);
        if (mi != mapAddressBook.end()) {
            return mi->second.name;
        }
    }
    // A scriptPubKey that doesn't have an entry in the address book is
    // associated with the default label ("").
    const static std::string DEFAULT_LABEL_NAME;
    return DEFAULT_LABEL_NAME;
}

/**
 * Mark old keypool keys as used,
 * and generate all new keys
 */
bool CWallet::NewKeyPool()
{
    if (!gArgs.GetBoolArg("-btcmode", false)) {
        return false;
    }

    if (IsWalletFlagSet(WALLET_FLAG_DISABLE_PRIVATE_KEYS)) {
        return false;
    }

    {
        LOCK(cs_wallet);
        WalletBatch batch(*database);

        for (const int64_t nIndex : setInternalKeyPool) {
            batch.ErasePool(nIndex);
        }
        setInternalKeyPool.clear();

        for (const int64_t nIndex : setExternalKeyPool) {
            batch.ErasePool(nIndex);
        }
        setExternalKeyPool.clear();

        for (const int64_t nIndex : set_pre_split_keypool) {
            batch.ErasePool(nIndex);
        }
        set_pre_split_keypool.clear();

        m_pool_key_to_index.clear();

        if (!TopUpKeyPool()) {
            return false;
        }
        WalletLogPrintf("CWallet::NewKeyPool rewrote keypool\n");
    }
    return true;
}

size_t CWallet::KeypoolCountExternalKeys()
{
    AssertLockHeld(cs_wallet);
    return setExternalKeyPool.size() + set_pre_split_keypool.size();
}

void CWallet::LoadKeyPool(int64_t nIndex, const CKeyPool &keypool)
{
    AssertLockHeld(cs_wallet);
    if (keypool.m_pre_split) {
        set_pre_split_keypool.insert(nIndex);
    } else if (keypool.fInternal) {
        setInternalKeyPool.insert(nIndex);
    } else {
        setExternalKeyPool.insert(nIndex);
    }
    m_max_keypool_index = std::max(m_max_keypool_index, nIndex);
    m_pool_key_to_index[keypool.vchPubKey.GetID()] = nIndex;

    // If no metadata exists yet, create a default with the pool key's
    // creation time. Note that this may be overwritten by actually
    // stored metadata for that key later, which is fine.
    CKeyID keyid = keypool.vchPubKey.GetID();
    if (mapKeyMetadata.count(keyid) == 0)
        mapKeyMetadata[keyid] = CKeyMetadata(keypool.nTime);
}

bool CWallet::TopUpKeyPool(unsigned int kpSize)
{
    if (!gArgs.GetBoolArg("-btcmode", false)) {
        return false;
    }

    if (!CanGenerateKeys()) {
        return false;
    }

    {
        LOCK(cs_wallet);

        if (IsLocked())
            return false;

        // Top up key pool
        unsigned int nTargetSize;
        if (kpSize > 0)
            nTargetSize = kpSize;
        else
            nTargetSize = std::max(gArgs.GetArg("-keypool", DEFAULT_KEYPOOL_SIZE), (int64_t) 0);

        // count amount of available keys (internal, external)
        // make sure the keypool of external and internal keys fits the user selected target (-keypool)
        int64_t missingExternal = std::max(std::max((int64_t) nTargetSize, (int64_t) 1) - (int64_t)setExternalKeyPool.size(), (int64_t) 0);
        int64_t missingInternal = std::max(std::max((int64_t) nTargetSize, (int64_t) 1) - (int64_t)setInternalKeyPool.size(), (int64_t) 0);

        if (!IsHDEnabled() || !CanSupportFeature(FEATURE_HD_SPLIT))
        {
            // don't create extra internal keys
            missingInternal = 0;
        }
        bool internal = false;
        WalletBatch batch(*database);
        for (int64_t i = missingInternal + missingExternal; i--;)
        {
            if (i < missingInternal) {
                internal = true;
            }

            CPubKey pubkey(GenerateNewKey(batch, internal));
            AddKeypoolPubkeyWithDB(pubkey, internal, batch);
        }
        if (missingInternal + missingExternal > 0) {
            WalletLogPrintf("keypool added %d keys (%d internal), size=%u (%u internal)\n", missingInternal + missingExternal, missingInternal, setInternalKeyPool.size() + setExternalKeyPool.size() + set_pre_split_keypool.size(), setInternalKeyPool.size());
        }
    }
    NotifyCanGetAddressesChanged();
    return true;
}

void CWallet::AddKeypoolPubkeyWithDB(const CPubKey& pubkey, const bool internal, WalletBatch& batch)
{
    LOCK(cs_wallet);
    assert(m_max_keypool_index < std::numeric_limits<int64_t>::max()); // How in the hell did you use so many keys?
    int64_t index = ++m_max_keypool_index;
    if (!batch.WritePool(index, CKeyPool(pubkey, internal))) {
        throw std::runtime_error(std::string(__func__) + ": writing imported pubkey failed");
    }
    if (internal) {
        setInternalKeyPool.insert(index);
    } else {
        setExternalKeyPool.insert(index);
    }
    m_pool_key_to_index[pubkey.GetID()] = index;
}

bool CWallet::ReserveKeyFromKeyPool(int64_t& nIndex, CKeyPool& keypool, bool fRequestedInternal)
{
    nIndex = -1;
    keypool.vchPubKey = CPubKey();
    {
        LOCK(cs_wallet);

        if (!IsLocked())
            TopUpKeyPool();

        bool fReturningInternal = fRequestedInternal;
        fReturningInternal &= (IsHDEnabled() && CanSupportFeature(FEATURE_HD_SPLIT)) || IsWalletFlagSet(WALLET_FLAG_DISABLE_PRIVATE_KEYS);
        bool use_split_keypool = set_pre_split_keypool.empty();
        std::set<int64_t>& setKeyPool = use_split_keypool ? (fReturningInternal ? setInternalKeyPool : setExternalKeyPool) : set_pre_split_keypool;

        // Get the oldest key
        if (setKeyPool.empty()) {
            return false;
        }

        WalletBatch batch(*database);

        auto it = setKeyPool.begin();
        nIndex = *it;
        setKeyPool.erase(it);
        if (!batch.ReadPool(nIndex, keypool)) {
            throw std::runtime_error(std::string(__func__) + ": read failed");
        }
        CPubKey pk;
        if (!GetPubKey(keypool.vchPubKey.GetID(), pk)) {
            throw std::runtime_error(std::string(__func__) + ": unknown key in key pool");
        }
        // If the key was pre-split keypool, we don't care about what type it is
        if (use_split_keypool && keypool.fInternal != fReturningInternal) {
            throw std::runtime_error(std::string(__func__) + ": keypool entry misclassified");
        }
        if (!keypool.vchPubKey.IsValid()) {
            throw std::runtime_error(std::string(__func__) + ": keypool entry invalid");
        }

        m_pool_key_to_index.erase(keypool.vchPubKey.GetID());
        WalletLogPrintf("keypool reserve %d\n", nIndex);
    }
    NotifyCanGetAddressesChanged();
    return true;
}

void CWallet::KeepKey(int64_t nIndex)
{
    // Remove from key pool
    WalletBatch batch(*database);
    batch.ErasePool(nIndex);
    WalletLogPrintf("keypool keep %d\n", nIndex);
}

void CWallet::ReturnKey(int64_t nIndex, bool fInternal, const CPubKey& pubkey)
{
    // Return to key pool
    {
        LOCK(cs_wallet);
        if (fInternal) {
            setInternalKeyPool.insert(nIndex);
        } else if (!set_pre_split_keypool.empty()) {
            set_pre_split_keypool.insert(nIndex);
        } else {
            setExternalKeyPool.insert(nIndex);
        }
        m_pool_key_to_index[pubkey.GetID()] = nIndex;
        NotifyCanGetAddressesChanged();
    }
    WalletLogPrintf("keypool return %d\n", nIndex);
}

bool CWallet::GetKeyFromPool(CPubKey& result, bool internal)
{
    if (!CanGetAddresses(internal)) {
        return false;
    }

    CKeyPool keypool;
    {
        LOCK(cs_wallet);
        int64_t nIndex;
        if (!ReserveKeyFromKeyPool(nIndex, keypool, internal) && !IsWalletFlagSet(WALLET_FLAG_DISABLE_PRIVATE_KEYS)) {
            if (IsLocked()) return false;
            WalletBatch batch(*database);
            result = GenerateNewKey(batch, internal);
            return true;
        }
        KeepKey(nIndex);
        result = keypool.vchPubKey;
    }
    return true;
}

static int64_t GetOldestKeyTimeInPool(const std::set<int64_t>& setKeyPool, WalletBatch& batch) {
    if (setKeyPool.empty()) {
        return GetTime();
    }

    CKeyPool keypool;
    int64_t nIndex = *(setKeyPool.begin());
    if (!batch.ReadPool(nIndex, keypool)) {
        throw std::runtime_error(std::string(__func__) + ": read oldest key in keypool failed");
    }
    assert(keypool.vchPubKey.IsValid());
    return keypool.nTime;
}

int64_t CWallet::GetOldestKeyPoolTime()
{
    LOCK(cs_wallet);

    WalletBatch batch(*database);

    // load oldest key from keypool, get time and return
    int64_t oldestKey = GetOldestKeyTimeInPool(setExternalKeyPool, batch);
    if (IsHDEnabled() && CanSupportFeature(FEATURE_HD_SPLIT)) {
        oldestKey = std::max(GetOldestKeyTimeInPool(setInternalKeyPool, batch), oldestKey);
        if (!set_pre_split_keypool.empty()) {
            oldestKey = std::max(GetOldestKeyTimeInPool(set_pre_split_keypool, batch), oldestKey);
        }
    }

    return oldestKey;
}

std::map<CTxDestination, CAmount> CWallet::GetAddressBalances(interfaces::Chain::Lock& locked_chain)
{
    std::map<CTxDestination, CAmount> balances;

    {
        LOCK(cs_wallet);
        for (const auto& walletEntry : mapWallet)
        {
            const CWalletTx& wtx = walletEntry.second;

            if (!wtx.IsTrusted(locked_chain))
                continue;

            if (wtx.IsImmatureCoinBase(locked_chain))
                continue;

            int nDepth = wtx.GetDepthInMainChain(locked_chain);
            if (nDepth < (wtx.IsFromMe(ISMINE_ALL) ? 0 : 1))
                continue;

            for (unsigned int i = 0; i < wtx.tx->vout.size(); i++)
            {
                CTxDestination addr;
                if (!IsMine(wtx.tx->vout[i]))
                    continue;
                if(!ExtractDestination(wtx.tx->vout[i].scriptPubKey, addr))
                    continue;

                CAmount n = IsSpent(locked_chain, walletEntry.first, i) ? 0 : wtx.tx->vout[i].nValue;

                if (!balances.count(addr))
                    balances[addr] = 0;
                balances[addr] += n;
            }
        }
    }

    return balances;
}

std::set< std::set<CTxDestination> > CWallet::GetAddressGroupings()
{
    AssertLockHeld(cs_wallet);
    std::set< std::set<CTxDestination> > groupings;
    std::set<CTxDestination> grouping;

    for (const auto& walletEntry : mapWallet)
    {
        const CWalletTx& wtx = walletEntry.second;

        if (wtx.tx->vin.size() > 0)
        {
            bool any_mine = false;
            // group all input addresses with each other
            for (const CTxIn& txin : wtx.tx->vin)
            {
                CTxDestination address;
                if(!IsMine(txin)) /* If this input isn't mine, ignore it */
                    continue;
                if(!ExtractDestination(mapWallet.at(txin.prevout.hash).tx->vout[txin.prevout.n].scriptPubKey, address))
                    continue;
                grouping.insert(address);
                any_mine = true;
            }

            // group change with input addresses
            if (any_mine)
            {
               for (const CTxOut& txout : wtx.tx->vout)
                   if (IsChange(txout))
                   {
                       CTxDestination txoutAddr;
                       if(!ExtractDestination(txout.scriptPubKey, txoutAddr))
                           continue;
                       grouping.insert(txoutAddr);
                   }
            }
            if (grouping.size() > 0)
            {
                groupings.insert(grouping);
                grouping.clear();
            }
        }

        // group lone addrs by themselves
        for (const auto& txout : wtx.tx->vout)
            if (IsMine(txout))
            {
                CTxDestination address;
                if(!ExtractDestination(txout.scriptPubKey, address))
                    continue;
                grouping.insert(address);
                groupings.insert(grouping);
                grouping.clear();
            }
    }

    std::set< std::set<CTxDestination>* > uniqueGroupings; // a set of pointers to groups of addresses
    std::map< CTxDestination, std::set<CTxDestination>* > setmap;  // map addresses to the unique group containing it
    for (std::set<CTxDestination> _grouping : groupings)
    {
        // make a set of all the groups hit by this new group
        std::set< std::set<CTxDestination>* > hits;
        std::map< CTxDestination, std::set<CTxDestination>* >::iterator it;
        for (const CTxDestination& address : _grouping)
            if ((it = setmap.find(address)) != setmap.end())
                hits.insert((*it).second);

        // merge all hit groups into a new single group and delete old groups
        std::set<CTxDestination>* merged = new std::set<CTxDestination>(_grouping);
        for (std::set<CTxDestination>* hit : hits)
        {
            merged->insert(hit->begin(), hit->end());
            uniqueGroupings.erase(hit);
            delete hit;
        }
        uniqueGroupings.insert(merged);

        // update setmap
        for (const CTxDestination& element : *merged)
            setmap[element] = merged;
    }

    std::set< std::set<CTxDestination> > ret;
    for (const std::set<CTxDestination>* uniqueGrouping : uniqueGroupings)
    {
        ret.insert(*uniqueGrouping);
        delete uniqueGrouping;
    }

    return ret;
}

std::set<CTxDestination> CWallet::GetLabelAddresses(const std::string& label) const
{
    LOCK(cs_wallet);
    std::set<CTxDestination> result;
    for (const std::pair<const CTxDestination, CAddressBookData>& item : mapAddressBook)
    {
        const CTxDestination& address = item.first;
        const std::string& strName = item.second.name;
        if (strName == label)
            result.insert(address);
    }
    return result;
}

bool CReserveKey::GetReservedKey(CPubKey& pubkey, bool internal)
{
    if (!pwallet->CanGetAddresses(internal)) {
        return false;
    }

    if (nIndex == -1)
    {
        CKeyPool keypool;
        if (!pwallet->ReserveKeyFromKeyPool(nIndex, keypool, internal)) {
            return false;
        }
        vchPubKey = keypool.vchPubKey;
        fInternal = keypool.fInternal;
    }
    assert(vchPubKey.IsValid());
    pubkey = vchPubKey;
    return true;
}

void CReserveKey::KeepKey()
{
    if (nIndex != -1)
        pwallet->KeepKey(nIndex);
    nIndex = -1;
    vchPubKey = CPubKey();
}

void CReserveKey::ReturnKey()
{
    if (nIndex != -1) {
        pwallet->ReturnKey(nIndex, fInternal, vchPubKey);
    }
    nIndex = -1;
    vchPubKey = CPubKey();
}

void CWallet::MarkReserveKeysAsUsed(int64_t keypool_id)
{
    AssertLockHeld(cs_wallet);
    bool internal = setInternalKeyPool.count(keypool_id);
    if (!internal) assert(setExternalKeyPool.count(keypool_id) || set_pre_split_keypool.count(keypool_id));
    std::set<int64_t> *setKeyPool = internal ? &setInternalKeyPool : (set_pre_split_keypool.empty() ? &setExternalKeyPool : &set_pre_split_keypool);
    auto it = setKeyPool->begin();

    WalletBatch batch(*database);
    while (it != std::end(*setKeyPool)) {
        const int64_t& index = *(it);
        if (index > keypool_id) break; // set*KeyPool is ordered

        CKeyPool keypool;
        if (batch.ReadPool(index, keypool)) { //TODO: This should be unnecessary
            m_pool_key_to_index.erase(keypool.vchPubKey.GetID());
        }
        LearnAllRelatedScripts(keypool.vchPubKey);
        batch.ErasePool(index);
        WalletLogPrintf("keypool index %d removed\n", index);
        it = setKeyPool->erase(it);
    }
}

void CWallet::LockCoin(const COutPoint& output, bool fPermanent)
{
    AssertLockHeld(cs_wallet);
    setLockedCoins.insert(output);
    if (fPermanent) {
        WalletBatch batch(*database);
        batch.WriteLockedUnspentOutput(output);
    }
}

void CWallet::UnlockCoin(const COutPoint& output)
{
    AssertLockHeld(cs_wallet);
    if (setLockedCoins.erase(output)) {
        WalletBatch batch(*database);
        batch.EraseLockedUnspentOutput(output);
    }
}

void CWallet::UnlockAllCoins()
{
    AssertLockHeld(cs_wallet);
    setLockedCoins.clear();

    WalletBatch batch(*database);
    batch.EraseAllByPrefix("luo");
}

bool CWallet::IsLockedCoin(uint256 hash, unsigned int n) const
{
    AssertLockHeld(cs_wallet);
    COutPoint outpt(hash, n);

    return (setLockedCoins.count(outpt) > 0);
}

void CWallet::ListLockedCoins(std::vector<COutPoint>& vOutpts) const
{
    AssertLockHeld(cs_wallet);
    for (std::set<COutPoint>::iterator it = setLockedCoins.begin();
         it != setLockedCoins.end(); it++) {
        COutPoint outpt = (*it);
        vOutpts.push_back(outpt);
    }
}

/** @} */ // end of Actions

void CWallet::GetKeyBirthTimes(interfaces::Chain::Lock& locked_chain, std::map<CKeyID, int64_t>& mapKeyBirth) const {
    AssertLockHeld(cs_wallet);
    mapKeyBirth.clear();

    // get birth times for keys with metadata
    for (const auto& entry : mapKeyMetadata) {
        if (entry.second.nCreateTime) {
            mapKeyBirth[entry.first] = entry.second.nCreateTime;
        }
    }

    // map in which we'll infer heights of other keys
    const Optional<int> tip_height = locked_chain.getHeight();
    const int max_height = tip_height && *tip_height > 144 ? *tip_height - 144 : 0; // the tip can be reorganized; use a 144-block safety margin
    std::map<CKeyID, int> mapKeyFirstBlock;
    for (const CKeyID &keyid : GetKeys()) {
        if (mapKeyBirth.count(keyid) == 0)
            mapKeyFirstBlock[keyid] = max_height;
    }

    // if there are no such keys, we're done
    if (mapKeyFirstBlock.empty())
        return;

    // find first block that affects those keys, if there are any left
    for (const auto& entry : mapWallet) {
        // iterate over all wallet transactions...
        const CWalletTx &wtx = entry.second;
        if (Optional<int> height = locked_chain.getBlockHeight(wtx.hashBlock)) {
            // ... which are already in a block
            for (const CTxOut &txout : wtx.tx->vout) {
                // iterate over all their outputs
                for (const auto &keyid : GetAffectedKeys(txout.scriptPubKey, *this)) {
                    // ... and all their affected keys
                    std::map<CKeyID, int>::iterator rit = mapKeyFirstBlock.find(keyid);
                    if (rit != mapKeyFirstBlock.end() && *height < rit->second)
                        rit->second = *height;
                }
            }
        }
    }

    // Extract block timestamps for those keys
    for (const auto& entry : mapKeyFirstBlock)
        mapKeyBirth[entry.first] = locked_chain.getBlockTime(entry.second) - TIMESTAMP_WINDOW; // block times can be 2h off
}

/**
 * Compute smart timestamp for a transaction being added to the wallet.
 *
 * Logic:
 * - If sending a transaction, assign its timestamp to the current time.
 * - If receiving a transaction outside a block, assign its timestamp to the
 *   current time.
 * - If receiving a block with a future timestamp, assign all its (not already
 *   known) transactions' timestamps to the current time.
 * - If receiving a block with a past timestamp, before the most recent known
 *   transaction (that we care about), assign all its (not already known)
 *   transactions' timestamps to the same timestamp as that most-recent-known
 *   transaction.
 * - If receiving a block with a past timestamp, but after the most recent known
 *   transaction, assign all its (not already known) transactions' timestamps to
 *   the block time.
 *
 * For more information see CWalletTx::nTimeSmart,
 * https://bitcointalk.org/?topic=54527, or
 * https://github.com/bitcoin/bitcoin/pull/1393.
 */
unsigned int CWallet::ComputeTimeSmart(const CWalletTx& wtx) const
{
    unsigned int nTimeSmart = wtx.nTimeReceived;
    if (!wtx.hashUnset()) {
        int64_t blocktime;
        if (chain().findBlock(wtx.hashBlock, nullptr /* block */, &blocktime)) {
            int64_t latestNow = wtx.nTimeReceived;
            int64_t latestEntry = 0;

            // Tolerate times up to the last timestamp in the wallet not more than 5 minutes into the future
            int64_t latestTolerated = latestNow + 300;
            const TxItems& txOrdered = wtxOrdered;
            for (auto it = txOrdered.rbegin(); it != txOrdered.rend(); ++it) {
                CWalletTx* const pwtx = it->second;
                if (pwtx == &wtx) {
                    continue;
                }
                int64_t nSmartTime;
                nSmartTime = pwtx->nTimeSmart;
                if (!nSmartTime) {
                    nSmartTime = pwtx->nTimeReceived;
                }
                if (nSmartTime <= latestTolerated) {
                    latestEntry = nSmartTime;
                    if (nSmartTime > latestNow) {
                        latestNow = nSmartTime;
                    }
                    break;
                }
            }

            nTimeSmart = std::max(latestEntry, std::min(blocktime, latestNow));
        } else {
            WalletLogPrintf("%s: found %s in block %s not in index\n", __func__, wtx.GetHash().ToString(), wtx.hashBlock.ToString());
        }
    }
    return nTimeSmart;
}

bool CWallet::AddDestData(const CTxDestination &dest, const std::string &key, const std::string &value)
{
    if (boost::get<CNoDestination>(&dest))
        return false;

    mapAddressBook[dest].destdata.insert(std::make_pair(key, value));
    return WalletBatch(*database).WriteDestData(EncodeDestination(dest), key, value);
}

bool CWallet::EraseDestData(const CTxDestination &dest, const std::string &key)
{
    if (!mapAddressBook[dest].destdata.erase(key))
        return false;
    return WalletBatch(*database).EraseDestData(EncodeDestination(dest), key);
}

void CWallet::LoadDestData(const CTxDestination &dest, const std::string &key, const std::string &value)
{
    mapAddressBook[dest].destdata.insert(std::make_pair(key, value));
}

bool CWallet::GetDestData(const CTxDestination &dest, const std::string &key, std::string *value) const
{
    std::map<CTxDestination, CAddressBookData>::const_iterator i = mapAddressBook.find(dest);
    if(i != mapAddressBook.end())
    {
        CAddressBookData::StringMap::const_iterator j = i->second.destdata.find(key);
        if(j != i->second.destdata.end())
        {
            if(value)
                *value = j->second;
            return true;
        }
    }
    return false;
}

std::vector<std::string> CWallet::GetDestValues(const std::string& prefix) const
{
    std::vector<std::string> values;
    for (const auto& address : mapAddressBook) {
        for (const auto& data : address.second.destdata) {
            if (!data.first.compare(0, prefix.size(), prefix)) {
                values.emplace_back(data.second);
            }
        }
    }
    return values;
}

void CWallet::MarkPreSplitKeys()
{
    WalletBatch batch(*database);
    for (auto it = setExternalKeyPool.begin(); it != setExternalKeyPool.end();) {
        int64_t index = *it;
        CKeyPool keypool;
        if (!batch.ReadPool(index, keypool)) {
            throw std::runtime_error(std::string(__func__) + ": read keypool entry failed");
        }
        keypool.m_pre_split = true;
        if (!batch.WritePool(index, keypool)) {
            throw std::runtime_error(std::string(__func__) + ": writing modified keypool entry failed");
        }
        set_pre_split_keypool.insert(index);
        it = setExternalKeyPool.erase(it);
    }
}

bool CWallet::Verify(interfaces::Chain& chain, const WalletLocation& location, bool salvage_wallet, std::string& error_string, std::string& warning_string)
{
    // Do some checking on wallet path. It should be either a:
    //
    // 1. Path where a directory can be created.
    // 2. Path to an existing directory.
    // 3. Path to a symlink to a directory.
    // 4. For backwards compatibility, the name of a data file in -walletdir.
    LOCK(cs_wallets);
    const fs::path& wallet_path = location.GetPath();
    fs::file_type path_type = fs::symlink_status(wallet_path).type();
    if (!(path_type == fs::file_not_found || path_type == fs::directory_file ||
          (path_type == fs::symlink_file && fs::is_directory(wallet_path)) ||
          (path_type == fs::regular_file && fs::path(location.GetName()).filename() == location.GetName()))) {
        error_string = strprintf(
              "Invalid -wallet path '%s'. -wallet path should point to a directory where wallet.dat and "
              "database/log.?????????? files can be stored, a location where such a directory could be created, "
              "or (for backwards compatibility) the name of an existing data file in -walletdir (%s)",
              location.GetName(), GetWalletDir());
        return false;
    }

    // Make sure that the wallet path doesn't clash with an existing wallet path
    if (IsWalletLoaded(wallet_path)) {
        error_string = strprintf("Error loading wallet %s. Duplicate -wallet filename specified.", location.GetName());
        return false;
    }

    // Keep same database environment instance across Verify/Recover calls below.
    std::unique_ptr<WalletDatabase> database = WalletDatabase::Create(wallet_path);

    try {
        if (!WalletBatch::VerifyEnvironment(wallet_path, error_string)) {
            return false;
        }
    } catch (const fs::filesystem_error& e) {
        error_string = strprintf("Error loading wallet %s. %s", location.GetName(), fsbridge::get_filesystem_error_message(e));
        return false;
    }

    if (salvage_wallet) {
        // Recover readable keypairs:
        CWallet dummyWallet(&chain, WalletLocation(), WalletDatabase::CreateDummy());
        std::string backup_filename;
        if (!WalletBatch::Recover(wallet_path, (void *)&dummyWallet, WalletBatch::RecoverKeysOnlyFilter, backup_filename)) {
            return false;
        }
    }

    return WalletBatch::VerifyDatabaseFile(wallet_path, warning_string, error_string);
}

std::shared_ptr<CWallet> CWallet::CreateWalletFromFile(interfaces::Chain& chain, const WalletLocation& location, uint64_t wallet_creation_flags)
{
    const std::string& walletFile = WalletDataFilePath(location.GetPath()).string();

    // needed to restore wallet transaction meta data after -zapwallettxes
    std::vector<CWalletTx> vWtx;
    if (gArgs.GetBoolArg("-zapwallettxes", false)) {
        chain.initMessage(_("Zapping all transactions from wallet..."));

        std::unique_ptr<CWallet> tempWallet = MakeUnique<CWallet>(&chain, location, WalletDatabase::Create(location.GetPath()));
        DBErrors nZapWalletRet = tempWallet->ZapWalletTx(vWtx);
        if (nZapWalletRet != DBErrors::LOAD_OK) {
            chain.initError(strprintf(_("Error loading %s: Wallet corrupted"), walletFile));
            return nullptr;
        }
    }

    chain.initMessage(_("Loading wallet..."));

    int64_t nStart = GetTimeMillis();
    bool fFirstRun = true;
    // TODO: Can't use std::make_shared because we need a custom deleter but
    // should be possible to use std::allocate_shared.
    std::shared_ptr<CWallet> walletInstance(fParticlMode
        ? std::shared_ptr<CWallet>(new CHDWallet(&chain, location, WalletDatabase::Create(location.GetPath())), ReleaseWallet)
        : std::shared_ptr<CWallet>(new CWallet(&chain, location, WalletDatabase::Create(location.GetPath())), ReleaseWallet));

    DBErrors nLoadWalletRet = walletInstance->LoadWallet(fFirstRun);
    if (nLoadWalletRet != DBErrors::LOAD_OK)
    {
        if (nLoadWalletRet == DBErrors::CORRUPT) {
            chain.initError(strprintf(_("Error loading %s: Wallet corrupted"), walletFile));
            return nullptr;
        }
        else if (nLoadWalletRet == DBErrors::NONCRITICAL_ERROR)
        {
            chain.initWarning(strprintf(_("Error reading %s! All keys read correctly, but transaction data"
                                          " or address book entries might be missing or incorrect."),
                walletFile));
        }
        else if (nLoadWalletRet == DBErrors::TOO_NEW) {
            chain.initError(strprintf(_("Error loading %s: Wallet requires newer version of %s"), walletFile, _(PACKAGE_NAME)));
            return nullptr;
        }
        else if (nLoadWalletRet == DBErrors::NEED_REWRITE)
        {
            chain.initError(strprintf(_("Wallet needed to be rewritten: restart %s to complete"), _(PACKAGE_NAME)));
            return nullptr;
        }
        else {
            chain.initError(strprintf(_("Error loading %s"), walletFile));
            return nullptr;
        }
    }

    int prev_version = walletInstance->GetVersion();
    if (gArgs.GetBoolArg("-upgradewallet", fFirstRun))
    {
        int nMaxVersion = gArgs.GetArg("-upgradewallet", 0);
        if (nMaxVersion == 0) // the -upgradewallet without argument case
        {
            walletInstance->WalletLogPrintf("Performing wallet upgrade to %i\n", FEATURE_LATEST);
            nMaxVersion = FEATURE_LATEST;
            walletInstance->SetMinVersion(FEATURE_LATEST); // permanently upgrade the wallet immediately
        }
        else
            walletInstance->WalletLogPrintf("Allowing wallet upgrade up to %i\n", nMaxVersion);
        if (nMaxVersion < walletInstance->GetVersion())
        {
            chain.initError(_("Cannot downgrade wallet"));
            return nullptr;
        }
        walletInstance->SetMaxVersion(nMaxVersion);
    }

    // Upgrade to HD if explicit upgrade
    if (gArgs.GetBoolArg("-upgradewallet", false) && !fParticlMode) {
        LOCK(walletInstance->cs_wallet);

        // Do not upgrade versions to any version between HD_SPLIT and FEATURE_PRE_SPLIT_KEYPOOL unless already supporting HD_SPLIT
        int max_version = walletInstance->GetVersion();
        if (!walletInstance->CanSupportFeature(FEATURE_HD_SPLIT) && max_version >= FEATURE_HD_SPLIT && max_version < FEATURE_PRE_SPLIT_KEYPOOL) {
            chain.initError(_("Cannot upgrade a non HD split wallet without upgrading to support pre split keypool. Please use -upgradewallet=169900 or -upgradewallet with no version specified."));
            return nullptr;
        }

        bool hd_upgrade = false;
        bool split_upgrade = false;
        if (walletInstance->CanSupportFeature(FEATURE_HD) && !walletInstance->IsHDEnabled()) {
            walletInstance->WalletLogPrintf("Upgrading wallet to HD\n");
            walletInstance->SetMinVersion(FEATURE_HD);

            // generate a new master key
            CPubKey masterPubKey = walletInstance->GenerateNewSeed();
            walletInstance->SetHDSeed(masterPubKey);
            hd_upgrade = true;
        }
        // Upgrade to HD chain split if necessary
        if (walletInstance->CanSupportFeature(FEATURE_HD_SPLIT)) {
            walletInstance->WalletLogPrintf("Upgrading wallet to use HD chain split\n");
            walletInstance->SetMinVersion(FEATURE_PRE_SPLIT_KEYPOOL);
            split_upgrade = FEATURE_HD_SPLIT > prev_version;
        }
        // Mark all keys currently in the keypool as pre-split
        if (split_upgrade) {
            walletInstance->MarkPreSplitKeys();
        }
        // Regenerate the keypool if upgraded to HD
        if (hd_upgrade) {
            if (!walletInstance->TopUpKeyPool()) {
                chain.initError(_("Unable to generate keys"));
                return nullptr;
            }
        }
    }

    if (fFirstRun)
    {
        // ensure this wallet.dat can only be opened by clients supporting HD with chain split and expects no default key
        if (fParticlMode) {
            if ((wallet_creation_flags & WALLET_FLAG_DISABLE_PRIVATE_KEYS)) {
                //selective allow to set flags
                walletInstance->SetWalletFlag(WALLET_FLAG_DISABLE_PRIVATE_KEYS);
            }
        } else {
        walletInstance->SetMinVersion(FEATURE_LATEST);

        walletInstance->SetWalletFlags(wallet_creation_flags, false);
        if (!(wallet_creation_flags & (WALLET_FLAG_DISABLE_PRIVATE_KEYS | WALLET_FLAG_BLANK_WALLET))) {
            // generate a new seed
            CPubKey seed = walletInstance->GenerateNewSeed();
            walletInstance->SetHDSeed(seed);
        }

        // Top up the keypool
        if (walletInstance->CanGenerateKeys() && !walletInstance->TopUpKeyPool()) {
            chain.initError(_("Unable to generate initial keys"));
            return nullptr;
        }
        }

        auto locked_chain = chain.lock();
        walletInstance->ChainStateFlushed(locked_chain->getTipLocator());
    } else if (wallet_creation_flags & WALLET_FLAG_DISABLE_PRIVATE_KEYS) {
        // Make it impossible to disable private keys after creation
        chain.initError(strprintf(_("Error loading %s: Private keys can only be disabled during creation"), walletFile));
        return NULL;
    } else if (walletInstance->IsWalletFlagSet(WALLET_FLAG_DISABLE_PRIVATE_KEYS)) {
        LOCK(walletInstance->cs_KeyStore);
        if (!walletInstance->mapKeys.empty() || !walletInstance->mapCryptedKeys.empty()) {
            chain.initWarning(strprintf(_("Warning: Private keys detected in wallet {%s} with disabled private keys"), walletFile));
        }
    }

    if (!gArgs.GetArg("-addresstype", "").empty() && !ParseOutputType(gArgs.GetArg("-addresstype", ""), walletInstance->m_default_address_type)) {
        chain.initError(strprintf("Unknown address type '%s'", gArgs.GetArg("-addresstype", "")));
        return nullptr;
    }

    if (!gArgs.GetArg("-changetype", "").empty() && !ParseOutputType(gArgs.GetArg("-changetype", ""), walletInstance->m_default_change_type)) {
        chain.initError(strprintf("Unknown change type '%s'", gArgs.GetArg("-changetype", "")));
        return nullptr;
    }

    if (gArgs.IsArgSet("-mintxfee")) {
        CAmount n = 0;
        if (!ParseMoney(gArgs.GetArg("-mintxfee", ""), n) || 0 == n) {
            chain.initError(AmountErrMsg("mintxfee", gArgs.GetArg("-mintxfee", "")));
            return nullptr;
        }
        if (n > HIGH_TX_FEE_PER_KB) {
            chain.initWarning(AmountHighWarn("-mintxfee") + " " +
                              _("This is the minimum transaction fee you pay on every transaction."));
        }
        walletInstance->m_min_fee = CFeeRate(n);
    }

    walletInstance->m_allow_fallback_fee = Params().IsFallbackFeeEnabled();
    if (gArgs.IsArgSet("-fallbackfee")) {
        CAmount nFeePerK = 0;
        if (!ParseMoney(gArgs.GetArg("-fallbackfee", ""), nFeePerK)) {
            chain.initError(strprintf(_("Invalid amount for -fallbackfee=<amount>: '%s'"), gArgs.GetArg("-fallbackfee", "")));
            return nullptr;
        }
        if (nFeePerK > HIGH_TX_FEE_PER_KB) {
            chain.initWarning(AmountHighWarn("-fallbackfee") + " " +
                              _("This is the transaction fee you may pay when fee estimates are not available."));
        }
        walletInstance->m_fallback_fee = CFeeRate(nFeePerK);
        walletInstance->m_allow_fallback_fee = nFeePerK != 0; //disable fallback fee in case value was set to 0, enable if non-null value
    }
    if (gArgs.IsArgSet("-discardfee")) {
        CAmount nFeePerK = 0;
        if (!ParseMoney(gArgs.GetArg("-discardfee", ""), nFeePerK)) {
            chain.initError(strprintf(_("Invalid amount for -discardfee=<amount>: '%s'"), gArgs.GetArg("-discardfee", "")));
            return nullptr;
        }
        if (nFeePerK > HIGH_TX_FEE_PER_KB) {
            chain.initWarning(AmountHighWarn("-discardfee") + " " +
                              _("This is the transaction fee you may discard if change is smaller than dust at this level"));
        }
        walletInstance->m_discard_rate = CFeeRate(nFeePerK);
    }
    if (gArgs.IsArgSet("-paytxfee")) {
        CAmount nFeePerK = 0;
        if (!ParseMoney(gArgs.GetArg("-paytxfee", ""), nFeePerK)) {
            chain.initError(AmountErrMsg("paytxfee", gArgs.GetArg("-paytxfee", "")));
            return nullptr;
        }
        if (nFeePerK > HIGH_TX_FEE_PER_KB) {
            chain.initWarning(AmountHighWarn("-paytxfee") + " " +
                              _("This is the transaction fee you will pay if you send a transaction."));
        }
        walletInstance->m_pay_tx_fee = CFeeRate(nFeePerK, 1000);
        if (walletInstance->m_pay_tx_fee < chain.relayMinFee()) {
            chain.initError(strprintf(_("Invalid amount for -paytxfee=<amount>: '%s' (must be at least %s)"),
                gArgs.GetArg("-paytxfee", ""), chain.relayMinFee().ToString()));
            return nullptr;
        }
    }

    if (gArgs.IsArgSet("-maxtxfee"))
    {
        CAmount nMaxFee = 0;
        if (!ParseMoney(gArgs.GetArg("-maxtxfee", ""), nMaxFee)) {
            chain.initError(AmountErrMsg("maxtxfee", gArgs.GetArg("-maxtxfee", "")));
            return nullptr;
        }
        if (nMaxFee > HIGH_MAX_TX_FEE) {
            chain.initWarning(_("-maxtxfee is set very high! Fees this large could be paid on a single transaction."));
        }
        if (CFeeRate(nMaxFee, 1000) < chain.relayMinFee()) {
            chain.initError(strprintf(_("Invalid amount for -maxtxfee=<amount>: '%s' (must be at least the minrelay fee of %s to prevent stuck transactions)"),
                                       gArgs.GetArg("-maxtxfee", ""), chain.relayMinFee().ToString()));
            return nullptr;
        }
        walletInstance->m_default_max_tx_fee = nMaxFee;
    }

    if (chain.relayMinFee().GetFeePerK() > HIGH_TX_FEE_PER_KB)
        chain.initWarning(AmountHighWarn("-minrelaytxfee") + " " +
                    _("The wallet will avoid paying less than the minimum relay fee."));

    walletInstance->m_confirm_target = gArgs.GetArg("-txconfirmtarget", DEFAULT_TX_CONFIRM_TARGET);
    walletInstance->m_spend_zero_conf_change = gArgs.GetBoolArg("-spendzeroconfchange", DEFAULT_SPEND_ZEROCONF_CHANGE);
    walletInstance->m_signal_rbf = gArgs.GetBoolArg("-walletrbf", DEFAULT_WALLET_RBF);

    walletInstance->WalletLogPrintf("Wallet completed loading in %15dms\n", GetTimeMillis() - nStart);

    // Try to top up keypool. No-op if the wallet is locked.
    walletInstance->TopUpKeyPool();

    auto locked_chain = chain.lock();
    LOCK(walletInstance->cs_wallet);

    int rescan_height = 0;
    if (!gArgs.GetBoolArg("-rescan", false))
    {
        WalletBatch batch(*walletInstance->database);
        CBlockLocator locator;
        if (batch.ReadBestBlock(locator)) {
            if (const Optional<int> fork_height = locked_chain->findLocatorFork(locator)) {
                rescan_height = *fork_height;
            }
        }
    }

    const Optional<int> tip_height = locked_chain->getHeight();
    if (tip_height) {
        walletInstance->m_last_block_processed = locked_chain->getBlockHash(*tip_height);
    } else {
        walletInstance->m_last_block_processed.SetNull();
    }

    if (!fParticlMode) // Must rescan after hdwallet is loaded
    if (tip_height && *tip_height != rescan_height)
    {
        // We can't rescan beyond non-pruned blocks, stop and throw an error.
        // This might happen if a user uses an old wallet within a pruned node
        // or if they ran -disablewallet for a longer time, then decided to re-enable
        if (chain.havePruned()) {
            // Exit early and print an error.
            // If a block is pruned after this check, we will load the wallet,
            // but fail the rescan with a generic error.
            int block_height = *tip_height;
            while (block_height > 0 && locked_chain->haveBlockOnDisk(block_height - 1) && rescan_height != block_height) {
                --block_height;
            }

            if (rescan_height != block_height) {
                chain.initError(_("Prune: last wallet synchronisation goes beyond pruned data. You need to -reindex (download the whole blockchain again in case of pruned node)"));
                return nullptr;
            }
        }

        chain.initMessage(_("Rescanning..."));
        walletInstance->WalletLogPrintf("Rescanning last %i blocks (from block %i)...\n", *tip_height - rescan_height, rescan_height);

        // No need to read and scan block if block was created before
        // our wallet birthday (as adjusted for block time variability)
        if (walletInstance->nTimeFirstKey) {
            if (Optional<int> first_block = locked_chain->findFirstBlockWithTimeAndHeight(walletInstance->nTimeFirstKey - TIMESTAMP_WINDOW, rescan_height, nullptr)) {
                rescan_height = *first_block;
            }
        }

        {
            WalletRescanReserver reserver(walletInstance.get());
            if (!reserver.reserve() || (ScanResult::SUCCESS != walletInstance->ScanForWalletTransactions(locked_chain->getBlockHash(rescan_height), {} /* stop block */, reserver, true /* update */).status)) {
                chain.initError(_("Failed to rescan the wallet during initialization"));
                return nullptr;
            }
        }
        walletInstance->ChainStateFlushed(locked_chain->getTipLocator());
        walletInstance->database->IncrementUpdateCounter();

        // Restore wallet transaction metadata after -zapwallettxes=1
        if (gArgs.GetBoolArg("-zapwallettxes", false) && gArgs.GetArg("-zapwallettxes", "1") != "2")
        {
            WalletBatch batch(*walletInstance->database);

            for (const CWalletTx& wtxOld : vWtx)
            {
                uint256 hash = wtxOld.GetHash();
                std::map<uint256, CWalletTx>::iterator mi = walletInstance->mapWallet.find(hash);
                if (mi != walletInstance->mapWallet.end())
                {
                    const CWalletTx* copyFrom = &wtxOld;
                    CWalletTx* copyTo = &mi->second;
                    copyTo->mapValue = copyFrom->mapValue;
                    copyTo->vOrderForm = copyFrom->vOrderForm;
                    copyTo->nTimeReceived = copyFrom->nTimeReceived;
                    copyTo->nTimeSmart = copyFrom->nTimeSmart;
                    copyTo->fFromMe = copyFrom->fFromMe;
                    copyTo->nOrderPos = copyFrom->nOrderPos;
                    batch.WriteTx(*copyTo);
                }
            }
        }
    }

    chain.loadWallet(interfaces::MakeWallet(walletInstance));

    // Register with the validation interface. It's ok to do this after rescan since we're still holding locked_chain.
    walletInstance->handleNotifications();

    walletInstance->SetBroadcastTransactions(gArgs.GetBoolArg("-walletbroadcast", DEFAULT_WALLETBROADCAST));

    {
        walletInstance->WalletLogPrintf("setKeyPool.size() = %u\n",      walletInstance->GetKeyPoolSize());
        walletInstance->WalletLogPrintf("mapWallet.size() = %u\n",       walletInstance->mapWallet.size());
        walletInstance->WalletLogPrintf("mapAddressBook.size() = %u\n",  walletInstance->mapAddressBook.size());
    }

    return walletInstance;
}

void CWallet::handleNotifications()
{
    m_chain_notifications_handler = m_chain->handleNotifications(*this);
}

void CWallet::postInitProcess()
{
    auto locked_chain = chain().lock();
    LOCK(cs_wallet);

    // Add wallet transactions that aren't already in a block to mempool
    // Do this here as mempool requires genesis block to be loaded
    ReacceptWalletTransactions(*locked_chain);

    // Update wallet transactions with current mempool transactions.
    chain().requestMempoolTransactions(*this);
}

bool CWallet::BackupWallet(const std::string& strDest)
{
    return database->Backup(strDest);
}

CKeyPool::CKeyPool()
{
    nTime = GetTime();
    fInternal = false;
    m_pre_split = false;
}

CKeyPool::CKeyPool(const CPubKey& vchPubKeyIn, bool internalIn)
{
    nTime = GetTime();
    vchPubKey = vchPubKeyIn;
    fInternal = internalIn;
    m_pre_split = false;
}

CWalletKey::CWalletKey(int64_t nExpires)
{
    nTimeCreated = (nExpires ? GetTime() : 0);
    nTimeExpires = nExpires;
}

void CMerkleTx::SetMerkleBranch(const uint256& block_hash, int posInBlock)
{
    // Update the tx's hashBlock
    hashBlock = block_hash;

    // set the position of the transaction in the block
    nIndex = posInBlock;
}

int CMerkleTx::GetDepthInMainChain(interfaces::Chain::Lock& locked_chain) const
{
    if (hashUnset())
        return 0;

    if (!m_cached_height) {
        const Optional<int> height = locked_chain.getBlockHeight(hashBlock);
        if (!height) {
            return 0;
        }
        m_cached_height = *height;
    }

    const Optional<int> ptip_height = locked_chain.getHeight();
    int tip_height = ptip_height ? *ptip_height : 0;
    return ((nIndex == -1) ? (-1) : 1) * (tip_height - m_cached_height + 1);
}

int CMerkleTx::GetBlocksToMaturity(interfaces::Chain::Lock& locked_chain, const int *pdepth) const
{
    if (!(IsCoinBase() || IsCoinStake())) {
        return 0;
    }

    int chain_depth = pdepth ? *pdepth : GetDepthInMainChain(locked_chain);
    //assert(chain_depth >= 0); // coinbase tx should not be conflicted

    if (fParticlMode && (locked_chain.getHeight() < COINBASE_MATURITY * 2)) {
        const Optional<int> blockheight = locked_chain.getBlockHeight(hashBlock);
        if (!blockheight) {
            return COINBASE_MATURITY;
        }
        int nRequiredDepth = (int)(*blockheight / 2);
        return std::max(0, (nRequiredDepth+1) - chain_depth);
    }

    return std::max(0, (COINBASE_MATURITY+1) - chain_depth);
}

bool CMerkleTx::IsImmatureCoinBase(interfaces::Chain::Lock& locked_chain) const
{
    // note GetBlocksToMaturity is 0 for non-coinbase tx
    return GetBlocksToMaturity(locked_chain) > 0;
}

bool CWalletTx::AcceptToMemoryPool(interfaces::Chain::Lock& locked_chain, CValidationState& state, CAmount override_max_fee)
{
    // We must set fInMempool here - while it will be re-set to true by the
    // entered-mempool callback, if we did not there would be a race where a
    // user could call sendmoney in a loop and hit spurious out of funds errors
    // because we think that this newly generated transaction's change is
    // unavailable as we're not yet aware that it is in the mempool.

    CAmount max_fee = override_max_fee >= 0 ? override_max_fee : pwallet->m_default_max_tx_fee;
    bool ret = locked_chain.submitToMemoryPool(tx, max_fee, state);
    fInMempool |= ret;
    return ret;
}

void CWallet::LearnRelatedScripts(const CPubKey& key, OutputType type)
{
    if (fParticlMode)
        return;
    if (key.IsCompressed() && (type == OutputType::P2SH_SEGWIT || type == OutputType::BECH32)) {
        CTxDestination witdest = WitnessV0KeyHash(key.GetID());
        CScript witprog = GetScriptForDestination(witdest);
        // Make sure the resulting program is solvable.
        assert(IsSolvable(*this, witprog));
        AddCScript(witprog);
    }
}

void CWallet::LearnAllRelatedScripts(const CPubKey& key)
{
    // OutputType::P2SH_SEGWIT always adds all necessary scripts for all types.
    LearnRelatedScripts(key, OutputType::P2SH_SEGWIT);
}

std::vector<OutputGroup> CWallet::GroupOutputs(const std::vector<COutput>& outputs, bool single_coin) const {
    std::vector<OutputGroup> groups;
    std::map<CTxDestination, OutputGroup> gmap;
    CTxDestination dst;
    for (const auto& output : outputs) {
        if (output.fSpendable) {
            CInputCoin input_coin = output.GetInputCoin();

            size_t ancestors, descendants;
            chain().getTransactionAncestry(output.tx->GetHash(), ancestors, descendants);
            const CScript *pscript = output.tx->tx->IsParticlVersion()
                ? output.tx->tx->vpout[output.i]->GetPScriptPubKey() : &output.tx->tx->vout[output.i].scriptPubKey;
            if (!single_coin && ExtractDestination(*pscript, dst)) {
                // Limit output groups to no more than 10 entries, to protect
                // against inadvertently creating a too-large transaction
                // when using -avoidpartialspends
                if (gmap[dst].m_outputs.size() >= OUTPUT_GROUP_MAX_ENTRIES) {
                    groups.push_back(gmap[dst]);
                    gmap.erase(dst);
                }
                gmap[dst].Insert(input_coin, output.nDepth, output.tx->IsFromMe(ISMINE_ALL), ancestors, descendants);
            } else {
                groups.emplace_back(input_coin, output.nDepth, output.tx->IsFromMe(ISMINE_ALL), ancestors, descendants);
            }
        }
    }
    if (!single_coin) {
        for (const auto& it : gmap) groups.push_back(it.second);
    }
    return groups;
}

bool CWallet::GetKeyOrigin(const CKeyID& keyID, KeyOriginInfo& info) const
{
    CKeyMetadata meta;
    {
        LOCK(cs_wallet);
        auto it = mapKeyMetadata.find(keyID);
        if (it != mapKeyMetadata.end()) {
            meta = it->second;
        }
    }
    if (meta.has_key_origin) {
        std::copy(meta.key_origin.fingerprint, meta.key_origin.fingerprint + 4, info.fingerprint);
        info.path = meta.key_origin.path;
    } else { // Single pubkeys get the master fingerprint of themselves
        std::copy(keyID.begin(), keyID.begin() + 4, info.fingerprint);
    }
    return true;
}

bool CWallet::AddKeyOriginWithDB(WalletBatch& batch, const CPubKey& pubkey, const KeyOriginInfo& info)
{
    LOCK(cs_wallet);
    std::copy(info.fingerprint, info.fingerprint + 4, mapKeyMetadata[pubkey.GetID()].key_origin.fingerprint);
    mapKeyMetadata[pubkey.GetID()].key_origin.path = info.path;
    mapKeyMetadata[pubkey.GetID()].has_key_origin = true;
    mapKeyMetadata[pubkey.GetID()].hdKeypath = WriteHDKeypath(info.path);
    return batch.WriteKeyMetadata(mapKeyMetadata[pubkey.GetID()], pubkey, true);
}<|MERGE_RESOLUTION|>--- conflicted
+++ resolved
@@ -1070,11 +1070,8 @@
     wtx.MarkDirty();
     // Notify UI of new or updated transaction
     NotifyTransactionChanged(this, hash, fInsertedNew ? CT_NEW : CT_UPDATED);
-<<<<<<< HEAD
-=======
 
 #if defined(HAVE_SYSTEM)
->>>>>>> 8c69fae9
     // notify an external script when a wallet transaction comes in or is updated
     std::string strCmd = gArgs.GetArg("-walletnotify", "");
 
