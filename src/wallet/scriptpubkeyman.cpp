// Copyright (c) 2019 The Bitcoin Core developers
// Distributed under the MIT software license, see the accompanying
// file COPYING or http://www.opensource.org/licenses/mit-license.php.

#include <key_io.h>
#include <outputtype.h>
#include <script/descriptor.h>
#include <util/bip32.h>
#include <util/strencodings.h>
#include <util/translation.h>
#include <wallet/scriptpubkeyman.h>

bool LegacyScriptPubKeyMan::GetNewDestination(const OutputType type, CTxDestination& dest, std::string& error)
{
    LOCK(cs_KeyStore);
    error.clear();

    // Generate a new key that is added to wallet
    CPubKey new_key;
    if (!GetKeyFromPool(new_key, type)) {
        error = "Error: Keypool ran out, please call keypoolrefill first";
        return false;
    }
    LearnRelatedScripts(new_key, type);
    dest = GetDestinationForKey(new_key, type);
    return true;
}

//typedef std::vector<unsigned char> valtype;

bool HaveKeys(const std::vector<valtype>& pubkeys, const LegacyScriptPubKeyMan& keystore)
{
    for (const valtype& pubkey : pubkeys) {
        CKeyID keyID = CPubKey(pubkey).GetID();
        if (!keystore.HaveKey(keyID)) return false;
    }
    return true;
}

namespace {

/**
 * This is an enum that tracks the execution context of a script, similar to
 * SigVersion in script/interpreter. It is separate however because we want to
 * distinguish between top-level scriptPubKey execution and P2SH redeemScript
 * execution (a distinction that has no impact on consensus rules).
 */
enum class IsMineSigVersion
{
    TOP = 0,        //!< scriptPubKey execution
    P2SH = 1,       //!< P2SH redeemScript
    WITNESS_V0 = 2, //!< P2WSH witness script execution
};

/**
 * This is an internal representation of isminetype + invalidity.
 * Its order is significant, as we return the max of all explored
 * possibilities.
 */
enum class IsMineResult
{
    NO = 0,         //!< Not ours
    WATCH_ONLY = 1, //!< Included in watch-only balance
    SPENDABLE = 2,  //!< Included in all balances
    INVALID = 3,    //!< Not spendable by anyone (uncompressed pubkey in segwit, P2SH inside P2SH or witness, witness inside witness)
};

bool PermitsUncompressed(IsMineSigVersion sigversion)
{
    return sigversion == IsMineSigVersion::TOP || sigversion == IsMineSigVersion::P2SH;
}

isminetype IsMineInner(const LegacyScriptPubKeyMan& keystore, const CScript& scriptPubKey, bool& isInvalid, IsMineSigVersion sigversion)
{
    if (HasIsCoinstakeOp(scriptPubKey)) {
        CScript scriptA, scriptB;
        if (!SplitConditionalCoinstakeScript(scriptPubKey, scriptA, scriptB)) {
            return ISMINE_NO;
        }

        isminetype typeB = IsMineInner(keystore, scriptB, isInvalid, sigversion);
        if (typeB & ISMINE_SPENDABLE) {
            return typeB;
        }

        isminetype typeA = IsMineInner(keystore, scriptA, isInvalid, sigversion);
        if (typeA & ISMINE_SPENDABLE) {
            int ia = (int)typeA;
            ia &= ~ISMINE_SPENDABLE;
            ia |= ISMINE_WATCH_COLDSTAKE;
            typeA = (isminetype)ia;
        }

        return (isminetype)((int)typeA | (int)typeB);
    }

    isInvalid = false;

    std::vector<valtype> vSolutions;
    txnouttype whichType = Solver(scriptPubKey, vSolutions);

    CKeyID keyID;

    isminetype mine = ISMINE_NO;
    switch (whichType)
    {
    case TX_NONSTANDARD:
    case TX_NULL_DATA:
    case TX_WITNESS_UNKNOWN:
        break;
    case TX_PUBKEY:
        keyID = CPubKey(vSolutions[0]).GetID();
        if (!PermitsUncompressed(sigversion) && vSolutions[0].size() != 33) {
            isInvalid = true;
            return ISMINE_NO;
        }
        if ((mine = keystore.m_particl ? keystore.m_particl->IsMine(keyID) : keystore.m_storage.IsMine(keyID)))
            return mine;
        //if (keystore.HaveKey(keyID))
        //    return ISMINE_SPENDABLE;
        break;
    case TX_WITNESS_V0_KEYHASH:
    {
        if (sigversion == IsMineSigVersion::WITNESS_V0) {
            // P2WPKH inside P2WSH is invalid.
            isInvalid = true;
            return ISMINE_NO;
        }
        if (sigversion == IsMineSigVersion::TOP && !keystore.HaveCScript(CScriptID(CScript() << OP_0 << vSolutions[0]))) {
            // We do not support bare witness outputs unless the P2SH version of it would be
            // acceptable as well. This protects against matching before segwit activates.
            // This also applies to the P2WSH case.
            break;
        }
        isminetype ret = IsMineInner(keystore, GetScriptForDestination(PKHash(uint160(vSolutions[0]))), isInvalid, IsMineSigVersion::WITNESS_V0);
        if (ret == ISMINE_SPENDABLE || ret == ISMINE_WATCH_ONLY_ || (ret == ISMINE_NO && isInvalid))
            return ret;
        break;
    }
    case TX_PUBKEYHASH:
    case TX_TIMELOCKED_PUBKEYHASH:
    case TX_PUBKEYHASH256:
        if (vSolutions[0].size() == 20)
            keyID = CKeyID(uint160(vSolutions[0]));
        else
        if (vSolutions[0].size() == 32)
            keyID = CKeyID(uint256(vSolutions[0]));
        else
            return ISMINE_NO;
        if (!PermitsUncompressed(sigversion)) {
            CPubKey pubkey;
            if (keystore.GetPubKey(keyID, pubkey) && !pubkey.IsCompressed()) {
                isInvalid = true;
                return ISMINE_NO;
            }
        }
        if ((mine = keystore.m_particl ? keystore.m_particl->IsMine(keyID) : keystore.m_storage.IsMine(keyID)))
            return mine;
        //if (keystore.HaveKey(keyID))
        //    return ISMINE_SPENDABLE;
        break;
    case TX_SCRIPTHASH:
    case TX_TIMELOCKED_SCRIPTHASH:
    case TX_SCRIPTHASH256:
    {
        if (sigversion != IsMineSigVersion::TOP) {
            // P2SH inside P2WSH or P2SH is invalid.
            isInvalid = true;
            return ISMINE_NO;
        }
        CScriptID scriptID;
        if (vSolutions[0].size() == 20)
            scriptID = CScriptID(uint160(vSolutions[0]));
        else
        if (vSolutions[0].size() == 32)
            scriptID.Set(uint256(vSolutions[0]));
        else
            return ISMINE_NO;
        CScript subscript;
        if (keystore.GetCScript(scriptID, subscript)) {
            isminetype ret = IsMineInner(keystore, subscript, isInvalid, IsMineSigVersion::P2SH);
            if (ret == ISMINE_SPENDABLE || ret == ISMINE_WATCH_ONLY_ || (ret == ISMINE_NO && isInvalid))
                return ret;
        }
        break;
    }
    case TX_WITNESS_V0_SCRIPTHASH:
    {
        if (sigversion == IsMineSigVersion::WITNESS_V0) {
            // P2WSH inside P2WSH is invalid.
            isInvalid = true;
            return ISMINE_NO;
        }
        if (sigversion == IsMineSigVersion::TOP && !keystore.HaveCScript(CScriptID(CScript() << OP_0 << vSolutions[0]))) {
            break;
        }
        uint160 hash;
        CRIPEMD160().Write(&vSolutions[0][0], vSolutions[0].size()).Finalize(hash.begin());
        CScriptID scriptID = CScriptID(hash);
        CScript subscript;
        if (keystore.GetCScript(scriptID, subscript)) {
            isminetype ret = IsMineInner(keystore, subscript, isInvalid, IsMineSigVersion::WITNESS_V0);
            if (ret == ISMINE_SPENDABLE || ret == ISMINE_WATCH_ONLY_ || (ret == ISMINE_NO && isInvalid))
                return ret;
        }
        break;
    }

    case TX_MULTISIG:
    case TX_TIMELOCKED_MULTISIG:
    {
        // Never treat bare multisig outputs as ours (they can still be made watchonly-though)
        if (sigversion == IsMineSigVersion::TOP) break;

        // Only consider transactions "mine" if we own ALL the
        // keys involved. Multi-signature transactions that are
        // partially owned (somebody else has a key that can spend
        // them) enable spend-out-from-under-you attacks, especially
        // in shared-wallet situations.
        std::vector<valtype> keys(vSolutions.begin()+1, vSolutions.begin()+vSolutions.size()-1);
        if (!PermitsUncompressed(sigversion)) {
            for (size_t i = 0; i < keys.size(); i++) {
                if (keys[i].size() != 33) {
                    isInvalid = true;
                    return ISMINE_NO;
                }
            }
        }
        if (HaveKeys(keys, keystore))
            return ISMINE_SPENDABLE;
        break;
    }
    default:
        break;
    }

    if (keystore.HaveWatchOnly(scriptPubKey)) {
        return ISMINE_WATCH_ONLY_;
    }
    return ISMINE_NO;
}

} // namespace

isminetype LegacyScriptPubKeyMan::IsMine(const CScript& script, bool &is_invalid) const
{
    isminetype rv = IsMineInner(*this, script, is_invalid, IsMineSigVersion::TOP);
    return is_invalid ? ISMINE_NO : rv;
}

isminetype LegacyScriptPubKeyMan::IsMine(const CScript& script) const
{
    bool isInvalid = false;
    isminetype rv = IsMineInner(*this, script, isInvalid, IsMineSigVersion::TOP);
    return isInvalid ? ISMINE_NO : rv;
}

bool LegacyScriptPubKeyMan::CheckDecryptionKey(const CKeyingMaterial& master_key, bool accept_no_keys)
{
    {
        LOCK(cs_KeyStore);
        assert(mapKeys.empty());

        bool keyPass = mapCryptedKeys.empty(); // Always pass when there are no encrypted keys
        bool keyFail = false;
        CryptedKeyMap::const_iterator mi = mapCryptedKeys.begin();
        for (; mi != mapCryptedKeys.end(); ++mi)
        {
            const CPubKey &vchPubKey = (*mi).second.first;
            const std::vector<unsigned char> &vchCryptedSecret = (*mi).second.second;

            if (vchCryptedSecret.empty()) { // Skip unexpanded key received on stealth address
                continue;
            }

            CKey key;
            if (!DecryptKey(master_key, vchCryptedSecret, vchPubKey, key))
            {
                keyFail = true;
                break;
            }
            keyPass = true;
            if (fDecryptionThoroughlyChecked)
                break;
        }
        if (keyPass && keyFail)
        {
            LogPrintf("The wallet is probably corrupted: Some keys decrypt but not all.\n");
            throw std::runtime_error("Error unlocking wallet: some keys decrypt but not all. Your wallet file may be corrupt.");
        }
        if (keyFail || (!keyPass && !accept_no_keys))
            return false;
        fDecryptionThoroughlyChecked = true;
    }
    return true;
}

bool LegacyScriptPubKeyMan::Encrypt(const CKeyingMaterial& master_key, WalletBatch* batch)
{
    LOCK(cs_KeyStore);
    encrypted_batch = batch;
    if (!mapCryptedKeys.empty()) {
        encrypted_batch = nullptr;
        return false;
    }

    KeyMap keys_to_encrypt;
    keys_to_encrypt.swap(mapKeys); // Clear mapKeys so AddCryptedKeyInner will succeed.
    for (const KeyMap::value_type& mKey : keys_to_encrypt)
    {
        const CKey &key = mKey.second;
        CPubKey vchPubKey = key.GetPubKey();
        CKeyingMaterial vchSecret(key.begin(), key.end());
        std::vector<unsigned char> vchCryptedSecret;
        if (!EncryptSecret(master_key, vchSecret, vchPubKey.GetHash(), vchCryptedSecret)) {
            encrypted_batch = nullptr;
            return false;
        }
        if (!AddCryptedKey(vchPubKey, vchCryptedSecret)) {
            encrypted_batch = nullptr;
            return false;
        }
    }
    encrypted_batch = nullptr;
    return true;
}

bool LegacyScriptPubKeyMan::GetReservedDestination(const OutputType type, bool internal, CTxDestination& address, int64_t& index, CKeyPool& keypool)
{
    LOCK(cs_KeyStore);
    if (!CanGetAddresses(internal)) {
        return false;
    }

    if (!ReserveKeyFromKeyPool(index, keypool, internal)) {
        return false;
    }
    address = GetDestinationForKey(keypool.vchPubKey, type);
    return true;
}

void LegacyScriptPubKeyMan::MarkUnusedAddresses(const CScript& script)
{
    LOCK(cs_KeyStore);
    // extract addresses and check if they match with an unused keypool key
    for (const auto& keyid : GetAffectedKeys(script, *this)) {
        std::map<CKeyID, int64_t>::const_iterator mi = m_pool_key_to_index.find(keyid);
        if (mi != m_pool_key_to_index.end()) {
            WalletLogPrintf("%s: Detected a used keypool key, mark all keypool key up to this key as used\n", __func__);
            MarkReserveKeysAsUsed(mi->second);

            if (!TopUp()) {
                WalletLogPrintf("%s: Topping up keypool failed (locked wallet)\n", __func__);
            }
        }
    }
}

void LegacyScriptPubKeyMan::UpgradeKeyMetadata()
{
    LOCK(cs_KeyStore);
    if (m_storage.IsLocked() || m_storage.IsWalletFlagSet(WALLET_FLAG_KEY_ORIGIN_METADATA)) {
        return;
    }

    std::unique_ptr<WalletBatch> batch = MakeUnique<WalletBatch>(m_storage.GetDatabase());
    for (auto& meta_pair : mapKeyMetadata) {
        CKeyMetadata& meta = meta_pair.second;
        if (!meta.hd_seed_id.IsNull() && !meta.has_key_origin && meta.hdKeypath != "s") { // If the hdKeypath is "s", that's the seed and it doesn't have a key origin
            CKey key;
            GetKey(meta.hd_seed_id, key);
            CExtKey masterKey;
            masterKey.SetSeed(key.begin(), key.size());
            // Add to map
            CKeyID master_id = masterKey.key.GetPubKey().GetID();
            std::copy(master_id.begin(), master_id.begin() + 4, meta.key_origin.fingerprint);
            if (!ParseHDKeypath(meta.hdKeypath, meta.key_origin.path)) {
                throw std::runtime_error("Invalid stored hdKeypath");
            }
            meta.has_key_origin = true;
            if (meta.nVersion < CKeyMetadata::VERSION_WITH_KEY_ORIGIN) {
                meta.nVersion = CKeyMetadata::VERSION_WITH_KEY_ORIGIN;
            }

            // Write meta to wallet
            CPubKey pubkey;
            if (GetPubKey(meta_pair.first, pubkey)) {
                batch->WriteKeyMetadata(meta, pubkey, true);
            }
        }
    }
}

bool LegacyScriptPubKeyMan::SetupGeneration(bool force)
{
    if ((CanGenerateKeys() && !force) || m_storage.IsLocked()) {
        return false;
    }

    SetHDSeed(GenerateNewSeed());
    if (!NewKeyPool()) {
        return false;
    }
    return true;
}

bool LegacyScriptPubKeyMan::IsHDEnabled() const
{
    return !hdChain.seed_id.IsNull();
}

bool LegacyScriptPubKeyMan::CanGetAddresses(bool internal)
{
    LOCK(cs_KeyStore);
    // Check if the keypool has keys
    bool keypool_has_keys;
    if (internal && m_storage.CanSupportFeature(FEATURE_HD_SPLIT)) {
        keypool_has_keys = setInternalKeyPool.size() > 0;
    } else {
        keypool_has_keys = KeypoolCountExternalKeys() > 0;
    }
    // If the keypool doesn't have keys, check if we can generate them
    if (!keypool_has_keys) {
        return CanGenerateKeys();
    }
    return keypool_has_keys;
}

bool LegacyScriptPubKeyMan::Upgrade(int prev_version, std::string& error)
{
    LOCK(cs_KeyStore);
    error = "";
    bool hd_upgrade = false;
    bool split_upgrade = false;
    if (m_storage.CanSupportFeature(FEATURE_HD) && !IsHDEnabled()) {
        WalletLogPrintf("Upgrading wallet to HD\n");
        m_storage.SetMinVersion(FEATURE_HD);

        // generate a new master key
        CPubKey masterPubKey = GenerateNewSeed();
        SetHDSeed(masterPubKey);
        hd_upgrade = true;
    }
    // Upgrade to HD chain split if necessary
    if (m_storage.CanSupportFeature(FEATURE_HD_SPLIT) && CHDChain::VERSION_HD_CHAIN_SPLIT) {
        WalletLogPrintf("Upgrading wallet to use HD chain split\n");
        m_storage.SetMinVersion(FEATURE_PRE_SPLIT_KEYPOOL);
        split_upgrade = FEATURE_HD_SPLIT > prev_version;
    }
    // Mark all keys currently in the keypool as pre-split
    if (split_upgrade) {
        MarkPreSplitKeys();
    }
    // Regenerate the keypool if upgraded to HD
    if (hd_upgrade) {
        if (!TopUp()) {
            error = _("Unable to generate keys").translated;
            return false;
        }
    }
    return true;
}

bool LegacyScriptPubKeyMan::HavePrivateKeys() const
{
    LOCK(cs_KeyStore);
    return !mapKeys.empty() || !mapCryptedKeys.empty();
}

void LegacyScriptPubKeyMan::RewriteDB()
{
    LOCK(cs_KeyStore);
    setInternalKeyPool.clear();
    setExternalKeyPool.clear();
    m_pool_key_to_index.clear();
    // Note: can't top-up keypool here, because wallet is locked.
    // User will be prompted to unlock wallet the next operation
    // that requires a new key.
}

static int64_t GetOldestKeyTimeInPool(const std::set<int64_t>& setKeyPool, WalletBatch& batch) {
    if (setKeyPool.empty()) {
        return GetTime();
    }

    CKeyPool keypool;
    int64_t nIndex = *(setKeyPool.begin());
    if (!batch.ReadPool(nIndex, keypool)) {
        throw std::runtime_error(std::string(__func__) + ": read oldest key in keypool failed");
    }
    assert(keypool.vchPubKey.IsValid());
    return keypool.nTime;
}

int64_t LegacyScriptPubKeyMan::GetOldestKeyPoolTime()
{
    LOCK(cs_KeyStore);

    WalletBatch batch(m_storage.GetDatabase());

    // load oldest key from keypool, get time and return
    int64_t oldestKey = GetOldestKeyTimeInPool(setExternalKeyPool, batch);
    if (IsHDEnabled() && m_storage.CanSupportFeature(FEATURE_HD_SPLIT)) {
        oldestKey = std::max(GetOldestKeyTimeInPool(setInternalKeyPool, batch), oldestKey);
        if (!set_pre_split_keypool.empty()) {
            oldestKey = std::max(GetOldestKeyTimeInPool(set_pre_split_keypool, batch), oldestKey);
        }
    }

    return oldestKey;
}

size_t LegacyScriptPubKeyMan::KeypoolCountExternalKeys()
{
    LOCK(cs_KeyStore);
    return setExternalKeyPool.size() + set_pre_split_keypool.size();
}

unsigned int LegacyScriptPubKeyMan::GetKeyPoolSize() const
{
    LOCK(cs_KeyStore);
    return setInternalKeyPool.size() + setExternalKeyPool.size() + set_pre_split_keypool.size();
}

int64_t LegacyScriptPubKeyMan::GetTimeFirstKey() const
{
    LOCK(cs_KeyStore);
    return nTimeFirstKey;
}

std::unique_ptr<SigningProvider> LegacyScriptPubKeyMan::GetSigningProvider(const CScript& script) const
{
    return MakeUnique<LegacySigningProvider>(*this);
}

bool LegacyScriptPubKeyMan::CanProvide(const CScript& script, SignatureData& sigdata)
{
    if (IsMine(script) != ISMINE_NO) {
        // If it IsMine, we can always provide in some way
        return true;
    } else if (HaveCScript(CScriptID(script))) {
        // We can still provide some stuff if we have the script, but IsMine failed because we don't have keys
        return true;
    } else {
        // If, given the stuff in sigdata, we could make a valid sigature, then we can provide for this script
        ProduceSignature(*this, DUMMY_SIGNATURE_CREATOR, script, sigdata);
        if (!sigdata.signatures.empty()) {
            // If we could make signatures, make sure we have a private key to actually make a signature
            bool has_privkeys = false;
            for (const auto& key_sig_pair : sigdata.signatures) {
                has_privkeys |= HaveKey(key_sig_pair.first);
            }
            return has_privkeys;
        }
        return false;
    }
}

const CKeyMetadata* LegacyScriptPubKeyMan::GetMetadata(const CTxDestination& dest) const
{
    LOCK(cs_KeyStore);

    CKeyID key_id = GetKeyForDestination(*this, dest);
    if (!key_id.IsNull()) {
        auto it = mapKeyMetadata.find(key_id);
        if (it != mapKeyMetadata.end()) {
            return &it->second;
        }
    }

    CScript scriptPubKey = GetScriptForDestination(dest);
    auto it = m_script_metadata.find(CScriptID(scriptPubKey));
    if (it != m_script_metadata.end()) {
        return &it->second;
    }

    return nullptr;
}

uint256 LegacyScriptPubKeyMan::GetID() const
{
    return UINT256_ONE();
}

/**
 * Update wallet first key creation time. This should be called whenever keys
 * are added to the wallet, with the oldest key creation time.
 */
void LegacyScriptPubKeyMan::UpdateTimeFirstKey(int64_t nCreateTime)
{
    AssertLockHeld(cs_KeyStore);
    if (nCreateTime <= 1) {
        // Cannot determine birthday information, so set the wallet birthday to
        // the beginning of time.
        nTimeFirstKey = 1;
    } else if (!nTimeFirstKey || nCreateTime < nTimeFirstKey) {
        nTimeFirstKey = nCreateTime;
    }
}

bool LegacyScriptPubKeyMan::LoadKey(const CKey& key, const CPubKey &pubkey)
{
    return AddKeyPubKeyInner(key, pubkey);
}

bool LegacyScriptPubKeyMan::AddKeyPubKey(const CKey& secret, const CPubKey &pubkey)
{
    LOCK(cs_KeyStore);
    WalletBatch batch(m_storage.GetDatabase());
    return LegacyScriptPubKeyMan::AddKeyPubKeyWithDB(batch, secret, pubkey);
}

bool LegacyScriptPubKeyMan::AddKeyPubKeyWithDB(WalletBatch& batch, const CKey& secret, const CPubKey& pubkey)
{
    AssertLockHeld(cs_KeyStore);

    // Make sure we aren't adding private keys to private key disabled wallets
    assert(!m_storage.IsWalletFlagSet(WALLET_FLAG_DISABLE_PRIVATE_KEYS));

    // FillableSigningProvider has no concept of wallet databases, but calls AddCryptedKey
    // which is overridden below.  To avoid flushes, the database handle is
    // tunneled through to it.
    bool needsDB = !encrypted_batch;
    if (needsDB) {
        encrypted_batch = &batch;
    }
    if (!AddKeyPubKeyInner(secret, pubkey)) {
        if (needsDB) encrypted_batch = nullptr;
        return false;
    }
    if (needsDB) encrypted_batch = nullptr;

    // check if we need to remove from watch-only
    CScript script;
    script = GetScriptForDestination(PKHash(pubkey));
    if (HaveWatchOnly(script)) {
        RemoveWatchOnly(script);
    }
    script = GetScriptForRawPubKey(pubkey);
    if (HaveWatchOnly(script)) {
        RemoveWatchOnly(script);
    }

    if (!m_storage.HasEncryptionKeys()) {
        return batch.WriteKey(pubkey,
                                                 secret.GetPrivKey(),
                                                 mapKeyMetadata[pubkey.GetID()]);
    }
    m_storage.UnsetBlankWalletFlag(batch);
    return true;
}

bool LegacyScriptPubKeyMan::LoadCScript(const CScript& redeemScript)
{
    /* A sanity check was added in pull #3843 to avoid adding redeemScripts
     * that never can be redeemed. However, old wallets may still contain
     * these. Do not add them to the wallet and warn. */
    if (redeemScript.size() > MAX_SCRIPT_ELEMENT_SIZE)
    {
        std::string strAddr = EncodeDestination(ScriptHash(redeemScript));
        WalletLogPrintf("%s: Warning: This wallet contains a redeemScript of size %i which exceeds maximum size %i thus can never be redeemed. Do not use address %s.\n", __func__, redeemScript.size(), MAX_SCRIPT_ELEMENT_SIZE, strAddr);
        return true;
    }

    return FillableSigningProvider::AddCScript(redeemScript);
}

void LegacyScriptPubKeyMan::LoadKeyMetadata(const CKeyID& keyID, const CKeyMetadata& meta)
{
    LOCK(cs_KeyStore);
    UpdateTimeFirstKey(meta.nCreateTime);
    mapKeyMetadata[keyID] = meta;
}

void LegacyScriptPubKeyMan::LoadScriptMetadata(const CScriptID& script_id, const CKeyMetadata& meta)
{
    LOCK(cs_KeyStore);
    UpdateTimeFirstKey(meta.nCreateTime);
    m_script_metadata[script_id] = meta;
}

bool LegacyScriptPubKeyMan::AddKeyPubKeyInner(const CKey& key, const CPubKey &pubkey)
{
    LOCK(cs_KeyStore);
    if (!m_storage.HasEncryptionKeys()) {
        return FillableSigningProvider::AddKeyPubKey(key, pubkey);
    }

    if (m_storage.IsLocked()) {
        return false;
    }

    std::vector<unsigned char> vchCryptedSecret;
    CKeyingMaterial vchSecret(key.begin(), key.end());
    if (!EncryptSecret(m_storage.GetEncryptionKey(), vchSecret, pubkey.GetHash(), vchCryptedSecret)) {
        return false;
    }

    if (!AddCryptedKey(pubkey, vchCryptedSecret)) {
        return false;
    }
    return true;
}

bool LegacyScriptPubKeyMan::LoadCryptedKey(const CPubKey &vchPubKey, const std::vector<unsigned char> &vchCryptedSecret)
{
    return AddCryptedKeyInner(vchPubKey, vchCryptedSecret);
}

bool LegacyScriptPubKeyMan::AddCryptedKeyInner(const CPubKey &vchPubKey, const std::vector<unsigned char> &vchCryptedSecret)
{
    LOCK(cs_KeyStore);
    assert(mapKeys.empty());

    mapCryptedKeys[vchPubKey.GetID()] = make_pair(vchPubKey, vchCryptedSecret);
    ImplicitlyLearnRelatedKeyScripts(vchPubKey);
    return true;
}

bool LegacyScriptPubKeyMan::AddCryptedKey(const CPubKey &vchPubKey,
                            const std::vector<unsigned char> &vchCryptedSecret)
{
    if (!AddCryptedKeyInner(vchPubKey, vchCryptedSecret))
        return false;
    {
        LOCK(cs_KeyStore);
        if (encrypted_batch)
            return encrypted_batch->WriteCryptedKey(vchPubKey,
                                                        vchCryptedSecret,
                                                        mapKeyMetadata[vchPubKey.GetID()]);
        else
            return WalletBatch(m_storage.GetDatabase()).WriteCryptedKey(vchPubKey,
                                                            vchCryptedSecret,
                                                            mapKeyMetadata[vchPubKey.GetID()]);
    }
}

bool LegacyScriptPubKeyMan::HaveWatchOnly(const CScript &dest) const
{
    LOCK(cs_KeyStore);
    return setWatchOnly.count(dest) > 0;
}

bool LegacyScriptPubKeyMan::HaveWatchOnly() const
{
    LOCK(cs_KeyStore);
    return (!setWatchOnly.empty());
}

static bool ExtractPubKey(const CScript &dest, CPubKey& pubKeyOut)
{
    std::vector<std::vector<unsigned char>> solutions;
    return Solver(dest, solutions) == TX_PUBKEY &&
        (pubKeyOut = CPubKey(solutions[0])).IsFullyValid();
}

bool LegacyScriptPubKeyMan::RemoveWatchOnly(const CScript &dest)
{
    {
        LOCK(cs_KeyStore);
        setWatchOnly.erase(dest);
        CPubKey pubKey;
        if (ExtractPubKey(dest, pubKey)) {
            mapWatchKeys.erase(pubKey.GetID());
        }
        // Related CScripts are not removed; having superfluous scripts around is
        // harmless (see comment in ImplicitlyLearnRelatedKeyScripts).
    }

    if (!HaveWatchOnly())
        NotifyWatchonlyChanged(false);
    if (!WalletBatch(m_storage.GetDatabase()).EraseWatchOnly(dest))
        return false;

    return true;
}

bool LegacyScriptPubKeyMan::LoadWatchOnly(const CScript &dest)
{
    return AddWatchOnlyInMem(dest);
}

bool LegacyScriptPubKeyMan::AddWatchOnlyInMem(const CScript &dest)
{
    LOCK(cs_KeyStore);
    setWatchOnly.insert(dest);
    CPubKey pubKey;
    if (ExtractPubKey(dest, pubKey)) {
        mapWatchKeys[pubKey.GetID()] = pubKey;
        ImplicitlyLearnRelatedKeyScripts(pubKey);
    }
    return true;
}

bool LegacyScriptPubKeyMan::AddWatchOnlyWithDB(WalletBatch &batch, const CScript& dest)
{
    if (!AddWatchOnlyInMem(dest))
        return false;
    const CKeyMetadata& meta = m_script_metadata[CScriptID(dest)];
    UpdateTimeFirstKey(meta.nCreateTime);
    NotifyWatchonlyChanged(true);
    if (batch.WriteWatchOnly(dest, meta)) {
        m_storage.UnsetBlankWalletFlag(batch);
        return true;
    }
    return false;
}

bool LegacyScriptPubKeyMan::AddWatchOnlyWithDB(WalletBatch &batch, const CScript& dest, int64_t create_time)
{
    m_script_metadata[CScriptID(dest)].nCreateTime = create_time;
    return AddWatchOnlyWithDB(batch, dest);
}

bool LegacyScriptPubKeyMan::AddWatchOnly(const CScript& dest)
{
    WalletBatch batch(m_storage.GetDatabase());
    return AddWatchOnlyWithDB(batch, dest);
}

bool LegacyScriptPubKeyMan::AddWatchOnly(const CScript& dest, int64_t nCreateTime)
{
    m_script_metadata[CScriptID(dest)].nCreateTime = nCreateTime;
    return AddWatchOnly(dest);
}

void LegacyScriptPubKeyMan::SetHDChain(const CHDChain& chain, bool memonly)
{
    LOCK(cs_KeyStore);
    if (!memonly && !WalletBatch(m_storage.GetDatabase()).WriteHDChain(chain))
        throw std::runtime_error(std::string(__func__) + ": writing chain failed");

    hdChain = chain;
}

bool LegacyScriptPubKeyMan::HaveKey(const CKeyID &address) const
{
    if (m_particl) return m_particl->HaveKey(address);
    LOCK(cs_KeyStore);
    if (!m_storage.HasEncryptionKeys()) {
        return FillableSigningProvider::HaveKey(address);
    }
    return mapCryptedKeys.count(address) > 0;
}

bool LegacyScriptPubKeyMan::GetKey(const CKeyID &address, CKey& keyOut) const
{
    if (m_particl) return m_particl->GetKey(address, keyOut);
    LOCK(cs_KeyStore);
    if (!m_storage.HasEncryptionKeys()) {
        return FillableSigningProvider::GetKey(address, keyOut);
    }

    CryptedKeyMap::const_iterator mi = mapCryptedKeys.find(address);
    if (mi != mapCryptedKeys.end())
    {
        const CPubKey &vchPubKey = (*mi).second.first;
        const std::vector<unsigned char> &vchCryptedSecret = (*mi).second.second;
        return DecryptKey(m_storage.GetEncryptionKey(), vchCryptedSecret, vchPubKey, keyOut);
    }
    return false;
}

bool LegacyScriptPubKeyMan::GetKey_(const CKeyID &address, CKey& keyOut) const
{
    LOCK(cs_KeyStore);
    if (!m_storage.HasEncryptionKeys()) {
        return FillableSigningProvider::GetKey(address, keyOut);
    }

    CryptedKeyMap::const_iterator mi = mapCryptedKeys.find(address);
    if (mi != mapCryptedKeys.end())
    {
        const CPubKey &vchPubKey = (*mi).second.first;
        const std::vector<unsigned char> &vchCryptedSecret = (*mi).second.second;
        return DecryptKey(m_storage.GetEncryptionKey(), vchCryptedSecret, vchPubKey, keyOut);
    }
    return false;
}


bool LegacyScriptPubKeyMan::GetKeyOrigin(const CKeyID& keyID, KeyOriginInfo& info) const
{
    CKeyMetadata meta;
    {
        LOCK(cs_KeyStore);
        auto it = mapKeyMetadata.find(keyID);
        if (it != mapKeyMetadata.end()) {
            meta = it->second;
        }
    }
    if (meta.has_key_origin) {
        std::copy(meta.key_origin.fingerprint, meta.key_origin.fingerprint + 4, info.fingerprint);
        info.path = meta.key_origin.path;
    } else { // Single pubkeys get the master fingerprint of themselves
        std::copy(keyID.begin(), keyID.begin() + 4, info.fingerprint);
    }
    return true;
}

bool LegacyScriptPubKeyMan::GetWatchPubKey(const CKeyID &address, CPubKey &pubkey_out) const
{
    LOCK(cs_KeyStore);
    WatchKeyMap::const_iterator it = mapWatchKeys.find(address);
    if (it != mapWatchKeys.end()) {
        pubkey_out = it->second;
        return true;
    }
    return false;
}

bool LegacyScriptPubKeyMan::GetPubKey(const CKeyID &address, CPubKey& vchPubKeyOut) const
{
    if (m_particl) return m_particl->GetPubKey(address, vchPubKeyOut);
    LOCK(cs_KeyStore);
    if (!m_storage.HasEncryptionKeys()) {
        if (!FillableSigningProvider::GetPubKey(address, vchPubKeyOut)) {
            return GetWatchPubKey(address, vchPubKeyOut);
        }
        return true;
    }

    CryptedKeyMap::const_iterator mi = mapCryptedKeys.find(address);
    if (mi != mapCryptedKeys.end())
    {
        vchPubKeyOut = (*mi).second.first;
        return true;
    }
    // Check for watch-only pubkeys
    return GetWatchPubKey(address, vchPubKeyOut);
}

bool LegacyScriptPubKeyMan::GetPubKey_(const CKeyID &address, CPubKey& vchPubKeyOut) const
{
    LOCK(cs_KeyStore);
    if (!m_storage.HasEncryptionKeys()) {
        if (!FillableSigningProvider::GetPubKey(address, vchPubKeyOut)) {
            return GetWatchPubKey(address, vchPubKeyOut);
        }
        return true;
    }

    CryptedKeyMap::const_iterator mi = mapCryptedKeys.find(address);
    if (mi != mapCryptedKeys.end())
    {
        vchPubKeyOut = (*mi).second.first;
        return true;
    }
    // Check for watch-only pubkeys
    return GetWatchPubKey(address, vchPubKeyOut);
}

CPubKey LegacyScriptPubKeyMan::GenerateNewKey(WalletBatch &batch, bool internal)
{
    assert(!m_storage.IsWalletFlagSet(WALLET_FLAG_DISABLE_PRIVATE_KEYS));
    assert(!m_storage.IsWalletFlagSet(WALLET_FLAG_BLANK_WALLET));
    AssertLockHeld(cs_KeyStore);
    bool fCompressed = m_storage.CanSupportFeature(FEATURE_COMPRPUBKEY); // default to compressed public keys if we want 0.6.0 wallets

    CKey secret;

    // Create new metadata
    int64_t nCreationTime = GetTime();
    CKeyMetadata metadata(nCreationTime);

    // use HD key derivation if HD was enabled during wallet creation and a seed is present
    if (IsHDEnabled()) {
        DeriveNewChildKey(batch, metadata, secret, (m_storage.CanSupportFeature(FEATURE_HD_SPLIT) ? internal : false));
    } else {
        secret.MakeNewKey(fCompressed);
    }

    // Compressed public keys were introduced in version 0.6.0
    if (fCompressed) {
        m_storage.SetMinVersion(FEATURE_COMPRPUBKEY);
    }

    CPubKey pubkey = secret.GetPubKey();
    assert(secret.VerifyPubKey(pubkey));

    mapKeyMetadata[pubkey.GetID()] = metadata;
    UpdateTimeFirstKey(nCreationTime);

    if (!AddKeyPubKeyWithDB(batch, secret, pubkey)) {
        throw std::runtime_error(std::string(__func__) + ": AddKey failed");
    }
    return pubkey;
}

const uint32_t BIP32_HARDENED_KEY_LIMIT = 0x80000000;

void LegacyScriptPubKeyMan::DeriveNewChildKey(WalletBatch &batch, CKeyMetadata& metadata, CKey& secret, bool internal)
{
    // for now we use a fixed keypath scheme of m/0'/0'/k
    CKey seed;                     //seed (256bit)
    CExtKey masterKey;             //hd master key
    CExtKey accountKey;            //key at m/0'
    CExtKey chainChildKey;         //key at m/0'/0' (external) or m/0'/1' (internal)
    CExtKey childKey;              //key at m/0'/0'/<n>'

    // try to get the seed
    if (!GetKey(hdChain.seed_id, seed))
        throw std::runtime_error(std::string(__func__) + ": seed not found");

    masterKey.SetSeed(seed.begin(), seed.size());

    // derive m/0'
    // use hardened derivation (child keys >= 0x80000000 are hardened after bip32)
    masterKey.Derive(accountKey, BIP32_HARDENED_KEY_LIMIT);

    // derive m/0'/0' (external chain) OR m/0'/1' (internal chain)
    assert(internal ? m_storage.CanSupportFeature(FEATURE_HD_SPLIT) : true);
    accountKey.Derive(chainChildKey, BIP32_HARDENED_KEY_LIMIT+(internal ? 1 : 0));

    // derive child key at next index, skip keys already known to the wallet
    do {
        // always derive hardened keys
        // childIndex | BIP32_HARDENED_KEY_LIMIT = derive childIndex in hardened child-index-range
        // example: 1 | BIP32_HARDENED_KEY_LIMIT == 0x80000001 == 2147483649
        if (internal) {
            chainChildKey.Derive(childKey, hdChain.nInternalChainCounter | BIP32_HARDENED_KEY_LIMIT);
            metadata.hdKeypath = "m/0'/1'/" + std::to_string(hdChain.nInternalChainCounter) + "'";
            metadata.key_origin.path.push_back(0 | BIP32_HARDENED_KEY_LIMIT);
            metadata.key_origin.path.push_back(1 | BIP32_HARDENED_KEY_LIMIT);
            metadata.key_origin.path.push_back(hdChain.nInternalChainCounter | BIP32_HARDENED_KEY_LIMIT);
            hdChain.nInternalChainCounter++;
        }
        else {
            chainChildKey.Derive(childKey, hdChain.nExternalChainCounter | BIP32_HARDENED_KEY_LIMIT);
            metadata.hdKeypath = "m/0'/0'/" + std::to_string(hdChain.nExternalChainCounter) + "'";
            metadata.key_origin.path.push_back(0 | BIP32_HARDENED_KEY_LIMIT);
            metadata.key_origin.path.push_back(0 | BIP32_HARDENED_KEY_LIMIT);
            metadata.key_origin.path.push_back(hdChain.nExternalChainCounter | BIP32_HARDENED_KEY_LIMIT);
            hdChain.nExternalChainCounter++;
        }
    } while (HaveKey(childKey.key.GetPubKey().GetID()));
    secret = childKey.key;
    metadata.hd_seed_id = hdChain.seed_id;
    CKeyID master_id = masterKey.key.GetPubKey().GetID();
    std::copy(master_id.begin(), master_id.begin() + 4, metadata.key_origin.fingerprint);
    metadata.has_key_origin = true;
    // update the chain model in the database
    if (!batch.WriteHDChain(hdChain))
        throw std::runtime_error(std::string(__func__) + ": Writing HD chain model failed");
}

void LegacyScriptPubKeyMan::LoadKeyPool(int64_t nIndex, const CKeyPool &keypool)
{
    LOCK(cs_KeyStore);
    if (keypool.m_pre_split) {
        set_pre_split_keypool.insert(nIndex);
    } else if (keypool.fInternal) {
        setInternalKeyPool.insert(nIndex);
    } else {
        setExternalKeyPool.insert(nIndex);
    }
    m_max_keypool_index = std::max(m_max_keypool_index, nIndex);
    m_pool_key_to_index[keypool.vchPubKey.GetID()] = nIndex;

    // If no metadata exists yet, create a default with the pool key's
    // creation time. Note that this may be overwritten by actually
    // stored metadata for that key later, which is fine.
    CKeyID keyid = keypool.vchPubKey.GetID();
    if (mapKeyMetadata.count(keyid) == 0)
        mapKeyMetadata[keyid] = CKeyMetadata(keypool.nTime);
}

bool LegacyScriptPubKeyMan::CanGenerateKeys()
{
    // A wallet can generate keys if it has an HD seed (IsHDEnabled) or it is a non-HD wallet (pre FEATURE_HD)
    LOCK(cs_KeyStore);
    return IsHDEnabled() || !m_storage.CanSupportFeature(FEATURE_HD);
}

CPubKey LegacyScriptPubKeyMan::GenerateNewSeed()
{
    assert(!m_storage.IsWalletFlagSet(WALLET_FLAG_DISABLE_PRIVATE_KEYS));
    CKey key;
    key.MakeNewKey(true);
    return DeriveNewSeed(key);
}

CPubKey LegacyScriptPubKeyMan::DeriveNewSeed(const CKey& key)
{
    int64_t nCreationTime = GetTime();
    CKeyMetadata metadata(nCreationTime);

    // calculate the seed
    CPubKey seed = key.GetPubKey();
    assert(key.VerifyPubKey(seed));

    // set the hd keypath to "s" -> Seed, refers the seed to itself
    metadata.hdKeypath     = "s";
    metadata.has_key_origin = false;
    metadata.hd_seed_id = seed.GetID();

    {
        LOCK(cs_KeyStore);

        // mem store the metadata
        mapKeyMetadata[seed.GetID()] = metadata;

        // write the key&metadata to the database
        if (!AddKeyPubKey(key, seed))
            throw std::runtime_error(std::string(__func__) + ": AddKeyPubKey failed");
    }

    return seed;
}

void LegacyScriptPubKeyMan::SetHDSeed(const CPubKey& seed)
{
    LOCK(cs_KeyStore);
    // store the keyid (hash160) together with
    // the child index counter in the database
    // as a hdchain object
    CHDChain newHdChain;
    newHdChain.nVersion = m_storage.CanSupportFeature(FEATURE_HD_SPLIT) ? CHDChain::VERSION_HD_CHAIN_SPLIT : CHDChain::VERSION_HD_BASE;
    newHdChain.seed_id = seed.GetID();
    SetHDChain(newHdChain, false);
    NotifyCanGetAddressesChanged();
    WalletBatch batch(m_storage.GetDatabase());
    m_storage.UnsetBlankWalletFlag(batch);
}

/**
 * Mark old keypool keys as used,
 * and generate all new keys
 */
bool LegacyScriptPubKeyMan::NewKeyPool()
{
    if (!gArgs.GetBoolArg("-btcmode", false)) {
        return false;
    }
    if (m_storage.IsWalletFlagSet(WALLET_FLAG_DISABLE_PRIVATE_KEYS)) {
        return false;
    }
    {
        LOCK(cs_KeyStore);
        WalletBatch batch(m_storage.GetDatabase());

        for (const int64_t nIndex : setInternalKeyPool) {
            batch.ErasePool(nIndex);
        }
        setInternalKeyPool.clear();

        for (const int64_t nIndex : setExternalKeyPool) {
            batch.ErasePool(nIndex);
        }
        setExternalKeyPool.clear();

        for (const int64_t nIndex : set_pre_split_keypool) {
            batch.ErasePool(nIndex);
        }
        set_pre_split_keypool.clear();

        m_pool_key_to_index.clear();

        if (!TopUp()) {
            return false;
        }
        WalletLogPrintf("LegacyScriptPubKeyMan::NewKeyPool rewrote keypool\n");
    }
    return true;
}

bool LegacyScriptPubKeyMan::TopUp(unsigned int kpSize)
{
    if (!CanGenerateKeys()) {
        return false;
    }
    {
        LOCK(cs_KeyStore);

        if (m_storage.IsLocked()) return false;

        // Top up key pool
        unsigned int nTargetSize;
        if (kpSize > 0)
            nTargetSize = kpSize;
        else
            nTargetSize = std::max(gArgs.GetArg("-keypool", DEFAULT_KEYPOOL_SIZE), (int64_t) 0);

        // count amount of available keys (internal, external)
        // make sure the keypool of external and internal keys fits the user selected target (-keypool)
        int64_t missingExternal = std::max(std::max((int64_t) nTargetSize, (int64_t) 1) - (int64_t)setExternalKeyPool.size(), (int64_t) 0);
        int64_t missingInternal = std::max(std::max((int64_t) nTargetSize, (int64_t) 1) - (int64_t)setInternalKeyPool.size(), (int64_t) 0);

        if (!IsHDEnabled() || !m_storage.CanSupportFeature(FEATURE_HD_SPLIT))
        {
            // don't create extra internal keys
            missingInternal = 0;
        }
        bool internal = false;
        WalletBatch batch(m_storage.GetDatabase());
        for (int64_t i = missingInternal + missingExternal; i--;)
        {
            if (i < missingInternal) {
                internal = true;
            }

            CPubKey pubkey(GenerateNewKey(batch, internal));
            AddKeypoolPubkeyWithDB(pubkey, internal, batch);
        }
        if (missingInternal + missingExternal > 0) {
            WalletLogPrintf("keypool added %d keys (%d internal), size=%u (%u internal)\n", missingInternal + missingExternal, missingInternal, setInternalKeyPool.size() + setExternalKeyPool.size() + set_pre_split_keypool.size(), setInternalKeyPool.size());
        }
    }
    NotifyCanGetAddressesChanged();
    return true;
}

void LegacyScriptPubKeyMan::AddKeypoolPubkeyWithDB(const CPubKey& pubkey, const bool internal, WalletBatch& batch)
{
    LOCK(cs_KeyStore);
    assert(m_max_keypool_index < std::numeric_limits<int64_t>::max()); // How in the hell did you use so many keys?
    int64_t index = ++m_max_keypool_index;
    if (!batch.WritePool(index, CKeyPool(pubkey, internal))) {
        throw std::runtime_error(std::string(__func__) + ": writing imported pubkey failed");
    }
    if (internal) {
        setInternalKeyPool.insert(index);
    } else {
        setExternalKeyPool.insert(index);
    }
    m_pool_key_to_index[pubkey.GetID()] = index;
}

void LegacyScriptPubKeyMan::KeepDestination(int64_t nIndex, const OutputType& type)
{
    // Remove from key pool
    WalletBatch batch(m_storage.GetDatabase());
    batch.ErasePool(nIndex);
    CPubKey pubkey;
    bool have_pk = GetPubKey(m_index_to_reserved_key.at(nIndex), pubkey);
    assert(have_pk);
    LearnRelatedScripts(pubkey, type);
    m_index_to_reserved_key.erase(nIndex);
    WalletLogPrintf("keypool keep %d\n", nIndex);
}

void LegacyScriptPubKeyMan::ReturnDestination(int64_t nIndex, bool fInternal, const CTxDestination&)
{
    // Return to key pool
    {
        LOCK(cs_KeyStore);
        if (fInternal) {
            setInternalKeyPool.insert(nIndex);
        } else if (!set_pre_split_keypool.empty()) {
            set_pre_split_keypool.insert(nIndex);
        } else {
            setExternalKeyPool.insert(nIndex);
        }
        CKeyID& pubkey_id = m_index_to_reserved_key.at(nIndex);
        m_pool_key_to_index[pubkey_id] = nIndex;
        m_index_to_reserved_key.erase(nIndex);
        NotifyCanGetAddressesChanged();
    }
    WalletLogPrintf("keypool return %d\n", nIndex);
}

bool LegacyScriptPubKeyMan::GetKeyFromPool(CPubKey& result, const OutputType type, bool internal)
{
    if (!CanGetAddresses(internal)) {
        return false;
    }
    if (m_particl) return m_particl->GetKeyFromPool(result, internal);

    CKeyPool keypool;
    {
        LOCK(cs_KeyStore);
        int64_t nIndex;
        if (!ReserveKeyFromKeyPool(nIndex, keypool, internal) && !m_storage.IsWalletFlagSet(WALLET_FLAG_DISABLE_PRIVATE_KEYS)) {
            if (m_storage.IsLocked()) return false;
            WalletBatch batch(m_storage.GetDatabase());
            result = GenerateNewKey(batch, internal);
            return true;
        }
        KeepDestination(nIndex, type);
        result = keypool.vchPubKey;
    }
    return true;
}

bool LegacyScriptPubKeyMan::ReserveKeyFromKeyPool(int64_t& nIndex, CKeyPool& keypool, bool fRequestedInternal)
{
    nIndex = -1;
    keypool.vchPubKey = CPubKey();
    {
        LOCK(cs_KeyStore);

        bool fReturningInternal = fRequestedInternal;
        fReturningInternal &= (IsHDEnabled() && m_storage.CanSupportFeature(FEATURE_HD_SPLIT)) || m_storage.IsWalletFlagSet(WALLET_FLAG_DISABLE_PRIVATE_KEYS);
        bool use_split_keypool = set_pre_split_keypool.empty();
        std::set<int64_t>& setKeyPool = use_split_keypool ? (fReturningInternal ? setInternalKeyPool : setExternalKeyPool) : set_pre_split_keypool;

        // Get the oldest key
        if (setKeyPool.empty()) {
            return false;
        }

        WalletBatch batch(m_storage.GetDatabase());

        auto it = setKeyPool.begin();
        nIndex = *it;
        setKeyPool.erase(it);
        if (!batch.ReadPool(nIndex, keypool)) {
            throw std::runtime_error(std::string(__func__) + ": read failed");
        }
        CPubKey pk;
        if (!GetPubKey(keypool.vchPubKey.GetID(), pk)) {
            throw std::runtime_error(std::string(__func__) + ": unknown key in key pool");
        }
        // If the key was pre-split keypool, we don't care about what type it is
        if (use_split_keypool && keypool.fInternal != fReturningInternal) {
            throw std::runtime_error(std::string(__func__) + ": keypool entry misclassified");
        }
        if (!keypool.vchPubKey.IsValid()) {
            throw std::runtime_error(std::string(__func__) + ": keypool entry invalid");
        }

        assert(m_index_to_reserved_key.count(nIndex) == 0);
        m_index_to_reserved_key[nIndex] = keypool.vchPubKey.GetID();
        m_pool_key_to_index.erase(keypool.vchPubKey.GetID());
        WalletLogPrintf("keypool reserve %d\n", nIndex);
    }
    NotifyCanGetAddressesChanged();
    return true;
}

void LegacyScriptPubKeyMan::LearnRelatedScripts(const CPubKey& key, OutputType type)
{
    if (key.IsCompressed() && (type == OutputType::P2SH_SEGWIT || type == OutputType::BECH32)) {
        CTxDestination witdest = WitnessV0KeyHash(key.GetID());
        CScript witprog = GetScriptForDestination(witdest);
        // Make sure the resulting program is solvable.
        assert(IsSolvable(*this, witprog));
        AddCScript(witprog);
    }
}

void LegacyScriptPubKeyMan::LearnAllRelatedScripts(const CPubKey& key)
{
    // OutputType::P2SH_SEGWIT always adds all necessary scripts for all types.
    LearnRelatedScripts(key, OutputType::P2SH_SEGWIT);
}

void LegacyScriptPubKeyMan::MarkReserveKeysAsUsed(int64_t keypool_id)
{
    AssertLockHeld(cs_KeyStore);
    bool internal = setInternalKeyPool.count(keypool_id);
    if (!internal) assert(setExternalKeyPool.count(keypool_id) || set_pre_split_keypool.count(keypool_id));
    std::set<int64_t> *setKeyPool = internal ? &setInternalKeyPool : (set_pre_split_keypool.empty() ? &setExternalKeyPool : &set_pre_split_keypool);
    auto it = setKeyPool->begin();

    WalletBatch batch(m_storage.GetDatabase());
    while (it != std::end(*setKeyPool)) {
        const int64_t& index = *(it);
        if (index > keypool_id) break; // set*KeyPool is ordered

        CKeyPool keypool;
        if (batch.ReadPool(index, keypool)) { //TODO: This should be unnecessary
            m_pool_key_to_index.erase(keypool.vchPubKey.GetID());
        }
        LearnAllRelatedScripts(keypool.vchPubKey);
        batch.ErasePool(index);
        WalletLogPrintf("keypool index %d removed\n", index);
        it = setKeyPool->erase(it);
    }
}

std::vector<CKeyID> GetAffectedKeys(const CScript& spk, const SigningProvider& provider)
{
    std::vector<CScript> dummy;
    FlatSigningProvider out;
    InferDescriptor(spk, provider)->Expand(0, DUMMY_SIGNING_PROVIDER, dummy, out);
    std::vector<CKeyID> ret;
    for (const auto& entry : out.pubkeys) {
        ret.push_back(entry.first);
    }
    return ret;
}

void LegacyScriptPubKeyMan::MarkPreSplitKeys()
{
    WalletBatch batch(m_storage.GetDatabase());
    for (auto it = setExternalKeyPool.begin(); it != setExternalKeyPool.end();) {
        int64_t index = *it;
        CKeyPool keypool;
        if (!batch.ReadPool(index, keypool)) {
            throw std::runtime_error(std::string(__func__) + ": read keypool entry failed");
        }
        keypool.m_pre_split = true;
        if (!batch.WritePool(index, keypool)) {
            throw std::runtime_error(std::string(__func__) + ": writing modified keypool entry failed");
        }
        set_pre_split_keypool.insert(index);
        it = setExternalKeyPool.erase(it);
    }
}

bool LegacyScriptPubKeyMan::AddCScript(const CScript& redeemScript)
{
    WalletBatch batch(m_storage.GetDatabase());
    return AddCScriptWithDB(batch, redeemScript);
}

bool LegacyScriptPubKeyMan::AddCScriptWithDB(WalletBatch& batch, const CScript& redeemScript)
{
    if (!FillableSigningProvider::AddCScript(redeemScript))
        return false;
    if (batch.WriteCScript(Hash160(redeemScript), redeemScript)) {
        m_storage.UnsetBlankWalletFlag(batch);
        return true;
    }
    return false;
}

bool LegacyScriptPubKeyMan::AddKeyOriginWithDB(WalletBatch& batch, const CPubKey& pubkey, const KeyOriginInfo& info)
{
    LOCK(cs_KeyStore);
    std::copy(info.fingerprint, info.fingerprint + 4, mapKeyMetadata[pubkey.GetID()].key_origin.fingerprint);
    mapKeyMetadata[pubkey.GetID()].key_origin.path = info.path;
    mapKeyMetadata[pubkey.GetID()].has_key_origin = true;
    mapKeyMetadata[pubkey.GetID()].hdKeypath = WriteHDKeypath(info.path);
    return batch.WriteKeyMetadata(mapKeyMetadata[pubkey.GetID()], pubkey, true);
}

bool LegacyScriptPubKeyMan::ImportScripts(const std::set<CScript> scripts, int64_t timestamp)
{
    WalletBatch batch(m_storage.GetDatabase());
    for (const auto& entry : scripts) {
        CScriptID id(entry);
        if (HaveCScript(id)) {
            WalletLogPrintf("Already have script %s, skipping\n", HexStr(entry));
            continue;
        }
        if (!AddCScriptWithDB(batch, entry)) {
            return false;
        }

        if (timestamp > 0) {
            m_script_metadata[CScriptID(entry)].nCreateTime = timestamp;
        }
    }
    if (timestamp > 0) {
        UpdateTimeFirstKey(timestamp);
    }

    return true;
}

bool LegacyScriptPubKeyMan::ImportPrivKeys(const std::map<CKeyID, CKey>& privkey_map, const int64_t timestamp)
{
    WalletBatch batch(m_storage.GetDatabase());
    for (const auto& entry : privkey_map) {
        const CKey& key = entry.second;
        CPubKey pubkey = key.GetPubKey();
        const CKeyID& id = entry.first;
        assert(key.VerifyPubKey(pubkey));
        // Skip if we already have the key
        if (HaveKey(id)) {
            WalletLogPrintf("Already have key with pubkey %s, skipping\n", HexStr(pubkey));
            continue;
        }
        mapKeyMetadata[id].nCreateTime = timestamp;
        // If the private key is not present in the wallet, insert it.
        if (!AddKeyPubKeyWithDB(batch, key, pubkey)) {
            return false;
        }
        UpdateTimeFirstKey(timestamp);
    }
    return true;
}

bool LegacyScriptPubKeyMan::ImportPubKeys(const std::vector<CKeyID>& ordered_pubkeys, const std::map<CKeyID, CPubKey>& pubkey_map, const std::map<CKeyID, std::pair<CPubKey, KeyOriginInfo>>& key_origins, const bool add_keypool, const bool internal, const int64_t timestamp)
{
    WalletBatch batch(m_storage.GetDatabase());
    for (const auto& entry : key_origins) {
        AddKeyOriginWithDB(batch, entry.second.first, entry.second.second);
    }
    for (const CKeyID& id : ordered_pubkeys) {
        auto entry = pubkey_map.find(id);
        if (entry == pubkey_map.end()) {
            continue;
        }
        const CPubKey& pubkey = entry->second;
        CPubKey temp;
        if (GetPubKey(id, temp)) {
            // Already have pubkey, skipping
            WalletLogPrintf("Already have pubkey %s, skipping\n", HexStr(temp));
            continue;
        }
        if (!AddWatchOnlyWithDB(batch, GetScriptForRawPubKey(pubkey), timestamp)) {
            return false;
        }
        mapKeyMetadata[id].nCreateTime = timestamp;

        // Add to keypool only works with pubkeys
        if (add_keypool) {
            AddKeypoolPubkeyWithDB(pubkey, internal, batch);
            NotifyCanGetAddressesChanged();
        }
    }
    return true;
}

bool LegacyScriptPubKeyMan::ImportScriptPubKeys(const std::set<CScript>& script_pub_keys, const bool have_solving_data, const int64_t timestamp)
{
    WalletBatch batch(m_storage.GetDatabase());
    for (const CScript& script : script_pub_keys) {
        if (!have_solving_data || !IsMine(script)) { // Always call AddWatchOnly for non-solvable watch-only, so that watch timestamp gets updated
            if (!AddWatchOnlyWithDB(batch, script, timestamp)) {
                return false;
            }
        }
    }
    return true;
}

std::set<CKeyID> LegacyScriptPubKeyMan::GetKeys() const
{
    LOCK(cs_KeyStore);
    if (!m_storage.HasEncryptionKeys()) {
        return FillableSigningProvider::GetKeys();
    }
    std::set<CKeyID> set_address;
    for (const auto& mi : mapCryptedKeys) {
        set_address.insert(mi.first);
    }
    return set_address;
<<<<<<< HEAD
}

// Temporary CWallet accessors and aliases.
LegacyScriptPubKeyMan::LegacyScriptPubKeyMan(CWallet& wallet)
    : ScriptPubKeyMan(wallet),
      m_wallet(wallet),
      cs_wallet(wallet.cs_wallet) {}

void LegacyScriptPubKeyMan::NotifyWatchonlyChanged(bool fHaveWatchOnly) const { return m_wallet.NotifyWatchonlyChanged(fHaveWatchOnly); }
void LegacyScriptPubKeyMan::NotifyCanGetAddressesChanged() const { return m_wallet.NotifyCanGetAddressesChanged(); }
template<typename... Params> void LegacyScriptPubKeyMan::WalletLogPrintf(const std::string& fmt, const Params&... parameters) const { return m_wallet.WalletLogPrintf(fmt, parameters...); }


isminetype LegacyScriptPubKeyMan::IsMineP2SH(const CScript &script) const
{
    bool isInvalid = false;
    return IsMineInner(*this, script, isInvalid, IsMineSigVersion::P2SH);
}

isminetype LegacyScriptPubKeyMan::IsMine(const CKeyID &address) const
{
    return m_storage.IsMine(address);
}

=======
}
>>>>>>> 3b69310b
<|MERGE_RESOLUTION|>--- conflicted
+++ resolved
@@ -114,7 +114,7 @@
             isInvalid = true;
             return ISMINE_NO;
         }
-        if ((mine = keystore.m_particl ? keystore.m_particl->IsMine(keyID) : keystore.m_storage.IsMine(keyID)))
+        if ((mine = keystore.m_storage.IsMine(keyID)))
             return mine;
         //if (keystore.HaveKey(keyID))
         //    return ISMINE_SPENDABLE;
@@ -154,7 +154,7 @@
                 return ISMINE_NO;
             }
         }
-        if ((mine = keystore.m_particl ? keystore.m_particl->IsMine(keyID) : keystore.m_storage.IsMine(keyID)))
+        if ((mine = keystore.m_storage.IsMine(keyID)))
             return mine;
         //if (keystore.HaveKey(keyID))
         //    return ISMINE_SPENDABLE;
@@ -542,6 +542,13 @@
         // We can still provide some stuff if we have the script, but IsMine failed because we don't have keys
         return true;
     } else {
+        if (script.IsPayToScriptHash256()) {
+            CScriptID scriptID;
+            scriptID.Set(uint256(script.data()+2, 32));
+            if (HaveCScript(scriptID)) {
+                return true;
+            }
+        }
         // If, given the stuff in sigdata, we could make a valid sigature, then we can provide for this script
         ProduceSignature(*this, DUMMY_SIGNATURE_CREATOR, script, sigdata);
         if (!sigdata.signatures.empty()) {
@@ -835,7 +842,7 @@
 
 bool LegacyScriptPubKeyMan::HaveKey(const CKeyID &address) const
 {
-    if (m_particl) return m_particl->HaveKey(address);
+    if (m_storage.IsParticlWallet()) return m_storage.HaveKey(address);
     LOCK(cs_KeyStore);
     if (!m_storage.HasEncryptionKeys()) {
         return FillableSigningProvider::HaveKey(address);
@@ -845,7 +852,7 @@
 
 bool LegacyScriptPubKeyMan::GetKey(const CKeyID &address, CKey& keyOut) const
 {
-    if (m_particl) return m_particl->GetKey(address, keyOut);
+    if (m_storage.IsParticlWallet()) return m_storage.GetKey(address, keyOut);
     LOCK(cs_KeyStore);
     if (!m_storage.HasEncryptionKeys()) {
         return FillableSigningProvider::GetKey(address, keyOut);
@@ -911,7 +918,7 @@
 
 bool LegacyScriptPubKeyMan::GetPubKey(const CKeyID &address, CPubKey& vchPubKeyOut) const
 {
-    if (m_particl) return m_particl->GetPubKey(address, vchPubKeyOut);
+    if (m_storage.IsParticlWallet()) return m_storage.GetPubKey(address, vchPubKeyOut);
     LOCK(cs_KeyStore);
     if (!m_storage.HasEncryptionKeys()) {
         if (!FillableSigningProvider::GetPubKey(address, vchPubKeyOut)) {
@@ -949,6 +956,16 @@
     // Check for watch-only pubkeys
     return GetWatchPubKey(address, vchPubKeyOut);
 }
+
+size_t LegacyScriptPubKeyMan::CountKeys() const
+{
+    LOCK(cs_KeyStore);
+    if (!m_storage.HasEncryptionKeys()) {
+        return FillableSigningProvider::CountKeys();
+    }
+    return mapCryptedKeys.size();
+}
+
 
 CPubKey LegacyScriptPubKeyMan::GenerateNewKey(WalletBatch &batch, bool internal)
 {
@@ -1264,7 +1281,7 @@
     if (!CanGetAddresses(internal)) {
         return false;
     }
-    if (m_particl) return m_particl->GetKeyFromPool(result, internal);
+    if (m_storage.IsParticlWallet()) return m_storage.GetKeyFromPool(result, internal);
 
     CKeyPool keypool;
     {
@@ -1529,19 +1546,7 @@
         set_address.insert(mi.first);
     }
     return set_address;
-<<<<<<< HEAD
-}
-
-// Temporary CWallet accessors and aliases.
-LegacyScriptPubKeyMan::LegacyScriptPubKeyMan(CWallet& wallet)
-    : ScriptPubKeyMan(wallet),
-      m_wallet(wallet),
-      cs_wallet(wallet.cs_wallet) {}
-
-void LegacyScriptPubKeyMan::NotifyWatchonlyChanged(bool fHaveWatchOnly) const { return m_wallet.NotifyWatchonlyChanged(fHaveWatchOnly); }
-void LegacyScriptPubKeyMan::NotifyCanGetAddressesChanged() const { return m_wallet.NotifyCanGetAddressesChanged(); }
-template<typename... Params> void LegacyScriptPubKeyMan::WalletLogPrintf(const std::string& fmt, const Params&... parameters) const { return m_wallet.WalletLogPrintf(fmt, parameters...); }
-
+}
 
 isminetype LegacyScriptPubKeyMan::IsMineP2SH(const CScript &script) const
 {
@@ -1552,8 +1557,4 @@
 isminetype LegacyScriptPubKeyMan::IsMine(const CKeyID &address) const
 {
     return m_storage.IsMine(address);
-}
-
-=======
-}
->>>>>>> 3b69310b
+}