--- conflicted
+++ resolved
@@ -148,10 +148,9 @@
             return ret;
         break;
     }
-<<<<<<< HEAD
-    case TX_PUBKEYHASH:
-    case TX_TIMELOCKED_PUBKEYHASH:
-    case TX_PUBKEYHASH256:
+    case TxoutType::PUBKEYHASH:
+    case TxoutType::TIMELOCKED_PUBKEYHASH:
+    case TxoutType::PUBKEYHASH256:
         if (vSolutions[0].size() == 20)
             keyID = CKeyID(uint160(vSolutions[0]));
         else
@@ -159,10 +158,6 @@
             keyID = CKeyID(uint256(vSolutions[0]));
         else
             return ISMINE_NO;
-=======
-    case TxoutType::PUBKEYHASH:
-        keyID = CKeyID(uint160(vSolutions[0]));
->>>>>>> 31bdd866
         if (!PermitsUncompressed(sigversion)) {
             CPubKey pubkey;
             if (keystore.GetPubKey(keyID, pubkey) && !pubkey.IsCompressed()) {
@@ -175,13 +170,9 @@
         //if (keystore.HaveKey(keyID))
         //    return ISMINE_SPENDABLE;
         break;
-<<<<<<< HEAD
-    case TX_SCRIPTHASH:
-    case TX_TIMELOCKED_SCRIPTHASH:
-    case TX_SCRIPTHASH256:
-=======
     case TxoutType::SCRIPTHASH:
->>>>>>> 31bdd866
+    case TxoutType::TIMELOCKED_SCRIPTHASH:
+    case TxoutType::SCRIPTHASH256:
     {
         if (sigversion != IsMineSigVersion::TOP) {
             // P2SH inside P2WSH or P2SH is invalid.
@@ -226,12 +217,8 @@
         break;
     }
 
-<<<<<<< HEAD
-    case TX_MULTISIG:
-    case TX_TIMELOCKED_MULTISIG:
-=======
     case TxoutType::MULTISIG:
->>>>>>> 31bdd866
+    case TxoutType::TIMELOCKED_MULTISIG:
     {
         // Never treat bare multisig outputs as ours (they can still be made watchonly-though)
         if (sigversion == IsMineSigVersion::TOP) break;
