--- conflicted
+++ resolved
@@ -70,33 +70,6 @@
     return sigversion == IsMineSigVersion::TOP || sigversion == IsMineSigVersion::P2SH;
 }
 
-isminetype IsMineInner(const LegacyScriptPubKeyMan& keystore, const CScript& scriptPubKey, bool& isInvalid, IsMineSigVersion sigversion)
-{
-    if (HasIsCoinstakeOp(scriptPubKey)) {
-        CScript scriptA, scriptB;
-        if (!SplitConditionalCoinstakeScript(scriptPubKey, scriptA, scriptB)) {
-            return ISMINE_NO;
-        }
-
-        isminetype typeB = IsMineInner(keystore, scriptB, isInvalid, sigversion);
-        if (typeB & ISMINE_SPENDABLE) {
-            return typeB;
-        }
-
-        isminetype typeA = IsMineInner(keystore, scriptA, isInvalid, sigversion);
-        if (typeA & ISMINE_SPENDABLE) {
-            int ia = (int)typeA;
-            ia &= ~ISMINE_SPENDABLE;
-            ia |= ISMINE_WATCH_COLDSTAKE;
-            typeA = (isminetype)ia;
-        }
-
-        return (isminetype)((int)typeA | (int)typeB);
-    }
-
-<<<<<<< HEAD
-    isInvalid = false;
-=======
 //! Recursively solve script and return spendable/watchonly/invalid status.
 //!
 //! @param keystore            legacy key and script store
@@ -105,10 +78,29 @@
 //! @param recurse_scripthash  whether to recurse into nested p2sh and p2wsh
 //!                            scripts or simply treat any script that has been
 //!                            stored in the keystore as spendable
-IsMineResult IsMineInner(const LegacyScriptPubKeyMan& keystore, const CScript& scriptPubKey, IsMineSigVersion sigversion, bool recurse_scripthash=true)
-{
-    IsMineResult ret = IsMineResult::NO;
->>>>>>> eb3c6b09
+isminetype IsMineInner(const LegacyScriptPubKeyMan& keystore, const CScript& scriptPubKey, bool& isInvalid, IsMineSigVersion sigversion, bool recurse_scripthash=true)
+{
+    if (HasIsCoinstakeOp(scriptPubKey)) {
+        CScript scriptA, scriptB;
+        if (!SplitConditionalCoinstakeScript(scriptPubKey, scriptA, scriptB)) {
+            return ISMINE_NO;
+        }
+
+        isminetype typeB = IsMineInner(keystore, scriptB, isInvalid, sigversion);
+        if (typeB & ISMINE_SPENDABLE) {
+            return typeB;
+        }
+
+        isminetype typeA = IsMineInner(keystore, scriptA, isInvalid, sigversion);
+        if (typeA & ISMINE_SPENDABLE) {
+            int ia = (int)typeA;
+            ia &= ~ISMINE_SPENDABLE;
+            ia |= ISMINE_WATCH_COLDSTAKE;
+            typeA = (isminetype)ia;
+        }
+
+        return (isminetype)((int)typeA | (int)typeB);
+    }
 
     std::vector<valtype> vSolutions;
     txnouttype whichType = Solver(scriptPubKey, vSolutions);
@@ -192,13 +184,9 @@
             return ISMINE_NO;
         CScript subscript;
         if (keystore.GetCScript(scriptID, subscript)) {
-<<<<<<< HEAD
-            isminetype ret = IsMineInner(keystore, subscript, isInvalid, IsMineSigVersion::P2SH);
+            isminetype ret = recurse_scripthash ? IsMineInner(keystore, subscript, isInvalid, IsMineSigVersion::P2SH) : ISMINE_SPENDABLE;
             if (ret == ISMINE_SPENDABLE || ret == ISMINE_WATCH_ONLY_ || (ret == ISMINE_NO && isInvalid))
                 return ret;
-=======
-            ret = std::max(ret, recurse_scripthash ? IsMineInner(keystore, subscript, IsMineSigVersion::P2SH) : IsMineResult::SPENDABLE);
->>>>>>> eb3c6b09
         }
         break;
     }
@@ -217,13 +205,9 @@
         CScriptID scriptID = CScriptID(hash);
         CScript subscript;
         if (keystore.GetCScript(scriptID, subscript)) {
-<<<<<<< HEAD
-            isminetype ret = IsMineInner(keystore, subscript, isInvalid, IsMineSigVersion::WITNESS_V0);
+            isminetype ret = recurse_scripthash ? IsMineInner(keystore, subscript, isInvalid, IsMineSigVersion::WITNESS_V0) : ISMINE_SPENDABLE;
             if (ret == ISMINE_SPENDABLE || ret == ISMINE_WATCH_ONLY_ || (ret == ISMINE_NO && isInvalid))
                 return ret;
-=======
-            ret = std::max(ret, recurse_scripthash ? IsMineInner(keystore, subscript, IsMineSigVersion::WITNESS_V0) : IsMineResult::SPENDABLE);
->>>>>>> eb3c6b09
         }
         break;
     }
@@ -557,8 +541,9 @@
 
 bool LegacyScriptPubKeyMan::CanProvide(const CScript& script, SignatureData& sigdata)
 {
-    IsMineResult ismine = IsMineInner(*this, script, IsMineSigVersion::TOP, /* recurse_scripthash= */ false);
-    if (ismine == IsMineResult::SPENDABLE || ismine == IsMineResult::WATCH_ONLY) {
+    bool isInvalid;
+    isminetype ismine = IsMineInner(*this, script, isInvalid, IsMineSigVersion::TOP, /* recurse_scripthash= */ false);
+    if (ismine & ISMINE_ALL) {
         // If ismine, it means we recognize keys or script ids in the script, or
         // are watching the script itself, and we can at least provide metadata
         // or solving information, even if not able to sign fully.
