--- conflicted
+++ resolved
@@ -1303,14 +1303,9 @@
     }
 
     // Construct using pay-to-script-hash:
-<<<<<<< HEAD
-    CScript inner = CreateMultisigRedeemscript(required, pubkeys);
-    CTxDestination dest = AddAndGetDestinationForScript(*pwallet, inner, output_type);
-=======
     CScript inner;
     CTxDestination dest = AddAndGetMultisigDestination(required, pubkeys, output_type, *pwallet, inner);
     pwallet->SetAddressBook(dest, label, "send");
->>>>>>> 629c7b02
 
     UniValue result(UniValue::VOBJ);
     bool fbech32 = fParticlMode && request.params.size() > 3 ? request.params[3].get_bool() : false;
