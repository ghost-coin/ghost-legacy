// Copyright (c) 2010 Satoshi Nakamoto
// Copyright (c) 2009-2019 The Bitcoin Core developers
// Distributed under the MIT software license, see the accompanying
// file COPYING or http://www.opensource.org/licenses/mit-license.php.

#include <amount.h>
#include <chain.h>
#include <consensus/validation.h>
#include <core_io.h>
#include <init.h>
#include <interfaces/chain.h>
#include <key_io.h>
#include <net.h>
#include <node/transaction.h>
#include <outputtype.h>
#include <policy/feerate.h>
#include <policy/fees.h>
#include <policy/policy.h>
#include <policy/rbf.h>
#include <rpc/rawtransaction_util.h>
#include <rpc/server.h>
#include <rpc/util.h>
#include <script/descriptor.h>
#include <script/sign.h>
#include <shutdown.h>
#include <timedata.h>
#include <util/bip32.h>
#include <util/fees.h>
#include <util/moneystr.h>
#include <util/system.h>
#include <util/url.h>
#include <util/validation.h>
#include <validation.h>
#include <wallet/coincontrol.h>
#include <wallet/feebumper.h>
#include <wallet/psbtwallet.h>
#include <wallet/rpcwallet.h>
#include <wallet/wallet.h>
#include <wallet/walletdb.h>
#include <wallet/walletutil.h>

#include <wallet/hdwallet.h>


#include <stdint.h>

#include <univalue.h>

#include <functional>

static const std::string WALLET_ENDPOINT_BASE = "/wallet/";

bool GetWalletNameFromJSONRPCRequest(const JSONRPCRequest& request, std::string& wallet_name)
{
    if (request.URI.substr(0, WALLET_ENDPOINT_BASE.size()) == WALLET_ENDPOINT_BASE) {
        // wallet endpoint was used
        wallet_name = urlDecode(request.URI.substr(WALLET_ENDPOINT_BASE.size()));
        return true;
    }
    return false;
}

std::shared_ptr<CWallet> GetWalletForJSONRPCRequest(const JSONRPCRequest& request)
{
    std::string wallet_name;
    if (GetWalletNameFromJSONRPCRequest(request, wallet_name)) {
        std::shared_ptr<CWallet> pwallet = GetWallet(wallet_name);
        if (!pwallet) throw JSONRPCError(RPC_WALLET_NOT_FOUND, "Requested wallet does not exist or is not loaded");
        return pwallet;
    }

    std::vector<std::shared_ptr<CWallet>> wallets = GetWallets();
    return wallets.size() == 1 || (request.fHelp && wallets.size() > 0) ? wallets[0] : nullptr;
}

std::string HelpRequiringPassphrase(const CWallet* pwallet)
{
    return pwallet && pwallet->IsCrypted()
        ? "\nRequires wallet passphrase to be set with walletpassphrase call."
        : "";
}

bool EnsureWalletIsAvailable(const CWallet* pwallet, bool avoidException)
{
    if (pwallet) return true;
    if (avoidException) return false;
    if (!HasWallets()) {
        throw JSONRPCError(
            RPC_METHOD_NOT_FOUND, "Method not found (wallet method is disabled because no wallet is loaded)");
    }
    throw JSONRPCError(RPC_WALLET_NOT_SPECIFIED,
        "Wallet file not specified (must request wallet RPC through /wallet/<filename> uri-path).");
}

void EnsureWalletIsUnlocked(const CWallet* pwallet)
{
    if (pwallet->IsLocked())
        throw JSONRPCError(RPC_WALLET_UNLOCK_NEEDED, "Error: Please enter the wallet passphrase with walletpassphrase first.");

    if (IsParticlWallet(pwallet)
        && GetParticlWallet(pwallet)->fUnlockForStakingOnly)
        throw JSONRPCError(RPC_WALLET_UNLOCK_NEEDED, "Error: Wallet is unlocked for staking only.");
}

void WalletTxToJSON(interfaces::Chain& chain, interfaces::Chain::Lock& locked_chain, const CWalletTx& wtx, UniValue& entry, bool fFilterMode=false)
{
    int confirms = wtx.GetDepthInMainChain(locked_chain);
    entry.pushKV("confirmations", confirms);
    if (wtx.IsCoinBase())
        entry.pushKV("generated", true);
    if (confirms > 0)
    {
        entry.pushKV("blockhash", wtx.hashBlock.GetHex());
        entry.pushKV("blockindex", wtx.nIndex);
        int64_t block_time;
        bool found_block = chain.findBlock(wtx.hashBlock, nullptr /* block */, &block_time);
        assert(found_block);
        PushTime(entry, "blocktime", block_time);
    } else {
        entry.pushKV("trusted", wtx.IsTrusted(locked_chain));
    }
    uint256 hash = wtx.GetHash();
    entry.pushKV("txid", hash.GetHex());
    UniValue conflicts(UniValue::VARR);
    for (const uint256& conflict : wtx.GetConflicts())
        conflicts.push_back(conflict.GetHex());
    if (conflicts.size() > 0 || !fFilterMode)
        entry.pushKV("walletconflicts", conflicts);
    PushTime(entry, "time", wtx.GetTxTime());
    PushTime(entry, "timereceived", wtx.nTimeReceived);

    // Add opt-in RBF status
    std::string rbfStatus = "no";
    if (confirms <= 0) {
        RBFTransactionState rbfState = chain.isRBFOptIn(*wtx.tx);
        if (rbfState == RBFTransactionState::UNKNOWN)
            rbfStatus = "unknown";
        else if (rbfState == RBFTransactionState::REPLACEABLE_BIP125)
            rbfStatus = "yes";
    }
    entry.pushKV("bip125_replaceable", rbfStatus);

    if (!fFilterMode)
        for (const std::pair<const std::string, std::string>& item : wtx.mapValue) {
            entry.pushKV(item.first, item.second);
        }
}

void RecordTxToJSON(interfaces::Chain& chain, interfaces::Chain::Lock& locked_chain, CHDWallet *phdw, const uint256 &hash, const CTransactionRecord& rtx, UniValue &entry)
{
    int confirms = phdw->GetDepthInMainChain(locked_chain, rtx.blockHash, rtx.nIndex);
    entry.pushKV("confirmations", confirms);

    if (rtx.IsCoinStake()) {
        entry.pushKV("coinstake", true);
    } else
    if (rtx.IsCoinBase()) {
        entry.pushKV("generated", true);
    }

    if (confirms > 0) {
        entry.pushKV("blockhash", rtx.blockHash.GetHex());
        entry.pushKV("blockindex", rtx.nIndex);
        PushTime(entry, "blocktime", rtx.nBlockTime);
    } else {
        entry.pushKV("trusted", phdw->IsTrusted(locked_chain, hash, rtx.blockHash));
    }

    entry.pushKV("txid", hash.GetHex());
    UniValue conflicts(UniValue::VARR);
    for (const auto &conflict : phdw->GetConflicts(hash)) {
        conflicts.push_back(conflict.GetHex());
    }
    entry.pushKV("walletconflicts", conflicts);
    PushTime(entry, "time", rtx.GetTxTime());
    PushTime(entry, "timereceived", rtx.nTimeReceived);

    for (const auto &item : rtx.mapValue) {
        if (item.first == RTXVT_COMMENT) {
            entry.pushKV("comment", std::string(item.second.begin(), item.second.end()));
        } else
        if (item.first == RTXVT_TO) {
            entry.pushKV("comment_to", std::string(item.second.begin(), item.second.end()));
        }
    }

    /*
    // Add opt-in RBF status
    std::string rbfStatus = "no";
    if (confirms <= 0) {
        LOCK(mempool.cs);
        RBFTransactionState rbfState = IsRBFOptIn(wtx, mempool);
        if (rbfState == RBF_TRANSACTIONSTATE_UNKNOWN)
            rbfStatus = "unknown";
        else if (rbfState == RBF_TRANSACTIONSTATE_REPLACEABLE_BIP125)
            rbfStatus = "yes";
    }
    entry.push_back(Pair("bip125_replaceable", rbfStatus));
    */
}

static std::string LabelFromValue(const UniValue& value)
{
    std::string label = value.get_str();
    if (label == "*")
        throw JSONRPCError(RPC_WALLET_INVALID_LABEL_NAME, "Invalid label name");
    return label;
}

static UniValue getnewaddress(const JSONRPCRequest& request)
{
    std::shared_ptr<CWallet> const wallet = GetWalletForJSONRPCRequest(request);
    CWallet* const pwallet = wallet.get();

    if (!EnsureWalletIsAvailable(pwallet, request.fHelp)) {
        return NullUniValue;
    }

    if (request.fHelp || request.params.size() > 4)
        throw std::runtime_error(
            RPCHelpMan{"getnewaddress",
                "\nReturns a new Particl address for receiving payments.\n"
                "If 'label' is specified, it is added to the address book \n"
                "so payments received with the address will be associated with 'label'.\n",
                {
                    {"label", RPCArg::Type::STR, /* default */ "\"\"", "The label name for the address to be linked to. If not provided, the default label \"\" is used. It can also be set to the empty string \"\" to represent the default label. The label does not need to exist, it will be created if there is no label by the given name."},
                    {"bech32", RPCArg::Type::BOOL, /* default */ "false", "Use Bech32 encoding."},
                    {"hardened", RPCArg::Type::BOOL, /* default */ "false", "Derive a hardened key."},
                    {"256bit", RPCArg::Type::BOOL, /* default */ "false", "Use 256bit hash type."},
                    //{"address_type", RPCArg::Type::STR, /* default */ "set by -addresstype", "The address type to use. Options are \"legacy\", \"p2sh-segwit\", and \"bech32\"."},
                },
                RPCResult{
            "\"address\"    (string) The new particl address\n"
                },
                RPCExamples{
                    HelpExampleCli("getnewaddress", "")
            + HelpExampleRpc("getnewaddress", "")
                },
            }.ToString());

    if (!IsParticlWallet(pwallet)) {
        LOCK(pwallet->cs_wallet);
        if (!pwallet->CanGetAddresses()) {
            throw JSONRPCError(RPC_WALLET_ERROR, "Error: This wallet has no available keys");
        }
    }

    // Parse the label first so we don't generate a key if there's an error
    std::string label;
    if (!request.params[0].isNull())
        label = LabelFromValue(request.params[0]);

    if (IsParticlWallet(pwallet)) {
        CKeyID keyID;

        bool fBech32 = request.params.size() > 1 ? GetBool(request.params[1]) : false;
        bool fHardened = request.params.size() > 2 ? GetBool(request.params[2]) : false;
        bool f256bit = request.params.size() > 3 ? GetBool(request.params[3]) : false;

        CPubKey newKey;
        CHDWallet *phdw = GetParticlWallet(pwallet);
        {
            //LOCK2(cs_main, pwallet->cs_wallet);
            LOCK(cs_main);

            {
                LOCK(phdw->cs_wallet);
                if (pwallet->IsWalletFlagSet(WALLET_FLAG_DISABLE_PRIVATE_KEYS)) {
                    throw JSONRPCError(RPC_WALLET_ERROR, "Error: Private keys are disabled for this wallet");
                }
                if (phdw->idDefaultAccount.IsNull()) {
                    if (!phdw->pEKMaster) {
                        throw JSONRPCError(RPC_WALLET_ERROR, _("Wallet has no active master key."));
                    }
                    throw JSONRPCError(RPC_WALLET_ERROR, _("No default account set."));
                }
            }
            if (0 != phdw->NewKeyFromAccount(newKey, false, fHardened, f256bit, fBech32, label.c_str())) {
                throw JSONRPCError(RPC_WALLET_ERROR, "NewKeyFromAccount failed.");
            }
        }

        if (f256bit) {
            CKeyID256 idKey256 = newKey.GetID256();
            return CBitcoinAddress(idKey256, fBech32).ToString();
        }
        return CBitcoinAddress(PKHash(newKey), fBech32).ToString();
    }

    LOCK2(cs_main, pwallet->cs_wallet);

    OutputType output_type = pwallet->m_default_address_type;
    if (!request.params[1].isNull()) {
        if (!ParseOutputType(request.params[1].get_str(), output_type)) {
            throw JSONRPCError(RPC_INVALID_ADDRESS_OR_KEY, strprintf("Unknown address type '%s'", request.params[1].get_str()));
        }
    }

    if (!pwallet->IsLocked()) {
        pwallet->TopUpKeyPool();
    }

    // Generate a new key that is added to wallet
    CPubKey newKey;
    if (!pwallet->GetKeyFromPool(newKey)) {
        throw JSONRPCError(RPC_WALLET_KEYPOOL_RAN_OUT, "Error: Keypool ran out, please call keypoolrefill first");
    }
    pwallet->LearnRelatedScripts(newKey, output_type);
    CTxDestination dest = GetDestinationForKey(newKey, output_type);

    pwallet->SetAddressBook(dest, label, "receive");

    return EncodeDestination(dest);
}

static UniValue getrawchangeaddress(const JSONRPCRequest& request)
{
    std::shared_ptr<CWallet> const wallet = GetWalletForJSONRPCRequest(request);
    CWallet* const pwallet = wallet.get();

    if (!EnsureWalletIsAvailable(pwallet, request.fHelp)) {
        return NullUniValue;
    }

    if (request.fHelp || request.params.size() > 1)
        throw std::runtime_error(
            RPCHelpMan{"getrawchangeaddress",
                "\nReturns a new Particl address, for receiving change.\n"
                "This is for use with raw transactions, NOT normal use.\n",
                {
                    {"address_type", RPCArg::Type::STR, /* default */ "set by -changetype", "The address type to use. Options are \"legacy\", \"p2sh-segwit\", and \"bech32\"."},
                },
                RPCResult{
            "\"address\"    (string) The address\n"
                },
                RPCExamples{
                    HelpExampleCli("getrawchangeaddress", "")
            + HelpExampleRpc("getrawchangeaddress", "")
                },
            }.ToString());

    LOCK(pwallet->cs_wallet);

    if (IsParticlWallet(pwallet)) {
        CHDWallet *phdw = GetParticlWallet(pwallet);
        CPubKey pkOut;

        if (0 != phdw->NewKeyFromAccount(pkOut, true)) {
            throw JSONRPCError(RPC_WALLET_ERROR, "NewKeyFromAccount failed.");
        }
        return EncodeDestination(PKHash(pkOut.GetID()));
    }

    if (!pwallet->CanGetAddresses(true)) {
        throw JSONRPCError(RPC_WALLET_ERROR, "Error: This wallet has no available keys");
    }

    if (!pwallet->IsLocked()) {
        pwallet->TopUpKeyPool();
    }

    OutputType output_type = pwallet->m_default_change_type != OutputType::CHANGE_AUTO ? pwallet->m_default_change_type : pwallet->m_default_address_type;
    if (!request.params[0].isNull()) {
        if (!ParseOutputType(request.params[0].get_str(), output_type)) {
            throw JSONRPCError(RPC_INVALID_ADDRESS_OR_KEY, strprintf("Unknown address type '%s'", request.params[0].get_str()));
        }
    }

    CReserveKey reservekey(pwallet);
    CPubKey vchPubKey;
    if (!reservekey.GetReservedKey(vchPubKey, true))
        throw JSONRPCError(RPC_WALLET_KEYPOOL_RAN_OUT, "Error: Keypool ran out, please call keypoolrefill first");

    reservekey.KeepKey();

    pwallet->LearnRelatedScripts(vchPubKey, output_type);
    CTxDestination dest = GetDestinationForKey(vchPubKey, output_type);

    return EncodeDestination(dest);
}


static UniValue setlabel(const JSONRPCRequest& request)
{
    std::shared_ptr<CWallet> const wallet = GetWalletForJSONRPCRequest(request);
    CWallet* const pwallet = wallet.get();

    if (!EnsureWalletIsAvailable(pwallet, request.fHelp)) {
        return NullUniValue;
    }

    if (request.fHelp || request.params.size() != 2)
        throw std::runtime_error(
            RPCHelpMan{"setlabel",
                "\nSets the label associated with the given address.\n",
                {
                    {"address", RPCArg::Type::STR, RPCArg::Optional::OMITTED_NAMED_ARG, "The particl address to be associated with a label."},
                    {"label", RPCArg::Type::STR, RPCArg::Optional::OMITTED_NAMED_ARG, "The label to assign to the address."},
                },
                RPCResults{},
                RPCExamples{
                    HelpExampleCli("setlabel", "\"PswXnorAgjpAtaySWkPSmWQe3Fc8LmviVc\" \"tabby\"")
            + HelpExampleRpc("setlabel", "\"PswXnorAgjpAtaySWkPSmWQe3Fc8LmviVc\", \"tabby\"")
                },
            }.ToString());

    LOCK(pwallet->cs_wallet);

    CTxDestination dest = DecodeDestination(request.params[0].get_str());
    if (!IsValidDestination(dest)) {
        throw JSONRPCError(RPC_INVALID_ADDRESS_OR_KEY, "Invalid Particl address");
    }

    std::string label = LabelFromValue(request.params[1]);

    if (IsMine(*pwallet, dest)) {
        pwallet->SetAddressBook(dest, label, "receive");
    } else {
        pwallet->SetAddressBook(dest, label, "send");
    }

    return NullUniValue;
}


static CTransactionRef SendMoney(interfaces::Chain::Lock& locked_chain, CWallet * const pwallet, const CTxDestination &address, CAmount nValue, bool fSubtractFeeFromAmount, const CCoinControl& coin_control, mapValue_t mapValue)
{
    CAmount curBalance = pwallet->GetBalance().m_mine_trusted;

    // Check amount
    if (nValue <= 0)
        throw JSONRPCError(RPC_INVALID_PARAMETER, "Invalid amount");

    if (nValue > curBalance)
        throw JSONRPCError(RPC_WALLET_INSUFFICIENT_FUNDS, "Insufficient funds");

    if (pwallet->GetBroadcastTransactions() && !pwallet->chain().p2pEnabled()) {
        throw JSONRPCError(RPC_CLIENT_P2P_DISABLED, "Error: Peer-to-peer functionality missing or disabled");
    }

    // Parse Bitcoin address
    CScript scriptPubKey = GetScriptForDestination(address);

    // Create and send the transaction
    CReserveKey reservekey(pwallet);
    CAmount nFeeRequired;
    std::string strError;
    std::vector<CRecipient> vecSend;
    int nChangePosRet = -1;
    CRecipient recipient = {scriptPubKey, nValue, fSubtractFeeFromAmount};
    vecSend.push_back(recipient);
    CTransactionRef tx;
    if (!pwallet->CreateTransaction(locked_chain, vecSend, tx, reservekey, nFeeRequired, nChangePosRet, strError, coin_control)) {
        if (!fSubtractFeeFromAmount && nValue + nFeeRequired > curBalance)
            strError = strprintf("Error: This transaction requires a transaction fee of at least %s", FormatMoney(nFeeRequired));
        throw JSONRPCError(RPC_WALLET_ERROR, strError);
    }
    CValidationState state;
    if (!pwallet->CommitTransaction(tx, std::move(mapValue), {} /* orderForm */, reservekey, state)) {
        strError = strprintf("Error: The transaction was rejected! Reason given: %s", FormatStateMessage(state));
        throw JSONRPCError(RPC_WALLET_ERROR, strError);
    }
    return tx;
}

extern UniValue sendtypeto(const JSONRPCRequest &request);
static UniValue sendtoaddress(const JSONRPCRequest& request)
{
    std::shared_ptr<CWallet> const wallet = GetWalletForJSONRPCRequest(request);
    CWallet* const pwallet = wallet.get();

    if (!EnsureWalletIsAvailable(pwallet, request.fHelp)) {
        return NullUniValue;
    }

    if (request.fHelp || request.params.size() < 2 || request.params.size() > 9)
        throw std::runtime_error(
            RPCHelpMan{"sendtoaddress",
                "\nSend an amount to a given address." +
                    HelpRequiringPassphrase(pwallet) + "\n",
                {
                    {"address", RPCArg::Type::STR, RPCArg::Optional::NO, "The particl address to send to."},
                    {"amount", RPCArg::Type::AMOUNT, RPCArg::Optional::NO, "The amount in " + CURRENCY_UNIT + " to send. eg 0.1"},
                    {"comment", RPCArg::Type::STR, RPCArg::Optional::OMITTED_NAMED_ARG, "A comment used to store what the transaction is for.\n"
            "                             This is not part of the transaction, just kept in your wallet."},
                    {"comment_to", RPCArg::Type::STR, RPCArg::Optional::OMITTED_NAMED_ARG, "A comment to store the name of the person or organization\n"
            "                             to which you're sending the transaction. This is not part of the \n"
            "                             transaction, just kept in your wallet."},
                    {"subtractfeefromamount", RPCArg::Type::BOOL, /* default */ "false", "The fee will be deducted from the amount being sent.\n"
            "                             The recipient will receive less particl than you enter in the amount field."},
                    {"narration", RPCArg::Type::STR, /* default */ "", "Up to 24 characters sent with the transaction.\n"
            "                             Plaintext if sending to standard address type, encrypted when sending to stealthaddresses."},
                    {"replaceable", RPCArg::Type::BOOL, /* default */ "fallback to wallet's default", "Allow this transaction to be replaced by a transaction with higher fees via BIP 125"},
                    {"conf_target", RPCArg::Type::NUM, /* default */ "fallback to wallet's default", "Confirmation target (in blocks)"},
                    {"estimate_mode", RPCArg::Type::STR, /* default */ "UNSET", "The fee estimate mode, must be one of:\n"
            "       \"UNSET\"\n"
            "       \"ECONOMICAL\"\n"
            "       \"CONSERVATIVE\""},
                },
                RPCResult{
            "\"txid\"                  (string) The transaction id.\n"
                },
                RPCExamples{
                    HelpExampleCli("sendtoaddress", "\"PbpVcjgYatnkKgveaeqhkeQBFwjqR7jKBR\" 0.1")
            + HelpExampleCli("sendtoaddress", "\"PbpVcjgYatnkKgveaeqhkeQBFwjqR7jKBR\" 0.1 \"donation\" \"seans outpost\"")
            + HelpExampleCli("sendtoaddress", "\"PbpVcjgYatnkKgveaeqhkeQBFwjqR7jKBR\" 0.1 \"\" \"\" true")
            + HelpExampleRpc("sendtoaddress", "\"PbpVcjgYatnkKgveaeqhkeQBFwjqR7jKBR\", 0.1, \"donation\", \"seans outpost\"")
                },
            }.ToString());

    // Make sure the results are valid at least up to the most recent block
    // the user could have gotten from another RPC command prior to now
    pwallet->BlockUntilSyncedToCurrentChain();

    auto locked_chain = pwallet->chain().lock();
    LOCK(pwallet->cs_wallet);

    CTxDestination dest = DecodeDestination(request.params[0].get_str());
    if (!IsValidDestination(dest)) {
        throw JSONRPCError(RPC_INVALID_ADDRESS_OR_KEY, "Invalid address");
    }

    // Amount
    CAmount nAmount = AmountFromValue(request.params[1]);
    if (nAmount <= 0)
        throw JSONRPCError(RPC_TYPE_ERROR, "Invalid amount for send");

    // Wallet comments
    mapValue_t mapValue;
    if (!request.params[2].isNull() && !request.params[2].get_str().empty())
        mapValue["comment"] = request.params[2].get_str();
    if (!request.params[3].isNull() && !request.params[3].get_str().empty())
        mapValue["to"] = request.params[3].get_str();

    bool fSubtractFeeFromAmount = false;
    if (!request.params[4].isNull()) {
        fSubtractFeeFromAmount = request.params[4].get_bool();
    }

    CCoinControl coin_control;
    if (!request.params[6].isNull()) {
        coin_control.m_signal_bip125_rbf = request.params[6].get_bool();
    }

    if (!request.params[7].isNull()) {
        coin_control.m_confirm_target = ParseConfirmTarget(request.params[7], pwallet->chain().estimateMaxBlocks());
    }

    if (!request.params[8].isNull()) {
        if (!FeeModeFromString(request.params[8].get_str(), coin_control.m_fee_mode)) {
            throw JSONRPCError(RPC_INVALID_PARAMETER, "Invalid estimate_mode parameter");
        }
    }

    if (IsParticlWallet(pwallet)) {
        JSONRPCRequest newRequest;
        newRequest.fHelp = false;
        newRequest.fSkipBlock = true; // already blocked in this function
        newRequest.URI = request.URI;
        UniValue params(UniValue::VARR);
        params.push_back("part");
        params.push_back("part");
        UniValue arr(UniValue::VARR);
        UniValue out(UniValue::VOBJ);

        out.pushKV("address", request.params[0].get_str());
        out.pushKV("amount", request.params[1]);

        if (request.params.size() > 5) {
            out.pushKV("narr", request.params[5].get_str());
        }

        if (fSubtractFeeFromAmount) {
            UniValue uvBool(fSubtractFeeFromAmount);
            out.pushKV("subfee", uvBool);
        }
        arr.push_back(out);
        params.push_back(arr);

        std::string sComment, sCommentTo;
        if (!request.params[2].isNull() && !request.params[2].get_str().empty()) {
            sComment = request.params[2].get_str();
        }
        if (!request.params[3].isNull() && !request.params[3].get_str().empty()) {
            sCommentTo = request.params[3].get_str();
        }

        params.push_back(sComment);
        params.push_back(sCommentTo);

        // Add coinstake params
        if (request.params.size() > 6) {
            UniValue uvRingsize(4);
            params.push_back(uvRingsize);
            UniValue uvNumInputs(32);
            params.push_back(uvNumInputs);
            UniValue uvBool(false);
            params.push_back(uvBool); // test_fee

            UniValue uvCoinControl(UniValue::VOBJ);
            uvCoinControl.pushKV("replaceable", coin_control.m_signal_bip125_rbf.get_value_or(pwallet->m_signal_rbf));
            unsigned int target = coin_control.m_confirm_target ? *coin_control.m_confirm_target : pwallet->m_confirm_target;
            uvCoinControl.pushKV("conf_target", (int)target);
            std::string sEstimateMode = "UNSET";
            if (coin_control.m_fee_mode == FeeEstimateMode::ECONOMICAL) {
                sEstimateMode = "ECONOMICAL";
            } else
            if (coin_control.m_fee_mode == FeeEstimateMode::CONSERVATIVE) {
                sEstimateMode = "CONSERVATIVE";
            }
            uvCoinControl.pushKV("estimate_mode", sEstimateMode);

            params.push_back(uvCoinControl);
        }

        newRequest.params = params;
        return sendtypeto(newRequest);
    }

    EnsureWalletIsUnlocked(pwallet);

    CTransactionRef tx = SendMoney(*locked_chain, pwallet, dest, nAmount, fSubtractFeeFromAmount, coin_control, std::move(mapValue));
    return tx->GetHash().GetHex();
}

static UniValue listaddressgroupings(const JSONRPCRequest& request)
{
    std::shared_ptr<CWallet> const wallet = GetWalletForJSONRPCRequest(request);
    CWallet* const pwallet = wallet.get();

    if (!EnsureWalletIsAvailable(pwallet, request.fHelp)) {
        return NullUniValue;
    }

    if (request.fHelp || request.params.size() != 0)
        throw std::runtime_error(
            RPCHelpMan{"listaddressgroupings",
                "\nLists groups of addresses which have had their common ownership\n"
                "made public by common use as inputs or as the resulting change\n"
                "in past transactions\n",
                {},
                RPCResult{
            "[\n"
            "  [\n"
            "    [\n"
            "      \"address\",            (string) The particl address\n"
            "      amount,                 (numeric) The amount in " + CURRENCY_UNIT + "\n"
            "      \"label\"               (string, optional) The label\n"
            "    ]\n"
            "    ,...\n"
            "  ]\n"
            "  ,...\n"
            "]\n"
                },
                RPCExamples{
                    HelpExampleCli("listaddressgroupings", "")
            + HelpExampleRpc("listaddressgroupings", "")
                },
            }.ToString());

    // Make sure the results are valid at least up to the most recent block
    // the user could have gotten from another RPC command prior to now
    pwallet->BlockUntilSyncedToCurrentChain();

    auto locked_chain = pwallet->chain().lock();
    LOCK(pwallet->cs_wallet);

    UniValue jsonGroupings(UniValue::VARR);
    std::map<CTxDestination, CAmount> balances = pwallet->GetAddressBalances(*locked_chain);
    for (const std::set<CTxDestination>& grouping : pwallet->GetAddressGroupings()) {
        UniValue jsonGrouping(UniValue::VARR);
        for (const CTxDestination& address : grouping)
        {
            UniValue addressInfo(UniValue::VARR);
            addressInfo.push_back(EncodeDestination(address));
            addressInfo.push_back(ValueFromAmount(balances[address]));
            {
                if (pwallet->mapAddressBook.find(address) != pwallet->mapAddressBook.end()) {
                    addressInfo.push_back(pwallet->mapAddressBook.find(address)->second.name);
                }
            }
            jsonGrouping.push_back(addressInfo);
        }
        jsonGroupings.push_back(jsonGrouping);
    }
    return jsonGroupings;
}

static UniValue signmessage(const JSONRPCRequest& request)
{
    std::shared_ptr<CWallet> const wallet = GetWalletForJSONRPCRequest(request);
    CWallet* const pwallet = wallet.get();

    if (!EnsureWalletIsAvailable(pwallet, request.fHelp)) {
        return NullUniValue;
    }

    if (request.fHelp || request.params.size() != 2)
        throw std::runtime_error(
            RPCHelpMan{"signmessage",
                "\nSign a message with the private key of an address" +
                    HelpRequiringPassphrase(pwallet) + "\n",
                {
                    {"address", RPCArg::Type::STR, RPCArg::Optional::NO, "The particl address to use for the private key."},
                    {"message", RPCArg::Type::STR, RPCArg::Optional::NO, "The message to create a signature of."},
                },
                RPCResult{
            "\"signature\"          (string) The signature of the message encoded in base 64\n"
                },
                RPCExamples{
            "\nUnlock the wallet for 30 seconds\n"
            + HelpExampleCli("walletpassphrase", "\"mypassphrase\" 30") +
            "\nCreate the signature\n"
            + HelpExampleCli("signmessage", "\"PswXnorAgjpAtaySWkPSmWQe3Fc8LmviVc\" \"my message\"") +
            "\nVerify the signature\n"
            + HelpExampleCli("verifymessage", "\"PswXnorAgjpAtaySWkPSmWQe3Fc8LmviVc\" \"signature\" \"my message\"") +
            "\nAs a JSON-RPC call\n"
            + HelpExampleRpc("signmessage", "\"PswXnorAgjpAtaySWkPSmWQe3Fc8LmviVc\", \"my message\"")
                },
            }.ToString());

    auto locked_chain = pwallet->chain().lock();
    LOCK(pwallet->cs_wallet);

    EnsureWalletIsUnlocked(pwallet);

    std::string strAddress = request.params[0].get_str();
    std::string strMessage = request.params[1].get_str();

    CTxDestination dest = DecodeDestination(strAddress);
    if (!IsValidDestination(dest)) {
        throw JSONRPCError(RPC_TYPE_ERROR, "Invalid address");
    }

    const PKHash *pkhash = boost::get<PKHash>(&dest);
    const CKeyID256 *keyID256 = boost::get<CKeyID256>(&dest);

    if (!pkhash && !keyID256) {
        throw JSONRPCError(RPC_TYPE_ERROR, "Address does not refer to key");
    }
    CKey key;
    if (pkhash) {
        CKeyID keyID(*pkhash);
        if (!pwallet->GetKey(keyID, key)) {
            throw JSONRPCError(RPC_WALLET_ERROR, "Private key not available");
        }
    } else {
        if (!pwallet->GetKey(*keyID256, key)) {
            throw JSONRPCError(RPC_WALLET_ERROR, "Private key not available");
        }
    }

    CHashWriter ss(SER_GETHASH, 0);
    ss << strMessageMagic;
    ss << strMessage;

    std::vector<unsigned char> vchSig;
    if (!key.SignCompact(ss.GetHash(), vchSig))
        throw JSONRPCError(RPC_INVALID_ADDRESS_OR_KEY, "Sign failed");

    return EncodeBase64(vchSig.data(), vchSig.size());
}

static UniValue getreceivedbyaddress(const JSONRPCRequest& request)
{
    std::shared_ptr<CWallet> const wallet = GetWalletForJSONRPCRequest(request);
    CWallet* const pwallet = wallet.get();

    if (!EnsureWalletIsAvailable(pwallet, request.fHelp)) {
        return NullUniValue;
    }

    if (request.fHelp || request.params.size() < 1 || request.params.size() > 2)
        throw std::runtime_error(
            RPCHelpMan{"getreceivedbyaddress",
                "\nReturns the total amount received by the given address in transactions with at least minconf confirmations.\n",
                {
                    {"address", RPCArg::Type::STR, RPCArg::Optional::NO, "The particl address for transactions."},
                    {"minconf", RPCArg::Type::NUM, /* default */ "1", "Only include transactions confirmed at least this many times."},
                },
                RPCResult{
            "amount   (numeric) The total amount in " + CURRENCY_UNIT + " received at this address.\n"
                },
                RPCExamples{
            "\nThe amount from transactions with at least 1 confirmation\n"
            + HelpExampleCli("getreceivedbyaddress", "\"PswXnorAgjpAtaySWkPSmWQe3Fc8LmviVc\"") +
            "\nThe amount including unconfirmed transactions, zero confirmations\n"
            + HelpExampleCli("getreceivedbyaddress", "\"PswXnorAgjpAtaySWkPSmWQe3Fc8LmviVc\" 0") +
            "\nThe amount with at least 6 confirmation\n"
            + HelpExampleCli("getreceivedbyaddress", "\"PswXnorAgjpAtaySWkPSmWQe3Fc8LmviVc\" 6") +
            "\nAs a JSON-RPC call\n"
            + HelpExampleRpc("getreceivedbyaddress", "\"PswXnorAgjpAtaySWkPSmWQe3Fc8LmviVc\", 6")
                },
            }.ToString());

    // Make sure the results are valid at least up to the most recent block
    // the user could have gotten from another RPC command prior to now
    pwallet->BlockUntilSyncedToCurrentChain();

    auto locked_chain = pwallet->chain().lock();
    LOCK(pwallet->cs_wallet);

    // Bitcoin address
    CTxDestination dest = DecodeDestination(request.params[0].get_str());
    if (!IsValidDestination(dest)) {
        throw JSONRPCError(RPC_INVALID_ADDRESS_OR_KEY, "Invalid Particl address");
    }
    CScript scriptPubKey = GetScriptForDestination(dest);
    if (!IsMine(*pwallet, scriptPubKey)) {
        throw JSONRPCError(RPC_WALLET_ERROR, "Address not found in wallet");
    }

    // Minimum confirmations
    int nMinDepth = 1;
    if (!request.params[1].isNull())
        nMinDepth = request.params[1].get_int();

    // Tally
    CAmount nAmount = 0;
    for (const std::pair<const uint256, CWalletTx>& pairWtx : pwallet->mapWallet) {
        const CWalletTx& wtx = pairWtx.second;

        if ((!fParticlWallet && wtx.IsCoinBase()) || !locked_chain->checkFinalTx(*wtx.tx)) {
            continue;
        }

        if (fParticlWallet) {
            for (auto &txout : wtx.tx->vpout) {
                if (txout->IsStandardOutput()
                    && *txout->GetPScriptPubKey() == scriptPubKey) {
                    if (wtx.GetDepthInMainChain(*locked_chain) >= nMinDepth) {
                        nAmount += txout->GetValue();
                    }
                }
            }
        } else
        for (const CTxOut& txout : wtx.tx->vout)
            if (txout.scriptPubKey == scriptPubKey)
                if (wtx.GetDepthInMainChain(*locked_chain) >= nMinDepth)
                    nAmount += txout.nValue;
    }

    return  ValueFromAmount(nAmount);
}


static UniValue getreceivedbylabel(const JSONRPCRequest& request)
{
    std::shared_ptr<CWallet> const wallet = GetWalletForJSONRPCRequest(request);
    CWallet* const pwallet = wallet.get();

    if (!EnsureWalletIsAvailable(pwallet, request.fHelp)) {
        return NullUniValue;
    }

    if (request.fHelp || request.params.size() < 1 || request.params.size() > 2)
        throw std::runtime_error(
            RPCHelpMan{"getreceivedbylabel",
                "\nReturns the total amount received by addresses with <label> in transactions with at least [minconf] confirmations.\n",
                {
                    {"label", RPCArg::Type::STR, RPCArg::Optional::NO, "The selected label, may be the default label using \"\"."},
                    {"minconf", RPCArg::Type::NUM, /* default */ "1", "Only include transactions confirmed at least this many times."},
                },
                RPCResult{
            "amount              (numeric) The total amount in " + CURRENCY_UNIT + " received for this label.\n"
                },
                RPCExamples{
            "\nAmount received by the default label with at least 1 confirmation\n"
            + HelpExampleCli("getreceivedbylabel", "\"\"") +
            "\nAmount received at the tabby label including unconfirmed amounts with zero confirmations\n"
            + HelpExampleCli("getreceivedbylabel", "\"tabby\" 0") +
            "\nThe amount with at least 6 confirmations\n"
            + HelpExampleCli("getreceivedbylabel", "\"tabby\" 6") +
            "\nAs a JSON-RPC call\n"
            + HelpExampleRpc("getreceivedbylabel", "\"tabby\", 6")
                },
            }.ToString());

    // Make sure the results are valid at least up to the most recent block
    // the user could have gotten from another RPC command prior to now
    pwallet->BlockUntilSyncedToCurrentChain();

    auto locked_chain = pwallet->chain().lock();
    LOCK(pwallet->cs_wallet);

    // Minimum confirmations
    int nMinDepth = 1;
    if (!request.params[1].isNull())
        nMinDepth = request.params[1].get_int();

    // Get the set of pub keys assigned to label
    std::string label = LabelFromValue(request.params[0]);
    std::set<CTxDestination> setAddress = pwallet->GetLabelAddresses(label);

    // Tally
    CAmount nAmount = 0;
    for (const std::pair<const uint256, CWalletTx>& pairWtx : pwallet->mapWallet) {
        const CWalletTx& wtx = pairWtx.second;
        if ((!fParticlWallet && wtx.IsCoinBase()) || !locked_chain->checkFinalTx(*wtx.tx)) {
            continue;
        }

        if (fParticlWallet) {
            for (auto &txout : wtx.tx->vpout) {
                CTxDestination address;
                if (txout->IsStandardOutput()
                    && ExtractDestination(*txout->GetPScriptPubKey(), address) && IsMine(*pwallet, address) && setAddress.count(address)) {
                    if (wtx.GetDepthInMainChain(*locked_chain) >= nMinDepth) {
                        nAmount += txout->GetValue();
                    }
                }
            }
        } else
        for (const CTxOut& txout : wtx.tx->vout)
        {
            CTxDestination address;
            if (ExtractDestination(txout.scriptPubKey, address) && IsMine(*pwallet, address) && setAddress.count(address)) {
                if (wtx.GetDepthInMainChain(*locked_chain) >= nMinDepth)
                    nAmount += txout.nValue;
            }
        }
    }

    return ValueFromAmount(nAmount);
}


static UniValue getbalance(const JSONRPCRequest& request)
{
    std::shared_ptr<CWallet> const wallet = GetWalletForJSONRPCRequest(request);
    CWallet* const pwallet = wallet.get();

    if (!EnsureWalletIsAvailable(pwallet, request.fHelp)) {
        return NullUniValue;
    }

    if (request.fHelp || (request.params.size() > 3 ))
        throw std::runtime_error(
            RPCHelpMan{"getbalance",
                "\nReturns the total available balance.\n"
                "The available balance is what the wallet considers currently spendable, and is\n"
                "thus affected by options which limit spendability such as -spendzeroconfchange.\n",
                {
                    {"dummy", RPCArg::Type::STR, RPCArg::Optional::OMITTED_NAMED_ARG, "Remains for backward compatibility. Must be excluded or set to \"*\"."},
                    {"minconf", RPCArg::Type::NUM, /* default */ "0", "Only include transactions confirmed at least this many times."},
                    {"include_watchonly", RPCArg::Type::BOOL, /* default */ "false", "Also include balance in watch-only addresses (see 'importaddress')"},
                },
                RPCResult{
            "amount              (numeric) The total amount in " + CURRENCY_UNIT + " received for this wallet.\n"
                },
                RPCExamples{
            "\nThe total amount in the wallet with 1 or more confirmations\n"
            + HelpExampleCli("getbalance", "") +
            "\nThe total amount in the wallet at least 6 blocks confirmed\n"
            + HelpExampleCli("getbalance", "\"*\" 6") +
            "\nAs a JSON-RPC call\n"
            + HelpExampleRpc("getbalance", "\"*\", 6")
                },
            }.ToString());

    // Make sure the results are valid at least up to the most recent block
    // the user could have gotten from another RPC command prior to now
    pwallet->BlockUntilSyncedToCurrentChain();

    auto locked_chain = pwallet->chain().lock();
    LOCK(pwallet->cs_wallet);

    const UniValue& dummy_value = request.params[0];
    if (!dummy_value.isNull() && dummy_value.get_str() != "*") {
        throw JSONRPCError(RPC_METHOD_DEPRECATED, "dummy first argument must be excluded or set to \"*\".");
    }

    int min_depth = 0;
    if (!request.params[1].isNull()) {
        min_depth = request.params[1].get_int();
    }

    bool include_watchonly = false;
    if (!request.params[2].isNull() && request.params[2].get_bool()) {
        include_watchonly = true;
    }

    const auto bal = pwallet->GetBalance(min_depth);

    return ValueFromAmount(bal.m_mine_trusted + (include_watchonly ? bal.m_watchonly_trusted : 0));
}

static UniValue getunconfirmedbalance(const JSONRPCRequest &request)
{
    std::shared_ptr<CWallet> const wallet = GetWalletForJSONRPCRequest(request);
    CWallet* const pwallet = wallet.get();

    if (!EnsureWalletIsAvailable(pwallet, request.fHelp)) {
        return NullUniValue;
    }

    if (request.fHelp || request.params.size() > 0)
        throw std::runtime_error(
            RPCHelpMan{"getunconfirmedbalance",
                "DEPRECATED\nIdentical to getbalances().mine.untrusted_pending\n",
                {},
                RPCResults{},
                RPCExamples{""},
            }.ToString());

    // Make sure the results are valid at least up to the most recent block
    // the user could have gotten from another RPC command prior to now
    pwallet->BlockUntilSyncedToCurrentChain();

    auto locked_chain = pwallet->chain().lock();
    LOCK(pwallet->cs_wallet);

    return ValueFromAmount(pwallet->GetBalance().m_mine_untrusted_pending);
}

static UniValue sendmany(const JSONRPCRequest& request)
{
    std::shared_ptr<CWallet> const wallet = GetWalletForJSONRPCRequest(request);
    CWallet* const pwallet = wallet.get();

    if (!EnsureWalletIsAvailable(pwallet, request.fHelp)) {
        return NullUniValue;
    }

    const RPCHelpMan help{"sendmany",
                "\nSend multiple times. Amounts are double-precision floating point numbers." +
                    HelpRequiringPassphrase(pwallet) + "\n",
                {
                    {"dummy", RPCArg::Type::STR, RPCArg::Optional::NO, "Must be set to \"\" for backwards compatibility.", "\"\""},
                    {"amounts", RPCArg::Type::OBJ, RPCArg::Optional::NO, "A json object with addresses and amounts",
                        {
                            {"address", RPCArg::Type::AMOUNT, RPCArg::Optional::NO, "The particl address is the key, the numeric amount (can be string) in " + CURRENCY_UNIT + " is the value"},
                        },
                    },
                    {"minconf", RPCArg::Type::NUM, RPCArg::Optional::OMITTED_NAMED_ARG, "Ignored dummy value"},
                    {"comment", RPCArg::Type::STR, RPCArg::Optional::OMITTED_NAMED_ARG, "A comment"},
                    {"subtractfeefrom", RPCArg::Type::ARR, RPCArg::Optional::OMITTED_NAMED_ARG, "A json array with addresses.\n"
            "                           The fee will be equally deducted from the amount of each selected address.\n"
            "                           Those recipients will receive less particl than you enter in their corresponding amount field.\n"
            "                           If no addresses are specified here, the sender pays the fee.",
                        {
                            {"address", RPCArg::Type::STR, RPCArg::Optional::OMITTED, "Subtract fee from this address"},
                        },
                    },
                    {"replaceable", RPCArg::Type::BOOL, /* default */ "fallback to wallet's default", "Allow this transaction to be replaced by a transaction with higher fees via BIP 125"},
                    {"conf_target", RPCArg::Type::NUM, /* default */ "fallback to wallet's default", "Confirmation target (in blocks)"},
                    {"estimate_mode", RPCArg::Type::STR, /* default */ "UNSET", "The fee estimate mode, must be one of:\n"
            "       \"UNSET\"\n"
            "       \"ECONOMICAL\"\n"
            "       \"CONSERVATIVE\""},
                },
                 RPCResult{
            "\"txid\"                   (string) The transaction id for the send. Only 1 transaction is created regardless of \n"
            "                                    the number of addresses.\n"
                 },
                RPCExamples{
            "\nSend two amounts to two different addresses:\n"
            + HelpExampleCli("sendmany", "\"\" \"{\\\"PswXnorAgjpAtaySWkPSmWQe3Fc8LmviVc\\\":0.01,\\\"PvhJj4j9s6SsuRsAkPZUfHPCjZRNKLeuqP\\\":0.02}\"") +
            "\nSend two amounts to two different addresses setting the confirmation and comment:\n"
            + HelpExampleCli("sendmany", "\"\" \"{\\\"PswXnorAgjpAtaySWkPSmWQe3Fc8LmviVc\\\":0.01,\\\"PvhJj4j9s6SsuRsAkPZUfHPCjZRNKLeuqP\\\":0.02}\" 6 \"testing\"") +
            "\nSend two amounts to two different addresses, subtract fee from amount:\n"
            + HelpExampleCli("sendmany", "\"\" \"{\\\"PswXnorAgjpAtaySWkPSmWQe3Fc8LmviVc\\\":0.01,\\\"PvhJj4j9s6SsuRsAkPZUfHPCjZRNKLeuqP\\\":0.02}\" 1 \"\" \"[\\\"PswXnorAgjpAtaySWkPSmWQe3Fc8LmviVc\\\",\\\"PvhJj4j9s6SsuRsAkPZUfHPCjZRNKLeuqP\\\"]\"") +
            "\nAs a JSON-RPC call\n"
            + HelpExampleRpc("sendmany", "\"\", {\"PswXnorAgjpAtaySWkPSmWQe3Fc8LmviVc\":0.01,\"PvhJj4j9s6SsuRsAkPZUfHPCjZRNKLeuqP\":0.02}, 6, \"testing\"")
                },
    };

    if (request.fHelp || !help.IsValidNumArgs(request.params.size())) {
        throw std::runtime_error(help.ToString());
    }

    // Make sure the results are valid at least up to the most recent block
    // the user could have gotten from another RPC command prior to now
    pwallet->BlockUntilSyncedToCurrentChain();

    auto locked_chain = pwallet->chain().lock();
    LOCK(pwallet->cs_wallet);

    if (pwallet->GetBroadcastTransactions() && !pwallet->chain().p2pEnabled()) {
        throw JSONRPCError(RPC_CLIENT_P2P_DISABLED, "Error: Peer-to-peer functionality missing or disabled");
    }

    if (!request.params[0].isNull() && !request.params[0].get_str().empty()) {
        throw JSONRPCError(RPC_INVALID_PARAMETER, "Dummy value must be set to \"\"");
    }
    UniValue sendTo = request.params[1].get_obj();

    mapValue_t mapValue;
    if (!request.params[3].isNull() && !request.params[3].get_str().empty())
        mapValue["comment"] = request.params[3].get_str();

    UniValue subtractFeeFromAmount(UniValue::VARR);
    if (!request.params[4].isNull())
        subtractFeeFromAmount = request.params[4].get_array();

    CCoinControl coin_control;
    if (!request.params[5].isNull()) {
        coin_control.m_signal_bip125_rbf = request.params[5].get_bool();
    }

    if (!request.params[6].isNull()) {
        coin_control.m_confirm_target = ParseConfirmTarget(request.params[6], pwallet->chain().estimateMaxBlocks());
    }

    if (!request.params[7].isNull()) {
        if (!FeeModeFromString(request.params[7].get_str(), coin_control.m_fee_mode)) {
            throw JSONRPCError(RPC_INVALID_PARAMETER, "Invalid estimate_mode parameter");
        }
    }
    if (IsParticlWallet(pwallet)) {
        JSONRPCRequest newRequest;
        newRequest.fHelp = false;
        newRequest.fSkipBlock = true; // already blocked in this function
        newRequest.URI = request.URI;
        UniValue params(UniValue::VARR);
        params.push_back("part");
        params.push_back("part");
        UniValue arr(UniValue::VARR);

        std::vector<std::string> keys = sendTo.getKeys();
        for (const std::string& name_ : keys) {
            UniValue out(UniValue::VOBJ);

            out.pushKV("address", name_);
            out.pushKV("amount", sendTo[name_]);

            bool fSubtractFeeFromAmount = false;
            for (unsigned int idx = 0; idx < subtractFeeFromAmount.size(); idx++) {
                const UniValue& addr = subtractFeeFromAmount[idx];
                if (addr.get_str() == name_)
                    fSubtractFeeFromAmount = true;
            }
            if (fSubtractFeeFromAmount) {
                UniValue uvBool(fSubtractFeeFromAmount);
                out.pushKV("subfee", uvBool);
            }
            arr.push_back(out);
        }
        params.push_back(arr);

        std::string sComment, sCommentTo;
        if (!request.params[3].isNull() && !request.params[3].get_str().empty())
            sComment = request.params[3].get_str();

        params.push_back(sComment);
        params.push_back(sCommentTo);

        // Add coinstake params
        if (request.params.size() > 5) {
            UniValue uvRingsize(4);
            params.push_back(uvRingsize);
            UniValue uvNumInputs(32);
            params.push_back(uvNumInputs);
            UniValue uvBool(false);
            params.push_back(uvBool); // test_fee

            UniValue uvCoinControl(UniValue::VOBJ);
            uvCoinControl.pushKV("replaceable", coin_control.m_signal_bip125_rbf.get_value_or(pwallet->m_signal_rbf));
            unsigned int target = coin_control.m_confirm_target ? *coin_control.m_confirm_target : pwallet->m_confirm_target;
            uvCoinControl.pushKV("conf_target", (int)target);
            std::string sEstimateMode = "UNSET";
            if (coin_control.m_fee_mode == FeeEstimateMode::ECONOMICAL) {
                sEstimateMode = "ECONOMICAL";
            } else
            if (coin_control.m_fee_mode == FeeEstimateMode::CONSERVATIVE) {
                sEstimateMode = "CONSERVATIVE";
            }
            uvCoinControl.pushKV("estimate_mode", sEstimateMode);

            params.push_back(uvCoinControl);
        }

        newRequest.params = params;
        return sendtypeto(newRequest);
    }

    std::set<CTxDestination> destinations;
    std::vector<CRecipient> vecSend;

    std::vector<std::string> keys = sendTo.getKeys();
    for (const std::string& name_ : keys) {
        CTxDestination dest = DecodeDestination(name_);
        if (!IsValidDestination(dest)) {
            throw JSONRPCError(RPC_INVALID_ADDRESS_OR_KEY, std::string("Invalid Particl address: ") + name_);
        }

        if (destinations.count(dest)) {
            throw JSONRPCError(RPC_INVALID_PARAMETER, std::string("Invalid parameter, duplicated address: ") + name_);
        }
        destinations.insert(dest);

        CScript scriptPubKey = GetScriptForDestination(dest);
        CAmount nAmount = AmountFromValue(sendTo[name_]);
        if (nAmount <= 0)
            throw JSONRPCError(RPC_TYPE_ERROR, "Invalid amount for send");

        bool fSubtractFeeFromAmount = false;
        for (unsigned int idx = 0; idx < subtractFeeFromAmount.size(); idx++) {
            const UniValue& addr = subtractFeeFromAmount[idx];
            if (addr.get_str() == name_)
                fSubtractFeeFromAmount = true;
        }

        CRecipient recipient = {scriptPubKey, nAmount, fSubtractFeeFromAmount};
        vecSend.push_back(recipient);
    }

    EnsureWalletIsUnlocked(pwallet);

    // Shuffle recipient list
    std::shuffle(vecSend.begin(), vecSend.end(), FastRandomContext());

    // Send
    CReserveKey keyChange(pwallet);
    CAmount nFeeRequired = 0;
    int nChangePosRet = -1;
    std::string strFailReason;
    CTransactionRef tx;
    bool fCreated = pwallet->CreateTransaction(*locked_chain, vecSend, tx, keyChange, nFeeRequired, nChangePosRet, strFailReason, coin_control);
    if (!fCreated)
        throw JSONRPCError(RPC_WALLET_INSUFFICIENT_FUNDS, strFailReason);
    CValidationState state;
    if (!pwallet->CommitTransaction(tx, std::move(mapValue), {} /* orderForm */, keyChange, state)) {
        strFailReason = strprintf("Transaction commit failed:: %s", FormatStateMessage(state));
        throw JSONRPCError(RPC_WALLET_ERROR, strFailReason);
    }

    return tx->GetHash().GetHex();
}

static UniValue addmultisigaddress(const JSONRPCRequest& request)
{
    std::shared_ptr<CWallet> const wallet = GetWalletForJSONRPCRequest(request);
    CWallet* const pwallet = wallet.get();

    if (!EnsureWalletIsAvailable(pwallet, request.fHelp)) {
        return NullUniValue;
    }

    if (request.fHelp || request.params.size() < 2 || request.params.size() > 5) {
        std::string msg =
            RPCHelpMan{"addmultisigaddress",
                "\nAdd a nrequired-to-sign multisignature address to the wallet. Requires a new wallet backup.\n"
                "Each key is a Particl address or hex-encoded public key.\n"
                "This functionality is only intended for use with non-watchonly addresses.\n"
                "See `importaddress` for watchonly p2sh address support.\n"
                "If 'label' is specified, assign address to that label.\n",
                {
                    {"nrequired", RPCArg::Type::NUM, RPCArg::Optional::NO, "The number of required signatures out of the n keys or addresses."},
                    {"keys", RPCArg::Type::ARR, RPCArg::Optional::NO, "A json array of particl addresses or hex-encoded public keys",
                        {
                            {"key", RPCArg::Type::STR, RPCArg::Optional::OMITTED, "particl address or hex-encoded public key"},
                        },
                        },
                    {"label", RPCArg::Type::STR, RPCArg::Optional::OMITTED_NAMED_ARG, "A label to assign the addresses to."},
                    //{"address_type", RPCArg::Type::STR, /* opt */ true, /* default_val */ "set by -addresstype", "The address type to use. Options are \"legacy\", \"p2sh-segwit\", and \"bech32\". Default is set by -addresstype."},
                    {"bech32", RPCArg::Type::BOOL, /* default */ "false", "Use Bech32 encoding."},
                    {"256bit", RPCArg::Type::BOOL, /* default */ "false", "Use 256bit hash type."},
                },
                RPCResult{
            "{\n"
            "  \"address\":\"multisigaddress\",    (string) The value of the new multisig address.\n"
            "  \"redeemScript\":\"script\"         (string) The string value of the hex-encoded redemption script.\n"
            "}\n"
                },
                RPCExamples{
            "\nAdd a multisig address from 2 addresses\n"
            + HelpExampleCli("addmultisigaddress", "2 \"[\\\"PbpVcjgYatnkKgveaeqhkeQBFwjqR7jKBR\\\",\\\"PswXnorAgjpAtaySWkPSmWQe3Fc8LmviVc\\\"]\"") +
            "\nAs a JSON-RPC call\n"
            + HelpExampleRpc("addmultisigaddress", "2, \"[\\\"PbpVcjgYatnkKgveaeqhkeQBFwjqR7jKBR\\\",\\\"PswXnorAgjpAtaySWkPSmWQe3Fc8LmviVc\\\"]\"")
                },
            }.ToString();
        throw std::runtime_error(msg);
    }

    auto locked_chain = pwallet->chain().lock();
    LOCK(pwallet->cs_wallet);

    std::string label;
    if (!request.params[2].isNull())
        label = LabelFromValue(request.params[2]);

    int required = request.params[0].get_int();

    // Get the public keys
    const UniValue& keys_or_addrs = request.params[1].get_array();
    std::vector<CPubKey> pubkeys;
    for (unsigned int i = 0; i < keys_or_addrs.size(); ++i) {
        if (IsHex(keys_or_addrs[i].get_str()) && (keys_or_addrs[i].get_str().length() == 66 || keys_or_addrs[i].get_str().length() == 130)) {
            pubkeys.push_back(HexToPubKey(keys_or_addrs[i].get_str()));
        } else {
            pubkeys.push_back(AddrToPubKey(pwallet, keys_or_addrs[i].get_str()));
        }
    }

    OutputType output_type = pwallet->m_default_address_type;
    if (!fParticlMode)
    if (!request.params[3].isNull()) {
        if (!ParseOutputType(request.params[3].get_str(), output_type)) {
            throw JSONRPCError(RPC_INVALID_ADDRESS_OR_KEY, strprintf("Unknown address type '%s'", request.params[3].get_str()));
        }
    }

    // Construct using pay-to-script-hash:
    CScript inner = CreateMultisigRedeemscript(required, pubkeys);
    CTxDestination dest = AddAndGetDestinationForScript(*pwallet, inner, output_type);

    UniValue result(UniValue::VOBJ);
    bool fbech32 = fParticlMode && request.params.size() > 3 ? request.params[3].get_bool() : false;
    bool f256Hash = fParticlMode && request.params.size() > 4 ? request.params[4].get_bool() : false;

    if (f256Hash) {
        CScriptID256 innerID;
        innerID.Set(inner);
        pwallet->SetAddressBook(innerID, label, "send", fbech32);
        result.pushKV("address", CBitcoinAddress(innerID, fbech32).ToString());
    } else {
        pwallet->SetAddressBook(dest, label, "send", fbech32);
        result.pushKV("address", EncodeDestination(dest, fbech32));
    }

    result.pushKV("redeemScript", HexStr(inner.begin(), inner.end()));
    return result;
}

struct tallyitem
{
    CAmount nAmount{0};
    int nConf{std::numeric_limits<int>::max()};
    std::vector<uint256> txids;
    bool fIsWatchonly{false};
    tallyitem()
    {
    }
};

static UniValue ListReceived(interfaces::Chain::Lock& locked_chain, CWallet * const pwallet, const UniValue& params, bool by_label) EXCLUSIVE_LOCKS_REQUIRED(pwallet->cs_wallet)
{
    // Minimum confirmations
    int nMinDepth = 1;
    if (!params[0].isNull())
        nMinDepth = params[0].get_int();

    // Whether to include empty labels
    bool fIncludeEmpty = false;
    if (!params[1].isNull())
        fIncludeEmpty = params[1].get_bool();

    isminefilter filter = ISMINE_SPENDABLE;
    if(!params[2].isNull())
        if(params[2].get_bool())
            filter = filter | ISMINE_WATCH_ONLY;

    bool has_filtered_address = false;
    CTxDestination filtered_address = CNoDestination();
    if (!by_label && params.size() > 3) {
        if (!IsValidDestinationString(params[3].get_str())) {
            throw JSONRPCError(RPC_WALLET_ERROR, "address_filter parameter was invalid");
        }
        filtered_address = DecodeDestination(params[3].get_str());
        has_filtered_address = true;
    }

    // Tally
    std::map<CTxDestination, tallyitem> mapTally;
    for (const std::pair<const uint256, CWalletTx>& pairWtx : pwallet->mapWallet) {
        const CWalletTx& wtx = pairWtx.second;

        if (wtx.IsCoinBase() || !locked_chain.checkFinalTx(*wtx.tx)) {
            continue;
        }

        int nDepth = wtx.GetDepthInMainChain(locked_chain);
        if (nDepth < nMinDepth)
            continue;

        for (auto &txout : wtx.tx->vpout)
        {
            if (!txout->IsType(OUTPUT_STANDARD))
                continue;
            CTxOutStandard *pOut = (CTxOutStandard*)txout.get();

            CTxDestination address;
            if (!ExtractDestination(pOut->scriptPubKey, address))
                continue;

            isminefilter mine = IsMine(*pwallet, address);
            if (!(mine & filter))
                continue;

            tallyitem& item = mapTally[address];
            item.nAmount += pOut->nValue;
            item.nConf = std::min(item.nConf, nDepth);
            item.txids.push_back(wtx.GetHash());
            if (mine & ISMINE_WATCH_ONLY)
                item.fIsWatchonly = true;
        };

        for (const CTxOut& txout : wtx.tx->vout)
        {
            CTxDestination address;
            if (!ExtractDestination(txout.scriptPubKey, address))
                continue;

            if (has_filtered_address && !(filtered_address == address)) {
                continue;
            }

            isminefilter mine = IsMine(*pwallet, address);
            if(!(mine & filter))
                continue;

            tallyitem& item = mapTally[address];
            item.nAmount += txout.nValue;
            item.nConf = std::min(item.nConf, nDepth);
            item.txids.push_back(wtx.GetHash());
            if (mine & ISMINE_WATCH_ONLY)
                item.fIsWatchonly = true;
        }
    }

    // Reply
    UniValue ret(UniValue::VARR);
    std::map<std::string, tallyitem> label_tally;

    // Create mapAddressBook iterator
    // If we aren't filtering, go from begin() to end()
    auto start = pwallet->mapAddressBook.begin();
    auto end = pwallet->mapAddressBook.end();
    // If we are filtering, find() the applicable entry
    if (has_filtered_address) {
        start = pwallet->mapAddressBook.find(filtered_address);
        if (start != end) {
            end = std::next(start);
        }
    }

    for (auto item_it = start; item_it != end; ++item_it)
    {
        const CTxDestination& address = item_it->first;
        const std::string& label = item_it->second.name;
        auto it = mapTally.find(address);
        if (it == mapTally.end() && !fIncludeEmpty)
            continue;

        CAmount nAmount = 0;
        int nConf = std::numeric_limits<int>::max();
        bool fIsWatchonly = false;
        if (it != mapTally.end())
        {
            nAmount = (*it).second.nAmount;
            nConf = (*it).second.nConf;
            fIsWatchonly = (*it).second.fIsWatchonly;
        }

        if (by_label)
        {
            tallyitem& _item = label_tally[label];
            _item.nAmount += nAmount;
            _item.nConf = std::min(_item.nConf, nConf);
            _item.fIsWatchonly = fIsWatchonly;
        }
        else
        {
            UniValue obj(UniValue::VOBJ);
            if(fIsWatchonly)
                obj.pushKV("involvesWatchonly", true);
            obj.pushKV("address",       EncodeDestination(address));
            obj.pushKV("amount",        ValueFromAmount(nAmount));
            obj.pushKV("confirmations", (nConf == std::numeric_limits<int>::max() ? 0 : nConf));
            obj.pushKV("label", label);
            UniValue transactions(UniValue::VARR);
            if (it != mapTally.end())
            {
                for (const uint256& _item : (*it).second.txids)
                {
                    transactions.push_back(_item.GetHex());
                }
            }
            obj.pushKV("txids", transactions);
            ret.push_back(obj);
        }
    }

    if (by_label)
    {
        for (const auto& entry : label_tally)
        {
            CAmount nAmount = entry.second.nAmount;
            int nConf = entry.second.nConf;
            UniValue obj(UniValue::VOBJ);
            if (entry.second.fIsWatchonly)
                obj.pushKV("involvesWatchonly", true);
            obj.pushKV("amount",        ValueFromAmount(nAmount));
            obj.pushKV("confirmations", (nConf == std::numeric_limits<int>::max() ? 0 : nConf));
            obj.pushKV("label",         entry.first);
            ret.push_back(obj);
        }
    }

    return ret;
}

static UniValue listreceivedbyaddress(const JSONRPCRequest& request)
{
    std::shared_ptr<CWallet> const wallet = GetWalletForJSONRPCRequest(request);
    CWallet* const pwallet = wallet.get();

    if (!EnsureWalletIsAvailable(pwallet, request.fHelp)) {
        return NullUniValue;
    }

    if (request.fHelp || request.params.size() > 4)
        throw std::runtime_error(
            RPCHelpMan{"listreceivedbyaddress",
                "\nList balances by receiving address.\n",
                {
                    {"minconf", RPCArg::Type::NUM, /* default */ "1", "The minimum number of confirmations before payments are included."},
                    {"include_empty", RPCArg::Type::BOOL, /* default */ "false", "Whether to include addresses that haven't received any payments."},
                    {"include_watchonly", RPCArg::Type::BOOL, /* default */ "false", "Whether to include watch-only addresses (see 'importaddress')."},
                    {"address_filter", RPCArg::Type::STR, RPCArg::Optional::OMITTED_NAMED_ARG, "If present, only return information on this address."},
                },
                RPCResult{
            "[\n"
            "  {\n"
            "    \"involvesWatchonly\" : true,        (bool) Only returned if imported addresses were involved in transaction\n"
            "    \"address\" : \"receivingaddress\",  (string) The receiving address\n"
            "    \"amount\" : x.xxx,                  (numeric) The total amount in " + CURRENCY_UNIT + " received by the address\n"
            "    \"confirmations\" : n,               (numeric) The number of confirmations of the most recent transaction included\n"
            "    \"label\" : \"label\",               (string) The label of the receiving address. The default label is \"\".\n"
            "    \"txids\": [\n"
            "       \"txid\",                         (string) The ids of transactions received with the address \n"
            "       ...\n"
            "    ]\n"
            "  }\n"
            "  ,...\n"
            "]\n"
                },
                RPCExamples{
                    HelpExampleCli("listreceivedbyaddress", "")
            + HelpExampleCli("listreceivedbyaddress", "6 true")
            + HelpExampleRpc("listreceivedbyaddress", "6, true, true")
            + HelpExampleRpc("listreceivedbyaddress", "6, true, true, \"1M72Sfpbz1BPpXFHz9m3CdqATR44Jvaydd\"")
                },
            }.ToString());

    // Make sure the results are valid at least up to the most recent block
    // the user could have gotten from another RPC command prior to now
    pwallet->BlockUntilSyncedToCurrentChain();

    auto locked_chain = pwallet->chain().lock();
    LOCK(pwallet->cs_wallet);

    return ListReceived(*locked_chain, pwallet, request.params, false);
}

static UniValue listreceivedbylabel(const JSONRPCRequest& request)
{
    std::shared_ptr<CWallet> const wallet = GetWalletForJSONRPCRequest(request);
    CWallet* const pwallet = wallet.get();

    if (!EnsureWalletIsAvailable(pwallet, request.fHelp)) {
        return NullUniValue;
    }

    if (request.fHelp || request.params.size() > 3)
        throw std::runtime_error(
            RPCHelpMan{"listreceivedbylabel",
                "\nList received transactions by label.\n",
                {
                    {"minconf", RPCArg::Type::NUM, /* default */ "1", "The minimum number of confirmations before payments are included."},
                    {"include_empty", RPCArg::Type::BOOL, /* default */ "false", "Whether to include labels that haven't received any payments."},
                    {"include_watchonly", RPCArg::Type::BOOL, /* default */ "false", "Whether to include watch-only addresses (see 'importaddress')."},
                },
                RPCResult{
            "[\n"
            "  {\n"
            "    \"involvesWatchonly\" : true,   (bool) Only returned if imported addresses were involved in transaction\n"
            "    \"amount\" : x.xxx,             (numeric) The total amount received by addresses with this label\n"
            "    \"confirmations\" : n,          (numeric) The number of confirmations of the most recent transaction included\n"
            "    \"label\" : \"label\"           (string) The label of the receiving address. The default label is \"\".\n"
            "  }\n"
            "  ,...\n"
            "]\n"
                },
                RPCExamples{
                    HelpExampleCli("listreceivedbylabel", "")
            + HelpExampleCli("listreceivedbylabel", "6 true")
            + HelpExampleRpc("listreceivedbylabel", "6, true, true")
                },
            }.ToString());

    // Make sure the results are valid at least up to the most recent block
    // the user could have gotten from another RPC command prior to now
    pwallet->BlockUntilSyncedToCurrentChain();

    auto locked_chain = pwallet->chain().lock();
    LOCK(pwallet->cs_wallet);

    return ListReceived(*locked_chain, pwallet, request.params, true);
}

static void MaybePushAddress(UniValue & entry, const CTxDestination &dest)
{
    if (IsValidDestination(dest)) {
        entry.pushKV("address", EncodeDestination(dest));
    }
}

/**
 * List transactions based on the given criteria.
 *
 * @param  pwallet        The wallet.
 * @param  wtx            The wallet transaction.
 * @param  nMinDepth      The minimum confirmation depth.
 * @param  fLong          Whether to include the JSON version of the transaction.
 * @param  ret            The UniValue into which the result is stored.
 * @param  filter_ismine  The "is mine" filter flags.
 * @param  filter_label   Optional label string to filter incoming transactions.
 */
static void ListTransactions(interfaces::Chain::Lock& locked_chain, CWallet* const pwallet, const CWalletTx& wtx, int nMinDepth, bool fLong, UniValue& ret, const isminefilter& filter_ismine, const std::string* filter_label) EXCLUSIVE_LOCKS_REQUIRED(pwallet->cs_wallet)
{
    CAmount nFee;
    std::list<COutputEntry> listReceived;
    std::list<COutputEntry> listSent;
    std::list<COutputEntry> listStaked;

    wtx.GetAmounts(listReceived, listSent, listStaked, nFee, filter_ismine);

    bool involvesWatchonly = wtx.IsFromMe(ISMINE_WATCH_ONLY);

    // Sent
    if (!filter_label)
    {
        for (const COutputEntry& s : listSent)
        {
            UniValue entry(UniValue::VOBJ);
            if (involvesWatchonly || (s.ismine & ISMINE_WATCH_ONLY)) {
                entry.pushKV("involvesWatchonly", true);
            }
            MaybePushAddress(entry, s.destination);
            if (s.destStake.type() != typeid(CNoDestination))
                entry.pushKV("coldstake_address", EncodeDestination(s.destStake));
            entry.pushKV("category", "send");
            entry.pushKV("amount", ValueFromAmount(-s.amount));
            if (pwallet->mapAddressBook.count(s.destination)) {
                entry.pushKV("label", pwallet->mapAddressBook[s.destination].name);
            }
            entry.pushKV("vout", s.vout);
            entry.pushKV("fee", ValueFromAmount(-nFee));
            if (fLong)
                WalletTxToJSON(pwallet->chain(), locked_chain, wtx, entry);
            else
            {
                std::string sNarrKey = strprintf("n%d", s.vout);
                mapValue_t::const_iterator mi = wtx.mapValue.find(sNarrKey);
                if (mi != wtx.mapValue.end() && !mi->second.empty())
                    entry.pushKV("narration", mi->second);
            };
            entry.pushKV("abandoned", wtx.isAbandoned());

            ret.push_back(entry);
        }
    }

    // Received
    if (listReceived.size() > 0 && wtx.GetDepthInMainChain(locked_chain) >= nMinDepth) {
        for (const COutputEntry &r : listReceived) {
            std::string label;
            if (pwallet->mapAddressBook.count(r.destination)) {
                label = pwallet->mapAddressBook[r.destination].name;
            }
            if (filter_label && label != *filter_label) {
                continue;
            }
            UniValue entry(UniValue::VOBJ);
            if (involvesWatchonly || (r.ismine & ISMINE_WATCH_ONLY)) {
                entry.pushKV("involvesWatchonly", true);
            }

            if (fParticlWallet
                && r.destination.type() == typeid(PKHash)) {
                CStealthAddress sx;
                CKeyID idK = CKeyID(boost::get<PKHash>(r.destination));
                if (GetParticlWallet(pwallet)->GetStealthLinked(idK, sx)) {
                    entry.pushKV("stealth_address", sx.Encoded());
                }
            }

            MaybePushAddress(entry, r.destination);
            if (r.destStake.type() != typeid(CNoDestination)) {
                entry.pushKV("coldstake_address", EncodeDestination(r.destStake));
            }
            if (wtx.IsCoinBase()) {
                if (wtx.GetDepthInMainChain(locked_chain) < 1) {
                    entry.pushKV("category", "orphan");
                } else
                if (wtx.IsImmatureCoinBase(locked_chain)) {
                    entry.pushKV("category", "immature");
                } else {
                    entry.pushKV("category", (fParticlMode ? "coinbase" : "generate"));
                }
            } else {
                entry.pushKV("category", "receive");
            }
            entry.pushKV("amount", ValueFromAmount(r.amount));
            if (pwallet->mapAddressBook.count(r.destination)) {
                entry.pushKV("label", label);
            }
            entry.pushKV("vout", r.vout);
            if (fLong) {
                WalletTxToJSON(pwallet->chain(), locked_chain, wtx, entry);
            } else {
                std::string sNarrKey = strprintf("n%d", r.vout);
                mapValue_t::const_iterator mi = wtx.mapValue.find(sNarrKey);
                if (mi != wtx.mapValue.end() && !mi->second.empty()) {
                    entry.pushKV("narration", mi->second);
                }
            }
            ret.push_back(entry);
        }
    }

    // Staked
    if (listStaked.size() > 0 && wtx.GetDepthInMainChain(locked_chain) >= nMinDepth) {
        for (const auto &s : listStaked) {
            UniValue entry(UniValue::VOBJ);
            if (involvesWatchonly || (s.ismine & ISMINE_WATCH_ONLY)) {
                entry.pushKV("involvesWatchonly", true);
            }
            MaybePushAddress(entry, s.destination);
            if (s.destStake.type() != typeid(CNoDestination)) {
                entry.pushKV("coldstake_address", EncodeDestination(s.destStake));
            }
            entry.pushKV("category", wtx.GetDepthInMainChain(locked_chain) < 1 ? "orphaned_stake" : "stake");

            entry.pushKV("amount", ValueFromAmount(s.amount));
            if (pwallet->mapAddressBook.count(s.destination)) {
                entry.pushKV("label", pwallet->mapAddressBook[s.destination].name);
            }
            entry.pushKV("vout", s.vout);
            entry.pushKV("reward", ValueFromAmount(-nFee));
            if (fLong) {
                WalletTxToJSON(pwallet->chain(), locked_chain, wtx, entry);
            }
            entry.pushKV("abandoned", wtx.isAbandoned());
            ret.push_back(entry);
        }
    }
}

static void ListRecord(interfaces::Chain::Lock& locked_chain, CHDWallet *phdw, const uint256 &hash, const CTransactionRecord &rtx,
    const std::string &strAccount, int nMinDepth, bool fLong, UniValue &ret, const isminefilter &filter) EXCLUSIVE_LOCKS_REQUIRED(phdw->cs_wallet)
{
    bool fAllAccounts = (strAccount == std::string("*"));

    for (const auto &r : rtx.vout) {
        if (r.nFlags & ORF_CHANGE) {
            continue;
        }

        if (!(r.nFlags & ORF_FROM) && !(r.nFlags & ORF_OWNED) && !(filter & ISMINE_WATCH_ONLY)) {
            continue;
        }

        std::string account;
        CBitcoinAddress addr;
        CTxDestination dest;
        if (ExtractDestination(r.scriptPubKey, dest) && !r.scriptPubKey.IsUnspendable()) {
            addr.Set(dest);

            std::map<CTxDestination, CAddressBookData>::iterator mai = phdw->mapAddressBook.find(dest);
            if (mai != phdw->mapAddressBook.end() && !mai->second.name.empty()) {
                account = mai->second.name;
            }
        }

        if (!fAllAccounts && (account != strAccount)) {
            continue;
        }

        UniValue entry(UniValue::VOBJ);
        if (r.nFlags & ORF_OWN_WATCH) {
            entry.pushKV("involvesWatchonly", true);
        }
        entry.pushKV("account", account);

        if (r.vPath.size() > 0) {
            if (r.vPath[0] == ORA_STEALTH) {
                if (r.vPath.size() < 5) {
                    LogPrintf("%s: Warning, malformed vPath.\n", __func__);
                } else {
                    uint32_t sidx;
                    memcpy(&sidx, &r.vPath[1], 4);
                    CStealthAddress sx;
                    if (phdw->GetStealthByIndex(sidx, sx)) {
                        entry.pushKV("stealth_address", sx.Encoded());
                    }
                }
            }
        } else {
            if (dest.type() == typeid(PKHash)) {
                CStealthAddress sx;
                CKeyID idK = CKeyID(boost::get<PKHash>(dest));
                if (phdw->GetStealthLinked(idK, sx)) {
                    entry.pushKV("stealth_address", sx.Encoded());
                }
            }
        }

        if (r.nFlags & ORF_LOCKED) {
            entry.pushKV("requires_unlock", true);
        }

        if (dest.type() == typeid(CNoDestination)) {
            entry.pushKV("address", "none");
        } else {
            entry.pushKV("address", addr.ToString());
        }

        std::string sCategory;
        if (r.nFlags & ORF_OWNED && r.nFlags & ORF_FROM) {
            // sent to self
            //continue;
            sCategory = "receive";
        } else
        if (r.nFlags & ORF_OWN_ANY) {
            sCategory = "receive";
        } else
        if (r.nFlags & ORF_FROM) {
            sCategory = "send";
        }

        entry.pushKV("category", sCategory);
        entry.pushKV("type", r.nType == OUTPUT_STANDARD ? "standard"
                : r.nType == OUTPUT_CT ? "blind" : r.nType == OUTPUT_RINGCT ? "anon" : "unknown");

        if (r.nFlags & ORF_OWNED && r.nFlags & ORF_FROM) {
            entry.pushKV("fromself", "true");
        }

        entry.pushKV("amount", ValueFromAmount(r.nValue * ((r.nFlags & ORF_OWN_ANY) ? 1 : -1)));

        if (r.nFlags & ORF_FROM) {
            entry.pushKV("fee", ValueFromAmount(-rtx.nFee));
        }

        entry.pushKV("vout", r.n);

        int confirms = phdw->GetDepthInMainChain(locked_chain, rtx.blockHash);
        entry.pushKV("confirmations", confirms);
        if (confirms > 0) {
            entry.pushKV("blockhash", rtx.blockHash.GetHex());
            entry.pushKV("blockindex", rtx.nIndex);
            PushTime(entry, "blocktime", rtx.nBlockTime);
        } else {
            entry.pushKV("trusted", phdw->IsTrusted(locked_chain, hash, rtx.blockHash));
        }

        entry.pushKV("txid", hash.ToString());

        UniValue conflicts(UniValue::VARR);
        std::set<uint256> setconflicts = phdw->GetConflicts(hash);
        setconflicts.erase(hash);
        for (const auto &conflict : setconflicts) {
            conflicts.push_back(conflict.GetHex());
        }
        entry.pushKV("walletconflicts", conflicts);

        PushTime(entry, "time", rtx.nTimeReceived);

        if (!r.sNarration.empty()) {
            entry.pushKV("narration", r.sNarration);
        }

        if (r.nFlags & ORF_FROM) {
            entry.pushKV("abandoned", rtx.IsAbandoned());
        }

        ret.push_back(entry);
    };
};

UniValue listtransactions(const JSONRPCRequest& request)
{
    std::shared_ptr<CWallet> const wallet = GetWalletForJSONRPCRequest(request);
    CWallet* const pwallet = wallet.get();

    if (!EnsureWalletIsAvailable(pwallet, request.fHelp)) {
        return NullUniValue;
    }

    if (request.fHelp || request.params.size() > 4)
        throw std::runtime_error(
            RPCHelpMan{"listtransactions",
                "\nIf a label name is provided, this will return only incoming transactions paying to addresses with the specified label.\n"
                "\nReturns up to 'count' most recent transactions skipping the first 'from' transactions.\n",
                {
                    {"label", RPCArg::Type::STR, RPCArg::Optional::OMITTED_NAMED_ARG, "If set, should be a valid label name to return only incoming transactions\n"
            "              with the specified label, or \"*\" to disable filtering and return all transactions."},
                    {"count", RPCArg::Type::NUM, /* default */ "10", "The number of transactions to return"},
                    {"skip", RPCArg::Type::NUM, /* default */ "0", "The number of transactions to skip"},
                    {"include_watchonly", RPCArg::Type::BOOL, /* default */ "false", "Include transactions to watch-only addresses (see 'importaddress')"},
                },
                RPCResult{
            "[\n"
            "  {\n"
            "    \"address\":\"address\",    (string) The particl address of the transaction.\n"
            "    \"category\":               (string) The transaction category.\n"
            "                \"send\"                  Transactions sent.\n"
            "                \"receive\"               Non-coinbase transactions received.\n"
            "                \"generate\"              Coinbase transactions received with more than 100 confirmations.\n"
            "                \"immature\"              Coinbase transactions received with 100 or fewer confirmations.\n"
            "                \"orphan\"                Orphaned coinbase transactions received.\n"
            "    \"amount\": x.xxx,          (numeric) The amount in " + CURRENCY_UNIT + ". This is negative for the 'send' category, and is positive\n"
            "                                        for all other categories\n"
            "    \"label\": \"label\",       (string) A comment for the address/transaction, if any\n"
            "    \"vout\": n,                (numeric) the vout value\n"
            "    \"fee\": x.xxx,             (numeric) The amount of the fee in " + CURRENCY_UNIT + ". This is negative and only available for the \n"
            "                                         'send' category of transactions.\n"
            "    \"confirmations\": n,       (numeric) The number of confirmations for the transaction. Negative confirmations indicate the\n"
            "                                         transaction conflicts with the block chain\n"
            "    \"trusted\": xxx,           (bool) Whether we consider the outputs of this unconfirmed transaction safe to spend.\n"
            "    \"blockhash\": \"hashvalue\", (string) The block hash containing the transaction.\n"
            "    \"blockindex\": n,          (numeric) The index of the transaction in the block that includes it.\n"
            "    \"blocktime\": xxx,         (numeric) The block time in seconds since epoch (1 Jan 1970 GMT).\n"
            "    \"txid\": \"transactionid\", (string) The transaction id.\n"
            "    \"time\": xxx,              (numeric) The transaction time in seconds since epoch (midnight Jan 1 1970 GMT).\n"
            "    \"timereceived\": xxx,      (numeric) The time received in seconds since epoch (midnight Jan 1 1970 GMT).\n"
            "    \"comment\": \"...\",       (string) If a comment is associated with the transaction.\n"
            "    \"bip125-replaceable\": \"yes|no|unknown\",  (string) Whether this transaction could be replaced due to BIP125 (replace-by-fee);\n"
            "                                                     may be unknown for unconfirmed transactions not in the mempool\n"
            "    \"abandoned\": xxx          (bool) 'true' if the transaction has been abandoned (inputs are respendable). Only available for the \n"
            "                                         'send' category of transactions.\n"
            "  }\n"
            "]\n"
                },
                RPCExamples{
            "\nList the most recent 10 transactions in the systems\n"
            + HelpExampleCli("listtransactions", "") +
            "\nList transactions 100 to 120\n"
            + HelpExampleCli("listtransactions", "\"*\" 20 100") +
            "\nAs a JSON-RPC call\n"
            + HelpExampleRpc("listtransactions", "\"*\", 20, 100")
                },
            }.ToString());

    // Make sure the results are valid at least up to the most recent block
    // the user could have gotten from another RPC command prior to now
    pwallet->BlockUntilSyncedToCurrentChain();

    const std::string* filter_label = nullptr;
    if (!request.params[0].isNull() && request.params[0].get_str() != "*") {
        filter_label = &request.params[0].get_str();
        if (filter_label->empty()) {
            throw JSONRPCError(RPC_INVALID_PARAMETER, "Label argument must be a valid label name or \"*\".");
        }
    }
    int nCount = 10;
    if (!request.params[1].isNull())
        nCount = request.params[1].get_int();
    int nFrom = 0;
    if (!request.params[2].isNull())
        nFrom = request.params[2].get_int();
    isminefilter filter = ISMINE_SPENDABLE;
    if(!request.params[3].isNull())
        if(request.params[3].get_bool())
            filter = filter | ISMINE_WATCH_ONLY;

    if (nCount < 0)
        throw JSONRPCError(RPC_INVALID_PARAMETER, "Negative count");
    if (nFrom < 0)
        throw JSONRPCError(RPC_INVALID_PARAMETER, "Negative from");


    // NOTE: nFrom and nCount seem to apply to the individual json entries, not the txn
    //  a txn producing 2 entries will output only 1 entry if nCount is 1
    // TODO: Change to count on unique txids?

    UniValue ret(UniValue::VARR);
    {
        auto locked_chain = pwallet->chain().lock();
        LOCK(pwallet->cs_wallet);
        const CWallet::TxItems &txOrdered = pwallet->wtxOrdered;

        // iterate backwards until we have nCount items to return:
        for (CWallet::TxItems::const_reverse_iterator it = txOrdered.rbegin(); it != txOrdered.rend(); ++it) {
            CWalletTx *const pwtx = (*it).second;
            ListTransactions(*locked_chain, pwallet, *pwtx, 0, true, ret, filter, filter_label);
            if ((int)ret.size() >= nCount + nFrom) break;
        }
    }
    // ret must be newest to oldest
    ret.reverse();

    if (IsParticlWallet(pwallet)) {
        auto locked_chain = pwallet->chain().lock();
        LOCK(pwallet->cs_wallet);

        CHDWallet *phdw = GetParticlWallet(pwallet);
        const RtxOrdered_t &txOrdered = phdw->rtxOrdered;

        // TODO: Combine finding and inserting into ret loops

        UniValue retRecords(UniValue::VARR);
        for (RtxOrdered_t::const_reverse_iterator it = txOrdered.rbegin(); it != txOrdered.rend(); ++it) {
            std::string strAccount = "*";
            ListRecord(*locked_chain, phdw, it->second->first, it->second->second, strAccount, 0, true, retRecords, filter);
            if ((int)retRecords.size() >= nCount + nFrom) {
                break;
            }
        }

        size_t nSearchStart = 0;
        for(int i = (int)retRecords.size() - 1; i >= 0; --i) {
            int64_t nInsertTime = find_value(retRecords[i], "time").get_int64();
            bool fFound = false;
            for (size_t k = nSearchStart; k < ret.size(); k++) {
                nSearchStart = k;
                int64_t nTime = find_value(ret[k], "time").get_int64();
                if (nTime > nInsertTime) {
                    ret.insert(k, retRecords[i]);
                    fFound = true;
                    break;
                }
            }

            if (!fFound) {
                ret.push_back(retRecords[i]);
            }
        }

        if (nFrom > 0 && ret.size() > 0) {
            ret.erase(std::max((size_t)0, ret.size() - nFrom), ret.size());
        }

        if (ret.size() > (size_t)nCount) {
            ret.erase(0, ret.size() - nCount);
        }
    }

    return ret;
}

static UniValue listsinceblock(const JSONRPCRequest& request)
{
    std::shared_ptr<CWallet> const wallet = GetWalletForJSONRPCRequest(request);
    CWallet* const pwallet = wallet.get();

    if (!EnsureWalletIsAvailable(pwallet, request.fHelp)) {
        return NullUniValue;
    }

    if (request.fHelp || request.params.size() > 4)
        throw std::runtime_error(
            RPCHelpMan{"listsinceblock",
                "\nGet all transactions in blocks since block [blockhash], or all transactions if omitted.\n"
                "If \"blockhash\" is no longer a part of the main chain, transactions from the fork point onward are included.\n"
                "Additionally, if include_removed is set, transactions affecting the wallet which were removed are returned in the \"removed\" array.\n",
                {
                    {"blockhash", RPCArg::Type::STR, RPCArg::Optional::OMITTED_NAMED_ARG, "If set, the block hash to list transactions since, otherwise list all transactions."},
                    {"target_confirmations", RPCArg::Type::NUM, /* default */ "1", "Return the nth block hash from the main chain. e.g. 1 would mean the best block hash. Note: this is not used as a filter, but only affects [lastblock] in the return value"},
                    {"include_watchonly", RPCArg::Type::BOOL, /* default */ "false", "Include transactions to watch-only addresses (see 'importaddress')"},
                    {"include_removed", RPCArg::Type::BOOL, /* default */ "true", "Show transactions that were removed due to a reorg in the \"removed\" array\n"
            "                                                           (not guaranteed to work on pruned nodes)"},
                },
                RPCResult{
            "{\n"
            "  \"transactions\": [\n"
            "    \"address\":\"address\",    (string) The particl address of the transaction.\n"
            "    \"category\":               (string) The transaction category.\n"
            "                \"send\"                  Transactions sent.\n"
            "                \"receive\"               Non-coinbase transactions received.\n"
            "                \"generate\"              Coinbase transactions received with more than 100 confirmations.\n"
            "                \"immature\"              Coinbase transactions received with 100 or fewer confirmations.\n"
            "                \"orphan\"                Orphaned coinbase transactions received.\n"
            "    \"amount\": x.xxx,          (numeric) The amount in " + CURRENCY_UNIT + ". This is negative for the 'send' category, and is positive\n"
            "                                         for all other categories\n"
            "    \"vout\" : n,               (numeric) the vout value\n"
            "    \"fee\": x.xxx,             (numeric) The amount of the fee in " + CURRENCY_UNIT + ". This is negative and only available for the 'send' category of transactions.\n"
            "    \"confirmations\": n,       (numeric) The number of confirmations for the transaction.\n"
            "                                          When it's < 0, it means the transaction conflicted that many blocks ago.\n"
            "    \"blockhash\": \"hashvalue\",     (string) The block hash containing the transaction.\n"
            "    \"blockindex\": n,          (numeric) The index of the transaction in the block that includes it.\n"
            "    \"blocktime\": xxx,         (numeric) The block time in seconds since epoch (1 Jan 1970 GMT).\n"
            "    \"txid\": \"transactionid\",  (string) The transaction id.\n"
            "    \"time\": xxx,              (numeric) The transaction time in seconds since epoch (Jan 1 1970 GMT).\n"
            "    \"timereceived\": xxx,      (numeric) The time received in seconds since epoch (Jan 1 1970 GMT).\n"
            "    \"bip125-replaceable\": \"yes|no|unknown\",  (string) Whether this transaction could be replaced due to BIP125 (replace-by-fee);\n"
            "                                                   may be unknown for unconfirmed transactions not in the mempool\n"
            "    \"abandoned\": true|false,  (bool) 'true' if the transaction has been abandoned (inputs are respendable). Only available for the 'send' category of transactions.\n"
            "    \"comment\": \"...\",       (string) If a comment is associated with the transaction.\n"
            "    \"label\" : \"label\"       (string) A comment for the address/transaction, if any\n"
            "    \"to\": \"...\",            (string) If a comment to is associated with the transaction.\n"
            "  ],\n"
            "  \"removed\": [\n"
            "    <structure is the same as \"transactions\" above, only present if include_removed=true>\n"
            "    Note: transactions that were re-added in the active chain will appear as-is in this array, and may thus have a positive confirmation count.\n"
            "  ],\n"
            "  \"lastblock\": \"lastblockhash\"     (string) The hash of the block (target_confirmations-1) from the best block on the main chain. This is typically used to feed back into listsinceblock the next time you call it. So you would generally use a target_confirmations of say 6, so you will be continually re-notified of transactions until they've reached 6 confirmations plus any new ones\n"
            "}\n"
                },
                RPCExamples{
                    HelpExampleCli("listsinceblock", "")
            + HelpExampleCli("listsinceblock", "\"000000000000000bacf66f7497b7dc45ef753ee9a7d38571037cdb1a57f663ad\" 6")
            + HelpExampleRpc("listsinceblock", "\"000000000000000bacf66f7497b7dc45ef753ee9a7d38571037cdb1a57f663ad\", 6")
                },
            }.ToString());

    // Make sure the results are valid at least up to the most recent block
    // the user could have gotten from another RPC command prior to now
    pwallet->BlockUntilSyncedToCurrentChain();

    auto locked_chain = pwallet->chain().lock();
    LOCK(pwallet->cs_wallet);

    // The way the 'height' is initialized is just a workaround for the gcc bug #47679 since version 4.6.0.
    Optional<int> height = MakeOptional(false, int()); // Height of the specified block or the common ancestor, if the block provided was in a deactivated chain.
    Optional<int> altheight; // Height of the specified block, even if it's in a deactivated chain.
    int target_confirms = 1;
    isminefilter filter = ISMINE_SPENDABLE;

    uint256 blockId;
    if (!request.params[0].isNull() && !request.params[0].get_str().empty()) {
        blockId = ParseHashV(request.params[0], "blockhash");
        height = locked_chain->findFork(blockId, &altheight);
        if (!height) {
            throw JSONRPCError(RPC_INVALID_ADDRESS_OR_KEY, "Block not found");
        }
    }

    if (!request.params[1].isNull()) {
        target_confirms = request.params[1].get_int();

        if (target_confirms < 1) {
            throw JSONRPCError(RPC_INVALID_PARAMETER, "Invalid parameter");
        }
    }

    if (!request.params[2].isNull() && request.params[2].get_bool()) {
        filter = filter | ISMINE_WATCH_ONLY;
    }

    bool include_removed = (request.params[3].isNull() || request.params[3].get_bool());

    const Optional<int> tip_height = locked_chain->getHeight();
    int depth = tip_height && height ? (1 + *tip_height - *height) : -1;

    UniValue transactions(UniValue::VARR);

    for (const std::pair<const uint256, CWalletTx>& pairWtx : pwallet->mapWallet) {
        CWalletTx tx = pairWtx.second;

        if (depth == -1 || tx.GetDepthInMainChain(*locked_chain) < depth) {
            ListTransactions(*locked_chain, pwallet, tx, 0, true, transactions, filter, nullptr /* filter_label */);
        }
    }

    if (IsParticlWallet(pwallet)) {
        CHDWallet *phdw = GetParticlWallet(pwallet);

        for (const auto &ri : phdw->mapRecords) {
            const uint256 &txhash = ri.first;
            const CTransactionRecord &rtx = ri.second;
            if (depth == -1 || phdw->GetDepthInMainChain(*locked_chain, rtx.blockHash, rtx.nIndex) < depth) {
                ListRecord(*locked_chain, phdw, txhash, rtx, "*", 0, true, transactions, filter);
            }
        }
    }


    // when a reorg'd block is requested, we also list any relevant transactions
    // in the blocks of the chain that was detached
    UniValue removed(UniValue::VARR);
    while (include_removed && altheight && *altheight > *height) {
        CBlock block;
        if (!pwallet->chain().findBlock(blockId, &block) || block.IsNull()) {
            throw JSONRPCError(RPC_INTERNAL_ERROR, "Can't read block from disk");
        }
        for (const CTransactionRef& tx : block.vtx) {
            auto it = pwallet->mapWallet.find(tx->GetHash());
            if (it != pwallet->mapWallet.end()) {
                // We want all transactions regardless of confirmation count to appear here,
                // even negative confirmation ones, hence the big negative.
                ListTransactions(*locked_chain, pwallet, it->second, -100000000, true, removed, filter, nullptr /* filter_label */);
            } else
            if (IsParticlWallet(pwallet)) {
                CHDWallet *phdw = GetParticlWallet(pwallet);
                const uint256 &txhash = tx->GetHash();
                MapRecords_t::const_iterator mri = phdw->mapRecords.find(txhash);
                if (mri != phdw->mapRecords.end()) {
                    const CTransactionRecord &rtx = mri->second;
                    ListRecord(*locked_chain, phdw, txhash, rtx, "*", -100000000, true, removed, filter);
                }
            }
        }
        blockId = block.hashPrevBlock;
        --*altheight;
    }

    int last_height = tip_height ? *tip_height + 1 - target_confirms : -1;
    uint256 lastblock = last_height >= 0 ? locked_chain->getBlockHash(last_height) : uint256();

    UniValue ret(UniValue::VOBJ);
    ret.pushKV("transactions", transactions);
    if (include_removed) ret.pushKV("removed", removed);
    ret.pushKV("lastblock", lastblock.GetHex());

    return ret;
}

UniValue gettransaction(const JSONRPCRequest& request)
{
    std::shared_ptr<CWallet> const wallet = GetWalletForJSONRPCRequest(request);
    CWallet* const pwallet = wallet.get();

    if (!EnsureWalletIsAvailable(pwallet, request.fHelp)) {
        return NullUniValue;
    }

    if (request.fHelp || request.params.size() < 1 || request.params.size() > 2)
        throw std::runtime_error(
            RPCHelpMan{"gettransaction",
                "\nGet detailed information about in-wallet transaction <txid>\n",
                {
                    {"txid", RPCArg::Type::STR, RPCArg::Optional::NO, "The transaction id"},
                    {"include_watchonly", RPCArg::Type::BOOL, /* default */ "false", "Whether to include watch-only addresses in balance calculation and details[]"},
                },
                RPCResult{
            "{\n"
            "  \"amount\" : x.xxx,        (numeric) The transaction amount in " + CURRENCY_UNIT + "\n"
            "  \"fee\": x.xxx,            (numeric) The amount of the fee in " + CURRENCY_UNIT + ". This is negative and only available for the \n"
            "                              'send' category of transactions.\n"
            "  \"confirmations\" : n,     (numeric) The number of confirmations\n"
            "  \"blockhash\" : \"hash\",  (string) The block hash\n"
            "  \"blockindex\" : xx,       (numeric) The index of the transaction in the block that includes it\n"
            "  \"blocktime\" : ttt,       (numeric) The time in seconds since epoch (midnight 1 Jan 1970 GMT)\n"
            "  \"txid\" : \"transactionid\",   (string) The transaction id.\n"
            "  \"time\" : ttt,            (numeric) The transaction time in seconds since epoch (midnight 1 Jan 1970 GMT)\n"
            "  \"timereceived\" : ttt,    (numeric) The time received in seconds since epoch (midnight 1 Jan 1970 GMT)\n"
            "  \"bip125_replaceable\": \"yes|no|unknown\",  (string) Whether this transaction could be replaced due to BIP125 (replace-by-fee);\n"
            "                                                   may be unknown for unconfirmed transactions not in the mempool\n"
            "  \"details\" : [\n"
            "    {\n"
            "      \"address\" : \"address\",          (string) The particl address involved in the transaction\n"
            "      \"category\" :                      (string) The transaction category.\n"
            "                   \"send\"                  Transactions sent.\n"
            "                   \"receive\"               Non-coinbase transactions received.\n"
            "                   \"generate\"              Coinbase transactions received with more than 100 confirmations.\n"
            "                   \"immature\"              Coinbase transactions received with 100 or fewer confirmations.\n"
            "                   \"orphan\"                Orphaned coinbase transactions received.\n"
            "      \"amount\" : x.xxx,                 (numeric) The amount in " + CURRENCY_UNIT + "\n"
            "      \"label\" : \"label\",              (string) A comment for the address/transaction, if any\n"
            "      \"vout\" : n,                       (numeric) the vout value\n"
            "      \"fee\": x.xxx,                     (numeric) The amount of the fee in " + CURRENCY_UNIT + ". This is negative and only available for the \n"
            "                                           'send' category of transactions.\n"
            "      \"abandoned\": true|false           (bool) 'true' if the transaction has been abandoned (inputs are respendable). Only available for the \n"
            "                                           'send' category of transactions.\n"
            "    }\n"
            "    ,...\n"
            "  ],\n"
            "  \"hex\" : \"data\"         (string) Raw data for transaction\n"
            "}\n"
                },
                RPCExamples{
                    HelpExampleCli("gettransaction", "\"1075db55d416d3ca199f55b6084e2115b9345e16c5cf302fc80e9d5fbf5d48d\"")
            + HelpExampleCli("gettransaction", "\"1075db55d416d3ca199f55b6084e2115b9345e16c5cf302fc80e9d5fbf5d48d\" true")
            + HelpExampleRpc("gettransaction", "\"1075db55d416d3ca199f55b6084e2115b9345e16c5cf302fc80e9d5fbf5d48d\"")
                },
            }.ToString());

    // Make sure the results are valid at least up to the most recent block
    // the user could have gotten from another RPC command prior to now
    if (!request.fSkipBlock)
        pwallet->BlockUntilSyncedToCurrentChain();

    auto locked_chain = pwallet->chain().lock();
    LOCK(pwallet->cs_wallet);

    uint256 hash(ParseHashV(request.params[0], "txid"));

    isminefilter filter = ISMINE_SPENDABLE;
    if(!request.params[1].isNull())
        if(request.params[1].get_bool())
            filter = filter | ISMINE_WATCH_ONLY;

    UniValue entry(UniValue::VOBJ);
    auto it = pwallet->mapWallet.find(hash);
    if (it == pwallet->mapWallet.end()) {
        if (IsParticlWallet(pwallet)) {
            CHDWallet *phdw = GetParticlWallet(pwallet);
            MapRecords_t::const_iterator mri = phdw->mapRecords.find(hash);

            if (mri != phdw->mapRecords.end()) {
                const CTransactionRecord &rtx = mri->second;
                RecordTxToJSON(pwallet->chain(), *locked_chain, phdw, mri->first, rtx, entry);

                UniValue details(UniValue::VARR);
                ListRecord(*locked_chain, phdw, hash, rtx, "*", 0, false, details, filter);
                entry.pushKV("details", details);

                CStoredTransaction stx;
                if (CHDWalletDB(phdw->GetDBHandle()).ReadStoredTx(hash, stx)) { // TODO: cache / use mapTempWallet
                    std::string strHex = EncodeHexTx(*(stx.tx.get()), RPCSerializationFlags());
                    entry.pushKV("hex", strHex);
                }

                return entry;
            }
        }

        throw JSONRPCError(RPC_INVALID_ADDRESS_OR_KEY, "Invalid or non-wallet transaction id");
    }
    const CWalletTx& wtx = it->second;

    CAmount nCredit = wtx.GetCredit(*locked_chain, filter);
    CAmount nDebit = wtx.GetDebit(filter);
    CAmount nNet = nCredit - nDebit;
    CAmount nFee = (wtx.IsFromMe(filter) ? wtx.tx->GetValueOut() - nDebit : 0);

    entry.pushKV("amount", ValueFromAmount(nNet - nFee));
    if (wtx.IsFromMe(filter))
        entry.pushKV("fee", ValueFromAmount(nFee));

    WalletTxToJSON(pwallet->chain(), *locked_chain, wtx, entry);

    UniValue details(UniValue::VARR);
    ListTransactions(*locked_chain, pwallet, wtx, 0, false, details, filter, nullptr /* filter_label */);
    entry.pushKV("details", details);

    std::string strHex = EncodeHexTx(*wtx.tx, pwallet->chain().rpcSerializationFlags());
    entry.pushKV("hex", strHex);

    return entry;
}

static UniValue abandontransaction(const JSONRPCRequest& request)
{
    std::shared_ptr<CWallet> const wallet = GetWalletForJSONRPCRequest(request);
    CWallet* const pwallet = wallet.get();

    if (!EnsureWalletIsAvailable(pwallet, request.fHelp)) {
        return NullUniValue;
    }

    if (request.fHelp || request.params.size() != 1) {
        throw std::runtime_error(
            RPCHelpMan{"abandontransaction",
                "\nMark in-wallet transaction <txid> as abandoned\n"
                "This will mark this transaction and all its in-wallet descendants as abandoned which will allow\n"
                "for their inputs to be respent.  It can be used to replace \"stuck\" or evicted transactions.\n"
                "It only works on transactions which are not included in a block and are not currently in the mempool.\n"
                "It has no effect on transactions which are already abandoned.\n",
                {
                    {"txid", RPCArg::Type::STR_HEX, RPCArg::Optional::NO, "The transaction id"},
                },
                RPCResults{},
                RPCExamples{
                    HelpExampleCli("abandontransaction", "\"1075db55d416d3ca199f55b6084e2115b9345e16c5cf302fc80e9d5fbf5d48d\"")
            + HelpExampleRpc("abandontransaction", "\"1075db55d416d3ca199f55b6084e2115b9345e16c5cf302fc80e9d5fbf5d48d\"")
                },
            }.ToString());
    }

    // Make sure the results are valid at least up to the most recent block
    // the user could have gotten from another RPC command prior to now
    pwallet->BlockUntilSyncedToCurrentChain();

    auto locked_chain = pwallet->chain().lock();
    LOCK(pwallet->cs_wallet);

    uint256 hash(ParseHashV(request.params[0], "txid"));

    if (!pwallet->mapWallet.count(hash)) {
        if (!IsParticlWallet(pwallet) || !GetParticlWallet(pwallet)->HaveTransaction(hash)) {
            throw JSONRPCError(RPC_INVALID_ADDRESS_OR_KEY, "Invalid or non-wallet transaction id");
        }
    }
    if (!pwallet->AbandonTransaction(*locked_chain, hash)) {
        throw JSONRPCError(RPC_INVALID_ADDRESS_OR_KEY, "Transaction not eligible for abandonment");
    }

    return NullUniValue;
}


static UniValue backupwallet(const JSONRPCRequest& request)
{
    std::shared_ptr<CWallet> const wallet = GetWalletForJSONRPCRequest(request);
    CWallet* const pwallet = wallet.get();

    if (!EnsureWalletIsAvailable(pwallet, request.fHelp)) {
        return NullUniValue;
    }

    if (request.fHelp || request.params.size() != 1)
        throw std::runtime_error(
            RPCHelpMan{"backupwallet",
                "\nSafely copies current wallet file to destination, which can be a directory or a path with filename.\n",
                {
                    {"destination", RPCArg::Type::STR, RPCArg::Optional::NO, "The destination directory or file"},
                },
                RPCResults{},
                RPCExamples{
                    HelpExampleCli("backupwallet", "\"backup.dat\"")
            + HelpExampleRpc("backupwallet", "\"backup.dat\"")
                },
            }.ToString());

    // Make sure the results are valid at least up to the most recent block
    // the user could have gotten from another RPC command prior to now
    pwallet->BlockUntilSyncedToCurrentChain();

    auto locked_chain = pwallet->chain().lock();
    LOCK(pwallet->cs_wallet);

    std::string strDest = request.params[0].get_str();
    if (!pwallet->BackupWallet(strDest)) {
        throw JSONRPCError(RPC_WALLET_ERROR, "Error: Wallet backup failed!");
    }

    return NullUniValue;
}


static UniValue keypoolrefill(const JSONRPCRequest& request)
{
    std::shared_ptr<CWallet> const wallet = GetWalletForJSONRPCRequest(request);
    CWallet* const pwallet = wallet.get();

    if (!EnsureWalletIsAvailable(pwallet, request.fHelp)) {
        return NullUniValue;
    }

    if (request.fHelp || request.params.size() > 1)
        throw std::runtime_error(
            RPCHelpMan{"keypoolrefill",
                "\nFills the keypool."+
                    HelpRequiringPassphrase(pwallet) + "\n",
                {
                    {"newsize", RPCArg::Type::NUM, /* default */ "100", "The new keypool size"},
                },
                RPCResults{},
                RPCExamples{
                    HelpExampleCli("keypoolrefill", "")
            + HelpExampleRpc("keypoolrefill", "")
                },
            }.ToString());

    if (pwallet->IsWalletFlagSet(WALLET_FLAG_DISABLE_PRIVATE_KEYS)) {
        throw JSONRPCError(RPC_WALLET_ERROR, "Error: Private keys are disabled for this wallet");
    }

    auto locked_chain = pwallet->chain().lock();
    LOCK(pwallet->cs_wallet);

    // 0 is interpreted by TopUpKeyPool() as the default keypool size given by -keypool
    unsigned int kpSize = 0;
    if (!request.params[0].isNull()) {
        if (request.params[0].get_int() < 0)
            throw JSONRPCError(RPC_INVALID_PARAMETER, "Invalid parameter, expected valid size.");
        kpSize = (unsigned int)request.params[0].get_int();
    }

    EnsureWalletIsUnlocked(pwallet);
    pwallet->TopUpKeyPool(kpSize);

    if (pwallet->GetKeyPoolSize() < kpSize) {
        throw JSONRPCError(RPC_WALLET_ERROR, "Error refreshing keypool.");
    }

    return NullUniValue;
}

static UniValue walletpassphrase(const JSONRPCRequest& request)
{
    std::shared_ptr<CWallet> const wallet = GetWalletForJSONRPCRequest(request);
    CWallet* const pwallet = wallet.get();

    if (!EnsureWalletIsAvailable(pwallet, request.fHelp)) {
        return NullUniValue;
    }

    if (request.fHelp || request.params.size() < 2 || request.params.size() > 3) {
        throw std::runtime_error(
            RPCHelpMan{"walletpassphrase",
                "\nStores the wallet decryption key in memory for 'timeout' seconds.\n"
                "This is needed prior to performing transactions related to private keys such as sending particl\n"
            "\nNote:\n"
            "Issuing the walletpassphrase command while the wallet is already unlocked will set a new unlock\n"
            "time that overrides the old one.\n"
            "If [stakingonly] is true and <timeout> is 0, the wallet will remain unlocked for staking until manually locked again.\n",
                {
                    {"passphrase", RPCArg::Type::STR, RPCArg::Optional::NO, "The wallet passphrase"},
                    {"timeout", RPCArg::Type::NUM, RPCArg::Optional::NO, "The time to keep the decryption key in seconds; capped at 100000000 (~3 years)."},
                    {"stakingonly", RPCArg::Type::NUM, /* default */ "false", "If true, sending functions are disabled."},
                },
                RPCResults{},
                RPCExamples{
            "\nUnlock the wallet for 60 seconds\n"
            + HelpExampleCli("walletpassphrase", "\"my pass phrase\" 60") +
            "\nLock the wallet again (before 60 seconds)\n"
            + HelpExampleCli("walletlock", "") +
            "\nAs a JSON-RPC call\n"
            + HelpExampleRpc("walletpassphrase", "\"my pass phrase\", 60")
                },
            }.ToString());
    }

    auto locked_chain = pwallet->chain().lock();
    //LOCK(pwallet->cs_wallet);

    if (!pwallet->IsCrypted()) {
        throw JSONRPCError(RPC_WALLET_WRONG_ENC_STATE, "Error: running with an unencrypted wallet, but walletpassphrase was called.");
    }

    // Note that the walletpassphrase is stored in request.params[0] which is not mlock()ed
    SecureString strWalletPass;
    strWalletPass.reserve(100);
    // TODO: get rid of this .c_str() by implementing SecureString::operator=(std::string)
    // Alternately, find a way to make request.params[0] mlock()'d to begin with.
    strWalletPass = request.params[0].get_str().c_str();

    // Get the timeout
    int64_t nSleepTime = request.params[1].get_int64();
    // Timeout cannot be negative, otherwise it will relock immediately
    if (nSleepTime < 0) {
        throw JSONRPCError(RPC_INVALID_PARAMETER, "Timeout cannot be negative.");
    }
    // Clamp timeout
    constexpr int64_t MAX_SLEEP_TIME = 100000000; // larger values trigger a macos/libevent bug?
    if (nSleepTime > MAX_SLEEP_TIME) {
        nSleepTime = MAX_SLEEP_TIME;
    }

    if (strWalletPass.empty()) {
        throw JSONRPCError(RPC_INVALID_PARAMETER, "passphrase can not be empty");
    }

    if (!pwallet->Unlock(strWalletPass)) {
        throw JSONRPCError(RPC_WALLET_PASSPHRASE_INCORRECT, "Error: The wallet passphrase entered was incorrect.");
    }

    {
    LOCK(pwallet->cs_wallet);
    pwallet->TopUpKeyPool();

    bool fWalletUnlockStakingOnly = false;
    if (request.params.size() > 2) {
        fWalletUnlockStakingOnly = request.params[2].get_bool();
    }

    if (IsParticlWallet(pwallet)) {
        CHDWallet *phdw = GetParticlWallet(pwallet);
        LOCK(phdw->cs_wallet);
        phdw->fUnlockForStakingOnly = fWalletUnlockStakingOnly;
    }
    pwallet->nRelockTime = GetTime() + nSleepTime;

    // Only allow unlimited timeout (nSleepTime=0) on staking.
    if (nSleepTime > 0 || !fWalletUnlockStakingOnly) {
        // Keep a weak pointer to the wallet so that it is possible to unload the
        // wallet before the following callback is called. If a valid shared pointer
        // is acquired in the callback then the wallet is still loaded.
        std::weak_ptr<CWallet> weak_wallet = wallet;
        pwallet->chain().rpcRunLater(strprintf("lockwallet(%s)", pwallet->GetName()), [weak_wallet] {
            if (auto shared_wallet = weak_wallet.lock()) {
                LOCK(shared_wallet->cs_wallet);
                shared_wallet->Lock();
                shared_wallet->nRelockTime = 0;
            }
        }, nSleepTime);
    } else {
        RPCRunLaterErase(strprintf("lockwallet(%s)", pwallet->GetName()));
        pwallet->nRelockTime = 0;
    }
    }
    return NullUniValue;
}


static UniValue walletpassphrasechange(const JSONRPCRequest& request)
{
    std::shared_ptr<CWallet> const wallet = GetWalletForJSONRPCRequest(request);
    CWallet* const pwallet = wallet.get();

    if (!EnsureWalletIsAvailable(pwallet, request.fHelp)) {
        return NullUniValue;
    }

    if (request.fHelp || request.params.size() != 2) {
        throw std::runtime_error(
            RPCHelpMan{"walletpassphrasechange",
                "\nChanges the wallet passphrase from 'oldpassphrase' to 'newpassphrase'.\n",
                {
                    {"oldpassphrase", RPCArg::Type::STR, RPCArg::Optional::NO, "The current passphrase"},
                    {"newpassphrase", RPCArg::Type::STR, RPCArg::Optional::NO, "The new passphrase"},
                },
                RPCResults{},
                RPCExamples{
                    HelpExampleCli("walletpassphrasechange", "\"old one\" \"new one\"")
            + HelpExampleRpc("walletpassphrasechange", "\"old one\", \"new one\"")
                },
            }.ToString());
    }

    auto locked_chain = pwallet->chain().lock();
    LOCK(pwallet->cs_wallet);

    if (!pwallet->IsCrypted()) {
        throw JSONRPCError(RPC_WALLET_WRONG_ENC_STATE, "Error: running with an unencrypted wallet, but walletpassphrasechange was called.");
    }

    // TODO: get rid of these .c_str() calls by implementing SecureString::operator=(std::string)
    // Alternately, find a way to make request.params[0] mlock()'d to begin with.
    SecureString strOldWalletPass;
    strOldWalletPass.reserve(100);
    strOldWalletPass = request.params[0].get_str().c_str();

    SecureString strNewWalletPass;
    strNewWalletPass.reserve(100);
    strNewWalletPass = request.params[1].get_str().c_str();

    if (strOldWalletPass.empty() || strNewWalletPass.empty()) {
        throw JSONRPCError(RPC_INVALID_PARAMETER, "passphrase can not be empty");
    }

    if (!pwallet->ChangeWalletPassphrase(strOldWalletPass, strNewWalletPass)) {
        throw JSONRPCError(RPC_WALLET_PASSPHRASE_INCORRECT, "Error: The wallet passphrase entered was incorrect.");
    }

    return NullUniValue;
}


static UniValue walletlock(const JSONRPCRequest& request)
{
    std::shared_ptr<CWallet> const wallet = GetWalletForJSONRPCRequest(request);
    CWallet* const pwallet = wallet.get();

    if (!EnsureWalletIsAvailable(pwallet, request.fHelp)) {
        return NullUniValue;
    }

    if (request.fHelp || request.params.size() != 0) {
        throw std::runtime_error(
            RPCHelpMan{"walletlock",
                "\nRemoves the wallet encryption key from memory, locking the wallet.\n"
                "After calling this method, you will need to call walletpassphrase again\n"
                "before being able to call any methods which require the wallet to be unlocked.\n",
                {},
                RPCResults{},
                RPCExamples{
            "\nSet the passphrase for 2 minutes to perform a transaction\n"
            + HelpExampleCli("walletpassphrase", "\"my pass phrase\" 120") +
            "\nPerform a send (requires passphrase set)\n"
            + HelpExampleCli("sendtoaddress", "\"PbpVcjgYatnkKgveaeqhkeQBFwjqR7jKBR\" 1.0") +
            "\nClear the passphrase since we are done before 2 minutes is up\n"
            + HelpExampleCli("walletlock", "") +
            "\nAs a JSON-RPC call\n"
            + HelpExampleRpc("walletlock", "")
                },
            }.ToString());
    }

    auto locked_chain = pwallet->chain().lock();
    LOCK(pwallet->cs_wallet);

    if (!pwallet->IsCrypted()) {
        throw JSONRPCError(RPC_WALLET_WRONG_ENC_STATE, "Error: running with an unencrypted wallet, but walletlock was called.");
    }

    pwallet->Lock();
    pwallet->nRelockTime = 0;

    return NullUniValue;
}


static UniValue encryptwallet(const JSONRPCRequest& request)
{
    std::shared_ptr<CWallet> const wallet = GetWalletForJSONRPCRequest(request);
    CWallet* const pwallet = wallet.get();

    if (!EnsureWalletIsAvailable(pwallet, request.fHelp)) {
        return NullUniValue;
    }

    if (request.fHelp || request.params.size() != 1) {
        throw std::runtime_error(
            RPCHelpMan{"encryptwallet",
                "\nEncrypts the wallet with 'passphrase'. This is for first time encryption.\n"
                "After this, any calls that interact with private keys such as sending or signing \n"
                "will require the passphrase to be set prior the making these calls.\n"
                "Use the walletpassphrase call for this, and then walletlock call.\n"
                "If the wallet is already encrypted, use the walletpassphrasechange call.\n",
                {
                    {"passphrase", RPCArg::Type::STR, RPCArg::Optional::NO, "The pass phrase to encrypt the wallet with. It must be at least 1 character, but should be long."},
                },
                RPCResults{},
                RPCExamples{
            "\nEncrypt your wallet\n"
            + HelpExampleCli("encryptwallet", "\"my pass phrase\"") +
            "\nNow set the passphrase to use the wallet, such as for signing or sending particl\n"
            + HelpExampleCli("walletpassphrase", "\"my pass phrase\"") +
            "\nNow we can do something like sign\n"
            + HelpExampleCli("signmessage", "\"address\" \"test message\"") +
            "\nNow lock the wallet again by removing the passphrase\n"
            + HelpExampleCli("walletlock", "") +
            "\nAs a JSON-RPC call\n"
            + HelpExampleRpc("encryptwallet", "\"my pass phrase\"")
                },
            }.ToString());
    }

    auto locked_chain = pwallet->chain().lock();
    LOCK(pwallet->cs_wallet);

    if (pwallet->IsCrypted()) {
        throw JSONRPCError(RPC_WALLET_WRONG_ENC_STATE, "Error: running with an encrypted wallet, but encryptwallet was called.");
    }

    // TODO: get rid of this .c_str() by implementing SecureString::operator=(std::string)
    // Alternately, find a way to make request.params[0] mlock()'d to begin with.
    SecureString strWalletPass;
    strWalletPass.reserve(100);
    strWalletPass = request.params[0].get_str().c_str();

    if (strWalletPass.empty()) {
        throw JSONRPCError(RPC_INVALID_PARAMETER, "passphrase can not be empty");
    }

    if (!pwallet->EncryptWallet(strWalletPass)) {
        throw JSONRPCError(RPC_WALLET_ENCRYPTION_FAILED, "Error: Failed to encrypt the wallet.");
    }

    return "wallet encrypted; You need to make a new backup.";
}

static UniValue lockunspent(const JSONRPCRequest& request)
{
    std::shared_ptr<CWallet> const wallet = GetWalletForJSONRPCRequest(request);
    CWallet* const pwallet = wallet.get();

    if (!EnsureWalletIsAvailable(pwallet, request.fHelp)) {
        return NullUniValue;
    }

    if (request.fHelp || request.params.size() < 1 || request.params.size() > 3)
        throw std::runtime_error(
            RPCHelpMan{"lockunspent",
                "\nUpdates list of temporarily unspendable outputs.\n"
                "Temporarily lock (unlock=false) or unlock (unlock=true) specified transaction outputs.\n"
                "If no transaction outputs are specified when unlocking then all current locked transaction outputs are unlocked.\n"
                "A locked transaction output will not be chosen by automatic coin selection, when spending " + CURRENCY_UNIT + ".\n"
                "Locks are stored in memory only. Nodes start with zero locked outputs, and the locked output list\n"
                "is always cleared (by virtue of process exit) when a node stops or fails.\n"
                "When (permanent=true) locks are recorded in the wallet database and restored at startup"
                "Also see the listunspent call\n",
                {
                    {"unlock", RPCArg::Type::BOOL, RPCArg::Optional::NO, "Whether to unlock (true) or lock (false) the specified transactions"},
                    {"transactions", RPCArg::Type::ARR, /* default */ "empty array", "A json array of objects. Each object the txid (string) vout (numeric).",
                        {
                            {"", RPCArg::Type::OBJ, RPCArg::Optional::OMITTED, "",
                                {
                                    {"txid", RPCArg::Type::STR_HEX, RPCArg::Optional::NO, "The transaction id"},
                                    {"vout", RPCArg::Type::NUM, RPCArg::Optional::NO, "The output number"},
                                },
                            },
                        },
                    },
                    {"permanent", RPCArg::Type::BOOL, /* default */ "false", "If true the lock/s are recorded in the wallet database and restored at startup"},
                },
                RPCResult{
            "true|false    (boolean) Whether the command was successful or not\n"
                },
                RPCExamples{
            "\nList the unspent transactions\n"
            + HelpExampleCli("listunspent", "") +
            "\nLock an unspent transaction\n"
            + HelpExampleCli("lockunspent", "false \"[{\\\"txid\\\":\\\"a08e6907dbbd3d809776dbfc5d82e371b764ed838b5655e72f463568df1aadf0\\\",\\\"vout\\\":1}]\"") +
            "\nList the locked transactions\n"
            + HelpExampleCli("listlockunspent", "") +
            "\nUnlock the transaction again\n"
            + HelpExampleCli("lockunspent", "true \"[{\\\"txid\\\":\\\"a08e6907dbbd3d809776dbfc5d82e371b764ed838b5655e72f463568df1aadf0\\\",\\\"vout\\\":1}]\"") +
            "\nAs a JSON-RPC call\n"
            + HelpExampleRpc("lockunspent", "false, \"[{\\\"txid\\\":\\\"a08e6907dbbd3d809776dbfc5d82e371b764ed838b5655e72f463568df1aadf0\\\",\\\"vout\\\":1}]\"")
                },
            }.ToString());

    // Make sure the results are valid at least up to the most recent block
    // the user could have gotten from another RPC command prior to now
    pwallet->BlockUntilSyncedToCurrentChain();

    auto locked_chain = pwallet->chain().lock();
    LOCK(pwallet->cs_wallet);

    RPCTypeCheckArgument(request.params[0], UniValue::VBOOL);

    bool fUnlock = request.params[0].get_bool();

    if (request.params[1].isNull()) {
        if (fUnlock)
            pwallet->UnlockAllCoins();
        return true;
    }

    RPCTypeCheckArgument(request.params[1], UniValue::VARR);

    const UniValue& output_params = request.params[1];

    // Create and validate the COutPoints first.

    std::vector<COutPoint> outputs;
    outputs.reserve(output_params.size());

    for (unsigned int idx = 0; idx < output_params.size(); idx++) {
        const UniValue& o = output_params[idx].get_obj();

        RPCTypeCheckObj(o,
            {
                {"txid", UniValueType(UniValue::VSTR)},
                {"vout", UniValueType(UniValue::VNUM)},
            });

        const uint256 txid(ParseHashO(o, "txid"));
        const int nOutput = find_value(o, "vout").get_int();
        if (nOutput < 0) {
            throw JSONRPCError(RPC_INVALID_PARAMETER, "Invalid parameter, vout must be positive");
        }

        const COutPoint outpt(txid, nOutput);

        if (IsParticlWallet(pwallet))  {
            const auto it = pwallet->mapWallet.find(outpt.hash);
            if (it == pwallet->mapWallet.end()) {
                CHDWallet *phdw = GetParticlWallet(pwallet);
                const auto it = phdw->mapRecords.find(outpt.hash);
                if (it == phdw->mapRecords.end()) {
                    throw JSONRPCError(RPC_INVALID_PARAMETER, "Invalid parameter, unknown transaction");
                }
                const CTransactionRecord &rtx = it->second;
                if (!rtx.GetOutput(outpt.n)) {
                    throw JSONRPCError(RPC_INVALID_PARAMETER, "Invalid parameter, vout index out of bounds");
                }
            } else {
                const CWalletTx& trans = it->second;
                if (outpt.n >= trans.tx->GetNumVOuts()) {
                    throw JSONRPCError(RPC_INVALID_PARAMETER, "Invalid parameter, vout index out of bounds");
                }
            }
        } else {
        const auto it = pwallet->mapWallet.find(outpt.hash);
        if (it == pwallet->mapWallet.end()) {
            throw JSONRPCError(RPC_INVALID_PARAMETER, "Invalid parameter, unknown transaction");
        }

        const CWalletTx& trans = it->second;

        if (outpt.n >= trans.tx->vout.size()) {
            throw JSONRPCError(RPC_INVALID_PARAMETER, "Invalid parameter, vout index out of bounds");
        }
        }

        if (pwallet->IsSpent(*locked_chain, outpt.hash, outpt.n)) {
            throw JSONRPCError(RPC_INVALID_PARAMETER, "Invalid parameter, expected unspent output");
        }

        const bool is_locked = pwallet->IsLockedCoin(outpt.hash, outpt.n);

        if (fUnlock && !is_locked) {
            throw JSONRPCError(RPC_INVALID_PARAMETER, "Invalid parameter, expected locked output");
        }

        if (!fUnlock && is_locked) {
            throw JSONRPCError(RPC_INVALID_PARAMETER, "Invalid parameter, output already locked");
        }

        outputs.push_back(outpt);
    }

    bool fPermanent = false;
    if (!request.params[2].isNull()) {
        RPCTypeCheckArgument(request.params[2], UniValue::VBOOL);
        fPermanent = request.params[2].get_bool();
    }

    // Atomically set (un)locked status for the outputs.
    for (const COutPoint& outpt : outputs) {
        if (fUnlock) pwallet->UnlockCoin(outpt);
        else pwallet->LockCoin(outpt, fPermanent);
    }

    return true;
}

static UniValue listlockunspent(const JSONRPCRequest& request)
{
    std::shared_ptr<CWallet> const wallet = GetWalletForJSONRPCRequest(request);
    CWallet* const pwallet = wallet.get();

    if (!EnsureWalletIsAvailable(pwallet, request.fHelp)) {
        return NullUniValue;
    }

    if (request.fHelp || request.params.size() > 0)
        throw std::runtime_error(
            RPCHelpMan{"listlockunspent",
                "\nReturns list of temporarily unspendable outputs.\n"
                "See the lockunspent call to lock and unlock transactions for spending.\n",
                {},
                RPCResult{
            "[\n"
            "  {\n"
            "    \"txid\" : \"transactionid\",     (string) The transaction id locked\n"
            "    \"vout\" : n                      (numeric) The vout value\n"
            "  }\n"
            "  ,...\n"
            "]\n"
                },
                RPCExamples{
            "\nList the unspent transactions\n"
            + HelpExampleCli("listunspent", "") +
            "\nLock an unspent transaction\n"
            + HelpExampleCli("lockunspent", "false \"[{\\\"txid\\\":\\\"a08e6907dbbd3d809776dbfc5d82e371b764ed838b5655e72f463568df1aadf0\\\",\\\"vout\\\":1}]\"") +
            "\nList the locked transactions\n"
            + HelpExampleCli("listlockunspent", "") +
            "\nUnlock the transaction again\n"
            + HelpExampleCli("lockunspent", "true \"[{\\\"txid\\\":\\\"a08e6907dbbd3d809776dbfc5d82e371b764ed838b5655e72f463568df1aadf0\\\",\\\"vout\\\":1}]\"") +
            "\nAs a JSON-RPC call\n"
            + HelpExampleRpc("listlockunspent", "")
                },
            }.ToString());

    auto locked_chain = pwallet->chain().lock();
    LOCK(pwallet->cs_wallet);

    std::vector<COutPoint> vOutpts;
    pwallet->ListLockedCoins(vOutpts);

    UniValue ret(UniValue::VARR);

    for (const COutPoint& outpt : vOutpts) {
        UniValue o(UniValue::VOBJ);

        o.pushKV("txid", outpt.hash.GetHex());
        o.pushKV("vout", (int)outpt.n);
        ret.push_back(o);
    }

    return ret;
}

static UniValue settxfee(const JSONRPCRequest& request)
{
    std::shared_ptr<CWallet> const wallet = GetWalletForJSONRPCRequest(request);
    CWallet* const pwallet = wallet.get();

    if (!EnsureWalletIsAvailable(pwallet, request.fHelp)) {
        return NullUniValue;
    }

    if (request.fHelp || request.params.size() < 1 || request.params.size() > 1) {
        throw std::runtime_error(
            RPCHelpMan{"settxfee",
                "\nSet the transaction fee per kB for this wallet. Overrides the global -paytxfee command line parameter.\n",
                {
                    {"amount", RPCArg::Type::AMOUNT, RPCArg::Optional::NO, "The transaction fee in " + CURRENCY_UNIT + "/kB"},
                },
                RPCResult{
            "true|false        (boolean) Returns true if successful\n"
                },
                RPCExamples{
                    HelpExampleCli("settxfee", "0.00001")
            + HelpExampleRpc("settxfee", "0.00001")
                },
            }.ToString());
    }

    auto locked_chain = pwallet->chain().lock();
    LOCK(pwallet->cs_wallet);

    CAmount nAmount = AmountFromValue(request.params[0]);
    CFeeRate tx_fee_rate(nAmount, 1000);
    if (tx_fee_rate == 0) {
        // automatic selection
    } else if (tx_fee_rate < pwallet->chain().relayMinFee()) {
        throw JSONRPCError(RPC_INVALID_PARAMETER, strprintf("txfee cannot be less than min relay tx fee (%s)", pwallet->chain().relayMinFee().ToString()));
    } else if (tx_fee_rate < pwallet->m_min_fee) {
        throw JSONRPCError(RPC_INVALID_PARAMETER, strprintf("txfee cannot be less than wallet min fee (%s)", pwallet->m_min_fee.ToString()));
    }

    pwallet->m_pay_tx_fee = tx_fee_rate;
    return true;
}

static UniValue getbalances(const JSONRPCRequest& request)
{
    std::shared_ptr<CWallet> const rpc_wallet = GetWalletForJSONRPCRequest(request);
    if (!EnsureWalletIsAvailable(rpc_wallet.get(), request.fHelp)) {
        return NullUniValue;
    }
    CWallet& wallet = *rpc_wallet;

    const RPCHelpMan help{
        "getbalances",
        "Returns an object with all balances in " + CURRENCY_UNIT + ".\n",
        {},
        RPCResult{
            "{\n"
            "    \"mine\": {                        (object) balances from outputs that the wallet can sign\n"
            "      \"trusted\": xxx                 (numeric) trusted balance (outputs created by the wallet or confirmed outputs)\n"
            "      \"untrusted_pending\": xxx       (numeric) untrusted pending balance (outputs created by others that are in the mempool)\n"
            "      \"immature\": xxx                (numeric) balance from immature coinbase outputs\n"
            "      \"staked\": xxx                  (numeric) balance from staked outputs\n"
            "      \"blind_trusted\": xxx           (numeric) trusted blinded balance (outputs created by the wallet or confirmed outputs)\n"
            "      \"blind_untrusted_pending\": xxx (numeric) untrusted pending blinded balance (outputs created by others that are in the mempool)\n"
            "      \"anon_trusted\": xxx            (numeric) trusted anon balance (outputs created by the wallet or confirmed outputs)\n"
            "      \"anon_untrusted_pending\": xxx  (numeric) untrusted pending anon balance (outputs created by others that are in the mempool)\n"
            "    },\n"
            "    \"watchonly\": {                   (object) watchonly balances (not present if wallet does not watch anything)\n"
            "      \"trusted\": xxx                 (numeric) trusted balance (outputs created by the wallet or confirmed outputs)\n"
            "      \"untrusted_pending\": xxx       (numeric) untrusted pending balance (outputs created by others that are in the mempool)\n"
            "      \"immature\": xxx                (numeric) balance from immature coinbase outputs\n"
            "      \"staked\": xxx                  (numeric) balance from staked outputs\n"
            "    },\n"
            "}\n"},
        RPCExamples{
            HelpExampleCli("getbalances", "") +
            HelpExampleRpc("getbalances", "")},
    };

    if (request.fHelp || !help.IsValidNumArgs(request.params.size())) {
        throw std::runtime_error(help.ToString());
    }

    // Make sure the results are valid at least up to the most recent block
    // the user could have gotten from another RPC command prior to now
    wallet.BlockUntilSyncedToCurrentChain();

    auto locked_chain = wallet.chain().lock();
    LOCK(wallet.cs_wallet);

    CWallet* const pwallet = rpc_wallet.get();
    if (IsParticlWallet(pwallet)) {
        CHDWalletBalances bal;
        ((CHDWallet*)pwallet)->GetBalances(bal);

        UniValue balances{UniValue::VOBJ};
        {
            UniValue balances_mine{UniValue::VOBJ};
            balances_mine.pushKV("trusted", ValueFromAmount(bal.nPart));
            balances_mine.pushKV("untrusted_pending", ValueFromAmount(bal.nPartUnconf));
            balances_mine.pushKV("immature", ValueFromAmount(bal.nPartImmature));
            balances_mine.pushKV("staked", ValueFromAmount(bal.nPartStaked));

            balances_mine.pushKV("blind_trusted", ValueFromAmount(bal.nBlind));
            balances_mine.pushKV("blind_untrusted_pending", ValueFromAmount(bal.nBlindUnconf));

            balances_mine.pushKV("anon_trusted", ValueFromAmount(bal.nAnon));
            balances_mine.pushKV("anon_untrusted_pending", ValueFromAmount(bal.nAnonUnconf));

            balances.pushKV("mine", balances_mine);
        }
        if (bal.nPartWatchOnly > 0 || bal.nPartWatchOnlyUnconf > 0 || bal.nPartWatchOnlyStaked > 0) {
            UniValue balances_watchonly{UniValue::VOBJ};
            balances_watchonly.pushKV("trusted", ValueFromAmount(bal.nPartWatchOnly));
            balances_watchonly.pushKV("untrusted_pending", ValueFromAmount(bal.nPartWatchOnlyUnconf));
            balances_watchonly.pushKV("immature", ValueFromAmount(bal.nPartWatchOnlyImmature)); // Always 0, would only be non zero during chain bootstrapping
            balances_watchonly.pushKV("staked", ValueFromAmount(bal.nPartWatchOnlyStaked));
            balances.pushKV("watchonly", balances_watchonly);
        }
        return balances;
    }

    const auto bal = wallet.GetBalance();
    UniValue balances{UniValue::VOBJ};
    {
        UniValue balances_mine{UniValue::VOBJ};
        balances_mine.pushKV("trusted", ValueFromAmount(bal.m_mine_trusted));
        balances_mine.pushKV("untrusted_pending", ValueFromAmount(bal.m_mine_untrusted_pending));
        balances_mine.pushKV("immature", ValueFromAmount(bal.m_mine_immature));
        balances.pushKV("mine", balances_mine);
    }
    if (wallet.HaveWatchOnly()) {
        UniValue balances_watchonly{UniValue::VOBJ};
        balances_watchonly.pushKV("trusted", ValueFromAmount(bal.m_watchonly_trusted));
        balances_watchonly.pushKV("untrusted_pending", ValueFromAmount(bal.m_watchonly_untrusted_pending));
        balances_watchonly.pushKV("immature", ValueFromAmount(bal.m_watchonly_immature));
        balances.pushKV("watchonly", balances_watchonly);
    }
    return balances;
}

static UniValue getwalletinfo(const JSONRPCRequest& request)
{
    std::shared_ptr<CWallet> const wallet = GetWalletForJSONRPCRequest(request);
    CWallet* const pwallet = wallet.get();

    if (!EnsureWalletIsAvailable(pwallet, request.fHelp)) {
        return NullUniValue;
    }

    const RPCHelpMan help{"getwalletinfo",
                "Returns an object containing various wallet state info.\n",
                {},
                RPCResult{
            "{\n"
            "  \"walletname\": xxxxx,             (string) the wallet name\n"
            "  \"walletversion\": xxxxx,          (numeric) the wallet version\n"
            "  \"total_balance\": xxxxxxx,        (numeric) the total balance of the wallet in " + CURRENCY_UNIT + "\n"
            "  \"balance\": xxxxxxx,              (numeric) DEPRECATED. Identical to getbalances().mine.trusted\n"
            "  \"blind_balance\": xxxxxxx,        (numeric) the total confirmed blinded balance of the wallet in " + CURRENCY_UNIT + "\n"
            "  \"anon_balance\": xxxxxxx,         (numeric) the total confirmed anon balance of the wallet in " + CURRENCY_UNIT + "\n"
            "  \"staked_balance\": xxxxxxx,       (numeric) the total staked balance of the wallet in " + CURRENCY_UNIT + " (non-spendable until maturity)\n"
            "  \"unconfirmed_balance\": xxx,      (numeric) DEPRECATED. Identical to getbalances().mine.untrusted_pending\n"
            "  \"immature_balance\": xxxxxx,      (numeric) DEPRECATED. Identical to getbalances().mine.immature\n"
            "  \"reserve\": xxxxxx,               (numeric) the reserve balance of the wallet in " + CURRENCY_UNIT + "\n"
            "  \"txcount\": xxxxxxx,              (numeric) the total number of transactions in the wallet\n"
            "  \"keypoololdest\": xxxxxx,           (numeric) the timestamp (seconds since Unix epoch) of the oldest pre-generated key in the key pool\n"
            "  \"keypoolsize\": xxxx,               (numeric) how many new keys are pre-generated (only counts external keys)\n"
            "  \"keypoolsize_hd_internal\": xxxx,   (numeric) how many new keys are pre-generated for internal use (used for change outputs, only appears if the wallet is using this feature, otherwise external keys are used)\n"
            "  \"encryptionstatus\":              (string) unencrypted/locked/unlocked\n"
            "  \"unlocked_until\": ttt,           (numeric) the timestamp in seconds since epoch (midnight Jan 1 1970 GMT) that the wallet is unlocked for transfers, or 0 if the wallet is locked\n"
            "  \"paytxfee\": x.xxxx,              (numeric) the transaction fee configuration, set in " + CURRENCY_UNIT + "/kB\n"
            "  \"hdseedid\": \"<hash160>\"          (string, optional) the Hash160 of the HD account pubkey (only present when HD is enabled)\n"
            "  \"private_keys_enabled\": true|false (boolean) false if privatekeys are disabled for this wallet (enforced watch-only wallet)\n"
            "  \"scanning\":                        (json object) current scanning details, or false if no scan is in progress\n"
            "    {\n"
            "      \"duration\" : xxxx              (numeric) elapsed seconds since scan start\n"
            "      \"progress\" : x.xxxx,           (numeric) scanning progress percentage [0.0, 1.0]\n"
            "    }\n"
            "}\n"
                },
                RPCExamples{
                    HelpExampleCli("getwalletinfo", "")
            + HelpExampleRpc("getwalletinfo", "")
                },
    };

    if (request.fHelp || !help.IsValidNumArgs(request.params.size())) {
        throw std::runtime_error(help.ToString());
    }

    // Make sure the results are valid at least up to the most recent block
    // the user could have gotten from another RPC command prior to now
    pwallet->BlockUntilSyncedToCurrentChain();

    auto locked_chain = pwallet->chain().lock();
    LOCK(pwallet->cs_wallet);

    UniValue obj(UniValue::VOBJ);
    obj.pushKV("walletname", pwallet->GetName());
    obj.pushKV("walletversion", pwallet->GetVersion());

    if (fParticlWallet) {
        CHDWalletBalances bal;
        ((CHDWallet*)pwallet)->GetBalances(bal);

        obj.pushKV("total_balance",         ValueFromAmount(
            bal.nPart + bal.nPartUnconf + bal.nPartStaked + bal.nPartImmature
            + bal.nBlind + bal.nBlindUnconf
            + bal.nAnon + bal.nAnonUnconf));

        obj.pushKV("balance",               ValueFromAmount(bal.nPart));

        obj.pushKV("blind_balance",         ValueFromAmount(bal.nBlind));
        obj.pushKV("anon_balance",          ValueFromAmount(bal.nAnon));
        obj.pushKV("staked_balance",        ValueFromAmount(bal.nPartStaked));

        obj.pushKV("unconfirmed_balance",   ValueFromAmount(bal.nPartUnconf));
        obj.pushKV("unconfirmed_blind",     ValueFromAmount(bal.nBlindUnconf));
        obj.pushKV("unconfirmed_anon",      ValueFromAmount(bal.nAnonUnconf));
        obj.pushKV("immature_balance",      ValueFromAmount(bal.nPartImmature));

        if (bal.nPartWatchOnly > 0 || bal.nPartWatchOnlyUnconf > 0 || bal.nPartWatchOnlyStaked > 0) {
            obj.pushKV("watchonly_balance",                 ValueFromAmount(bal.nPartWatchOnly));
            obj.pushKV("watchonly_staked_balance",          ValueFromAmount(bal.nPartWatchOnlyStaked));
            obj.pushKV("watchonly_unconfirmed_balance",     ValueFromAmount(bal.nPartWatchOnlyUnconf));
            obj.pushKV("watchonly_total_balance",
                ValueFromAmount(bal.nPartWatchOnly + bal.nPartWatchOnlyStaked + bal.nPartWatchOnlyUnconf));
        }
    } else {
        const auto bal = pwallet->GetBalance();
        obj.pushKV("balance", ValueFromAmount(bal.m_mine_trusted));
        obj.pushKV("unconfirmed_balance", ValueFromAmount(bal.m_mine_untrusted_pending));
        obj.pushKV("immature_balance", ValueFromAmount(bal.m_mine_immature));
    }

    int nTxCount = (int)pwallet->mapWallet.size() + (fParticlWallet ? (int)((CHDWallet*)pwallet)->mapRecords.size() : 0);
    obj.pushKV("txcount",       (int)nTxCount);

    CKeyID seed_id;
    if (IsParticlWallet(pwallet)) {
        CHDWallet *pwhd = GetParticlWallet(pwallet);

        obj.pushKV("keypoololdest", pwhd->GetOldestActiveAccountTime());
        obj.pushKV("keypoolsize",   pwhd->CountActiveAccountKeys());

        obj.pushKV("reserve",   ValueFromAmount(pwhd->nReserveBalance));

        obj.pushKV("encryptionstatus", !pwhd->IsCrypted()
            ? "Unencrypted" : pwhd->IsLocked() ? "Locked" : pwhd->fUnlockForStakingOnly ? "Unlocked, staking only" : "Unlocked");

        seed_id = pwhd->idDefaultAccount;
    } else {
        size_t kpExternalSize = pwallet->KeypoolCountExternalKeys();
        obj.pushKV("keypoololdest", pwallet->GetOldestKeyPoolTime());
        obj.pushKV("keypoolsize", (int64_t)kpExternalSize);
        seed_id = pwallet->GetHDChain().seed_id;
        if (pwallet->CanSupportFeature(FEATURE_HD_SPLIT)) {
            obj.pushKV("keypoolsize_hd_internal",   (int64_t)(pwallet->GetKeyPoolSize() - kpExternalSize));
        }
        obj.pushKV("encryptionstatus", !pwallet->IsCrypted()
            ? "Unencrypted" : pwallet->IsLocked() ? "Locked" : "Unlocked");
    }

    if (pwallet->IsCrypted())
        obj.pushKV("unlocked_until", pwallet->nRelockTime);

    obj.pushKV("paytxfee", ValueFromAmount(pwallet->m_pay_tx_fee.GetFeePerK()));

    if (!seed_id.IsNull()) {
        obj.pushKV("hdseedid", seed_id.GetHex());
    }
    obj.pushKV("private_keys_enabled", !pwallet->IsWalletFlagSet(WALLET_FLAG_DISABLE_PRIVATE_KEYS));
    if (pwallet->IsScanning()) {
        UniValue scanning(UniValue::VOBJ);
        scanning.pushKV("duration", pwallet->ScanningDuration() / 1000);
        scanning.pushKV("progress", pwallet->ScanningProgress());
        obj.pushKV("scanning", scanning);
    } else {
        obj.pushKV("scanning", false);
    }
    return obj;
}

static UniValue listwalletdir(const JSONRPCRequest& request)
{
    if (request.fHelp || request.params.size() != 0) {
        throw std::runtime_error(
            RPCHelpMan{"listwalletdir",
                "Returns a list of wallets in the wallet directory.\n",
                {},
                RPCResult{
            "{\n"
            "  \"wallets\" : [                (json array of objects)\n"
            "    {\n"
            "      \"name\" : \"name\"          (string) The wallet name\n"
            "    }\n"
            "    ,...\n"
            "  ]\n"
            "}\n"
                },
                RPCExamples{
                    HelpExampleCli("listwalletdir", "")
            + HelpExampleRpc("listwalletdir", "")
                },
            }.ToString());
    }

    UniValue wallets(UniValue::VARR);
    for (const auto& path : ListWalletDir()) {
        UniValue wallet(UniValue::VOBJ);
        wallet.pushKV("name", path.string());
        wallets.push_back(wallet);
    }

    UniValue result(UniValue::VOBJ);
    result.pushKV("wallets", wallets);
    return result;
}

static UniValue listwallets(const JSONRPCRequest& request)
{
    if (request.fHelp || request.params.size() != 0)
        throw std::runtime_error(
            RPCHelpMan{"listwallets",
                "Returns a list of currently loaded wallets.\n"
                "For full information on the wallet, use \"getwalletinfo\"\n",
                {},
                RPCResult{
            "[                         (json array of strings)\n"
            "  \"walletname\"            (string) the wallet name\n"
            "   ...\n"
            "]\n"
                },
                RPCExamples{
                    HelpExampleCli("listwallets", "")
            + HelpExampleRpc("listwallets", "")
                },
            }.ToString());

    UniValue obj(UniValue::VARR);

    for (const std::shared_ptr<CWallet>& wallet : GetWallets()) {
        if (!EnsureWalletIsAvailable(wallet.get(), request.fHelp)) {
            return NullUniValue;
        }

        LOCK(wallet->cs_wallet);

        obj.push_back(wallet->GetName());
    }

    return obj;
}

static UniValue loadwallet(const JSONRPCRequest& request)
{
    if (request.fHelp || request.params.size() != 1)
        throw std::runtime_error(
            RPCHelpMan{"loadwallet",
                "\nLoads a wallet from a wallet file or directory."
                "\nNote that all wallet command-line options used when starting particld will be"
                "\napplied to the new wallet (eg -zapwallettxes, upgradewallet, rescan, etc).\n",
                {
                    {"filename", RPCArg::Type::STR, RPCArg::Optional::NO, "The wallet directory or .dat file."},
                },
                RPCResult{
            "{\n"
            "  \"name\" :    <wallet_name>,        (string) The wallet name if loaded successfully.\n"
            "  \"warning\" : <warning>,            (string) Warning message if wallet was not loaded cleanly.\n"
            "}\n"
                },
                RPCExamples{
                    HelpExampleCli("loadwallet", "\"test.dat\"")
            + HelpExampleRpc("loadwallet", "\"test.dat\"")
                },
            }.ToString());

    WalletLocation location(request.params[0].get_str());

    if (!location.Exists()) {
        throw JSONRPCError(RPC_WALLET_NOT_FOUND, "Wallet " + location.GetName() + " not found.");
    } else if (fs::is_directory(location.GetPath())) {
        // The given filename is a directory. Check that there's a wallet.dat file.
        fs::path wallet_dat_file = location.GetPath() / "wallet.dat";
        if (fs::symlink_status(wallet_dat_file).type() == fs::file_not_found) {
            throw JSONRPCError(RPC_WALLET_NOT_FOUND, "Directory " + location.GetName() + " does not contain a wallet.dat file.");
        }
    }

    std::string error, warning;
    std::shared_ptr<CWallet> const wallet = LoadWallet(*g_rpc_interfaces->chain, location, error, warning);
    if (!wallet) throw JSONRPCError(RPC_WALLET_ERROR, error);

    UniValue obj(UniValue::VOBJ);
    obj.pushKV("name", wallet->GetName());
    obj.pushKV("warning", warning);

    return obj;
}

static UniValue createwallet(const JSONRPCRequest& request)
{
    const RPCHelpMan help{
        "createwallet",
        "\nCreates and loads a new wallet.\n",
        {
            {"wallet_name", RPCArg::Type::STR, RPCArg::Optional::NO, "The name for the new wallet. If this is a path, the wallet will be created at the path location."},
            {"disable_private_keys", RPCArg::Type::BOOL, /* default */ "false", "Disable the possibility of private keys (only watchonlys are possible in this mode)."},
            {"blank", RPCArg::Type::BOOL, /* default */ "false", "Create a blank wallet. A blank wallet has no keys or HD seed. One can be set using sethdseed."},
            {"passphrase", RPCArg::Type::STR, RPCArg::Optional::OMITTED, "Encrypt the wallet with this passphrase."},
        },
        RPCResult{
            "{\n"
            "  \"name\" :    <wallet_name>,        (string) The wallet name if created successfully. If the wallet was created using a full path, the wallet_name will be the full path.\n"
            "  \"warning\" : <warning>,            (string) Warning message if wallet was not loaded cleanly.\n"
            "}\n"
        },
        RPCExamples{
            HelpExampleCli("createwallet", "\"testwallet\"")
            + HelpExampleRpc("createwallet", "\"testwallet\"")
        },
    };

    if (request.fHelp || !help.IsValidNumArgs(request.params.size())) {
        throw std::runtime_error(help.ToString());
    }
    std::string error;
    std::string warning;

    uint64_t flags = 0;
    if (!request.params[1].isNull() && request.params[1].get_bool()) {
        flags |= WALLET_FLAG_DISABLE_PRIVATE_KEYS;
    }

    bool create_blank = false; // Indicate that the wallet is actually supposed to be blank and not just blank to make it encrypted
    if (!request.params[2].isNull() && request.params[2].get_bool()) {
        create_blank = true;
        flags |= WALLET_FLAG_BLANK_WALLET;
    }
    SecureString passphrase;
    passphrase.reserve(100);
    if (!request.params[3].isNull()) {
        passphrase = request.params[3].get_str().c_str();
        if (passphrase.empty()) {
            // Empty string is invalid
            throw JSONRPCError(RPC_WALLET_ENCRYPTION_FAILED, "Cannot encrypt a wallet with a blank password");
        }
        // Born encrypted wallets need to be blank first so that wallet creation doesn't make any unencrypted keys
        flags |= WALLET_FLAG_BLANK_WALLET;
    }

    WalletLocation location(request.params[0].get_str());
    if (location.Exists()) {
        throw JSONRPCError(RPC_WALLET_ERROR, "Wallet " + location.GetName() + " already exists.");
    }

    // Wallet::Verify will check if we're trying to create a wallet with a duplication name.
    if (!CWallet::Verify(*g_rpc_interfaces->chain, location, false, error, warning)) {
        throw JSONRPCError(RPC_WALLET_ERROR, "Wallet file verification failed: " + error);
    }

    std::shared_ptr<CWallet> const wallet = CWallet::CreateWalletFromFile(*g_rpc_interfaces->chain, location, flags);
    if (!wallet) {
        throw JSONRPCError(RPC_WALLET_ERROR, "Wallet creation failed.");
    }
<<<<<<< HEAD
    if (fParticlMode && !((CHDWallet*)wallet.get())->Initialise()) {
        throw JSONRPCError(RPC_WALLET_ERROR, "Wallet initialise failed.");
    }
=======

    // Encrypt the wallet if there's a passphrase
    if (!passphrase.empty() && !(flags & WALLET_FLAG_DISABLE_PRIVATE_KEYS)) {
        if (!wallet->EncryptWallet(passphrase)) {
            throw JSONRPCError(RPC_WALLET_ENCRYPTION_FAILED, "Error: Wallet created but failed to encrypt.");
        }

        if (!create_blank) {
            // Unlock the wallet
            if (!wallet->Unlock(passphrase)) {
                throw JSONRPCError(RPC_WALLET_ENCRYPTION_FAILED, "Error: Wallet was encrypted but could not be unlocked");
            }

            // Set a seed for the wallet
            CPubKey master_pub_key = wallet->GenerateNewSeed();
            wallet->SetHDSeed(master_pub_key);
            wallet->NewKeyPool();

            // Relock the wallet
            wallet->Lock();
        }
    }

>>>>>>> 8f2f17f7
    AddWallet(wallet);

    wallet->postInitProcess();

    UniValue obj(UniValue::VOBJ);
    obj.pushKV("name", wallet->GetName());
    obj.pushKV("warning", warning);

    return obj;
}

static UniValue unloadwallet(const JSONRPCRequest& request)
{
    if (request.fHelp || request.params.size() > 1) {
        throw std::runtime_error(
            RPCHelpMan{"unloadwallet",
                "Unloads the wallet referenced by the request endpoint otherwise unloads the wallet specified in the argument.\n"
                "Specifying the wallet name on a wallet endpoint is invalid.",
                {
                    {"wallet_name", RPCArg::Type::STR, /* default */ "the wallet name from the RPC request", "The name of the wallet to unload."},
                },
                RPCResults{},
                RPCExamples{
                    HelpExampleCli("unloadwallet", "wallet_name")
            + HelpExampleRpc("unloadwallet", "wallet_name")
                },
            }.ToString());
    }

    std::string wallet_name;
    if (GetWalletNameFromJSONRPCRequest(request, wallet_name)) {
        if (!request.params[0].isNull()) {
            throw JSONRPCError(RPC_INVALID_PARAMETER, "Cannot unload the requested wallet");
        }
    } else {
        wallet_name = request.params[0].get_str();
    }

    std::shared_ptr<CWallet> wallet = GetWallet(wallet_name);
    if (!wallet) {
        throw JSONRPCError(RPC_WALLET_NOT_FOUND, "Requested wallet does not exist or is not loaded");
    }

    // Release the "main" shared pointer and prevent further notifications.
    // Note that any attempt to load the same wallet would fail until the wallet
    // is destroyed (see CheckUniqueFileid).
    if (!RemoveWallet(wallet)) {
        throw JSONRPCError(RPC_MISC_ERROR, "Requested wallet already unloaded");
    }

    UnloadWallet(std::move(wallet));

    if (fParticlMode) {
        RestartStakingThreads();
    }

    return NullUniValue;
}

static UniValue resendwallettransactions(const JSONRPCRequest& request)
{
    std::shared_ptr<CWallet> const wallet = GetWalletForJSONRPCRequest(request);
    CWallet* const pwallet = wallet.get();

    if (!EnsureWalletIsAvailable(pwallet, request.fHelp)) {
        return NullUniValue;
    }

    if (request.fHelp || request.params.size() != 0)
        throw std::runtime_error(
            RPCHelpMan{"resendwallettransactions",
                "Immediately re-broadcast unconfirmed wallet transactions to all peers.\n"
                "Intended only for testing; the wallet code periodically re-broadcasts\n"
                "automatically.\n",
                {},
                RPCResult{
            "Returns an RPC error if -walletbroadcast is set to false.\n"
            "Returns array of transaction ids that were re-broadcast.\n"
                },
                 RPCExamples{""},
             }.ToString()
            );

    if (!pwallet->chain().p2pEnabled()) {
        throw JSONRPCError(RPC_CLIENT_P2P_DISABLED, "Error: Peer-to-peer functionality missing or disabled");
    }

    auto locked_chain = pwallet->chain().lock();
    LOCK(pwallet->cs_wallet);

    if (!pwallet->GetBroadcastTransactions()) {
        throw JSONRPCError(RPC_WALLET_ERROR, "Error: Wallet transaction broadcasting is disabled with -walletbroadcast");
    }

    std::vector<uint256> txids = pwallet->ResendWalletTransactionsBefore(*locked_chain, GetTime());
    UniValue result(UniValue::VARR);
    if (IsParticlWallet(pwallet)) {
        CHDWallet *phdw = GetParticlWallet(pwallet);
        std::vector<uint256> txidsRec;
        txidsRec = phdw->ResendRecordTransactionsBefore(*locked_chain, GetTime());

        for (auto &txid : txidsRec) {
            result.push_back(txid.ToString());
        }
    }

    for (const uint256& txid : txids)
    {
        result.push_back(txid.ToString());
    }
    return result;
}

static UniValue listunspent(const JSONRPCRequest& request)
{
    std::shared_ptr<CWallet> const wallet = GetWalletForJSONRPCRequest(request);
    CWallet* const pwallet = wallet.get();

    if (!EnsureWalletIsAvailable(pwallet, request.fHelp)) {
        return NullUniValue;
    }

    if (request.fHelp || request.params.size() > 5)
        throw std::runtime_error(
            RPCHelpMan{"listunspent",
                "\nReturns array of unspent transaction outputs\n"
                "with between minconf and maxconf (inclusive) confirmations.\n"
                "Optionally filter to only include txouts paid to specified addresses.\n",
                {
                    {"minconf", RPCArg::Type::NUM, /* default */ "1", "The minimum confirmations to filter"},
                    {"maxconf", RPCArg::Type::NUM, /* default */ "9999999", "The maximum confirmations to filter"},
                    {"addresses", RPCArg::Type::ARR, /* default */ "empty array", "A json array of particl addresses to filter",
                        {
                            {"address", RPCArg::Type::STR, RPCArg::Optional::OMITTED, "particl address"},
                        },
                    },
                    {"include_unsafe", RPCArg::Type::BOOL, /* default */ "true", "Include outputs that are not safe to spend\n"
            "                  See description of \"safe\" attribute below."},
                    {"query_options", RPCArg::Type::OBJ, RPCArg::Optional::OMITTED_NAMED_ARG, "JSON with query options",
                        {
                            {"minimumAmount", RPCArg::Type::AMOUNT, /* default */ "0", "Minimum value of each UTXO in " + CURRENCY_UNIT + ""},
                            {"maximumAmount", RPCArg::Type::AMOUNT, /* default */ "unlimited", "Maximum value of each UTXO in " + CURRENCY_UNIT + ""},
                            {"maximumCount", RPCArg::Type::NUM, /* default */ "unlimited", "Maximum number of UTXOs"},
                            {"minimumSumAmount", RPCArg::Type::AMOUNT, /* default */ "unlimited", "Minimum sum value of all UTXOs in " + CURRENCY_UNIT + ""},
                            {"cc_format", RPCArg::Type::BOOL, /* default */ "false", "Format output for coincontrol"},
                            {"include_immature", RPCArg::Type::BOOL, /* default */ "false", "Include immature staked outputs"},
                        },
                        "query_options"},
                },
                RPCResult{
            "[                   (array of json object)\n"
            "  {\n"
            "    \"txid\" : \"txid\",        (string) the transaction id \n"
            "    \"vout\" : n,               (numeric) the vout value\n"
            "    \"address\" : \"address\",    (string) the particl address\n"
            "    \"coldstaking_address\"  : \"address\" (string) the particl address this output must stake on\n"
            "    \"label\" : \"label\",        (string) The associated label, or \"\" for the default label\n"
            "    \"scriptPubKey\" : \"key\",   (string) the script key\n"
            "    \"amount\" : x.xxx,         (numeric) the transaction output amount in " + CURRENCY_UNIT + "\n"
            "    \"confirmations\" : n,      (numeric) The number of confirmations\n"
            "    \"redeemScript\" : \"script\" (string) The redeemScript if scriptPubKey is P2SH\n"
            "    \"witnessScript\" : \"script\" (string) witnessScript if the scriptPubKey is P2WSH or P2SH-P2WSH\n"
            "    \"spendable\" : xxx,        (bool) Whether we have the private keys to spend this output\n"
            "    \"solvable\" : xxx,         (bool) Whether we know how to spend this output, ignoring the lack of keys\n"
            "    \"desc\" : xxx,             (string, only when solvable) A descriptor for spending this output\n"
            "    \"safe\" : xxx              (bool) Whether this output is considered safe to spend. Unconfirmed transactions\n"
            "                              from outside keys and unconfirmed replacement transactions are considered unsafe\n"
            "                              and are not eligible for spending by fundrawtransaction and sendtoaddress.\n"
            "    \"stakeable\" : xxx,        (bool) Whether we have the private keys to stake this output\n"
            "  }\n"
            "  ,...\n"
            "]\n"
                },
                RPCExamples{
                    HelpExampleCli("listunspent", "")
            + HelpExampleCli("listunspent", "6 9999999 \"[\\\"PfqK97PXYfqRFtdYcZw82x3dzPrZbEAcYa\\\",\\\"Pka9M2Bva8WetQhQ4ngC255HAbMJf5P5Dc\\\"]\"")
            + HelpExampleRpc("listunspent", "6, 9999999 \"[\\\"PfqK97PXYfqRFtdYcZw82x3dzPrZbEAcYa\\\",\\\"Pka9M2Bva8WetQhQ4ngC255HAbMJf5P5Dc\\\"]\"")
            + HelpExampleCli("listunspent", "6 9999999 '[]' true '{ \"minimumAmount\": 0.005 }'")
            + HelpExampleRpc("listunspent", "6, 9999999, [] , true, { \"minimumAmount\": 0.005 } ")
            + HelpExampleCli("listunspent", "1 9999999 '[]' false '{\"include_immature\":true}'")
            + HelpExampleRpc("listunspent", "1, 9999999, [] , false, {\"include_immature\":true} ")
                },
            }.ToString());

    int nMinDepth = 1;
    if (!request.params[0].isNull()) {
        RPCTypeCheckArgument(request.params[0], UniValue::VNUM);
        nMinDepth = request.params[0].get_int();
    }

    int nMaxDepth = 9999999;
    if (!request.params[1].isNull()) {
        RPCTypeCheckArgument(request.params[1], UniValue::VNUM);
        nMaxDepth = request.params[1].get_int();
    }

    std::set<CTxDestination> destinations;
    if (!request.params[2].isNull()) {
        RPCTypeCheckArgument(request.params[2], UniValue::VARR);
        UniValue inputs = request.params[2].get_array();
        for (unsigned int idx = 0; idx < inputs.size(); idx++) {
            const UniValue& input = inputs[idx];
            CTxDestination dest = DecodeDestination(input.get_str());
            if (!IsValidDestination(dest)) {
                throw JSONRPCError(RPC_INVALID_ADDRESS_OR_KEY, std::string("Invalid Particl address: ") + input.get_str());
            }
            if (!destinations.insert(dest).second) {
                throw JSONRPCError(RPC_INVALID_PARAMETER, std::string("Invalid parameter, duplicated address: ") + input.get_str());
            }
        }
    }

    bool include_unsafe = true;
    if (!request.params[3].isNull()) {
        RPCTypeCheckArgument(request.params[3], UniValue::VBOOL);
        include_unsafe = request.params[3].get_bool();
    }

    bool fCCFormat = false;
    bool fIncludeImmature = false;
    CAmount nMinimumAmount = 0;
    CAmount nMaximumAmount = MAX_MONEY;
    CAmount nMinimumSumAmount = MAX_MONEY;
    uint64_t nMaximumCount = 0;

    if (!request.params[4].isNull()) {
        const UniValue& options = request.params[4].get_obj();

        RPCTypeCheckObj(options,
            {
                {"maximumCount",            UniValueType(UniValue::VNUM)},
                {"cc_format",               UniValueType(UniValue::VBOOL)},
                {"include_immature",        UniValueType(UniValue::VBOOL)},
            }, true, false);

        if (options.exists("minimumAmount"))
            nMinimumAmount = AmountFromValue(options["minimumAmount"]);

        if (options.exists("maximumAmount"))
            nMaximumAmount = AmountFromValue(options["maximumAmount"]);

        if (options.exists("minimumSumAmount"))
            nMinimumSumAmount = AmountFromValue(options["minimumSumAmount"]);

        if (options.exists("maximumCount"))
            nMaximumCount = options["maximumCount"].get_int64();

        if (options.exists("cc_format"))
            fCCFormat = options["cc_format"].get_bool();

        if (options.exists("include_immature"))
            fIncludeImmature = options["include_immature"].get_bool();
    }

    // Make sure the results are valid at least up to the most recent block
    // the user could have gotten from another RPC command prior to now
    pwallet->BlockUntilSyncedToCurrentChain();

    UniValue results(UniValue::VARR);
    std::vector<COutput> vecOutputs;
    {
        auto locked_chain = pwallet->chain().lock();
        LOCK(pwallet->cs_wallet);
        pwallet->AvailableCoins(*locked_chain, vecOutputs, !include_unsafe, nullptr, nMinimumAmount, nMaximumAmount, nMinimumSumAmount, nMaximumCount, nMinDepth, nMaxDepth, fIncludeImmature);
    }

    LOCK(pwallet->cs_wallet);

    for (const COutput& out : vecOutputs) {

        CAmount nValue;
        CTxDestination address;
        const CScript *scriptPubKey;
        bool fValidAddress;
        if (fParticlWallet)
        {
            scriptPubKey = out.tx->tx->vpout[out.i]->GetPScriptPubKey();
            nValue = out.tx->tx->vpout[out.i]->GetValue();
        } else
        {
            scriptPubKey = &out.tx->tx->vout[out.i].scriptPubKey;
            nValue = out.tx->tx->vout[out.i].nValue;
        };

        fValidAddress = ExtractDestination(*scriptPubKey, address);
        if (destinations.size() && (!fValidAddress || !destinations.count(address)))
            continue;

        UniValue entry(UniValue::VOBJ);
        entry.pushKV("txid", out.tx->GetHash().GetHex());
        entry.pushKV("vout", out.i);

        if (fValidAddress) {
            entry.pushKV("address", EncodeDestination(address));

            auto i = pwallet->mapAddressBook.find(address);
            if (i != pwallet->mapAddressBook.end()) {
                entry.pushKV("label", i->second.name);
            }

            if (scriptPubKey->IsPayToScriptHash()) {
                const CScriptID& hash = CScriptID(boost::get<ScriptHash>(address));
                CScript redeemScript;
                if (pwallet->GetCScript(hash, redeemScript)) {
                    entry.pushKV("redeemScript", HexStr(redeemScript.begin(), redeemScript.end()));
                    // Now check if the redeemScript is actually a P2WSH script
                    CTxDestination witness_destination;
                    if (redeemScript.IsPayToWitnessScriptHash()) {
                        bool extracted = ExtractDestination(redeemScript, witness_destination);
                        assert(extracted);
                        // Also return the witness script
                        const WitnessV0ScriptHash& whash = boost::get<WitnessV0ScriptHash>(witness_destination);
                        CScriptID id;
                        CRIPEMD160().Write(whash.begin(), whash.size()).Finalize(id.begin());
                        CScript witnessScript;
                        if (pwallet->GetCScript(id, witnessScript)) {
                            entry.pushKV("witnessScript", HexStr(witnessScript.begin(), witnessScript.end()));
                        }
                    }
                }
            } else if (scriptPubKey->IsPayToWitnessScriptHash()) {
                const WitnessV0ScriptHash& whash = boost::get<WitnessV0ScriptHash>(address);
                CScriptID id;
                CRIPEMD160().Write(whash.begin(), whash.size()).Finalize(id.begin());
                CScript witnessScript;
                if (pwallet->GetCScript(id, witnessScript)) {
                    entry.pushKV("witnessScript", HexStr(witnessScript.begin(), witnessScript.end()));
                }
            }
            if (scriptPubKey->IsPayToScriptHash256()) {
                const CScriptID256& hash = boost::get<CScriptID256>(address);
                CScriptID scriptID;
                scriptID.Set(hash);
                CScript redeemScript;
                if (pwallet->GetCScript(scriptID, redeemScript)) {
                    entry.pushKV("redeemScript", HexStr(redeemScript.begin(), redeemScript.end()));
                }
            }
        }

        if (HasIsCoinstakeOp(*scriptPubKey)) {
            CScript scriptStake;
            if (GetCoinstakeScriptPath(*scriptPubKey, scriptStake)) {
                if (ExtractDestination(scriptStake, address)) {
                    entry.pushKV("coldstaking_address", EncodeDestination(address));
                }
            }
        }

        entry.pushKV("scriptPubKey", HexStr(scriptPubKey->begin(), scriptPubKey->end()));

        if (fCCFormat)
        {
            entry.pushKV("time", out.tx->GetTxTime());
            entry.pushKV("amount", nValue);
        } else
        {
            entry.pushKV("amount", ValueFromAmount(nValue));
        };

        entry.pushKV("confirmations", out.nDepth);
        entry.pushKV("spendable", out.fSpendable);
        entry.pushKV("solvable", out.fSolvable);
        if (out.fSolvable) {
            auto descriptor = InferDescriptor(*scriptPubKey, *pwallet);
            entry.pushKV("desc", descriptor->ToString());
        }
        entry.pushKV("safe", out.fSafe);

        if (IsParticlWallet(pwallet))
        {
            CHDWallet *phdw = GetParticlWallet(pwallet);
            CKeyID stakingKeyID;
            bool fStakeable = ExtractStakingKeyID(*scriptPubKey, stakingKeyID);
            if (fStakeable)
            {
                isminetype mine = phdw->IsMine(stakingKeyID);
                if (!(mine & ISMINE_SPENDABLE)
                    || (mine & ISMINE_HARDWARE_DEVICE))
                    fStakeable = false;
            };
            entry.pushKV("stakeable", fStakeable);
        };

        if (fIncludeImmature)
            entry.pushKV("mature", out.fMature);

        if (out.fNeedHardwareKey)
            entry.pushKV("ondevice", out.fNeedHardwareKey);

        results.push_back(entry);
    }

    return results;
}

void FundTransaction(CWallet* const pwallet, CMutableTransaction& tx, CAmount& fee_out, int& change_position, UniValue options)
{
    // Make sure the results are valid at least up to the most recent block
    // the user could have gotten from another RPC command prior to now
    pwallet->BlockUntilSyncedToCurrentChain();

    CCoinControl coinControl;
    change_position = -1;
    bool lockUnspents = false;
    UniValue subtractFeeFromOutputs;
    std::set<int> setSubtractFeeFromOutputs;

    if (!options.isNull()) {
      if (options.type() == UniValue::VBOOL) {
        // backward compatibility bool only fallback
        coinControl.fAllowWatchOnly = options.get_bool();
      }
      else {
        RPCTypeCheckArgument(options, UniValue::VOBJ);
        RPCTypeCheckObj(options,
            {
                {"changeAddress", UniValueType(UniValue::VSTR)},
                {"changePosition", UniValueType(UniValue::VNUM)},
                {"change_type", UniValueType(UniValue::VSTR)},
                {"includeWatching", UniValueType(UniValue::VBOOL)},
                {"lockUnspents", UniValueType(UniValue::VBOOL)},
                {"feeRate", UniValueType()}, // will be checked below
                {"subtractFeeFromOutputs", UniValueType(UniValue::VARR)},
                {"replaceable", UniValueType(UniValue::VBOOL)},
                {"conf_target", UniValueType(UniValue::VNUM)},
                {"estimate_mode", UniValueType(UniValue::VSTR)},
            },
            true, true);

        if (options.exists("changeAddress")) {
            CTxDestination dest = DecodeDestination(options["changeAddress"].get_str());

            if (!IsValidDestination(dest)) {
                throw JSONRPCError(RPC_INVALID_ADDRESS_OR_KEY, "changeAddress must be a valid particl address");
            }

            coinControl.destChange = dest;
        }

        if (options.exists("changePosition"))
            change_position = options["changePosition"].get_int();

        if (options.exists("change_type")) {
            if (options.exists("changeAddress")) {
                throw JSONRPCError(RPC_INVALID_PARAMETER, "Cannot specify both changeAddress and address_type options");
            }
            coinControl.m_change_type = pwallet->m_default_change_type;
            if (!ParseOutputType(options["change_type"].get_str(), *coinControl.m_change_type)) {
                throw JSONRPCError(RPC_INVALID_ADDRESS_OR_KEY, strprintf("Unknown change type '%s'", options["change_type"].get_str()));
            }
        }

        if (options.exists("includeWatching"))
            coinControl.fAllowWatchOnly = options["includeWatching"].get_bool();

        if (options.exists("lockUnspents"))
            lockUnspents = options["lockUnspents"].get_bool();

        if (options.exists("feeRate"))
        {
            coinControl.m_feerate = CFeeRate(AmountFromValue(options["feeRate"]));
            coinControl.fOverrideFeeRate = true;
        }

        if (options.exists("subtractFeeFromOutputs"))
            subtractFeeFromOutputs = options["subtractFeeFromOutputs"].get_array();

        if (options.exists("replaceable")) {
            coinControl.m_signal_bip125_rbf = options["replaceable"].get_bool();
        }
        if (options.exists("conf_target")) {
            if (options.exists("feeRate")) {
                throw JSONRPCError(RPC_INVALID_PARAMETER, "Cannot specify both conf_target and feeRate");
            }
            coinControl.m_confirm_target = ParseConfirmTarget(options["conf_target"], pwallet->chain().estimateMaxBlocks());
        }
        if (options.exists("estimate_mode")) {
            if (options.exists("feeRate")) {
                throw JSONRPCError(RPC_INVALID_PARAMETER, "Cannot specify both estimate_mode and feeRate");
            }
            if (!FeeModeFromString(options["estimate_mode"].get_str(), coinControl.m_fee_mode)) {
                throw JSONRPCError(RPC_INVALID_PARAMETER, "Invalid estimate_mode parameter");
            }
        }
      }
    }

    size_t nOutputs = IsParticlWallet(pwallet) ? tx.vpout.size() : tx.vout.size();
    if (nOutputs == 0)
        throw JSONRPCError(RPC_INVALID_PARAMETER, "TX must have at least one output");

    if (change_position != -1 && (change_position < 0 || (unsigned int)change_position > nOutputs))
        throw JSONRPCError(RPC_INVALID_PARAMETER, "changePosition out of bounds");

    for (unsigned int idx = 0; idx < subtractFeeFromOutputs.size(); idx++) {
        int pos = subtractFeeFromOutputs[idx].get_int();
        if (setSubtractFeeFromOutputs.count(pos))
            throw JSONRPCError(RPC_INVALID_PARAMETER, strprintf("Invalid parameter, duplicated position: %d", pos));
        if (pos < 0)
            throw JSONRPCError(RPC_INVALID_PARAMETER, strprintf("Invalid parameter, negative position: %d", pos));
        if (pos >= int(nOutputs))
            throw JSONRPCError(RPC_INVALID_PARAMETER, strprintf("Invalid parameter, position too large: %d", pos));
        setSubtractFeeFromOutputs.insert(pos);
    }

    std::string strFailReason;

    if (!pwallet->FundTransaction(tx, fee_out, change_position, strFailReason, lockUnspents, setSubtractFeeFromOutputs, coinControl)) {
        throw JSONRPCError(RPC_WALLET_ERROR, strFailReason);
    }
}

static UniValue fundrawtransaction(const JSONRPCRequest& request)
{
    std::shared_ptr<CWallet> const wallet = GetWalletForJSONRPCRequest(request);
    CWallet* const pwallet = wallet.get();

    if (!EnsureWalletIsAvailable(pwallet, request.fHelp)) {
        return NullUniValue;
    }

    if (request.fHelp || request.params.size() < 1 || request.params.size() > 3)
        throw std::runtime_error(
            RPCHelpMan{"fundrawtransaction",
                "\nAdd inputs to a transaction until it has enough in value to meet its out value.\n"
                "This will not modify existing inputs, and will add at most one change output to the outputs.\n"
                "No existing outputs will be modified unless \"subtractFeeFromOutputs\" is specified.\n"
                "Note that inputs which were signed may need to be resigned after completion since in/outputs have been added.\n"
                "The inputs added will not be signed, use signrawtransactionwithkey\n"
                " or signrawtransactionwithwallet for that.\n"
                "Note that all existing inputs must have their previous output transaction be in the wallet.\n"
                "Note that all inputs selected must be of standard form and P2SH scripts must be\n"
                "in the wallet using importaddress or addmultisigaddress (to calculate fees).\n"
                "You can see whether this is the case by checking the \"solvable\" field in the listunspent output.\n"
                "Only pay-to-pubkey, multisig, and P2SH versions thereof are currently supported for watch-only\n",
                {
                    {"hexstring", RPCArg::Type::STR_HEX, RPCArg::Optional::NO, "The hex string of the raw transaction"},
                    {"options", RPCArg::Type::OBJ, RPCArg::Optional::OMITTED_NAMED_ARG, "for backward compatibility: passing in a true instead of an object will result in {\"includeWatching\":true}",
                        {
                            {"changeAddress", RPCArg::Type::STR, /* default */ "pool address", "The particl address to receive the change"},
                            {"changePosition", RPCArg::Type::NUM, /* default */ "random", "The index of the change output"},
                            {"change_type", RPCArg::Type::STR, /* default */ "set by -changetype", "The output type to use. Only valid if changeAddress is not specified. Options are \"legacy\", \"p2sh-segwit\", and \"bech32\"."},
                            {"includeWatching", RPCArg::Type::BOOL, /* default */ "false", "Also select inputs which are watch only"},
                            {"lockUnspents", RPCArg::Type::BOOL, /* default */ "false", "Lock selected unspent outputs"},
                            {"feeRate", RPCArg::Type::AMOUNT, /* default */ "not set: makes wallet determine the fee", "Set a specific fee rate in " + CURRENCY_UNIT + "/kB"},
                            {"subtractFeeFromOutputs", RPCArg::Type::ARR, /* default */ "empty array", "A json array of integers.\n"
                            "                              The fee will be equally deducted from the amount of each specified output.\n"
                            "                              Those recipients will receive less particl than you enter in their corresponding amount field.\n"
                            "                              If no outputs are specified here, the sender pays the fee.",
                                {
                                    {"vout_index", RPCArg::Type::NUM, RPCArg::Optional::OMITTED, "The zero-based output index, before a change output is added."},
                                },
                            },
                            {"replaceable", RPCArg::Type::BOOL, /* default */ "fallback to wallet's default", "Marks this transaction as BIP125 replaceable.\n"
                            "                              Allows this transaction to be replaced by a transaction with higher fees"},
                            {"conf_target", RPCArg::Type::NUM, /* default */ "fallback to wallet's default", "Confirmation target (in blocks)"},
                            {"estimate_mode", RPCArg::Type::STR, /* default */ "UNSET", "The fee estimate mode, must be one of:\n"
                            "         \"UNSET\"\n"
                            "         \"ECONOMICAL\"\n"
                            "         \"CONSERVATIVE\""},
                        },
                        "options"},
                    {"iswitness", RPCArg::Type::BOOL, /* default */ "depends on heuristic tests", "Whether the transaction hex is a serialized witness transaction \n"
                            "                              If iswitness is not present, heuristic tests will be used in decoding"},
                },
                RPCResult{
                            "{\n"
                            "  \"hex\":       \"value\", (string)  The resulting raw transaction (hex-encoded string)\n"
                            "  \"fee\":       n,         (numeric) Fee in " + CURRENCY_UNIT + " the resulting transaction pays\n"
                            "  \"changepos\": n          (numeric) The position of the added change output, or -1\n"
                            "}\n"
                                },
                                RPCExamples{
                            "\nCreate a transaction with no inputs\n"
                            + HelpExampleCli("createrawtransaction", "\"[]\" \"{\\\"myaddress\\\":0.01}\"") +
                            "\nAdd sufficient unsigned inputs to meet the output value\n"
                            + HelpExampleCli("fundrawtransaction", "\"rawtransactionhex\"") +
                            "\nSign the transaction\n"
                            + HelpExampleCli("signrawtransactionwithwallet", "\"fundedtransactionhex\"") +
                            "\nSend the transaction\n"
                            + HelpExampleCli("sendrawtransaction", "\"signedtransactionhex\"")
                                },
                            }.ToString());

    RPCTypeCheck(request.params, {UniValue::VSTR, UniValueType(), UniValue::VBOOL});

    // parse hex string from parameter
    CMutableTransaction tx;
    bool try_witness = request.params[2].isNull() ? true : request.params[2].get_bool();
    bool try_no_witness = request.params[2].isNull() ? true : !request.params[2].get_bool();
    if (!DecodeHexTx(tx, request.params[0].get_str(), try_no_witness, try_witness)) {
        throw JSONRPCError(RPC_DESERIALIZATION_ERROR, "TX decode failed");
    }

    CAmount fee;
    int change_position;
    FundTransaction(pwallet, tx, fee, change_position, request.params[1]);

    UniValue result(UniValue::VOBJ);
    result.pushKV("hex", EncodeHexTx(CTransaction(tx)));
    result.pushKV("fee", ValueFromAmount(fee));
    result.pushKV("changepos", change_position);

    return result;
}

UniValue signrawtransactionwithwallet(const JSONRPCRequest& request)
{
    std::shared_ptr<CWallet> const wallet = GetWalletForJSONRPCRequest(request);
    CWallet* const pwallet = wallet.get();

    if (!EnsureWalletIsAvailable(pwallet, request.fHelp)) {
        return NullUniValue;
    }

    if (request.fHelp || request.params.size() < 1 || request.params.size() > 3)
        throw std::runtime_error(
            RPCHelpMan{"signrawtransactionwithwallet",
                "\nSign inputs for raw transaction (serialized, hex-encoded).\n"
                "The second optional argument (may be null) is an array of previous transaction outputs that\n"
                "this transaction depends on but may not yet be in the block chain." +
                    HelpRequiringPassphrase(pwallet) + "\n",
                {
                    {"hexstring", RPCArg::Type::STR, RPCArg::Optional::NO, "The transaction hex string"},
                    {"prevtxs", RPCArg::Type::ARR, RPCArg::Optional::OMITTED_NAMED_ARG, "A json array of previous dependent transaction outputs",
                        {
                            {"", RPCArg::Type::OBJ, RPCArg::Optional::OMITTED, "",
                                {
                                    {"txid", RPCArg::Type::STR_HEX, RPCArg::Optional::NO, "The transaction id"},
                                    {"vout", RPCArg::Type::NUM, RPCArg::Optional::NO, "The output number"},
                                    {"scriptPubKey", RPCArg::Type::STR_HEX, RPCArg::Optional::NO, "script key"},
                                    {"redeemScript", RPCArg::Type::STR_HEX, RPCArg::Optional::OMITTED, "(required for P2SH) redeem script"},
                                    {"witnessScript", RPCArg::Type::STR_HEX, RPCArg::Optional::OMITTED, "(required for P2WSH or P2SH-P2WSH) witness script"},
                                    {"amount", RPCArg::Type::AMOUNT, RPCArg::Optional::OMITTED, "(required for Segwit inputs) the amount spent"},
                                },
                            },
                        },
                    },
                    {"sighashtype", RPCArg::Type::STR, /* default */ "ALL", "The signature hash type. Must be one of\n"
            "       \"ALL\"\n"
            "       \"NONE\"\n"
            "       \"SINGLE\"\n"
            "       \"ALL|ANYONECANPAY\"\n"
            "       \"NONE|ANYONECANPAY\"\n"
            "       \"SINGLE|ANYONECANPAY\""},
                },
                RPCResult{
            "{\n"
            "  \"hex\" : \"value\",                  (string) The hex-encoded raw transaction with signature(s)\n"
            "  \"complete\" : true|false,          (boolean) If the transaction has a complete set of signatures\n"
            "  \"errors\" : [                      (json array of objects) Script verification errors (if there are any)\n"
            "    {\n"
            "      \"txid\" : \"hash\",              (string) The hash of the referenced, previous transaction\n"
            "      \"vout\" : n,                   (numeric) The index of the output to spent and used as input\n"
            "      \"scriptSig\" : \"hex\",          (string) The hex-encoded signature script\n"
            "      \"sequence\" : n,               (numeric) Script sequence number\n"
            "      \"error\" : \"text\"              (string) Verification or signing error related to the input\n"
            "    }\n"
            "    ,...\n"
            "  ]\n"
            "}\n"
                },
                RPCExamples{
                    HelpExampleCli("signrawtransactionwithwallet", "\"myhex\"")
            + HelpExampleRpc("signrawtransactionwithwallet", "\"myhex\"")
                },
            }.ToString());

    RPCTypeCheck(request.params, {UniValue::VSTR, UniValue::VARR, UniValue::VSTR}, true);

    CMutableTransaction mtx;
    if (!DecodeHexTx(mtx, request.params[0].get_str(), true)) {
        throw JSONRPCError(RPC_DESERIALIZATION_ERROR, "TX decode failed");
    }

    // Sign the transaction
    auto locked_chain = pwallet->chain().lock();
    LOCK(pwallet->cs_wallet);
    EnsureWalletIsUnlocked(pwallet);

    // Fetch previous transactions (inputs):
    std::map<COutPoint, Coin> coins;
    for (const CTxIn& txin : mtx.vin) {
        coins[txin.prevout]; // Create empty map entry keyed by prevout.
    }
    pwallet->chain().findCoins(coins);

    return SignTransaction(mtx, request.params[1], pwallet, coins, false, request.params[2]);
}

static UniValue bumpfee(const JSONRPCRequest& request)
{
    std::shared_ptr<CWallet> const wallet = GetWalletForJSONRPCRequest(request);
    CWallet* const pwallet = wallet.get();

    if (!EnsureWalletIsAvailable(pwallet, request.fHelp))
        return NullUniValue;

    if (request.fHelp || request.params.size() < 1 || request.params.size() > 2) {
        throw std::runtime_error(
            RPCHelpMan{"bumpfee",
                "\nBumps the fee of an opt-in-RBF transaction T, replacing it with a new transaction B.\n"
                "An opt-in RBF transaction with the given txid must be in the wallet.\n"
                "The command will pay the additional fee by reducing change outputs or adding inputs when necessary. It may add a new change output if one does not already exist.\n"
                "If `totalFee` is given, adding inputs is not supported, so there must be a single change output that is big enough or it will fail.\n"
                "All inputs in the original transaction will be included in the replacement transaction.\n"
                "The command will fail if the wallet or mempool contains a transaction that spends one of T's outputs.\n"
                "By default, the new fee will be calculated automatically using estimatesmartfee.\n"
                "The user can specify a confirmation target for estimatesmartfee.\n"
                "Alternatively, the user can specify totalFee, or use RPC settxfee to set a higher fee rate.\n"
                "At a minimum, the new fee rate must be high enough to pay an additional new relay fee (incrementalfee\n"
                "returned by getnetworkinfo) to enter the node's mempool.\n",
                {
                    {"txid", RPCArg::Type::STR_HEX, RPCArg::Optional::NO, "The txid to be bumped"},
                    {"options", RPCArg::Type::OBJ, RPCArg::Optional::OMITTED_NAMED_ARG, "",
                        {
                            {"confTarget", RPCArg::Type::NUM, /* default */ "fallback to wallet's default", "Confirmation target (in blocks)"},
                            {"totalFee", RPCArg::Type::NUM, /* default */ "fallback to 'confTarget'", "Total fee (NOT feerate) to pay, in satoshis.\n"
            "                         In rare cases, the actual fee paid might be slightly higher than the specified\n"
            "                         totalFee if the tx change output has to be removed because it is too close to\n"
            "                         the dust threshold."},
                            {"replaceable", RPCArg::Type::BOOL, /* default */ "true", "Whether the new transaction should still be\n"
            "                         marked bip-125 replaceable. If true, the sequence numbers in the transaction will\n"
            "                         be left unchanged from the original. If false, any input sequence numbers in the\n"
            "                         original transaction that were less than 0xfffffffe will be increased to 0xfffffffe\n"
            "                         so the new transaction will not be explicitly bip-125 replaceable (though it may\n"
            "                         still be replaceable in practice, for example if it has unconfirmed ancestors which\n"
            "                         are replaceable)."},
                            {"estimate_mode", RPCArg::Type::STR, /* default */ "UNSET", "The fee estimate mode, must be one of:\n"
            "         \"UNSET\"\n"
            "         \"ECONOMICAL\"\n"
            "         \"CONSERVATIVE\""},
                        },
                        "options"},
                },
                RPCResult{
            "{\n"
            "  \"txid\":    \"value\",  (string)  The id of the new transaction\n"
            "  \"origfee\":  n,         (numeric) Fee of the replaced transaction\n"
            "  \"fee\":      n,         (numeric) Fee of the new transaction\n"
            "  \"errors\":  [ str... ] (json array of strings) Errors encountered during processing (may be empty)\n"
            "}\n"
                },
                RPCExamples{
            "\nBump the fee, get the new transaction\'s txid\n" +
                    HelpExampleCli("bumpfee", "<txid>")
                },
            }.ToString());
    }

    RPCTypeCheck(request.params, {UniValue::VSTR, UniValue::VOBJ});
    uint256 hash(ParseHashV(request.params[0], "txid"));

    // optional parameters
    CAmount totalFee = 0;
    CCoinControl coin_control;
    coin_control.m_signal_bip125_rbf = true;
    if (!request.params[1].isNull()) {
        UniValue options = request.params[1];
        RPCTypeCheckObj(options,
            {
                {"confTarget", UniValueType(UniValue::VNUM)},
                {"totalFee", UniValueType(UniValue::VNUM)},
                {"replaceable", UniValueType(UniValue::VBOOL)},
                {"estimate_mode", UniValueType(UniValue::VSTR)},
            },
            true, true);

        if (options.exists("confTarget") && options.exists("totalFee")) {
            throw JSONRPCError(RPC_INVALID_PARAMETER, "confTarget and totalFee options should not both be set. Please provide either a confirmation target for fee estimation or an explicit total fee for the transaction.");
        } else if (options.exists("confTarget")) { // TODO: alias this to conf_target
            coin_control.m_confirm_target = ParseConfirmTarget(options["confTarget"], pwallet->chain().estimateMaxBlocks());
        } else if (options.exists("totalFee")) {
            totalFee = options["totalFee"].get_int64();
            if (totalFee <= 0) {
                throw JSONRPCError(RPC_INVALID_PARAMETER, strprintf("Invalid totalFee %s (must be greater than 0)", FormatMoney(totalFee)));
            }
        }

        if (options.exists("replaceable")) {
            coin_control.m_signal_bip125_rbf = options["replaceable"].get_bool();
        }
        if (options.exists("estimate_mode")) {
            if (!FeeModeFromString(options["estimate_mode"].get_str(), coin_control.m_fee_mode)) {
                throw JSONRPCError(RPC_INVALID_PARAMETER, "Invalid estimate_mode parameter");
            }
        }
    }

    // Make sure the results are valid at least up to the most recent block
    // the user could have gotten from another RPC command prior to now
    pwallet->BlockUntilSyncedToCurrentChain();

    auto locked_chain = pwallet->chain().lock();
    LOCK(pwallet->cs_wallet);
    EnsureWalletIsUnlocked(pwallet);


    std::vector<std::string> errors;
    CAmount old_fee;
    CAmount new_fee;
    CMutableTransaction mtx;
    feebumper::Result res;
    if (totalFee > 0 || IsParticlWallet(pwallet)) {
        // Targeting total fee bump. Requires a change output of sufficient size.
        res = feebumper::CreateTotalBumpTransaction(pwallet, hash, coin_control, totalFee, errors, old_fee, new_fee, mtx);
    } else {
        // Targeting feerate bump.
        res = feebumper::CreateRateBumpTransaction(pwallet, hash, coin_control, errors, old_fee, new_fee, mtx);
    }
    if (res != feebumper::Result::OK) {
        switch(res) {
            case feebumper::Result::INVALID_ADDRESS_OR_KEY:
                throw JSONRPCError(RPC_INVALID_ADDRESS_OR_KEY, errors[0]);
                break;
            case feebumper::Result::INVALID_REQUEST:
                throw JSONRPCError(RPC_INVALID_REQUEST, errors[0]);
                break;
            case feebumper::Result::INVALID_PARAMETER:
                throw JSONRPCError(RPC_INVALID_PARAMETER, errors[0]);
                break;
            case feebumper::Result::WALLET_ERROR:
                throw JSONRPCError(RPC_WALLET_ERROR, errors[0]);
                break;
            default:
                throw JSONRPCError(RPC_MISC_ERROR, errors[0]);
                break;
        }
    }

    // sign bumped transaction
    if (!feebumper::SignTransaction(pwallet, mtx)) {
        throw JSONRPCError(RPC_WALLET_ERROR, "Can't sign transaction.");
    }
    // commit the bumped transaction
    uint256 txid;
    if (feebumper::CommitTransaction(pwallet, hash, std::move(mtx), errors, txid) != feebumper::Result::OK) {
        throw JSONRPCError(RPC_WALLET_ERROR, errors[0]);
    }
    UniValue result(UniValue::VOBJ);
    result.pushKV("txid", txid.GetHex());
    result.pushKV("origfee", ValueFromAmount(old_fee));
    result.pushKV("fee", ValueFromAmount(new_fee));
    UniValue result_errors(UniValue::VARR);
    for (const std::string& error : errors) {
        result_errors.push_back(error);
    }
    result.pushKV("errors", result_errors);

    return result;
}

UniValue rescanblockchain(const JSONRPCRequest& request)
{
    std::shared_ptr<CWallet> const wallet = GetWalletForJSONRPCRequest(request);
    CWallet* const pwallet = wallet.get();

    if (!EnsureWalletIsAvailable(pwallet, request.fHelp)) {
        return NullUniValue;
    }

    if (request.fHelp || request.params.size() > 2) {
        throw std::runtime_error(
            RPCHelpMan{"rescanblockchain",
                "\nRescan the local blockchain for wallet related transactions.\n",
                {
                    {"start_height", RPCArg::Type::NUM, /* default */ "0", "block height where the rescan should start"},
                    {"stop_height", RPCArg::Type::NUM, RPCArg::Optional::OMITTED_NAMED_ARG, "the last block height that should be scanned. If none is provided it will rescan up to the tip at return time of this call."},
                },
                RPCResult{
            "{\n"
            "  \"start_height\"     (numeric) The block height where the rescan started (the requested height or 0)\n"
            "  \"stop_height\"      (numeric) The height of the last rescanned block. May be null in rare cases if there was a reorg and the call didn't scan any blocks because they were already scanned in the background.\n"
            "}\n"
                },
                RPCExamples{
                    HelpExampleCli("rescanblockchain", "100000 120000")
            + HelpExampleRpc("rescanblockchain", "100000, 120000")
                },
            }.ToString());
    }

    WalletRescanReserver reserver(pwallet);
    if (!reserver.reserve()) {
        throw JSONRPCError(RPC_WALLET_ERROR, "Wallet is currently rescanning. Abort existing rescan or wait.");
    }

    int start_height = 0;
    uint256 start_block, stop_block;
    {
        auto locked_chain = pwallet->chain().lock();
        Optional<int> tip_height = locked_chain->getHeight();

        if (!request.params[0].isNull()) {
            start_height = request.params[0].get_int();
            if (start_height < 0 || !tip_height || start_height > *tip_height) {
                throw JSONRPCError(RPC_INVALID_PARAMETER, "Invalid start_height");
            }
        }

        Optional<int> stop_height;
        if (!request.params[1].isNull()) {
            stop_height = request.params[1].get_int();
            if (*stop_height < 0 || !tip_height || *stop_height > *tip_height) {
                throw JSONRPCError(RPC_INVALID_PARAMETER, "Invalid stop_height");
            }
            else if (*stop_height < start_height) {
                throw JSONRPCError(RPC_INVALID_PARAMETER, "stop_height must be greater than start_height");
            }
        }

        // We can't rescan beyond non-pruned blocks, stop and throw an error
        if (locked_chain->findPruned(start_height, stop_height)) {
            throw JSONRPCError(RPC_MISC_ERROR, "Can't rescan beyond pruned data. Use RPC call getblockchaininfo to determine your pruned height.");
        }

        if (tip_height) {
            start_block = locked_chain->getBlockHash(start_height);
            // If called with a stop_height, set the stop_height here to
            // trigger a rescan to that height.
            // If called without a stop height, leave stop_height as null here
            // so rescan continues to the tip (even if the tip advances during
            // rescan).
            if (stop_height) {
                stop_block = locked_chain->getBlockHash(*stop_height);
            }
        }
    }

    CWallet::ScanResult result =
        pwallet->ScanForWalletTransactions(start_block, stop_block, reserver, true /* fUpdate */);
    switch (result.status) {
    case CWallet::ScanResult::SUCCESS:
        break;
    case CWallet::ScanResult::FAILURE:
        throw JSONRPCError(RPC_MISC_ERROR, "Rescan failed. Potentially corrupted data files.");
    case CWallet::ScanResult::USER_ABORT:
        throw JSONRPCError(RPC_MISC_ERROR, "Rescan aborted.");
        // no default case, so the compiler can warn about missing cases
    }
    UniValue response(UniValue::VOBJ);
    response.pushKV("start_height", start_height);
    response.pushKV("stop_height", result.last_scanned_height ? *result.last_scanned_height : UniValue());
    return response;
}

class DescribeWalletAddressVisitor : public boost::static_visitor<UniValue>
{
public:
    CWallet * const pwallet;

    void ProcessSubScript(const CScript& subscript, UniValue& obj) const
    {
        // Always present: script type and redeemscript
        std::vector<std::vector<unsigned char>> solutions_data;
        txnouttype which_type = Solver(subscript, solutions_data);
        obj.pushKV("script", GetTxnOutputType(which_type));
        obj.pushKV("hex", HexStr(subscript.begin(), subscript.end()));

        CTxDestination embedded;
        if (ExtractDestination(subscript, embedded)) {
            // Only when the script corresponds to an address.
            UniValue subobj(UniValue::VOBJ);
            UniValue detail = DescribeAddress(embedded);
            subobj.pushKVs(detail);
            UniValue wallet_detail = boost::apply_visitor(*this, embedded);
            subobj.pushKVs(wallet_detail);
            subobj.pushKV("address", EncodeDestination(embedded));
            subobj.pushKV("scriptPubKey", HexStr(subscript.begin(), subscript.end()));
            // Always report the pubkey at the top level, so that `getnewaddress()['pubkey']` always works.
            if (subobj.exists("pubkey")) obj.pushKV("pubkey", subobj["pubkey"]);
            obj.pushKV("embedded", std::move(subobj));
        } else if (which_type == TX_MULTISIG) {
            // Also report some information on multisig scripts (which do not have a corresponding address).
            // TODO: abstract out the common functionality between this logic and ExtractDestinations.
            obj.pushKV("sigsrequired", solutions_data[0][0]);
            UniValue pubkeys(UniValue::VARR);
            for (size_t i = 1; i < solutions_data.size() - 1; ++i) {
                CPubKey key(solutions_data[i].begin(), solutions_data[i].end());
                pubkeys.push_back(HexStr(key.begin(), key.end()));
            }
            obj.pushKV("pubkeys", std::move(pubkeys));
        }
    }

    explicit DescribeWalletAddressVisitor(CWallet* _pwallet) : pwallet(_pwallet) {}

    UniValue operator()(const CNoDestination& dest) const { return UniValue(UniValue::VOBJ); }

    UniValue operator()(const PKHash& pkhash) const
    {
        CKeyID keyID(pkhash);
        UniValue obj(UniValue::VOBJ);
        CPubKey vchPubKey;
        if (pwallet && pwallet->GetPubKey(keyID, vchPubKey)) {
            obj.pushKV("pubkey", HexStr(vchPubKey));
            obj.pushKV("iscompressed", vchPubKey.IsCompressed());
        }
        return obj;
    }

    UniValue operator()(const ScriptHash& scripthash) const
    {
        CScriptID scriptID(scripthash);
        UniValue obj(UniValue::VOBJ);
        CScript subscript;
        if (pwallet && pwallet->GetCScript(scriptID, subscript)) {
            ProcessSubScript(subscript, obj);
        }
        return obj;
    }

    UniValue operator()(const WitnessV0KeyHash& id) const
    {
        UniValue obj(UniValue::VOBJ);
        CPubKey pubkey;
        if (pwallet && pwallet->GetPubKey(CKeyID(id), pubkey)) {
            obj.pushKV("pubkey", HexStr(pubkey));
        }
        return obj;
    }

    UniValue operator()(const WitnessV0ScriptHash& id) const
    {
        UniValue obj(UniValue::VOBJ);
        CScript subscript;
        CRIPEMD160 hasher;
        uint160 hash;
        hasher.Write(id.begin(), 32).Finalize(hash.begin());
        if (pwallet && pwallet->GetCScript(CScriptID(hash), subscript)) {
            ProcessSubScript(subscript, obj);
        }
        return obj;
    }

    UniValue operator()(const CExtKeyPair &ekp) const {
        UniValue obj(UniValue::VOBJ);
        obj.pushKV("isextkey", true);
        return obj;
    }

    UniValue operator()(const CStealthAddress &sxAddr) const {
        UniValue obj(UniValue::VOBJ);
        obj.pushKV("isstealthaddress", true);
        obj.pushKV("prefix_num_bits", sxAddr.prefix.number_bits);
        obj.pushKV("prefix_bitfield", strprintf("0x%04x", sxAddr.prefix.bitfield));
        return obj;
    }

    UniValue operator()(const CKeyID256 &idk256) const {
        UniValue obj(UniValue::VOBJ);
        CPubKey vchPubKey;
        obj.pushKV("is256bit", true);
        CKeyID id160(idk256);
        if (pwallet && pwallet->GetPubKey(id160, vchPubKey)) {
            obj.pushKV("pubkey", HexStr(vchPubKey));
            obj.pushKV("iscompressed", vchPubKey.IsCompressed());
        }
        return obj;
    }

    UniValue operator()(const CScriptID256 &scriptID256) const {
        UniValue obj(UniValue::VOBJ);
        CScript subscript;
        obj.pushKV("isscript", true);
        CScriptID scriptID;
        scriptID.Set(scriptID256);
        if (pwallet && pwallet->GetCScript(scriptID, subscript)) {
            ProcessSubScript(subscript, obj);
        }
        return obj;
    }

    UniValue operator()(const WitnessUnknown& id) const { return UniValue(UniValue::VOBJ); }
};

static UniValue DescribeWalletAddress(CWallet* pwallet, const CTxDestination& dest)
{
    UniValue ret(UniValue::VOBJ);
    UniValue detail = DescribeAddress(dest);
    ret.pushKVs(detail);
    ret.pushKVs(boost::apply_visitor(DescribeWalletAddressVisitor(pwallet), dest));
    return ret;
}

/** Convert CAddressBookData to JSON record.  */
static UniValue AddressBookDataToJSON(const CAddressBookData& data, const bool verbose)
{
    UniValue ret(UniValue::VOBJ);
    if (verbose) {
        ret.pushKV("name", data.name);
    }
    ret.pushKV("purpose", data.purpose);
    return ret;
}

UniValue getaddressinfo(const JSONRPCRequest& request)
{
    std::shared_ptr<CWallet> const wallet = GetWalletForJSONRPCRequest(request);
    CWallet* const pwallet = wallet.get();

    if (!EnsureWalletIsAvailable(pwallet, request.fHelp)) {
        return NullUniValue;
    }

    if (request.fHelp || request.params.size() != 1) {
        throw std::runtime_error(
            RPCHelpMan{"getaddressinfo",
            "\nReturn information about the given particl address. Some information requires the address\n"
            "to be in the wallet.\n",
                {
                    {"address", RPCArg::Type::STR, RPCArg::Optional::NO, "The particl address to get the information of."},
                },
                RPCResult{
            "{\n"
            "  \"address\" : \"address\",        (string) The particl address validated\n"
            "  \"scriptPubKey\" : \"hex\",       (string) The hex-encoded scriptPubKey generated by the address\n"
            "  \"ismine\" : true|false,        (boolean) If the address is yours or not\n"
            "  \"iswatchonly\" : true|false,   (boolean) If the address is watchonly\n"
            "  \"solvable\" : true|false,      (boolean) Whether we know how to spend coins sent to this address, ignoring the possible lack of private keys\n"
            "  \"desc\" : \"desc\",            (string, optional) A descriptor for spending coins sent to this address (only when solvable)\n"
            "  \"isscript\" : true|false,      (boolean) If the key is a script\n"
            "  \"ischange\" : true|false,      (boolean) If the address was used for change output\n"
            "  \"iswitness\" : true|false,     (boolean) If the address is a witness address\n"
            "  \"witness_version\" : version   (numeric, optional) The version number of the witness program\n"
            "  \"witness_program\" : \"hex\"     (string, optional) The hex value of the witness program\n"
            "  \"script\" : \"type\"             (string, optional) The output script type. Only if \"isscript\" is true and the redeemscript is known. Possible types: nonstandard, pubkey, pubkeyhash, scripthash, multisig, nulldata, witness_v0_keyhash, witness_v0_scripthash, witness_unknown\n"
            "  \"hex\" : \"hex\",                (string, optional) The redeemscript for the p2sh address\n"
            "  \"pubkeys\"                     (string, optional) Array of pubkeys associated with the known redeemscript (only if \"script\" is \"multisig\")\n"
            "    [\n"
            "      \"pubkey\"\n"
            "      ,...\n"
            "    ]\n"
            "  \"sigsrequired\" : xxxxx        (numeric, optional) Number of signatures required to spend multisig output (only if \"script\" is \"multisig\")\n"
            "  \"pubkey\" : \"publickeyhex\",    (string, optional) The hex value of the raw public key, for single-key addresses (possibly embedded in P2SH or P2WSH)\n"
            "  \"embedded\" : {...},           (object, optional) Information about the address embedded in P2SH or P2WSH, if relevant and known. It includes all getaddressinfo output fields for the embedded address, excluding metadata (\"timestamp\", \"hdkeypath\", \"hdseedid\") and relation to the wallet (\"ismine\", \"iswatchonly\").\n"
            "  \"iscompressed\" : true|false,  (boolean, optional) If the pubkey is compressed\n"
            "  \"label\" :  \"label\"         (string) The label associated with the address, \"\" is the default label\n"
            "  \"timestamp\" : timestamp,      (number, optional) The creation time of the key if available in seconds since epoch (Jan 1 1970 GMT)\n"
            "  \"hdkeypath\" : \"keypath\"       (string, optional) The HD keypath if the key is HD and available\n"
            "  \"hdseedid\" : \"<hash160>\"      (string, optional) The Hash160 of the HD seed\n"
            "  \"hdmasterfingerprint\" : \"<hash160>\" (string, optional) The fingperint of the master key.\n"
            "  \"labels\"                      (object) Array of labels associated with the address.\n"
            "    [\n"
            "      { (json object of label data)\n"
            "        \"name\": \"labelname\" (string) The label\n"
            "        \"purpose\": \"string\" (string) Purpose of address (\"send\" for sending address, \"receive\" for receiving address)\n"
            "      },...\n"
            "    ]\n"
            "}\n"
                },
                RPCExamples{
                    HelpExampleCli("getaddressinfo", "\"PswXnorAgjpAtaySWkPSmWQe3Fc8LmviVc\"")
            + HelpExampleRpc("getaddressinfo", "\"PswXnorAgjpAtaySWkPSmWQe3Fc8LmviVc\"")
                },
            }.ToString());
    }

    LOCK(pwallet->cs_wallet);

    UniValue ret(UniValue::VOBJ);
    std::string s = request.params[0].get_str();
    bool fBech32 = bech32::Decode(s).second.size() > 0;
    bool is_stake_only_version = false;
    CTxDestination dest = DecodeDestination(s);
    if (fBech32 && !IsValidDestination(dest)) {
        dest = DecodeDestination(s, true);
        is_stake_only_version = true;
    }

    // Make sure the destination is valid
    if (!IsValidDestination(dest)) {
        throw JSONRPCError(RPC_INVALID_ADDRESS_OR_KEY, "Invalid address");
    }

    std::string currentAddress = EncodeDestination(dest, fBech32, is_stake_only_version);
    ret.pushKV("address", currentAddress);

    CScript scriptPubKey = GetScriptForDestination(dest);
    ret.pushKV("scriptPubKey", HexStr(scriptPubKey.begin(), scriptPubKey.end()));

    isminetype mine = ISMINE_NO;
    if (IsParticlWallet(pwallet)) {
        CHDWallet *phdw = GetParticlWallet(pwallet);
        if (dest.type() == typeid(CExtKeyPair)) {
            CExtKeyPair ek = boost::get<CExtKeyPair>(dest);
            CKeyID id = ek.GetID();
            mine = phdw->HaveExtKey(id);
        } else
        if (dest.type() == typeid(CStealthAddress)) {
            const CStealthAddress &sxAddr = boost::get<CStealthAddress>(dest);
            const CExtKeyAccount *pa = nullptr;
            const CEKAStealthKey *pask = nullptr;
            mine = phdw->IsMine(sxAddr, pa, pask);
            if (pa && pask) {
                ret.pushKV("account", pa->GetIDString58());
                CStoredExtKey *sek = pa->GetChain(pask->nScanParent);
                std::string sPath;
                if (sek) {
                    std::vector<uint32_t> vPath;
                    AppendChainPath(sek, vPath);
                    vPath.push_back(pask->nScanKey);
                    PathToString(vPath, sPath);
                    ret.pushKV("scan_path", sPath);
                }
                sek = pa->GetChain(pask->akSpend.nParent);
                if (sek) {
                    std::vector<uint32_t> vPath;
                    AppendChainPath(sek, vPath);
                    vPath.push_back(pask->akSpend.nKey);
                    PathToString(vPath, sPath);
                    ret.pushKV("spend_path", sPath);
                }
            }
        } else
        if (dest.type() == typeid(PKHash)
            || dest.type() == typeid(CKeyID256)) {
            CKeyID idk;
            const CEKAKey *pak = nullptr;
            const CEKASCKey *pasc = nullptr;
            CExtKeyAccount *pa = nullptr;
            bool isInvalid;
            mine = phdw->IsMine(scriptPubKey, idk, pak, pasc, pa, isInvalid);

            if (pa && pak) {
                CStoredExtKey *sek = pa->GetChain(pak->nParent);
                if (sek) {
                    ret.pushKV("from_ext_address_id", sek->GetIDString58());
                    std::string sPath;
                    std::vector<uint32_t> vPath;
                    AppendChainPath(sek, vPath);
                    vPath.push_back(pak->nKey);
                    PathToString(vPath, sPath);
                    ret.pushKV("path", sPath);
                } else {
                    ret.pushKV("error", "Unknown chain.");
                }
            } else
            if (dest.type() == typeid(PKHash)) {
                CStealthAddress sx;
                idk = CKeyID(boost::get<PKHash>(dest));
                if (phdw->GetStealthLinked(idk, sx)) {
                    ret.pushKV("from_stealth_address", sx.Encoded());
                }
            }
        } else {
            mine = phdw ? IsMine(*phdw, dest) : ISMINE_NO;
        }
        if (mine & ISMINE_HARDWARE_DEVICE) {
            ret.pushKV("isondevice", true);
        }
    } else {
        mine = IsMine(*pwallet, dest);
    }

    ret.pushKV("ismine", bool(mine & ISMINE_SPENDABLE));
    bool solvable = IsSolvable(*pwallet, scriptPubKey);
    ret.pushKV("solvable", solvable);
    if (solvable) {
       ret.pushKV("desc", InferDescriptor(scriptPubKey, *pwallet)->ToString());
    }
    ret.pushKV("iswatchonly", bool(mine & ISMINE_WATCH_ONLY));
    if (is_stake_only_version) {
        ret.pushKV("isstakeonly", true);
    }
    UniValue detail = DescribeWalletAddress(pwallet, dest);
    ret.pushKVs(detail);
    if (pwallet->mapAddressBook.count(dest)) {
        ret.pushKV("label", pwallet->mapAddressBook[dest].name);
    }
    ret.pushKV("ischange", pwallet->IsChange(scriptPubKey));
    const CKeyMetadata* meta = nullptr;
    CKeyID key_id = GetKeyForDestination(*pwallet, dest);
    if (!key_id.IsNull()) {
        auto it = pwallet->mapKeyMetadata.find(key_id);
        if (it != pwallet->mapKeyMetadata.end()) {
            meta = &it->second;
        }
    }
    if (!meta) {
        auto it = pwallet->m_script_metadata.find(CScriptID(scriptPubKey));
        if (it != pwallet->m_script_metadata.end()) {
            meta = &it->second;
        }
    }
    if (meta) {
        ret.pushKV("timestamp", meta->nCreateTime);
        if (meta->has_key_origin) {
            ret.pushKV("hdkeypath", WriteHDKeypath(meta->key_origin.path));
            ret.pushKV("hdseedid", meta->hd_seed_id.GetHex());
            ret.pushKV("hdmasterfingerprint", HexStr(meta->key_origin.fingerprint, meta->key_origin.fingerprint + 4));
        }
    }

    // Currently only one label can be associated with an address, return an array
    // so the API remains stable if we allow multiple labels to be associated with
    // an address.
    UniValue labels(UniValue::VARR);
    std::map<CTxDestination, CAddressBookData>::iterator mi = pwallet->mapAddressBook.find(dest);
    if (mi != pwallet->mapAddressBook.end()) {
        labels.push_back(AddressBookDataToJSON(mi->second, true));
    }
    ret.pushKV("labels", std::move(labels));

    return ret;
}

static UniValue getaddressesbylabel(const JSONRPCRequest& request)
{
    std::shared_ptr<CWallet> const wallet = GetWalletForJSONRPCRequest(request);
    CWallet* const pwallet = wallet.get();

    if (!EnsureWalletIsAvailable(pwallet, request.fHelp)) {
        return NullUniValue;
    }

    if (request.fHelp || request.params.size() != 1)
        throw std::runtime_error(
            RPCHelpMan{"getaddressesbylabel",
                "\nReturns the list of addresses assigned the specified label.\n",
                {
                    {"label", RPCArg::Type::STR, RPCArg::Optional::NO, "The label."},
                },
                RPCResult{
            "{ (json object with addresses as keys)\n"
            "  \"address\": { (json object with information about address)\n"
            "    \"purpose\": \"string\" (string)  Purpose of address (\"send\" for sending address, \"receive\" for receiving address)\n"
            "  },...\n"
            "}\n"
                },
                RPCExamples{
                    HelpExampleCli("getaddressesbylabel", "\"tabby\"")
            + HelpExampleRpc("getaddressesbylabel", "\"tabby\"")
                },
            }.ToString());

    LOCK(pwallet->cs_wallet);

    std::string label = LabelFromValue(request.params[0]);

    // Find all addresses that have the given label
    UniValue ret(UniValue::VOBJ);
    std::set<std::string> addresses;
    for (const std::pair<const CTxDestination, CAddressBookData>& item : pwallet->mapAddressBook) {
        if (item.second.name == label) {
            std::string address = EncodeDestination(item.first);
            // CWallet::mapAddressBook is not expected to contain duplicate
            // address strings, but build a separate set as a precaution just in
            // case it does.
            bool unique = addresses.emplace(address).second;
            assert(unique);
            // UniValue::pushKV checks if the key exists in O(N)
            // and since duplicate addresses are unexpected (checked with
            // std::set in O(log(N))), UniValue::__pushKV is used instead,
            // which currently is O(1).
            ret.__pushKV(address, AddressBookDataToJSON(item.second, false));
        }
    }

    if (ret.empty()) {
        throw JSONRPCError(RPC_WALLET_INVALID_LABEL_NAME, std::string("No addresses with label " + label));
    }

    return ret;
}

static UniValue listlabels(const JSONRPCRequest& request)
{
    std::shared_ptr<CWallet> const wallet = GetWalletForJSONRPCRequest(request);
    CWallet* const pwallet = wallet.get();

    if (!EnsureWalletIsAvailable(pwallet, request.fHelp)) {
        return NullUniValue;
    }

    if (request.fHelp || request.params.size() > 1)
        throw std::runtime_error(
            RPCHelpMan{"listlabels",
                "\nReturns the list of all labels, or labels that are assigned to addresses with a specific purpose.\n",
                {
                    {"purpose", RPCArg::Type::STR, RPCArg::Optional::OMITTED_NAMED_ARG, "Address purpose to list labels for ('send','receive'). An empty string is the same as not providing this argument."},
                },
                RPCResult{
            "[               (json array of string)\n"
            "  \"label\",      (string) Label name\n"
            "  ...\n"
            "]\n"
                },
                RPCExamples{
            "\nList all labels\n"
            + HelpExampleCli("listlabels", "") +
            "\nList labels that have receiving addresses\n"
            + HelpExampleCli("listlabels", "receive") +
            "\nList labels that have sending addresses\n"
            + HelpExampleCli("listlabels", "send") +
            "\nAs a JSON-RPC call\n"
            + HelpExampleRpc("listlabels", "receive")
                },
            }.ToString());

    LOCK(pwallet->cs_wallet);

    std::string purpose;
    if (!request.params[0].isNull()) {
        purpose = request.params[0].get_str();
    }

    // Add to a set to sort by label name, then insert into Univalue array
    std::set<std::string> label_set;
    for (const std::pair<const CTxDestination, CAddressBookData>& entry : pwallet->mapAddressBook) {
        if (purpose.empty() || entry.second.purpose == purpose) {
            label_set.insert(entry.second.name);
        }
    }

    UniValue ret(UniValue::VARR);
    for (const std::string& name : label_set) {
        ret.push_back(name);
    }

    return ret;
}

UniValue sethdseed(const JSONRPCRequest& request)
{
    std::shared_ptr<CWallet> const wallet = GetWalletForJSONRPCRequest(request);
    CWallet* const pwallet = wallet.get();

    if (!EnsureWalletIsAvailable(pwallet, request.fHelp)) {
        return NullUniValue;
    }

    if (request.fHelp || request.params.size() > 2) {
        throw std::runtime_error(
            RPCHelpMan{"sethdseed",
                "\nSet or generate a new HD wallet seed. Non-HD wallets will not be upgraded to being a HD wallet. Wallets that are already\n"
                "HD will have a new HD seed set so that new keys added to the keypool will be derived from this new seed.\n"
                "\nNote that you will need to MAKE A NEW BACKUP of your wallet after setting the HD wallet seed." +
                    HelpRequiringPassphrase(pwallet) + "\n",
                {
                    {"newkeypool", RPCArg::Type::BOOL, /* default */ "true", "Whether to flush old unused addresses, including change addresses, from the keypool and regenerate it.\n"
            "                             If true, the next address from getnewaddress and change address from getrawchangeaddress will be from this new seed.\n"
            "                             If false, addresses (including change addresses if the wallet already had HD Chain Split enabled) from the existing\n"
            "                             keypool will be used until it has been depleted."},
                    {"seed", RPCArg::Type::STR, /* default */ "random seed", "The WIF private key to use as the new HD seed.\n"
            "                             The seed value can be retrieved using the dumpwallet command. It is the private key marked hdseed=1"},
                },
                RPCResults{},
                RPCExamples{
                    HelpExampleCli("sethdseed", "")
            + HelpExampleCli("sethdseed", "false")
            + HelpExampleCli("sethdseed", "true \"wifkey\"")
            + HelpExampleRpc("sethdseed", "true, \"wifkey\"")
                },
            }.ToString());
    }

    if (pwallet->chain().isInitialBlockDownload()) {
        throw JSONRPCError(RPC_CLIENT_IN_INITIAL_DOWNLOAD, "Cannot set a new HD seed while still in Initial Block Download");
    }

    if (pwallet->IsWalletFlagSet(WALLET_FLAG_DISABLE_PRIVATE_KEYS)) {
        throw JSONRPCError(RPC_WALLET_ERROR, "Cannot set a HD seed to a wallet with private keys disabled");
    }

    auto locked_chain = pwallet->chain().lock();
    LOCK(pwallet->cs_wallet);

    // Do not do anything to non-HD wallets
    if (!pwallet->CanSupportFeature(FEATURE_HD)) {
        throw JSONRPCError(RPC_WALLET_ERROR, "Cannot set a HD seed on a non-HD wallet. Start with -upgradewallet in order to upgrade a non-HD wallet to HD");
    }

    if (IsParticlWallet(pwallet))
        throw JSONRPCError(RPC_WALLET_ERROR, "Not necessary in Particl mode.");

    EnsureWalletIsUnlocked(pwallet);

    bool flush_key_pool = true;
    if (!request.params[0].isNull()) {
        flush_key_pool = request.params[0].get_bool();
    }

    CPubKey master_pub_key;
    if (request.params[1].isNull()) {
        master_pub_key = pwallet->GenerateNewSeed();
    } else {
        CKey key = DecodeSecret(request.params[1].get_str());
        if (!key.IsValid()) {
            throw JSONRPCError(RPC_INVALID_ADDRESS_OR_KEY, "Invalid private key");
        }

        if (HaveKey(*pwallet, key)) {
            throw JSONRPCError(RPC_INVALID_ADDRESS_OR_KEY, "Already have this key (either as an HD seed or as a loose private key)");
        }

        master_pub_key = pwallet->DeriveNewSeed(key);
    }

    pwallet->SetHDSeed(master_pub_key);
    if (flush_key_pool) pwallet->NewKeyPool();

    return NullUniValue;
}

UniValue walletprocesspsbt(const JSONRPCRequest& request)
{
    std::shared_ptr<CWallet> const wallet = GetWalletForJSONRPCRequest(request);
    CWallet* const pwallet = wallet.get();

    if (!EnsureWalletIsAvailable(pwallet, request.fHelp)) {
        return NullUniValue;
    }

    if (request.fHelp || request.params.size() < 1 || request.params.size() > 4)
        throw std::runtime_error(
            RPCHelpMan{"walletprocesspsbt",
                "\nUpdate a PSBT with input information from our wallet and then sign inputs\n"
                "that we can sign for." +
                    HelpRequiringPassphrase(pwallet) + "\n",
                {
                    {"psbt", RPCArg::Type::STR, RPCArg::Optional::NO, "The transaction base64 string"},
                    {"sign", RPCArg::Type::BOOL, /* default */ "true", "Also sign the transaction when updating"},
                    {"sighashtype", RPCArg::Type::STR, /* default */ "ALL", "The signature hash type to sign with if not specified by the PSBT. Must be one of\n"
            "       \"ALL\"\n"
            "       \"NONE\"\n"
            "       \"SINGLE\"\n"
            "       \"ALL|ANYONECANPAY\"\n"
            "       \"NONE|ANYONECANPAY\"\n"
            "       \"SINGLE|ANYONECANPAY\""},
                    {"bip32derivs", RPCArg::Type::BOOL, /* default */ "false", "If true, includes the BIP 32 derivation paths for public keys if we know them"},
                },
                RPCResult{
            "{\n"
            "  \"psbt\" : \"value\",          (string) The base64-encoded partially signed transaction\n"
            "  \"complete\" : true|false,   (boolean) If the transaction has a complete set of signatures\n"
            "  ]\n"
            "}\n"
                },
                RPCExamples{
                    HelpExampleCli("walletprocesspsbt", "\"psbt\"")
                },
            }.ToString());

    RPCTypeCheck(request.params, {UniValue::VSTR, UniValue::VBOOL, UniValue::VSTR});

    // Unserialize the transaction
    PartiallySignedTransaction psbtx;
    std::string error;
    if (!DecodeBase64PSBT(psbtx, request.params[0].get_str(), error)) {
        throw JSONRPCError(RPC_DESERIALIZATION_ERROR, strprintf("TX decode failed %s", error));
    }

    // Get the sighash type
    int nHashType = ParseSighashString(request.params[2]);

    // Fill transaction with our data and also sign
    bool sign = request.params[1].isNull() ? true : request.params[1].get_bool();
    bool bip32derivs = request.params[3].isNull() ? false : request.params[3].get_bool();
    bool complete = true;
    const TransactionError err = FillPSBT(pwallet, psbtx, complete, nHashType, sign, bip32derivs);
    if (err != TransactionError::OK) {
        throw JSONRPCTransactionError(err);
    }

    UniValue result(UniValue::VOBJ);
    CDataStream ssTx(SER_NETWORK, PROTOCOL_VERSION);
    ssTx << psbtx;
    result.pushKV("psbt", EncodeBase64(ssTx.str()));
    result.pushKV("complete", complete);

    return result;
}

UniValue walletcreatefundedpsbt(const JSONRPCRequest& request)
{
    std::shared_ptr<CWallet> const wallet = GetWalletForJSONRPCRequest(request);
    CWallet* const pwallet = wallet.get();

    if (!EnsureWalletIsAvailable(pwallet, request.fHelp)) {
        return NullUniValue;
    }

    if (request.fHelp || request.params.size() < 2 || request.params.size() > 5)
        throw std::runtime_error(
            RPCHelpMan{"walletcreatefundedpsbt",
                "\nCreates and funds a transaction in the Partially Signed Transaction format. Inputs will be added if supplied inputs are not enough\n"
                "Implements the Creator and Updater roles.\n",
                {
                    {"inputs", RPCArg::Type::ARR, RPCArg::Optional::NO, "A json array of json objects",
                        {
                            {"", RPCArg::Type::OBJ, RPCArg::Optional::OMITTED, "",
                                {
                                    {"txid", RPCArg::Type::STR_HEX, RPCArg::Optional::NO, "The transaction id"},
                                    {"vout", RPCArg::Type::NUM, RPCArg::Optional::NO, "The output number"},
                                    {"sequence", RPCArg::Type::NUM, RPCArg::Optional::NO, "The sequence number"},
                                },
                            },
                        },
                        },
                    {"outputs", RPCArg::Type::ARR, RPCArg::Optional::NO, "a json array with outputs (key-value pairs), where none of the keys are duplicated.\n"
                            "That is, each address can only appear once and there can only be one 'data' object.\n"
                            "For compatibility reasons, a dictionary, which holds the key-value pairs directly, is also\n"
                            "                             accepted as second parameter.",
                        {
                            {"", RPCArg::Type::OBJ, RPCArg::Optional::OMITTED, "",
                                {
                                    {"address", RPCArg::Type::AMOUNT, RPCArg::Optional::NO, "A key-value pair. The key (string) is the particl address, the value (float or string) is the amount in " + CURRENCY_UNIT + ""},
                                },
                                },
                            {"", RPCArg::Type::OBJ, RPCArg::Optional::OMITTED, "",
                                {
                                    {"data", RPCArg::Type::STR_HEX, RPCArg::Optional::NO, "A key-value pair. The key must be \"data\", the value is hex-encoded data"},
                                },
                            },
                        },
                    },
                    {"locktime", RPCArg::Type::NUM, /* default */ "0", "Raw locktime. Non-0 value also locktime-activates inputs"},
                    {"options", RPCArg::Type::OBJ, RPCArg::Optional::OMITTED_NAMED_ARG, "",
                        {
                            {"changeAddress", RPCArg::Type::STR_HEX, /* default */ "pool address", "The particl address to receive the change"},
                            {"changePosition", RPCArg::Type::NUM, /* default */ "random", "The index of the change output"},
                            {"change_type", RPCArg::Type::STR, /* default */ "set by -changetype", "The output type to use. Only valid if changeAddress is not specified. Options are \"legacy\", \"p2sh-segwit\", and \"bech32\"."},
                            {"includeWatching", RPCArg::Type::BOOL, /* default */ "false", "Also select inputs which are watch only"},
                            {"lockUnspents", RPCArg::Type::BOOL, /* default */ "false", "Lock selected unspent outputs"},
                            {"feeRate", RPCArg::Type::AMOUNT, /* default */ "not set: makes wallet determine the fee", "Set a specific fee rate in " + CURRENCY_UNIT + "/kB"},
                            {"subtractFeeFromOutputs", RPCArg::Type::ARR, /* default */ "empty array", "A json array of integers.\n"
                            "                              The fee will be equally deducted from the amount of each specified output.\n"
                            "                              Those recipients will receive less particl than you enter in their corresponding amount field.\n"
                            "                              If no outputs are specified here, the sender pays the fee.",
                                {
                                    {"vout_index", RPCArg::Type::NUM, RPCArg::Optional::OMITTED, "The zero-based output index, before a change output is added."},
                                },
                            },
                            {"replaceable", RPCArg::Type::BOOL, /* default */ "false", "Marks this transaction as BIP125 replaceable.\n"
                            "                              Allows this transaction to be replaced by a transaction with higher fees"},
                            {"conf_target", RPCArg::Type::NUM, /* default */ "Fallback to wallet's confirmation target", "Confirmation target (in blocks)"},
                            {"estimate_mode", RPCArg::Type::STR, /* default */ "UNSET", "The fee estimate mode, must be one of:\n"
                            "         \"UNSET\"\n"
                            "         \"ECONOMICAL\"\n"
                            "         \"CONSERVATIVE\""},
                        },
                        "options"},
                    {"bip32derivs", RPCArg::Type::BOOL, /* default */ "false", "If true, includes the BIP 32 derivation paths for public keys if we know them"},
                },
                RPCResult{
                            "{\n"
                            "  \"psbt\": \"value\",        (string)  The resulting raw transaction (base64-encoded string)\n"
                            "  \"fee\":       n,         (numeric) Fee in " + CURRENCY_UNIT + " the resulting transaction pays\n"
                            "  \"changepos\": n          (numeric) The position of the added change output, or -1\n"
                            "}\n"
                                },
                                RPCExamples{
                            "\nCreate a transaction with no inputs\n"
                            + HelpExampleCli("walletcreatefundedpsbt", "\"[{\\\"txid\\\":\\\"myid\\\",\\\"vout\\\":0}]\" \"[{\\\"data\\\":\\\"00010203\\\"}]\"")
                                },
                            }.ToString());

    RPCTypeCheck(request.params, {
        UniValue::VARR,
        UniValueType(), // ARR or OBJ, checked later
        UniValue::VNUM,
        UniValue::VOBJ,
        UniValue::VBOOL
        }, true
    );

    CAmount fee;
    int change_position;
    CMutableTransaction rawTx = ConstructTransaction(request.params[0], request.params[1], request.params[2], request.params[3]["replaceable"]);
    FundTransaction(pwallet, rawTx, fee, change_position, request.params[3]);

    // Make a blank psbt
    PartiallySignedTransaction psbtx(rawTx);

    // Fill transaction with out data but don't sign
    bool bip32derivs = request.params[4].isNull() ? false : request.params[4].get_bool();
    bool complete = true;
    const TransactionError err = FillPSBT(pwallet, psbtx, complete, 1, false, bip32derivs);
    if (err != TransactionError::OK) {
        throw JSONRPCTransactionError(err);
    }

    // Serialize the PSBT
    CDataStream ssTx(SER_NETWORK, PROTOCOL_VERSION);
    ssTx << psbtx;

    UniValue result(UniValue::VOBJ);
    result.pushKV("psbt", EncodeBase64(ssTx.str()));
    result.pushKV("fee", ValueFromAmount(fee));
    result.pushKV("changepos", change_position);
    return result;
}

UniValue abortrescan(const JSONRPCRequest& request); // in rpcdump.cpp
UniValue dumpprivkey(const JSONRPCRequest& request); // in rpcdump.cpp
UniValue importprivkey(const JSONRPCRequest& request);
UniValue importaddress(const JSONRPCRequest& request);
UniValue importpubkey(const JSONRPCRequest& request);
UniValue dumpwallet(const JSONRPCRequest& request);
UniValue importwallet(const JSONRPCRequest& request);
UniValue importprunedfunds(const JSONRPCRequest& request);
UniValue removeprunedfunds(const JSONRPCRequest& request);
UniValue importmulti(const JSONRPCRequest& request);

// clang-format off
static const CRPCCommand commands[] =
{ //  category              name                                actor (function)                argNames
    //  --------------------- ------------------------          -----------------------         ----------
    { "hidden",             "resendwallettransactions",         &resendwallettransactions,      {} },
    { "rawtransactions",    "fundrawtransaction",               &fundrawtransaction,            {"hexstring","options","iswitness"} },
    { "wallet",             "abandontransaction",               &abandontransaction,            {"txid"} },
    { "wallet",             "abortrescan",                      &abortrescan,                   {} },
    { "wallet",             "addmultisigaddress",               &addmultisigaddress,            {"nrequired","keys","label|account","bech32","256bit"} },
    { "wallet",             "backupwallet",                     &backupwallet,                  {"destination"} },
    { "wallet",             "bumpfee",                          &bumpfee,                       {"txid", "options"} },
    { "wallet",             "createwallet",                     &createwallet,                  {"wallet_name", "disable_private_keys", "blank", "passphrase"} },
    { "wallet",             "dumpprivkey",                      &dumpprivkey,                   {"address"}  },
    { "wallet",             "dumpwallet",                       &dumpwallet,                    {"filename"} },
    { "wallet",             "encryptwallet",                    &encryptwallet,                 {"passphrase"} },
    { "wallet",             "getaddressesbylabel",              &getaddressesbylabel,           {"label"} },
    { "wallet",             "getaddressinfo",                   &getaddressinfo,                {"address"} },
    { "wallet",             "getbalance",                       &getbalance,                    {"dummy","minconf","include_watchonly"} },
    { "wallet",             "getnewaddress",                    &getnewaddress,                 {"label","address_type"} },
    { "wallet",             "getrawchangeaddress",              &getrawchangeaddress,           {"address_type"} },
    { "wallet",             "getreceivedbyaddress",             &getreceivedbyaddress,          {"address","minconf"} },
    { "wallet",             "getreceivedbylabel",               &getreceivedbylabel,            {"label","minconf"} },
    { "wallet",             "gettransaction",                   &gettransaction,                {"txid","include_watchonly"} },
    { "wallet",             "getunconfirmedbalance",            &getunconfirmedbalance,         {} },
    { "wallet",             "getbalances",                      &getbalances,                   {} },
    { "wallet",             "getwalletinfo",                    &getwalletinfo,                 {} },
    { "wallet",             "importaddress",                    &importaddress,                 {"address","label","rescan","p2sh"} },
    { "wallet",             "importmulti",                      &importmulti,                   {"requests","options"} },
    { "wallet",             "importprivkey",                    &importprivkey,                 {"privkey","label","rescan"} },
    { "wallet",             "importprunedfunds",                &importprunedfunds,             {"rawtransaction","txoutproof"} },
    { "wallet",             "importpubkey",                     &importpubkey,                  {"pubkey","label","rescan"} },
    { "wallet",             "importwallet",                     &importwallet,                  {"filename"} },
    { "wallet",             "keypoolrefill",                    &keypoolrefill,                 {"newsize"} },
    { "wallet",             "listaddressgroupings",             &listaddressgroupings,          {} },
    { "wallet",             "listlabels",                       &listlabels,                    {"purpose"} },
    { "wallet",             "listlockunspent",                  &listlockunspent,               {} },
    { "wallet",             "listreceivedbyaddress",            &listreceivedbyaddress,         {"minconf","include_empty","include_watchonly","address_filter"} },
    { "wallet",             "listreceivedbylabel",              &listreceivedbylabel,           {"minconf","include_empty","include_watchonly"} },
    { "wallet",             "listsinceblock",                   &listsinceblock,                {"blockhash","target_confirmations","include_watchonly","include_removed"} },
    { "wallet",             "listtransactions",                 &listtransactions,              {"label|dummy","count","skip","include_watchonly"} },
    { "wallet",             "listunspent",                      &listunspent,                   {"minconf","maxconf","addresses","include_unsafe","query_options"} },
    { "wallet",             "listwalletdir",                    &listwalletdir,                 {} },
    { "wallet",             "listwallets",                      &listwallets,                   {} },
    { "wallet",             "loadwallet",                       &loadwallet,                    {"filename"} },
    { "wallet",             "lockunspent",                      &lockunspent,                   {"unlock","transactions","permanent"} },
    { "wallet",             "removeprunedfunds",                &removeprunedfunds,             {"txid"} },
    { "wallet",             "rescanblockchain",                 &rescanblockchain,              {"start_height", "stop_height"} },
    { "wallet",             "sendmany",                         &sendmany,                      {"dummy","amounts","minconf","comment","subtractfeefrom","replaceable","conf_target","estimate_mode"} },
    { "wallet",             "sendtoaddress",                    &sendtoaddress,                 {"address","amount","comment","comment_to","subtractfeefromamount","narration","replaceable","conf_target","estimate_mode"} },
    { "wallet",             "sethdseed",                        &sethdseed,                     {"newkeypool","seed"} },
    { "wallet",             "setlabel",                         &setlabel,                      {"address","label"} },
    { "wallet",             "settxfee",                         &settxfee,                      {"amount"} },
    { "wallet",             "signmessage",                      &signmessage,                   {"address","message"} },
    { "wallet",             "signrawtransactionwithwallet",     &signrawtransactionwithwallet,  {"hexstring","prevtxs","sighashtype"} },
    { "wallet",             "unloadwallet",                     &unloadwallet,                  {"wallet_name"} },
    { "wallet",             "walletcreatefundedpsbt",           &walletcreatefundedpsbt,        {"inputs","outputs","locktime","options","bip32derivs"} },
    { "wallet",             "walletlock",                       &walletlock,                    {} },
    { "wallet",             "walletpassphrase",                 &walletpassphrase,              {"passphrase","timeout","stakingonly"} },
    { "wallet",             "walletpassphrasechange",           &walletpassphrasechange,        {"oldpassphrase","newpassphrase"} },
    { "wallet",             "walletprocesspsbt",                &walletprocesspsbt,             {"psbt","sign","sighashtype","bip32derivs"} },
};
// clang-format on

void RegisterWalletRPCCommands(interfaces::Chain& chain, std::vector<std::unique_ptr<interfaces::Handler>>& handlers)
{
    for (unsigned int vcidx = 0; vcidx < ARRAYLEN(commands); vcidx++)
        handlers.emplace_back(chain.handleRpc(commands[vcidx]));
}<|MERGE_RESOLUTION|>--- conflicted
+++ resolved
@@ -3417,11 +3417,9 @@
     if (!wallet) {
         throw JSONRPCError(RPC_WALLET_ERROR, "Wallet creation failed.");
     }
-<<<<<<< HEAD
-    if (fParticlMode && !((CHDWallet*)wallet.get())->Initialise()) {
+    if (fParticlMode && !GetParticlWallet(wallet.get())->Initialise()) {
         throw JSONRPCError(RPC_WALLET_ERROR, "Wallet initialise failed.");
     }
-=======
 
     // Encrypt the wallet if there's a passphrase
     if (!passphrase.empty() && !(flags & WALLET_FLAG_DISABLE_PRIVATE_KEYS)) {
@@ -3436,16 +3434,19 @@
             }
 
             // Set a seed for the wallet
-            CPubKey master_pub_key = wallet->GenerateNewSeed();
-            wallet->SetHDSeed(master_pub_key);
-            wallet->NewKeyPool();
+            if (fParticlMode && !!GetParticlWallet(wallet.get())->MakeDefaultAccount()) {
+                throw JSONRPCError(RPC_WALLET_ERROR, "MakeDefaultAccount failed.");
+            } else {
+                CPubKey master_pub_key = wallet->GenerateNewSeed();
+                wallet->SetHDSeed(master_pub_key);
+                wallet->NewKeyPool();
+            }
 
             // Relock the wallet
             wallet->Lock();
         }
     }
 
->>>>>>> 8f2f17f7
     AddWallet(wallet);
 
     wallet->postInitProcess();
