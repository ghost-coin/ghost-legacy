--- conflicted
+++ resolved
@@ -142,13 +142,8 @@
         entry.pushKV("blockindex", wtx.m_confirm.nIndex);
         int64_t block_time;
         bool found_block = chain.findBlock(wtx.m_confirm.hashBlock, nullptr /* block */, &block_time);
-<<<<<<< HEAD
-        assert(found_block);
+        CHECK_NONFATAL(found_block);
         PushTime(entry, "blocktime", block_time);
-=======
-        CHECK_NONFATAL(found_block);
-        entry.pushKV("blocktime", block_time);
->>>>>>> bc38bb9a
     } else {
         entry.pushKV("trusted", wtx.IsTrusted(locked_chain));
     }
