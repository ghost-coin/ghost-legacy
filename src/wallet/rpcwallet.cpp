--- conflicted
+++ resolved
@@ -2084,13 +2084,8 @@
             "  \"transactions\" : [          (json array)\n"
             "  {                           (json object)\n"
             "    \"involvesWatchonly\": xxx, (bool) Only returns true if imported addresses were involved in transaction.\n"
-<<<<<<< HEAD
-            "    \"address\":\"address\",    (string) The particl address of the transaction.\n"
-            "    \"category\":               (string) The transaction category.\n"
-=======
-            "    \"address\" : \"str\",        (string) The bitcoin address of the transaction.\n"
+            "    \"address\" : \"str\",        (string) The particl address of the transaction.\n"
             "    \"category\" : \"str\",       (string) The transaction category.\n"
->>>>>>> 8a56f79d
             "                \"send\"                  Transactions sent.\n"
             "                \"receive\"               Non-coinbase transactions received.\n"
             "                \"generate\"              Coinbase transactions received with more than 100 confirmations.\n"
