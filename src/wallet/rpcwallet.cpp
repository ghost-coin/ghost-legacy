// Copyright (c) 2010 Satoshi Nakamoto
// Copyright (c) 2009-2018 The Bitcoin Core developers
// Distributed under the MIT software license, see the accompanying
// file COPYING or http://www.opensource.org/licenses/mit-license.php.

#include <amount.h>
#include <chain.h>
#include <consensus/validation.h>
#include <core_io.h>
#include <httpserver.h>
#include <validation.h>
#include <key_io.h>
#include <net.h>
#include <outputtype.h>
#include <policy/feerate.h>
#include <policy/fees.h>
#include <policy/policy.h>
#include <policy/rbf.h>
#include <rpc/mining.h>
#include <rpc/rawtransaction.h>
#include <rpc/server.h>
#include <rpc/util.h>
#include <script/sign.h>
#include <shutdown.h>
#include <timedata.h>
#include <util.h>
#include <utilmoneystr.h>
#include <wallet/coincontrol.h>
#include <wallet/feebumper.h>
#include <wallet/rpcwallet.h>
#include <wallet/wallet.h>
#include <wallet/walletdb.h>
#include <wallet/walletutil.h>

#include <wallet/hdwallet.h>


#include <stdint.h>

#include <univalue.h>

#include <functional>

static const std::string WALLET_ENDPOINT_BASE = "/wallet/";

bool GetWalletNameFromJSONRPCRequest(const JSONRPCRequest& request, std::string& wallet_name)
{
    if (request.URI.substr(0, WALLET_ENDPOINT_BASE.size()) == WALLET_ENDPOINT_BASE) {
        // wallet endpoint was used
        wallet_name = urlDecode(request.URI.substr(WALLET_ENDPOINT_BASE.size()));
        return true;
    }
    return false;
}

std::shared_ptr<CWallet> GetWalletForJSONRPCRequest(const JSONRPCRequest& request)
{
    std::string wallet_name;
    if (GetWalletNameFromJSONRPCRequest(request, wallet_name)) {
        std::shared_ptr<CWallet> pwallet = GetWallet(wallet_name);
        if (!pwallet) throw JSONRPCError(RPC_WALLET_NOT_FOUND, "Requested wallet does not exist or is not loaded");
        return pwallet;
    }

    std::vector<std::shared_ptr<CWallet>> wallets = GetWallets();
    return wallets.size() == 1 || (request.fHelp && wallets.size() > 0) ? wallets[0] : nullptr;
}

std::string HelpRequiringPassphrase(CWallet * const pwallet)
{
    return pwallet && pwallet->IsCrypted()
        ? "\nRequires wallet passphrase to be set with walletpassphrase call."
        : "";
}

bool EnsureWalletIsAvailable(CWallet * const pwallet, bool avoidException)
{
    if (pwallet) return true;
    if (avoidException) return false;
    if (!HasWallets()) {
        throw JSONRPCError(
            RPC_METHOD_NOT_FOUND, "Method not found (wallet method is disabled because no wallet is loaded)");
    }
    throw JSONRPCError(RPC_WALLET_NOT_SPECIFIED,
        "Wallet file not specified (must request wallet RPC through /wallet/<filename> uri-path).");
}

void EnsureWalletIsUnlocked(CWallet * const pwallet)
{
    if (pwallet->IsLocked())
        throw JSONRPCError(RPC_WALLET_UNLOCK_NEEDED, "Error: Please enter the wallet passphrase with walletpassphrase first.");

    if (IsParticlWallet(pwallet)
        && GetParticlWallet(pwallet)->fUnlockForStakingOnly)
        throw JSONRPCError(RPC_WALLET_UNLOCK_NEEDED, "Error: Wallet is unlocked for staking only.");
}

void WalletTxToJSON(const CWalletTx& wtx, UniValue& entry, bool fFilterMode)
{
    int confirms = wtx.GetDepthInMainChain();
    entry.pushKV("confirmations", confirms);
    if (wtx.IsCoinBase())
        entry.pushKV("generated", true);
    if (confirms > 0)
    {
        entry.pushKV("blockhash", wtx.hashBlock.GetHex());
        entry.pushKV("blockindex", wtx.nIndex);
        PushTime(entry, "blocktime", LookupBlockIndex(wtx.hashBlock)->GetBlockTime());
    } else {
        entry.pushKV("trusted", wtx.IsTrusted());
    }
    uint256 hash = wtx.GetHash();
    entry.pushKV("txid", hash.GetHex());
    UniValue conflicts(UniValue::VARR);
    for (const uint256& conflict : wtx.GetConflicts())
        conflicts.push_back(conflict.GetHex());
    if (conflicts.size() > 0 || !fFilterMode)
        entry.pushKV("walletconflicts", conflicts);
    PushTime(entry, "time", wtx.GetTxTime());
    PushTime(entry, "timereceived", wtx.nTimeReceived);

    // Add opt-in RBF status
    std::string rbfStatus = "no";
    if (confirms <= 0) {
        LOCK(mempool.cs);
        RBFTransactionState rbfState = IsRBFOptIn(*wtx.tx, mempool);
        if (rbfState == RBFTransactionState::UNKNOWN)
            rbfStatus = "unknown";
        else if (rbfState == RBFTransactionState::REPLACEABLE_BIP125)
            rbfStatus = "yes";
    }
    entry.pushKV("bip125_replaceable", rbfStatus);

    if (!fFilterMode)
        for (const std::pair<const std::string, std::string>& item : wtx.mapValue) {
            entry.pushKV(item.first, item.second);
        }
}

void RecordTxToJSON(CHDWallet *phdw, const uint256 &hash, const CTransactionRecord& rtx, UniValue &entry)
{
    int confirms = phdw->GetDepthInMainChain(rtx.blockHash, rtx.nIndex);
    entry.pushKV("confirmations", confirms);

    if (rtx.IsCoinStake()) {
        entry.pushKV("coinstake", true);
    } else
    if (rtx.IsCoinBase()) {
        entry.pushKV("generated", true);
    }

    if (confirms > 0) {
        entry.pushKV("blockhash", rtx.blockHash.GetHex());
        entry.pushKV("blockindex", rtx.nIndex);
        PushTime(entry, "blocktime", rtx.nBlockTime);
    } else {
        entry.pushKV("trusted", phdw->IsTrusted(hash, rtx.blockHash));
    }

    entry.pushKV("txid", hash.GetHex());
    UniValue conflicts(UniValue::VARR);
    for (const auto &conflict : phdw->GetConflicts(hash)) {
        conflicts.push_back(conflict.GetHex());
    }
    entry.pushKV("walletconflicts", conflicts);
    PushTime(entry, "time", rtx.GetTxTime());
    PushTime(entry, "timereceived", rtx.nTimeReceived);

    for (const auto &item : rtx.mapValue) {
        if (item.first == RTXVT_COMMENT) {
            entry.pushKV("comment", std::string(item.second.begin(), item.second.end()));
        } else
        if (item.first == RTXVT_TO) {
            entry.pushKV("comment_to", std::string(item.second.begin(), item.second.end()));
        }
    }

    /*
    // Add opt-in RBF status
    std::string rbfStatus = "no";
    if (confirms <= 0) {
        LOCK(mempool.cs);
        RBFTransactionState rbfState = IsRBFOptIn(wtx, mempool);
        if (rbfState == RBF_TRANSACTIONSTATE_UNKNOWN)
            rbfStatus = "unknown";
        else if (rbfState == RBF_TRANSACTIONSTATE_REPLACEABLE_BIP125)
            rbfStatus = "yes";
    }
    entry.push_back(Pair("bip125_replaceable", rbfStatus));
    */
}

static std::string LabelFromValue(const UniValue& value)
{
    std::string label = value.get_str();
    if (label == "*")
        throw JSONRPCError(RPC_WALLET_INVALID_LABEL_NAME, "Invalid label name");
    return label;
}

static UniValue getnewaddress(const JSONRPCRequest& request)
{
    std::shared_ptr<CWallet> const wallet = GetWalletForJSONRPCRequest(request);
    CWallet* const pwallet = wallet.get();

    if (!EnsureWalletIsAvailable(pwallet, request.fHelp)) {
        return NullUniValue;
    }

    if (request.fHelp || request.params.size() > 4)
        throw std::runtime_error(
            "getnewaddress ( \"label\" bech32 hardened 256bit )\n"
            "\nReturns a new Particl address for receiving payments, key is saved in wallet.\n"
           "If 'label' is specified, it is added to the address book \n"
            "so payments received with the address will be credited to 'account'.\n"
            "\nArguments:\n"
            "1. \"label\"        (string, optional) DEPRECATED. The account name for the address to be linked to. If not provided, the default account \"\" is used. It can also be set to the empty string \"\" to represent the default account. The account does not need to exist, it will be created if there is no account by the given name.\n"
            "2. bech32             (bool, optional, default=false) Use Bech32 encoding.\n"
            "3. hardened           (bool, optional, default=false) Derive a hardened key.\n"
            "4. 256bit             (bool, optional, default=false) Use 256bit hash.\n"
            //"2. \"address_type\"   (string, optional) The address type to use. Options are \"legacy\", \"p2sh-segwit\", and \"bech32\". Default is set by -addresstype.\n"
            "\nResult:\n"
            "\"address\"           (string) The new particl address\n"
            "\nExamples:\n"
            + HelpExampleCli("getnewaddress", "")
            + HelpExampleRpc("getnewaddress", "")
        );

    if (pwallet->IsWalletFlagSet(WALLET_FLAG_DISABLE_PRIVATE_KEYS)) {
        throw JSONRPCError(RPC_WALLET_ERROR, "Error: Private keys are disabled for this wallet");
    }

    // Parse the label first so we don't generate a key if there's an error
    std::string label;
    if (!request.params[0].isNull())
        label = LabelFromValue(request.params[0]);

    if (IsParticlWallet(pwallet)) {
        CKeyID keyID;
        bool fBech32 = false;
        if (request.params.size() > 1) {
            std::string s = request.params[1].get_str();
            fBech32 = part::IsStringBoolPositive(s);
        }

        bool fHardened = false;
        if (request.params.size() > 2) {
            std::string s = request.params[2].get_str();
            fHardened = part::IsStringBoolPositive(s);
        }

        bool f256bit = false;
        if (request.params.size() > 3) {
            std::string s = request.params[3].get_str();
            f256bit = part::IsStringBoolPositive(s);
        }

        CPubKey newKey;
        CHDWallet *phdw = GetParticlWallet(pwallet);
        {
            //LOCK2(cs_main, pwallet->cs_wallet);
            LOCK(cs_main);

            {
                LOCK(phdw->cs_wallet);
                if (phdw->idDefaultAccount.IsNull()) {
                    if (!phdw->pEKMaster)
                        throw JSONRPCError(RPC_WALLET_ERROR, _("Wallet has no active master key."));
                    throw JSONRPCError(RPC_WALLET_ERROR, _("No default account set."));
                }
            }
            if (0 != phdw->NewKeyFromAccount(newKey, false, fHardened, f256bit, fBech32, label.c_str())) {
                throw JSONRPCError(RPC_WALLET_ERROR, "NewKeyFromAccount failed.");
            }
        }

        if (f256bit) {
            CKeyID256 idKey256 = newKey.GetID256();
            return CBitcoinAddress(idKey256, fBech32).ToString();
        }
        keyID = newKey.GetID();
        return CBitcoinAddress(keyID, fBech32).ToString();
    };

    LOCK2(cs_main, pwallet->cs_wallet);

    OutputType output_type = pwallet->m_default_address_type;
    if (!request.params[1].isNull()) {
        if (!ParseOutputType(request.params[1].get_str(), output_type)) {
            throw JSONRPCError(RPC_INVALID_ADDRESS_OR_KEY, strprintf("Unknown address type '%s'", request.params[1].get_str()));
        }
    }

    if (!pwallet->IsLocked()) {
        pwallet->TopUpKeyPool();
    }

    // Generate a new key that is added to wallet
    CPubKey newKey;
    if (!pwallet->GetKeyFromPool(newKey)) {
        throw JSONRPCError(RPC_WALLET_KEYPOOL_RAN_OUT, "Error: Keypool ran out, please call keypoolrefill first");
    }
    pwallet->LearnRelatedScripts(newKey, output_type);
    CTxDestination dest = GetDestinationForKey(newKey, output_type);

    pwallet->SetAddressBook(dest, label, "receive");

    return EncodeDestination(dest);
}

CTxDestination GetLabelDestination(CWallet* const pwallet, const std::string& label, bool bForceNew=false)
{
    CTxDestination dest;
    if (!pwallet->GetLabelDestination(dest, label, bForceNew)) {
        throw JSONRPCError(RPC_WALLET_KEYPOOL_RAN_OUT, "Error: Keypool ran out, please call keypoolrefill first");
    }

    return dest;
}

static UniValue getaccountaddress(const JSONRPCRequest& request)
{
    std::shared_ptr<CWallet> const wallet = GetWalletForJSONRPCRequest(request);
    CWallet* const pwallet = wallet.get();

    if (!EnsureWalletIsAvailable(pwallet, request.fHelp)) {
        return NullUniValue;
    }

    if (!IsDeprecatedRPCEnabled("accounts")) {
        if (request.fHelp) {
            throw std::runtime_error("getaccountaddress (Deprecated, will be removed in V0.18. To use this command, start particld with -deprecatedrpc=accounts)");
        }
        throw JSONRPCError(RPC_METHOD_DEPRECATED, "getaccountaddress is deprecated and will be removed in V0.18. To use this command, start particld with -deprecatedrpc=accounts.");
    }

    if (request.fHelp || request.params.size() != 1)
        throw std::runtime_error(
            "getaccountaddress \"account\"\n"
            "\n\nDEPRECATED. Returns the current Particl address for receiving payments to this account.\n"
            "\nArguments:\n"
            "1. \"account\"       (string, required) The account for the address. It can also be set to the empty string \"\" to represent the default account. The account does not need to exist, it will be created and a new address created  if there is no account by the given name.\n"
            "\nResult:\n"
            "\"address\"          (string) The account particl address\n"
            "\nExamples:\n"
            + HelpExampleCli("getaccountaddress", "")
            + HelpExampleCli("getaccountaddress", "\"\"")
            + HelpExampleCli("getaccountaddress", "\"myaccount\"")
            + HelpExampleRpc("getaccountaddress", "\"myaccount\"")
        );

    LOCK2(cs_main, pwallet->cs_wallet);

    // Parse the account first so we don't generate a key if there's an error
    std::string account = LabelFromValue(request.params[0]);

    UniValue ret(UniValue::VSTR);

    ret = EncodeDestination(GetLabelDestination(pwallet, account));
    return ret;
}


static UniValue getrawchangeaddress(const JSONRPCRequest& request)
{
    std::shared_ptr<CWallet> const wallet = GetWalletForJSONRPCRequest(request);
    CWallet* const pwallet = wallet.get();

    if (!EnsureWalletIsAvailable(pwallet, request.fHelp)) {
        return NullUniValue;
    }

    if (request.fHelp || request.params.size() > 1)
        throw std::runtime_error(
            "getrawchangeaddress ( \"address_type\" )\n"
            "\nReturns a new Particl address, for receiving change.\n"
            "This is for use with raw transactions, NOT normal use.\n"
            "\nArguments:\n"
            "1. \"address_type\"           (string, optional) The address type to use. Options are \"legacy\", \"p2sh-segwit\", and \"bech32\". Default is set by -changetype.\n"
            "\nResult:\n"
            "\"address\"    (string) The address\n"
            "\nExamples:\n"
            + HelpExampleCli("getrawchangeaddress", "")
            + HelpExampleRpc("getrawchangeaddress", "")
       );

    if (pwallet->IsWalletFlagSet(WALLET_FLAG_DISABLE_PRIVATE_KEYS)) {
        throw JSONRPCError(RPC_WALLET_ERROR, "Error: Private keys are disabled for this wallet");
    }

    LOCK2(cs_main, pwallet->cs_wallet);

    if (IsParticlWallet(pwallet))
    {
        CHDWallet *phdw = GetParticlWallet(pwallet);
        CPubKey pkOut;

        if (0 != phdw->NewKeyFromAccount(pkOut, true))
            throw JSONRPCError(RPC_WALLET_ERROR, "NewKeyFromAccount failed.");

        CKeyID keyID = pkOut.GetID();
        return CBitcoinAddress(keyID).ToString();
    };

    if (!pwallet->IsLocked()) {
        pwallet->TopUpKeyPool();
    }

    OutputType output_type = pwallet->m_default_change_type != OutputType::CHANGE_AUTO ? pwallet->m_default_change_type : pwallet->m_default_address_type;
    if (!request.params[0].isNull()) {
        if (!ParseOutputType(request.params[0].get_str(), output_type)) {
            throw JSONRPCError(RPC_INVALID_ADDRESS_OR_KEY, strprintf("Unknown address type '%s'", request.params[0].get_str()));
        }
    }

    CReserveKey reservekey(pwallet);
    CPubKey vchPubKey;
    if (!reservekey.GetReservedKey(vchPubKey, true))
        throw JSONRPCError(RPC_WALLET_KEYPOOL_RAN_OUT, "Error: Keypool ran out, please call keypoolrefill first");

    reservekey.KeepKey();

    pwallet->LearnRelatedScripts(vchPubKey, output_type);
    CTxDestination dest = GetDestinationForKey(vchPubKey, output_type);

    return EncodeDestination(dest);
}


static UniValue setlabel(const JSONRPCRequest& request)
{
    std::shared_ptr<CWallet> const wallet = GetWalletForJSONRPCRequest(request);
    CWallet* const pwallet = wallet.get();

    if (!EnsureWalletIsAvailable(pwallet, request.fHelp)) {
        return NullUniValue;
    }

    if (!IsDeprecatedRPCEnabled("accounts") && request.strMethod == "setaccount") {
        if (request.fHelp) {
            throw std::runtime_error("setaccount (Deprecated, will be removed in V0.18. To use this command, start particld with -deprecatedrpc=accounts)");
        }
        throw JSONRPCError(RPC_METHOD_DEPRECATED, "setaccount is deprecated and will be removed in V0.18. To use this command, start particld with -deprecatedrpc=accounts.");
    }

    if (request.fHelp || request.params.size() != 2)
        throw std::runtime_error(
            "setlabel \"address\" \"label\"\n"
            "\nSets the label associated with the given address.\n"
            "\nArguments:\n"
            "1. \"address\"         (string, required) The particl address to be associated with a label.\n"
            "2. \"label\"           (string, required) The label to assign to the address.\n"
            "\nExamples:\n"
            + HelpExampleCli("setlabel", "\"PswXnorAgjpAtaySWkPSmWQe3Fc8LmviVc\" \"tabby\"")
            + HelpExampleRpc("setlabel", "\"PswXnorAgjpAtaySWkPSmWQe3Fc8LmviVc\", \"tabby\"")
        );

    LOCK2(cs_main, pwallet->cs_wallet);

    CTxDestination dest = DecodeDestination(request.params[0].get_str());
    if (!IsValidDestination(dest)) {
        throw JSONRPCError(RPC_INVALID_ADDRESS_OR_KEY, "Invalid Particl address");
    }

    std::string old_label = pwallet->mapAddressBook[dest].name;
    std::string label = LabelFromValue(request.params[1]);

    if (IsMine(*pwallet, dest)) {
        pwallet->SetAddressBook(dest, label, "receive");
        if (request.strMethod == "setaccount" && old_label != label && dest == GetLabelDestination(pwallet, old_label)) {
            // for setaccount, call GetLabelDestination so a new receive address is created for the old account
            GetLabelDestination(pwallet, old_label, true);
        }
    } else {
        pwallet->SetAddressBook(dest, label, "send");
    }

    // Detect when there are no addresses using this label.
    // If so, delete the account record for it. Labels, unlike addresses, can be deleted,
    // and if we wouldn't do this, the record would stick around forever.
    bool found_address = false;
    for (const std::pair<const CTxDestination, CAddressBookData>& item : pwallet->mapAddressBook) {
        if (item.second.name == label) {
            found_address = true;
            break;
        }
    }
    if (!found_address) {
        pwallet->DeleteLabel(old_label);
    }

    return NullUniValue;
}


static UniValue getaccount(const JSONRPCRequest& request)
{
    std::shared_ptr<CWallet> const wallet = GetWalletForJSONRPCRequest(request);
    CWallet* const pwallet = wallet.get();

    if (!EnsureWalletIsAvailable(pwallet, request.fHelp)) {
        return NullUniValue;
    }

    if (!IsDeprecatedRPCEnabled("accounts")) {
        if (request.fHelp) {
            throw std::runtime_error("getaccount (Deprecated, will be removed in V0.18. To use this command, start particld with -deprecatedrpc=accounts)");
        }
        throw JSONRPCError(RPC_METHOD_DEPRECATED, "getaccount is deprecated and will be removed in V0.18. To use this command, start particld with -deprecatedrpc=accounts.");
    }

    if (request.fHelp || request.params.size() != 1)
        throw std::runtime_error(
            "getaccount \"address\"\n"
            "\nDEPRECATED. Returns the account associated with the given address.\n"
            "\nArguments:\n"
            "1. \"address\"         (string, required) The particl address for account lookup.\n"
            "\nResult:\n"
            "\"accountname\"        (string) the account address\n"
            "\nExamples:\n"
            + HelpExampleCli("getaccount", "\"PswXnorAgjpAtaySWkPSmWQe3Fc8LmviVc\"")
            + HelpExampleRpc("getaccount", "\"PswXnorAgjpAtaySWkPSmWQe3Fc8LmviVc\"")
        );

    LOCK2(cs_main, pwallet->cs_wallet);

    CTxDestination dest = DecodeDestination(request.params[0].get_str());
    if (!IsValidDestination(dest)) {
        throw JSONRPCError(RPC_INVALID_ADDRESS_OR_KEY, "Invalid Particl address");
    }

    std::string strAccount;
    std::map<CTxDestination, CAddressBookData>::iterator mi = pwallet->mapAddressBook.find(dest);
    if (mi != pwallet->mapAddressBook.end() && !(*mi).second.name.empty()) {
        strAccount = (*mi).second.name;
    }
    return strAccount;
}


static UniValue getaddressesbyaccount(const JSONRPCRequest& request)
{
    std::shared_ptr<CWallet> const wallet = GetWalletForJSONRPCRequest(request);
    CWallet* const pwallet = wallet.get();

    if (!EnsureWalletIsAvailable(pwallet, request.fHelp)) {
        return NullUniValue;
    }

    if (!IsDeprecatedRPCEnabled("accounts")) {
        if (request.fHelp) {
            throw std::runtime_error("getaddressbyaccount (Deprecated, will be removed in V0.18. To use this command, start particld with -deprecatedrpc=accounts)");
        }
        throw JSONRPCError(RPC_METHOD_DEPRECATED, "getaddressesbyaccount is deprecated and will be removed in V0.18. To use this command, start particld with -deprecatedrpc=accounts.");
    }

    if (request.fHelp || request.params.size() != 1)
        throw std::runtime_error(
            "getaddressesbyaccount \"account\"\n"
            "\nDEPRECATED. Returns the list of addresses for the given account.\n"
            "\nArguments:\n"
            "1. \"account\"        (string, required) The account name.\n"
            "\nResult:\n"
            "[                     (json array of string)\n"
            "  \"address\"         (string) A particl address associated with the given account\n"
            "  ,...\n"
            "]\n"
            "\nExamples:\n"
            + HelpExampleCli("getaddressesbyaccount", "\"tabby\"")
            + HelpExampleRpc("getaddressesbyaccount", "\"tabby\"")
        );

    LOCK2(cs_main, pwallet->cs_wallet);

    std::string strAccount = LabelFromValue(request.params[0]);

    // Find all addresses that have the given account
    UniValue ret(UniValue::VARR);
    for (const std::pair<const CTxDestination, CAddressBookData>& item : pwallet->mapAddressBook) {
        const CTxDestination& dest = item.first;
        const std::string& strName = item.second.name;
        if (strName == strAccount) {
            ret.push_back(EncodeDestination(dest));
        }
    }
    return ret;
}

static CTransactionRef SendMoney(CWallet * const pwallet, const CTxDestination &address, CAmount nValue, bool fSubtractFeeFromAmount, const CCoinControl& coin_control, mapValue_t mapValue, std::string fromAccount)
{
    CAmount curBalance = pwallet->GetBalance();

    // Check amount
    if (nValue <= 0)
        throw JSONRPCError(RPC_INVALID_PARAMETER, "Invalid amount");

    if (nValue > curBalance)
        throw JSONRPCError(RPC_WALLET_INSUFFICIENT_FUNDS, "Insufficient funds");

    if (pwallet->GetBroadcastTransactions() && !g_connman) {
        throw JSONRPCError(RPC_CLIENT_P2P_DISABLED, "Error: Peer-to-peer functionality missing or disabled");
    }

    // Parse Bitcoin address
    CScript scriptPubKey = GetScriptForDestination(address);

    // Create and send the transaction
    CReserveKey reservekey(pwallet);
    CAmount nFeeRequired;
    std::string strError;
    std::vector<CRecipient> vecSend;
    int nChangePosRet = -1;
    CRecipient recipient = {scriptPubKey, nValue, fSubtractFeeFromAmount};
    vecSend.push_back(recipient);
    CTransactionRef tx;
    if (!pwallet->CreateTransaction(vecSend, tx, reservekey, nFeeRequired, nChangePosRet, strError, coin_control)) {
        if (!fSubtractFeeFromAmount && nValue + nFeeRequired > curBalance)
            strError = strprintf("Error: This transaction requires a transaction fee of at least %s", FormatMoney(nFeeRequired));
        throw JSONRPCError(RPC_WALLET_ERROR, strError);
    }
    CValidationState state;
    if (!pwallet->CommitTransaction(tx, std::move(mapValue), {} /* orderForm */, std::move(fromAccount), reservekey, g_connman.get(), state)) {
        strError = strprintf("Error: The transaction was rejected! Reason given: %s", FormatStateMessage(state));
        throw JSONRPCError(RPC_WALLET_ERROR, strError);
    }
    return tx;
}

extern UniValue sendtypeto(const JSONRPCRequest &request);
static UniValue sendtoaddress(const JSONRPCRequest& request)
{
    std::shared_ptr<CWallet> const wallet = GetWalletForJSONRPCRequest(request);
    CWallet* const pwallet = wallet.get();

    if (!EnsureWalletIsAvailable(pwallet, request.fHelp)) {
        return NullUniValue;
    }

    if (request.fHelp || request.params.size() < 2 || request.params.size() > 9)
        throw std::runtime_error(
            "sendtoaddress \"address\" amount ( \"comment\" \"comment-to\" subtractfeefromamount \"narration\" replaceable conf_target \"estimate_mode\")\n"
            "\nSend an amount to a given address.\n"
            + HelpRequiringPassphrase(pwallet) +
            "\nArguments:\n"
            "1. \"address\"     (string, required) The particl address to send to.\n"
            "2. amount          (numeric or string, required) The amount in " + CURRENCY_UNIT + " to send. eg 0.1\n"
            "3. \"comment\"     (string, optional) A comment used to store what the transaction is for. \n"
            "                            This is not part of the transaction, just kept in your wallet.\n"
            "4. \"comment_to\"  (string, optional) A comment to store the name of the person or organization \n"
            "                            to which you're sending the transaction. This is not part of the \n"
            "                            transaction, just kept in your wallet.\n"
            "5. subtractfeefromamount  (boolean, optional, default=false) The fee will be deducted from the amount being sent.\n"
            "                            The recipient will receive less particl than you enter in the amount field.\n"
            "6. \"narration\"   (string, optional) Up to 24 characters sent with the transaction.\n"
            "                            The narration is stored in the blockchain and is sent encrypted when destination is a stealth address and unencrypted otherwise.\n"
            "7. replaceable            (boolean, optional) Allow this transaction to be replaced by a transaction with higher fees via BIP 125\n"
            "8. conf_target            (numeric, optional) Confirmation target (in blocks)\n"
            "9. \"estimate_mode\"      (string, optional, default=UNSET) The fee estimate mode, must be one of:\n"
            "       \"UNSET\"\n"
            "       \"ECONOMICAL\"\n"
            "       \"CONSERVATIVE\"\n"
            "\nResult:\n"
            "\"txid\"           (string) The transaction id.\n"
            "\nExamples:\n"
            + HelpExampleCli("sendtoaddress", "\"PbpVcjgYatnkKgveaeqhkeQBFwjqR7jKBR\" 0.1")
            + HelpExampleCli("sendtoaddress", "\"PbpVcjgYatnkKgveaeqhkeQBFwjqR7jKBR\" 0.1 \"donation\" \"seans outpost\"")
            + HelpExampleCli("sendtoaddress", "\"PbpVcjgYatnkKgveaeqhkeQBFwjqR7jKBR\" 0.1 \"\" \"\" true")
            + HelpExampleRpc("sendtoaddress", "\"PbpVcjgYatnkKgveaeqhkeQBFwjqR7jKBR\", 0.1, \"donation\", \"seans outpost\"")
        );

    // Make sure the results are valid at least up to the most recent block
    // the user could have gotten from another RPC command prior to now
    pwallet->BlockUntilSyncedToCurrentChain();

    LOCK2(cs_main, pwallet->cs_wallet);

    CTxDestination dest = DecodeDestination(request.params[0].get_str());
    if (!IsValidDestination(dest)) {
        throw JSONRPCError(RPC_INVALID_ADDRESS_OR_KEY, "Invalid address");
    }

    // Amount
    CAmount nAmount = AmountFromValue(request.params[1]);
    if (nAmount <= 0)
        throw JSONRPCError(RPC_TYPE_ERROR, "Invalid amount for send");

    // Wallet comments
    mapValue_t mapValue;
    if (!request.params[2].isNull() && !request.params[2].get_str().empty())
        mapValue["comment"] = request.params[2].get_str();
    if (!request.params[3].isNull() && !request.params[3].get_str().empty())
        mapValue["to"] = request.params[3].get_str();

    bool fSubtractFeeFromAmount = false;
    if (!request.params[4].isNull()) {
        fSubtractFeeFromAmount = request.params[4].get_bool();
    }

    CCoinControl coin_control;
    if (!request.params[6].isNull()) {
        coin_control.m_signal_bip125_rbf = request.params[6].get_bool();
    }

    if (!request.params[7].isNull()) {
        coin_control.m_confirm_target = ParseConfirmTarget(request.params[7]);
    }

    if (!request.params[8].isNull()) {
        if (!FeeModeFromString(request.params[8].get_str(), coin_control.m_fee_mode)) {
            throw JSONRPCError(RPC_INVALID_PARAMETER, "Invalid estimate_mode parameter");
        }
    }

    if (IsParticlWallet(pwallet))
    {
        JSONRPCRequest newRequest;
        newRequest.fHelp = false;
        newRequest.fSkipBlock = true; // already blocked in this function
        newRequest.URI = request.URI;
        UniValue params(UniValue::VARR);
        params.push_back("part");
        params.push_back("part");
        UniValue arr(UniValue::VARR);
        UniValue out(UniValue::VOBJ);

        out.pushKV("address", request.params[0].get_str());
        out.pushKV("amount", request.params[1]);

        if (request.params.size() > 5)
            out.pushKV("narr", request.params[5].get_str());

        if (fSubtractFeeFromAmount)
        {
            UniValue uvBool(fSubtractFeeFromAmount);
            out.pushKV("subfee", uvBool);
        }
        arr.push_back(out);
        params.push_back(arr);

        std::string sComment, sCommentTo;
        if (!request.params[2].isNull() && !request.params[2].get_str().empty())
            sComment = request.params[2].get_str();
        if (!request.params[3].isNull() && !request.params[3].get_str().empty())
            sCommentTo = request.params[3].get_str();

        params.push_back(sComment);
        params.push_back(sCommentTo);

        // Add coinstake params
        if (request.params.size() > 6)
        {
            UniValue uvRingsize(4);
            params.push_back(uvRingsize);
            UniValue uvNumInputs(32);
            params.push_back(uvNumInputs);
            UniValue uvBool(false);
            params.push_back(uvBool); // test_fee

            UniValue uvCoinControl(UniValue::VOBJ);
            uvCoinControl.pushKV("replaceable", coin_control.m_signal_bip125_rbf.get_value_or(pwallet->m_signal_rbf));
            unsigned int target = coin_control.m_confirm_target ? *coin_control.m_confirm_target : pwallet->m_confirm_target;
            uvCoinControl.pushKV("conf_target", (int)target);
            std::string sEstimateMode = "UNSET";
            if (coin_control.m_fee_mode == FeeEstimateMode::ECONOMICAL)
                sEstimateMode = "ECONOMICAL";
            else
            if (coin_control.m_fee_mode == FeeEstimateMode::CONSERVATIVE)
                sEstimateMode = "CONSERVATIVE";
            uvCoinControl.pushKV("estimate_mode", sEstimateMode);

            params.push_back(uvCoinControl);
        };

        newRequest.params = params;
        return sendtypeto(newRequest);
    };

    EnsureWalletIsUnlocked(pwallet);

    CTransactionRef tx = SendMoney(pwallet, dest, nAmount, fSubtractFeeFromAmount, coin_control, std::move(mapValue), {} /* fromAccount */);
    return tx->GetHash().GetHex();
}

static UniValue listaddressgroupings(const JSONRPCRequest& request)
{
    std::shared_ptr<CWallet> const wallet = GetWalletForJSONRPCRequest(request);
    CWallet* const pwallet = wallet.get();

    if (!EnsureWalletIsAvailable(pwallet, request.fHelp)) {
        return NullUniValue;
    }

    if (request.fHelp || request.params.size() != 0)
        throw std::runtime_error(
            "listaddressgroupings\n"
            "\nLists groups of addresses which have had their common ownership\n"
            "made public by common use as inputs, or as the resulting change\n"
            "in past transactions\n"
            "\nResult:\n"
            "[\n"
            "  [\n"
            "    [\n"
            "      \"address\",            (string) The particl address\n"
            "      amount,                 (numeric) The amount in " + CURRENCY_UNIT + "\n"
            "      \"label\"               (string, optional) The label\n"
            "    ]\n"
            "    ,...\n"
            "  ]\n"
            "  ,...\n"
            "]\n"
            "\nExamples:\n"
            + HelpExampleCli("listaddressgroupings", "")
            + HelpExampleRpc("listaddressgroupings", "")
        );

    // Make sure the results are valid at least up to the most recent block
    // the user could have gotten from another RPC command prior to now
    pwallet->BlockUntilSyncedToCurrentChain();

    LOCK2(cs_main, pwallet->cs_wallet);

    UniValue jsonGroupings(UniValue::VARR);
    std::map<CTxDestination, CAmount> balances = pwallet->GetAddressBalances();
    for (const std::set<CTxDestination>& grouping : pwallet->GetAddressGroupings()) {
        UniValue jsonGrouping(UniValue::VARR);
        for (const CTxDestination& address : grouping)
        {
            UniValue addressInfo(UniValue::VARR);
            addressInfo.push_back(EncodeDestination(address));
            addressInfo.push_back(ValueFromAmount(balances[address]));
            {
                if (pwallet->mapAddressBook.find(address) != pwallet->mapAddressBook.end()) {
                    addressInfo.push_back(pwallet->mapAddressBook.find(address)->second.name);
                }
            }
            jsonGrouping.push_back(addressInfo);
        }
        jsonGroupings.push_back(jsonGrouping);
    }
    return jsonGroupings;
}

static UniValue signmessage(const JSONRPCRequest& request)
{
    std::shared_ptr<CWallet> const wallet = GetWalletForJSONRPCRequest(request);
    CWallet* const pwallet = wallet.get();

    if (!EnsureWalletIsAvailable(pwallet, request.fHelp)) {
        return NullUniValue;
    }

    if (request.fHelp || request.params.size() != 2)
        throw std::runtime_error(
            "signmessage \"address\" \"message\"\n"
            "\nSign a message with the private key of an address"
            + HelpRequiringPassphrase(pwallet) + "\n"
            "\nArguments:\n"
            "1. \"address\"         (string, required) The particl address to use for the private key.\n"
            "2. \"message\"         (string, required) The message to create a signature for.\n"
            "\nResult:\n"
            "\"signature\"          (string) The signature of the message encoded in base 64\n"
            "\nExamples:\n"
            "\nUnlock the wallet for 30 seconds\n"
            + HelpExampleCli("walletpassphrase", "\"mypassphrase\" 30") +
            "\nCreate the signature\n"
            + HelpExampleCli("signmessage", "\"PswXnorAgjpAtaySWkPSmWQe3Fc8LmviVc\" \"my message\"") +
            "\nVerify the signature\n"
            + HelpExampleCli("verifymessage", "\"PswXnorAgjpAtaySWkPSmWQe3Fc8LmviVc\" \"signature\" \"my message\"") +
            "\nAs json rpc\n"
            + HelpExampleRpc("signmessage", "\"PswXnorAgjpAtaySWkPSmWQe3Fc8LmviVc\", \"my message\"")
        );

    LOCK2(cs_main, pwallet->cs_wallet);

    EnsureWalletIsUnlocked(pwallet);

    std::string strAddress = request.params[0].get_str();
    std::string strMessage = request.params[1].get_str();

    CTxDestination dest = DecodeDestination(strAddress);
    if (!IsValidDestination(dest)) {
        throw JSONRPCError(RPC_TYPE_ERROR, "Invalid address");
    }

    const CKeyID *keyID = boost::get<CKeyID>(&dest);
    if (!keyID) {
        throw JSONRPCError(RPC_TYPE_ERROR, "Address does not refer to key");
    }

    CKey key;
    if (!pwallet->GetKey(*keyID, key)) {
        throw JSONRPCError(RPC_WALLET_ERROR, "Private key not available");
    }

    CHashWriter ss(SER_GETHASH, 0);
    ss << strMessageMagic;
    ss << strMessage;

    std::vector<unsigned char> vchSig;
    if (!key.SignCompact(ss.GetHash(), vchSig))
        throw JSONRPCError(RPC_INVALID_ADDRESS_OR_KEY, "Sign failed");

    return EncodeBase64(vchSig.data(), vchSig.size());
}

static UniValue getreceivedbyaddress(const JSONRPCRequest& request)
{
    std::shared_ptr<CWallet> const wallet = GetWalletForJSONRPCRequest(request);
    CWallet* const pwallet = wallet.get();

    if (!EnsureWalletIsAvailable(pwallet, request.fHelp)) {
        return NullUniValue;
    }

    if (request.fHelp || request.params.size() < 1 || request.params.size() > 2)
        throw std::runtime_error(
            "getreceivedbyaddress \"address\" ( minconf )\n"
            "\nReturns the total amount received by the given particl address in transactions with at least minconf confirmations.\n"
            "\nArguments:\n"
            "1. \"address\"         (string, required) The particl address for transactions.\n"
            "2. minconf             (numeric, optional, default=1) Only include transactions confirmed at least this many times.\n"
            "\nResult:\n"
            "amount   (numeric) The total amount in " + CURRENCY_UNIT + " received at this address.\n"
            "\nExamples:\n"
            "\nThe amount from transactions with at least 1 confirmation\n"
            + HelpExampleCli("getreceivedbyaddress", "\"PswXnorAgjpAtaySWkPSmWQe3Fc8LmviVc\"") +
            "\nThe amount including unconfirmed transactions, zero confirmations\n"
            + HelpExampleCli("getreceivedbyaddress", "\"PswXnorAgjpAtaySWkPSmWQe3Fc8LmviVc\" 0") +
            "\nThe amount with at least 6 confirmation\n"
            + HelpExampleCli("getreceivedbyaddress", "\"PswXnorAgjpAtaySWkPSmWQe3Fc8LmviVc\" 6") +
            "\nAs a json rpc call\n"
            + HelpExampleRpc("getreceivedbyaddress", "\"PswXnorAgjpAtaySWkPSmWQe3Fc8LmviVc\", 6")
       );

    // Make sure the results are valid at least up to the most recent block
    // the user could have gotten from another RPC command prior to now
    pwallet->BlockUntilSyncedToCurrentChain();

    LOCK2(cs_main, pwallet->cs_wallet);

    // Bitcoin address
    CTxDestination dest = DecodeDestination(request.params[0].get_str());
    if (!IsValidDestination(dest)) {
        throw JSONRPCError(RPC_INVALID_ADDRESS_OR_KEY, "Invalid Particl address");
    }
    CScript scriptPubKey = GetScriptForDestination(dest);
    if (!IsMine(*pwallet, scriptPubKey)) {
        throw JSONRPCError(RPC_WALLET_ERROR, "Address not found in wallet");
    }

    // Minimum confirmations
    int nMinDepth = 1;
    if (!request.params[1].isNull())
        nMinDepth = request.params[1].get_int();

    // Tally
    CAmount nAmount = 0;
    for (const std::pair<const uint256, CWalletTx>& pairWtx : pwallet->mapWallet) {
        const CWalletTx& wtx = pairWtx.second;

        if ((!fParticlWallet && wtx.IsCoinBase()) || !CheckFinalTx(*wtx.tx))
            continue;

        if (fParticlWallet)
        {
            for (auto &txout : wtx.tx->vpout)
            {
                if (txout->IsStandardOutput()
                    && *txout->GetPScriptPubKey() == scriptPubKey)
                {
                    if (wtx.GetDepthInMainChain() >= nMinDepth)
                        nAmount += txout->GetValue();
                };
            };
        } else
        for (const CTxOut& txout : wtx.tx->vout)
            if (txout.scriptPubKey == scriptPubKey)
                if (wtx.GetDepthInMainChain() >= nMinDepth)
                    nAmount += txout.nValue;
    }

    return  ValueFromAmount(nAmount);
}


static UniValue getreceivedbylabel(const JSONRPCRequest& request)
{
    std::shared_ptr<CWallet> const wallet = GetWalletForJSONRPCRequest(request);
    CWallet* const pwallet = wallet.get();

    if (!EnsureWalletIsAvailable(pwallet, request.fHelp)) {
        return NullUniValue;
    }

    if (!IsDeprecatedRPCEnabled("accounts") && request.strMethod == "getreceivedbyaccount") {
        if (request.fHelp) {
            throw std::runtime_error("getreceivedbyaccount (Deprecated, will be removed in V0.18. To use this command, start particld with -deprecatedrpc=accounts)");
        }
        throw JSONRPCError(RPC_METHOD_DEPRECATED, "getreceivedbyaccount is deprecated and will be removed in V0.18. To use this command, start particld with -deprecatedrpc=accounts.");
    }

    if (request.fHelp || request.params.size() < 1 || request.params.size() > 2)
        throw std::runtime_error(
            "getreceivedbylabel \"label\" ( minconf )\n"
            "\nReturns the total amount received by addresses with <label> in transactions with at least [minconf] confirmations.\n"
            "\nArguments:\n"
            "1. \"label\"        (string, required) The selected label, may be the default label using \"\".\n"
            "2. minconf          (numeric, optional, default=1) Only include transactions confirmed at least this many times.\n"
            "\nResult:\n"
            "amount              (numeric) The total amount in " + CURRENCY_UNIT + " received for this label.\n"
            "\nExamples:\n"
            "\nAmount received by the default label with at least 1 confirmation\n"
            + HelpExampleCli("getreceivedbylabel", "\"\"") +
            "\nAmount received at the tabby label including unconfirmed amounts with zero confirmations\n"
            + HelpExampleCli("getreceivedbylabel", "\"tabby\" 0") +
            "\nThe amount with at least 6 confirmations\n"
            + HelpExampleCli("getreceivedbylabel", "\"tabby\" 6") +
            "\nAs a json rpc call\n"
            + HelpExampleRpc("getreceivedbylabel", "\"tabby\", 6")
        );

    // Make sure the results are valid at least up to the most recent block
    // the user could have gotten from another RPC command prior to now
    pwallet->BlockUntilSyncedToCurrentChain();

    LOCK2(cs_main, pwallet->cs_wallet);

    // Minimum confirmations
    int nMinDepth = 1;
    if (!request.params[1].isNull())
        nMinDepth = request.params[1].get_int();

    // Get the set of pub keys assigned to label
    std::string label = LabelFromValue(request.params[0]);
    std::set<CTxDestination> setAddress = pwallet->GetLabelAddresses(label);

    // Tally
    CAmount nAmount = 0;
    for (const std::pair<const uint256, CWalletTx>& pairWtx : pwallet->mapWallet) {
        const CWalletTx& wtx = pairWtx.second;
        if ((!fParticlWallet && wtx.IsCoinBase()) || !CheckFinalTx(*wtx.tx))
            continue;

        if (fParticlWallet)
        {
            for (auto &txout : wtx.tx->vpout)
            {
                CTxDestination address;
                if (txout->IsStandardOutput()
                    && ExtractDestination(*txout->GetPScriptPubKey(), address) && IsMine(*pwallet, address) && setAddress.count(address))
                {
                    if (wtx.GetDepthInMainChain() >= nMinDepth)
                        nAmount += txout->GetValue();
                };
            };
        } else
        for (const CTxOut& txout : wtx.tx->vout)
        {
            CTxDestination address;
            if (ExtractDestination(txout.scriptPubKey, address) && IsMine(*pwallet, address) && setAddress.count(address)) {
                if (wtx.GetDepthInMainChain() >= nMinDepth)
                    nAmount += txout.nValue;
            }
        }
    }

    return ValueFromAmount(nAmount);
}


static UniValue getbalance(const JSONRPCRequest& request)
{
    std::shared_ptr<CWallet> const wallet = GetWalletForJSONRPCRequest(request);
    CWallet* const pwallet = wallet.get();

    if (!EnsureWalletIsAvailable(pwallet, request.fHelp)) {
        return NullUniValue;
    }

    if (request.fHelp || (request.params.size() > 3 ))
        throw std::runtime_error(
           (IsDeprecatedRPCEnabled("accounts") ? std::string(
            "getbalance ( \"account\" minconf include_watchonly )\n"
            "\nIf account is not specified, returns the server's total available balance.\n"
            "The available balance is what the wallet considers currently spendable, and is\n"
            "thus affected by options which limit spendability such as -spendzeroconfchange.\n"
            "If account is specified (DEPRECATED), returns the balance in the account.\n"
            "Note that the account \"\" is not the same as leaving the parameter out.\n"
            "The server total may be different to the balance in the default \"\" account.\n"
            "\nArguments:\n"
            "1. \"account\"         (string, optional) DEPRECATED. This argument will be removed in V0.18. \n"
            "                     To use this deprecated argument, start particld with -deprecatedrpc=accounts. The account string may be given as a\n"
            "                     specific account name to find the balance associated with wallet keys in\n"
            "                     a named account, or as the empty string (\"\") to find the balance\n"
            "                     associated with wallet keys not in any named account, or as \"*\" to find\n"
            "                     the balance associated with all wallet keys regardless of account.\n"
            "                     When this option is specified, it calculates the balance in a different\n"
            "                     way than when it is not specified, and which can count spends twice when\n"
            "                     there are conflicting pending transactions (such as those created by\n"
            "                     the bumpfee command), temporarily resulting in low or even negative\n"
            "                     balances. In general, account balance calculation is not considered\n"
            "                     reliable and has resulted in confusing outcomes, so it is recommended to\n"
            "                     avoid passing this argument.\n"
            "2. minconf           (numeric, optional) Only include transactions confirmed at least this many times. \n"
            "                     The default is 1 if an account is provided or 0 if no account is provided\n")
            : std::string(
            "getbalance ( \"(dummy)\" minconf include_watchonly )\n"
            "\nReturns the total available balance.\n"
            "The available balance is what the wallet considers currently spendable, and is\n"
            "thus affected by options which limit spendability such as -spendzeroconfchange.\n"
            "\nArguments:\n"
            "1. (dummy)           (string, optional) Remains for backward compatibility. Must be excluded or set to \"*\".\n"
            "2. minconf           (numeric, optional, default=0) Only include transactions confirmed at least this many times.\n")) +
            "3. include_watchonly (bool, optional, default=false) Also include balance in watch-only addresses (see 'importaddress')\n"
            "\nResult:\n"
            "amount              (numeric) The total amount in " + CURRENCY_UNIT + " received for this account.\n"
            "\nExamples:\n"
            "\nThe total amount in the wallet with 1 or more confirmations\n"
            + HelpExampleCli("getbalance", "") +
            "\nThe total amount in the wallet at least 6 blocks confirmed\n"
            + HelpExampleCli("getbalance", "\"*\" 6") +
            "\nAs a json rpc call\n"
            + HelpExampleRpc("getbalance", "\"*\", 6")
        );

    // Make sure the results are valid at least up to the most recent block
    // the user could have gotten from another RPC command prior to now
    pwallet->BlockUntilSyncedToCurrentChain();

    LOCK2(cs_main, pwallet->cs_wallet);

    const UniValue& account_value = request.params[0];

    int min_depth = 0;
    if (IsDeprecatedRPCEnabled("accounts") && !account_value.isNull()) {
        // Default min_depth to 1 when an account is provided.
        min_depth = 1;
    }
    if (!request.params[1].isNull()) {
        min_depth = request.params[1].get_int();
    }

    isminefilter filter = ISMINE_SPENDABLE;
    if (!request.params[2].isNull() && request.params[2].get_bool()) {
        filter = filter | ISMINE_WATCH_ONLY;
    }

    if (!account_value.isNull()) {

        const std::string& account_param = account_value.get_str();
        const std::string* account = account_param != "*" ? &account_param : nullptr;

        if (!IsDeprecatedRPCEnabled("accounts") && account_param != "*") {
            throw JSONRPCError(RPC_METHOD_DEPRECATED, "dummy first argument must be excluded or set to \"*\".");
        } else if (IsDeprecatedRPCEnabled("accounts")) {
            return ValueFromAmount(pwallet->GetLegacyBalance(filter, min_depth, account));
        }
    }

    return ValueFromAmount(pwallet->GetBalance(filter, min_depth));
}

static UniValue getunconfirmedbalance(const JSONRPCRequest &request)
{
    std::shared_ptr<CWallet> const wallet = GetWalletForJSONRPCRequest(request);
    CWallet* const pwallet = wallet.get();

    if (!EnsureWalletIsAvailable(pwallet, request.fHelp)) {
        return NullUniValue;
    }

    if (request.fHelp || request.params.size() > 0)
        throw std::runtime_error(
                "getunconfirmedbalance\n"
                "Returns the server's total unconfirmed balance\n");

    // Make sure the results are valid at least up to the most recent block
    // the user could have gotten from another RPC command prior to now
    pwallet->BlockUntilSyncedToCurrentChain();

    LOCK2(cs_main, pwallet->cs_wallet);

    return ValueFromAmount(pwallet->GetUnconfirmedBalance());
}


static UniValue movecmd(const JSONRPCRequest& request)
{
    std::shared_ptr<CWallet> const wallet = GetWalletForJSONRPCRequest(request);
    CWallet* const pwallet = wallet.get();

    if (!EnsureWalletIsAvailable(pwallet, request.fHelp)) {
        return NullUniValue;
    }

    if (!IsDeprecatedRPCEnabled("accounts")) {
        if (request.fHelp) {
            throw std::runtime_error("move (Deprecated, will be removed in V0.18. To use this command, start particld with -deprecatedrpc=accounts)");
        }
        throw JSONRPCError(RPC_METHOD_DEPRECATED, "move is deprecated and will be removed in V0.18. To use this command, start particld with -deprecatedrpc=accounts.");
    }

    if (request.fHelp || request.params.size() < 3 || request.params.size() > 5)
        throw std::runtime_error(
            "move \"fromaccount\" \"toaccount\" amount ( minconf \"comment\" )\n"
            "\nDEPRECATED. Move a specified amount from one account in your wallet to another.\n"
            "\nArguments:\n"
            "1. \"fromaccount\"   (string, required) The name of the account to move funds from. May be the default account using \"\".\n"
            "2. \"toaccount\"     (string, required) The name of the account to move funds to. May be the default account using \"\".\n"
            "3. amount            (numeric) Quantity of " + CURRENCY_UNIT + " to move between accounts.\n"
            "4. (dummy)           (numeric, optional) Ignored. Remains for backward compatibility.\n"
            "5. \"comment\"       (string, optional) An optional comment, stored in the wallet only.\n"
            "\nResult:\n"
            "true|false           (boolean) true if successful.\n"
            "\nExamples:\n"
            "\nMove 0.01 " + CURRENCY_UNIT + " from the default account to the account named tabby\n"
            + HelpExampleCli("move", "\"\" \"tabby\" 0.01") +
            "\nMove 0.01 " + CURRENCY_UNIT + " timotei to akiko with a comment and funds have 6 confirmations\n"
            + HelpExampleCli("move", "\"timotei\" \"akiko\" 0.01 6 \"happy birthday!\"") +
            "\nAs a json rpc call\n"
            + HelpExampleRpc("move", "\"timotei\", \"akiko\", 0.01, 6, \"happy birthday!\"")
        );

    LOCK2(cs_main, pwallet->cs_wallet);

    std::string strFrom = LabelFromValue(request.params[0]);
    std::string strTo = LabelFromValue(request.params[1]);
    CAmount nAmount = AmountFromValue(request.params[2]);
    if (nAmount <= 0)
        throw JSONRPCError(RPC_TYPE_ERROR, "Invalid amount for send");
    if (!request.params[3].isNull())
        // unused parameter, used to be nMinDepth, keep type-checking it though
        (void)request.params[3].get_int();
    std::string strComment;
    if (!request.params[4].isNull())
        strComment = request.params[4].get_str();

    if (!pwallet->AccountMove(strFrom, strTo, nAmount, strComment)) {
        throw JSONRPCError(RPC_DATABASE_ERROR, "database error");
    }

    return true;
}

/*
static UniValue sendfrom(const JSONRPCRequest& request)
{
    std::shared_ptr<CWallet> const wallet = GetWalletForJSONRPCRequest(request);
    CWallet* const pwallet = wallet.get();

    if (!EnsureWalletIsAvailable(pwallet, request.fHelp)) {
        return NullUniValue;
    }

    if (!IsDeprecatedRPCEnabled("accounts")) {
        if (request.fHelp) {
            throw std::runtime_error("sendfrom (Deprecated, will be removed in V0.18. To use this command, start bitcoind with -deprecatedrpc=accounts)");
        }
        throw JSONRPCError(RPC_METHOD_DEPRECATED, "sendfrom is deprecated and will be removed in V0.18. To use this command, start bitcoind with -deprecatedrpc=accounts.");
    }


    if (request.fHelp || request.params.size() < 3 || request.params.size() > 6)
        throw std::runtime_error(
            "sendfrom \"fromaccount\" \"toaddress\" amount ( minconf \"comment\" \"comment_to\" )\n"
            "\nDEPRECATED (use sendtoaddress). Sent an amount from an account to a bitcoin address."
            + HelpRequiringPassphrase(pwallet) + "\n"
            "\nArguments:\n"
            "1. \"fromaccount\"       (string, required) The name of the account to send funds from. May be the default account using \"\".\n"
            "                       Specifying an account does not influence coin selection, but it does associate the newly created\n"
            "                       transaction with the account, so the account's balance computation and transaction history can reflect\n"
            "                       the spend.\n"
            "2. \"toaddress\"         (string, required) The bitcoin address to send funds to.\n"
            "3. amount                (numeric or string, required) The amount in " + CURRENCY_UNIT + " (transaction fee is added on top).\n"
            "4. minconf               (numeric, optional, default=1) Only use funds with at least this many confirmations.\n"
            "5. \"comment\"           (string, optional) A comment used to store what the transaction is for. \n"
            "                                     This is not part of the transaction, just kept in your wallet.\n"
            "6. \"comment_to\"        (string, optional) An optional comment to store the name of the person or organization \n"
            "                                     to which you're sending the transaction. This is not part of the transaction, \n"
            "                                     it is just kept in your wallet.\n"
            "\nResult:\n"
            "\"txid\"                 (string) The transaction id.\n"
            "\nExamples:\n"
            "\nSend 0.01 " + CURRENCY_UNIT + " from the default account to the address, must have at least 1 confirmation\n"
            + HelpExampleCli("sendfrom", "\"\" \"PbpVcjgYatnkKgveaeqhkeQBFwjqR7jKBR\" 0.01") +
            "\nSend 0.01 from the tabby account to the given address, funds must have at least 6 confirmations\n"
            + HelpExampleCli("sendfrom", "\"tabby\" \"PbpVcjgYatnkKgveaeqhkeQBFwjqR7jKBR\" 0.01 6 \"donation\" \"seans outpost\"") +
            "\nAs a json rpc call\n"
            + HelpExampleRpc("sendfrom", "\"tabby\", \"PbpVcjgYatnkKgveaeqhkeQBFwjqR7jKBR\", 0.01, 6, \"donation\", \"seans outpost\"")
        );

    // Make sure the results are valid at least up to the most recent block
    // the user could have gotten from another RPC command prior to now
    pwallet->BlockUntilSyncedToCurrentChain();

    LOCK2(cs_main, pwallet->cs_wallet);

    std::string strAccount = LabelFromValue(request.params[0]);
    CTxDestination dest = DecodeDestination(request.params[1].get_str());
    if (!IsValidDestination(dest)) {
        throw JSONRPCError(RPC_INVALID_ADDRESS_OR_KEY, "Invalid Bitcoin address");
    }
    CAmount nAmount = AmountFromValue(request.params[2]);
    if (nAmount <= 0)
        throw JSONRPCError(RPC_TYPE_ERROR, "Invalid amount for send");
    int nMinDepth = 1;
    if (!request.params[3].isNull())
        nMinDepth = request.params[3].get_int();

    mapValue_t mapValue;
    if (!request.params[4].isNull() && !request.params[4].get_str().empty())
        mapValue["comment"] = request.params[4].get_str();
    if (!request.params[5].isNull() && !request.params[5].get_str().empty())
        mapValue["to"] = request.params[5].get_str();

    EnsureWalletIsUnlocked(pwallet);

    // Check funds
    CAmount nBalance = pwallet->GetLegacyBalance(ISMINE_SPENDABLE, nMinDepth, &strAccount);
    if (nAmount > nBalance)
        throw JSONRPCError(RPC_WALLET_INSUFFICIENT_FUNDS, "Account has insufficient funds");

    CCoinControl no_coin_control; // This is a deprecated API
    CTransactionRef tx = SendMoney(pwallet, dest, nAmount, false, no_coin_control, std::move(mapValue), std::move(strAccount));
    return tx->GetHash().GetHex();
}
*/

static UniValue sendmany(const JSONRPCRequest& request)
{
    std::shared_ptr<CWallet> const wallet = GetWalletForJSONRPCRequest(request);
    CWallet* const pwallet = wallet.get();

    if (!EnsureWalletIsAvailable(pwallet, request.fHelp)) {
        return NullUniValue;
    }

    std::string help_text;
    if (!IsDeprecatedRPCEnabled("accounts")) {
        help_text = "sendmany \"\" {\"address\":amount,...} ( minconf \"comment\" [\"address\",...] replaceable conf_target \"estimate_mode\")\n"
            "\nSend multiple times. Amounts are double-precision floating point numbers.\n"
            "Note that the \"fromaccount\" argument has been removed in V0.17. To use this RPC with a \"fromaccount\" argument, restart\n"
            "particld with -deprecatedrpc=accounts\n"
            + HelpRequiringPassphrase(pwallet) + "\n"
            "\nArguments:\n"
            "1. \"dummy\"               (string, required) Must be set to \"\" for backwards compatibility.\n"
            "2. \"amounts\"             (string, required) A json object with addresses and amounts\n"
            "    {\n"
            "      \"address\":amount   (numeric or string) The particl address is the key, the numeric amount (can be string) in " + CURRENCY_UNIT + " is the value\n"
            "      ,...\n"
            "    }\n"
            "3. minconf                 (numeric, optional, default=1) Only use the balance confirmed at least this many times.\n"
            "4. \"comment\"             (string, optional) A comment\n"
            "5. subtractfeefrom         (array, optional) A json array with addresses.\n"
            "                           The fee will be equally deducted from the amount of each selected address.\n"
            "                           Those recipients will receive less particl than you enter in their corresponding amount field.\n"
            "                           If no addresses are specified here, the sender pays the fee.\n"
            "    [\n"
            "      \"address\"          (string) Subtract fee from this address\n"
            "      ,...\n"
            "    ]\n"
            "6. replaceable            (boolean, optional) Allow this transaction to be replaced by a transaction with higher fees via BIP 125\n"
            "7. conf_target            (numeric, optional) Confirmation target (in blocks)\n"
            "8. \"estimate_mode\"      (string, optional, default=UNSET) The fee estimate mode, must be one of:\n"
            "       \"UNSET\"\n"
            "       \"ECONOMICAL\"\n"
            "       \"CONSERVATIVE\"\n"
             "\nResult:\n"
            "\"txid\"                   (string) The transaction id for the send. Only 1 transaction is created regardless of \n"
            "                                    the number of addresses.\n"
            "\nExamples:\n"
            "\nSend two amounts to two different addresses:\n"
            + HelpExampleCli("sendmany", "\"\" \"{\\\"PswXnorAgjpAtaySWkPSmWQe3Fc8LmviVc\\\":0.01,\\\"PvhJj4j9s6SsuRsAkPZUfHPCjZRNKLeuqP\\\":0.02}\"") +
            "\nSend two amounts to two different addresses setting the confirmation and comment:\n"
            + HelpExampleCli("sendmany", "\"\" \"{\\\"PswXnorAgjpAtaySWkPSmWQe3Fc8LmviVc\\\":0.01,\\\"PvhJj4j9s6SsuRsAkPZUfHPCjZRNKLeuqP\\\":0.02}\" 6 \"testing\"") +
            "\nSend two amounts to two different addresses, subtract fee from amount:\n"
            + HelpExampleCli("sendmany", "\"\" \"{\\\"PswXnorAgjpAtaySWkPSmWQe3Fc8LmviVc\\\":0.01,\\\"PvhJj4j9s6SsuRsAkPZUfHPCjZRNKLeuqP\\\":0.02}\" 1 \"\" \"[\\\"PswXnorAgjpAtaySWkPSmWQe3Fc8LmviVc\\\",\\\"PvhJj4j9s6SsuRsAkPZUfHPCjZRNKLeuqP\\\"]\"") +
            "\nAs a json rpc call\n"
            + HelpExampleRpc("sendmany", "\"\", {\"PswXnorAgjpAtaySWkPSmWQe3Fc8LmviVc\":0.01,\"PvhJj4j9s6SsuRsAkPZUfHPCjZRNKLeuqP\":0.02}, 6, \"testing\"");
    } else {
        help_text = "sendmany \"\" \"fromaccount\" {\"address\":amount,...} ( minconf \"comment\" [\"address\",...] replaceable conf_target \"estimate_mode\")\n"
            "\nSend multiple times. Amounts are double-precision floating point numbers."
            + HelpRequiringPassphrase(pwallet) + "\n"
            "\nArguments:\n"
            "1. \"fromaccount\"         (string, required) DEPRECATED. The account to send the funds from. Should be \"\" for the default account\n"
            "2. \"amounts\"             (string, required) A json object with addresses and amounts\n"
            "    {\n"
            "      \"address\":amount   (numeric or string) The particl address is the key, the numeric amount (can be string) in " + CURRENCY_UNIT + " is the value\n"
            "      ,...\n"
            "    }\n"
            "3. minconf                 (numeric, optional, default=1) Only use the balance confirmed at least this many times.\n"
            "4. \"comment\"             (string, optional) A comment\n"
            "5. \"subtractfeefrom\"     (array, optional) A json array with addresses.\n"
            "                           The fee will be equally deducted from the amount of each selected address.\n"
            "                           Those recipients will receive less " + CURRENCY_UNIT + " than you enter in their corresponding amount field.\n"
            "                           If no addresses are specified here, the sender pays the fee.\n"
            "    [\n"
            "      \"address\"          (string) Subtract fee from this address\n"
            "      ,...\n"
            "    ]\n"
            "6. replaceable            (boolean, optional) Allow this transaction to be replaced by a transaction with higher fees via BIP 125\n"
            "7. conf_target            (numeric, optional) Confirmation target (in blocks)\n"
            "8. \"estimate_mode\"      (string, optional, default=UNSET) The fee estimate mode, must be one of:\n"
            "       \"UNSET\"\n"
            "       \"ECONOMICAL\"\n"
            "       \"CONSERVATIVE\"\n"
             "\nResult:\n"
            "\"txid\"                   (string) The transaction id for the send. Only 1 transaction is created regardless of \n"
            "                                    the number of addresses.\n"
            "\nExamples:\n"
            "\nSend two amounts to two different addresses:\n"
            + HelpExampleCli("sendmany", "\"\" \"{\\\"PswXnorAgjpAtaySWkPSmWQe3Fc8LmviVc\\\":0.01,\\\"PvhJj4j9s6SsuRsAkPZUfHPCjZRNKLeuqP\\\":0.02}\"") +
            "\nSend two amounts to two different addresses, setting the confirmation and comment:\n"
            + HelpExampleCli("sendmany", "\"\" \"{\\\"PswXnorAgjpAtaySWkPSmWQe3Fc8LmviVc\\\":0.01,\\\"PvhJj4j9s6SsuRsAkPZUfHPCjZRNKLeuqP\\\":0.02}\" 6 \"testing\"") +
            "\nSend two amounts to two different addresses, subtract fee from amount:\n"
            + HelpExampleCli("sendmany", "\"\" \"{\\\"PswXnorAgjpAtaySWkPSmWQe3Fc8LmviVc\\\":0.01,\\\"PvhJj4j9s6SsuRsAkPZUfHPCjZRNKLeuqP\\\":0.02}\" 1 \"\" \"[\\\"PswXnorAgjpAtaySWkPSmWQe3Fc8LmviVc\\\",\\\"PvhJj4j9s6SsuRsAkPZUfHPCjZRNKLeuqP\\\"]\"") +
            "\nAs a json rpc call\n"
            + HelpExampleRpc("sendmany", "\"\", {\"PswXnorAgjpAtaySWkPSmWQe3Fc8LmviVc\":0.01,\"PvhJj4j9s6SsuRsAkPZUfHPCjZRNKLeuqP\":0.02}, 6, \"testing\"");
    }

    if (request.fHelp || request.params.size() < 2 || request.params.size() > 8) throw std::runtime_error(help_text);

    // Make sure the results are valid at least up to the most recent block
    // the user could have gotten from another RPC command prior to now
    pwallet->BlockUntilSyncedToCurrentChain();

    LOCK2(cs_main, pwallet->cs_wallet);

    if (pwallet->GetBroadcastTransactions() && !g_connman) {
        throw JSONRPCError(RPC_CLIENT_P2P_DISABLED, "Error: Peer-to-peer functionality missing or disabled");
    }

    if (!IsDeprecatedRPCEnabled("accounts") && !request.params[0].get_str().empty()) {
        throw JSONRPCError(RPC_INVALID_PARAMETER, "Dummy value must be set to \"\"");
    }
    std::string strAccount = LabelFromValue(request.params[0]);
    UniValue sendTo = request.params[1].get_obj();
    int nMinDepth = 1;
    if (!request.params[2].isNull())
        nMinDepth = request.params[2].get_int();

    mapValue_t mapValue;
    if (!request.params[3].isNull() && !request.params[3].get_str().empty())
        mapValue["comment"] = request.params[3].get_str();

    UniValue subtractFeeFromAmount(UniValue::VARR);
    if (!request.params[4].isNull())
        subtractFeeFromAmount = request.params[4].get_array();

    CCoinControl coin_control;
    if (!request.params[5].isNull()) {
        coin_control.m_signal_bip125_rbf = request.params[5].get_bool();
    }

    if (!request.params[6].isNull()) {
        coin_control.m_confirm_target = ParseConfirmTarget(request.params[6]);
    }

    if (!request.params[7].isNull()) {
        if (!FeeModeFromString(request.params[7].get_str(), coin_control.m_fee_mode)) {
            throw JSONRPCError(RPC_INVALID_PARAMETER, "Invalid estimate_mode parameter");
        }
    }
    if (IsParticlWallet(pwallet)) {
        JSONRPCRequest newRequest;
        newRequest.fHelp = false;
        newRequest.fSkipBlock = true; // already blocked in this function
        newRequest.URI = request.URI;
        UniValue params(UniValue::VARR);
        params.push_back("part");
        params.push_back("part");
        UniValue arr(UniValue::VARR);

        std::vector<std::string> keys = sendTo.getKeys();
        for (const std::string& name_ : keys) {
            UniValue out(UniValue::VOBJ);

            out.pushKV("address", name_);
            out.pushKV("amount", sendTo[name_]);

            bool fSubtractFeeFromAmount = false;
            for (unsigned int idx = 0; idx < subtractFeeFromAmount.size(); idx++) {
                const UniValue& addr = subtractFeeFromAmount[idx];
                if (addr.get_str() == name_)
                    fSubtractFeeFromAmount = true;
            }
            if (fSubtractFeeFromAmount) {
                UniValue uvBool(fSubtractFeeFromAmount);
                out.pushKV("subfee", uvBool);
            }
            arr.push_back(out);
        }
        params.push_back(arr);

        std::string sComment, sCommentTo;
        if (!request.params[3].isNull() && !request.params[3].get_str().empty())
            sComment = request.params[3].get_str();

        params.push_back(sComment);
        params.push_back(sCommentTo);

        // Add coinstake params
        if (request.params.size() > 5) {
            UniValue uvRingsize(4);
            params.push_back(uvRingsize);
            UniValue uvNumInputs(32);
            params.push_back(uvNumInputs);
            UniValue uvBool(false);
            params.push_back(uvBool); // test_fee

            UniValue uvCoinControl(UniValue::VOBJ);
            uvCoinControl.pushKV("replaceable", coin_control.m_signal_bip125_rbf.get_value_or(pwallet->m_signal_rbf));
            unsigned int target = coin_control.m_confirm_target ? *coin_control.m_confirm_target : pwallet->m_confirm_target;
            uvCoinControl.pushKV("conf_target", (int)target);
            std::string sEstimateMode = "UNSET";
            if (coin_control.m_fee_mode == FeeEstimateMode::ECONOMICAL) {
                sEstimateMode = "ECONOMICAL";
            } else
            if (coin_control.m_fee_mode == FeeEstimateMode::CONSERVATIVE) {
                sEstimateMode = "CONSERVATIVE";
            }
            uvCoinControl.pushKV("estimate_mode", sEstimateMode);

            params.push_back(uvCoinControl);
        }

        newRequest.params = params;
        return sendtypeto(newRequest);
    }

    std::set<CTxDestination> destinations;
    std::vector<CRecipient> vecSend;

    CAmount totalAmount = 0;
    std::vector<std::string> keys = sendTo.getKeys();
    for (const std::string& name_ : keys) {
        CTxDestination dest = DecodeDestination(name_);
        if (!IsValidDestination(dest)) {
            throw JSONRPCError(RPC_INVALID_ADDRESS_OR_KEY, std::string("Invalid Particl address: ") + name_);
        }

        if (destinations.count(dest)) {
            throw JSONRPCError(RPC_INVALID_PARAMETER, std::string("Invalid parameter, duplicated address: ") + name_);
        }
        destinations.insert(dest);

        CScript scriptPubKey = GetScriptForDestination(dest);
        CAmount nAmount = AmountFromValue(sendTo[name_]);
        if (nAmount <= 0)
            throw JSONRPCError(RPC_TYPE_ERROR, "Invalid amount for send");
        totalAmount += nAmount;

        bool fSubtractFeeFromAmount = false;
        for (unsigned int idx = 0; idx < subtractFeeFromAmount.size(); idx++) {
            const UniValue& addr = subtractFeeFromAmount[idx];
            if (addr.get_str() == name_)
                fSubtractFeeFromAmount = true;
        }

        CRecipient recipient = {scriptPubKey, nAmount, fSubtractFeeFromAmount};
        vecSend.push_back(recipient);
    }

    EnsureWalletIsUnlocked(pwallet);

    // Check funds
    if (IsDeprecatedRPCEnabled("accounts") && totalAmount > pwallet->GetLegacyBalance(ISMINE_SPENDABLE, nMinDepth, &strAccount)) {
        throw JSONRPCError(RPC_WALLET_INSUFFICIENT_FUNDS, "Account has insufficient funds");
    } else if (!IsDeprecatedRPCEnabled("accounts") && totalAmount > pwallet->GetLegacyBalance(ISMINE_SPENDABLE, nMinDepth, nullptr)) {
        throw JSONRPCError(RPC_WALLET_INSUFFICIENT_FUNDS, "Wallet has insufficient funds");
    }

    // Shuffle recipient list
    std::shuffle(vecSend.begin(), vecSend.end(), FastRandomContext());

    // Send
    CReserveKey keyChange(pwallet);
    CAmount nFeeRequired = 0;
    int nChangePosRet = -1;
    std::string strFailReason;
    CTransactionRef tx;
    bool fCreated = pwallet->CreateTransaction(vecSend, tx, keyChange, nFeeRequired, nChangePosRet, strFailReason, coin_control);
    if (!fCreated)
        throw JSONRPCError(RPC_WALLET_INSUFFICIENT_FUNDS, strFailReason);
    CValidationState state;
    if (!pwallet->CommitTransaction(tx, std::move(mapValue), {} /* orderForm */, std::move(strAccount), keyChange, g_connman.get(), state)) {
        strFailReason = strprintf("Transaction commit failed:: %s", FormatStateMessage(state));
        throw JSONRPCError(RPC_WALLET_ERROR, strFailReason);
    }

    return tx->GetHash().GetHex();
}

static UniValue addmultisigaddress(const JSONRPCRequest& request)
{
    std::shared_ptr<CWallet> const wallet = GetWalletForJSONRPCRequest(request);
    CWallet* const pwallet = wallet.get();

    if (!EnsureWalletIsAvailable(pwallet, request.fHelp)) {
        return NullUniValue;
    }

    if (request.fHelp || request.params.size() < 2 || request.params.size() > 5) {
        std::string msg = "addmultisigaddress nrequired [\"key\",...] ( \"label\", bech32, 256bit)\n"
            "\nAdd a nrequired-to-sign multisignature address to the wallet. Requires a new wallet backup.\n"
            "Each key is a Particl address or hex-encoded public key.\n"
            "This functionality is only intended for use with non-watchonly addresses.\n"
            "See `importaddress` for watchonly p2sh address support.\n"
            "If 'label' is specified, assign address to that label.\n"

            "\nArguments:\n"
            "1. nrequired        (numeric, required) The number of required signatures out of the n keys or addresses.\n"
            "2. \"keys\"         (string, required) A json array of particl addresses or hex-encoded public keys\n"
            "     [\n"
            "       \"address\"  (string) particl address or hex-encoded public key\n"
            "       ...,\n"
            "     ]\n"
            "3. \"label\"        (string, optional) A label to assign the addresses to.\n"
            "4. bech32             (bool, optional) Use Bech32 encoding.\n"
            "5. 256bit             (bool, optional) Use 256bit hash.\n"

            "\nResult:\n"
            "{\n"
            "  \"address\":\"multisigaddress\",    (string) The value of the new multisig address.\n"
            "  \"redeemScript\":\"script\"         (string) The string value of the hex-encoded redemption script.\n"
            "}\n"
            "\nExamples:\n"
            "\nAdd a multisig address from 2 addresses\n"
            + HelpExampleCli("addmultisigaddress", "2 \"[\\\"PbpVcjgYatnkKgveaeqhkeQBFwjqR7jKBR\\\",\\\"PswXnorAgjpAtaySWkPSmWQe3Fc8LmviVc\\\"]\"") +
            "\nAs json rpc call\n"
            + HelpExampleRpc("addmultisigaddress", "2, \"[\\\"PbpVcjgYatnkKgveaeqhkeQBFwjqR7jKBR\\\",\\\"PswXnorAgjpAtaySWkPSmWQe3Fc8LmviVc\\\"]\"")
        ;
        throw std::runtime_error(msg);
    }

    LOCK2(cs_main, pwallet->cs_wallet);

    std::string label;
    if (!request.params[2].isNull())
        label = LabelFromValue(request.params[2]);

    int required = request.params[0].get_int();

    // Get the public keys
    const UniValue& keys_or_addrs = request.params[1].get_array();
    std::vector<CPubKey> pubkeys;
    for (unsigned int i = 0; i < keys_or_addrs.size(); ++i) {
        if (IsHex(keys_or_addrs[i].get_str()) && (keys_or_addrs[i].get_str().length() == 66 || keys_or_addrs[i].get_str().length() == 130)) {
            pubkeys.push_back(HexToPubKey(keys_or_addrs[i].get_str()));
        } else {
            pubkeys.push_back(AddrToPubKey(pwallet, keys_or_addrs[i].get_str()));
        }
    }

    OutputType output_type = pwallet->m_default_address_type;
    if (!fParticlMode)
    if (!request.params[3].isNull()) {
        if (!ParseOutputType(request.params[3].get_str(), output_type)) {
            throw JSONRPCError(RPC_INVALID_ADDRESS_OR_KEY, strprintf("Unknown address type '%s'", request.params[3].get_str()));
        }
    }

    // Construct using pay-to-script-hash:
    CScript inner = CreateMultisigRedeemscript(required, pubkeys);
    CTxDestination dest = AddAndGetDestinationForScript(*pwallet, inner, output_type);

    UniValue result(UniValue::VOBJ);
    bool fbech32 = fParticlMode && request.params.size() > 3 ? request.params[3].get_bool() : false;
    bool f256Hash = fParticlMode && request.params.size() > 4 ? request.params[4].get_bool() : false;

    if (f256Hash) {
        CScriptID256 innerID;
        innerID.Set(inner);
        pwallet->SetAddressBook(innerID, label, "send", fbech32);
        result.pushKV("address", CBitcoinAddress(innerID, fbech32).ToString());
    } else {
        pwallet->SetAddressBook(dest, label, "send", fbech32);
        result.pushKV("address", EncodeDestination(dest, fbech32));
    }

    result.pushKV("redeemScript", HexStr(inner.begin(), inner.end()));
    return result;
}

class Witnessifier : public boost::static_visitor<bool>
{
public:
    CWallet * const pwallet;
    CTxDestination result;
    bool already_witness;

    explicit Witnessifier(CWallet *_pwallet) : pwallet(_pwallet), already_witness(false) {}

    bool operator()(const CKeyID &keyID) {
        if (pwallet) {
            CScript basescript = GetScriptForDestination(keyID);
            CScript witscript = GetScriptForWitness(basescript);
            if (!IsSolvable(*pwallet, witscript)) {
                return false;
            }
            return ExtractDestination(witscript, result);
        }
        return false;
    }

    bool operator()(const CScriptID &scriptID) {
        CScript subscript;
        if (pwallet && pwallet->GetCScript(scriptID, subscript)) {
            int witnessversion;
            std::vector<unsigned char> witprog;
            if (subscript.IsWitnessProgram(witnessversion, witprog)) {
                ExtractDestination(subscript, result);
                already_witness = true;
                return true;
            }
            CScript witscript = GetScriptForWitness(subscript);
            if (!IsSolvable(*pwallet, witscript)) {
                return false;
            }
            return ExtractDestination(witscript, result);
        }
        return false;
    }

    bool operator()(const WitnessV0KeyHash& id)
    {
        already_witness = true;
        result = id;
        return true;
    }

    bool operator()(const WitnessV0ScriptHash& id)
    {
        already_witness = true;
        result = id;
        return true;
    }

    template<typename T>
    bool operator()(const T& dest) { return false; }
};

static UniValue addwitnessaddress(const JSONRPCRequest& request)
{
    std::shared_ptr<CWallet> const wallet = GetWalletForJSONRPCRequest(request);
    CWallet* const pwallet = wallet.get();

    if (!EnsureWalletIsAvailable(pwallet, request.fHelp)) {
        return NullUniValue;
    }

    if (request.fHelp || request.params.size() < 1 || request.params.size() > 2)
    {
        std::string msg = "addwitnessaddress \"address\" ( p2sh )\n"
            "\nDEPRECATED: set the address_type argument of getnewaddress, or option -addresstype=[bech32|p2sh-segwit] instead.\n"
            "Add a witness address for a script (with pubkey or redeemscript known). Requires a new wallet backup.\n"
            "It returns the witness script.\n"

            "\nArguments:\n"
            "1. \"address\"       (string, required) An address known to the wallet\n"
            "2. p2sh            (bool, optional, default=true) Embed inside P2SH\n"

            "\nResult:\n"
            "\"witnessaddress\",  (string) The value of the new address (P2SH or BIP173).\n"
            "}\n"
        ;
        throw std::runtime_error(msg);
    }

    if (fParticlMode)
        throw JSONRPCError(RPC_MISC_ERROR, "addwitnessaddress is disabled for Particl");

    if (!IsDeprecatedRPCEnabled("addwitnessaddress")) {
        throw JSONRPCError(RPC_METHOD_DEPRECATED, "addwitnessaddress is deprecated and will be fully removed in v0.17. "
            "To use addwitnessaddress in v0.16, restart particld with -deprecatedrpc=addwitnessaddress.\n"
            "Projects should transition to using the address_type argument of getnewaddress, or option -addresstype=[bech32|p2sh-segwit] instead.\n");
    }

    CTxDestination dest = DecodeDestination(request.params[0].get_str());
    if (!IsValidDestination(dest)) {
        throw JSONRPCError(RPC_INVALID_ADDRESS_OR_KEY, "Invalid Bitcoin address");
    }

    bool p2sh = true;
    if (!request.params[1].isNull()) {
        p2sh = request.params[1].get_bool();
    }

    Witnessifier w(pwallet);
    bool ret = boost::apply_visitor(w, dest);
    if (!ret) {
        throw JSONRPCError(RPC_WALLET_ERROR, "Public key or redeemscript not known to wallet, or the key is uncompressed");
    }

    CScript witprogram = GetScriptForDestination(w.result);

    if (p2sh) {
        w.result = CScriptID(witprogram);
    }

    if (w.already_witness) {
        if (!(dest == w.result)) {
            throw JSONRPCError(RPC_WALLET_ERROR, "Cannot convert between witness address types");
        }
    } else {
        pwallet->AddCScript(witprogram); // Implicit for single-key now, but necessary for multisig and for compatibility with older software
        pwallet->SetAddressBook(w.result, "", "receive");
    }

    return EncodeDestination(w.result);
}

struct tallyitem
{
    CAmount nAmount;
    int nConf;
    std::vector<uint256> txids;
    bool fIsWatchonly;
    tallyitem()
    {
        nAmount = 0;
        nConf = std::numeric_limits<int>::max();
        fIsWatchonly = false;
    }
};

static UniValue ListReceived(CWallet * const pwallet, const UniValue& params, bool by_label)
{
    // Minimum confirmations
    int nMinDepth = 1;
    if (!params[0].isNull())
        nMinDepth = params[0].get_int();

    // Whether to include empty labels
    bool fIncludeEmpty = false;
    if (!params[1].isNull())
        fIncludeEmpty = params[1].get_bool();

    isminefilter filter = ISMINE_SPENDABLE;
    if(!params[2].isNull())
        if(params[2].get_bool())
            filter = filter | ISMINE_WATCH_ONLY;

    bool has_filtered_address = false;
    CTxDestination filtered_address = CNoDestination();
    if (!by_label && params.size() > 3) {
        if (!IsValidDestinationString(params[3].get_str())) {
            throw JSONRPCError(RPC_WALLET_ERROR, "address_filter parameter was invalid");
        }
        filtered_address = DecodeDestination(params[3].get_str());
        has_filtered_address = true;
    }

    // Tally
    std::map<CTxDestination, tallyitem> mapTally;
    for (const std::pair<const uint256, CWalletTx>& pairWtx : pwallet->mapWallet) {
        const CWalletTx& wtx = pairWtx.second;

        if (wtx.IsCoinBase() || !CheckFinalTx(*wtx.tx))
            continue;

        int nDepth = wtx.GetDepthInMainChain();
        if (nDepth < nMinDepth)
            continue;

        for (auto &txout : wtx.tx->vpout)
        {
            if (!txout->IsType(OUTPUT_STANDARD))
                continue;
            CTxOutStandard *pOut = (CTxOutStandard*)txout.get();

            CTxDestination address;
            if (!ExtractDestination(pOut->scriptPubKey, address))
                continue;

            isminefilter mine = IsMine(*pwallet, address);
            if (!(mine & filter))
                continue;

            tallyitem& item = mapTally[address];
            item.nAmount += pOut->nValue;
            item.nConf = std::min(item.nConf, nDepth);
            item.txids.push_back(wtx.GetHash());
            if (mine & ISMINE_WATCH_ONLY)
                item.fIsWatchonly = true;
        };

        for (const CTxOut& txout : wtx.tx->vout)
        {
            CTxDestination address;
            if (!ExtractDestination(txout.scriptPubKey, address))
                continue;

            if (has_filtered_address && !(filtered_address == address)) {
                continue;
            }

            isminefilter mine = IsMine(*pwallet, address);
            if(!(mine & filter))
                continue;

            tallyitem& item = mapTally[address];
            item.nAmount += txout.nValue;
            item.nConf = std::min(item.nConf, nDepth);
            item.txids.push_back(wtx.GetHash());
            if (mine & ISMINE_WATCH_ONLY)
                item.fIsWatchonly = true;
        }
    }

    // Reply
    UniValue ret(UniValue::VARR);
    std::map<std::string, tallyitem> label_tally;

    // Create mapAddressBook iterator
    // If we aren't filtering, go from begin() to end()
    auto start = pwallet->mapAddressBook.begin();
    auto end = pwallet->mapAddressBook.end();
    // If we are filtering, find() the applicable entry
    if (has_filtered_address) {
        start = pwallet->mapAddressBook.find(filtered_address);
        if (start != end) {
            end = std::next(start);
        }
    }

    for (auto item_it = start; item_it != end; ++item_it)
    {
        const CTxDestination& address = item_it->first;
        const std::string& label = item_it->second.name;
        auto it = mapTally.find(address);
        if (it == mapTally.end() && !fIncludeEmpty)
            continue;

        CAmount nAmount = 0;
        int nConf = std::numeric_limits<int>::max();
        bool fIsWatchonly = false;
        if (it != mapTally.end())
        {
            nAmount = (*it).second.nAmount;
            nConf = (*it).second.nConf;
            fIsWatchonly = (*it).second.fIsWatchonly;
        }

        if (by_label)
        {
            tallyitem& _item = label_tally[label];
            _item.nAmount += nAmount;
            _item.nConf = std::min(_item.nConf, nConf);
            _item.fIsWatchonly = fIsWatchonly;
        }
        else
        {
            UniValue obj(UniValue::VOBJ);
            if(fIsWatchonly)
                obj.pushKV("involvesWatchonly", true);
            obj.pushKV("address",       EncodeDestination(address));
            obj.pushKV("account",       label);
            obj.pushKV("amount",        ValueFromAmount(nAmount));
            obj.pushKV("confirmations", (nConf == std::numeric_limits<int>::max() ? 0 : nConf));
            obj.pushKV("label", label);
            UniValue transactions(UniValue::VARR);
            if (it != mapTally.end())
            {
                for (const uint256& _item : (*it).second.txids)
                {
                    transactions.push_back(_item.GetHex());
                }
            }
            obj.pushKV("txids", transactions);
            ret.push_back(obj);
        }
    }

    if (by_label)
    {
        for (const auto& entry : label_tally)
        {
            CAmount nAmount = entry.second.nAmount;
            int nConf = entry.second.nConf;
            UniValue obj(UniValue::VOBJ);
            if (entry.second.fIsWatchonly)
                obj.pushKV("involvesWatchonly", true);
            obj.pushKV("account",       entry.first);
            obj.pushKV("amount",        ValueFromAmount(nAmount));
            obj.pushKV("confirmations", (nConf == std::numeric_limits<int>::max() ? 0 : nConf));
            obj.pushKV("label",         entry.first);
            ret.push_back(obj);
        }
    }

    return ret;
}

static UniValue listreceivedbyaddress(const JSONRPCRequest& request)
{
    std::shared_ptr<CWallet> const wallet = GetWalletForJSONRPCRequest(request);
    CWallet* const pwallet = wallet.get();

    if (!EnsureWalletIsAvailable(pwallet, request.fHelp)) {
        return NullUniValue;
    }

    if (request.fHelp || request.params.size() > 4)
        throw std::runtime_error(
            "listreceivedbyaddress ( minconf include_empty include_watchonly address_filter )\n"
            "\nList balances by receiving address.\n"
            "\nArguments:\n"
            "1. minconf           (numeric, optional, default=1) The minimum number of confirmations before payments are included.\n"
            "2. include_empty     (bool, optional, default=false) Whether to include addresses that haven't received any payments.\n"
            "3. include_watchonly (bool, optional, default=false) Whether to include watch-only addresses (see 'importaddress').\n"
            "4. address_filter    (string, optional) If present, only return information on this address.\n"
            "\nResult:\n"
            "[\n"
            "  {\n"
            "    \"involvesWatchonly\" : true,        (bool) Only returned if imported addresses were involved in transaction\n"
            "    \"address\" : \"receivingaddress\",  (string) The receiving address\n"
            "    \"account\" : \"accountname\",       (string) DEPRECATED. Backwards compatible alias for label.\n"
            "    \"amount\" : x.xxx,                  (numeric) The total amount in " + CURRENCY_UNIT + " received by the address\n"
            "    \"confirmations\" : n,               (numeric) The number of confirmations of the most recent transaction included\n"
            "    \"label\" : \"label\",               (string) The label of the receiving address. The default label is \"\".\n"
            "    \"txids\": [\n"
            "       \"txid\",                         (string) The ids of transactions received with the address \n"
            "       ...\n"
            "    ]\n"
            "  }\n"
            "  ,...\n"
            "]\n"

            "\nExamples:\n"
            + HelpExampleCli("listreceivedbyaddress", "")
            + HelpExampleCli("listreceivedbyaddress", "6 true")
            + HelpExampleRpc("listreceivedbyaddress", "6, true, true")
            + HelpExampleRpc("listreceivedbyaddress", "6, true, true, \"1M72Sfpbz1BPpXFHz9m3CdqATR44Jvaydd\"")
        );

    // Make sure the results are valid at least up to the most recent block
    // the user could have gotten from another RPC command prior to now
    pwallet->BlockUntilSyncedToCurrentChain();

    LOCK2(cs_main, pwallet->cs_wallet);

    return ListReceived(pwallet, request.params, false);
}

static UniValue listreceivedbylabel(const JSONRPCRequest& request)
{
    std::shared_ptr<CWallet> const wallet = GetWalletForJSONRPCRequest(request);
    CWallet* const pwallet = wallet.get();

    if (!EnsureWalletIsAvailable(pwallet, request.fHelp)) {
        return NullUniValue;
    }

    if (!IsDeprecatedRPCEnabled("accounts") && request.strMethod == "listreceivedbyaccount") {
        if (request.fHelp) {
            throw std::runtime_error("listreceivedbyaccount (Deprecated, will be removed in V0.18. To use this command, start particld with -deprecatedrpc=accounts)");
        }
        throw JSONRPCError(RPC_METHOD_DEPRECATED, "listreceivedbyaccount is deprecated and will be removed in V0.18. To use this command, start particld with -deprecatedrpc=accounts.");
    }

    if (request.fHelp || request.params.size() > 3)
        throw std::runtime_error(
            "listreceivedbylabel ( minconf include_empty include_watchonly)\n"
            "\nList received transactions by label.\n"
            "\nArguments:\n"
            "1. minconf           (numeric, optional, default=1) The minimum number of confirmations before payments are included.\n"
            "2. include_empty     (bool, optional, default=false) Whether to include labels that haven't received any payments.\n"
            "3. include_watchonly (bool, optional, default=false) Whether to include watch-only addresses (see 'importaddress').\n"

            "\nResult:\n"
            "[\n"
            "  {\n"
            "    \"involvesWatchonly\" : true,   (bool) Only returned if imported addresses were involved in transaction\n"
            "    \"account\" : \"accountname\",  (string) DEPRECATED. Backwards compatible alias for label.\n"
            "    \"amount\" : x.xxx,             (numeric) The total amount received by addresses with this label\n"
            "    \"confirmations\" : n,          (numeric) The number of confirmations of the most recent transaction included\n"
            "    \"label\" : \"label\"           (string) The label of the receiving address. The default label is \"\".\n"
            "  }\n"
            "  ,...\n"
            "]\n"

            "\nExamples:\n"
            + HelpExampleCli("listreceivedbylabel", "")
            + HelpExampleCli("listreceivedbylabel", "6 true")
            + HelpExampleRpc("listreceivedbylabel", "6, true, true")
        );

    // Make sure the results are valid at least up to the most recent block
    // the user could have gotten from another RPC command prior to now
    pwallet->BlockUntilSyncedToCurrentChain();

    LOCK2(cs_main, pwallet->cs_wallet);

    return ListReceived(pwallet, request.params, true);
}

static void MaybePushAddress(UniValue & entry, const CTxDestination &dest)
{
    if (IsValidDestination(dest)) {
        entry.pushKV("address", EncodeDestination(dest));
    }
}

/**
 * List transactions based on the given criteria.
 *
 * @param  pwallet    The wallet.
 * @param  wtx        The wallet transaction.
 * @param  strAccount The account, if any, or "*" for all.
 * @param  nMinDepth  The minimum confirmation depth.
 * @param  fLong      Whether to include the JSON version of the transaction.
 * @param  ret        The UniValue into which the result is stored.
 * @param  filter     The "is mine" filter bool.
 */
static void ListTransactions(CWallet* const pwallet, const CWalletTx& wtx, const std::string& strAccount, int nMinDepth, bool fLong, UniValue& ret, const isminefilter& filter)
{
    CAmount nFee;
    std::string strSentAccount;
    std::list<COutputEntry> listReceived;
    std::list<COutputEntry> listSent;
    std::list<COutputEntry> listStaked;

    wtx.GetAmounts(listReceived, listSent, listStaked, nFee, strSentAccount, filter);

    bool fAllAccounts = (strAccount == std::string("*"));
    bool involvesWatchonly = wtx.IsFromMe(ISMINE_WATCH_ONLY);

    bool list_sent = fAllAccounts;

    if (IsDeprecatedRPCEnabled("accounts")) {
        list_sent |= strAccount == strSentAccount;
    }

    // Sent
    if (list_sent) {
        for (const COutputEntry& s : listSent)
        {
            UniValue entry(UniValue::VOBJ);
            if (involvesWatchonly || (s.ismine & ISMINE_WATCH_ONLY)) {
                entry.pushKV("involvesWatchonly", true);
            }
            if (IsDeprecatedRPCEnabled("accounts")) entry.pushKV("account", strSentAccount);
            MaybePushAddress(entry, s.destination);
            if (s.destStake.type() != typeid(CNoDestination))
                entry.pushKV("coldstake_address", EncodeDestination(s.destStake));
            entry.pushKV("category", "send");
            entry.pushKV("amount", ValueFromAmount(-s.amount));
            if (pwallet->mapAddressBook.count(s.destination)) {
                entry.pushKV("label", pwallet->mapAddressBook[s.destination].name);
            }
            entry.pushKV("vout", s.vout);
            entry.pushKV("fee", ValueFromAmount(-nFee));
            if (fLong)
                WalletTxToJSON(wtx, entry);
            else
            {
                std::string sNarrKey = strprintf("n%d", s.vout);
                mapValue_t::const_iterator mi = wtx.mapValue.find(sNarrKey);
                if (mi != wtx.mapValue.end() && !mi->second.empty())
                    entry.pushKV("narration", mi->second);
            };
            entry.pushKV("abandoned", wtx.isAbandoned());

            ret.push_back(entry);
        }
    }

    // Received
    if (listReceived.size() > 0 && wtx.GetDepthInMainChain() >= nMinDepth)
    {
        for (const COutputEntry &r : listReceived)
        {
            std::string account;
            if (pwallet->mapAddressBook.count(r.destination))
                account = pwallet->mapAddressBook[r.destination].name;

            if (fAllAccounts || (account == strAccount))
            {
                UniValue entry(UniValue::VOBJ);
                if (involvesWatchonly || (r.ismine & ISMINE_WATCH_ONLY)) {
                    entry.pushKV("involvesWatchonly", true);
                }
                if (IsDeprecatedRPCEnabled("accounts")) entry.pushKV("account", account);

                if (fParticlWallet
                    && r.destination.type() == typeid(CKeyID))
                {
                    CStealthAddress sx;
                    CKeyID idK = boost::get<CKeyID>(r.destination);
                    if (GetParticlWallet(pwallet)->GetStealthLinked(idK, sx))
                    {
                        entry.pushKV("stealth_address", sx.Encoded());
                    };
                };

                MaybePushAddress(entry, r.destination);
                if (r.destStake.type() != typeid(CNoDestination))
                    entry.pushKV("coldstake_address", EncodeDestination(r.destStake));
                if (wtx.IsCoinBase())
                {
                    if (wtx.GetDepthInMainChain() < 1)
                        entry.pushKV("category", "orphan");
                    else if (wtx.GetBlocksToMaturity() > 0)
                        entry.pushKV("category", "immature");
                    else
                    {
                        if (fParticlMode)
                            entry.pushKV("category", "coinbase");
                        else
                            entry.pushKV("category", "generate");
                    }
                }
                else
                {
                    entry.pushKV("category", "receive");
                }
                entry.pushKV("amount", ValueFromAmount(r.amount));
                if (pwallet->mapAddressBook.count(r.destination)) {
                    entry.pushKV("label", account);
                }
                entry.pushKV("vout", r.vout);
                if (fLong)
                    WalletTxToJSON(wtx, entry);
                else
                {
                    std::string sNarrKey = strprintf("n%d", r.vout);
                    mapValue_t::const_iterator mi = wtx.mapValue.find(sNarrKey);
                    if (mi != wtx.mapValue.end() && !mi->second.empty())
                        entry.pushKV("narration", mi->second);
                }
                ret.push_back(entry);
            };
        }
    };

    // Staked
    if (listStaked.size() > 0 && wtx.GetDepthInMainChain() >= nMinDepth) {
        for (const auto &s : listStaked) {
            UniValue entry(UniValue::VOBJ);
            if (involvesWatchonly || (s.ismine & ISMINE_WATCH_ONLY)) {
                entry.pushKV("involvesWatchonly", true);
            }
            MaybePushAddress(entry, s.destination);
            if (s.destStake.type() != typeid(CNoDestination)) {
                entry.pushKV("coldstake_address", EncodeDestination(s.destStake));
            }
            entry.pushKV("category", wtx.GetDepthInMainChain() < 1 ? "orphaned_stake" : "stake");

            entry.pushKV("amount", ValueFromAmount(s.amount));
            if (pwallet->mapAddressBook.count(s.destination)) {
                entry.pushKV("label", pwallet->mapAddressBook[s.destination].name);
            }
            entry.pushKV("vout", s.vout);
            entry.pushKV("reward", ValueFromAmount(-nFee));
            if (fLong) {
                WalletTxToJSON(wtx, entry);
            }
            entry.pushKV("abandoned", wtx.isAbandoned());
            ret.push_back(entry);
        }
    }
}


static void ListRecord(CHDWallet *phdw, const uint256 &hash, const CTransactionRecord &rtx,
    const std::string &strAccount, int nMinDepth, bool fLong, UniValue &ret, const isminefilter &filter)
{
    bool fAllAccounts = (strAccount == std::string("*"));

    for (const auto &r : rtx.vout)
    {
        if (r.nFlags & ORF_CHANGE)
            continue;

        if (!(r.nFlags & ORF_FROM) && !(r.nFlags & ORF_OWNED) && !(filter & ISMINE_WATCH_ONLY))
            continue;

        std::string account;
        CBitcoinAddress addr;
        CTxDestination dest;
        if (ExtractDestination(r.scriptPubKey, dest) && !r.scriptPubKey.IsUnspendable())
        {
            addr.Set(dest);

            std::map<CTxDestination, CAddressBookData>::iterator mai = phdw->mapAddressBook.find(dest);
            if (mai != phdw->mapAddressBook.end() && !mai->second.name.empty())
                account = mai->second.name;
        };

        if (!fAllAccounts && (account != strAccount))
            continue;

        UniValue entry(UniValue::VOBJ);
        if (r.nFlags & ORF_OWN_WATCH) {
            entry.pushKV("involvesWatchonly", true);
        }
        entry.pushKV("account", account);

        if (r.vPath.size() > 0) {
            if (r.vPath[0] == ORA_STEALTH) {
                if (r.vPath.size() < 5) {
                    LogPrintf("%s: Warning, malformed vPath.\n", __func__);
                } else {
                    uint32_t sidx;
                    memcpy(&sidx, &r.vPath[1], 4);
                    CStealthAddress sx;
                    if (phdw->GetStealthByIndex(sidx, sx)) {
                        entry.pushKV("stealth_address", sx.Encoded());
                    }
                }
            }
        } else {
            if (dest.type() == typeid(CKeyID)) {
                CStealthAddress sx;
                CKeyID idK = boost::get<CKeyID>(dest);
                if (phdw->GetStealthLinked(idK, sx)) {
                    entry.pushKV("stealth_address", sx.Encoded());
                }
            }
        }

        if (r.nFlags & ORF_LOCKED) {
            entry.pushKV("requires_unlock", true);
        }

        if (dest.type() == typeid(CNoDestination))
            entry.pushKV("address", "none");
        else
            entry.pushKV("address", addr.ToString());

        std::string sCategory;
        if (r.nFlags & ORF_OWNED && r.nFlags & ORF_FROM)
        {
            // sent to self
            //continue;
            sCategory = "receive";
        } else
        if (r.nFlags & ORF_OWN_ANY)
        {
            sCategory = "receive";
        } else
        if (r.nFlags & ORF_FROM)
        {
            sCategory = "send";
        }

        entry.pushKV("category", sCategory);
        entry.pushKV("type", r.nType == OUTPUT_STANDARD ? "standard"
                : r.nType == OUTPUT_CT ? "blind" : r.nType == OUTPUT_RINGCT ? "anon" : "unknown");

        if (r.nFlags & ORF_OWNED && r.nFlags & ORF_FROM)
            entry.pushKV("fromself", "true");

        entry.pushKV("amount", ValueFromAmount(r.nValue * ((r.nFlags & ORF_OWN_ANY) ? 1 : -1)));

        if (r.nFlags & ORF_FROM)
            entry.pushKV("fee", ValueFromAmount(-rtx.nFee));

        entry.pushKV("vout", r.n);

        int confirms = phdw->GetDepthInMainChain(rtx.blockHash);
        entry.pushKV("confirmations", confirms);
        if (confirms > 0)
        {
            entry.pushKV("blockhash", rtx.blockHash.GetHex());
            entry.pushKV("blockindex", rtx.nIndex);
            entry.pushKV("blocktime", mapBlockIndex[rtx.blockHash]->GetBlockTime());
        } else
        {
            entry.pushKV("trusted", phdw->IsTrusted(hash, rtx.blockHash));
        };

        entry.pushKV("txid", hash.ToString());

        UniValue conflicts(UniValue::VARR);
        std::set<uint256> setconflicts = phdw->GetConflicts(hash);
        setconflicts.erase(hash);
        for(const auto &conflict : setconflicts)
            conflicts.push_back(conflict.GetHex());
        entry.pushKV("walletconflicts", conflicts);

        PushTime(entry, "time", rtx.nTimeReceived);

        if (!r.sNarration.empty())
            entry.pushKV("narration", r.sNarration);

        if (r.nFlags & ORF_FROM)
            entry.pushKV("abandoned", rtx.IsAbandoned());

        ret.push_back(entry);
    };
};

static void AcentryToJSON(const CAccountingEntry& acentry, const std::string& strAccount, UniValue& ret)
{
    bool fAllAccounts = (strAccount == std::string("*"));

    if (fAllAccounts || acentry.strAccount == strAccount)
    {
        UniValue entry(UniValue::VOBJ);
        entry.pushKV("account", acentry.strAccount);
        entry.pushKV("category", "move");
        entry.pushKV("time", acentry.nTime);
        entry.pushKV("amount", ValueFromAmount(acentry.nCreditDebit));
        if (IsDeprecatedRPCEnabled("accounts")) entry.pushKV("otheraccount", acentry.strOtherAccount);
        entry.pushKV("comment", acentry.strComment);
        ret.push_back(entry);
    }
}

UniValue listtransactions(const JSONRPCRequest& request)
{
    std::shared_ptr<CWallet> const wallet = GetWalletForJSONRPCRequest(request);
    CWallet* const pwallet = wallet.get();

    if (!EnsureWalletIsAvailable(pwallet, request.fHelp)) {
        return NullUniValue;
    }

    std::string help_text {};
    if (!IsDeprecatedRPCEnabled("accounts")) {
        help_text = "listtransactions (label count skip include_watchonly)\n"
            "\nIf a label name is provided, this will return only incoming transactions paying to addresses with the specified label.\n"
            "\nReturns up to 'count' most recent transactions skipping the first 'from' transactions.\n"
            "Note that the \"account\" argument and \"otheraccount\" return value have been removed in V0.17. To use this RPC with an \"account\" argument, restart\n"
            "particld with -deprecatedrpc=accounts\n"
            "\nArguments:\n"
            "1. \"label\"    (string, optional) If set, should be a valid label name to return only incoming transactions\n"
            "              with the specified label, or \"*\" to disable filtering and return all transactions.\n"
            "2. count          (numeric, optional, default=10) The number of transactions to return\n"
            "3. skip           (numeric, optional, default=0) The number of transactions to skip\n"
            "4. include_watchonly (bool, optional, default=false) Include transactions to watch-only addresses (see 'importaddress')\n"
            "\nResult:\n"
            "[\n"
            "  {\n"
            "    \"address\":\"address\",    (string) The particl address of the transaction.\n"
            "    \"category\":\"send|receive\", (string) The transaction category.\n"
            "    \"amount\": x.xxx,          (numeric) The amount in " + CURRENCY_UNIT + ". This is negative for the 'send' category, and is positive\n"
            "                                        for the 'receive' category,\n"
            "    \"label\": \"label\",       (string) A comment for the address/transaction, if any\n"
            "    \"vout\": n,                (numeric) the vout value\n"
            "    \"fee\": x.xxx,             (numeric) The amount of the fee in " + CURRENCY_UNIT + ". This is negative and only available for the \n"
            "                                         'send' category of transactions.\n"
            "    \"confirmations\": n,       (numeric) The number of confirmations for the transaction. Negative confirmations indicate the\n"
            "                                         transaction conflicts with the block chain\n"
            "    \"trusted\": xxx,           (bool) Whether we consider the outputs of this unconfirmed transaction safe to spend.\n"
            "    \"blockhash\": \"hashvalue\", (string) The block hash containing the transaction.\n"
            "    \"blockindex\": n,          (numeric) The index of the transaction in the block that includes it.\n"
            "    \"blocktime\": xxx,         (numeric) The block time in seconds since epoch (1 Jan 1970 GMT).\n"
            "    \"txid\": \"transactionid\", (string) The transaction id.\n"
            "    \"time\": xxx,              (numeric) The transaction time in seconds since epoch (midnight Jan 1 1970 GMT).\n"
            "    \"timereceived\": xxx,      (numeric) The time received in seconds since epoch (midnight Jan 1 1970 GMT).\n"
            "    \"comment\": \"...\",       (string) If a comment is associated with the transaction.\n"
            "    \"bip125-replaceable\": \"yes|no|unknown\",  (string) Whether this transaction could be replaced due to BIP125 (replace-by-fee);\n"
            "                                                     may be unknown for unconfirmed transactions not in the mempool\n"
            "    \"abandoned\": xxx          (bool) 'true' if the transaction has been abandoned (inputs are respendable). Only available for the \n"
            "                                         'send' category of transactions.\n"
            "  }\n"
            "]\n"

            "\nExamples:\n"
            "\nList the most recent 10 transactions in the systems\n"
            + HelpExampleCli("listtransactions", "") +
            "\nList transactions 100 to 120\n"
            + HelpExampleCli("listtransactions", "\"*\" 20 100") +
            "\nAs a json rpc call\n"
            + HelpExampleRpc("listtransactions", "\"*\", 20, 100");
    } else {
        help_text = "listtransactions ( \"account\" count skip include_watchonly)\n"
            "\nReturns up to 'count' most recent transactions skipping the first 'from' transactions for account 'account'.\n"
            "\nArguments:\n"
            "1. \"account\"    (string, optional) DEPRECATED. This argument will be removed in V0.18. The account name. Should be \"*\".\n"
            "2. count          (numeric, optional, default=10) The number of transactions to return\n"
            "3. skip           (numeric, optional, default=0) The number of transactions to skip\n"
            "4. include_watchonly (bool, optional, default=false) Include transactions to watch-only addresses (see 'importaddress')\n"
            "                       Coldstake transactions are classed as watch-only.\n"
            "\nResult:\n"
            "[\n"
            "  {\n"
            "    \"account\":\"accountname\",       (string) DEPRECATED. This field will be removed in V0.18. The account name associated with the transaction. \n"
            "                                                It will be \"\" for the default account.\n"
            "    \"address\":\"address\",           (string) The particl address of the transaction. Not present for \n"
            "                                                move transactions (category = move).\n"
            "    \"category\":\"send|receive|move|coinbase|stake|orphaned_stake\", \n"
            "                                       (string) The transaction category. 'move' is a local (off blockchain)\n"
            "                                                transaction between accounts, and not associated with an address,\n"
            "                                                transaction id or block. 'send' and 'receive' transactions are \n"
            "                                                associated with an address, transaction id and block details\n"
            "                                                'orphaned_stake' transactions are failed stake attempts.\n"
            "    \"amount\": x.xxx,          (numeric) The amount in " + CURRENCY_UNIT + ". This is negative for the 'send' category, and for the\n"
            "                                         'move' category for moves outbound. It is positive for the 'receive' category,\n"
            "                                         and for the 'move' category for inbound funds.\n"
            "    \"label\": \"label\",       (string) A comment for the address/transaction, if any\n"
            "    \"vout\": n,                (numeric) the vout value\n"
            "    \"fee\": x.xxx,             (numeric) The amount of the fee in " + CURRENCY_UNIT + ". This is negative and only available for the \n"
            "                                         'send' category of transactions.\n"
            "    \"confirmations\": n,       (numeric) The number of confirmations for the transaction. Available for 'send' and \n"
            "                                         'receive' category of transactions. Negative confirmations indicate the\n"
            "                                         transaction conflicts with the block chain\n"
            "    \"trusted\": true|false,      (bool) Whether we consider the outputs of this unconfirmed transaction safe to spend.\n"
            "    \"blockhash\": \"hashvalue\", (string) The block hash containing the transaction. Available for 'send' and 'receive'\n"
            "                                          category of transactions.\n"
            "    \"blockindex\": n,          (numeric) The index of the transaction in the block that includes it. Available for 'send' and 'receive'\n"
            "                                          category of transactions.\n"
            "    \"blocktime\": xxx,         (numeric) The block time in seconds since epoch (midnight 1 Jan 1970 GMT).\n"
            "    \"txid\": \"transactionid\", (string) The transaction id. Available for 'send' and 'receive' category of transactions.\n"
            "    \"time\": xxx,              (numeric) The transaction time in seconds since epoch (midnight Jan 1 1970 GMT).\n"
            "    \"timereceived\": xxx,      (numeric) The time received in seconds since epoch (midnight Jan 1 1970 GMT). Available \n"
            "                                          for 'send' and 'receive' category of transactions.\n"
            "    \"comment\": \"...\",       (string) If a comment is associated with the transaction.\n"
            "    \"otheraccount\": \"accountname\",  (string) DEPRECATED. This field will be removed in V0.18. For the 'move' category of transactions, the account the funds came \n"
            "                                          from (for receiving funds, positive amounts), or went to (for sending funds,\n"
            "                                          negative amounts).\n"
            "    \"bip125_replaceable\": \"yes|no|unknown\",  (string) Whether this transaction could be replaced due to BIP125 (replace-by-fee);\n"
            "                                                     may be unknown for unconfirmed transactions not in the mempool\n"
            "    \"abandoned\": true|false    (bool) 'true' if the transaction has been abandoned (inputs are respendable). Only available for the \n"
            "                                         'send' category of transactions.\n"
            "  }\n"
            "]\n"

            "\nExamples:\n"
            "\nList the most recent 10 transactions in the systems\n"
            + HelpExampleCli("listtransactions", "") +
            "\nList transactions 100 to 120\n"
            + HelpExampleCli("listtransactions", "\"*\" 20 100") +
            "\nAs a json rpc call\n"
            + HelpExampleRpc("listtransactions", "\"*\", 20, 100");
    }
    if (request.fHelp || request.params.size() > 4) throw std::runtime_error(help_text);

    // Make sure the results are valid at least up to the most recent block
    // the user could have gotten from another RPC command prior to now
    pwallet->BlockUntilSyncedToCurrentChain();

    std::string strAccount = "*";
    if (!request.params[0].isNull()) {
        strAccount = request.params[0].get_str();
        if (!IsDeprecatedRPCEnabled("accounts") && strAccount.empty()) {
            throw JSONRPCError(RPC_INVALID_PARAMETER, "Label argument must be a valid label name or \"*\".");
        }
    }
    int nCount = 10;
    if (!request.params[1].isNull())
        nCount = request.params[1].get_int();
    int nFrom = 0;
    if (!request.params[2].isNull())
        nFrom = request.params[2].get_int();
    isminefilter filter = ISMINE_SPENDABLE;
    if(!request.params[3].isNull())
        if(request.params[3].get_bool())
            filter = filter | ISMINE_WATCH_ONLY;

    if (nCount < 0)
        throw JSONRPCError(RPC_INVALID_PARAMETER, "Negative count");
    if (nFrom < 0)
        throw JSONRPCError(RPC_INVALID_PARAMETER, "Negative from");


    // NOTE: nFrom and nCount seem to apply to the individual json entries, not the txn
    //  a txn producing 2 entries will output only 1 entry if nCount is 1
    // TODO: Change to count on unique txids?

    UniValue ret(UniValue::VARR);
    UniValue retReversed(UniValue::VARR);

    {
        LOCK2(cs_main, pwallet->cs_wallet);
        const CWallet::TxItems &txOrdered = pwallet->wtxOrdered;

        // iterate backwards until we have nCount items to return:
        for (CWallet::TxItems::const_reverse_iterator it = txOrdered.rbegin(); it != txOrdered.rend(); ++it)
        {
            CWalletTx *const pwtx = (*it).second.first;
            if (pwtx != nullptr)
                ListTransactions(pwallet, *pwtx, strAccount, 0, true, retReversed, filter);
            if (IsDeprecatedRPCEnabled("accounts")) {
                CAccountingEntry *const pacentry = (*it).second.second;
                if (pacentry != nullptr) AcentryToJSON(*pacentry, strAccount, ret);
            }

            if ((int)retReversed.size() >= nCount + nFrom)
                break;
        };
    }
    // ret is newest to oldest

    // TODO: neater to add reverse to Univalue?
    for (size_t i = retReversed.size(); i-- > 0; )
    {
        ret.push_back(retReversed[i]);
    };

    if (IsParticlWallet(pwallet))
    {
        LOCK2(cs_main, pwallet->cs_wallet);

        CHDWallet *phdw = GetParticlWallet(pwallet);
        const RtxOrdered_t &txOrdered = phdw->rtxOrdered;

        // TODO: Combine finding and inserting into ret loops

        UniValue retRecords(UniValue::VARR);
        for (RtxOrdered_t::const_reverse_iterator it = txOrdered.rbegin(); it != txOrdered.rend(); ++it)
        {
            ListRecord(phdw, it->second->first, it->second->second, strAccount, 0, true, retRecords, filter);
            if ((int)retRecords.size() >= nCount + nFrom)
                break;
        };

        size_t nSearchStart = 0;
        for (size_t i = retRecords.size(); i-- > 0; )
        {
            int64_t nInsertTime = find_value(retRecords[i], "time").get_int64();
            bool fFound = false;
            for (size_t k = nSearchStart; k < ret.size(); k++)
            {
                nSearchStart = k;
                int64_t nTime = find_value(ret[k], "time").get_int64();
                if (nTime > nInsertTime)
                {
                    ret.insert(k, retRecords[i]);
                    fFound = true;
                    break;
                };
            };

            if (!fFound)
                ret.push_back(retRecords[i]);
        };

        if (nFrom > 0 && ret.size() > 0)
            ret.erase(std::max((size_t)0, ret.size() - nFrom), ret.size());

        if (ret.size() > (size_t)nCount)
            ret.erase(0, ret.size() - nCount);
    };

    return ret;
}

static UniValue listaccounts(const JSONRPCRequest& request)
{
    std::shared_ptr<CWallet> const wallet = GetWalletForJSONRPCRequest(request);
    CWallet* const pwallet = wallet.get();

    if (!EnsureWalletIsAvailable(pwallet, request.fHelp)) {
        return NullUniValue;
    }

    if (!IsDeprecatedRPCEnabled("accounts")) {
        if (request.fHelp) {
            throw std::runtime_error("listaccounts (Deprecated, will be removed in V0.18. To use this command, start particld with -deprecatedrpc=accounts)");
        }
        throw JSONRPCError(RPC_METHOD_DEPRECATED, "listaccounts is deprecated and will be removed in V0.18. To use this command, start particld with -deprecatedrpc=accounts.");
    }

    if (request.fHelp || request.params.size() > 2)
        throw std::runtime_error(
            "listaccounts ( minconf include_watchonly)\n"
            "\nDEPRECATED. Returns Object that has account names as keys, account balances as values.\n"
            "\nArguments:\n"
            "1. minconf             (numeric, optional, default=1) Only include transactions with at least this many confirmations\n"
            "2. include_watchonly   (bool, optional, default=false) Include balances in watch-only addresses (see 'importaddress')\n"
            "\nResult:\n"
            "{                      (json object where keys are account names, and values are numeric balances\n"
            "  \"account\": x.xxx,  (numeric) The property name is the account name, and the value is the total balance for the account.\n"
            "  ...\n"
            "}\n"
            "\nExamples:\n"
            "\nList account balances where there is at least 1 confirmation\n"
            + HelpExampleCli("listaccounts", "") +
            "\nList account balances including zero confirmation transactions\n"
            + HelpExampleCli("listaccounts", "0") +
            "\nList account balances for 6 or more confirmations\n"
            + HelpExampleCli("listaccounts", "6") +
            "\nAs json rpc call\n"
            + HelpExampleRpc("listaccounts", "6")
        );

    // Make sure the results are valid at least up to the most recent block
    // the user could have gotten from another RPC command prior to now
    pwallet->BlockUntilSyncedToCurrentChain();

    LOCK2(cs_main, pwallet->cs_wallet);

    int nMinDepth = 1;
    if (!request.params[0].isNull())
        nMinDepth = request.params[0].get_int();
    isminefilter includeWatchonly = ISMINE_SPENDABLE;
    if(!request.params[1].isNull())
        if(request.params[1].get_bool())
            includeWatchonly = includeWatchonly | ISMINE_WATCH_ONLY;

    std::map<std::string, CAmount> mapAccountBalances;
    for (const std::pair<const CTxDestination, CAddressBookData>& entry : pwallet->mapAddressBook) {
        if (IsMine(*pwallet, entry.first) & includeWatchonly) {  // This address belongs to me
            mapAccountBalances[entry.second.name] = 0;
        }
    }

    for (const std::pair<const uint256, CWalletTx>& pairWtx : pwallet->mapWallet) {
        const CWalletTx& wtx = pairWtx.second;
        CAmount nFee;
        std::string strSentAccount;
        std::list<COutputEntry> listReceived;
        std::list<COutputEntry> listSent;
        std::list<COutputEntry> listStaked;
        int nDepth = wtx.GetDepthInMainChain();
        if (wtx.GetBlocksToMaturity() > 0 || nDepth < 0)
            continue;
        wtx.GetAmounts(listReceived, listSent, listStaked, nFee, strSentAccount, includeWatchonly);
        mapAccountBalances[strSentAccount] -= nFee;
        for (const COutputEntry& s : listSent)
            mapAccountBalances[strSentAccount] -= s.amount;
        if (nDepth >= nMinDepth)
        {
            for (const COutputEntry& r : listReceived)
                if (pwallet->mapAddressBook.count(r.destination)) {
                    mapAccountBalances[pwallet->mapAddressBook[r.destination].name] += r.amount;
                }
                else
                    mapAccountBalances[""] += r.amount;
        }
    }

    const std::list<CAccountingEntry>& acentries = pwallet->laccentries;
    for (const CAccountingEntry& entry : acentries)
        mapAccountBalances[entry.strAccount] += entry.nCreditDebit;

    UniValue ret(UniValue::VOBJ);
    for (const std::pair<const std::string, CAmount>& accountBalance : mapAccountBalances) {
        ret.pushKV(accountBalance.first, ValueFromAmount(accountBalance.second));
    }
    return ret;
}

static UniValue listsinceblock(const JSONRPCRequest& request)
{
    std::shared_ptr<CWallet> const wallet = GetWalletForJSONRPCRequest(request);
    CWallet* const pwallet = wallet.get();

    if (!EnsureWalletIsAvailable(pwallet, request.fHelp)) {
        return NullUniValue;
    }

    if (request.fHelp || request.params.size() > 4)
        throw std::runtime_error(
            "listsinceblock ( \"blockhash\" target_confirmations include_watchonly include_removed )\n"
            "\nGet all transactions in blocks since block [blockhash], or all transactions if omitted.\n"
            "If \"blockhash\" is no longer a part of the main chain, transactions from the fork point onward are included.\n"
            "Additionally, if include_removed is set, transactions affecting the wallet which were removed are returned in the \"removed\" array.\n"
            "\nArguments:\n"
            "1. \"blockhash\"            (string, optional) The block hash to list transactions since\n"
            "2. target_confirmations:    (numeric, optional, default=1) Return the nth block hash from the main chain. e.g. 1 would mean the best block hash. Note: this is not used as a filter, but only affects [lastblock] in the return value\n"
            "3. include_watchonly:       (bool, optional, default=false) Include transactions to watch-only addresses (see 'importaddress')\n"
            "4. include_removed:         (bool, optional, default=true) Show transactions that were removed due to a reorg in the \"removed\" array\n"
            "                                                           (not guaranteed to work on pruned nodes)\n"
            "\nResult:\n"
            "{\n"
            "  \"transactions\": [\n"
            "    \"account\":\"accountname\",       (string) DEPRECATED. This field will be removed in V0.18. To see this deprecated field, start particld with -deprecatedrpc=accounts. The account name associated with the transaction. Will be \"\" for the default account.\n"
            "    \"address\":\"address\",    (string) The particl address of the transaction. Not present for move transactions (category = move).\n"
            "    \"category\":\"send|receive\",     (string) The transaction category. 'send' has negative amounts, 'receive' has positive amounts.\n"
            "    \"amount\": x.xxx,          (numeric) The amount in " + CURRENCY_UNIT + ". This is negative for the 'send' category, and for the 'move' category for moves \n"
            "                                          outbound. It is positive for the 'receive' category, and for the 'move' category for inbound funds.\n"
            "    \"vout\" : n,               (numeric) the vout value\n"
            "    \"fee\": x.xxx,             (numeric) The amount of the fee in " + CURRENCY_UNIT + ". This is negative and only available for the 'send' category of transactions.\n"
            "    \"confirmations\": n,       (numeric) The number of confirmations for the transaction. Available for 'send' and 'receive' category of transactions.\n"
            "                                          When it's < 0, it means the transaction conflicted that many blocks ago.\n"
            "    \"blockhash\": \"hashvalue\",     (string) The block hash containing the transaction. Available for 'send' and 'receive' category of transactions.\n"
            "    \"blockindex\": n,          (numeric) The index of the transaction in the block that includes it. Available for 'send' and 'receive' category of transactions.\n"
            "    \"blocktime\": xxx,         (numeric) The block time in seconds since epoch (midnight 1 Jan 1970 GMT).\n"
            "    \"txid\": \"transactionid\",  (string) The transaction id. Available for 'send' and 'receive' category of transactions.\n"
            "    \"time\": xxx,              (numeric) The transaction time in seconds since epoch (midnight Jan 1 1970 GMT).\n"
            "    \"timereceived\": xxx,      (numeric) The time received in seconds since epoch (midnight Jan 1 1970 GMT). Available for 'send' and 'receive' category of transactions.\n"
            "    \"bip125_replaceable\": \"yes|no|unknown\",  (string) Whether this transaction could be replaced due to BIP125 (replace-by-fee);\n"
            "                                                   may be unknown for unconfirmed transactions not in the mempool\n"
            "    \"abandoned\": true|false,  (bool) 'true' if the transaction has been abandoned (inputs are respendable). Only available for the 'send' category of transactions.\n"
            "    \"comment\": \"...\",       (string) If a comment is associated with the transaction.\n"
            "    \"label\" : \"label\"       (string) A comment for the address/transaction, if any\n"
            "    \"to\": \"...\",            (string) If a comment to is associated with the transaction.\n"
            "  ],\n"
            "  \"removed\": [\n"
            "    <structure is the same as \"transactions\" above, only present if include_removed=true>\n"
            "    Note: transactions that were re-added in the active chain will appear as-is in this array, and may thus have a positive confirmation count.\n"
            "  ],\n"
            "  \"lastblock\": \"lastblockhash\"     (string) The hash of the block (target_confirmations-1) from the best block on the main chain. This is typically used to feed back into listsinceblock the next time you call it. So you would generally use a target_confirmations of say 6, so you will be continually re-notified of transactions until they've reached 6 confirmations plus any new ones\n"
            "}\n"
            "\nExamples:\n"
            + HelpExampleCli("listsinceblock", "")
            + HelpExampleCli("listsinceblock", "\"000000000000000bacf66f7497b7dc45ef753ee9a7d38571037cdb1a57f663ad\" 6")
            + HelpExampleRpc("listsinceblock", "\"000000000000000bacf66f7497b7dc45ef753ee9a7d38571037cdb1a57f663ad\", 6")
        );

    // Make sure the results are valid at least up to the most recent block
    // the user could have gotten from another RPC command prior to now
    pwallet->BlockUntilSyncedToCurrentChain();

    LOCK2(cs_main, pwallet->cs_wallet);

    const CBlockIndex* pindex = nullptr;    // Block index of the specified block or the common ancestor, if the block provided was in a deactivated chain.
    const CBlockIndex* paltindex = nullptr; // Block index of the specified block, even if it's in a deactivated chain.
    int target_confirms = 1;
    isminefilter filter = ISMINE_SPENDABLE;

    if (!request.params[0].isNull() && !request.params[0].get_str().empty()) {
        uint256 blockId;

        blockId.SetHex(request.params[0].get_str());
        paltindex = pindex = LookupBlockIndex(blockId);
        if (!pindex) {
            throw JSONRPCError(RPC_INVALID_ADDRESS_OR_KEY, "Block not found");
        }
        if (chainActive[pindex->nHeight] != pindex) {
            // the block being asked for is a part of a deactivated chain;
            // we don't want to depend on its perceived height in the block
            // chain, we want to instead use the last common ancestor
            pindex = chainActive.FindFork(pindex);
        }
    }

    if (!request.params[1].isNull()) {
        target_confirms = request.params[1].get_int();

        if (target_confirms < 1) {
            throw JSONRPCError(RPC_INVALID_PARAMETER, "Invalid parameter");
        }
    }

    if (!request.params[2].isNull() && request.params[2].get_bool()) {
        filter = filter | ISMINE_WATCH_ONLY;
    }

    bool include_removed = (request.params[3].isNull() || request.params[3].get_bool());

    int depth = pindex ? (1 + chainActive.Height() - pindex->nHeight) : -1;

    UniValue transactions(UniValue::VARR);

    for (const std::pair<const uint256, CWalletTx>& pairWtx : pwallet->mapWallet) {
        CWalletTx tx = pairWtx.second;

        if (depth == -1 || tx.GetDepthInMainChain() < depth) {
            ListTransactions(pwallet, tx, "*", 0, true, transactions, filter);
        }
    }

    if (IsParticlWallet(pwallet))
    {
        CHDWallet *phdw = GetParticlWallet(pwallet);

        for (const auto &ri : phdw->mapRecords)
        {
            const uint256 &txhash = ri.first;
            const CTransactionRecord &rtx = ri.second;
            if (depth == -1 || phdw->GetDepthInMainChain(rtx.blockHash, rtx.nIndex) < depth) {
                ListRecord(phdw, txhash, rtx, "*", 0, true, transactions, filter);
            };
        };
    };


    // when a reorg'd block is requested, we also list any relevant transactions
    // in the blocks of the chain that was detached
    UniValue removed(UniValue::VARR);
    while (include_removed && paltindex && paltindex != pindex) {
        CBlock block;
        if (!ReadBlockFromDisk(block, paltindex, Params().GetConsensus())) {
            throw JSONRPCError(RPC_INTERNAL_ERROR, "Can't read block from disk");
        }
        for (const CTransactionRef& tx : block.vtx) {
            auto it = pwallet->mapWallet.find(tx->GetHash());
            if (it != pwallet->mapWallet.end()) {
                // We want all transactions regardless of confirmation count to appear here,
                // even negative confirmation ones, hence the big negative.
                ListTransactions(pwallet, it->second, "*", -100000000, true, removed, filter);
            } else
            if (IsParticlWallet(pwallet)) {
                CHDWallet *phdw = GetParticlWallet(pwallet);
                const uint256 &txhash = tx->GetHash();
                MapRecords_t::const_iterator mri = phdw->mapRecords.find(txhash);
                if (mri != phdw->mapRecords.end()) {
                    const CTransactionRecord &rtx = mri->second;
                    ListRecord(phdw, txhash, rtx, "*", -100000000, true, removed, filter);
                };
            };
        }
        paltindex = paltindex->pprev;
    }

    CBlockIndex *pblockLast = chainActive[chainActive.Height() + 1 - target_confirms];
    uint256 lastblock = pblockLast ? pblockLast->GetBlockHash() : uint256();

    UniValue ret(UniValue::VOBJ);
    ret.pushKV("transactions", transactions);
    if (include_removed) ret.pushKV("removed", removed);
    ret.pushKV("lastblock", lastblock.GetHex());

    return ret;
}

UniValue gettransaction(const JSONRPCRequest& request)
{
    std::shared_ptr<CWallet> const wallet = GetWalletForJSONRPCRequest(request);
    CWallet* const pwallet = wallet.get();

    if (!EnsureWalletIsAvailable(pwallet, request.fHelp)) {
        return NullUniValue;
    }

    if (request.fHelp || request.params.size() < 1 || request.params.size() > 2)
        throw std::runtime_error(
            "gettransaction \"txid\" ( include_watchonly )\n"
            "\nGet detailed information about in-wallet transaction <txid>\n"
            "\nArguments:\n"
            "1. \"txid\"                  (string, required) The transaction id\n"
            "2. include_watchonly         (bool, optional, default=false) Whether to include watch-only addresses in balance calculation and details[]\n"
            "\nResult:\n"
            "{\n"
            "  \"amount\" : x.xxx,        (numeric) The transaction amount in " + CURRENCY_UNIT + "\n"
            "  \"fee\": x.xxx,            (numeric) The amount of the fee in " + CURRENCY_UNIT + ". This is negative and only available for the \n"
            "                              'send' category of transactions.\n"
            "  \"confirmations\" : n,     (numeric) The number of confirmations\n"
            "  \"blockhash\" : \"hash\",  (string) The block hash\n"
            "  \"blockindex\" : xx,       (numeric) The index of the transaction in the block that includes it\n"
            "  \"blocktime\" : ttt,       (numeric) The time in seconds since epoch (midnight 1 Jan 1970 GMT)\n"
            "  \"txid\" : \"transactionid\",   (string) The transaction id.\n"
            "  \"time\" : ttt,            (numeric) The transaction time in seconds since epoch (midnight 1 Jan 1970 GMT)\n"
            "  \"timereceived\" : ttt,    (numeric) The time received in seconds since epoch (midnight 1 Jan 1970 GMT)\n"
            "  \"bip125_replaceable\": \"yes|no|unknown\",  (string) Whether this transaction could be replaced due to BIP125 (replace-by-fee);\n"
            "                                                   may be unknown for unconfirmed transactions not in the mempool\n"
            "  \"details\" : [\n"
            "    {\n"
            "      \"account\" : \"accountname\",      (string) DEPRECATED. This field will be removed in a V0.18. To see this deprecated field, start particld with -deprecatedrpc=accounts. The account name involved in the transaction, can be \"\" for the default account.\n"
            "      \"address\" : \"address\",          (string) The particl address involved in the transaction\n"
            "      \"category\" : \"send|receive\",    (string) The category, either 'send' or 'receive'\n"
            "      \"amount\" : x.xxx,                 (numeric) The amount in " + CURRENCY_UNIT + "\n"
            "      \"label\" : \"label\",              (string) A comment for the address/transaction, if any\n"
            "      \"vout\" : n,                       (numeric) the vout value\n"
            "      \"fee\": x.xxx,                     (numeric) The amount of the fee in " + CURRENCY_UNIT + ". This is negative and only available for the \n"
            "                                           'send' category of transactions.\n"
            "      \"abandoned\": true|false           (bool) 'true' if the transaction has been abandoned (inputs are respendable). Only available for the \n"
            "                                           'send' category of transactions.\n"
            "    }\n"
            "    ,...\n"
            "  ],\n"
            "  \"hex\" : \"data\"         (string) Raw data for transaction\n"
            "}\n"

            "\nExamples:\n"
            + HelpExampleCli("gettransaction", "\"1075db55d416d3ca199f55b6084e2115b9345e16c5cf302fc80e9d5fbf5d48d\"")
            + HelpExampleCli("gettransaction", "\"1075db55d416d3ca199f55b6084e2115b9345e16c5cf302fc80e9d5fbf5d48d\" true")
            + HelpExampleRpc("gettransaction", "\"1075db55d416d3ca199f55b6084e2115b9345e16c5cf302fc80e9d5fbf5d48d\"")
        );

    // Make sure the results are valid at least up to the most recent block
    // the user could have gotten from another RPC command prior to now
    if (!request.fSkipBlock)
        pwallet->BlockUntilSyncedToCurrentChain();

    LOCK2(cs_main, pwallet->cs_wallet);

    uint256 hash;
    hash.SetHex(request.params[0].get_str());

    isminefilter filter = ISMINE_SPENDABLE;
    if(!request.params[1].isNull())
        if(request.params[1].get_bool())
            filter = filter | ISMINE_WATCH_ONLY;

    UniValue entry(UniValue::VOBJ);
    auto it = pwallet->mapWallet.find(hash);
    if (it == pwallet->mapWallet.end()) {
        if (IsParticlWallet(pwallet)) {
            CHDWallet *phdw = GetParticlWallet(pwallet);
            MapRecords_t::const_iterator mri = phdw->mapRecords.find(hash);

            if (mri != phdw->mapRecords.end())
            {
                const CTransactionRecord &rtx = mri->second;
                RecordTxToJSON(phdw, mri->first, rtx, entry);

                UniValue details(UniValue::VARR);
                ListRecord(phdw, hash, rtx, "*", 0, false, details, filter);
                entry.pushKV("details", details);

                CStoredTransaction stx;
                if (CHDWalletDB(phdw->GetDBHandle()).ReadStoredTx(hash, stx)) { // TODO: cache / use mapTempWallet
                    std::string strHex = EncodeHexTx(*(stx.tx.get()), RPCSerializationFlags());
                    entry.pushKV("hex", strHex);
                };

                return entry;
            }
        }

        throw JSONRPCError(RPC_INVALID_ADDRESS_OR_KEY, "Invalid or non-wallet transaction id");
    }
    const CWalletTx& wtx = it->second;

    CAmount nCredit = wtx.GetCredit(filter);
    CAmount nDebit = wtx.GetDebit(filter);
    CAmount nNet = nCredit - nDebit;
    CAmount nFee = (wtx.IsFromMe(filter) ? wtx.tx->GetValueOut() - nDebit : 0);

    entry.pushKV("amount", ValueFromAmount(nNet - nFee));
    if (wtx.IsFromMe(filter))
        entry.pushKV("fee", ValueFromAmount(nFee));

    WalletTxToJSON(wtx, entry);

    UniValue details(UniValue::VARR);
    ListTransactions(pwallet, wtx, "*", 0, false, details, filter);
    entry.pushKV("details", details);

    std::string strHex = EncodeHexTx(*wtx.tx, RPCSerializationFlags());
    entry.pushKV("hex", strHex);

    return entry;
}

static UniValue abandontransaction(const JSONRPCRequest& request)
{
    std::shared_ptr<CWallet> const wallet = GetWalletForJSONRPCRequest(request);
    CWallet* const pwallet = wallet.get();

    if (!EnsureWalletIsAvailable(pwallet, request.fHelp)) {
        return NullUniValue;
    }

    if (request.fHelp || request.params.size() != 1) {
        throw std::runtime_error(
            "abandontransaction \"txid\"\n"
            "\nMark in-wallet transaction <txid> as abandoned\n"
            "This will mark this transaction and all its in-wallet descendants as abandoned which will allow\n"
            "for their inputs to be re-spent.  It can be used to replace \"stuck\" or evicted transactions.\n"
            "It only works on transactions which are not included in a block and are not currently in the mempool.\n"
            "It has no effect on transactions which are already abandoned.\n"
            "\nArguments:\n"
            "1. \"txid\"    (string, required) The transaction id\n"
            "\nResult:\n"
            "\nExamples:\n"
            + HelpExampleCli("abandontransaction", "\"1075db55d416d3ca199f55b6084e2115b9345e16c5cf302fc80e9d5fbf5d48d\"")
            + HelpExampleRpc("abandontransaction", "\"1075db55d416d3ca199f55b6084e2115b9345e16c5cf302fc80e9d5fbf5d48d\"")
        );
    }

    // Make sure the results are valid at least up to the most recent block
    // the user could have gotten from another RPC command prior to now
    pwallet->BlockUntilSyncedToCurrentChain();

    LOCK2(cs_main, pwallet->cs_wallet);

    uint256 hash;
    hash.SetHex(request.params[0].get_str());

    if (!pwallet->mapWallet.count(hash)) {
        if (!IsParticlWallet(pwallet) || !GetParticlWallet(pwallet)->HaveTransaction(hash)) {
            throw JSONRPCError(RPC_INVALID_ADDRESS_OR_KEY, "Invalid or non-wallet transaction id");
        }
    }
    if (!pwallet->AbandonTransaction(hash)) {
        throw JSONRPCError(RPC_INVALID_ADDRESS_OR_KEY, "Transaction not eligible for abandonment");
    }

    return NullUniValue;
}


static UniValue backupwallet(const JSONRPCRequest& request)
{
    std::shared_ptr<CWallet> const wallet = GetWalletForJSONRPCRequest(request);
    CWallet* const pwallet = wallet.get();

    if (!EnsureWalletIsAvailable(pwallet, request.fHelp)) {
        return NullUniValue;
    }

    if (request.fHelp || request.params.size() != 1)
        throw std::runtime_error(
            "backupwallet \"destination\"\n"
            "\nSafely copies current wallet file to destination, which can be a directory or a path with filename.\n"
            "\nArguments:\n"
            "1. \"destination\"   (string) The destination directory or file\n"
            "\nExamples:\n"
            + HelpExampleCli("backupwallet", "\"backup.dat\"")
            + HelpExampleRpc("backupwallet", "\"backup.dat\"")
        );

    // Make sure the results are valid at least up to the most recent block
    // the user could have gotten from another RPC command prior to now
    pwallet->BlockUntilSyncedToCurrentChain();

    LOCK2(cs_main, pwallet->cs_wallet);

    std::string strDest = request.params[0].get_str();
    if (!pwallet->BackupWallet(strDest)) {
        throw JSONRPCError(RPC_WALLET_ERROR, "Error: Wallet backup failed!");
    }

    return NullUniValue;
}


static UniValue keypoolrefill(const JSONRPCRequest& request)
{
    std::shared_ptr<CWallet> const wallet = GetWalletForJSONRPCRequest(request);
    CWallet* const pwallet = wallet.get();

    if (!EnsureWalletIsAvailable(pwallet, request.fHelp)) {
        return NullUniValue;
    }

    if (request.fHelp || request.params.size() > 1)
        throw std::runtime_error(
            "keypoolrefill ( newsize )\n"
            "\nFills the keypool."
            + HelpRequiringPassphrase(pwallet) + "\n"
            "\nArguments\n"
            "1. newsize     (numeric, optional, default=100) The new keypool size\n"
            "\nExamples:\n"
            + HelpExampleCli("keypoolrefill", "")
            + HelpExampleRpc("keypoolrefill", "")
        );

    if (pwallet->IsWalletFlagSet(WALLET_FLAG_DISABLE_PRIVATE_KEYS)) {
        throw JSONRPCError(RPC_WALLET_ERROR, "Error: Private keys are disabled for this wallet");
    }

    LOCK2(cs_main, pwallet->cs_wallet);

    // 0 is interpreted by TopUpKeyPool() as the default keypool size given by -keypool
    unsigned int kpSize = 0;
    if (!request.params[0].isNull()) {
        if (request.params[0].get_int() < 0)
            throw JSONRPCError(RPC_INVALID_PARAMETER, "Invalid parameter, expected valid size.");
        kpSize = (unsigned int)request.params[0].get_int();
    }

    EnsureWalletIsUnlocked(pwallet);
    pwallet->TopUpKeyPool(kpSize);

    if (pwallet->GetKeyPoolSize() < kpSize) {
        throw JSONRPCError(RPC_WALLET_ERROR, "Error refreshing keypool.");
    }

    return NullUniValue;
}


void LockWallet(CWallet* pWallet)
{
    LOCK(pWallet->cs_wallet);
    pWallet->nRelockTime = 0;
    pWallet->Lock();
}

static UniValue walletpassphrase(const JSONRPCRequest& request)
{
    std::shared_ptr<CWallet> const wallet = GetWalletForJSONRPCRequest(request);
    CWallet* const pwallet = wallet.get();

    if (!EnsureWalletIsAvailable(pwallet, request.fHelp)) {
        return NullUniValue;
    }

    if (request.fHelp || request.params.size() < 2 || request.params.size() > 3) {
        throw std::runtime_error(
            "walletpassphrase \"passphrase\" timeout ( stakingonly )\n"
            "\nStores the wallet decryption key in memory for 'timeout' seconds.\n"
            "This is needed prior to performing transactions related to private keys such as sending " + CURRENCY_UNIT + "\n"
            "\nArguments:\n"
            "1. \"passphrase\"     (string, required) The wallet passphrase\n"
            "2. timeout            (numeric, required) The time to keep the decryption key in seconds; capped at 100000000 (~3 years).\n"
            "3. stakingonly        (bool, optional) If true, sending functions are disabled.\n"
            "\nNote:\n"
            "Issuing the walletpassphrase command while the wallet is already unlocked will set a new unlock\n"
            "time that overrides the old one.\n"
            "If [stakingonly] is true and <timeout> is 0, the wallet will remain unlocked for staking until manually locked again.\n"
            "\nExamples:\n"
            "\nUnlock the wallet for 60 seconds\n"
            + HelpExampleCli("walletpassphrase", "\"my pass phrase\" 60") +
            "\nLock the wallet again (before 60 seconds)\n"
            + HelpExampleCli("walletlock", "") +
            "\nAs json rpc call\n"
            + HelpExampleRpc("walletpassphrase", "\"my pass phrase\", 60")
        );
    }

    // can't lock cs_wallet here, cs_smsg
    LOCK(cs_main);
    //LOCK2(cs_main, pwallet->cs_wallet);

    if (!pwallet->IsCrypted()) {
        throw JSONRPCError(RPC_WALLET_WRONG_ENC_STATE, "Error: running with an unencrypted wallet, but walletpassphrase was called.");
    }

    // Note that the walletpassphrase is stored in request.params[0] which is not mlock()ed
    SecureString strWalletPass;
    strWalletPass.reserve(100);
    // TODO: get rid of this .c_str() by implementing SecureString::operator=(std::string)
    // Alternately, find a way to make request.params[0] mlock()'d to begin with.
    strWalletPass = request.params[0].get_str().c_str();

    // Get the timeout
    int64_t nSleepTime = request.params[1].get_int64();
    // Timeout cannot be negative, otherwise it will relock immediately
    if (nSleepTime < 0) {
        throw JSONRPCError(RPC_INVALID_PARAMETER, "Timeout cannot be negative.");
    }
    // Clamp timeout
    constexpr int64_t MAX_SLEEP_TIME = 100000000; // larger values trigger a macos/libevent bug?
    if (nSleepTime > MAX_SLEEP_TIME) {
        nSleepTime = MAX_SLEEP_TIME;
    }

    if (strWalletPass.length() > 0)
    {
        if (!pwallet->Unlock(strWalletPass)) {
            throw JSONRPCError(RPC_WALLET_PASSPHRASE_INCORRECT, "Error: The wallet passphrase entered was incorrect.");
        }
    }
    else
        throw std::runtime_error(
            "walletpassphrase <passphrase> <timeout> [stakingonly]\n"
            "Stores the wallet decryption key in memory for <timeout> seconds.");

    {
    //LOCK2(cs_main, pwallet->cs_wallet);
    LOCK(pwallet->cs_wallet);
    pwallet->TopUpKeyPool();

    bool fWalletUnlockStakingOnly = false;
    if (request.params.size() > 2)
        fWalletUnlockStakingOnly = request.params[2].get_bool();
    pwallet->nRelockTime = GetTime() + nSleepTime;

    if (IsParticlWallet(pwallet))
    {
        CHDWallet *phdw = GetParticlWallet(pwallet);
        LOCK(phdw->cs_wallet);
        phdw->fUnlockForStakingOnly = fWalletUnlockStakingOnly;
    };

    // Only allow unlimited timeout (nSleepTime=0) on staking.
    if (nSleepTime > 0 || !fWalletUnlockStakingOnly)
    {
        // Keep a weak pointer to the wallet so that it is possible to unload the
        // wallet before the following callback is called. If a valid shared pointer
        // is acquired in the callback then the wallet is still loaded.
        std::weak_ptr<CWallet> weak_wallet = wallet;
        RPCRunLater(strprintf("lockwallet(%s)", pwallet->GetName()), [weak_wallet] {
            if (auto shared_wallet = weak_wallet.lock()) {
                LOCK(shared_wallet->cs_wallet);
                shared_wallet->Lock();
                shared_wallet->nRelockTime = 0;
            }
        }, nSleepTime);
    } else
    {
        RPCRunLaterErase(strprintf("lockwallet(%s)", pwallet->GetName()));
        pwallet->nRelockTime = 0;
    };
    }
    return NullUniValue;
}


static UniValue walletpassphrasechange(const JSONRPCRequest& request)
{
    std::shared_ptr<CWallet> const wallet = GetWalletForJSONRPCRequest(request);
    CWallet* const pwallet = wallet.get();

    if (!EnsureWalletIsAvailable(pwallet, request.fHelp)) {
        return NullUniValue;
    }

    if (request.fHelp || request.params.size() != 2) {
        throw std::runtime_error(
            "walletpassphrasechange \"oldpassphrase\" \"newpassphrase\"\n"
            "\nChanges the wallet passphrase from 'oldpassphrase' to 'newpassphrase'.\n"
            "\nArguments:\n"
            "1. \"oldpassphrase\"      (string) The current passphrase\n"
            "2. \"newpassphrase\"      (string) The new passphrase\n"
            "\nExamples:\n"
            + HelpExampleCli("walletpassphrasechange", "\"old one\" \"new one\"")
            + HelpExampleRpc("walletpassphrasechange", "\"old one\", \"new one\"")
        );
    }

    LOCK2(cs_main, pwallet->cs_wallet);

    if (!pwallet->IsCrypted()) {
        throw JSONRPCError(RPC_WALLET_WRONG_ENC_STATE, "Error: running with an unencrypted wallet, but walletpassphrasechange was called.");
    }

    // TODO: get rid of these .c_str() calls by implementing SecureString::operator=(std::string)
    // Alternately, find a way to make request.params[0] mlock()'d to begin with.
    SecureString strOldWalletPass;
    strOldWalletPass.reserve(100);
    strOldWalletPass = request.params[0].get_str().c_str();

    SecureString strNewWalletPass;
    strNewWalletPass.reserve(100);
    strNewWalletPass = request.params[1].get_str().c_str();

    if (strOldWalletPass.length() < 1 || strNewWalletPass.length() < 1)
        throw std::runtime_error(
            "walletpassphrasechange <oldpassphrase> <newpassphrase>\n"
            "Changes the wallet passphrase from <oldpassphrase> to <newpassphrase>.");

    if (!pwallet->ChangeWalletPassphrase(strOldWalletPass, strNewWalletPass)) {
        throw JSONRPCError(RPC_WALLET_PASSPHRASE_INCORRECT, "Error: The wallet passphrase entered was incorrect.");
    }

    return NullUniValue;
}


static UniValue walletlock(const JSONRPCRequest& request)
{
    std::shared_ptr<CWallet> const wallet = GetWalletForJSONRPCRequest(request);
    CWallet* const pwallet = wallet.get();

    if (!EnsureWalletIsAvailable(pwallet, request.fHelp)) {
        return NullUniValue;
    }

    if (request.fHelp || request.params.size() != 0) {
        throw std::runtime_error(
            "walletlock\n"
            "\nRemoves the wallet encryption key from memory, locking the wallet.\n"
            "After calling this method, you will need to call walletpassphrase again\n"
            "before being able to call any methods which require the wallet to be unlocked.\n"
            "\nExamples:\n"
            "\nSet the passphrase for 2 minutes to perform a transaction\n"
            + HelpExampleCli("walletpassphrase", "\"my pass phrase\" 120") +
            "\nPerform a send (requires passphrase set)\n"
            + HelpExampleCli("sendtoaddress", "\"PbpVcjgYatnkKgveaeqhkeQBFwjqR7jKBR\" 1.0") +
            "\nClear the passphrase since we are done before 2 minutes is up\n"
            + HelpExampleCli("walletlock", "") +
            "\nAs json rpc call\n"
            + HelpExampleRpc("walletlock", "")
        );
    }

    LOCK2(cs_main, pwallet->cs_wallet);

    if (!pwallet->IsCrypted()) {
        throw JSONRPCError(RPC_WALLET_WRONG_ENC_STATE, "Error: running with an unencrypted wallet, but walletlock was called.");
    }

    pwallet->Lock();
    pwallet->nRelockTime = 0;

    return NullUniValue;
}


static UniValue encryptwallet(const JSONRPCRequest& request)
{
    std::shared_ptr<CWallet> const wallet = GetWalletForJSONRPCRequest(request);
    CWallet* const pwallet = wallet.get();

    if (!EnsureWalletIsAvailable(pwallet, request.fHelp)) {
        return NullUniValue;
    }

    if (request.fHelp || request.params.size() != 1) {
        throw std::runtime_error(
            "encryptwallet \"passphrase\"\n"
            "\nEncrypts the wallet with 'passphrase'. This is for first time encryption.\n"
            "After this, any calls that interact with private keys such as sending or signing \n"
            "will require the passphrase to be set prior the making these calls.\n"
            "Use the walletpassphrase call for this, and then walletlock call.\n"
            "If the wallet is already encrypted, use the walletpassphrasechange call.\n"
            "Note that this will shutdown the server.\n"
            "\nArguments:\n"
            "1. \"passphrase\"    (string) The pass phrase to encrypt the wallet with. It must be at least 1 character, but should be long.\n"
            "\nExamples:\n"
            "\nEncrypt your wallet\n"
            + HelpExampleCli("encryptwallet", "\"my pass phrase\"") +
            "\nNow set the passphrase to use the wallet, such as for signing or sending particl\n"
            + HelpExampleCli("walletpassphrase", "\"my pass phrase\"") +
            "\nNow we can do something like sign\n"
            + HelpExampleCli("signmessage", "\"address\" \"test message\"") +
            "\nNow lock the wallet again by removing the passphrase\n"
            + HelpExampleCli("walletlock", "") +
            "\nAs a json rpc call\n"
            + HelpExampleRpc("encryptwallet", "\"my pass phrase\"")
        );
    }

    LOCK2(cs_main, pwallet->cs_wallet);

    if (pwallet->IsCrypted()) {
        throw JSONRPCError(RPC_WALLET_WRONG_ENC_STATE, "Error: running with an encrypted wallet, but encryptwallet was called.");
    }

    // TODO: get rid of this .c_str() by implementing SecureString::operator=(std::string)
    // Alternately, find a way to make request.params[0] mlock()'d to begin with.
    SecureString strWalletPass;
    strWalletPass.reserve(100);
    strWalletPass = request.params[0].get_str().c_str();

    if (strWalletPass.length() < 1)
        throw std::runtime_error(
            "encryptwallet <passphrase>\n"
            "Encrypts the wallet with <passphrase>.");

    if (!pwallet->EncryptWallet(strWalletPass)) {
        throw JSONRPCError(RPC_WALLET_ENCRYPTION_FAILED, "Error: Failed to encrypt the wallet.");
    }

    // BDB seems to have a bad habit of writing old data into
    // slack space in .dat files; that is bad if the old data is
    // unencrypted private keys. So:
    StartShutdown();
    //return "wallet encrypted; Particl server stopping, restart to run with encrypted wallet. The keypool has been flushed and a new HD seed was generated (if you are using HD). You need to make a new backup.";
    return "wallet encrypted; Particl server stopping, restart to run with encrypted wallet. You need to make a new backup.";
}

static UniValue lockunspent(const JSONRPCRequest& request)
{
    std::shared_ptr<CWallet> const wallet = GetWalletForJSONRPCRequest(request);
    CWallet* const pwallet = wallet.get();

    if (!EnsureWalletIsAvailable(pwallet, request.fHelp)) {
        return NullUniValue;
    }

    if (request.fHelp || request.params.size() < 1 || request.params.size() > 3)
        throw std::runtime_error(
            "lockunspent unlock ([{\"txid\":\"txid\",\"vout\":n},...])\n"
            "\nUpdates list of temporarily unspendable outputs.\n"
            "Temporarily lock (unlock=false) or unlock (unlock=true) specified transaction outputs.\n"
            "If no transaction outputs are specified when unlocking then all current locked transaction outputs are unlocked.\n"
            "A locked transaction output will not be chosen by automatic coin selection, when spending " + CURRENCY_UNIT + ".\n"
            "Locks are stored in memory only. Nodes start with zero locked outputs, and the locked output list\n"
            "is always cleared (by virtue of process exit) when a node stops or fails.\n"
            "Also see the listunspent call\n"
            "\nArguments:\n"
            "1. unlock            (boolean, required) Whether to unlock (true) or lock (false) the specified transactions\n"
            "2. \"transactions\"  (array, optional) A json array of objects. Each object the txid (string) vout (numeric)\n"
            "     [           (json array of json objects)\n"
            "       {\n"
            "         \"txid\":\"id\",    (string) The transaction id\n"
            "         \"vout\": n         (numeric) The output number\n"
            "       }\n"
            "       ,...\n"
            "     ]\n"
            "3. permanent         (boolean, optional, default = false) If true the lock/s are recorded in the wallet database and restored at startup.\n"
            "\nResult:\n"
            "true|false    (boolean) Whether the command was successful or not\n"

            "\nExamples:\n"
            "\nList the unspent transactions\n"
            + HelpExampleCli("listunspent", "") +
            "\nLock an unspent transaction\n"
            + HelpExampleCli("lockunspent", "false \"[{\\\"txid\\\":\\\"a08e6907dbbd3d809776dbfc5d82e371b764ed838b5655e72f463568df1aadf0\\\",\\\"vout\\\":1}]\"") +
            "\nList the locked transactions\n"
            + HelpExampleCli("listlockunspent", "") +
            "\nUnlock the transaction again\n"
            + HelpExampleCli("lockunspent", "true \"[{\\\"txid\\\":\\\"a08e6907dbbd3d809776dbfc5d82e371b764ed838b5655e72f463568df1aadf0\\\",\\\"vout\\\":1}]\"") +
            "\nAs a json rpc call\n"
            + HelpExampleRpc("lockunspent", "false, \"[{\\\"txid\\\":\\\"a08e6907dbbd3d809776dbfc5d82e371b764ed838b5655e72f463568df1aadf0\\\",\\\"vout\\\":1}]\"")
        );

    // Make sure the results are valid at least up to the most recent block
    // the user could have gotten from another RPC command prior to now
    pwallet->BlockUntilSyncedToCurrentChain();

    LOCK2(cs_main, pwallet->cs_wallet);

    RPCTypeCheckArgument(request.params[0], UniValue::VBOOL);

    bool fUnlock = request.params[0].get_bool();

    if (request.params[1].isNull()) {
        if (fUnlock)
            pwallet->UnlockAllCoins();
        return true;
    }

    RPCTypeCheckArgument(request.params[1], UniValue::VARR);

    const UniValue& output_params = request.params[1];

    // Create and validate the COutPoints first.

    std::vector<COutPoint> outputs;
    outputs.reserve(output_params.size());

    for (unsigned int idx = 0; idx < output_params.size(); idx++) {
        const UniValue& o = output_params[idx].get_obj();

        RPCTypeCheckObj(o,
            {
                {"txid", UniValueType(UniValue::VSTR)},
                {"vout", UniValueType(UniValue::VNUM)},
            });

        const std::string& txid = find_value(o, "txid").get_str();
        if (!IsHex(txid)) {
            throw JSONRPCError(RPC_INVALID_PARAMETER, "Invalid parameter, expected hex txid");
        }

        const int nOutput = find_value(o, "vout").get_int();
        if (nOutput < 0) {
            throw JSONRPCError(RPC_INVALID_PARAMETER, "Invalid parameter, vout must be positive");
        }

        const COutPoint outpt(uint256S(txid), nOutput);

        if (IsParticlWallet(pwallet))
        {
            const auto it = pwallet->mapWallet.find(outpt.hash);
            if (it == pwallet->mapWallet.end()) {
                CHDWallet *phdw = GetParticlWallet(pwallet);
                const auto it = phdw->mapRecords.find(outpt.hash);
                if (it == phdw->mapRecords.end())
                    throw JSONRPCError(RPC_INVALID_PARAMETER, "Invalid parameter, unknown transaction");

                const CTransactionRecord &rtx = it->second;
                if (!rtx.GetOutput(outpt.n))
                    throw JSONRPCError(RPC_INVALID_PARAMETER, "Invalid parameter, vout index out of bounds");
            } else
            {
                const CWalletTx& trans = it->second;
                if (outpt.n >= trans.tx->GetNumVOuts()) {
                    throw JSONRPCError(RPC_INVALID_PARAMETER, "Invalid parameter, vout index out of bounds");
                }
            };
        } else
        {
        const auto it = pwallet->mapWallet.find(outpt.hash);
        if (it == pwallet->mapWallet.end()) {
            throw JSONRPCError(RPC_INVALID_PARAMETER, "Invalid parameter, unknown transaction");
        }

        const CWalletTx& trans = it->second;

        if (outpt.n >= trans.tx->vout.size()) {
            throw JSONRPCError(RPC_INVALID_PARAMETER, "Invalid parameter, vout index out of bounds");
        }
        };

        if (pwallet->IsSpent(outpt.hash, outpt.n)) {
            throw JSONRPCError(RPC_INVALID_PARAMETER, "Invalid parameter, expected unspent output");
        }

        const bool is_locked = pwallet->IsLockedCoin(outpt.hash, outpt.n);

        if (fUnlock && !is_locked) {
            throw JSONRPCError(RPC_INVALID_PARAMETER, "Invalid parameter, expected locked output");
        }

        if (!fUnlock && is_locked) {
            throw JSONRPCError(RPC_INVALID_PARAMETER, "Invalid parameter, output already locked");
        }

        outputs.push_back(outpt);
    }

    bool fPermanent = false;
    if (!request.params[2].isNull()) {
        RPCTypeCheckArgument(request.params[2], UniValue::VBOOL);
        fPermanent = request.params[2].get_bool();
    }

    // Atomically set (un)locked status for the outputs.
    for (const COutPoint& outpt : outputs) {
        if (fUnlock) pwallet->UnlockCoin(outpt);
        else pwallet->LockCoin(outpt, fPermanent);
    }

    return true;
}

static UniValue listlockunspent(const JSONRPCRequest& request)
{
    std::shared_ptr<CWallet> const wallet = GetWalletForJSONRPCRequest(request);
    CWallet* const pwallet = wallet.get();

    if (!EnsureWalletIsAvailable(pwallet, request.fHelp)) {
        return NullUniValue;
    }

    if (request.fHelp || request.params.size() > 0)
        throw std::runtime_error(
            "listlockunspent\n"
            "\nReturns list of temporarily unspendable outputs.\n"
            "See the lockunspent call to lock and unlock transactions for spending.\n"
            "\nResult:\n"
            "[\n"
            "  {\n"
            "    \"txid\" : \"transactionid\",     (string) The transaction id locked\n"
            "    \"vout\" : n                      (numeric) The vout value\n"
            "  }\n"
            "  ,...\n"
            "]\n"
            "\nExamples:\n"
            "\nList the unspent transactions\n"
            + HelpExampleCli("listunspent", "") +
            "\nLock an unspent transaction\n"
            + HelpExampleCli("lockunspent", "false \"[{\\\"txid\\\":\\\"a08e6907dbbd3d809776dbfc5d82e371b764ed838b5655e72f463568df1aadf0\\\",\\\"vout\\\":1}]\"") +
            "\nList the locked transactions\n"
            + HelpExampleCli("listlockunspent", "") +
            "\nUnlock the transaction again\n"
            + HelpExampleCli("lockunspent", "true \"[{\\\"txid\\\":\\\"a08e6907dbbd3d809776dbfc5d82e371b764ed838b5655e72f463568df1aadf0\\\",\\\"vout\\\":1}]\"") +
            "\nAs a json rpc call\n"
            + HelpExampleRpc("listlockunspent", "")
        );

    LOCK2(cs_main, pwallet->cs_wallet);

    std::vector<COutPoint> vOutpts;
    pwallet->ListLockedCoins(vOutpts);

    UniValue ret(UniValue::VARR);

    for (COutPoint &outpt : vOutpts) {
        UniValue o(UniValue::VOBJ);

        o.pushKV("txid", outpt.hash.GetHex());
        o.pushKV("vout", (int)outpt.n);
        ret.push_back(o);
    }

    return ret;
}

static UniValue settxfee(const JSONRPCRequest& request)
{
    std::shared_ptr<CWallet> const wallet = GetWalletForJSONRPCRequest(request);
    CWallet* const pwallet = wallet.get();

    if (!EnsureWalletIsAvailable(pwallet, request.fHelp)) {
        return NullUniValue;
    }

    if (request.fHelp || request.params.size() < 1 || request.params.size() > 1) {
        throw std::runtime_error(
            "settxfee amount\n"
            "\nSet the transaction fee per kB for this wallet. Overrides the global -paytxfee command line parameter.\n"
            "\nArguments:\n"
            "1. amount         (numeric or string, required) The transaction fee in " + CURRENCY_UNIT + "/kB\n"
            "\nResult\n"
            "true|false        (boolean) Returns true if successful\n"
            "\nExamples:\n"
            + HelpExampleCli("settxfee", "0.00001")
            + HelpExampleRpc("settxfee", "0.00001")
        );
    }

    LOCK2(cs_main, pwallet->cs_wallet);

    CAmount nAmount = AmountFromValue(request.params[0]);

    pwallet->m_pay_tx_fee = CFeeRate(nAmount, 1000);
    return true;
}

static UniValue getwalletinfo(const JSONRPCRequest& request)
{
    std::shared_ptr<CWallet> const wallet = GetWalletForJSONRPCRequest(request);
    CWallet* const pwallet = wallet.get();

    if (!EnsureWalletIsAvailable(pwallet, request.fHelp)) {
        return NullUniValue;
    }

    if (request.fHelp || request.params.size() != 0)
        throw std::runtime_error(
            "getwalletinfo\n"
            "Returns an object containing various wallet state info.\n"
            "\nResult:\n"
            "{\n"
            "  \"walletname\": xxxxx,             (string) the wallet name\n"
            "  \"walletversion\": xxxxx,          (numeric) the wallet version\n"
            "  \"total_balance\": xxxxxxx,        (numeric) the total balance of the wallet in " + CURRENCY_UNIT + "\n"
            "  \"balance\": xxxxxxx,              (numeric) the total confirmed balance of the wallet in " + CURRENCY_UNIT + "\n"
            "  \"blind_balance\": xxxxxxx,        (numeric) the total confirmed blinded balance of the wallet in " + CURRENCY_UNIT + "\n"
            "  \"anon_balance\": xxxxxxx,         (numeric) the total confirmed anon balance of the wallet in " + CURRENCY_UNIT + "\n"
            "  \"staked_balance\": xxxxxxx,       (numeric) the total staked balance of the wallet in " + CURRENCY_UNIT + " (non-spendable until maturity)\n"
            "  \"unconfirmed_balance\": xxx,      (numeric) the total unconfirmed balance of the wallet in " + CURRENCY_UNIT + "\n"
            "  \"immature_balance\": xxxxxx,      (numeric) the total immature balance of the wallet in " + CURRENCY_UNIT + "\n"
            "  \"reserve\": xxxxxx,               (numeric) the reserve balance of the wallet in " + CURRENCY_UNIT + "\n"
            "  \"txcount\": xxxxxxx,              (numeric) the total number of transactions in the wallet\n"
            "  \"keypoololdest\": xxxxxx,         (numeric) the timestamp (seconds since Unix epoch) of the oldest pre-generated key in the key pool\n"
            "  \"keypoolsize\": xxxx,             (numeric) how many new keys are pre-generated\n"
            "  \"encryptionstatus\":              (string) unencrypted/locked/unlocked\n"
            "  \"unlocked_until\": ttt,           (numeric) the timestamp in seconds since epoch (midnight Jan 1 1970 GMT) that the wallet is unlocked for transfers, or 0 if the wallet is locked\n"
            "  \"paytxfee\": x.xxxx,              (numeric) the transaction fee configuration, set in " + CURRENCY_UNIT + "/kB\n"
            "  \"hdseedid\": \"<hash160>\"          (string, optional) the Hash160 of the HD account pubkey (only present when HD is enabled)\n"
            "  \"hdmasterkeyid\": \"<hash160>\"     (string, optional) alias for hdseedid retained for backwards-compatibility. Will be removed in V0.18.\n"
            "  \"private_keys_enabled\": true|false (boolean) false if privatekeys are disabled for this wallet (enforced watch-only wallet)\n"
            "}\n"
            "\nExamples:\n"
            + HelpExampleCli("getwalletinfo", "")
            + HelpExampleRpc("getwalletinfo", "")
        );

    // Make sure the results are valid at least up to the most recent block
    // the user could have gotten from another RPC command prior to now
    pwallet->BlockUntilSyncedToCurrentChain();

    LOCK2(cs_main, pwallet->cs_wallet);

    UniValue obj(UniValue::VOBJ);
    obj.pushKV("walletname", pwallet->GetName());
    obj.pushKV("walletversion", pwallet->GetVersion());

    if (fParticlWallet)
    {
        CHDWalletBalances bal;
        ((CHDWallet*)pwallet)->GetBalances(bal);

        obj.pushKV("total_balance",         ValueFromAmount(
            bal.nPart + bal.nPartUnconf + bal.nPartStaked + bal.nPartImmature
            + bal.nBlind + bal.nBlindUnconf
            + bal.nAnon + bal.nAnonUnconf));

        obj.pushKV("balance",               ValueFromAmount(bal.nPart));

        obj.pushKV("blind_balance",         ValueFromAmount(bal.nBlind));
        obj.pushKV("anon_balance",          ValueFromAmount(bal.nAnon));
        obj.pushKV("staked_balance",        ValueFromAmount(bal.nPartStaked));

        obj.pushKV("unconfirmed_balance",   ValueFromAmount(bal.nPartUnconf));
        obj.pushKV("unconfirmed_blind",     ValueFromAmount(bal.nBlindUnconf));
        obj.pushKV("unconfirmed_anon",      ValueFromAmount(bal.nAnonUnconf));
        obj.pushKV("immature_balance",      ValueFromAmount(bal.nPartImmature));

        if (bal.nPartWatchOnly > 0 || bal.nPartWatchOnlyUnconf > 0 || bal.nPartWatchOnlyStaked > 0)
        {
            obj.pushKV("watchonly_balance",                 ValueFromAmount(bal.nPartWatchOnly));
            obj.pushKV("watchonly_staked_balance",          ValueFromAmount(bal.nPartWatchOnlyStaked));
            obj.pushKV("watchonly_unconfirmed_balance",     ValueFromAmount(bal.nPartWatchOnlyUnconf));
            obj.pushKV("watchonly_total_balance",
                ValueFromAmount(bal.nPartWatchOnly + bal.nPartWatchOnlyStaked + bal.nPartWatchOnlyUnconf));
        };
    } else
    {
        obj.pushKV("balance",       ValueFromAmount(pwallet->GetBalance()));
        obj.pushKV("unconfirmed_balance", ValueFromAmount(pwallet->GetUnconfirmedBalance()));
        obj.pushKV("immature_balance",    ValueFromAmount(pwallet->GetImmatureBalance()));
    };

    int nTxCount = (int)pwallet->mapWallet.size() + (fParticlWallet ? (int)((CHDWallet*)pwallet)->mapRecords.size() : 0);

    obj.pushKV("txcount",       (int)nTxCount);

    CKeyID seed_id;
    if (IsParticlWallet(pwallet)) {
        CHDWallet *pwhd = GetParticlWallet(pwallet);

        obj.pushKV("keypoololdest", pwhd->GetOldestActiveAccountTime());
        obj.pushKV("keypoolsize",   pwhd->CountActiveAccountKeys());

        obj.pushKV("reserve",   ValueFromAmount(pwhd->nReserveBalance));

        obj.pushKV("encryptionstatus", !pwhd->IsCrypted()
        ? "Unencrypted" : pwhd->IsLocked() ? "Locked" : pwhd->fUnlockForStakingOnly ? "Unlocked, staking only" : "Unlocked");

        seed_id = pwhd->idDefaultAccount;
    } else {
        size_t kpExternalSize = pwallet->KeypoolCountExternalKeys();
        obj.pushKV("keypoololdest", pwallet->GetOldestKeyPoolTime());
        obj.pushKV("keypoolsize",   (int64_t)pwallet->KeypoolCountExternalKeys());
        seed_id = pwallet->GetHDChain().seed_id;
        if (!seed_id.IsNull() && pwallet->CanSupportFeature(FEATURE_HD_SPLIT)) {
            obj.pushKV("keypoolsize_hd_internal",   (int64_t)(pwallet->GetKeyPoolSize() - kpExternalSize));
        }

        obj.pushKV("encryptionstatus", !pwallet->IsCrypted()
            ? "Unencrypted" : pwallet->IsLocked() ? "Locked" : "Unlocked");
    }

    if (pwallet->IsCrypted())
        obj.pushKV("unlocked_until", pwallet->nRelockTime);

    obj.pushKV("paytxfee", ValueFromAmount(pwallet->m_pay_tx_fee.GetFeePerK()));

    if (!seed_id.IsNull()) {
        obj.pushKV("hdseedid", seed_id.GetHex());
        obj.pushKV("hdmasterkeyid", seed_id.GetHex());
    }
    obj.pushKV("private_keys_enabled", !pwallet->IsWalletFlagSet(WALLET_FLAG_DISABLE_PRIVATE_KEYS));
    return obj;
}

static UniValue listwallets(const JSONRPCRequest& request)
{
    if (request.fHelp || request.params.size() != 0)
        throw std::runtime_error(
            "listwallets\n"
            "Returns a list of currently loaded wallets.\n"
            "For full information on the wallet, use \"getwalletinfo\"\n"
            "\nResult:\n"
            "[                         (json array of strings)\n"
            "  \"walletname\"            (string) the wallet name\n"
            "   ...\n"
            "]\n"
            "\nExamples:\n"
            + HelpExampleCli("listwallets", "")
            + HelpExampleRpc("listwallets", "")
        );

    UniValue obj(UniValue::VARR);

    for (const std::shared_ptr<CWallet>& wallet : GetWallets()) {
        if (!EnsureWalletIsAvailable(wallet.get(), request.fHelp)) {
            return NullUniValue;
        }

        LOCK(wallet->cs_wallet);

        obj.push_back(wallet->GetName());
    }

    return obj;
}

static UniValue loadwallet(const JSONRPCRequest& request)
{
    if (request.fHelp || request.params.size() != 1)
        throw std::runtime_error(
            "loadwallet \"filename\"\n"
            "\nLoads a wallet from a wallet file or directory."
            "\nNote that all wallet command-line options used when starting particld will be"
            "\napplied to the new wallet (eg -zapwallettxes, upgradewallet, rescan, etc).\n"
            "\nArguments:\n"
            "1. \"filename\"    (string, required) The wallet directory or .dat file.\n"
            "\nResult:\n"
            "{\n"
            "  \"name\" :    <wallet_name>,        (string) The wallet name if loaded successfully.\n"
            "  \"warning\" : <warning>,            (string) Warning message if wallet was not loaded cleanly.\n"
            "}\n"
            "\nExamples:\n"
            + HelpExampleCli("loadwallet", "\"test.dat\"")
            + HelpExampleRpc("loadwallet", "\"test.dat\"")
        );
    std::string wallet_file = request.params[0].get_str();
    std::string error;

    fs::path wallet_path = fs::absolute(wallet_file, GetWalletDir());
    if (fs::symlink_status(wallet_path).type() == fs::file_not_found) {
        throw JSONRPCError(RPC_WALLET_NOT_FOUND, "Wallet " + wallet_file + " not found.");
    } else if (fs::is_directory(wallet_path)) {
        // The given filename is a directory. Check that there's a wallet.dat file.
        fs::path wallet_dat_file = wallet_path / "wallet.dat";
        if (fs::symlink_status(wallet_dat_file).type() == fs::file_not_found) {
            throw JSONRPCError(RPC_WALLET_NOT_FOUND, "Directory " + wallet_file + " does not contain a wallet.dat file.");
        }
    }

    std::string warning;
    if (!CWallet::Verify(wallet_file, false, error, warning)) {
        throw JSONRPCError(RPC_WALLET_ERROR, "Wallet file verification failed: " + error);
    }

    std::shared_ptr<CWallet> const wallet = CWallet::CreateWalletFromFile(wallet_file, fs::absolute(wallet_file, GetWalletDir()));
    if (!wallet) {
        throw JSONRPCError(RPC_WALLET_ERROR, "Wallet loading failed.");
    }
    if (fParticlMode && !((CHDWallet*)wallet.get())->Initialise())
        throw JSONRPCError(RPC_WALLET_ERROR, "Wallet initialise failed.");
    AddWallet(wallet);

    wallet->postInitProcess();

    if (fParticlMode) {
        RestartStakingThreads();
    }

    UniValue obj(UniValue::VOBJ);
    obj.pushKV("name", wallet->GetName());
    obj.pushKV("warning", warning);

    return obj;
}

static UniValue createwallet(const JSONRPCRequest& request)
{
    if (request.fHelp || request.params.size() < 1 || request.params.size() > 2) {
        throw std::runtime_error(
            "createwallet \"wallet_name\" ( disable_private_keys )\n"
            "\nCreates and loads a new wallet.\n"
            "\nArguments:\n"
            "1. \"wallet_name\"          (string, required) The name for the new wallet. If this is a path, the wallet will be created at the path location.\n"
            "2. disable_private_keys   (boolean, optional, default: false) Disable the possibility of private keys (only watchonlys are possible in this mode).\n"
            "\nResult:\n"
            "{\n"
            "  \"name\" :    <wallet_name>,        (string) The wallet name if created successfully. If the wallet was created using a full path, the wallet_name will be the full path.\n"
            "  \"warning\" : <warning>,            (string) Warning message if wallet was not loaded cleanly.\n"
            "}\n"
            "\nExamples:\n"
            + HelpExampleCli("createwallet", "\"testwallet\"")
            + HelpExampleRpc("createwallet", "\"testwallet\"")
        );
    }
    std::string wallet_name = request.params[0].get_str();
    std::string error;
    std::string warning;

    bool disable_privatekeys = false;
    if (!request.params[1].isNull()) {
        disable_privatekeys = request.params[1].get_bool();
    }

    fs::path wallet_path = fs::absolute(wallet_name, GetWalletDir());
    if (fs::symlink_status(wallet_path).type() != fs::file_not_found) {
        throw JSONRPCError(RPC_WALLET_ERROR, "Wallet " + wallet_name + " already exists.");
    }

    // Wallet::Verify will check if we're trying to create a wallet with a duplication name.
    if (!CWallet::Verify(wallet_name, false, error, warning)) {
        throw JSONRPCError(RPC_WALLET_ERROR, "Wallet file verification failed: " + error);
    }

    std::shared_ptr<CWallet> const wallet = CWallet::CreateWalletFromFile(wallet_name, fs::absolute(wallet_name, GetWalletDir()), (disable_privatekeys ? (uint64_t)WALLET_FLAG_DISABLE_PRIVATE_KEYS : 0));
    if (!wallet) {
        throw JSONRPCError(RPC_WALLET_ERROR, "Wallet creation failed.");
    }
    if (fParticlMode && !((CHDWallet*)wallet.get())->Initialise())
        throw JSONRPCError(RPC_WALLET_ERROR, "Wallet initialise failed.");
    AddWallet(wallet);

    wallet->postInitProcess();

    UniValue obj(UniValue::VOBJ);
    obj.pushKV("name", wallet->GetName());
    obj.pushKV("warning", warning);

    return obj;
}

static UniValue unloadwallet(const JSONRPCRequest& request)
{
    if (request.fHelp || request.params.size() > 1) {
        throw std::runtime_error(
            "unloadwallet ( \"wallet_name\" )\n"
            "Unloads the wallet referenced by the request endpoint otherwise unloads the wallet specified in the argument.\n"
            "Specifying the wallet name on a wallet endpoint is invalid."
            "\nArguments:\n"
            "1. \"wallet_name\"    (string, optional) The name of the wallet to unload.\n"
            "\nExamples:\n"
            + HelpExampleCli("unloadwallet", "wallet_name")
            + HelpExampleRpc("unloadwallet", "wallet_name")
        );
    }

    std::string wallet_name;
    if (GetWalletNameFromJSONRPCRequest(request, wallet_name)) {
        if (!request.params[0].isNull()) {
            throw JSONRPCError(RPC_INVALID_PARAMETER, "Cannot unload the requested wallet");
        }
    } else {
        wallet_name = request.params[0].get_str();
    }

    std::shared_ptr<CWallet> wallet = GetWallet(wallet_name);
    if (!wallet) {
        throw JSONRPCError(RPC_WALLET_NOT_FOUND, "Requested wallet does not exist or is not loaded");
    }

    // Release the "main" shared pointer and prevent further notifications.
    // Note that any attempt to load the same wallet would fail until the wallet
    // is destroyed (see CheckUniqueFileid).
    if (!RemoveWallet(wallet)) {
        throw JSONRPCError(RPC_MISC_ERROR, "Requested wallet already unloaded");
    }

<<<<<<< HEAD
    // The wallet can be in use so it's not possible to explicitly unload here.
    // Just notify the unload intent so that all shared pointers are released.
    // The wallet will be destroyed once the last shared pointer is released.
    wallet->NotifyUnload();

    if (fParticlMode) {
        RestartStakingThreads();
    }

    // There's no point in waiting for the wallet to unload.
    // At this point this method should never fail. The unloading could only
    // fail due to an unexpected error which would cause a process termination.
=======
    UnloadWallet(std::move(wallet));
>>>>>>> 392d1382

    return NullUniValue;
}

static UniValue resendwallettransactions(const JSONRPCRequest& request)
{
    std::shared_ptr<CWallet> const wallet = GetWalletForJSONRPCRequest(request);
    CWallet* const pwallet = wallet.get();

    if (!EnsureWalletIsAvailable(pwallet, request.fHelp)) {
        return NullUniValue;
    }

    if (request.fHelp || request.params.size() != 0)
        throw std::runtime_error(
            "resendwallettransactions\n"
            "Immediately re-broadcast unconfirmed wallet transactions to all peers.\n"
            "Intended only for testing; the wallet code periodically re-broadcasts\n"
            "automatically.\n"
            "Returns an RPC error if -walletbroadcast is set to false.\n"
            "Returns array of transaction ids that were re-broadcast.\n"
            );

    if (!g_connman)
        throw JSONRPCError(RPC_CLIENT_P2P_DISABLED, "Error: Peer-to-peer functionality missing or disabled");

    LOCK2(cs_main, pwallet->cs_wallet);

    if (!pwallet->GetBroadcastTransactions()) {
        throw JSONRPCError(RPC_WALLET_ERROR, "Error: Wallet transaction broadcasting is disabled with -walletbroadcast");
    }

    std::vector<uint256> txids = pwallet->ResendWalletTransactionsBefore(GetTime(), g_connman.get());

    UniValue result(UniValue::VARR);
    if (IsParticlWallet(pwallet))
    {
        CHDWallet *phdw = GetParticlWallet(pwallet);
        std::vector<uint256> txidsRec;
        txidsRec = phdw->ResendRecordTransactionsBefore(GetTime(), g_connman.get());

        for (auto &txid : txidsRec)
            result.push_back(txid.ToString());
    };

    for (const uint256& txid : txids)
    {
        result.push_back(txid.ToString());
    }
    return result;
}

static UniValue listunspent(const JSONRPCRequest& request)
{
    std::shared_ptr<CWallet> const wallet = GetWalletForJSONRPCRequest(request);
    CWallet* const pwallet = wallet.get();

    if (!EnsureWalletIsAvailable(pwallet, request.fHelp)) {
        return NullUniValue;
    }

    if (request.fHelp || request.params.size() > 5)
        throw std::runtime_error(
            "listunspent ( minconf maxconf  [\"addresses\",...] [include_unsafe] [query_options])\n"
            "\nReturns array of unspent transaction outputs\n"
            "with between minconf and maxconf (inclusive) confirmations.\n"
            "Optionally filter to only include txouts paid to specified addresses.\n"
            "\nArguments:\n"
            "1. minconf          (numeric, optional, default=1) The minimum confirmations to filter\n"
            "2. maxconf          (numeric, optional, default=9999999) The maximum confirmations to filter\n"
            "3. \"addresses\"      (string) A json array of particl addresses to filter\n"
            "    [\n"
            "      \"address\"     (string) particl address\n"
            "      ,...\n"
            "    ]\n"
            "4. include_unsafe (bool, optional, default=true) Include outputs that are not safe to spend\n"
            "                  See description of \"safe\" attribute below.\n"
            "5. query_options    (json, optional) JSON with query options\n"
            "    {\n"
            "      \"minimumAmount\"    (numeric or string, default=0) Minimum value of each UTXO in " + CURRENCY_UNIT + "\n"
            "      \"maximumAmount\"    (numeric or string, default=unlimited) Maximum value of each UTXO in " + CURRENCY_UNIT + "\n"
            "      \"maximumCount\"     (numeric or string, default=unlimited) Maximum number of UTXOs\n"
            "      \"minimumSumAmount\" (numeric or string, default=unlimited) Minimum sum value of all UTXOs in " + CURRENCY_UNIT + "\n"
            "      \"cc_format\"        (bool, default=false) Format for coincontrol\n"
            "      \"include_immature\" (bool, default=false) Include immature staked outputs\n"
            "    }\n"
            "\nResult\n"
            "[                     (array of json object)\n"
            "  {\n"
            "    \"txid\" : \"txid\",        (string) the transaction id \n"
            "    \"vout\" : n,               (numeric) the vout value\n"
            "    \"address\" : \"address\",    (string) the particl address\n"
            "    \"coldstaking_address\"  : \"address\" (string) the particl address this output must stake on\n"
            "    \"label\" : \"label\",        (string) The associated label, or \"\" for the default label\n"
            "    \"account\" : \"account\",    (string) DEPRECATED. This field will be removed in V0.18. To see this deprecated field, start particld with -deprecatedrpc=accounts. The associated account, or \"\" for the default account\n"
            "    \"scriptPubKey\" : \"key\",   (string) the script key\n"
            "    \"amount\" : x.xxx,         (numeric) the transaction output amount in " + CURRENCY_UNIT + "\n"
            "    \"confirmations\" : n,      (numeric) The number of confirmations\n"
            "    \"redeemScript\" : n        (string) The redeemScript if scriptPubKey is P2SH\n"
            "    \"spendable\" : xxx,        (bool) Whether we have the private keys to spend this output\n"
            "    \"solvable\" : xxx,         (bool) Whether we know how to spend this output, ignoring the lack of keys\n"
            "    \"safe\" : xxx              (bool) Whether this output is considered safe to spend. Unconfirmed transactions\n"
            "                              from outside keys and unconfirmed replacement transactions are considered unsafe\n"
            "                              and are not eligible for spending by fundrawtransaction and sendtoaddress.\n"
            "    \"stakeable\" : xxx,        (bool) Whether we have the private keys to stake this output\n"
            "  }\n"
            "  ,...\n"
            "]\n"

            "\nExamples\n"
            + HelpExampleCli("listunspent", "")
            + HelpExampleCli("listunspent", "6 9999999 \"[\\\"PfqK97PXYfqRFtdYcZw82x3dzPrZbEAcYa\\\",\\\"Pka9M2Bva8WetQhQ4ngC255HAbMJf5P5Dc\\\"]\"")
            + HelpExampleRpc("listunspent", "6, 9999999 \"[\\\"PfqK97PXYfqRFtdYcZw82x3dzPrZbEAcYa\\\",\\\"Pka9M2Bva8WetQhQ4ngC255HAbMJf5P5Dc\\\"]\"")
            + HelpExampleCli("listunspent", "6 9999999 '[]' true '{ \"minimumAmount\": 0.005 }'")
            + HelpExampleRpc("listunspent", "6, 9999999, [] , true, { \"minimumAmount\": 0.005 } ")
            + HelpExampleCli("listunspent", "1 9999999 '[]' false '{\"include_immature\":true}'")
            + HelpExampleRpc("listunspent", "1, 9999999, [] , false, {\"include_immature\":true} ")
        );

    int nMinDepth = 1;
    if (!request.params[0].isNull()) {
        RPCTypeCheckArgument(request.params[0], UniValue::VNUM);
        nMinDepth = request.params[0].get_int();
    }

    int nMaxDepth = 9999999;
    if (!request.params[1].isNull()) {
        RPCTypeCheckArgument(request.params[1], UniValue::VNUM);
        nMaxDepth = request.params[1].get_int();
    }

    std::set<CTxDestination> destinations;
    if (!request.params[2].isNull()) {
        RPCTypeCheckArgument(request.params[2], UniValue::VARR);
        UniValue inputs = request.params[2].get_array();
        for (unsigned int idx = 0; idx < inputs.size(); idx++) {
            const UniValue& input = inputs[idx];
            CTxDestination dest = DecodeDestination(input.get_str());
            if (!IsValidDestination(dest)) {
                throw JSONRPCError(RPC_INVALID_ADDRESS_OR_KEY, std::string("Invalid Particl address: ") + input.get_str());
            }
            if (!destinations.insert(dest).second) {
                throw JSONRPCError(RPC_INVALID_PARAMETER, std::string("Invalid parameter, duplicated address: ") + input.get_str());
            }
        }
    }

    bool include_unsafe = true;
    if (!request.params[3].isNull()) {
        RPCTypeCheckArgument(request.params[3], UniValue::VBOOL);
        include_unsafe = request.params[3].get_bool();
    }

    bool fCCFormat = false;
    bool fIncludeImmature = false;
    CAmount nMinimumAmount = 0;
    CAmount nMaximumAmount = MAX_MONEY;
    CAmount nMinimumSumAmount = MAX_MONEY;
    uint64_t nMaximumCount = 0;

    if (!request.params[4].isNull()) {
        const UniValue& options = request.params[4].get_obj();

        RPCTypeCheckObj(options,
            {
                {"maximumCount",            UniValueType(UniValue::VNUM)},
                {"cc_format",               UniValueType(UniValue::VBOOL)},
                {"include_immature",        UniValueType(UniValue::VBOOL)},
            }, true, false);

        if (options.exists("minimumAmount"))
            nMinimumAmount = AmountFromValue(options["minimumAmount"]);

        if (options.exists("maximumAmount"))
            nMaximumAmount = AmountFromValue(options["maximumAmount"]);

        if (options.exists("minimumSumAmount"))
            nMinimumSumAmount = AmountFromValue(options["minimumSumAmount"]);

        if (options.exists("maximumCount"))
            nMaximumCount = options["maximumCount"].get_int64();

        if (options.exists("cc_format"))
            fCCFormat = options["cc_format"].get_bool();

        if (options.exists("include_immature"))
            fIncludeImmature = options["include_immature"].get_bool();
    }

    // Make sure the results are valid at least up to the most recent block
    // the user could have gotten from another RPC command prior to now
    pwallet->BlockUntilSyncedToCurrentChain();

    UniValue results(UniValue::VARR);
    std::vector<COutput> vecOutputs;
    {
        LOCK2(cs_main, pwallet->cs_wallet);
        pwallet->AvailableCoins(vecOutputs, !include_unsafe, nullptr, nMinimumAmount, nMaximumAmount, nMinimumSumAmount, nMaximumCount, nMinDepth, nMaxDepth, fIncludeImmature);
    }

    LOCK(pwallet->cs_wallet);

    for (const COutput& out : vecOutputs) {

        CAmount nValue;
        CTxDestination address;
        const CScript *scriptPubKey;
        bool fValidAddress;
        if (fParticlWallet)
        {
            scriptPubKey = out.tx->tx->vpout[out.i]->GetPScriptPubKey();
            nValue = out.tx->tx->vpout[out.i]->GetValue();
        } else
        {
            scriptPubKey = &out.tx->tx->vout[out.i].scriptPubKey;
            nValue = out.tx->tx->vout[out.i].nValue;
        };

        fValidAddress = ExtractDestination(*scriptPubKey, address);
        if (destinations.size() && (!fValidAddress || !destinations.count(address)))
            continue;

        UniValue entry(UniValue::VOBJ);
        entry.pushKV("txid", out.tx->GetHash().GetHex());
        entry.pushKV("vout", out.i);

        if (fValidAddress) {
            entry.pushKV("address", EncodeDestination(address));

            auto i = pwallet->mapAddressBook.find(address);
            if (i != pwallet->mapAddressBook.end()) {
                entry.pushKV("label", i->second.name);
                if (IsDeprecatedRPCEnabled("accounts")) {
                    entry.pushKV("account", i->second.name);
                }
            }

            if (scriptPubKey->IsPayToScriptHash()) {
                const CScriptID& hash = boost::get<CScriptID>(address);
                CScript redeemScript;
                if (pwallet->GetCScript(hash, redeemScript)) {
                    entry.pushKV("redeemScript", HexStr(redeemScript.begin(), redeemScript.end()));
                }
            }
            if (scriptPubKey->IsPayToScriptHash256()) {
                const CScriptID256& hash = boost::get<CScriptID256>(address);
                CScriptID scriptID;
                scriptID.Set(hash);
                CScript redeemScript;
                if (pwallet->GetCScript(scriptID, redeemScript)) {
                    entry.pushKV("redeemScript", HexStr(redeemScript.begin(), redeemScript.end()));
                }
            }
        }

        if (HasIsCoinstakeOp(*scriptPubKey)) {
            CScript scriptStake;
            if (GetCoinstakeScriptPath(*scriptPubKey, scriptStake)) {
                if (ExtractDestination(scriptStake, address)) {
                    entry.pushKV("coldstaking_address", EncodeDestination(address));
                }
            }
        }

        entry.pushKV("scriptPubKey", HexStr(scriptPubKey->begin(), scriptPubKey->end()));

        if (fCCFormat)
        {
            entry.pushKV("time", out.tx->GetTxTime());
            entry.pushKV("amount", nValue);
        } else
        {
            entry.pushKV("amount", ValueFromAmount(nValue));
        };

        entry.pushKV("confirmations", out.nDepth);
        entry.pushKV("spendable", out.fSpendable);
        entry.pushKV("solvable", out.fSolvable);
        entry.pushKV("safe", out.fSafe);

        if (IsParticlWallet(pwallet))
        {
            CHDWallet *phdw = GetParticlWallet(pwallet);
            CKeyID stakingKeyID;
            bool fStakeable = ExtractStakingKeyID(*scriptPubKey, stakingKeyID);
            if (fStakeable)
            {
                isminetype mine = phdw->IsMine(stakingKeyID);
                if (!(mine & ISMINE_SPENDABLE)
                    || (mine & ISMINE_HARDWARE_DEVICE))
                    fStakeable = false;
            };
            entry.pushKV("stakeable", fStakeable);
        };

        if (fIncludeImmature)
            entry.pushKV("mature", out.fMature);

        if (out.fNeedHardwareKey)
            entry.pushKV("ondevice", out.fNeedHardwareKey);

        results.push_back(entry);
    }

    return results;
}

void FundTransaction(CWallet* const pwallet, CMutableTransaction& tx, CAmount& fee_out, int& change_position, UniValue options)
{
    // Make sure the results are valid at least up to the most recent block
    // the user could have gotten from another RPC command prior to now
    pwallet->BlockUntilSyncedToCurrentChain();

    CCoinControl coinControl;
    change_position = -1;
    bool lockUnspents = false;
    UniValue subtractFeeFromOutputs;
    std::set<int> setSubtractFeeFromOutputs;

    if (!options.isNull()) {
      if (options.type() == UniValue::VBOOL) {
        // backward compatibility bool only fallback
        coinControl.fAllowWatchOnly = options.get_bool();
      }
      else {
        RPCTypeCheckArgument(options, UniValue::VOBJ);
        RPCTypeCheckObj(options,
            {
                {"changeAddress", UniValueType(UniValue::VSTR)},
                {"changePosition", UniValueType(UniValue::VNUM)},
                {"change_type", UniValueType(UniValue::VSTR)},
                {"includeWatching", UniValueType(UniValue::VBOOL)},
                {"lockUnspents", UniValueType(UniValue::VBOOL)},
                {"feeRate", UniValueType()}, // will be checked below
                {"subtractFeeFromOutputs", UniValueType(UniValue::VARR)},
                {"replaceable", UniValueType(UniValue::VBOOL)},
                {"conf_target", UniValueType(UniValue::VNUM)},
                {"estimate_mode", UniValueType(UniValue::VSTR)},
            },
            true, true);

        if (options.exists("changeAddress")) {
            CTxDestination dest = DecodeDestination(options["changeAddress"].get_str());

            if (!IsValidDestination(dest)) {
                throw JSONRPCError(RPC_INVALID_ADDRESS_OR_KEY, "changeAddress must be a valid particl address");
            }

            coinControl.destChange = dest;
        }

        if (options.exists("changePosition"))
            change_position = options["changePosition"].get_int();

        if (options.exists("change_type")) {
            if (options.exists("changeAddress")) {
                throw JSONRPCError(RPC_INVALID_PARAMETER, "Cannot specify both changeAddress and address_type options");
            }
            coinControl.m_change_type = pwallet->m_default_change_type;
            if (!ParseOutputType(options["change_type"].get_str(), *coinControl.m_change_type)) {
                throw JSONRPCError(RPC_INVALID_ADDRESS_OR_KEY, strprintf("Unknown change type '%s'", options["change_type"].get_str()));
            }
        }

        if (options.exists("includeWatching"))
            coinControl.fAllowWatchOnly = options["includeWatching"].get_bool();

        if (options.exists("lockUnspents"))
            lockUnspents = options["lockUnspents"].get_bool();

        if (options.exists("feeRate"))
        {
            coinControl.m_feerate = CFeeRate(AmountFromValue(options["feeRate"]));
            coinControl.fOverrideFeeRate = true;
        }

        if (options.exists("subtractFeeFromOutputs"))
            subtractFeeFromOutputs = options["subtractFeeFromOutputs"].get_array();

        if (options.exists("replaceable")) {
            coinControl.m_signal_bip125_rbf = options["replaceable"].get_bool();
        }
        if (options.exists("conf_target")) {
            if (options.exists("feeRate")) {
                throw JSONRPCError(RPC_INVALID_PARAMETER, "Cannot specify both conf_target and feeRate");
            }
            coinControl.m_confirm_target = ParseConfirmTarget(options["conf_target"]);
        }
        if (options.exists("estimate_mode")) {
            if (options.exists("feeRate")) {
                throw JSONRPCError(RPC_INVALID_PARAMETER, "Cannot specify both estimate_mode and feeRate");
            }
            if (!FeeModeFromString(options["estimate_mode"].get_str(), coinControl.m_fee_mode)) {
                throw JSONRPCError(RPC_INVALID_PARAMETER, "Invalid estimate_mode parameter");
            }
        }
      }
    }

    size_t nOutputs = IsParticlWallet(pwallet) ? tx.vpout.size() : tx.vout.size();
    if (nOutputs == 0)
        throw JSONRPCError(RPC_INVALID_PARAMETER, "TX must have at least one output");

    if (change_position != -1 && (change_position < 0 || (unsigned int)change_position > nOutputs))
        throw JSONRPCError(RPC_INVALID_PARAMETER, "changePosition out of bounds");

    for (unsigned int idx = 0; idx < subtractFeeFromOutputs.size(); idx++) {
        int pos = subtractFeeFromOutputs[idx].get_int();
        if (setSubtractFeeFromOutputs.count(pos))
            throw JSONRPCError(RPC_INVALID_PARAMETER, strprintf("Invalid parameter, duplicated position: %d", pos));
        if (pos < 0)
            throw JSONRPCError(RPC_INVALID_PARAMETER, strprintf("Invalid parameter, negative position: %d", pos));
        if (pos >= int(nOutputs))
            throw JSONRPCError(RPC_INVALID_PARAMETER, strprintf("Invalid parameter, position too large: %d", pos));
        setSubtractFeeFromOutputs.insert(pos);
    }

    std::string strFailReason;

    if (!pwallet->FundTransaction(tx, fee_out, change_position, strFailReason, lockUnspents, setSubtractFeeFromOutputs, coinControl)) {
        throw JSONRPCError(RPC_WALLET_ERROR, strFailReason);
    }
}

static UniValue fundrawtransaction(const JSONRPCRequest& request)
{
    std::shared_ptr<CWallet> const wallet = GetWalletForJSONRPCRequest(request);
    CWallet* const pwallet = wallet.get();

    if (!EnsureWalletIsAvailable(pwallet, request.fHelp)) {
        return NullUniValue;
    }

    if (request.fHelp || request.params.size() < 1 || request.params.size() > 3)
        throw std::runtime_error(
                            "fundrawtransaction \"hexstring\" ( options iswitness )\n"
                            "\nAdd inputs to a transaction until it has enough in value to meet its out value.\n"
                            "This will not modify existing inputs, and will add at most one change output to the outputs.\n"
                            "No existing outputs will be modified unless \"subtractFeeFromOutputs\" is specified.\n"
                            "Note that inputs which were signed may need to be resigned after completion since in/outputs have been added.\n"
                            "The inputs added will not be signed, use signrawtransaction for that.\n"
                            "Note that all existing inputs must have their previous output transaction be in the wallet.\n"
                            "Note that all inputs selected must be of standard form and P2SH scripts must be\n"
                            "in the wallet using importaddress or addmultisigaddress (to calculate fees).\n"
                            "You can see whether this is the case by checking the \"solvable\" field in the listunspent output.\n"
                            "Only pay-to-pubkey, multisig, and P2SH versions thereof are currently supported for watch-only\n"
                            "\nArguments:\n"
                            "1. \"hexstring\"           (string, required) The hex string of the raw transaction\n"
                            "2. options                 (object, optional)\n"
                            "   {\n"
                            "     \"changeAddress\"          (string, optional, default pool address) The particl address to receive the change\n"
                            "     \"changePosition\"         (numeric, optional, default random) The index of the change output\n"
                            "     \"change_type\"            (string, optional) The output type to use. Only valid if changeAddress is not specified. Options are \"legacy\", \"p2sh-segwit\", and \"bech32\". Default is set by -changetype.\n"
                            "     \"includeWatching\"        (boolean, optional, default false) Also select inputs which are watch only\n"
                            "     \"lockUnspents\"           (boolean, optional, default false) Lock selected unspent outputs\n"
                            "     \"feeRate\"                (numeric, optional, default not set: makes wallet determine the fee) Set a specific fee rate in " + CURRENCY_UNIT + "/kB\n"
                            "     \"subtractFeeFromOutputs\" (array, optional) A json array of integers.\n"
                            "                              The fee will be equally deducted from the amount of each specified output.\n"
                            "                              The outputs are specified by their zero-based index, before any change output is added.\n"
                            "                              Those recipients will receive less particl than you enter in their corresponding amount field.\n"
                            "                              If no outputs are specified here, the sender pays the fee.\n"
                            "                                  [vout_index,...]\n"
                            "     \"replaceable\"            (boolean, optional) Marks this transaction as BIP125 replaceable.\n"
                            "                              Allows this transaction to be replaced by a transaction with higher fees\n"
                            "     \"conf_target\"            (numeric, optional) Confirmation target (in blocks)\n"
                            "     \"estimate_mode\"          (string, optional, default=UNSET) The fee estimate mode, must be one of:\n"
                            "         \"UNSET\"\n"
                            "         \"ECONOMICAL\"\n"
                            "         \"CONSERVATIVE\"\n"
                            "   }\n"
                            "                         for backward compatibility: passing in a true instead of an object will result in {\"includeWatching\":true}\n"
                            "3. iswitness               (boolean, optional) Whether the transaction hex is a serialized witness transaction \n"
                            "                              If iswitness is not present, heuristic tests will be used in decoding\n"

                            "\nResult:\n"
                            "{\n"
                            "  \"hex\":       \"value\", (string)  The resulting raw transaction (hex-encoded string)\n"
                            "  \"fee\":       n,         (numeric) Fee in " + CURRENCY_UNIT + " the resulting transaction pays\n"
                            "  \"changepos\": n          (numeric) The position of the added change output, or -1\n"
                            "}\n"
                            "\nExamples:\n"
                            "\nCreate a transaction with no inputs\n"
                            + HelpExampleCli("createrawtransaction", "\"[]\" \"{\\\"myaddress\\\":0.01}\"") +
                            "\nAdd sufficient unsigned inputs to meet the output value\n"
                            + HelpExampleCli("fundrawtransaction", "\"rawtransactionhex\"") +
                            "\nSign the transaction\n"
                            + HelpExampleCli("signrawtransaction", "\"fundedtransactionhex\"") +
                            "\nSend the transaction\n"
                            + HelpExampleCli("sendrawtransaction", "\"signedtransactionhex\"")
                            );

    RPCTypeCheck(request.params, {UniValue::VSTR, UniValueType(), UniValue::VBOOL});

    // parse hex string from parameter
    CMutableTransaction tx;
    bool try_witness = request.params[2].isNull() ? true : request.params[2].get_bool();
    bool try_no_witness = request.params[2].isNull() ? true : !request.params[2].get_bool();
    if (!DecodeHexTx(tx, request.params[0].get_str(), try_no_witness, try_witness)) {
        throw JSONRPCError(RPC_DESERIALIZATION_ERROR, "TX decode failed");
    }

    CAmount fee;
    int change_position;
    FundTransaction(pwallet, tx, fee, change_position, request.params[1]);

    UniValue result(UniValue::VOBJ);
    result.pushKV("hex", EncodeHexTx(tx));
    result.pushKV("fee", ValueFromAmount(fee));
    result.pushKV("changepos", change_position);

    return result;
}

UniValue signrawtransactionwithwallet(const JSONRPCRequest& request)
{
    std::shared_ptr<CWallet> const wallet = GetWalletForJSONRPCRequest(request);
    CWallet* const pwallet = wallet.get();

    if (!EnsureWalletIsAvailable(pwallet, request.fHelp)) {
        return NullUniValue;
    }

    if (request.fHelp || request.params.size() < 1 || request.params.size() > 3)
        throw std::runtime_error(
            "signrawtransactionwithwallet \"hexstring\" ( [{\"txid\":\"id\",\"vout\":n,\"scriptPubKey\":\"hex\",\"redeemScript\":\"hex\"},...] sighashtype )\n"
            "\nSign inputs for raw transaction (serialized, hex-encoded).\n"
            "The second optional argument (may be null) is an array of previous transaction outputs that\n"
            "this transaction depends on but may not yet be in the block chain.\n"
            + HelpRequiringPassphrase(pwallet) + "\n"

            "\nArguments:\n"
            "1. \"hexstring\"                      (string, required) The transaction hex string\n"
            "2. \"prevtxs\"                        (string, optional) An json array of previous dependent transaction outputs\n"
            "     [                              (json array of json objects, or 'null' if none provided)\n"
            "       {\n"
            "         \"txid\":\"id\",               (string, required) The transaction id\n"
            "         \"vout\":n,                  (numeric, required) The output number\n"
            "         \"scriptPubKey\": \"hex\",     (string, required) script key\n"
            "         \"redeemScript\": \"hex\",     (string, required for P2SH or P2WSH) redeem script\n"
            "         \"amount\": value            (numeric, required) The amount spent\n"
            "       }\n"
            "       ,...\n"
            "    ]\n"
            "3. \"sighashtype\"                    (string, optional, default=ALL) The signature hash type. Must be one of\n"
            "       \"ALL\"\n"
            "       \"NONE\"\n"
            "       \"SINGLE\"\n"
            "       \"ALL|ANYONECANPAY\"\n"
            "       \"NONE|ANYONECANPAY\"\n"
            "       \"SINGLE|ANYONECANPAY\"\n"

            "\nResult:\n"
            "{\n"
            "  \"hex\" : \"value\",                  (string) The hex-encoded raw transaction with signature(s)\n"
            "  \"complete\" : true|false,          (boolean) If the transaction has a complete set of signatures\n"
            "  \"errors\" : [                      (json array of objects) Script verification errors (if there are any)\n"
            "    {\n"
            "      \"txid\" : \"hash\",              (string) The hash of the referenced, previous transaction\n"
            "      \"vout\" : n,                   (numeric) The index of the output to spent and used as input\n"
            "      \"scriptSig\" : \"hex\",          (string) The hex-encoded signature script\n"
            "      \"sequence\" : n,               (numeric) Script sequence number\n"
            "      \"error\" : \"text\"              (string) Verification or signing error related to the input\n"
            "    }\n"
            "    ,...\n"
            "  ]\n"
            "}\n"

            "\nExamples:\n"
            + HelpExampleCli("signrawtransactionwithwallet", "\"myhex\"")
            + HelpExampleRpc("signrawtransactionwithwallet", "\"myhex\"")
        );

    RPCTypeCheck(request.params, {UniValue::VSTR, UniValue::VARR, UniValue::VSTR}, true);

    CMutableTransaction mtx;
    if (!DecodeHexTx(mtx, request.params[0].get_str(), true)) {
        throw JSONRPCError(RPC_DESERIALIZATION_ERROR, "TX decode failed");
    }

    // Sign the transaction
    LOCK2(cs_main, pwallet->cs_wallet);
    EnsureWalletIsUnlocked(pwallet);

    return SignTransaction(mtx, request.params[1], pwallet, false, request.params[2]);
}

static UniValue bumpfee(const JSONRPCRequest& request)
{
    std::shared_ptr<CWallet> const wallet = GetWalletForJSONRPCRequest(request);
    CWallet* const pwallet = wallet.get();

    if (!EnsureWalletIsAvailable(pwallet, request.fHelp))
        return NullUniValue;

    if (request.fHelp || request.params.size() < 1 || request.params.size() > 2) {
        throw std::runtime_error(
            "bumpfee \"txid\" ( options ) \n"
            "\nBumps the fee of an opt-in-RBF transaction T, replacing it with a new transaction B.\n"
            "An opt-in RBF transaction with the given txid must be in the wallet.\n"
            "The command will pay the additional fee by decreasing (or perhaps removing) its change output.\n"
            "If the change output is not big enough to cover the increased fee, the command will currently fail\n"
            "instead of adding new inputs to compensate. (A future implementation could improve this.)\n"
            "The command will fail if the wallet or mempool contains a transaction that spends one of T's outputs.\n"
            "By default, the new fee will be calculated automatically using estimatesmartfee.\n"
            "The user can specify a confirmation target for estimatesmartfee.\n"
            "Alternatively, the user can specify totalFee, or use RPC settxfee to set a higher fee rate.\n"
            "At a minimum, the new fee rate must be high enough to pay an additional new relay fee (incrementalfee\n"
            "returned by getnetworkinfo) to enter the node's mempool.\n"
            "\nArguments:\n"
            "1. \"txid\"         (string, required) The txid to be bumped\n"
            "2. \"options\"      (object, optional)\n"
            "   {\n"
            "     \"confTarget\"        (numeric, optional) Confirmation target (in blocks)\n"
            "     \"totalFee\"          (numeric, optional) Total fee (NOT feerate) to pay, in satoshis.\n"
            "                         In rare cases, the actual fee paid might be slightly higher than the specified\n"
            "                         totalFee if the tx change output has to be removed because it is too close to\n"
            "                         the dust threshold.\n"
            "     \"replaceable\"       (boolean, optional, default true) Whether the new transaction should still be\n"
            "                         marked bip-125 replaceable. If true, the sequence numbers in the transaction will\n"
            "                         be left unchanged from the original. If false, any input sequence numbers in the\n"
            "                         original transaction that were less than 0xfffffffe will be increased to 0xfffffffe\n"
            "                         so the new transaction will not be explicitly bip-125 replaceable (though it may\n"
            "                         still be replaceable in practice, for example if it has unconfirmed ancestors which\n"
            "                         are replaceable).\n"
            "     \"estimate_mode\"     (string, optional, default=UNSET) The fee estimate mode, must be one of:\n"
            "         \"UNSET\"\n"
            "         \"ECONOMICAL\"\n"
            "         \"CONSERVATIVE\"\n"
            "   }\n"
            "\nResult:\n"
            "{\n"
            "  \"txid\":    \"value\",  (string)  The id of the new transaction\n"
            "  \"origfee\":  n,         (numeric) Fee of the replaced transaction\n"
            "  \"fee\":      n,         (numeric) Fee of the new transaction\n"
            "  \"errors\":  [ str... ] (json array of strings) Errors encountered during processing (may be empty)\n"
            "}\n"
            "\nExamples:\n"
            "\nBump the fee, get the new transaction\'s txid\n" +
            HelpExampleCli("bumpfee", "<txid>"));
    }

    RPCTypeCheck(request.params, {UniValue::VSTR, UniValue::VOBJ});
    uint256 hash;
    hash.SetHex(request.params[0].get_str());

    // optional parameters
    CAmount totalFee = 0;
    CCoinControl coin_control;
    coin_control.m_signal_bip125_rbf = true;
    if (!request.params[1].isNull()) {
        UniValue options = request.params[1];
        RPCTypeCheckObj(options,
            {
                {"confTarget", UniValueType(UniValue::VNUM)},
                {"totalFee", UniValueType(UniValue::VNUM)},
                {"replaceable", UniValueType(UniValue::VBOOL)},
                {"estimate_mode", UniValueType(UniValue::VSTR)},
            },
            true, true);

        if (options.exists("confTarget") && options.exists("totalFee")) {
            throw JSONRPCError(RPC_INVALID_PARAMETER, "confTarget and totalFee options should not both be set. Please provide either a confirmation target for fee estimation or an explicit total fee for the transaction.");
        } else if (options.exists("confTarget")) { // TODO: alias this to conf_target
            coin_control.m_confirm_target = ParseConfirmTarget(options["confTarget"]);
        } else if (options.exists("totalFee")) {
            totalFee = options["totalFee"].get_int64();
            if (totalFee <= 0) {
                throw JSONRPCError(RPC_INVALID_PARAMETER, strprintf("Invalid totalFee %s (must be greater than 0)", FormatMoney(totalFee)));
            }
        }

        if (options.exists("replaceable")) {
            coin_control.m_signal_bip125_rbf = options["replaceable"].get_bool();
        }
        if (options.exists("estimate_mode")) {
            if (!FeeModeFromString(options["estimate_mode"].get_str(), coin_control.m_fee_mode)) {
                throw JSONRPCError(RPC_INVALID_PARAMETER, "Invalid estimate_mode parameter");
            }
        }
    }

    // Make sure the results are valid at least up to the most recent block
    // the user could have gotten from another RPC command prior to now
    pwallet->BlockUntilSyncedToCurrentChain();

    LOCK2(cs_main, pwallet->cs_wallet);
    EnsureWalletIsUnlocked(pwallet);


    std::vector<std::string> errors;
    CAmount old_fee;
    CAmount new_fee;
    CMutableTransaction mtx;
    feebumper::Result res = feebumper::CreateTransaction(pwallet, hash, coin_control, totalFee, errors, old_fee, new_fee, mtx);
    if (res != feebumper::Result::OK) {
        switch(res) {
            case feebumper::Result::INVALID_ADDRESS_OR_KEY:
                throw JSONRPCError(RPC_INVALID_ADDRESS_OR_KEY, errors[0]);
                break;
            case feebumper::Result::INVALID_REQUEST:
                throw JSONRPCError(RPC_INVALID_REQUEST, errors[0]);
                break;
            case feebumper::Result::INVALID_PARAMETER:
                throw JSONRPCError(RPC_INVALID_PARAMETER, errors[0]);
                break;
            case feebumper::Result::WALLET_ERROR:
                throw JSONRPCError(RPC_WALLET_ERROR, errors[0]);
                break;
            default:
                throw JSONRPCError(RPC_MISC_ERROR, errors[0]);
                break;
        }
    }

    // sign bumped transaction
    if (!feebumper::SignTransaction(pwallet, mtx)) {
        throw JSONRPCError(RPC_WALLET_ERROR, "Can't sign transaction.");
    }
    // commit the bumped transaction
    uint256 txid;
    if (feebumper::CommitTransaction(pwallet, hash, std::move(mtx), errors, txid) != feebumper::Result::OK) {
        throw JSONRPCError(RPC_WALLET_ERROR, errors[0]);
    }
    UniValue result(UniValue::VOBJ);
    result.pushKV("txid", txid.GetHex());
    result.pushKV("origfee", ValueFromAmount(old_fee));
    result.pushKV("fee", ValueFromAmount(new_fee));
    UniValue result_errors(UniValue::VARR);
    for (const std::string& error : errors) {
        result_errors.push_back(error);
    }
    result.pushKV("errors", result_errors);

    return result;
}

UniValue generate(const JSONRPCRequest& request)
{
    std::shared_ptr<CWallet> const wallet = GetWalletForJSONRPCRequest(request);
    CWallet* const pwallet = wallet.get();


    if (!EnsureWalletIsAvailable(pwallet, request.fHelp)) {
        return NullUniValue;
    }

    if (request.fHelp || request.params.size() < 1 || request.params.size() > 2) {
        throw std::runtime_error(
            "generate nblocks ( maxtries )\n"
            "\nMine up to nblocks blocks immediately (before the RPC call returns) to an address in the wallet.\n"
            "\nArguments:\n"
            "1. nblocks      (numeric, required) How many blocks are generated immediately.\n"
            "2. maxtries     (numeric, optional) How many iterations to try (default = 1000000).\n"
            "\nResult:\n"
            "[ blockhashes ]     (array) hashes of blocks generated\n"
            "\nExamples:\n"
            "\nGenerate 11 blocks\n"
            + HelpExampleCli("generate", "11")
        );
    }

    int num_generate = request.params[0].get_int();
    uint64_t max_tries = 1000000;
    if (!request.params[1].isNull()) {
        max_tries = request.params[1].get_int();
    }

    std::shared_ptr<CReserveScript> coinbase_script;
    pwallet->GetScriptForMining(coinbase_script);

    // If the keypool is exhausted, no script is returned at all.  Catch this.
    if (!coinbase_script) {
        throw JSONRPCError(RPC_WALLET_KEYPOOL_RAN_OUT, "Error: Keypool ran out, please call keypoolrefill first");
    }

    //throw an error if no script was provided
    if (coinbase_script->reserveScript.empty()) {
        throw JSONRPCError(RPC_INTERNAL_ERROR, "No coinbase script available");
    }

    return generateBlocks(coinbase_script, num_generate, max_tries, true);
}

UniValue rescanblockchain(const JSONRPCRequest& request)
{
    std::shared_ptr<CWallet> const wallet = GetWalletForJSONRPCRequest(request);
    CWallet* const pwallet = wallet.get();

    if (!EnsureWalletIsAvailable(pwallet, request.fHelp)) {
        return NullUniValue;
    }

    if (request.fHelp || request.params.size() > 2) {
        throw std::runtime_error(
            "rescanblockchain (\"start_height\") (\"stop_height\")\n"
            "\nRescan the local blockchain for wallet related transactions.\n"
            "\nArguments:\n"
            "1. \"start_height\"    (numeric, optional) block height where the rescan should start\n"
            "2. \"stop_height\"     (numeric, optional) the last block height that should be scanned\n"
            "\nResult:\n"
            "{\n"
            "  \"start_height\"     (numeric) The block height where the rescan has started. If omitted, rescan started from the genesis block.\n"
            "  \"stop_height\"      (numeric) The height of the last rescanned block. If omitted, rescan stopped at the chain tip.\n"
            "}\n"
            "\nExamples:\n"
            + HelpExampleCli("rescanblockchain", "100000 120000")
            + HelpExampleRpc("rescanblockchain", "100000, 120000")
            );
    }

    WalletRescanReserver reserver(pwallet);
    if (!reserver.reserve()) {
        throw JSONRPCError(RPC_WALLET_ERROR, "Wallet is currently rescanning. Abort existing rescan or wait.");
    }

    CBlockIndex *pindexStart = nullptr;
    CBlockIndex *pindexStop = nullptr;
    CBlockIndex *pChainTip = nullptr;
    {
        LOCK(cs_main);
        pindexStart = chainActive.Genesis();
        pChainTip = chainActive.Tip();

        if (!request.params[0].isNull()) {
            pindexStart = chainActive[request.params[0].get_int()];
            if (!pindexStart) {
                throw JSONRPCError(RPC_INVALID_PARAMETER, "Invalid start_height");
            }
        }

        if (!request.params[1].isNull()) {
            pindexStop = chainActive[request.params[1].get_int()];
            if (!pindexStop) {
                throw JSONRPCError(RPC_INVALID_PARAMETER, "Invalid stop_height");
            }
            else if (pindexStop->nHeight < pindexStart->nHeight) {
                throw JSONRPCError(RPC_INVALID_PARAMETER, "stop_height must be greater than start_height");
            }
        }
    }

    // We can't rescan beyond non-pruned blocks, stop and throw an error
    if (fPruneMode) {
        LOCK(cs_main);
        CBlockIndex *block = pindexStop ? pindexStop : pChainTip;
        while (block && block->nHeight >= pindexStart->nHeight) {
            if (!(block->nStatus & BLOCK_HAVE_DATA)) {
                throw JSONRPCError(RPC_MISC_ERROR, "Can't rescan beyond pruned data. Use RPC call getblockchaininfo to determine your pruned height.");
            }
            block = block->pprev;
        }
    }

    CBlockIndex *stopBlock = pwallet->ScanForWalletTransactions(pindexStart, pindexStop, reserver, true);
    if (!stopBlock) {
        if (pwallet->IsAbortingRescan()) {
            throw JSONRPCError(RPC_MISC_ERROR, "Rescan aborted.");
        }
        // if we got a nullptr returned, ScanForWalletTransactions did rescan up to the requested stopindex
        stopBlock = pindexStop ? pindexStop : pChainTip;
    }
    else {
        throw JSONRPCError(RPC_MISC_ERROR, "Rescan failed. Potentially corrupted data files.");
    }
    UniValue response(UniValue::VOBJ);
    response.pushKV("start_height", pindexStart->nHeight);
    response.pushKV("stop_height", stopBlock->nHeight);
    return response;
}

class DescribeWalletAddressVisitor : public boost::static_visitor<UniValue>
{
public:
    CWallet * const pwallet;

    void ProcessSubScript(const CScript& subscript, UniValue& obj, bool include_addresses = false) const
    {
        // Always present: script type and redeemscript
        txnouttype which_type;
        std::vector<std::vector<unsigned char>> solutions_data;
        Solver(subscript, which_type, solutions_data);
        obj.pushKV("script", GetTxnOutputType(which_type));
        obj.pushKV("hex", HexStr(subscript.begin(), subscript.end()));

        CTxDestination embedded;
        UniValue a(UniValue::VARR);
        if (ExtractDestination(subscript, embedded)) {
            // Only when the script corresponds to an address.
            UniValue subobj(UniValue::VOBJ);
            UniValue detail = DescribeAddress(embedded);
            subobj.pushKVs(detail);
            UniValue wallet_detail = boost::apply_visitor(*this, embedded);
            subobj.pushKVs(wallet_detail);
            subobj.pushKV("address", EncodeDestination(embedded));
            subobj.pushKV("scriptPubKey", HexStr(subscript.begin(), subscript.end()));
            // Always report the pubkey at the top level, so that `getnewaddress()['pubkey']` always works.
            if (subobj.exists("pubkey")) obj.pushKV("pubkey", subobj["pubkey"]);
            obj.pushKV("embedded", std::move(subobj));
            if (include_addresses) a.push_back(EncodeDestination(embedded));
        } else if (which_type == TX_MULTISIG) {
            // Also report some information on multisig scripts (which do not have a corresponding address).
            // TODO: abstract out the common functionality between this logic and ExtractDestinations.
            obj.pushKV("sigsrequired", solutions_data[0][0]);
            UniValue pubkeys(UniValue::VARR);
            for (size_t i = 1; i < solutions_data.size() - 1; ++i) {
                CPubKey key(solutions_data[i].begin(), solutions_data[i].end());
                if (include_addresses) a.push_back(EncodeDestination(key.GetID()));
                pubkeys.push_back(HexStr(key.begin(), key.end()));
            }
            obj.pushKV("pubkeys", std::move(pubkeys));
        }

        // The "addresses" field is confusing because it refers to public keys using their P2PKH address.
        // For that reason, only add the 'addresses' field when needed for backward compatibility. New applications
        // can use the 'embedded'->'address' field for P2SH or P2WSH wrapped addresses, and 'pubkeys' for
        // inspecting multisig participants.
        if (include_addresses) obj.pushKV("addresses", std::move(a));
    }

    explicit DescribeWalletAddressVisitor(CWallet* _pwallet) : pwallet(_pwallet) {}

    UniValue operator()(const CNoDestination& dest) const { return UniValue(UniValue::VOBJ); }

    UniValue operator()(const CKeyID& keyID) const
    {
        UniValue obj(UniValue::VOBJ);
        CPubKey vchPubKey;
        if (pwallet && pwallet->GetPubKey(keyID, vchPubKey)) {
            obj.pushKV("pubkey", HexStr(vchPubKey));
            obj.pushKV("iscompressed", vchPubKey.IsCompressed());
        }
        return obj;
    }

    UniValue operator()(const CScriptID& scriptID) const
    {
        UniValue obj(UniValue::VOBJ);
        CScript subscript;
        if (pwallet && pwallet->GetCScript(scriptID, subscript)) {
            ProcessSubScript(subscript, obj, IsDeprecatedRPCEnabled("validateaddress"));
        }
        return obj;
    }

    UniValue operator()(const WitnessV0KeyHash& id) const
    {
        UniValue obj(UniValue::VOBJ);
        CPubKey pubkey;
        if (pwallet && pwallet->GetPubKey(CKeyID(id), pubkey)) {
            obj.pushKV("pubkey", HexStr(pubkey));
        }
        return obj;
    }

    UniValue operator()(const WitnessV0ScriptHash& id) const
    {
        UniValue obj(UniValue::VOBJ);
        CScript subscript;
        CRIPEMD160 hasher;
        uint160 hash;
        hasher.Write(id.begin(), 32).Finalize(hash.begin());
        if (pwallet && pwallet->GetCScript(CScriptID(hash), subscript)) {
            ProcessSubScript(subscript, obj);
        }
        return obj;
    }

    UniValue operator()(const CExtKeyPair &ekp) const {
        UniValue obj(UniValue::VOBJ);
        obj.pushKV("isextkey", true);
        return obj;
    }

    UniValue operator()(const CStealthAddress &sxAddr) const {
        UniValue obj(UniValue::VOBJ);
        obj.pushKV("isstealthaddress", true);
        obj.pushKV("prefix_num_bits", sxAddr.prefix.number_bits);
        obj.pushKV("prefix_bitfield", strprintf("0x%04x", sxAddr.prefix.bitfield));
        return obj;
    }

    UniValue operator()(const CKeyID256 &idk256) const {
        UniValue obj(UniValue::VOBJ);
        CPubKey vchPubKey;
        obj.pushKV("is256bit", true);
        CKeyID id160(idk256);
        if (pwallet && pwallet->GetPubKey(id160, vchPubKey)) {
            obj.pushKV("pubkey", HexStr(vchPubKey));
            obj.pushKV("iscompressed", vchPubKey.IsCompressed());
        }
        return obj;
    }

    UniValue operator()(const CScriptID256 &scriptID256) const {
        UniValue obj(UniValue::VOBJ);
        CScript subscript;
        obj.pushKV("isscript", true);
        CScriptID scriptID;
        scriptID.Set(scriptID256);
        if (pwallet && pwallet->GetCScript(scriptID, subscript)) {
            ProcessSubScript(subscript, obj);
        }
        return obj;
    }

    UniValue operator()(const WitnessUnknown& id) const { return UniValue(UniValue::VOBJ); }
};

static UniValue DescribeWalletAddress(CWallet* pwallet, const CTxDestination& dest)
{
    UniValue ret(UniValue::VOBJ);
    UniValue detail = DescribeAddress(dest);
    ret.pushKVs(detail);
    ret.pushKVs(boost::apply_visitor(DescribeWalletAddressVisitor(pwallet), dest));
    return ret;
}

/** Convert CAddressBookData to JSON record.  */
static UniValue AddressBookDataToJSON(const CAddressBookData& data, const bool verbose)
{
    UniValue ret(UniValue::VOBJ);
    if (verbose) {
        ret.pushKV("name", data.name);
    }
    ret.pushKV("purpose", data.purpose);
    return ret;
}

UniValue getaddressinfo(const JSONRPCRequest& request)
{
    std::shared_ptr<CWallet> const wallet = GetWalletForJSONRPCRequest(request);
    CWallet* const pwallet = wallet.get();

    if (!EnsureWalletIsAvailable(pwallet, request.fHelp)) {
        return NullUniValue;
    }

    if (request.fHelp || request.params.size() != 1) {
        throw std::runtime_error(
            "getaddressinfo \"address\"\n"
            "\nReturn information about the given particl address. Some information requires the address\n"
            "to be in the wallet.\n"
            "\nArguments:\n"
            "1. \"address\"                    (string, required) The particl address to get the information of.\n"
            "\nResult:\n"
            "{\n"
            "  \"address\" : \"address\",        (string) The particl address validated\n"
            "  \"scriptPubKey\" : \"hex\",       (string) The hex encoded scriptPubKey generated by the address\n"
            "  \"ismine\" : true|false,        (boolean) If the address is yours or not\n"
            "  \"iswatchonly\" : true|false,   (boolean) If the address is watchonly\n"
            "  \"isscript\" : true|false,      (boolean) If the key is a script\n"
            "  \"iswitness\" : true|false,     (boolean) If the address is a witness address\n"
            "  \"witness_version\" : version   (numeric, optional) The version number of the witness program\n"
            "  \"witness_program\" : \"hex\"     (string, optional) The hex value of the witness program\n"
            "  \"script\" : \"type\"             (string, optional) The output script type. Only if \"isscript\" is true and the redeemscript is known. Possible types: nonstandard, pubkey, pubkeyhash, scripthash, multisig, nulldata, witness_v0_keyhash, witness_v0_scripthash, witness_unknown\n"
            "  \"hex\" : \"hex\",                (string, optional) The redeemscript for the p2sh address\n"
            "  \"pubkeys\"                     (string, optional) Array of pubkeys associated with the known redeemscript (only if \"script\" is \"multisig\")\n"
            "    [\n"
            "      \"pubkey\"\n"
            "      ,...\n"
            "    ]\n"
            "  \"sigsrequired\" : xxxxx        (numeric, optional) Number of signatures required to spend multisig output (only if \"script\" is \"multisig\")\n"
            "  \"pubkey\" : \"publickeyhex\",    (string, optional) The hex value of the raw public key, for single-key addresses (possibly embedded in P2SH or P2WSH)\n"
            "  \"embedded\" : {...},           (object, optional) Information about the address embedded in P2SH or P2WSH, if relevant and known. It includes all getaddressinfo output fields for the embedded address, excluding metadata (\"timestamp\", \"hdkeypath\", \"hdseedid\") and relation to the wallet (\"ismine\", \"iswatchonly\", \"account\").\n"
            "  \"iscompressed\" : true|false,  (boolean) If the address is compressed\n"
            "  \"label\" :  \"label\"         (string) The label associated with the address, \"\" is the default account\n"
            "  \"account\" : \"account\"         (string) DEPRECATED. This field will be removed in V0.18. To see this deprecated field, start particld with -deprecatedrpc=accounts. The account associated with the address, \"\" is the default account\n"
            "  \"timestamp\" : timestamp,      (number, optional) The creation time of the key if available in seconds since epoch (Jan 1 1970 GMT)\n"
            "  \"hdkeypath\" : \"keypath\"       (string, optional) The HD keypath if the key is HD and available\n"
            "  \"hdseedid\" : \"<hash160>\"      (string, optional) The Hash160 of the HD seed\n"
            "  \"hdmasterkeyid\" : \"<hash160>\" (string, optional) alias for hdseedid maintained for backwards compatibility. Will be removed in V0.18.\n"
            "  \"labels\"                      (object) Array of labels associated with the address.\n"
            "    [\n"
            "      { (json object of label data)\n"
            "        \"name\": \"labelname\" (string) The label\n"
            "        \"purpose\": \"string\" (string) Purpose of address (\"send\" for sending address, \"receive\" for receiving address)\n"
            "      },...\n"
            "    ]\n"
            "}\n"
            "\nExamples:\n"
            + HelpExampleCli("getaddressinfo", "\"1PSSGeFHDnKNxiEyFrD1wcEaHr9hrQDDWc\"")
            + HelpExampleRpc("getaddressinfo", "\"1PSSGeFHDnKNxiEyFrD1wcEaHr9hrQDDWc\"")
        );
    }

    LOCK(pwallet->cs_wallet);

    UniValue ret(UniValue::VOBJ);
    std::string s = request.params[0].get_str();
    bool fBech32 = bech32::Decode(s).second.size() > 0;
    bool is_stake_only_version = false;
    CTxDestination dest = DecodeDestination(s);
    if (fBech32 && !IsValidDestination(dest)) {
        dest = DecodeDestination(s, true);
        is_stake_only_version = true;
    }

    // Make sure the destination is valid
    if (!IsValidDestination(dest)) {
        throw JSONRPCError(RPC_INVALID_ADDRESS_OR_KEY, "Invalid address");
    }

    std::string currentAddress = EncodeDestination(dest, fBech32, is_stake_only_version);
    ret.pushKV("address", currentAddress);

    CScript scriptPubKey = GetScriptForDestination(dest);
    ret.pushKV("scriptPubKey", HexStr(scriptPubKey.begin(), scriptPubKey.end()));

    isminetype mine = ISMINE_NO;
    if (IsParticlWallet(pwallet)) {
        CHDWallet *phdw = GetParticlWallet(pwallet);
        if (dest.type() == typeid(CExtKeyPair)) {
            CExtKeyPair ek = boost::get<CExtKeyPair>(dest);
            CKeyID id = ek.GetID();
            mine = phdw->HaveExtKey(id);
        } else
        if (dest.type() == typeid(CStealthAddress)) {
            const CStealthAddress &sxAddr = boost::get<CStealthAddress>(dest);
            mine = phdw->HaveStealthAddress(sxAddr);
        } else
        if (dest.type() == typeid(CKeyID)
            || dest.type() == typeid(CKeyID256)) {
            CKeyID idk;
            const CEKAKey *pak = nullptr;
            const CEKASCKey *pasc = nullptr;
            CExtKeyAccount *pa = nullptr;
            bool isInvalid;
            mine = phdw->IsMine(scriptPubKey, idk, pak, pasc, pa, isInvalid);

            if (pa && pak) {
                CStoredExtKey *sek = pa->GetChain(pak->nParent);
                if (sek) {
                    ret.pushKV("from_ext_address_id", sek->GetIDString58());
                    std::string sPath;
                    std::vector<uint32_t> vPath;
                    AppendChainPath(sek, vPath);
                    vPath.push_back(pak->nKey);
                    PathToString(vPath, sPath);
                    ret.pushKV("path", sPath);
                } else {
                    ret.pushKV("error", "Unknown chain.");
                }
            } else
            if (dest.type() == typeid(CKeyID)) {
                CStealthAddress sx;
                idk = boost::get<CKeyID>(dest);
                if (phdw->GetStealthLinked(idk, sx)) {
                    ret.pushKV("from_stealth_address", sx.Encoded());
                }
            }
        } else {
            mine = phdw ? IsMine(*phdw, dest) : ISMINE_NO;
        }
        if (mine & ISMINE_HARDWARE_DEVICE) {
            ret.pushKV("isondevice", true);
        }
    } else {
        mine = IsMine(*pwallet, dest);
    }

    ret.pushKV("ismine", bool(mine & ISMINE_SPENDABLE));
    ret.pushKV("iswatchonly", bool(mine & ISMINE_WATCH_ONLY));
    if (is_stake_only_version) {
        ret.pushKV("isstakeonly", true);
    }
    UniValue detail = DescribeWalletAddress(pwallet, dest);
    ret.pushKVs(detail);
    if (pwallet->mapAddressBook.count(dest)) {
        ret.pushKV("label", pwallet->mapAddressBook[dest].name);
        if (IsDeprecatedRPCEnabled("accounts")) {
            ret.pushKV("account", pwallet->mapAddressBook[dest].name);
        }
    }
    const CKeyMetadata* meta = nullptr;
    CKeyID key_id = GetKeyForDestination(*pwallet, dest);
    if (!key_id.IsNull()) {
        auto it = pwallet->mapKeyMetadata.find(key_id);
        if (it != pwallet->mapKeyMetadata.end()) {
            meta = &it->second;
        }
    }
    if (!meta) {
        auto it = pwallet->m_script_metadata.find(CScriptID(scriptPubKey));
        if (it != pwallet->m_script_metadata.end()) {
            meta = &it->second;
        }
    }
    if (meta) {
        ret.pushKV("timestamp", meta->nCreateTime);
        if (!meta->hdKeypath.empty()) {
            ret.pushKV("hdkeypath", meta->hdKeypath);
            ret.pushKV("hdseedid", meta->hd_seed_id.GetHex());
            ret.pushKV("hdmasterkeyid", meta->hd_seed_id.GetHex());
        }
    }

    // Currently only one label can be associated with an address, return an array
    // so the API remains stable if we allow multiple labels to be associated with
    // an address.
    UniValue labels(UniValue::VARR);
    std::map<CTxDestination, CAddressBookData>::iterator mi = pwallet->mapAddressBook.find(dest);
    if (mi != pwallet->mapAddressBook.end()) {
        labels.push_back(AddressBookDataToJSON(mi->second, true));
    }
    ret.pushKV("labels", std::move(labels));

    return ret;
}

static UniValue getaddressesbylabel(const JSONRPCRequest& request)
{
    std::shared_ptr<CWallet> const wallet = GetWalletForJSONRPCRequest(request);
    CWallet* const pwallet = wallet.get();

    if (!EnsureWalletIsAvailable(pwallet, request.fHelp)) {
        return NullUniValue;
    }

    if (request.fHelp || request.params.size() != 1)
        throw std::runtime_error(
            "getaddressesbylabel \"label\"\n"
            "\nReturns the list of addresses assigned the specified label.\n"
            "\nArguments:\n"
            "1. \"label\"  (string, required) The label.\n"
            "\nResult:\n"
            "{ (json object with addresses as keys)\n"
            "  \"address\": { (json object with information about address)\n"
            "    \"purpose\": \"string\" (string)  Purpose of address (\"send\" for sending address, \"receive\" for receiving address)\n"
            "  },...\n"
            "}\n"
            "\nExamples:\n"
            + HelpExampleCli("getaddressesbylabel", "\"tabby\"")
            + HelpExampleRpc("getaddressesbylabel", "\"tabby\"")
        );

    LOCK(pwallet->cs_wallet);

    std::string label = LabelFromValue(request.params[0]);

    // Find all addresses that have the given label
    UniValue ret(UniValue::VOBJ);
    for (const std::pair<const CTxDestination, CAddressBookData>& item : pwallet->mapAddressBook) {
        if (item.second.name == label) {
            ret.pushKV(EncodeDestination(item.first), AddressBookDataToJSON(item.second, false));
        }
    }

    if (ret.empty()) {
        throw JSONRPCError(RPC_WALLET_INVALID_LABEL_NAME, std::string("No addresses with label " + label));
    }

    return ret;
}

static UniValue listlabels(const JSONRPCRequest& request)
{
    std::shared_ptr<CWallet> const wallet = GetWalletForJSONRPCRequest(request);
    CWallet* const pwallet = wallet.get();

    if (!EnsureWalletIsAvailable(pwallet, request.fHelp)) {
        return NullUniValue;
    }

    if (request.fHelp || request.params.size() > 1)
        throw std::runtime_error(
            "listlabels ( \"purpose\" )\n"
            "\nReturns the list of all labels, or labels that are assigned to addresses with a specific purpose.\n"
            "\nArguments:\n"
            "1. \"purpose\"    (string, optional) Address purpose to list labels for ('send','receive'). An empty string is the same as not providing this argument.\n"
            "\nResult:\n"
            "[               (json array of string)\n"
            "  \"label\",      (string) Label name\n"
            "  ...\n"
            "]\n"
            "\nExamples:\n"
            "\nList all labels\n"
            + HelpExampleCli("listlabels", "") +
            "\nList labels that have receiving addresses\n"
            + HelpExampleCli("listlabels", "receive") +
            "\nList labels that have sending addresses\n"
            + HelpExampleCli("listlabels", "send") +
            "\nAs json rpc call\n"
            + HelpExampleRpc("listlabels", "receive")
        );

    LOCK(pwallet->cs_wallet);

    std::string purpose;
    if (!request.params[0].isNull()) {
        purpose = request.params[0].get_str();
    }

    // Add to a set to sort by label name, then insert into Univalue array
    std::set<std::string> label_set;
    for (const std::pair<const CTxDestination, CAddressBookData>& entry : pwallet->mapAddressBook) {
        if (purpose.empty() || entry.second.purpose == purpose) {
            label_set.insert(entry.second.name);
        }
    }

    UniValue ret(UniValue::VARR);
    for (const std::string& name : label_set) {
        ret.push_back(name);
    }

    return ret;
}

UniValue sethdseed(const JSONRPCRequest& request)
{
    std::shared_ptr<CWallet> const wallet = GetWalletForJSONRPCRequest(request);
    CWallet* const pwallet = wallet.get();

    if (!EnsureWalletIsAvailable(pwallet, request.fHelp)) {
        return NullUniValue;
    }

    if (request.fHelp || request.params.size() > 2) {
        throw std::runtime_error(
            "sethdseed ( \"newkeypool\" \"seed\" )\n"
            "\nSet or generate a new HD wallet seed. Non-HD wallets will not be upgraded to being a HD wallet. Wallets that are already\n"
            "HD will have a new HD seed set so that new keys added to the keypool will be derived from this new seed.\n"
            "\nNote that you will need to MAKE A NEW BACKUP of your wallet after setting the HD wallet seed.\n"
            + HelpRequiringPassphrase(pwallet) +
            "\nArguments:\n"
            "1. \"newkeypool\"         (boolean, optional, default=true) Whether to flush old unused addresses, including change addresses, from the keypool and regenerate it.\n"
            "                             If true, the next address from getnewaddress and change address from getrawchangeaddress will be from this new seed.\n"
            "                             If false, addresses (including change addresses if the wallet already had HD Chain Split enabled) from the existing\n"
            "                             keypool will be used until it has been depleted.\n"
            "2. \"seed\"               (string, optional) The WIF private key to use as the new HD seed; if not provided a random seed will be used.\n"
            "                             The seed value can be retrieved using the dumpwallet command. It is the private key marked hdseed=1\n"
            "\nExamples:\n"
            + HelpExampleCli("sethdseed", "")
            + HelpExampleCli("sethdseed", "false")
            + HelpExampleCli("sethdseed", "true \"wifkey\"")
            + HelpExampleRpc("sethdseed", "true, \"wifkey\"")
            );
    }

    if (IsInitialBlockDownload()) {
        throw JSONRPCError(RPC_CLIENT_IN_INITIAL_DOWNLOAD, "Cannot set a new HD seed while still in Initial Block Download");
    }

    LOCK2(cs_main, pwallet->cs_wallet);

    // Do not do anything to non-HD wallets
    if (!pwallet->IsHDEnabled()) {
        throw JSONRPCError(RPC_WALLET_ERROR, "Cannot set a HD seed on a non-HD wallet. Start with -upgradewallet in order to upgrade a non-HD wallet to HD");
    }

    if (IsParticlWallet(pwallet))
        throw JSONRPCError(RPC_WALLET_ERROR, "Not necessary in Particl mode.");

    EnsureWalletIsUnlocked(pwallet);

    bool flush_key_pool = true;
    if (!request.params[0].isNull()) {
        flush_key_pool = request.params[0].get_bool();
    }

    CPubKey master_pub_key;
    if (request.params[1].isNull()) {
        master_pub_key = pwallet->GenerateNewSeed();
    } else {
        CKey key = DecodeSecret(request.params[1].get_str());
        if (!key.IsValid()) {
            throw JSONRPCError(RPC_INVALID_ADDRESS_OR_KEY, "Invalid private key");
        }

        if (HaveKey(*pwallet, key)) {
            throw JSONRPCError(RPC_INVALID_ADDRESS_OR_KEY, "Already have this key (either as an HD seed or as a loose private key)");
        }

        master_pub_key = pwallet->DeriveNewSeed(key);
    }

    pwallet->SetHDSeed(master_pub_key);
    if (flush_key_pool) pwallet->NewKeyPool();

    return NullUniValue;
}

bool ParseHDKeypath(std::string keypath_str, std::vector<uint32_t>& keypath)
{
    std::stringstream ss(keypath_str);
    std::string item;
    bool first = true;
    while (std::getline(ss, item, '/')) {
        if (item.compare("m") == 0) {
            if (first) {
                first = false;
                continue;
            }
            return false;
        }
        // Finds whether it is hardened
        uint32_t path = 0;
        size_t pos = item.find("'");
        if (pos != std::string::npos) {
            // The hardened tick can only be in the last index of the string
            if (pos != item.size() - 1) {
                return false;
            }
            path |= 0x80000000;
            item = item.substr(0, item.size() - 1); // Drop the last character which is the hardened tick
        }

        // Ensure this is only numbers
        if (item.find_first_not_of( "0123456789" ) != std::string::npos) {
            return false;
        }
        uint32_t number;
        if (!ParseUInt32(item, &number)) {
            return false;
        }
        path |= number;

        keypath.push_back(path);
        first = false;
    }
    return true;
}

void AddKeypathToMap(const CWallet* pwallet, const CKeyID& keyID, std::map<CPubKey, std::vector<uint32_t>>& hd_keypaths)
{
    CPubKey vchPubKey;
    if (!pwallet->GetPubKey(keyID, vchPubKey)) {
        return;
    }
    CKeyMetadata meta;
    auto it = pwallet->mapKeyMetadata.find(keyID);
    if (it != pwallet->mapKeyMetadata.end()) {
        meta = it->second;
    }
    std::vector<uint32_t> keypath;
    if (!meta.hdKeypath.empty()) {
        if (!ParseHDKeypath(meta.hdKeypath, keypath)) {
            throw JSONRPCError(RPC_INTERNAL_ERROR, "Internal keypath is broken");
        }
        // Get the proper master key id
        CKey key;
        pwallet->GetKey(meta.hd_seed_id, key);
        CExtKey masterKey;
        masterKey.SetSeed(key.begin(), key.size());
        // Add to map
        keypath.insert(keypath.begin(), ReadLE32(masterKey.key.GetPubKey().GetID().begin()));
    } else { // Single pubkeys get the master fingerprint of themselves
        keypath.insert(keypath.begin(), ReadLE32(vchPubKey.GetID().begin()));
    }
    hd_keypaths.emplace(vchPubKey, keypath);
}

bool FillPSBT(const CWallet* pwallet, PartiallySignedTransaction& psbtx, int sighash_type, bool sign, bool bip32derivs)
{
    LOCK(pwallet->cs_wallet);
    // Get all of the previous transactions
    bool complete = true;
    for (unsigned int i = 0; i < psbtx.tx->vin.size(); ++i) {
        const CTxIn& txin = psbtx.tx->vin[i];
        PSBTInput& input = psbtx.inputs.at(i);

        if (PSBTInputSigned(input)) {
            continue;
        }

        // Verify input looks sane. This will check that we have at most one uxto, witness or non-witness.
        if (!input.IsSane()) {
            throw JSONRPCError(RPC_DESERIALIZATION_ERROR, "PSBT input is not sane.");
        }

        // If we have no utxo, grab it from the wallet.
        if (!input.non_witness_utxo && input.witness_utxo.IsNull()) {
            const uint256& txhash = txin.prevout.hash;
            const auto it = pwallet->mapWallet.find(txhash);
            if (it != pwallet->mapWallet.end()) {
                const CWalletTx& wtx = it->second;
                // We only need the non_witness_utxo, which is a superset of the witness_utxo.
                //   The signing code will switch to the smaller witness_utxo if this is ok.
                input.non_witness_utxo = wtx.tx;
            }
        }

        // Get the Sighash type
        if (sign && input.sighash_type > 0 && input.sighash_type != sighash_type) {
            throw JSONRPCError(RPC_DESERIALIZATION_ERROR, "Specified Sighash and sighash in PSBT do not match.");
        }

        SignatureData sigdata;
        if (sign) {
            complete &= SignPSBTInput(*pwallet, psbtx, sigdata, i, sighash_type);
        } else {
            complete &= SignPSBTInput(PublicOnlySigningProvider(pwallet), psbtx, sigdata, i, sighash_type);
        }

        if (sigdata.witness) {
            // Convert the non-witness utxo to witness
            if (input.witness_utxo.IsNull() && input.non_witness_utxo) {
                input.witness_utxo = input.non_witness_utxo->vout[txin.prevout.n];
            }
        }

        // Get public key paths
        if (bip32derivs) {
            for (const auto& pubkey_it : sigdata.misc_pubkeys) {
                AddKeypathToMap(pwallet, pubkey_it.first, input.hd_keypaths);
            }
        }
    }

    // Fill in the bip32 keypaths and redeemscripts for the outputs so that hardware wallets can identify change
    for (unsigned int i = 0; i < psbtx.tx->vout.size(); ++i) {
        const CTxOut& out = psbtx.tx->vout.at(i);
        PSBTOutput& psbt_out = psbtx.outputs.at(i);

        // Dummy tx so we can use ProduceSignature to get stuff out
        CMutableTransaction dummy_tx;
        dummy_tx.vin.push_back(CTxIn());
        dummy_tx.vout.push_back(CTxOut());

        // Fill a SignatureData with output info
        SignatureData sigdata;
        psbt_out.FillSignatureData(sigdata);

        std::vector<uint8_t> amount(8);
        memcpy(amount.data(), &out.nValue, 8);
        MutableTransactionSignatureCreator creator(psbtx.tx.get_ptr(), 0, amount, 1);
        ProduceSignature(*pwallet, creator, out.scriptPubKey, sigdata);
        psbt_out.FromSignatureData(sigdata);

        // Get public key paths
        if (bip32derivs) {
            for (const auto& pubkey_it : sigdata.misc_pubkeys) {
                AddKeypathToMap(pwallet, pubkey_it.first, psbt_out.hd_keypaths);
            }
        }
    }
    return complete;
}

UniValue walletprocesspsbt(const JSONRPCRequest& request)
{
    std::shared_ptr<CWallet> const wallet = GetWalletForJSONRPCRequest(request);
    CWallet* const pwallet = wallet.get();

    if (!EnsureWalletIsAvailable(pwallet, request.fHelp)) {
        return NullUniValue;
    }

    if (request.fHelp || request.params.size() < 1 || request.params.size() > 4)
        throw std::runtime_error(
            "walletprocesspsbt \"psbt\" ( sign \"sighashtype\" bip32derivs )\n"
            "\nUpdate a PSBT with input information from our wallet and then sign inputs\n"
            "that we can sign for.\n"
            + HelpRequiringPassphrase(pwallet) + "\n"

            "\nArguments:\n"
            "1. \"psbt\"                      (string, required) The transaction base64 string\n"
            "2. sign                          (boolean, optional, default=true) Also sign the transaction when updating\n"
            "3. \"sighashtype\"            (string, optional, default=ALL) The signature hash type to sign with if not specified by the PSBT. Must be one of\n"
            "       \"ALL\"\n"
            "       \"NONE\"\n"
            "       \"SINGLE\"\n"
            "       \"ALL|ANYONECANPAY\"\n"
            "       \"NONE|ANYONECANPAY\"\n"
            "       \"SINGLE|ANYONECANPAY\"\n"
            "4. bip32derivs                    (boolean, optional, default=false) If true, includes the BIP 32 derivation paths for public keys if we know them\n"

            "\nResult:\n"
            "{\n"
            "  \"psbt\" : \"value\",          (string) The base64-encoded partially signed transaction\n"
            "  \"complete\" : true|false,   (boolean) If the transaction has a complete set of signatures\n"
            "  ]\n"
            "}\n"

            "\nExamples:\n"
            + HelpExampleCli("walletprocesspsbt", "\"psbt\"")
        );

    RPCTypeCheck(request.params, {UniValue::VSTR, UniValue::VBOOL, UniValue::VSTR});

    // Unserialize the transaction
    PartiallySignedTransaction psbtx;
    std::string error;
    if (!DecodePSBT(psbtx, request.params[0].get_str(), error)) {
        throw JSONRPCError(RPC_DESERIALIZATION_ERROR, strprintf("TX decode failed %s", error));
    }

    // Get the sighash type
    int nHashType = ParseSighashString(request.params[2]);

    // Fill transaction with our data and also sign
    bool sign = request.params[1].isNull() ? true : request.params[1].get_bool();
    bool bip32derivs = request.params[3].isNull() ? false : request.params[3].get_bool();
    bool complete = FillPSBT(pwallet, psbtx, nHashType, sign, bip32derivs);

    UniValue result(UniValue::VOBJ);
    CDataStream ssTx(SER_NETWORK, PROTOCOL_VERSION);
    ssTx << psbtx;
    result.pushKV("psbt", EncodeBase64(ssTx.str()));
    result.pushKV("complete", complete);

    return result;
}

UniValue walletcreatefundedpsbt(const JSONRPCRequest& request)
{
    std::shared_ptr<CWallet> const wallet = GetWalletForJSONRPCRequest(request);
    CWallet* const pwallet = wallet.get();

    if (!EnsureWalletIsAvailable(pwallet, request.fHelp)) {
        return NullUniValue;
    }

    if (request.fHelp || request.params.size() < 2 || request.params.size() > 5)
        throw std::runtime_error(
                            "walletcreatefundedpsbt [{\"txid\":\"id\",\"vout\":n},...] [{\"address\":amount},{\"data\":\"hex\"},...] ( locktime ) ( replaceable ) ( options bip32derivs )\n"
                            "\nCreates and funds a transaction in the Partially Signed Transaction format. Inputs will be added if supplied inputs are not enough\n"
                            "Implements the Creator and Updater roles.\n"
                            "\nArguments:\n"
                            "1. \"inputs\"                (array, required) A json array of json objects\n"
                            "     [\n"
                            "       {\n"
                            "         \"txid\":\"id\",      (string, required) The transaction id\n"
                            "         \"vout\":n,         (numeric, required) The output number\n"
                            "         \"sequence\":n      (numeric, optional) The sequence number\n"
                            "       } \n"
                            "       ,...\n"
                            "     ]\n"
                            "2. \"outputs\"               (array, required) a json array with outputs (key-value pairs), where none of the keys are duplicated.\n"
                            "That is, each address can only appear once and there can only be one 'data' object.\n"
                            "   [\n"
                            "    {\n"
                            "      \"address\": x.xxx,    (obj, optional) A key-value pair. The key (string) is the particl address, the value (float or string) is the amount in " + CURRENCY_UNIT + "\n"
                            "    },\n"
                            "    {\n"
                            "      \"data\": \"hex\"        (obj, optional) A key-value pair. The key must be \"data\", the value is hex encoded data\n"
                            "    }\n"
                            "    ,...                     More key-value pairs of the above form. For compatibility reasons, a dictionary, which holds the key-value pairs directly, is also\n"
                            "                             accepted as second parameter.\n"
                            "   ]\n"
                            "3. locktime                  (numeric, optional, default=0) Raw locktime. Non-0 value also locktime-activates inputs\n"
                            "4. options                 (object, optional)\n"
                            "   {\n"
                            "     \"changeAddress\"          (string, optional, default pool address) The particl address to receive the change\n"
                            "     \"changePosition\"         (numeric, optional, default random) The index of the change output\n"
                            "     \"change_type\"            (string, optional) The output type to use. Only valid if changeAddress is not specified. Options are \"legacy\", \"p2sh-segwit\", and \"bech32\". Default is set by -changetype.\n"
                            "     \"includeWatching\"        (boolean, optional, default false) Also select inputs which are watch only\n"
                            "     \"lockUnspents\"           (boolean, optional, default false) Lock selected unspent outputs\n"
                            "     \"feeRate\"                (numeric, optional, default not set: makes wallet determine the fee) Set a specific fee rate in " + CURRENCY_UNIT + "/kB\n"
                            "     \"subtractFeeFromOutputs\" (array, optional) A json array of integers.\n"
                            "                              The fee will be equally deducted from the amount of each specified output.\n"
                            "                              The outputs are specified by their zero-based index, before any change output is added.\n"
                            "                              Those recipients will receive less particl than you enter in their corresponding amount field.\n"
                            "                              If no outputs are specified here, the sender pays the fee.\n"
                            "                                  [vout_index,...]\n"
                            "     \"replaceable\"            (boolean, optional) Marks this transaction as BIP125 replaceable.\n"
                            "                              Allows this transaction to be replaced by a transaction with higher fees\n"
                            "     \"conf_target\"            (numeric, optional) Confirmation target (in blocks)\n"
                            "     \"estimate_mode\"          (string, optional, default=UNSET) The fee estimate mode, must be one of:\n"
                            "         \"UNSET\"\n"
                            "         \"ECONOMICAL\"\n"
                            "         \"CONSERVATIVE\"\n"
                            "   }\n"
                            "5. bip32derivs                    (boolean, optional, default=false) If true, includes the BIP 32 derivation paths for public keys if we know them\n"
                            "\nResult:\n"
                            "{\n"
                            "  \"psbt\": \"value\",        (string)  The resulting raw transaction (base64-encoded string)\n"
                            "  \"fee\":       n,         (numeric) Fee in " + CURRENCY_UNIT + " the resulting transaction pays\n"
                            "  \"changepos\": n          (numeric) The position of the added change output, or -1\n"
                            "}\n"
                            "\nExamples:\n"
                            "\nCreate a transaction with no inputs\n"
                            + HelpExampleCli("walletcreatefundedpsbt", "\"[{\\\"txid\\\":\\\"myid\\\",\\\"vout\\\":0}]\" \"[{\\\"data\\\":\\\"00010203\\\"}]\"")
                            );

    RPCTypeCheck(request.params, {
        UniValue::VARR,
        UniValueType(), // ARR or OBJ, checked later
        UniValue::VNUM,
        UniValue::VOBJ,
        UniValue::VBOOL
        }, true
    );

    CAmount fee;
    int change_position;
    CMutableTransaction rawTx = ConstructTransaction(request.params[0], request.params[1], request.params[2], request.params[3]["replaceable"]);
    FundTransaction(pwallet, rawTx, fee, change_position, request.params[3]);

    // Make a blank psbt
    PartiallySignedTransaction psbtx(rawTx);

    // Fill transaction with out data but don't sign
    bool bip32derivs = request.params[4].isNull() ? false : request.params[4].get_bool();
    FillPSBT(pwallet, psbtx, 1, false, bip32derivs);

    // Serialize the PSBT
    CDataStream ssTx(SER_NETWORK, PROTOCOL_VERSION);
    ssTx << psbtx;

    UniValue result(UniValue::VOBJ);
    result.pushKV("psbt", EncodeBase64(ssTx.str()));
    result.pushKV("fee", ValueFromAmount(fee));
    result.pushKV("changepos", change_position);
    return result;
}

UniValue abortrescan(const JSONRPCRequest& request); // in rpcdump.cpp
UniValue dumpprivkey(const JSONRPCRequest& request); // in rpcdump.cpp
UniValue importprivkey(const JSONRPCRequest& request);
UniValue importaddress(const JSONRPCRequest& request);
UniValue importpubkey(const JSONRPCRequest& request);
UniValue dumpwallet(const JSONRPCRequest& request);
UniValue importwallet(const JSONRPCRequest& request);
UniValue importprunedfunds(const JSONRPCRequest& request);
UniValue removeprunedfunds(const JSONRPCRequest& request);
UniValue importmulti(const JSONRPCRequest& request);

static const CRPCCommand commands[] =
{ //  category              name                                actor (function)                argNames
    //  --------------------- ------------------------          -----------------------         ----------
    { "rawtransactions",    "fundrawtransaction",               &fundrawtransaction,            {"hexstring","options","iswitness"} },
    { "wallet",             "walletprocesspsbt",                &walletprocesspsbt,             {"psbt","sign","sighashtype","bip32derivs"} },
    { "wallet",             "walletcreatefundedpsbt",           &walletcreatefundedpsbt,        {"inputs","outputs","locktime","options","bip32derivs"} },
    { "hidden",             "resendwallettransactions",         &resendwallettransactions,      {} },
    { "wallet",             "abandontransaction",               &abandontransaction,            {"txid"} },
    { "wallet",             "abortrescan",                      &abortrescan,                   {} },
    { "wallet",             "addmultisigaddress",               &addmultisigaddress,            {"nrequired","keys","label|account","bech32","256bit"} },
    { "hidden",             "addwitnessaddress",                &addwitnessaddress,             {"address","p2sh"} },
    { "wallet",             "backupwallet",                     &backupwallet,                  {"destination"} },
    { "wallet",             "bumpfee",                          &bumpfee,                       {"txid", "options"} },
    { "wallet",             "createwallet",                     &createwallet,                  {"wallet_name", "disable_private_keys"} },
    { "wallet",             "dumpprivkey",                      &dumpprivkey,                   {"address"}  },
    { "wallet",             "dumpwallet",                       &dumpwallet,                    {"filename"} },
    { "wallet",             "encryptwallet",                    &encryptwallet,                 {"passphrase"} },
    { "wallet",             "getaddressinfo",                   &getaddressinfo,                {"address"} },
    { "wallet",             "getbalance",                       &getbalance,                    {"account|dummy","minconf","include_watchonly"} },
    { "wallet",             "getnewaddress",                    &getnewaddress,                 {"label|account","address_type"} },
    { "wallet",             "getrawchangeaddress",              &getrawchangeaddress,           {"address_type"} },
    { "wallet",             "getreceivedbyaddress",             &getreceivedbyaddress,          {"address","minconf"} },
    { "wallet",             "gettransaction",                   &gettransaction,                {"txid","include_watchonly"} },
    { "wallet",             "getunconfirmedbalance",            &getunconfirmedbalance,         {} },
    { "wallet",             "getwalletinfo",                    &getwalletinfo,                 {} },
    { "wallet",             "importmulti",                      &importmulti,                   {"requests","options"} },
    { "wallet",             "importprivkey",                    &importprivkey,                 {"privkey","label","rescan"} },
    { "wallet",             "importwallet",                     &importwallet,                  {"filename"} },
    { "wallet",             "importaddress",                    &importaddress,                 {"address","label","rescan","p2sh"} },
    { "wallet",             "importprunedfunds",                &importprunedfunds,             {"rawtransaction","txoutproof"} },
    { "wallet",             "importpubkey",                     &importpubkey,                  {"pubkey","label","rescan"} },
    { "wallet",             "keypoolrefill",                    &keypoolrefill,                 {"newsize"} },
    { "wallet",             "listaddressgroupings",             &listaddressgroupings,          {} },
    { "wallet",             "listlockunspent",                  &listlockunspent,               {} },
    { "wallet",             "listreceivedbyaddress",            &listreceivedbyaddress,         {"minconf","include_empty","include_watchonly","address_filter"} },
    { "wallet",             "listsinceblock",                   &listsinceblock,                {"blockhash","target_confirmations","include_watchonly","include_removed"} },
    { "wallet",             "listtransactions",                 &listtransactions,              {"account|label|dummy","count","skip","include_watchonly"} },
    { "wallet",             "listunspent",                      &listunspent,                   {"minconf","maxconf","addresses","include_unsafe","query_options"} },
    { "wallet",             "listwallets",                      &listwallets,                   {} },
    { "wallet",             "loadwallet",                       &loadwallet,                    {"filename"} },
    { "wallet",             "lockunspent",                      &lockunspent,                   {"unlock","transactions","permanent"} },
    { "wallet",             "sendmany",                         &sendmany,                      {"fromaccount","amounts","minconf","comment","subtractfeefrom","replaceable","conf_target","estimate_mode"} },
    { "wallet",             "sendtoaddress",                    &sendtoaddress,                 {"address","amount","comment","comment_to","subtractfeefromamount","narration","replaceable","conf_target","estimate_mode"} },
    { "wallet",             "settxfee",                         &settxfee,                      {"amount"} },
    { "wallet",             "signmessage",                      &signmessage,                   {"address","message"} },
    { "wallet",             "signrawtransactionwithwallet",     &signrawtransactionwithwallet,  {"hexstring","prevtxs","sighashtype"} },
    { "wallet",             "unloadwallet",                     &unloadwallet,                  {"wallet_name"} },
    { "wallet",             "walletlock",                       &walletlock,                    {} },
    { "wallet",             "walletpassphrasechange",           &walletpassphrasechange,        {"oldpassphrase","newpassphrase"} },
    { "wallet",             "walletpassphrase",                 &walletpassphrase,              {"passphrase","timeout","stakingonly"} },
    { "wallet",             "removeprunedfunds",                &removeprunedfunds,             {"txid"} },
    { "wallet",             "rescanblockchain",                 &rescanblockchain,              {"start_height", "stop_height"} },
    { "wallet",             "sethdseed",                        &sethdseed,                     {"newkeypool","seed"} },

    /** Account functions (deprecated) */
    { "wallet",             "getaccountaddress",                &getaccountaddress,             {"account"} },
    { "wallet",             "getaccount",                       &getaccount,                    {"address"} },
    { "wallet",             "getaddressesbyaccount",            &getaddressesbyaccount,         {"account"} },
    { "wallet",             "getreceivedbyaccount",             &getreceivedbylabel,            {"account","minconf"} },
    { "wallet",             "listaccounts",                     &listaccounts,                  {"minconf","include_watchonly"} },
    { "wallet",             "listreceivedbyaccount",            &listreceivedbylabel,           {"minconf","include_empty","include_watchonly"} },
    { "wallet",             "setaccount",                       &setlabel,                      {"address","account"} },
    //{ "wallet",             "sendfrom",                         &sendfrom,                      {"fromaccount","toaddress","amount","minconf","comment","comment_to"} },
    { "wallet",             "move",                             &movecmd,                       {"fromaccount","toaccount","amount","minconf","comment"} },

    /** Label functions (to replace non-balance account functions) */
    { "wallet",             "getaddressesbylabel",              &getaddressesbylabel,           {"label"} },
    { "wallet",             "getreceivedbylabel",               &getreceivedbylabel,            {"label","minconf"} },
    { "wallet",             "listlabels",                       &listlabels,                    {"purpose"} },
    { "wallet",             "listreceivedbylabel",              &listreceivedbylabel,           {"minconf","include_empty","include_watchonly"} },
    { "wallet",             "setlabel",                         &setlabel,                      {"address","label"} },

    { "generating",         "generate",                         &generate,                      {"nblocks","maxtries"} },
};

void RegisterWalletRPCCommands(CRPCTable &t)
{
    for (unsigned int vcidx = 0; vcidx < ARRAYLEN(commands); vcidx++)
        t.appendCommand(commands[vcidx].name, &commands[vcidx]);
}<|MERGE_RESOLUTION|>--- conflicted
+++ resolved
@@ -3973,12 +3973,6 @@
         throw JSONRPCError(RPC_MISC_ERROR, "Requested wallet already unloaded");
     }
 
-<<<<<<< HEAD
-    // The wallet can be in use so it's not possible to explicitly unload here.
-    // Just notify the unload intent so that all shared pointers are released.
-    // The wallet will be destroyed once the last shared pointer is released.
-    wallet->NotifyUnload();
-
     if (fParticlMode) {
         RestartStakingThreads();
     }
@@ -3986,9 +3980,7 @@
     // There's no point in waiting for the wallet to unload.
     // At this point this method should never fail. The unloading could only
     // fail due to an unexpected error which would cause a process termination.
-=======
     UnloadWallet(std::move(wallet));
->>>>>>> 392d1382
 
     return NullUniValue;
 }
