// Copyright (c) 2010 Satoshi Nakamoto
// Copyright (c) 2009-2018 The Bitcoin Core developers
// Distributed under the MIT software license, see the accompanying
// file COPYING or http://www.opensource.org/licenses/mit-license.php.

#include <amount.h>
#include <chain.h>
#include <consensus/validation.h>
#include <core_io.h>
#include <httpserver.h>
#include <validation.h>
#include <key_io.h>
#include <net.h>
#include <outputtype.h>
#include <policy/feerate.h>
#include <policy/fees.h>
#include <policy/policy.h>
#include <policy/rbf.h>
#include <rpc/mining.h>
#include <rpc/rawtransaction.h>
#include <rpc/server.h>
#include <rpc/util.h>
#include <script/sign.h>
#include <shutdown.h>
#include <timedata.h>
#include <util.h>
#include <utilmoneystr.h>
#include <wallet/coincontrol.h>
#include <wallet/feebumper.h>
#include <wallet/rpcwallet.h>
#include <wallet/wallet.h>
#include <wallet/walletdb.h>
#include <wallet/walletutil.h>

#include <wallet/hdwallet.h>


#include <stdint.h>

#include <univalue.h>

#include <functional>

static const std::string WALLET_ENDPOINT_BASE = "/wallet/";

bool GetWalletNameFromJSONRPCRequest(const JSONRPCRequest& request, std::string& wallet_name)
{
    if (request.URI.substr(0, WALLET_ENDPOINT_BASE.size()) == WALLET_ENDPOINT_BASE) {
        // wallet endpoint was used
        wallet_name = urlDecode(request.URI.substr(WALLET_ENDPOINT_BASE.size()));
        return true;
    }
    return false;
}

std::shared_ptr<CWallet> GetWalletForJSONRPCRequest(const JSONRPCRequest& request)
{
    std::string wallet_name;
    if (GetWalletNameFromJSONRPCRequest(request, wallet_name)) {
        std::shared_ptr<CWallet> pwallet = GetWallet(wallet_name);
        if (!pwallet) throw JSONRPCError(RPC_WALLET_NOT_FOUND, "Requested wallet does not exist or is not loaded");
        return pwallet;
    }

    std::vector<std::shared_ptr<CWallet>> wallets = GetWallets();
    return wallets.size() == 1 || (request.fHelp && wallets.size() > 0) ? wallets[0] : nullptr;
}

std::string HelpRequiringPassphrase(CWallet * const pwallet)
{
    return pwallet && pwallet->IsCrypted()
        ? "\nRequires wallet passphrase to be set with walletpassphrase call."
        : "";
}

bool EnsureWalletIsAvailable(CWallet * const pwallet, bool avoidException)
{
    if (pwallet) return true;
    if (avoidException) return false;
    if (!HasWallets()) {
        throw JSONRPCError(
            RPC_METHOD_NOT_FOUND, "Method not found (wallet method is disabled because no wallet is loaded)");
    }
    throw JSONRPCError(RPC_WALLET_NOT_SPECIFIED,
        "Wallet file not specified (must request wallet RPC through /wallet/<filename> uri-path).");
}

void EnsureWalletIsUnlocked(CWallet * const pwallet)
{
    if (pwallet->IsLocked())
        throw JSONRPCError(RPC_WALLET_UNLOCK_NEEDED, "Error: Please enter the wallet passphrase with walletpassphrase first.");

    if (IsParticlWallet(pwallet)
        && GetParticlWallet(pwallet)->fUnlockForStakingOnly)
        throw JSONRPCError(RPC_WALLET_UNLOCK_NEEDED, "Error: Wallet is unlocked for staking only.");
}

void WalletTxToJSON(const CWalletTx& wtx, UniValue& entry, bool fFilterMode) EXCLUSIVE_LOCKS_REQUIRED(cs_main)
{
    int confirms = wtx.GetDepthInMainChain();
    entry.pushKV("confirmations", confirms);
    if (wtx.IsCoinBase())
        entry.pushKV("generated", true);
    if (confirms > 0)
    {
        entry.pushKV("blockhash", wtx.hashBlock.GetHex());
        entry.pushKV("blockindex", wtx.nIndex);
        PushTime(entry, "blocktime", LookupBlockIndex(wtx.hashBlock)->GetBlockTime());
    } else {
        entry.pushKV("trusted", wtx.IsTrusted());
    }
    uint256 hash = wtx.GetHash();
    entry.pushKV("txid", hash.GetHex());
    UniValue conflicts(UniValue::VARR);
    for (const uint256& conflict : wtx.GetConflicts())
        conflicts.push_back(conflict.GetHex());
    if (conflicts.size() > 0 || !fFilterMode)
        entry.pushKV("walletconflicts", conflicts);
    PushTime(entry, "time", wtx.GetTxTime());
    PushTime(entry, "timereceived", wtx.nTimeReceived);

    // Add opt-in RBF status
    std::string rbfStatus = "no";
    if (confirms <= 0) {
        LOCK(mempool.cs);
        RBFTransactionState rbfState = IsRBFOptIn(*wtx.tx, mempool);
        if (rbfState == RBFTransactionState::UNKNOWN)
            rbfStatus = "unknown";
        else if (rbfState == RBFTransactionState::REPLACEABLE_BIP125)
            rbfStatus = "yes";
    }
    entry.pushKV("bip125_replaceable", rbfStatus);

    if (!fFilterMode)
        for (const std::pair<const std::string, std::string>& item : wtx.mapValue) {
            entry.pushKV(item.first, item.second);
        }
}

void RecordTxToJSON(CHDWallet *phdw, const uint256 &hash, const CTransactionRecord& rtx, UniValue &entry)
{
    int confirms = phdw->GetDepthInMainChain(rtx.blockHash, rtx.nIndex);
    entry.pushKV("confirmations", confirms);

    if (rtx.IsCoinStake()) {
        entry.pushKV("coinstake", true);
    } else
    if (rtx.IsCoinBase()) {
        entry.pushKV("generated", true);
    }

    if (confirms > 0) {
        entry.pushKV("blockhash", rtx.blockHash.GetHex());
        entry.pushKV("blockindex", rtx.nIndex);
        PushTime(entry, "blocktime", rtx.nBlockTime);
    } else {
        entry.pushKV("trusted", phdw->IsTrusted(hash, rtx.blockHash));
    }

    entry.pushKV("txid", hash.GetHex());
    UniValue conflicts(UniValue::VARR);
    for (const auto &conflict : phdw->GetConflicts(hash)) {
        conflicts.push_back(conflict.GetHex());
    }
    entry.pushKV("walletconflicts", conflicts);
    PushTime(entry, "time", rtx.GetTxTime());
    PushTime(entry, "timereceived", rtx.nTimeReceived);

    for (const auto &item : rtx.mapValue) {
        if (item.first == RTXVT_COMMENT) {
            entry.pushKV("comment", std::string(item.second.begin(), item.second.end()));
        } else
        if (item.first == RTXVT_TO) {
            entry.pushKV("comment_to", std::string(item.second.begin(), item.second.end()));
        }
    }

    /*
    // Add opt-in RBF status
    std::string rbfStatus = "no";
    if (confirms <= 0) {
        LOCK(mempool.cs);
        RBFTransactionState rbfState = IsRBFOptIn(wtx, mempool);
        if (rbfState == RBF_TRANSACTIONSTATE_UNKNOWN)
            rbfStatus = "unknown";
        else if (rbfState == RBF_TRANSACTIONSTATE_REPLACEABLE_BIP125)
            rbfStatus = "yes";
    }
    entry.push_back(Pair("bip125_replaceable", rbfStatus));
    */
}

static std::string LabelFromValue(const UniValue& value)
{
    std::string label = value.get_str();
    if (label == "*")
        throw JSONRPCError(RPC_WALLET_INVALID_LABEL_NAME, "Invalid label name");
    return label;
}

static UniValue getnewaddress(const JSONRPCRequest& request)
{
    std::shared_ptr<CWallet> const wallet = GetWalletForJSONRPCRequest(request);
    CWallet* const pwallet = wallet.get();

    if (!EnsureWalletIsAvailable(pwallet, request.fHelp)) {
        return NullUniValue;
    }

    if (request.fHelp || request.params.size() > 4)
        throw std::runtime_error(
            "getnewaddress ( \"label\" bech32 hardened 256bit )\n"
            "\nReturns a new Particl address for receiving payments, key is saved in wallet.\n"
           "If 'label' is specified, it is added to the address book \n"
            "so payments received with the address will be credited to 'account'.\n"
            "\nArguments:\n"
            "1. \"label\"        (string, optional) DEPRECATED. The account name for the address to be linked to. If not provided, the default account \"\" is used. It can also be set to the empty string \"\" to represent the default account. The account does not need to exist, it will be created if there is no account by the given name.\n"
            "2. bech32             (bool, optional, default=false) Use Bech32 encoding.\n"
            "3. hardened           (bool, optional, default=false) Derive a hardened key.\n"
            "4. 256bit             (bool, optional, default=false) Use 256bit hash.\n"
            //"2. \"address_type\"   (string, optional) The address type to use. Options are \"legacy\", \"p2sh-segwit\", and \"bech32\". Default is set by -addresstype.\n"
            "\nResult:\n"
            "\"address\"           (string) The new particl address\n"
            "\nExamples:\n"
            + HelpExampleCli("getnewaddress", "")
            + HelpExampleRpc("getnewaddress", "")
        );

    if (pwallet->IsWalletFlagSet(WALLET_FLAG_DISABLE_PRIVATE_KEYS)) {
        throw JSONRPCError(RPC_WALLET_ERROR, "Error: Private keys are disabled for this wallet");
    }

    // Parse the label first so we don't generate a key if there's an error
    std::string label;
    if (!request.params[0].isNull())
        label = LabelFromValue(request.params[0]);

    if (IsParticlWallet(pwallet)) {
        CKeyID keyID;
        bool fBech32 = false;
        if (request.params.size() > 1) {
            std::string s = request.params[1].get_str();
            fBech32 = part::IsStringBoolPositive(s);
        }

        bool fHardened = false;
        if (request.params.size() > 2) {
            std::string s = request.params[2].get_str();
            fHardened = part::IsStringBoolPositive(s);
        }

        bool f256bit = false;
        if (request.params.size() > 3) {
            std::string s = request.params[3].get_str();
            f256bit = part::IsStringBoolPositive(s);
        }

        CPubKey newKey;
        CHDWallet *phdw = GetParticlWallet(pwallet);
        {
            //LOCK2(cs_main, pwallet->cs_wallet);
            LOCK(cs_main);

            {
                LOCK(phdw->cs_wallet);
                if (phdw->idDefaultAccount.IsNull()) {
                    if (!phdw->pEKMaster)
                        throw JSONRPCError(RPC_WALLET_ERROR, _("Wallet has no active master key."));
                    throw JSONRPCError(RPC_WALLET_ERROR, _("No default account set."));
                }
            }
            if (0 != phdw->NewKeyFromAccount(newKey, false, fHardened, f256bit, fBech32, label.c_str())) {
                throw JSONRPCError(RPC_WALLET_ERROR, "NewKeyFromAccount failed.");
            }
        }

        if (f256bit) {
            CKeyID256 idKey256 = newKey.GetID256();
            return CBitcoinAddress(idKey256, fBech32).ToString();
        }
        keyID = newKey.GetID();
        return CBitcoinAddress(keyID, fBech32).ToString();
    };

    LOCK2(cs_main, pwallet->cs_wallet);

    OutputType output_type = pwallet->m_default_address_type;
    if (!request.params[1].isNull()) {
        if (!ParseOutputType(request.params[1].get_str(), output_type)) {
            throw JSONRPCError(RPC_INVALID_ADDRESS_OR_KEY, strprintf("Unknown address type '%s'", request.params[1].get_str()));
        }
    }

    if (!pwallet->IsLocked()) {
        pwallet->TopUpKeyPool();
    }

    // Generate a new key that is added to wallet
    CPubKey newKey;
    if (!pwallet->GetKeyFromPool(newKey)) {
        throw JSONRPCError(RPC_WALLET_KEYPOOL_RAN_OUT, "Error: Keypool ran out, please call keypoolrefill first");
    }
    pwallet->LearnRelatedScripts(newKey, output_type);
    CTxDestination dest = GetDestinationForKey(newKey, output_type);

    pwallet->SetAddressBook(dest, label, "receive");

    return EncodeDestination(dest);
}

static UniValue getrawchangeaddress(const JSONRPCRequest& request)
{
    std::shared_ptr<CWallet> const wallet = GetWalletForJSONRPCRequest(request);
    CWallet* const pwallet = wallet.get();

    if (!EnsureWalletIsAvailable(pwallet, request.fHelp)) {
        return NullUniValue;
    }

    if (request.fHelp || request.params.size() > 1)
        throw std::runtime_error(
            "getrawchangeaddress ( \"address_type\" )\n"
            "\nReturns a new Particl address, for receiving change.\n"
            "This is for use with raw transactions, NOT normal use.\n"
            "\nArguments:\n"
            "1. \"address_type\"           (string, optional) The address type to use. Options are \"legacy\", \"p2sh-segwit\", and \"bech32\". Default is set by -changetype.\n"
            "\nResult:\n"
            "\"address\"    (string) The address\n"
            "\nExamples:\n"
            + HelpExampleCli("getrawchangeaddress", "")
            + HelpExampleRpc("getrawchangeaddress", "")
       );

    if (pwallet->IsWalletFlagSet(WALLET_FLAG_DISABLE_PRIVATE_KEYS)) {
        throw JSONRPCError(RPC_WALLET_ERROR, "Error: Private keys are disabled for this wallet");
    }

    LOCK(pwallet->cs_wallet);

    if (IsParticlWallet(pwallet)) {
        CHDWallet *phdw = GetParticlWallet(pwallet);
        CPubKey pkOut;

        if (0 != phdw->NewKeyFromAccount(pkOut, true)) {
            throw JSONRPCError(RPC_WALLET_ERROR, "NewKeyFromAccount failed.");
        }

        CKeyID keyID = pkOut.GetID();
        return CBitcoinAddress(keyID).ToString();
    }

    if (!pwallet->IsLocked()) {
        pwallet->TopUpKeyPool();
    }

    OutputType output_type = pwallet->m_default_change_type != OutputType::CHANGE_AUTO ? pwallet->m_default_change_type : pwallet->m_default_address_type;
    if (!request.params[0].isNull()) {
        if (!ParseOutputType(request.params[0].get_str(), output_type)) {
            throw JSONRPCError(RPC_INVALID_ADDRESS_OR_KEY, strprintf("Unknown address type '%s'", request.params[0].get_str()));
        }
    }

    CReserveKey reservekey(pwallet);
    CPubKey vchPubKey;
    if (!reservekey.GetReservedKey(vchPubKey, true))
        throw JSONRPCError(RPC_WALLET_KEYPOOL_RAN_OUT, "Error: Keypool ran out, please call keypoolrefill first");

    reservekey.KeepKey();

    pwallet->LearnRelatedScripts(vchPubKey, output_type);
    CTxDestination dest = GetDestinationForKey(vchPubKey, output_type);

    return EncodeDestination(dest);
}


static UniValue setlabel(const JSONRPCRequest& request)
{
    std::shared_ptr<CWallet> const wallet = GetWalletForJSONRPCRequest(request);
    CWallet* const pwallet = wallet.get();

    if (!EnsureWalletIsAvailable(pwallet, request.fHelp)) {
        return NullUniValue;
    }

    if (request.fHelp || request.params.size() != 2)
        throw std::runtime_error(
            "setlabel \"address\" \"label\"\n"
            "\nSets the label associated with the given address.\n"
            "\nArguments:\n"
            "1. \"address\"         (string, required) The particl address to be associated with a label.\n"
            "2. \"label\"           (string, required) The label to assign to the address.\n"
            "\nExamples:\n"
            + HelpExampleCli("setlabel", "\"PswXnorAgjpAtaySWkPSmWQe3Fc8LmviVc\" \"tabby\"")
            + HelpExampleRpc("setlabel", "\"PswXnorAgjpAtaySWkPSmWQe3Fc8LmviVc\", \"tabby\"")
        );

    LOCK(pwallet->cs_wallet);

    CTxDestination dest = DecodeDestination(request.params[0].get_str());
    if (!IsValidDestination(dest)) {
        throw JSONRPCError(RPC_INVALID_ADDRESS_OR_KEY, "Invalid Particl address");
    }

    std::string label = LabelFromValue(request.params[1]);

    if (IsMine(*pwallet, dest)) {
        pwallet->SetAddressBook(dest, label, "receive");
    } else {
        pwallet->SetAddressBook(dest, label, "send");
    }

    return NullUniValue;
}

static CTransactionRef SendMoney(CWallet * const pwallet, const CTxDestination &address, CAmount nValue, bool fSubtractFeeFromAmount, const CCoinControl& coin_control, mapValue_t mapValue)
{
    CAmount curBalance = pwallet->GetBalance();

    // Check amount
    if (nValue <= 0)
        throw JSONRPCError(RPC_INVALID_PARAMETER, "Invalid amount");

    if (nValue > curBalance)
        throw JSONRPCError(RPC_WALLET_INSUFFICIENT_FUNDS, "Insufficient funds");

    if (pwallet->GetBroadcastTransactions() && !g_connman) {
        throw JSONRPCError(RPC_CLIENT_P2P_DISABLED, "Error: Peer-to-peer functionality missing or disabled");
    }

    // Parse Bitcoin address
    CScript scriptPubKey = GetScriptForDestination(address);

    // Create and send the transaction
    CReserveKey reservekey(pwallet);
    CAmount nFeeRequired;
    std::string strError;
    std::vector<CRecipient> vecSend;
    int nChangePosRet = -1;
    CRecipient recipient = {scriptPubKey, nValue, fSubtractFeeFromAmount};
    vecSend.push_back(recipient);
    CTransactionRef tx;
    if (!pwallet->CreateTransaction(vecSend, tx, reservekey, nFeeRequired, nChangePosRet, strError, coin_control)) {
        if (!fSubtractFeeFromAmount && nValue + nFeeRequired > curBalance)
            strError = strprintf("Error: This transaction requires a transaction fee of at least %s", FormatMoney(nFeeRequired));
        throw JSONRPCError(RPC_WALLET_ERROR, strError);
    }
    CValidationState state;
    if (!pwallet->CommitTransaction(tx, std::move(mapValue), {} /* orderForm */, reservekey, g_connman.get(), state)) {
        strError = strprintf("Error: The transaction was rejected! Reason given: %s", FormatStateMessage(state));
        throw JSONRPCError(RPC_WALLET_ERROR, strError);
    }
    return tx;
}

extern UniValue sendtypeto(const JSONRPCRequest &request);
static UniValue sendtoaddress(const JSONRPCRequest& request)
{
    std::shared_ptr<CWallet> const wallet = GetWalletForJSONRPCRequest(request);
    CWallet* const pwallet = wallet.get();

    if (!EnsureWalletIsAvailable(pwallet, request.fHelp)) {
        return NullUniValue;
    }

    if (request.fHelp || request.params.size() < 2 || request.params.size() > 9)
        throw std::runtime_error(
            "sendtoaddress \"address\" amount ( \"comment\" \"comment-to\" subtractfeefromamount \"narration\" replaceable conf_target \"estimate_mode\")\n"
            "\nSend an amount to a given address.\n"
            + HelpRequiringPassphrase(pwallet) +
            "\nArguments:\n"
            "1. \"address\"     (string, required) The particl address to send to.\n"
            "2. amount          (numeric or string, required) The amount in " + CURRENCY_UNIT + " to send. eg 0.1\n"
            "3. \"comment\"     (string, optional) A comment used to store what the transaction is for. \n"
            "                            This is not part of the transaction, just kept in your wallet.\n"
            "4. \"comment_to\"  (string, optional) A comment to store the name of the person or organization \n"
            "                            to which you're sending the transaction. This is not part of the \n"
            "                            transaction, just kept in your wallet.\n"
            "5. subtractfeefromamount  (boolean, optional, default=false) The fee will be deducted from the amount being sent.\n"
            "                            The recipient will receive less particl than you enter in the amount field.\n"
            "6. \"narration\"   (string, optional) Up to 24 characters sent with the transaction.\n"
            "                            The narration is stored in the blockchain and is sent encrypted when destination is a stealth address and unencrypted otherwise.\n"
            "7. replaceable            (boolean, optional) Allow this transaction to be replaced by a transaction with higher fees via BIP 125\n"
            "8. conf_target            (numeric, optional) Confirmation target (in blocks)\n"
            "9. \"estimate_mode\"      (string, optional, default=UNSET) The fee estimate mode, must be one of:\n"
            "       \"UNSET\"\n"
            "       \"ECONOMICAL\"\n"
            "       \"CONSERVATIVE\"\n"
            "\nResult:\n"
            "\"txid\"           (string) The transaction id.\n"
            "\nExamples:\n"
            + HelpExampleCli("sendtoaddress", "\"PbpVcjgYatnkKgveaeqhkeQBFwjqR7jKBR\" 0.1")
            + HelpExampleCli("sendtoaddress", "\"PbpVcjgYatnkKgveaeqhkeQBFwjqR7jKBR\" 0.1 \"donation\" \"seans outpost\"")
            + HelpExampleCli("sendtoaddress", "\"PbpVcjgYatnkKgveaeqhkeQBFwjqR7jKBR\" 0.1 \"\" \"\" true")
            + HelpExampleRpc("sendtoaddress", "\"PbpVcjgYatnkKgveaeqhkeQBFwjqR7jKBR\", 0.1, \"donation\", \"seans outpost\"")
        );

    // Make sure the results are valid at least up to the most recent block
    // the user could have gotten from another RPC command prior to now
    pwallet->BlockUntilSyncedToCurrentChain();

    LOCK2(cs_main, pwallet->cs_wallet);

    CTxDestination dest = DecodeDestination(request.params[0].get_str());
    if (!IsValidDestination(dest)) {
        throw JSONRPCError(RPC_INVALID_ADDRESS_OR_KEY, "Invalid address");
    }

    // Amount
    CAmount nAmount = AmountFromValue(request.params[1]);
    if (nAmount <= 0)
        throw JSONRPCError(RPC_TYPE_ERROR, "Invalid amount for send");

    // Wallet comments
    mapValue_t mapValue;
    if (!request.params[2].isNull() && !request.params[2].get_str().empty())
        mapValue["comment"] = request.params[2].get_str();
    if (!request.params[3].isNull() && !request.params[3].get_str().empty())
        mapValue["to"] = request.params[3].get_str();

    bool fSubtractFeeFromAmount = false;
    if (!request.params[4].isNull()) {
        fSubtractFeeFromAmount = request.params[4].get_bool();
    }

    CCoinControl coin_control;
    if (!request.params[6].isNull()) {
        coin_control.m_signal_bip125_rbf = request.params[6].get_bool();
    }

    if (!request.params[7].isNull()) {
        coin_control.m_confirm_target = ParseConfirmTarget(request.params[7]);
    }

    if (!request.params[8].isNull()) {
        if (!FeeModeFromString(request.params[8].get_str(), coin_control.m_fee_mode)) {
            throw JSONRPCError(RPC_INVALID_PARAMETER, "Invalid estimate_mode parameter");
        }
    }

    if (IsParticlWallet(pwallet))
    {
        JSONRPCRequest newRequest;
        newRequest.fHelp = false;
        newRequest.fSkipBlock = true; // already blocked in this function
        newRequest.URI = request.URI;
        UniValue params(UniValue::VARR);
        params.push_back("part");
        params.push_back("part");
        UniValue arr(UniValue::VARR);
        UniValue out(UniValue::VOBJ);

        out.pushKV("address", request.params[0].get_str());
        out.pushKV("amount", request.params[1]);

        if (request.params.size() > 5)
            out.pushKV("narr", request.params[5].get_str());

        if (fSubtractFeeFromAmount)
        {
            UniValue uvBool(fSubtractFeeFromAmount);
            out.pushKV("subfee", uvBool);
        }
        arr.push_back(out);
        params.push_back(arr);

        std::string sComment, sCommentTo;
        if (!request.params[2].isNull() && !request.params[2].get_str().empty())
            sComment = request.params[2].get_str();
        if (!request.params[3].isNull() && !request.params[3].get_str().empty())
            sCommentTo = request.params[3].get_str();

        params.push_back(sComment);
        params.push_back(sCommentTo);

        // Add coinstake params
        if (request.params.size() > 6)
        {
            UniValue uvRingsize(4);
            params.push_back(uvRingsize);
            UniValue uvNumInputs(32);
            params.push_back(uvNumInputs);
            UniValue uvBool(false);
            params.push_back(uvBool); // test_fee

            UniValue uvCoinControl(UniValue::VOBJ);
            uvCoinControl.pushKV("replaceable", coin_control.m_signal_bip125_rbf.get_value_or(pwallet->m_signal_rbf));
            unsigned int target = coin_control.m_confirm_target ? *coin_control.m_confirm_target : pwallet->m_confirm_target;
            uvCoinControl.pushKV("conf_target", (int)target);
            std::string sEstimateMode = "UNSET";
            if (coin_control.m_fee_mode == FeeEstimateMode::ECONOMICAL)
                sEstimateMode = "ECONOMICAL";
            else
            if (coin_control.m_fee_mode == FeeEstimateMode::CONSERVATIVE)
                sEstimateMode = "CONSERVATIVE";
            uvCoinControl.pushKV("estimate_mode", sEstimateMode);

            params.push_back(uvCoinControl);
        };

        newRequest.params = params;
        return sendtypeto(newRequest);
    };

    EnsureWalletIsUnlocked(pwallet);

    CTransactionRef tx = SendMoney(pwallet, dest, nAmount, fSubtractFeeFromAmount, coin_control, std::move(mapValue));
    return tx->GetHash().GetHex();
}

static UniValue listaddressgroupings(const JSONRPCRequest& request)
{
    std::shared_ptr<CWallet> const wallet = GetWalletForJSONRPCRequest(request);
    CWallet* const pwallet = wallet.get();

    if (!EnsureWalletIsAvailable(pwallet, request.fHelp)) {
        return NullUniValue;
    }

    if (request.fHelp || request.params.size() != 0)
        throw std::runtime_error(
            "listaddressgroupings\n"
            "\nLists groups of addresses which have had their common ownership\n"
            "made public by common use as inputs, or as the resulting change\n"
            "in past transactions\n"
            "\nResult:\n"
            "[\n"
            "  [\n"
            "    [\n"
            "      \"address\",            (string) The particl address\n"
            "      amount,                 (numeric) The amount in " + CURRENCY_UNIT + "\n"
            "      \"label\"               (string, optional) The label\n"
            "    ]\n"
            "    ,...\n"
            "  ]\n"
            "  ,...\n"
            "]\n"
            "\nExamples:\n"
            + HelpExampleCli("listaddressgroupings", "")
            + HelpExampleRpc("listaddressgroupings", "")
        );

    // Make sure the results are valid at least up to the most recent block
    // the user could have gotten from another RPC command prior to now
    pwallet->BlockUntilSyncedToCurrentChain();

    LOCK2(cs_main, pwallet->cs_wallet);

    UniValue jsonGroupings(UniValue::VARR);
    std::map<CTxDestination, CAmount> balances = pwallet->GetAddressBalances();
    for (const std::set<CTxDestination>& grouping : pwallet->GetAddressGroupings()) {
        UniValue jsonGrouping(UniValue::VARR);
        for (const CTxDestination& address : grouping)
        {
            UniValue addressInfo(UniValue::VARR);
            addressInfo.push_back(EncodeDestination(address));
            addressInfo.push_back(ValueFromAmount(balances[address]));
            {
                if (pwallet->mapAddressBook.find(address) != pwallet->mapAddressBook.end()) {
                    addressInfo.push_back(pwallet->mapAddressBook.find(address)->second.name);
                }
            }
            jsonGrouping.push_back(addressInfo);
        }
        jsonGroupings.push_back(jsonGrouping);
    }
    return jsonGroupings;
}

static UniValue signmessage(const JSONRPCRequest& request)
{
    std::shared_ptr<CWallet> const wallet = GetWalletForJSONRPCRequest(request);
    CWallet* const pwallet = wallet.get();

    if (!EnsureWalletIsAvailable(pwallet, request.fHelp)) {
        return NullUniValue;
    }

    if (request.fHelp || request.params.size() != 2)
        throw std::runtime_error(
            "signmessage \"address\" \"message\"\n"
            "\nSign a message with the private key of an address"
            + HelpRequiringPassphrase(pwallet) + "\n"
            "\nArguments:\n"
            "1. \"address\"         (string, required) The particl address to use for the private key.\n"
            "2. \"message\"         (string, required) The message to create a signature for.\n"
            "\nResult:\n"
            "\"signature\"          (string) The signature of the message encoded in base 64\n"
            "\nExamples:\n"
            "\nUnlock the wallet for 30 seconds\n"
            + HelpExampleCli("walletpassphrase", "\"mypassphrase\" 30") +
            "\nCreate the signature\n"
            + HelpExampleCli("signmessage", "\"PswXnorAgjpAtaySWkPSmWQe3Fc8LmviVc\" \"my message\"") +
            "\nVerify the signature\n"
            + HelpExampleCli("verifymessage", "\"PswXnorAgjpAtaySWkPSmWQe3Fc8LmviVc\" \"signature\" \"my message\"") +
            "\nAs json rpc\n"
            + HelpExampleRpc("signmessage", "\"PswXnorAgjpAtaySWkPSmWQe3Fc8LmviVc\", \"my message\"")
        );

    LOCK2(cs_main, pwallet->cs_wallet);

    EnsureWalletIsUnlocked(pwallet);

    std::string strAddress = request.params[0].get_str();
    std::string strMessage = request.params[1].get_str();

    CTxDestination dest = DecodeDestination(strAddress);
    if (!IsValidDestination(dest)) {
        throw JSONRPCError(RPC_TYPE_ERROR, "Invalid address");
    }

    const CKeyID *keyID = boost::get<CKeyID>(&dest);
    if (!keyID) {
        throw JSONRPCError(RPC_TYPE_ERROR, "Address does not refer to key");
    }

    CKey key;
    if (!pwallet->GetKey(*keyID, key)) {
        throw JSONRPCError(RPC_WALLET_ERROR, "Private key not available");
    }

    CHashWriter ss(SER_GETHASH, 0);
    ss << strMessageMagic;
    ss << strMessage;

    std::vector<unsigned char> vchSig;
    if (!key.SignCompact(ss.GetHash(), vchSig))
        throw JSONRPCError(RPC_INVALID_ADDRESS_OR_KEY, "Sign failed");

    return EncodeBase64(vchSig.data(), vchSig.size());
}

static UniValue getreceivedbyaddress(const JSONRPCRequest& request)
{
    std::shared_ptr<CWallet> const wallet = GetWalletForJSONRPCRequest(request);
    CWallet* const pwallet = wallet.get();

    if (!EnsureWalletIsAvailable(pwallet, request.fHelp)) {
        return NullUniValue;
    }

    if (request.fHelp || request.params.size() < 1 || request.params.size() > 2)
        throw std::runtime_error(
            "getreceivedbyaddress \"address\" ( minconf )\n"
            "\nReturns the total amount received by the given particl address in transactions with at least minconf confirmations.\n"
            "\nArguments:\n"
            "1. \"address\"         (string, required) The particl address for transactions.\n"
            "2. minconf             (numeric, optional, default=1) Only include transactions confirmed at least this many times.\n"
            "\nResult:\n"
            "amount   (numeric) The total amount in " + CURRENCY_UNIT + " received at this address.\n"
            "\nExamples:\n"
            "\nThe amount from transactions with at least 1 confirmation\n"
            + HelpExampleCli("getreceivedbyaddress", "\"PswXnorAgjpAtaySWkPSmWQe3Fc8LmviVc\"") +
            "\nThe amount including unconfirmed transactions, zero confirmations\n"
            + HelpExampleCli("getreceivedbyaddress", "\"PswXnorAgjpAtaySWkPSmWQe3Fc8LmviVc\" 0") +
            "\nThe amount with at least 6 confirmation\n"
            + HelpExampleCli("getreceivedbyaddress", "\"PswXnorAgjpAtaySWkPSmWQe3Fc8LmviVc\" 6") +
            "\nAs a json rpc call\n"
            + HelpExampleRpc("getreceivedbyaddress", "\"PswXnorAgjpAtaySWkPSmWQe3Fc8LmviVc\", 6")
       );

    // Make sure the results are valid at least up to the most recent block
    // the user could have gotten from another RPC command prior to now
    pwallet->BlockUntilSyncedToCurrentChain();

    LOCK2(cs_main, pwallet->cs_wallet);

    // Bitcoin address
    CTxDestination dest = DecodeDestination(request.params[0].get_str());
    if (!IsValidDestination(dest)) {
        throw JSONRPCError(RPC_INVALID_ADDRESS_OR_KEY, "Invalid Particl address");
    }
    CScript scriptPubKey = GetScriptForDestination(dest);
    if (!IsMine(*pwallet, scriptPubKey)) {
        throw JSONRPCError(RPC_WALLET_ERROR, "Address not found in wallet");
    }

    // Minimum confirmations
    int nMinDepth = 1;
    if (!request.params[1].isNull())
        nMinDepth = request.params[1].get_int();

    // Tally
    CAmount nAmount = 0;
    for (const std::pair<const uint256, CWalletTx>& pairWtx : pwallet->mapWallet) {
        const CWalletTx& wtx = pairWtx.second;

        if ((!fParticlWallet && wtx.IsCoinBase()) || !CheckFinalTx(*wtx.tx))
            continue;

        if (fParticlWallet)
        {
            for (auto &txout : wtx.tx->vpout)
            {
                if (txout->IsStandardOutput()
                    && *txout->GetPScriptPubKey() == scriptPubKey)
                {
                    if (wtx.GetDepthInMainChain() >= nMinDepth)
                        nAmount += txout->GetValue();
                };
            };
        } else
        for (const CTxOut& txout : wtx.tx->vout)
            if (txout.scriptPubKey == scriptPubKey)
                if (wtx.GetDepthInMainChain() >= nMinDepth)
                    nAmount += txout.nValue;
    }

    return  ValueFromAmount(nAmount);
}


static UniValue getreceivedbylabel(const JSONRPCRequest& request)
{
    std::shared_ptr<CWallet> const wallet = GetWalletForJSONRPCRequest(request);
    CWallet* const pwallet = wallet.get();

    if (!EnsureWalletIsAvailable(pwallet, request.fHelp)) {
        return NullUniValue;
    }

    if (request.fHelp || request.params.size() < 1 || request.params.size() > 2)
        throw std::runtime_error(
            "getreceivedbylabel \"label\" ( minconf )\n"
            "\nReturns the total amount received by addresses with <label> in transactions with at least [minconf] confirmations.\n"
            "\nArguments:\n"
            "1. \"label\"        (string, required) The selected label, may be the default label using \"\".\n"
            "2. minconf          (numeric, optional, default=1) Only include transactions confirmed at least this many times.\n"
            "\nResult:\n"
            "amount              (numeric) The total amount in " + CURRENCY_UNIT + " received for this label.\n"
            "\nExamples:\n"
            "\nAmount received by the default label with at least 1 confirmation\n"
            + HelpExampleCli("getreceivedbylabel", "\"\"") +
            "\nAmount received at the tabby label including unconfirmed amounts with zero confirmations\n"
            + HelpExampleCli("getreceivedbylabel", "\"tabby\" 0") +
            "\nThe amount with at least 6 confirmations\n"
            + HelpExampleCli("getreceivedbylabel", "\"tabby\" 6") +
            "\nAs a json rpc call\n"
            + HelpExampleRpc("getreceivedbylabel", "\"tabby\", 6")
        );

    // Make sure the results are valid at least up to the most recent block
    // the user could have gotten from another RPC command prior to now
    pwallet->BlockUntilSyncedToCurrentChain();

    LOCK2(cs_main, pwallet->cs_wallet);

    // Minimum confirmations
    int nMinDepth = 1;
    if (!request.params[1].isNull())
        nMinDepth = request.params[1].get_int();

    // Get the set of pub keys assigned to label
    std::string label = LabelFromValue(request.params[0]);
    std::set<CTxDestination> setAddress = pwallet->GetLabelAddresses(label);

    // Tally
    CAmount nAmount = 0;
    for (const std::pair<const uint256, CWalletTx>& pairWtx : pwallet->mapWallet) {
        const CWalletTx& wtx = pairWtx.second;
        if ((!fParticlWallet && wtx.IsCoinBase()) || !CheckFinalTx(*wtx.tx))
            continue;

        if (fParticlWallet)
        {
            for (auto &txout : wtx.tx->vpout)
            {
                CTxDestination address;
                if (txout->IsStandardOutput()
                    && ExtractDestination(*txout->GetPScriptPubKey(), address) && IsMine(*pwallet, address) && setAddress.count(address))
                {
                    if (wtx.GetDepthInMainChain() >= nMinDepth)
                        nAmount += txout->GetValue();
                };
            };
        } else
        for (const CTxOut& txout : wtx.tx->vout)
        {
            CTxDestination address;
            if (ExtractDestination(txout.scriptPubKey, address) && IsMine(*pwallet, address) && setAddress.count(address)) {
                if (wtx.GetDepthInMainChain() >= nMinDepth)
                    nAmount += txout.nValue;
            }
        }
    }

    return ValueFromAmount(nAmount);
}


static UniValue getbalance(const JSONRPCRequest& request)
{
    std::shared_ptr<CWallet> const wallet = GetWalletForJSONRPCRequest(request);
    CWallet* const pwallet = wallet.get();

    if (!EnsureWalletIsAvailable(pwallet, request.fHelp)) {
        return NullUniValue;
    }

    if (request.fHelp || (request.params.size() > 3 ))
        throw std::runtime_error(
            "getbalance ( \"(dummy)\" minconf include_watchonly )\n"
            "\nReturns the total available balance.\n"
            "The available balance is what the wallet considers currently spendable, and is\n"
            "thus affected by options which limit spendability such as -spendzeroconfchange.\n"
            "\nArguments:\n"
            "1. (dummy)           (string, optional) Remains for backward compatibility. Must be excluded or set to \"*\".\n"
            "2. minconf           (numeric, optional, default=0) Only include transactions confirmed at least this many times.\n"
            "3. include_watchonly (bool, optional, default=false) Also include balance in watch-only addresses (see 'importaddress')\n"
            "\nResult:\n"
            "amount              (numeric) The total amount in " + CURRENCY_UNIT + " received for this wallet.\n"
            "\nExamples:\n"
            "\nThe total amount in the wallet with 1 or more confirmations\n"
            + HelpExampleCli("getbalance", "") +
            "\nThe total amount in the wallet at least 6 blocks confirmed\n"
            + HelpExampleCli("getbalance", "\"*\" 6") +
            "\nAs a json rpc call\n"
            + HelpExampleRpc("getbalance", "\"*\", 6")
        );

    // Make sure the results are valid at least up to the most recent block
    // the user could have gotten from another RPC command prior to now
    pwallet->BlockUntilSyncedToCurrentChain();

    LOCK2(cs_main, pwallet->cs_wallet);

    const UniValue& dummy_value = request.params[0];
    if (!dummy_value.isNull() && dummy_value.get_str() != "*") {
        throw JSONRPCError(RPC_METHOD_DEPRECATED, "dummy first argument must be excluded or set to \"*\".");
    }

    int min_depth = 0;
    if (!request.params[1].isNull()) {
        min_depth = request.params[1].get_int();
    }

    isminefilter filter = ISMINE_SPENDABLE;
    if (!request.params[2].isNull() && request.params[2].get_bool()) {
        filter = filter | ISMINE_WATCH_ONLY;
    }

    return ValueFromAmount(pwallet->GetBalance(filter, min_depth));
}

static UniValue getunconfirmedbalance(const JSONRPCRequest &request)
{
    std::shared_ptr<CWallet> const wallet = GetWalletForJSONRPCRequest(request);
    CWallet* const pwallet = wallet.get();

    if (!EnsureWalletIsAvailable(pwallet, request.fHelp)) {
        return NullUniValue;
    }

    if (request.fHelp || request.params.size() > 0)
        throw std::runtime_error(
                "getunconfirmedbalance\n"
                "Returns the server's total unconfirmed balance\n");

    // Make sure the results are valid at least up to the most recent block
    // the user could have gotten from another RPC command prior to now
    pwallet->BlockUntilSyncedToCurrentChain();

    LOCK2(cs_main, pwallet->cs_wallet);

    return ValueFromAmount(pwallet->GetUnconfirmedBalance());
}

static UniValue sendmany(const JSONRPCRequest& request)
{
    std::shared_ptr<CWallet> const wallet = GetWalletForJSONRPCRequest(request);
    CWallet* const pwallet = wallet.get();

    if (!EnsureWalletIsAvailable(pwallet, request.fHelp)) {
        return NullUniValue;
    }

    if (request.fHelp || request.params.size() < 2 || request.params.size() > 8)
        throw std::runtime_error(
            "sendmany \"\" {\"address\":amount,...} ( minconf \"comment\" [\"address\",...] replaceable conf_target \"estimate_mode\")\n"
            "\nSend multiple times. Amounts are double-precision floating point numbers.\n"
            + HelpRequiringPassphrase(pwallet) + "\n"
            "\nArguments:\n"
            "1. \"dummy\"               (string, required) Must be set to \"\" for backwards compatibility.\n"
            "2. \"amounts\"             (string, required) A json object with addresses and amounts\n"
            "    {\n"
            "      \"address\":amount   (numeric or string) The particl address is the key, the numeric amount (can be string) in " + CURRENCY_UNIT + " is the value\n"
            "      ,...\n"
            "    }\n"
            "3. minconf                 (numeric, optional, default=1) Only use the balance confirmed at least this many times.\n"
            "4. \"comment\"             (string, optional) A comment\n"
            "5. subtractfeefrom         (array, optional) A json array with addresses.\n"
            "                           The fee will be equally deducted from the amount of each selected address.\n"
            "                           Those recipients will receive less particl than you enter in their corresponding amount field.\n"
            "                           If no addresses are specified here, the sender pays the fee.\n"
            "    [\n"
            "      \"address\"          (string) Subtract fee from this address\n"
            "      ,...\n"
            "    ]\n"
            "6. replaceable            (boolean, optional) Allow this transaction to be replaced by a transaction with higher fees via BIP 125\n"
            "7. conf_target            (numeric, optional) Confirmation target (in blocks)\n"
            "8. \"estimate_mode\"      (string, optional, default=UNSET) The fee estimate mode, must be one of:\n"
            "       \"UNSET\"\n"
            "       \"ECONOMICAL\"\n"
            "       \"CONSERVATIVE\"\n"
             "\nResult:\n"
            "\"txid\"                   (string) The transaction id for the send. Only 1 transaction is created regardless of \n"
            "                                    the number of addresses.\n"
            "\nExamples:\n"
            "\nSend two amounts to two different addresses:\n"
            + HelpExampleCli("sendmany", "\"\" \"{\\\"PswXnorAgjpAtaySWkPSmWQe3Fc8LmviVc\\\":0.01,\\\"PvhJj4j9s6SsuRsAkPZUfHPCjZRNKLeuqP\\\":0.02}\"") +
            "\nSend two amounts to two different addresses setting the confirmation and comment:\n"
            + HelpExampleCli("sendmany", "\"\" \"{\\\"PswXnorAgjpAtaySWkPSmWQe3Fc8LmviVc\\\":0.01,\\\"PvhJj4j9s6SsuRsAkPZUfHPCjZRNKLeuqP\\\":0.02}\" 6 \"testing\"") +
            "\nSend two amounts to two different addresses, subtract fee from amount:\n"
            + HelpExampleCli("sendmany", "\"\" \"{\\\"PswXnorAgjpAtaySWkPSmWQe3Fc8LmviVc\\\":0.01,\\\"PvhJj4j9s6SsuRsAkPZUfHPCjZRNKLeuqP\\\":0.02}\" 1 \"\" \"[\\\"1D1ZrZNe3JUo7ZycKEYQQiQAWd9y54F4XX\\\",\\\"1353tsE8YMTA4EuV7dgUXGjNFf9KpVvKHz\\\"]\"") +
            "\nAs a json rpc call\n"
            + HelpExampleRpc("sendmany", "\"\", {\"PswXnorAgjpAtaySWkPSmWQe3Fc8LmviVc\":0.01,\"PvhJj4j9s6SsuRsAkPZUfHPCjZRNKLeuqP\":0.02}, 6, \"testing\"")
        );

    // Make sure the results are valid at least up to the most recent block
    // the user could have gotten from another RPC command prior to now
    pwallet->BlockUntilSyncedToCurrentChain();

    LOCK2(cs_main, pwallet->cs_wallet);

    if (pwallet->GetBroadcastTransactions() && !g_connman) {
        throw JSONRPCError(RPC_CLIENT_P2P_DISABLED, "Error: Peer-to-peer functionality missing or disabled");
    }

    if (!request.params[0].isNull() && !request.params[0].get_str().empty()) {
        throw JSONRPCError(RPC_INVALID_PARAMETER, "Dummy value must be set to \"\"");
    }
    UniValue sendTo = request.params[1].get_obj();
    int nMinDepth = 1;
    if (!request.params[2].isNull())
        nMinDepth = request.params[2].get_int();

    mapValue_t mapValue;
    if (!request.params[3].isNull() && !request.params[3].get_str().empty())
        mapValue["comment"] = request.params[3].get_str();

    UniValue subtractFeeFromAmount(UniValue::VARR);
    if (!request.params[4].isNull())
        subtractFeeFromAmount = request.params[4].get_array();

    CCoinControl coin_control;
    if (!request.params[5].isNull()) {
        coin_control.m_signal_bip125_rbf = request.params[5].get_bool();
    }

    if (!request.params[6].isNull()) {
        coin_control.m_confirm_target = ParseConfirmTarget(request.params[6]);
    }

    if (!request.params[7].isNull()) {
        if (!FeeModeFromString(request.params[7].get_str(), coin_control.m_fee_mode)) {
            throw JSONRPCError(RPC_INVALID_PARAMETER, "Invalid estimate_mode parameter");
        }
    }
    if (IsParticlWallet(pwallet)) {
        JSONRPCRequest newRequest;
        newRequest.fHelp = false;
        newRequest.fSkipBlock = true; // already blocked in this function
        newRequest.URI = request.URI;
        UniValue params(UniValue::VARR);
        params.push_back("part");
        params.push_back("part");
        UniValue arr(UniValue::VARR);

        std::vector<std::string> keys = sendTo.getKeys();
        for (const std::string& name_ : keys) {
            UniValue out(UniValue::VOBJ);

            out.pushKV("address", name_);
            out.pushKV("amount", sendTo[name_]);

            bool fSubtractFeeFromAmount = false;
            for (unsigned int idx = 0; idx < subtractFeeFromAmount.size(); idx++) {
                const UniValue& addr = subtractFeeFromAmount[idx];
                if (addr.get_str() == name_)
                    fSubtractFeeFromAmount = true;
            }
            if (fSubtractFeeFromAmount) {
                UniValue uvBool(fSubtractFeeFromAmount);
                out.pushKV("subfee", uvBool);
            }
            arr.push_back(out);
        }
        params.push_back(arr);

        std::string sComment, sCommentTo;
        if (!request.params[3].isNull() && !request.params[3].get_str().empty())
            sComment = request.params[3].get_str();

        params.push_back(sComment);
        params.push_back(sCommentTo);

        // Add coinstake params
        if (request.params.size() > 5) {
            UniValue uvRingsize(4);
            params.push_back(uvRingsize);
            UniValue uvNumInputs(32);
            params.push_back(uvNumInputs);
            UniValue uvBool(false);
            params.push_back(uvBool); // test_fee

            UniValue uvCoinControl(UniValue::VOBJ);
            uvCoinControl.pushKV("replaceable", coin_control.m_signal_bip125_rbf.get_value_or(pwallet->m_signal_rbf));
            unsigned int target = coin_control.m_confirm_target ? *coin_control.m_confirm_target : pwallet->m_confirm_target;
            uvCoinControl.pushKV("conf_target", (int)target);
            std::string sEstimateMode = "UNSET";
            if (coin_control.m_fee_mode == FeeEstimateMode::ECONOMICAL) {
                sEstimateMode = "ECONOMICAL";
            } else
            if (coin_control.m_fee_mode == FeeEstimateMode::CONSERVATIVE) {
                sEstimateMode = "CONSERVATIVE";
            }
            uvCoinControl.pushKV("estimate_mode", sEstimateMode);

            params.push_back(uvCoinControl);
        }

        newRequest.params = params;
        return sendtypeto(newRequest);
    }

    std::set<CTxDestination> destinations;
    std::vector<CRecipient> vecSend;

    CAmount totalAmount = 0;
    std::vector<std::string> keys = sendTo.getKeys();
    for (const std::string& name_ : keys) {
        CTxDestination dest = DecodeDestination(name_);
        if (!IsValidDestination(dest)) {
            throw JSONRPCError(RPC_INVALID_ADDRESS_OR_KEY, std::string("Invalid Particl address: ") + name_);
        }

        if (destinations.count(dest)) {
            throw JSONRPCError(RPC_INVALID_PARAMETER, std::string("Invalid parameter, duplicated address: ") + name_);
        }
        destinations.insert(dest);

        CScript scriptPubKey = GetScriptForDestination(dest);
        CAmount nAmount = AmountFromValue(sendTo[name_]);
        if (nAmount <= 0)
            throw JSONRPCError(RPC_TYPE_ERROR, "Invalid amount for send");
        totalAmount += nAmount;

        bool fSubtractFeeFromAmount = false;
        for (unsigned int idx = 0; idx < subtractFeeFromAmount.size(); idx++) {
            const UniValue& addr = subtractFeeFromAmount[idx];
            if (addr.get_str() == name_)
                fSubtractFeeFromAmount = true;
        }

        CRecipient recipient = {scriptPubKey, nAmount, fSubtractFeeFromAmount};
        vecSend.push_back(recipient);
    }

    EnsureWalletIsUnlocked(pwallet);

    // Check funds
    if (totalAmount > pwallet->GetLegacyBalance(ISMINE_SPENDABLE, nMinDepth)) {
        throw JSONRPCError(RPC_WALLET_INSUFFICIENT_FUNDS, "Wallet has insufficient funds");
    }

    // Shuffle recipient list
    std::shuffle(vecSend.begin(), vecSend.end(), FastRandomContext());

    // Send
    CReserveKey keyChange(pwallet);
    CAmount nFeeRequired = 0;
    int nChangePosRet = -1;
    std::string strFailReason;
    CTransactionRef tx;
    bool fCreated = pwallet->CreateTransaction(vecSend, tx, keyChange, nFeeRequired, nChangePosRet, strFailReason, coin_control);
    if (!fCreated)
        throw JSONRPCError(RPC_WALLET_INSUFFICIENT_FUNDS, strFailReason);
    CValidationState state;
    if (!pwallet->CommitTransaction(tx, std::move(mapValue), {} /* orderForm */, keyChange, g_connman.get(), state)) {
        strFailReason = strprintf("Transaction commit failed:: %s", FormatStateMessage(state));
        throw JSONRPCError(RPC_WALLET_ERROR, strFailReason);
    }

    return tx->GetHash().GetHex();
}

static UniValue addmultisigaddress(const JSONRPCRequest& request)
{
    std::shared_ptr<CWallet> const wallet = GetWalletForJSONRPCRequest(request);
    CWallet* const pwallet = wallet.get();

    if (!EnsureWalletIsAvailable(pwallet, request.fHelp)) {
        return NullUniValue;
    }

    if (request.fHelp || request.params.size() < 2 || request.params.size() > 5) {
        std::string msg = "addmultisigaddress nrequired [\"key\",...] ( \"label\", bech32, 256bit)\n"
            "\nAdd a nrequired-to-sign multisignature address to the wallet. Requires a new wallet backup.\n"
            "Each key is a Particl address or hex-encoded public key.\n"
            "This functionality is only intended for use with non-watchonly addresses.\n"
            "See `importaddress` for watchonly p2sh address support.\n"
            "If 'label' is specified, assign address to that label.\n"

            "\nArguments:\n"
            "1. nrequired        (numeric, required) The number of required signatures out of the n keys or addresses.\n"
            "2. \"keys\"         (string, required) A json array of particl addresses or hex-encoded public keys\n"
            "     [\n"
            "       \"address\"  (string) particl address or hex-encoded public key\n"
            "       ...,\n"
            "     ]\n"
            "3. \"label\"        (string, optional) A label to assign the addresses to.\n"
            "4. bech32             (bool, optional) Use Bech32 encoding.\n"
            "5. 256bit             (bool, optional) Use 256bit hash.\n"

            "\nResult:\n"
            "{\n"
            "  \"address\":\"multisigaddress\",    (string) The value of the new multisig address.\n"
            "  \"redeemScript\":\"script\"         (string) The string value of the hex-encoded redemption script.\n"
            "}\n"
            "\nExamples:\n"
            "\nAdd a multisig address from 2 addresses\n"
            + HelpExampleCli("addmultisigaddress", "2 \"[\\\"PbpVcjgYatnkKgveaeqhkeQBFwjqR7jKBR\\\",\\\"PswXnorAgjpAtaySWkPSmWQe3Fc8LmviVc\\\"]\"") +
            "\nAs json rpc call\n"
            + HelpExampleRpc("addmultisigaddress", "2, \"[\\\"PbpVcjgYatnkKgveaeqhkeQBFwjqR7jKBR\\\",\\\"PswXnorAgjpAtaySWkPSmWQe3Fc8LmviVc\\\"]\"")
        ;
        throw std::runtime_error(msg);
    }

    LOCK2(cs_main, pwallet->cs_wallet);

    std::string label;
    if (!request.params[2].isNull())
        label = LabelFromValue(request.params[2]);

    int required = request.params[0].get_int();

    // Get the public keys
    const UniValue& keys_or_addrs = request.params[1].get_array();
    std::vector<CPubKey> pubkeys;
    for (unsigned int i = 0; i < keys_or_addrs.size(); ++i) {
        if (IsHex(keys_or_addrs[i].get_str()) && (keys_or_addrs[i].get_str().length() == 66 || keys_or_addrs[i].get_str().length() == 130)) {
            pubkeys.push_back(HexToPubKey(keys_or_addrs[i].get_str()));
        } else {
            pubkeys.push_back(AddrToPubKey(pwallet, keys_or_addrs[i].get_str()));
        }
    }

    OutputType output_type = pwallet->m_default_address_type;
    if (!fParticlMode)
    if (!request.params[3].isNull()) {
        if (!ParseOutputType(request.params[3].get_str(), output_type)) {
            throw JSONRPCError(RPC_INVALID_ADDRESS_OR_KEY, strprintf("Unknown address type '%s'", request.params[3].get_str()));
        }
    }

    // Construct using pay-to-script-hash:
    CScript inner = CreateMultisigRedeemscript(required, pubkeys);
    CTxDestination dest = AddAndGetDestinationForScript(*pwallet, inner, output_type);

    UniValue result(UniValue::VOBJ);
    bool fbech32 = fParticlMode && request.params.size() > 3 ? request.params[3].get_bool() : false;
    bool f256Hash = fParticlMode && request.params.size() > 4 ? request.params[4].get_bool() : false;

    if (f256Hash) {
        CScriptID256 innerID;
        innerID.Set(inner);
        pwallet->SetAddressBook(innerID, label, "send", fbech32);
        result.pushKV("address", CBitcoinAddress(innerID, fbech32).ToString());
    } else {
        pwallet->SetAddressBook(dest, label, "send", fbech32);
        result.pushKV("address", EncodeDestination(dest, fbech32));
    }

    result.pushKV("redeemScript", HexStr(inner.begin(), inner.end()));
    return result;
}

class Witnessifier : public boost::static_visitor<bool>
{
public:
    CWallet * const pwallet;
    CTxDestination result;
    bool already_witness;

    explicit Witnessifier(CWallet *_pwallet) : pwallet(_pwallet), already_witness(false) {}

    bool operator()(const CKeyID &keyID) {
        if (pwallet) {
            CScript basescript = GetScriptForDestination(keyID);
            CScript witscript = GetScriptForWitness(basescript);
            if (!IsSolvable(*pwallet, witscript)) {
                return false;
            }
            return ExtractDestination(witscript, result);
        }
        return false;
    }

    bool operator()(const CScriptID &scriptID) {
        CScript subscript;
        if (pwallet && pwallet->GetCScript(scriptID, subscript)) {
            int witnessversion;
            std::vector<unsigned char> witprog;
            if (subscript.IsWitnessProgram(witnessversion, witprog)) {
                ExtractDestination(subscript, result);
                already_witness = true;
                return true;
            }
            CScript witscript = GetScriptForWitness(subscript);
            if (!IsSolvable(*pwallet, witscript)) {
                return false;
            }
            return ExtractDestination(witscript, result);
        }
        return false;
    }

    bool operator()(const WitnessV0KeyHash& id)
    {
        already_witness = true;
        result = id;
        return true;
    }

    bool operator()(const WitnessV0ScriptHash& id)
    {
        already_witness = true;
        result = id;
        return true;
    }

    template<typename T>
    bool operator()(const T& dest) { return false; }
};

static UniValue addwitnessaddress(const JSONRPCRequest& request)
{
    std::shared_ptr<CWallet> const wallet = GetWalletForJSONRPCRequest(request);
    CWallet* const pwallet = wallet.get();

    if (!EnsureWalletIsAvailable(pwallet, request.fHelp)) {
        return NullUniValue;
    }

    if (request.fHelp || request.params.size() < 1 || request.params.size() > 2)
    {
        std::string msg = "addwitnessaddress \"address\" ( p2sh )\n"
            "\nDEPRECATED: set the address_type argument of getnewaddress, or option -addresstype=[bech32|p2sh-segwit] instead.\n"
            "Add a witness address for a script (with pubkey or redeemscript known). Requires a new wallet backup.\n"
            "It returns the witness script.\n"

            "\nArguments:\n"
            "1. \"address\"       (string, required) An address known to the wallet\n"
            "2. p2sh            (bool, optional, default=true) Embed inside P2SH\n"

            "\nResult:\n"
            "\"witnessaddress\",  (string) The value of the new address (P2SH or BIP173).\n"
            "}\n"
        ;
        throw std::runtime_error(msg);
    }

    if (fParticlMode)
        throw JSONRPCError(RPC_MISC_ERROR, "addwitnessaddress is disabled for Particl");

    if (!IsDeprecatedRPCEnabled("addwitnessaddress")) {
        throw JSONRPCError(RPC_METHOD_DEPRECATED, "addwitnessaddress is deprecated and will be fully removed in v0.17. "
            "To use addwitnessaddress in v0.16, restart particld with -deprecatedrpc=addwitnessaddress.\n"
            "Projects should transition to using the address_type argument of getnewaddress, or option -addresstype=[bech32|p2sh-segwit] instead.\n");
    }

    CTxDestination dest = DecodeDestination(request.params[0].get_str());
    if (!IsValidDestination(dest)) {
        throw JSONRPCError(RPC_INVALID_ADDRESS_OR_KEY, "Invalid Bitcoin address");
    }

    bool p2sh = true;
    if (!request.params[1].isNull()) {
        p2sh = request.params[1].get_bool();
    }

    Witnessifier w(pwallet);
    bool ret = boost::apply_visitor(w, dest);
    if (!ret) {
        throw JSONRPCError(RPC_WALLET_ERROR, "Public key or redeemscript not known to wallet, or the key is uncompressed");
    }

    CScript witprogram = GetScriptForDestination(w.result);

    if (p2sh) {
        w.result = CScriptID(witprogram);
    }

    if (w.already_witness) {
        if (!(dest == w.result)) {
            throw JSONRPCError(RPC_WALLET_ERROR, "Cannot convert between witness address types");
        }
    } else {
        pwallet->AddCScript(witprogram); // Implicit for single-key now, but necessary for multisig and for compatibility with older software
        pwallet->SetAddressBook(w.result, "", "receive");
    }

    return EncodeDestination(w.result);
}

struct tallyitem
{
    CAmount nAmount;
    int nConf;
    std::vector<uint256> txids;
    bool fIsWatchonly;
    tallyitem()
    {
        nAmount = 0;
        nConf = std::numeric_limits<int>::max();
        fIsWatchonly = false;
    }
};

static UniValue ListReceived(CWallet * const pwallet, const UniValue& params, bool by_label) EXCLUSIVE_LOCKS_REQUIRED(cs_main)
{
    // Minimum confirmations
    int nMinDepth = 1;
    if (!params[0].isNull())
        nMinDepth = params[0].get_int();

    // Whether to include empty labels
    bool fIncludeEmpty = false;
    if (!params[1].isNull())
        fIncludeEmpty = params[1].get_bool();

    isminefilter filter = ISMINE_SPENDABLE;
    if(!params[2].isNull())
        if(params[2].get_bool())
            filter = filter | ISMINE_WATCH_ONLY;

    bool has_filtered_address = false;
    CTxDestination filtered_address = CNoDestination();
    if (!by_label && params.size() > 3) {
        if (!IsValidDestinationString(params[3].get_str())) {
            throw JSONRPCError(RPC_WALLET_ERROR, "address_filter parameter was invalid");
        }
        filtered_address = DecodeDestination(params[3].get_str());
        has_filtered_address = true;
    }

    // Tally
    std::map<CTxDestination, tallyitem> mapTally;
    for (const std::pair<const uint256, CWalletTx>& pairWtx : pwallet->mapWallet) {
        const CWalletTx& wtx = pairWtx.second;

        if (wtx.IsCoinBase() || !CheckFinalTx(*wtx.tx))
            continue;

        int nDepth = wtx.GetDepthInMainChain();
        if (nDepth < nMinDepth)
            continue;

        for (auto &txout : wtx.tx->vpout)
        {
            if (!txout->IsType(OUTPUT_STANDARD))
                continue;
            CTxOutStandard *pOut = (CTxOutStandard*)txout.get();

            CTxDestination address;
            if (!ExtractDestination(pOut->scriptPubKey, address))
                continue;

            isminefilter mine = IsMine(*pwallet, address);
            if (!(mine & filter))
                continue;

            tallyitem& item = mapTally[address];
            item.nAmount += pOut->nValue;
            item.nConf = std::min(item.nConf, nDepth);
            item.txids.push_back(wtx.GetHash());
            if (mine & ISMINE_WATCH_ONLY)
                item.fIsWatchonly = true;
        };

        for (const CTxOut& txout : wtx.tx->vout)
        {
            CTxDestination address;
            if (!ExtractDestination(txout.scriptPubKey, address))
                continue;

            if (has_filtered_address && !(filtered_address == address)) {
                continue;
            }

            isminefilter mine = IsMine(*pwallet, address);
            if(!(mine & filter))
                continue;

            tallyitem& item = mapTally[address];
            item.nAmount += txout.nValue;
            item.nConf = std::min(item.nConf, nDepth);
            item.txids.push_back(wtx.GetHash());
            if (mine & ISMINE_WATCH_ONLY)
                item.fIsWatchonly = true;
        }
    }

    // Reply
    UniValue ret(UniValue::VARR);
    std::map<std::string, tallyitem> label_tally;

    // Create mapAddressBook iterator
    // If we aren't filtering, go from begin() to end()
    auto start = pwallet->mapAddressBook.begin();
    auto end = pwallet->mapAddressBook.end();
    // If we are filtering, find() the applicable entry
    if (has_filtered_address) {
        start = pwallet->mapAddressBook.find(filtered_address);
        if (start != end) {
            end = std::next(start);
        }
    }

    for (auto item_it = start; item_it != end; ++item_it)
    {
        const CTxDestination& address = item_it->first;
        const std::string& label = item_it->second.name;
        auto it = mapTally.find(address);
        if (it == mapTally.end() && !fIncludeEmpty)
            continue;

        CAmount nAmount = 0;
        int nConf = std::numeric_limits<int>::max();
        bool fIsWatchonly = false;
        if (it != mapTally.end())
        {
            nAmount = (*it).second.nAmount;
            nConf = (*it).second.nConf;
            fIsWatchonly = (*it).second.fIsWatchonly;
        }

        if (by_label)
        {
            tallyitem& _item = label_tally[label];
            _item.nAmount += nAmount;
            _item.nConf = std::min(_item.nConf, nConf);
            _item.fIsWatchonly = fIsWatchonly;
        }
        else
        {
            UniValue obj(UniValue::VOBJ);
            if(fIsWatchonly)
                obj.pushKV("involvesWatchonly", true);
            obj.pushKV("address",       EncodeDestination(address));
            obj.pushKV("amount",        ValueFromAmount(nAmount));
            obj.pushKV("confirmations", (nConf == std::numeric_limits<int>::max() ? 0 : nConf));
            obj.pushKV("label", label);
            UniValue transactions(UniValue::VARR);
            if (it != mapTally.end())
            {
                for (const uint256& _item : (*it).second.txids)
                {
                    transactions.push_back(_item.GetHex());
                }
            }
            obj.pushKV("txids", transactions);
            ret.push_back(obj);
        }
    }

    if (by_label)
    {
        for (const auto& entry : label_tally)
        {
            CAmount nAmount = entry.second.nAmount;
            int nConf = entry.second.nConf;
            UniValue obj(UniValue::VOBJ);
            if (entry.second.fIsWatchonly)
                obj.pushKV("involvesWatchonly", true);
            obj.pushKV("amount",        ValueFromAmount(nAmount));
            obj.pushKV("confirmations", (nConf == std::numeric_limits<int>::max() ? 0 : nConf));
            obj.pushKV("label",         entry.first);
            ret.push_back(obj);
        }
    }

    return ret;
}

static UniValue listreceivedbyaddress(const JSONRPCRequest& request)
{
    std::shared_ptr<CWallet> const wallet = GetWalletForJSONRPCRequest(request);
    CWallet* const pwallet = wallet.get();

    if (!EnsureWalletIsAvailable(pwallet, request.fHelp)) {
        return NullUniValue;
    }

    if (request.fHelp || request.params.size() > 4)
        throw std::runtime_error(
            "listreceivedbyaddress ( minconf include_empty include_watchonly address_filter )\n"
            "\nList balances by receiving address.\n"
            "\nArguments:\n"
            "1. minconf           (numeric, optional, default=1) The minimum number of confirmations before payments are included.\n"
            "2. include_empty     (bool, optional, default=false) Whether to include addresses that haven't received any payments.\n"
            "3. include_watchonly (bool, optional, default=false) Whether to include watch-only addresses (see 'importaddress').\n"
            "4. address_filter    (string, optional) If present, only return information on this address.\n"
            "\nResult:\n"
            "[\n"
            "  {\n"
            "    \"involvesWatchonly\" : true,        (bool) Only returned if imported addresses were involved in transaction\n"
            "    \"address\" : \"receivingaddress\",  (string) The receiving address\n"
            "    \"amount\" : x.xxx,                  (numeric) The total amount in " + CURRENCY_UNIT + " received by the address\n"
            "    \"confirmations\" : n,               (numeric) The number of confirmations of the most recent transaction included\n"
            "    \"label\" : \"label\",               (string) The label of the receiving address. The default label is \"\".\n"
            "    \"txids\": [\n"
            "       \"txid\",                         (string) The ids of transactions received with the address \n"
            "       ...\n"
            "    ]\n"
            "  }\n"
            "  ,...\n"
            "]\n"

            "\nExamples:\n"
            + HelpExampleCli("listreceivedbyaddress", "")
            + HelpExampleCli("listreceivedbyaddress", "6 true")
            + HelpExampleRpc("listreceivedbyaddress", "6, true, true")
            + HelpExampleRpc("listreceivedbyaddress", "6, true, true, \"1M72Sfpbz1BPpXFHz9m3CdqATR44Jvaydd\"")
        );

    // Make sure the results are valid at least up to the most recent block
    // the user could have gotten from another RPC command prior to now
    pwallet->BlockUntilSyncedToCurrentChain();

    LOCK2(cs_main, pwallet->cs_wallet);

    return ListReceived(pwallet, request.params, false);
}

static UniValue listreceivedbylabel(const JSONRPCRequest& request)
{
    std::shared_ptr<CWallet> const wallet = GetWalletForJSONRPCRequest(request);
    CWallet* const pwallet = wallet.get();

    if (!EnsureWalletIsAvailable(pwallet, request.fHelp)) {
        return NullUniValue;
    }

    if (request.fHelp || request.params.size() > 3)
        throw std::runtime_error(
            "listreceivedbylabel ( minconf include_empty include_watchonly)\n"
            "\nList received transactions by label.\n"
            "\nArguments:\n"
            "1. minconf           (numeric, optional, default=1) The minimum number of confirmations before payments are included.\n"
            "2. include_empty     (bool, optional, default=false) Whether to include labels that haven't received any payments.\n"
            "3. include_watchonly (bool, optional, default=false) Whether to include watch-only addresses (see 'importaddress').\n"

            "\nResult:\n"
            "[\n"
            "  {\n"
            "    \"involvesWatchonly\" : true,   (bool) Only returned if imported addresses were involved in transaction\n"
            "    \"amount\" : x.xxx,             (numeric) The total amount received by addresses with this label\n"
            "    \"confirmations\" : n,          (numeric) The number of confirmations of the most recent transaction included\n"
            "    \"label\" : \"label\"           (string) The label of the receiving address. The default label is \"\".\n"
            "  }\n"
            "  ,...\n"
            "]\n"

            "\nExamples:\n"
            + HelpExampleCli("listreceivedbylabel", "")
            + HelpExampleCli("listreceivedbylabel", "6 true")
            + HelpExampleRpc("listreceivedbylabel", "6, true, true")
        );

    // Make sure the results are valid at least up to the most recent block
    // the user could have gotten from another RPC command prior to now
    pwallet->BlockUntilSyncedToCurrentChain();

    LOCK2(cs_main, pwallet->cs_wallet);

    return ListReceived(pwallet, request.params, true);
}

static void MaybePushAddress(UniValue & entry, const CTxDestination &dest)
{
    if (IsValidDestination(dest)) {
        entry.pushKV("address", EncodeDestination(dest));
    }
}

/**
 * List transactions based on the given criteria.
 *
 * @param  pwallet    The wallet.
 * @param  wtx        The wallet transaction.
 * @param  nMinDepth  The minimum confirmation depth.
 * @param  fLong      Whether to include the JSON version of the transaction.
 * @param  ret        The UniValue into which the result is stored.
 * @param  filter     The "is mine" filter bool.
 */
static void ListTransactions(CWallet* const pwallet, const CWalletTx& wtx, int nMinDepth, bool fLong, UniValue& ret, const isminefilter& filter) EXCLUSIVE_LOCKS_REQUIRED(cs_main)
{
    CAmount nFee;
    std::list<COutputEntry> listReceived;
    std::list<COutputEntry> listSent;
    std::list<COutputEntry> listStaked;

    wtx.GetAmounts(listReceived, listSent, listStaked, nFee, filter);

    bool involvesWatchonly = wtx.IsFromMe(ISMINE_WATCH_ONLY);

    // Sent
    if ((!listSent.empty() || nFee != 0))
    {
        for (const COutputEntry& s : listSent)
        {
            UniValue entry(UniValue::VOBJ);
            if (involvesWatchonly || (s.ismine & ISMINE_WATCH_ONLY)) {
                entry.pushKV("involvesWatchonly", true);
            }
            MaybePushAddress(entry, s.destination);
            if (s.destStake.type() != typeid(CNoDestination))
                entry.pushKV("coldstake_address", EncodeDestination(s.destStake));
            entry.pushKV("category", "send");
            entry.pushKV("amount", ValueFromAmount(-s.amount));
            if (pwallet->mapAddressBook.count(s.destination)) {
                entry.pushKV("label", pwallet->mapAddressBook[s.destination].name);
            }
            entry.pushKV("vout", s.vout);
            entry.pushKV("fee", ValueFromAmount(-nFee));
            if (fLong)
                WalletTxToJSON(wtx, entry);
            else
            {
                std::string sNarrKey = strprintf("n%d", s.vout);
                mapValue_t::const_iterator mi = wtx.mapValue.find(sNarrKey);
                if (mi != wtx.mapValue.end() && !mi->second.empty())
                    entry.pushKV("narration", mi->second);
            };
            entry.pushKV("abandoned", wtx.isAbandoned());

            ret.push_back(entry);
        }
    }

    // Received
    if (listReceived.size() > 0 && wtx.GetDepthInMainChain() >= nMinDepth)
    {
        for (const COutputEntry &r : listReceived)
        {
            std::string label;
            if (pwallet->mapAddressBook.count(r.destination)) {
                label = pwallet->mapAddressBook[r.destination].name;
            }

            UniValue entry(UniValue::VOBJ);
            if (involvesWatchonly || (r.ismine & ISMINE_WATCH_ONLY)) {
                entry.pushKV("involvesWatchonly", true);
            }

            if (fParticlWallet
                && r.destination.type() == typeid(CKeyID))
            {
                CStealthAddress sx;
                CKeyID idK = boost::get<CKeyID>(r.destination);
                if (GetParticlWallet(pwallet)->GetStealthLinked(idK, sx))
                {
                    entry.pushKV("stealth_address", sx.Encoded());
                };
            };

            MaybePushAddress(entry, r.destination);
            if (r.destStake.type() != typeid(CNoDestination))
                entry.pushKV("coldstake_address", EncodeDestination(r.destStake));
            if (wtx.IsCoinBase())
            {
                if (wtx.GetDepthInMainChain() < 1)
                    entry.pushKV("category", "orphan");
                else if (wtx.IsImmatureCoinBase())
                    entry.pushKV("category", "immature");
                else
                {
                    if (fParticlMode)
                        entry.pushKV("category", "coinbase");
                    else
                        entry.pushKV("category", "generate");
                }
            }
            else
            {
                entry.pushKV("category", "receive");
            }
            entry.pushKV("amount", ValueFromAmount(r.amount));
            if (pwallet->mapAddressBook.count(r.destination)) {
                entry.pushKV("label", label);
            }
            entry.pushKV("vout", r.vout);
            if (fLong)
                WalletTxToJSON(wtx, entry);
            else
            {
                std::string sNarrKey = strprintf("n%d", r.vout);
                mapValue_t::const_iterator mi = wtx.mapValue.find(sNarrKey);
                if (mi != wtx.mapValue.end() && !mi->second.empty())
                    entry.pushKV("narration", mi->second);
            }
            ret.push_back(entry);
        }
    };

    // Staked
    if (listStaked.size() > 0 && wtx.GetDepthInMainChain() >= nMinDepth) {
        for (const auto &s : listStaked) {
            UniValue entry(UniValue::VOBJ);
            if (involvesWatchonly || (s.ismine & ISMINE_WATCH_ONLY)) {
                entry.pushKV("involvesWatchonly", true);
            }
            MaybePushAddress(entry, s.destination);
            if (s.destStake.type() != typeid(CNoDestination)) {
                entry.pushKV("coldstake_address", EncodeDestination(s.destStake));
            }
            entry.pushKV("category", wtx.GetDepthInMainChain() < 1 ? "orphaned_stake" : "stake");

            entry.pushKV("amount", ValueFromAmount(s.amount));
            if (pwallet->mapAddressBook.count(s.destination)) {
                entry.pushKV("label", pwallet->mapAddressBook[s.destination].name);
            }
            entry.pushKV("vout", s.vout);
            entry.pushKV("reward", ValueFromAmount(-nFee));
            if (fLong) {
                WalletTxToJSON(wtx, entry);
            }
            entry.pushKV("abandoned", wtx.isAbandoned());
            ret.push_back(entry);
        }
    }
}

static void ListRecord(CHDWallet *phdw, const uint256 &hash, const CTransactionRecord &rtx,
    const std::string &strAccount, int nMinDepth, bool fLong, UniValue &ret, const isminefilter &filter)
{
    bool fAllAccounts = (strAccount == std::string("*"));

    for (const auto &r : rtx.vout)
    {
        if (r.nFlags & ORF_CHANGE)
            continue;

        if (!(r.nFlags & ORF_FROM) && !(r.nFlags & ORF_OWNED) && !(filter & ISMINE_WATCH_ONLY))
            continue;

        std::string account;
        CBitcoinAddress addr;
        CTxDestination dest;
        if (ExtractDestination(r.scriptPubKey, dest) && !r.scriptPubKey.IsUnspendable())
        {
            addr.Set(dest);

            std::map<CTxDestination, CAddressBookData>::iterator mai = phdw->mapAddressBook.find(dest);
            if (mai != phdw->mapAddressBook.end() && !mai->second.name.empty())
                account = mai->second.name;
        };

        if (!fAllAccounts && (account != strAccount))
            continue;

        UniValue entry(UniValue::VOBJ);
        if (r.nFlags & ORF_OWN_WATCH) {
            entry.pushKV("involvesWatchonly", true);
        }
        entry.pushKV("account", account);

        if (r.vPath.size() > 0) {
            if (r.vPath[0] == ORA_STEALTH) {
                if (r.vPath.size() < 5) {
                    LogPrintf("%s: Warning, malformed vPath.\n", __func__);
                } else {
                    uint32_t sidx;
                    memcpy(&sidx, &r.vPath[1], 4);
                    CStealthAddress sx;
                    if (phdw->GetStealthByIndex(sidx, sx)) {
                        entry.pushKV("stealth_address", sx.Encoded());
                    }
                }
            }
        } else {
            if (dest.type() == typeid(CKeyID)) {
                CStealthAddress sx;
                CKeyID idK = boost::get<CKeyID>(dest);
                if (phdw->GetStealthLinked(idK, sx)) {
                    entry.pushKV("stealth_address", sx.Encoded());
                }
            }
        }

        if (r.nFlags & ORF_LOCKED) {
            entry.pushKV("requires_unlock", true);
        }

        if (dest.type() == typeid(CNoDestination))
            entry.pushKV("address", "none");
        else
            entry.pushKV("address", addr.ToString());

        std::string sCategory;
        if (r.nFlags & ORF_OWNED && r.nFlags & ORF_FROM)
        {
            // sent to self
            //continue;
            sCategory = "receive";
        } else
        if (r.nFlags & ORF_OWN_ANY)
        {
            sCategory = "receive";
        } else
        if (r.nFlags & ORF_FROM)
        {
            sCategory = "send";
        }

        entry.pushKV("category", sCategory);
        entry.pushKV("type", r.nType == OUTPUT_STANDARD ? "standard"
                : r.nType == OUTPUT_CT ? "blind" : r.nType == OUTPUT_RINGCT ? "anon" : "unknown");

        if (r.nFlags & ORF_OWNED && r.nFlags & ORF_FROM)
            entry.pushKV("fromself", "true");

        entry.pushKV("amount", ValueFromAmount(r.nValue * ((r.nFlags & ORF_OWN_ANY) ? 1 : -1)));

        if (r.nFlags & ORF_FROM)
            entry.pushKV("fee", ValueFromAmount(-rtx.nFee));

        entry.pushKV("vout", r.n);

        int confirms = phdw->GetDepthInMainChain(rtx.blockHash);
        entry.pushKV("confirmations", confirms);
        if (confirms > 0)
        {
            entry.pushKV("blockhash", rtx.blockHash.GetHex());
            entry.pushKV("blockindex", rtx.nIndex);
            entry.pushKV("blocktime", mapBlockIndex[rtx.blockHash]->GetBlockTime());
        } else
        {
            entry.pushKV("trusted", phdw->IsTrusted(hash, rtx.blockHash));
        };

        entry.pushKV("txid", hash.ToString());

        UniValue conflicts(UniValue::VARR);
        std::set<uint256> setconflicts = phdw->GetConflicts(hash);
        setconflicts.erase(hash);
        for(const auto &conflict : setconflicts)
            conflicts.push_back(conflict.GetHex());
        entry.pushKV("walletconflicts", conflicts);

        PushTime(entry, "time", rtx.nTimeReceived);

        if (!r.sNarration.empty())
            entry.pushKV("narration", r.sNarration);

        if (r.nFlags & ORF_FROM)
            entry.pushKV("abandoned", rtx.IsAbandoned());

        ret.push_back(entry);
    };
};

UniValue listtransactions(const JSONRPCRequest& request)
{
    std::shared_ptr<CWallet> const wallet = GetWalletForJSONRPCRequest(request);
    CWallet* const pwallet = wallet.get();

    if (!EnsureWalletIsAvailable(pwallet, request.fHelp)) {
        return NullUniValue;
    }

    if (request.fHelp || request.params.size() > 4)
        throw std::runtime_error(
            "listtransactions (dummy count skip include_watchonly)\n"
            "\nReturns up to 'count' most recent transactions skipping the first 'from' transactions.\n"
            "\nArguments:\n"
            "1. \"dummy\"    (string, optional) If set, should be \"*\" for backwards compatibility.\n"
            "2. count          (numeric, optional, default=10) The number of transactions to return\n"
            "3. skip           (numeric, optional, default=0) The number of transactions to skip\n"
            "4. include_watchonly (bool, optional, default=false) Include transactions to watch-only addresses (see 'importaddress')\n"
            "\nResult:\n"
            "[\n"
            "  {\n"
            "    \"address\":\"address\",    (string) The particl address of the transaction.\n"
            "    \"category\":\"send|receive\", (string) The transaction category.\n"
            "    \"amount\": x.xxx,          (numeric) The amount in " + CURRENCY_UNIT + ". This is negative for the 'send' category, and is positive\n"
            "                                        for the 'receive' category,\n"
            "    \"label\": \"label\",       (string) A comment for the address/transaction, if any\n"
            "    \"vout\": n,                (numeric) the vout value\n"
            "    \"fee\": x.xxx,             (numeric) The amount of the fee in " + CURRENCY_UNIT + ". This is negative and only available for the \n"
            "                                         'send' category of transactions.\n"
            "    \"confirmations\": n,       (numeric) The number of confirmations for the transaction. Negative confirmations indicate the\n"
            "                                         transaction conflicts with the block chain\n"
            "    \"trusted\": xxx,           (bool) Whether we consider the outputs of this unconfirmed transaction safe to spend.\n"
            "    \"blockhash\": \"hashvalue\", (string) The block hash containing the transaction.\n"
            "    \"blockindex\": n,          (numeric) The index of the transaction in the block that includes it.\n"
            "    \"blocktime\": xxx,         (numeric) The block time in seconds since epoch (1 Jan 1970 GMT).\n"
            "    \"txid\": \"transactionid\", (string) The transaction id.\n"
            "    \"time\": xxx,              (numeric) The transaction time in seconds since epoch (midnight Jan 1 1970 GMT).\n"
            "    \"timereceived\": xxx,      (numeric) The time received in seconds since epoch (midnight Jan 1 1970 GMT).\n"
            "    \"comment\": \"...\",       (string) If a comment is associated with the transaction.\n"
            "    \"bip125-replaceable\": \"yes|no|unknown\",  (string) Whether this transaction could be replaced due to BIP125 (replace-by-fee);\n"
            "                                                     may be unknown for unconfirmed transactions not in the mempool\n"
            "    \"abandoned\": xxx          (bool) 'true' if the transaction has been abandoned (inputs are respendable). Only available for the \n"
            "                                         'send' category of transactions.\n"
            "  }\n"
            "]\n"

            "\nExamples:\n"
            "\nList the most recent 10 transactions in the systems\n"
            + HelpExampleCli("listtransactions", "") +
            "\nList transactions 100 to 120\n"
            + HelpExampleCli("listtransactions", "\"*\" 20 100") +
            "\nAs a json rpc call\n"
            + HelpExampleRpc("listtransactions", "\"*\", 20, 100")
        );

    // Make sure the results are valid at least up to the most recent block
    // the user could have gotten from another RPC command prior to now
    pwallet->BlockUntilSyncedToCurrentChain();

    if (!request.params[0].isNull() && request.params[0].get_str() != "*") {
        throw JSONRPCError(RPC_INVALID_PARAMETER, "Dummy value must be set to \"*\"");
    }
    int nCount = 10;
    if (!request.params[1].isNull())
        nCount = request.params[1].get_int();
    int nFrom = 0;
    if (!request.params[2].isNull())
        nFrom = request.params[2].get_int();
    isminefilter filter = ISMINE_SPENDABLE;
    if(!request.params[3].isNull())
        if(request.params[3].get_bool())
            filter = filter | ISMINE_WATCH_ONLY;

    if (nCount < 0)
        throw JSONRPCError(RPC_INVALID_PARAMETER, "Negative count");
    if (nFrom < 0)
        throw JSONRPCError(RPC_INVALID_PARAMETER, "Negative from");


    // NOTE: nFrom and nCount seem to apply to the individual json entries, not the txn
    //  a txn producing 2 entries will output only 1 entry if nCount is 1
    // TODO: Change to count on unique txids?

    UniValue ret(UniValue::VARR);
    UniValue retReversed(UniValue::VARR);

    {
        LOCK2(cs_main, pwallet->cs_wallet);
        const CWallet::TxItems &txOrdered = pwallet->wtxOrdered;

        // iterate backwards until we have nCount items to return:
        for (CWallet::TxItems::const_reverse_iterator it = txOrdered.rbegin(); it != txOrdered.rend(); ++it)
        {
            CWalletTx *const pwtx = (*it).second;
            if (pwtx != nullptr)
                ListTransactions(pwallet, *pwtx, 0, true, retReversed, filter);

            if ((int)retReversed.size() >= nCount + nFrom)
                break;
        }
    }
    // ret is newest to oldest

    // TODO: neater to add reverse to Univalue?
    for (size_t i = retReversed.size(); i-- > 0; )
    {
        ret.push_back(retReversed[i]);
    };

    if (IsParticlWallet(pwallet))
    {
        LOCK2(cs_main, pwallet->cs_wallet);

        CHDWallet *phdw = GetParticlWallet(pwallet);
        const RtxOrdered_t &txOrdered = phdw->rtxOrdered;

        // TODO: Combine finding and inserting into ret loops

        UniValue retRecords(UniValue::VARR);
        for (RtxOrdered_t::const_reverse_iterator it = txOrdered.rbegin(); it != txOrdered.rend(); ++it)
        {
            std::string strAccount = "*";
            ListRecord(phdw, it->second->first, it->second->second, strAccount, 0, true, retRecords, filter);
            if ((int)retRecords.size() >= nCount + nFrom)
                break;
        };

        size_t nSearchStart = 0;
        for (size_t i = retRecords.size(); i-- > 0; )
        {
            int64_t nInsertTime = find_value(retRecords[i], "time").get_int64();
            bool fFound = false;
            for (size_t k = nSearchStart; k < ret.size(); k++)
            {
                nSearchStart = k;
                int64_t nTime = find_value(ret[k], "time").get_int64();
                if (nTime > nInsertTime)
                {
                    ret.insert(k, retRecords[i]);
                    fFound = true;
                    break;
                };
            };

            if (!fFound)
                ret.push_back(retRecords[i]);
        };

        if (nFrom > 0 && ret.size() > 0)
            ret.erase(std::max((size_t)0, ret.size() - nFrom), ret.size());

        if (ret.size() > (size_t)nCount)
            ret.erase(0, ret.size() - nCount);
    };

    return ret;
}

static UniValue listsinceblock(const JSONRPCRequest& request)
{
    std::shared_ptr<CWallet> const wallet = GetWalletForJSONRPCRequest(request);
    CWallet* const pwallet = wallet.get();

    if (!EnsureWalletIsAvailable(pwallet, request.fHelp)) {
        return NullUniValue;
    }

    if (request.fHelp || request.params.size() > 4)
        throw std::runtime_error(
            "listsinceblock ( \"blockhash\" target_confirmations include_watchonly include_removed )\n"
            "\nGet all transactions in blocks since block [blockhash], or all transactions if omitted.\n"
            "If \"blockhash\" is no longer a part of the main chain, transactions from the fork point onward are included.\n"
            "Additionally, if include_removed is set, transactions affecting the wallet which were removed are returned in the \"removed\" array.\n"
            "\nArguments:\n"
            "1. \"blockhash\"            (string, optional) The block hash to list transactions since\n"
            "2. target_confirmations:    (numeric, optional, default=1) Return the nth block hash from the main chain. e.g. 1 would mean the best block hash. Note: this is not used as a filter, but only affects [lastblock] in the return value\n"
            "3. include_watchonly:       (bool, optional, default=false) Include transactions to watch-only addresses (see 'importaddress')\n"
            "4. include_removed:         (bool, optional, default=true) Show transactions that were removed due to a reorg in the \"removed\" array\n"
            "                                                           (not guaranteed to work on pruned nodes)\n"
            "\nResult:\n"
            "{\n"
            "  \"transactions\": [\n"
            "    \"address\":\"address\",    (string) The particl address of the transaction. Not present for move transactions (category = move).\n"
            "    \"category\":\"send|receive\",     (string) The transaction category. 'send' has negative amounts, 'receive' has positive amounts.\n"
            "    \"amount\": x.xxx,          (numeric) The amount in " + CURRENCY_UNIT + ". This is negative for the 'send' category, and for the 'move' category for moves \n"
            "                                          outbound. It is positive for the 'receive' category, and for the 'move' category for inbound funds.\n"
            "    \"vout\" : n,               (numeric) the vout value\n"
            "    \"fee\": x.xxx,             (numeric) The amount of the fee in " + CURRENCY_UNIT + ". This is negative and only available for the 'send' category of transactions.\n"
            "    \"confirmations\": n,       (numeric) The number of confirmations for the transaction. Available for 'send' and 'receive' category of transactions.\n"
            "                                          When it's < 0, it means the transaction conflicted that many blocks ago.\n"
            "    \"blockhash\": \"hashvalue\",     (string) The block hash containing the transaction. Available for 'send' and 'receive' category of transactions.\n"
            "    \"blockindex\": n,          (numeric) The index of the transaction in the block that includes it. Available for 'send' and 'receive' category of transactions.\n"
            "    \"blocktime\": xxx,         (numeric) The block time in seconds since epoch (midnight 1 Jan 1970 GMT).\n"
            "    \"txid\": \"transactionid\",  (string) The transaction id. Available for 'send' and 'receive' category of transactions.\n"
            "    \"time\": xxx,              (numeric) The transaction time in seconds since epoch (midnight Jan 1 1970 GMT).\n"
            "    \"timereceived\": xxx,      (numeric) The time received in seconds since epoch (midnight Jan 1 1970 GMT). Available for 'send' and 'receive' category of transactions.\n"
            "    \"bip125_replaceable\": \"yes|no|unknown\",  (string) Whether this transaction could be replaced due to BIP125 (replace-by-fee);\n"
            "                                                   may be unknown for unconfirmed transactions not in the mempool\n"
            "    \"abandoned\": true|false,  (bool) 'true' if the transaction has been abandoned (inputs are respendable). Only available for the 'send' category of transactions.\n"
            "    \"comment\": \"...\",       (string) If a comment is associated with the transaction.\n"
            "    \"label\" : \"label\"       (string) A comment for the address/transaction, if any\n"
            "    \"to\": \"...\",            (string) If a comment to is associated with the transaction.\n"
            "  ],\n"
            "  \"removed\": [\n"
            "    <structure is the same as \"transactions\" above, only present if include_removed=true>\n"
            "    Note: transactions that were re-added in the active chain will appear as-is in this array, and may thus have a positive confirmation count.\n"
            "  ],\n"
            "  \"lastblock\": \"lastblockhash\"     (string) The hash of the block (target_confirmations-1) from the best block on the main chain. This is typically used to feed back into listsinceblock the next time you call it. So you would generally use a target_confirmations of say 6, so you will be continually re-notified of transactions until they've reached 6 confirmations plus any new ones\n"
            "}\n"
            "\nExamples:\n"
            + HelpExampleCli("listsinceblock", "")
            + HelpExampleCli("listsinceblock", "\"000000000000000bacf66f7497b7dc45ef753ee9a7d38571037cdb1a57f663ad\" 6")
            + HelpExampleRpc("listsinceblock", "\"000000000000000bacf66f7497b7dc45ef753ee9a7d38571037cdb1a57f663ad\", 6")
        );

    // Make sure the results are valid at least up to the most recent block
    // the user could have gotten from another RPC command prior to now
    pwallet->BlockUntilSyncedToCurrentChain();

    LOCK2(cs_main, pwallet->cs_wallet);

    const CBlockIndex* pindex = nullptr;    // Block index of the specified block or the common ancestor, if the block provided was in a deactivated chain.
    const CBlockIndex* paltindex = nullptr; // Block index of the specified block, even if it's in a deactivated chain.
    int target_confirms = 1;
    isminefilter filter = ISMINE_SPENDABLE;

    if (!request.params[0].isNull() && !request.params[0].get_str().empty()) {
        uint256 blockId;

        blockId.SetHex(request.params[0].get_str());
        paltindex = pindex = LookupBlockIndex(blockId);
        if (!pindex) {
            throw JSONRPCError(RPC_INVALID_ADDRESS_OR_KEY, "Block not found");
        }
        if (chainActive[pindex->nHeight] != pindex) {
            // the block being asked for is a part of a deactivated chain;
            // we don't want to depend on its perceived height in the block
            // chain, we want to instead use the last common ancestor
            pindex = chainActive.FindFork(pindex);
        }
    }

    if (!request.params[1].isNull()) {
        target_confirms = request.params[1].get_int();

        if (target_confirms < 1) {
            throw JSONRPCError(RPC_INVALID_PARAMETER, "Invalid parameter");
        }
    }

    if (!request.params[2].isNull() && request.params[2].get_bool()) {
        filter = filter | ISMINE_WATCH_ONLY;
    }

    bool include_removed = (request.params[3].isNull() || request.params[3].get_bool());

    int depth = pindex ? (1 + chainActive.Height() - pindex->nHeight) : -1;

    UniValue transactions(UniValue::VARR);

    for (const std::pair<const uint256, CWalletTx>& pairWtx : pwallet->mapWallet) {
        CWalletTx tx = pairWtx.second;

        if (depth == -1 || tx.GetDepthInMainChain() < depth) {
            ListTransactions(pwallet, tx, 0, true, transactions, filter);
        }
    }

    if (IsParticlWallet(pwallet))
    {
        CHDWallet *phdw = GetParticlWallet(pwallet);

        for (const auto &ri : phdw->mapRecords)
        {
            const uint256 &txhash = ri.first;
            const CTransactionRecord &rtx = ri.second;
            if (depth == -1 || phdw->GetDepthInMainChain(rtx.blockHash, rtx.nIndex) < depth) {
                ListRecord(phdw, txhash, rtx, "*", 0, true, transactions, filter);
            };
        };
    };


    // when a reorg'd block is requested, we also list any relevant transactions
    // in the blocks of the chain that was detached
    UniValue removed(UniValue::VARR);
    while (include_removed && paltindex && paltindex != pindex) {
        CBlock block;
        if (!ReadBlockFromDisk(block, paltindex, Params().GetConsensus())) {
            throw JSONRPCError(RPC_INTERNAL_ERROR, "Can't read block from disk");
        }
        for (const CTransactionRef& tx : block.vtx) {
            auto it = pwallet->mapWallet.find(tx->GetHash());
            if (it != pwallet->mapWallet.end()) {
                // We want all transactions regardless of confirmation count to appear here,
                // even negative confirmation ones, hence the big negative.
                ListTransactions(pwallet, it->second, -100000000, true, removed, filter);
            } else
            if (IsParticlWallet(pwallet)) {
                CHDWallet *phdw = GetParticlWallet(pwallet);
                const uint256 &txhash = tx->GetHash();
                MapRecords_t::const_iterator mri = phdw->mapRecords.find(txhash);
                if (mri != phdw->mapRecords.end()) {
                    const CTransactionRecord &rtx = mri->second;
                    ListRecord(phdw, txhash, rtx, "*", -100000000, true, removed, filter);
                };
            };
        }
        paltindex = paltindex->pprev;
    }

    CBlockIndex *pblockLast = chainActive[chainActive.Height() + 1 - target_confirms];
    uint256 lastblock = pblockLast ? pblockLast->GetBlockHash() : uint256();

    UniValue ret(UniValue::VOBJ);
    ret.pushKV("transactions", transactions);
    if (include_removed) ret.pushKV("removed", removed);
    ret.pushKV("lastblock", lastblock.GetHex());

    return ret;
}

UniValue gettransaction(const JSONRPCRequest& request)
{
    std::shared_ptr<CWallet> const wallet = GetWalletForJSONRPCRequest(request);
    CWallet* const pwallet = wallet.get();

    if (!EnsureWalletIsAvailable(pwallet, request.fHelp)) {
        return NullUniValue;
    }

    if (request.fHelp || request.params.size() < 1 || request.params.size() > 2)
        throw std::runtime_error(
            "gettransaction \"txid\" ( include_watchonly )\n"
            "\nGet detailed information about in-wallet transaction <txid>\n"
            "\nArguments:\n"
            "1. \"txid\"                  (string, required) The transaction id\n"
            "2. include_watchonly         (bool, optional, default=false) Whether to include watch-only addresses in balance calculation and details[]\n"
            "\nResult:\n"
            "{\n"
            "  \"amount\" : x.xxx,        (numeric) The transaction amount in " + CURRENCY_UNIT + "\n"
            "  \"fee\": x.xxx,            (numeric) The amount of the fee in " + CURRENCY_UNIT + ". This is negative and only available for the \n"
            "                              'send' category of transactions.\n"
            "  \"confirmations\" : n,     (numeric) The number of confirmations\n"
            "  \"blockhash\" : \"hash\",  (string) The block hash\n"
            "  \"blockindex\" : xx,       (numeric) The index of the transaction in the block that includes it\n"
            "  \"blocktime\" : ttt,       (numeric) The time in seconds since epoch (midnight 1 Jan 1970 GMT)\n"
            "  \"txid\" : \"transactionid\",   (string) The transaction id.\n"
            "  \"time\" : ttt,            (numeric) The transaction time in seconds since epoch (midnight 1 Jan 1970 GMT)\n"
            "  \"timereceived\" : ttt,    (numeric) The time received in seconds since epoch (midnight 1 Jan 1970 GMT)\n"
            "  \"bip125_replaceable\": \"yes|no|unknown\",  (string) Whether this transaction could be replaced due to BIP125 (replace-by-fee);\n"
            "                                                   may be unknown for unconfirmed transactions not in the mempool\n"
            "  \"details\" : [\n"
            "    {\n"
            "      \"address\" : \"address\",          (string) The particl address involved in the transaction\n"
            "      \"category\" : \"send|receive\",    (string) The category, either 'send' or 'receive'\n"
            "      \"amount\" : x.xxx,                 (numeric) The amount in " + CURRENCY_UNIT + "\n"
            "      \"label\" : \"label\",              (string) A comment for the address/transaction, if any\n"
            "      \"vout\" : n,                       (numeric) the vout value\n"
            "      \"fee\": x.xxx,                     (numeric) The amount of the fee in " + CURRENCY_UNIT + ". This is negative and only available for the \n"
            "                                           'send' category of transactions.\n"
            "      \"abandoned\": true|false           (bool) 'true' if the transaction has been abandoned (inputs are respendable). Only available for the \n"
            "                                           'send' category of transactions.\n"
            "    }\n"
            "    ,...\n"
            "  ],\n"
            "  \"hex\" : \"data\"         (string) Raw data for transaction\n"
            "}\n"

            "\nExamples:\n"
            + HelpExampleCli("gettransaction", "\"1075db55d416d3ca199f55b6084e2115b9345e16c5cf302fc80e9d5fbf5d48d\"")
            + HelpExampleCli("gettransaction", "\"1075db55d416d3ca199f55b6084e2115b9345e16c5cf302fc80e9d5fbf5d48d\" true")
            + HelpExampleRpc("gettransaction", "\"1075db55d416d3ca199f55b6084e2115b9345e16c5cf302fc80e9d5fbf5d48d\"")
        );

    // Make sure the results are valid at least up to the most recent block
    // the user could have gotten from another RPC command prior to now
    if (!request.fSkipBlock)
        pwallet->BlockUntilSyncedToCurrentChain();

    LOCK2(cs_main, pwallet->cs_wallet);

    uint256 hash;
    hash.SetHex(request.params[0].get_str());

    isminefilter filter = ISMINE_SPENDABLE;
    if(!request.params[1].isNull())
        if(request.params[1].get_bool())
            filter = filter | ISMINE_WATCH_ONLY;

    UniValue entry(UniValue::VOBJ);
    auto it = pwallet->mapWallet.find(hash);
    if (it == pwallet->mapWallet.end()) {
        if (IsParticlWallet(pwallet)) {
            CHDWallet *phdw = GetParticlWallet(pwallet);
            MapRecords_t::const_iterator mri = phdw->mapRecords.find(hash);

            if (mri != phdw->mapRecords.end())
            {
                const CTransactionRecord &rtx = mri->second;
                RecordTxToJSON(phdw, mri->first, rtx, entry);

                UniValue details(UniValue::VARR);
                ListRecord(phdw, hash, rtx, "*", 0, false, details, filter);
                entry.pushKV("details", details);

                CStoredTransaction stx;
                if (CHDWalletDB(phdw->GetDBHandle()).ReadStoredTx(hash, stx)) { // TODO: cache / use mapTempWallet
                    std::string strHex = EncodeHexTx(*(stx.tx.get()), RPCSerializationFlags());
                    entry.pushKV("hex", strHex);
                };

                return entry;
            }
        }

        throw JSONRPCError(RPC_INVALID_ADDRESS_OR_KEY, "Invalid or non-wallet transaction id");
    }
    const CWalletTx& wtx = it->second;

    CAmount nCredit = wtx.GetCredit(filter);
    CAmount nDebit = wtx.GetDebit(filter);
    CAmount nNet = nCredit - nDebit;
    CAmount nFee = (wtx.IsFromMe(filter) ? wtx.tx->GetValueOut() - nDebit : 0);

    entry.pushKV("amount", ValueFromAmount(nNet - nFee));
    if (wtx.IsFromMe(filter))
        entry.pushKV("fee", ValueFromAmount(nFee));

    WalletTxToJSON(wtx, entry);

    UniValue details(UniValue::VARR);
    ListTransactions(pwallet, wtx, 0, false, details, filter);
    entry.pushKV("details", details);

    std::string strHex = EncodeHexTx(*wtx.tx, RPCSerializationFlags());
    entry.pushKV("hex", strHex);

    return entry;
}

static UniValue abandontransaction(const JSONRPCRequest& request)
{
    std::shared_ptr<CWallet> const wallet = GetWalletForJSONRPCRequest(request);
    CWallet* const pwallet = wallet.get();

    if (!EnsureWalletIsAvailable(pwallet, request.fHelp)) {
        return NullUniValue;
    }

    if (request.fHelp || request.params.size() != 1) {
        throw std::runtime_error(
            "abandontransaction \"txid\"\n"
            "\nMark in-wallet transaction <txid> as abandoned\n"
            "This will mark this transaction and all its in-wallet descendants as abandoned which will allow\n"
            "for their inputs to be re-spent.  It can be used to replace \"stuck\" or evicted transactions.\n"
            "It only works on transactions which are not included in a block and are not currently in the mempool.\n"
            "It has no effect on transactions which are already abandoned.\n"
            "\nArguments:\n"
            "1. \"txid\"    (string, required) The transaction id\n"
            "\nResult:\n"
            "\nExamples:\n"
            + HelpExampleCli("abandontransaction", "\"1075db55d416d3ca199f55b6084e2115b9345e16c5cf302fc80e9d5fbf5d48d\"")
            + HelpExampleRpc("abandontransaction", "\"1075db55d416d3ca199f55b6084e2115b9345e16c5cf302fc80e9d5fbf5d48d\"")
        );
    }

    // Make sure the results are valid at least up to the most recent block
    // the user could have gotten from another RPC command prior to now
    pwallet->BlockUntilSyncedToCurrentChain();

    LOCK2(cs_main, pwallet->cs_wallet);

    uint256 hash;
    hash.SetHex(request.params[0].get_str());

    if (!pwallet->mapWallet.count(hash)) {
        if (!IsParticlWallet(pwallet) || !GetParticlWallet(pwallet)->HaveTransaction(hash)) {
            throw JSONRPCError(RPC_INVALID_ADDRESS_OR_KEY, "Invalid or non-wallet transaction id");
        }
    }
    if (!pwallet->AbandonTransaction(hash)) {
        throw JSONRPCError(RPC_INVALID_ADDRESS_OR_KEY, "Transaction not eligible for abandonment");
    }

    return NullUniValue;
}


static UniValue backupwallet(const JSONRPCRequest& request)
{
    std::shared_ptr<CWallet> const wallet = GetWalletForJSONRPCRequest(request);
    CWallet* const pwallet = wallet.get();

    if (!EnsureWalletIsAvailable(pwallet, request.fHelp)) {
        return NullUniValue;
    }

    if (request.fHelp || request.params.size() != 1)
        throw std::runtime_error(
            "backupwallet \"destination\"\n"
            "\nSafely copies current wallet file to destination, which can be a directory or a path with filename.\n"
            "\nArguments:\n"
            "1. \"destination\"   (string) The destination directory or file\n"
            "\nExamples:\n"
            + HelpExampleCli("backupwallet", "\"backup.dat\"")
            + HelpExampleRpc("backupwallet", "\"backup.dat\"")
        );

    // Make sure the results are valid at least up to the most recent block
    // the user could have gotten from another RPC command prior to now
    pwallet->BlockUntilSyncedToCurrentChain();

    LOCK2(cs_main, pwallet->cs_wallet);

    std::string strDest = request.params[0].get_str();
    if (!pwallet->BackupWallet(strDest)) {
        throw JSONRPCError(RPC_WALLET_ERROR, "Error: Wallet backup failed!");
    }

    return NullUniValue;
}


static UniValue keypoolrefill(const JSONRPCRequest& request)
{
    std::shared_ptr<CWallet> const wallet = GetWalletForJSONRPCRequest(request);
    CWallet* const pwallet = wallet.get();

    if (!EnsureWalletIsAvailable(pwallet, request.fHelp)) {
        return NullUniValue;
    }

    if (request.fHelp || request.params.size() > 1)
        throw std::runtime_error(
            "keypoolrefill ( newsize )\n"
            "\nFills the keypool."
            + HelpRequiringPassphrase(pwallet) + "\n"
            "\nArguments\n"
            "1. newsize     (numeric, optional, default=100) The new keypool size\n"
            "\nExamples:\n"
            + HelpExampleCli("keypoolrefill", "")
            + HelpExampleRpc("keypoolrefill", "")
        );

    if (pwallet->IsWalletFlagSet(WALLET_FLAG_DISABLE_PRIVATE_KEYS)) {
        throw JSONRPCError(RPC_WALLET_ERROR, "Error: Private keys are disabled for this wallet");
    }

    LOCK2(cs_main, pwallet->cs_wallet);

    // 0 is interpreted by TopUpKeyPool() as the default keypool size given by -keypool
    unsigned int kpSize = 0;
    if (!request.params[0].isNull()) {
        if (request.params[0].get_int() < 0)
            throw JSONRPCError(RPC_INVALID_PARAMETER, "Invalid parameter, expected valid size.");
        kpSize = (unsigned int)request.params[0].get_int();
    }

    EnsureWalletIsUnlocked(pwallet);
    pwallet->TopUpKeyPool(kpSize);

    if (pwallet->GetKeyPoolSize() < kpSize) {
        throw JSONRPCError(RPC_WALLET_ERROR, "Error refreshing keypool.");
    }

    return NullUniValue;
}


void LockWallet(CWallet* pWallet)
{
    LOCK(pWallet->cs_wallet);
    pWallet->nRelockTime = 0;
    pWallet->Lock();
}

static UniValue walletpassphrase(const JSONRPCRequest& request)
{
    std::shared_ptr<CWallet> const wallet = GetWalletForJSONRPCRequest(request);
    CWallet* const pwallet = wallet.get();

    if (!EnsureWalletIsAvailable(pwallet, request.fHelp)) {
        return NullUniValue;
    }

    if (request.fHelp || request.params.size() < 2 || request.params.size() > 3) {
        throw std::runtime_error(
            "walletpassphrase \"passphrase\" timeout ( stakingonly )\n"
            "\nStores the wallet decryption key in memory for 'timeout' seconds.\n"
            "This is needed prior to performing transactions related to private keys such as sending " + CURRENCY_UNIT + "\n"
            "\nArguments:\n"
            "1. \"passphrase\"     (string, required) The wallet passphrase\n"
            "2. timeout            (numeric, required) The time to keep the decryption key in seconds; capped at 100000000 (~3 years).\n"
            "3. stakingonly        (bool, optional) If true, sending functions are disabled.\n"
            "\nNote:\n"
            "Issuing the walletpassphrase command while the wallet is already unlocked will set a new unlock\n"
            "time that overrides the old one.\n"
            "If [stakingonly] is true and <timeout> is 0, the wallet will remain unlocked for staking until manually locked again.\n"
            "\nExamples:\n"
            "\nUnlock the wallet for 60 seconds\n"
            + HelpExampleCli("walletpassphrase", "\"my pass phrase\" 60") +
            "\nLock the wallet again (before 60 seconds)\n"
            + HelpExampleCli("walletlock", "") +
            "\nAs json rpc call\n"
            + HelpExampleRpc("walletpassphrase", "\"my pass phrase\", 60")
        );
    }

    // can't lock cs_wallet here, cs_smsg
    LOCK(cs_main);
    //LOCK2(cs_main, pwallet->cs_wallet);

    if (!pwallet->IsCrypted()) {
        throw JSONRPCError(RPC_WALLET_WRONG_ENC_STATE, "Error: running with an unencrypted wallet, but walletpassphrase was called.");
    }

    // Note that the walletpassphrase is stored in request.params[0] which is not mlock()ed
    SecureString strWalletPass;
    strWalletPass.reserve(100);
    // TODO: get rid of this .c_str() by implementing SecureString::operator=(std::string)
    // Alternately, find a way to make request.params[0] mlock()'d to begin with.
    strWalletPass = request.params[0].get_str().c_str();

    // Get the timeout
    int64_t nSleepTime = request.params[1].get_int64();
    // Timeout cannot be negative, otherwise it will relock immediately
    if (nSleepTime < 0) {
        throw JSONRPCError(RPC_INVALID_PARAMETER, "Timeout cannot be negative.");
    }
    // Clamp timeout
    constexpr int64_t MAX_SLEEP_TIME = 100000000; // larger values trigger a macos/libevent bug?
    if (nSleepTime > MAX_SLEEP_TIME) {
        nSleepTime = MAX_SLEEP_TIME;
    }

    if (strWalletPass.length() > 0)
    {
        if (!pwallet->Unlock(strWalletPass)) {
            throw JSONRPCError(RPC_WALLET_PASSPHRASE_INCORRECT, "Error: The wallet passphrase entered was incorrect.");
        }
    }
    else
        throw std::runtime_error(
            "walletpassphrase <passphrase> <timeout> [stakingonly]\n"
            "Stores the wallet decryption key in memory for <timeout> seconds.");

    {
    //LOCK2(cs_main, pwallet->cs_wallet);
    LOCK(pwallet->cs_wallet);
    pwallet->TopUpKeyPool();

    bool fWalletUnlockStakingOnly = false;
    if (request.params.size() > 2)
        fWalletUnlockStakingOnly = request.params[2].get_bool();

    if (IsParticlWallet(pwallet))
    {
        CHDWallet *phdw = GetParticlWallet(pwallet);
        LOCK(phdw->cs_wallet);
        phdw->fUnlockForStakingOnly = fWalletUnlockStakingOnly;
    };

    // Only allow unlimited timeout (nSleepTime=0) on staking.
    if (nSleepTime > 0 || !fWalletUnlockStakingOnly)
    {
        pwallet->nRelockTime = GetTime() + nSleepTime;
        RPCRunLater(strprintf("lockwallet(%s)", pwallet->GetName()), boost::bind(LockWallet, pwallet), nSleepTime);
    } else
    {
        RPCRunLaterErase(strprintf("lockwallet(%s)", pwallet->GetName()));
        pwallet->nRelockTime = 0;
    };
    }
    return NullUniValue;
}


static UniValue walletpassphrasechange(const JSONRPCRequest& request)
{
    std::shared_ptr<CWallet> const wallet = GetWalletForJSONRPCRequest(request);
    CWallet* const pwallet = wallet.get();

    if (!EnsureWalletIsAvailable(pwallet, request.fHelp)) {
        return NullUniValue;
    }

    if (request.fHelp || request.params.size() != 2) {
        throw std::runtime_error(
            "walletpassphrasechange \"oldpassphrase\" \"newpassphrase\"\n"
            "\nChanges the wallet passphrase from 'oldpassphrase' to 'newpassphrase'.\n"
            "\nArguments:\n"
            "1. \"oldpassphrase\"      (string) The current passphrase\n"
            "2. \"newpassphrase\"      (string) The new passphrase\n"
            "\nExamples:\n"
            + HelpExampleCli("walletpassphrasechange", "\"old one\" \"new one\"")
            + HelpExampleRpc("walletpassphrasechange", "\"old one\", \"new one\"")
        );
    }

    LOCK2(cs_main, pwallet->cs_wallet);

    if (!pwallet->IsCrypted()) {
        throw JSONRPCError(RPC_WALLET_WRONG_ENC_STATE, "Error: running with an unencrypted wallet, but walletpassphrasechange was called.");
    }

    // TODO: get rid of these .c_str() calls by implementing SecureString::operator=(std::string)
    // Alternately, find a way to make request.params[0] mlock()'d to begin with.
    SecureString strOldWalletPass;
    strOldWalletPass.reserve(100);
    strOldWalletPass = request.params[0].get_str().c_str();

    SecureString strNewWalletPass;
    strNewWalletPass.reserve(100);
    strNewWalletPass = request.params[1].get_str().c_str();

    if (strOldWalletPass.length() < 1 || strNewWalletPass.length() < 1)
        throw std::runtime_error(
            "walletpassphrasechange <oldpassphrase> <newpassphrase>\n"
            "Changes the wallet passphrase from <oldpassphrase> to <newpassphrase>.");

    if (!pwallet->ChangeWalletPassphrase(strOldWalletPass, strNewWalletPass)) {
        throw JSONRPCError(RPC_WALLET_PASSPHRASE_INCORRECT, "Error: The wallet passphrase entered was incorrect.");
    }

    return NullUniValue;
}


static UniValue walletlock(const JSONRPCRequest& request)
{
    std::shared_ptr<CWallet> const wallet = GetWalletForJSONRPCRequest(request);
    CWallet* const pwallet = wallet.get();

    if (!EnsureWalletIsAvailable(pwallet, request.fHelp)) {
        return NullUniValue;
    }

    if (request.fHelp || request.params.size() != 0) {
        throw std::runtime_error(
            "walletlock\n"
            "\nRemoves the wallet encryption key from memory, locking the wallet.\n"
            "After calling this method, you will need to call walletpassphrase again\n"
            "before being able to call any methods which require the wallet to be unlocked.\n"
            "\nExamples:\n"
            "\nSet the passphrase for 2 minutes to perform a transaction\n"
            + HelpExampleCli("walletpassphrase", "\"my pass phrase\" 120") +
            "\nPerform a send (requires passphrase set)\n"
            + HelpExampleCli("sendtoaddress", "\"PbpVcjgYatnkKgveaeqhkeQBFwjqR7jKBR\" 1.0") +
            "\nClear the passphrase since we are done before 2 minutes is up\n"
            + HelpExampleCli("walletlock", "") +
            "\nAs json rpc call\n"
            + HelpExampleRpc("walletlock", "")
        );
    }

    LOCK2(cs_main, pwallet->cs_wallet);

    if (!pwallet->IsCrypted()) {
        throw JSONRPCError(RPC_WALLET_WRONG_ENC_STATE, "Error: running with an unencrypted wallet, but walletlock was called.");
    }

    pwallet->Lock();
    pwallet->nRelockTime = 0;

    return NullUniValue;
}


static UniValue encryptwallet(const JSONRPCRequest& request)
{
    std::shared_ptr<CWallet> const wallet = GetWalletForJSONRPCRequest(request);
    CWallet* const pwallet = wallet.get();

    if (!EnsureWalletIsAvailable(pwallet, request.fHelp)) {
        return NullUniValue;
    }

    if (request.fHelp || request.params.size() != 1) {
        throw std::runtime_error(
            "encryptwallet \"passphrase\"\n"
            "\nEncrypts the wallet with 'passphrase'. This is for first time encryption.\n"
            "After this, any calls that interact with private keys such as sending or signing \n"
            "will require the passphrase to be set prior the making these calls.\n"
            "Use the walletpassphrase call for this, and then walletlock call.\n"
            "If the wallet is already encrypted, use the walletpassphrasechange call.\n"
            "\nArguments:\n"
            "1. \"passphrase\"    (string) The pass phrase to encrypt the wallet with. It must be at least 1 character, but should be long.\n"
            "\nExamples:\n"
            "\nEncrypt your wallet\n"
            + HelpExampleCli("encryptwallet", "\"my pass phrase\"") +
            "\nNow set the passphrase to use the wallet, such as for signing or sending particl\n"
            + HelpExampleCli("walletpassphrase", "\"my pass phrase\"") +
            "\nNow we can do something like sign\n"
            + HelpExampleCli("signmessage", "\"address\" \"test message\"") +
            "\nNow lock the wallet again by removing the passphrase\n"
            + HelpExampleCli("walletlock", "") +
            "\nAs a json rpc call\n"
            + HelpExampleRpc("encryptwallet", "\"my pass phrase\"")
        );
    }

    LOCK2(cs_main, pwallet->cs_wallet);

    if (pwallet->IsCrypted()) {
        throw JSONRPCError(RPC_WALLET_WRONG_ENC_STATE, "Error: running with an encrypted wallet, but encryptwallet was called.");
    }

    // TODO: get rid of this .c_str() by implementing SecureString::operator=(std::string)
    // Alternately, find a way to make request.params[0] mlock()'d to begin with.
    SecureString strWalletPass;
    strWalletPass.reserve(100);
    strWalletPass = request.params[0].get_str().c_str();

    if (strWalletPass.length() < 1)
        throw std::runtime_error(
            "encryptwallet <passphrase>\n"
            "Encrypts the wallet with <passphrase>.");

    if (!pwallet->EncryptWallet(strWalletPass)) {
        throw JSONRPCError(RPC_WALLET_ENCRYPTION_FAILED, "Error: Failed to encrypt the wallet.");
    }

<<<<<<< HEAD
    // BDB seems to have a bad habit of writing old data into
    // slack space in .dat files; that is bad if the old data is
    // unencrypted private keys. So:
    StartShutdown();
    //return "wallet encrypted; Particl server stopping, restart to run with encrypted wallet. The keypool has been flushed and a new HD seed was generated (if you are using HD). You need to make a new backup.";
    return "wallet encrypted; Particl server stopping, restart to run with encrypted wallet. You need to make a new backup.";
=======
    return "wallet encrypted; The keypool has been flushed and a new HD seed was generated (if you are using HD). You need to make a new backup.";
>>>>>>> f09bc7ec
}

static UniValue lockunspent(const JSONRPCRequest& request)
{
    std::shared_ptr<CWallet> const wallet = GetWalletForJSONRPCRequest(request);
    CWallet* const pwallet = wallet.get();

    if (!EnsureWalletIsAvailable(pwallet, request.fHelp)) {
        return NullUniValue;
    }

    if (request.fHelp || request.params.size() < 1 || request.params.size() > 3)
        throw std::runtime_error(
            "lockunspent unlock ([{\"txid\":\"txid\",\"vout\":n},...])\n"
            "\nUpdates list of temporarily unspendable outputs.\n"
            "Temporarily lock (unlock=false) or unlock (unlock=true) specified transaction outputs.\n"
            "If no transaction outputs are specified when unlocking then all current locked transaction outputs are unlocked.\n"
            "A locked transaction output will not be chosen by automatic coin selection, when spending " + CURRENCY_UNIT + ".\n"
            "Locks are stored in memory only. Nodes start with zero locked outputs, and the locked output list\n"
            "is always cleared (by virtue of process exit) when a node stops or fails.\n"
            "Also see the listunspent call\n"
            "\nArguments:\n"
            "1. unlock            (boolean, required) Whether to unlock (true) or lock (false) the specified transactions\n"
            "2. \"transactions\"  (array, optional) A json array of objects. Each object the txid (string) vout (numeric)\n"
            "     [           (json array of json objects)\n"
            "       {\n"
            "         \"txid\":\"id\",    (string) The transaction id\n"
            "         \"vout\": n         (numeric) The output number\n"
            "       }\n"
            "       ,...\n"
            "     ]\n"
            "3. permanent         (boolean, optional, default = false) If true the lock/s are recorded in the wallet database and restored at startup.\n"
            "\nResult:\n"
            "true|false    (boolean) Whether the command was successful or not\n"

            "\nExamples:\n"
            "\nList the unspent transactions\n"
            + HelpExampleCli("listunspent", "") +
            "\nLock an unspent transaction\n"
            + HelpExampleCli("lockunspent", "false \"[{\\\"txid\\\":\\\"a08e6907dbbd3d809776dbfc5d82e371b764ed838b5655e72f463568df1aadf0\\\",\\\"vout\\\":1}]\"") +
            "\nList the locked transactions\n"
            + HelpExampleCli("listlockunspent", "") +
            "\nUnlock the transaction again\n"
            + HelpExampleCli("lockunspent", "true \"[{\\\"txid\\\":\\\"a08e6907dbbd3d809776dbfc5d82e371b764ed838b5655e72f463568df1aadf0\\\",\\\"vout\\\":1}]\"") +
            "\nAs a json rpc call\n"
            + HelpExampleRpc("lockunspent", "false, \"[{\\\"txid\\\":\\\"a08e6907dbbd3d809776dbfc5d82e371b764ed838b5655e72f463568df1aadf0\\\",\\\"vout\\\":1}]\"")
        );

    // Make sure the results are valid at least up to the most recent block
    // the user could have gotten from another RPC command prior to now
    pwallet->BlockUntilSyncedToCurrentChain();

    LOCK2(cs_main, pwallet->cs_wallet);

    RPCTypeCheckArgument(request.params[0], UniValue::VBOOL);

    bool fUnlock = request.params[0].get_bool();

    if (request.params[1].isNull()) {
        if (fUnlock)
            pwallet->UnlockAllCoins();
        return true;
    }

    RPCTypeCheckArgument(request.params[1], UniValue::VARR);

    const UniValue& output_params = request.params[1];

    // Create and validate the COutPoints first.

    std::vector<COutPoint> outputs;
    outputs.reserve(output_params.size());

    for (unsigned int idx = 0; idx < output_params.size(); idx++) {
        const UniValue& o = output_params[idx].get_obj();

        RPCTypeCheckObj(o,
            {
                {"txid", UniValueType(UniValue::VSTR)},
                {"vout", UniValueType(UniValue::VNUM)},
            });

        const std::string& txid = find_value(o, "txid").get_str();
        if (!IsHex(txid)) {
            throw JSONRPCError(RPC_INVALID_PARAMETER, "Invalid parameter, expected hex txid");
        }

        const int nOutput = find_value(o, "vout").get_int();
        if (nOutput < 0) {
            throw JSONRPCError(RPC_INVALID_PARAMETER, "Invalid parameter, vout must be positive");
        }

        const COutPoint outpt(uint256S(txid), nOutput);

        if (IsParticlWallet(pwallet))
        {
            const auto it = pwallet->mapWallet.find(outpt.hash);
            if (it == pwallet->mapWallet.end()) {
                CHDWallet *phdw = GetParticlWallet(pwallet);
                const auto it = phdw->mapRecords.find(outpt.hash);
                if (it == phdw->mapRecords.end())
                    throw JSONRPCError(RPC_INVALID_PARAMETER, "Invalid parameter, unknown transaction");

                const CTransactionRecord &rtx = it->second;
                if (!rtx.GetOutput(outpt.n))
                    throw JSONRPCError(RPC_INVALID_PARAMETER, "Invalid parameter, vout index out of bounds");
            } else
            {
                const CWalletTx& trans = it->second;
                if (outpt.n >= trans.tx->GetNumVOuts()) {
                    throw JSONRPCError(RPC_INVALID_PARAMETER, "Invalid parameter, vout index out of bounds");
                }
            };
        } else
        {
        const auto it = pwallet->mapWallet.find(outpt.hash);
        if (it == pwallet->mapWallet.end()) {
            throw JSONRPCError(RPC_INVALID_PARAMETER, "Invalid parameter, unknown transaction");
        }

        const CWalletTx& trans = it->second;

        if (outpt.n >= trans.tx->vout.size()) {
            throw JSONRPCError(RPC_INVALID_PARAMETER, "Invalid parameter, vout index out of bounds");
        }
        };

        if (pwallet->IsSpent(outpt.hash, outpt.n)) {
            throw JSONRPCError(RPC_INVALID_PARAMETER, "Invalid parameter, expected unspent output");
        }

        const bool is_locked = pwallet->IsLockedCoin(outpt.hash, outpt.n);

        if (fUnlock && !is_locked) {
            throw JSONRPCError(RPC_INVALID_PARAMETER, "Invalid parameter, expected locked output");
        }

        if (!fUnlock && is_locked) {
            throw JSONRPCError(RPC_INVALID_PARAMETER, "Invalid parameter, output already locked");
        }

        outputs.push_back(outpt);
    }

    bool fPermanent = false;
    if (!request.params[2].isNull()) {
        RPCTypeCheckArgument(request.params[2], UniValue::VBOOL);
        fPermanent = request.params[2].get_bool();
    }

    // Atomically set (un)locked status for the outputs.
    for (const COutPoint& outpt : outputs) {
        if (fUnlock) pwallet->UnlockCoin(outpt);
        else pwallet->LockCoin(outpt, fPermanent);
    }

    return true;
}

static UniValue listlockunspent(const JSONRPCRequest& request)
{
    std::shared_ptr<CWallet> const wallet = GetWalletForJSONRPCRequest(request);
    CWallet* const pwallet = wallet.get();

    if (!EnsureWalletIsAvailable(pwallet, request.fHelp)) {
        return NullUniValue;
    }

    if (request.fHelp || request.params.size() > 0)
        throw std::runtime_error(
            "listlockunspent\n"
            "\nReturns list of temporarily unspendable outputs.\n"
            "See the lockunspent call to lock and unlock transactions for spending.\n"
            "\nResult:\n"
            "[\n"
            "  {\n"
            "    \"txid\" : \"transactionid\",     (string) The transaction id locked\n"
            "    \"vout\" : n                      (numeric) The vout value\n"
            "  }\n"
            "  ,...\n"
            "]\n"
            "\nExamples:\n"
            "\nList the unspent transactions\n"
            + HelpExampleCli("listunspent", "") +
            "\nLock an unspent transaction\n"
            + HelpExampleCli("lockunspent", "false \"[{\\\"txid\\\":\\\"a08e6907dbbd3d809776dbfc5d82e371b764ed838b5655e72f463568df1aadf0\\\",\\\"vout\\\":1}]\"") +
            "\nList the locked transactions\n"
            + HelpExampleCli("listlockunspent", "") +
            "\nUnlock the transaction again\n"
            + HelpExampleCli("lockunspent", "true \"[{\\\"txid\\\":\\\"a08e6907dbbd3d809776dbfc5d82e371b764ed838b5655e72f463568df1aadf0\\\",\\\"vout\\\":1}]\"") +
            "\nAs a json rpc call\n"
            + HelpExampleRpc("listlockunspent", "")
        );

    LOCK2(cs_main, pwallet->cs_wallet);

    std::vector<COutPoint> vOutpts;
    pwallet->ListLockedCoins(vOutpts);

    UniValue ret(UniValue::VARR);

    for (const COutPoint& outpt : vOutpts) {
        UniValue o(UniValue::VOBJ);

        o.pushKV("txid", outpt.hash.GetHex());
        o.pushKV("vout", (int)outpt.n);
        ret.push_back(o);
    }

    return ret;
}

static UniValue settxfee(const JSONRPCRequest& request)
{
    std::shared_ptr<CWallet> const wallet = GetWalletForJSONRPCRequest(request);
    CWallet* const pwallet = wallet.get();

    if (!EnsureWalletIsAvailable(pwallet, request.fHelp)) {
        return NullUniValue;
    }

    if (request.fHelp || request.params.size() < 1 || request.params.size() > 1) {
        throw std::runtime_error(
            "settxfee amount\n"
            "\nSet the transaction fee per kB for this wallet. Overrides the global -paytxfee command line parameter.\n"
            "\nArguments:\n"
            "1. amount         (numeric or string, required) The transaction fee in " + CURRENCY_UNIT + "/kB\n"
            "\nResult\n"
            "true|false        (boolean) Returns true if successful\n"
            "\nExamples:\n"
            + HelpExampleCli("settxfee", "0.00001")
            + HelpExampleRpc("settxfee", "0.00001")
        );
    }

    LOCK2(cs_main, pwallet->cs_wallet);

    CAmount nAmount = AmountFromValue(request.params[0]);
    CFeeRate tx_fee_rate(nAmount, 1000);
    if (tx_fee_rate == 0) {
        // automatic selection
    } else if (tx_fee_rate < ::minRelayTxFee) {
        throw JSONRPCError(RPC_INVALID_PARAMETER, strprintf("txfee cannot be less than min relay tx fee (%s)", ::minRelayTxFee.ToString()));
    } else if (tx_fee_rate < pwallet->m_min_fee) {
        throw JSONRPCError(RPC_INVALID_PARAMETER, strprintf("txfee cannot be less than wallet min fee (%s)", pwallet->m_min_fee.ToString()));
    }

    pwallet->m_pay_tx_fee = tx_fee_rate;
    return true;
}

static UniValue getwalletinfo(const JSONRPCRequest& request)
{
    std::shared_ptr<CWallet> const wallet = GetWalletForJSONRPCRequest(request);
    CWallet* const pwallet = wallet.get();

    if (!EnsureWalletIsAvailable(pwallet, request.fHelp)) {
        return NullUniValue;
    }

    if (request.fHelp || request.params.size() != 0)
        throw std::runtime_error(
            "getwalletinfo\n"
            "Returns an object containing various wallet state info.\n"
            "\nResult:\n"
            "{\n"
            "  \"walletname\": xxxxx,             (string) the wallet name\n"
            "  \"walletversion\": xxxxx,          (numeric) the wallet version\n"
            "  \"total_balance\": xxxxxxx,        (numeric) the total balance of the wallet in " + CURRENCY_UNIT + "\n"
            "  \"balance\": xxxxxxx,              (numeric) the total confirmed balance of the wallet in " + CURRENCY_UNIT + "\n"
            "  \"blind_balance\": xxxxxxx,        (numeric) the total confirmed blinded balance of the wallet in " + CURRENCY_UNIT + "\n"
            "  \"anon_balance\": xxxxxxx,         (numeric) the total confirmed anon balance of the wallet in " + CURRENCY_UNIT + "\n"
            "  \"staked_balance\": xxxxxxx,       (numeric) the total staked balance of the wallet in " + CURRENCY_UNIT + " (non-spendable until maturity)\n"
            "  \"unconfirmed_balance\": xxx,      (numeric) the total unconfirmed balance of the wallet in " + CURRENCY_UNIT + "\n"
            "  \"immature_balance\": xxxxxx,      (numeric) the total immature balance of the wallet in " + CURRENCY_UNIT + "\n"
            "  \"reserve\": xxxxxx,               (numeric) the reserve balance of the wallet in " + CURRENCY_UNIT + "\n"
            "  \"txcount\": xxxxxxx,              (numeric) the total number of transactions in the wallet\n"
            "  \"keypoololdest\": xxxxxx,         (numeric) the timestamp (seconds since Unix epoch) of the oldest pre-generated key in the key pool\n"
            "  \"keypoolsize\": xxxx,             (numeric) how many new keys are pre-generated\n"
            "  \"encryptionstatus\":              (string) unencrypted/locked/unlocked\n"
            "  \"unlocked_until\": ttt,           (numeric) the timestamp in seconds since epoch (midnight Jan 1 1970 GMT) that the wallet is unlocked for transfers, or 0 if the wallet is locked\n"
            "  \"paytxfee\": x.xxxx,              (numeric) the transaction fee configuration, set in " + CURRENCY_UNIT + "/kB\n"
            "  \"hdseedid\": \"<hash160>\"          (string, optional) the Hash160 of the HD account pubkey (only present when HD is enabled)\n"
            "  \"hdmasterkeyid\": \"<hash160>\"     (string, optional) alias for hdseedid retained for backwards-compatibility. Will be removed in V0.18.\n"
            "  \"private_keys_enabled\": true|false (boolean) false if privatekeys are disabled for this wallet (enforced watch-only wallet)\n"
            "}\n"
            "\nExamples:\n"
            + HelpExampleCli("getwalletinfo", "")
            + HelpExampleRpc("getwalletinfo", "")
        );

    // Make sure the results are valid at least up to the most recent block
    // the user could have gotten from another RPC command prior to now
    pwallet->BlockUntilSyncedToCurrentChain();

    LOCK2(cs_main, pwallet->cs_wallet);

    UniValue obj(UniValue::VOBJ);
    obj.pushKV("walletname", pwallet->GetName());
    obj.pushKV("walletversion", pwallet->GetVersion());

    if (fParticlWallet)
    {
        CHDWalletBalances bal;
        ((CHDWallet*)pwallet)->GetBalances(bal);

        obj.pushKV("total_balance",         ValueFromAmount(
            bal.nPart + bal.nPartUnconf + bal.nPartStaked + bal.nPartImmature
            + bal.nBlind + bal.nBlindUnconf
            + bal.nAnon + bal.nAnonUnconf));

        obj.pushKV("balance",               ValueFromAmount(bal.nPart));

        obj.pushKV("blind_balance",         ValueFromAmount(bal.nBlind));
        obj.pushKV("anon_balance",          ValueFromAmount(bal.nAnon));
        obj.pushKV("staked_balance",        ValueFromAmount(bal.nPartStaked));

        obj.pushKV("unconfirmed_balance",   ValueFromAmount(bal.nPartUnconf));
        obj.pushKV("unconfirmed_blind",     ValueFromAmount(bal.nBlindUnconf));
        obj.pushKV("unconfirmed_anon",      ValueFromAmount(bal.nAnonUnconf));
        obj.pushKV("immature_balance",      ValueFromAmount(bal.nPartImmature));

        if (bal.nPartWatchOnly > 0 || bal.nPartWatchOnlyUnconf > 0 || bal.nPartWatchOnlyStaked > 0)
        {
            obj.pushKV("watchonly_balance",                 ValueFromAmount(bal.nPartWatchOnly));
            obj.pushKV("watchonly_staked_balance",          ValueFromAmount(bal.nPartWatchOnlyStaked));
            obj.pushKV("watchonly_unconfirmed_balance",     ValueFromAmount(bal.nPartWatchOnlyUnconf));
            obj.pushKV("watchonly_total_balance",
                ValueFromAmount(bal.nPartWatchOnly + bal.nPartWatchOnlyStaked + bal.nPartWatchOnlyUnconf));
        };
    } else
    {
        obj.pushKV("balance",       ValueFromAmount(pwallet->GetBalance()));
        obj.pushKV("unconfirmed_balance", ValueFromAmount(pwallet->GetUnconfirmedBalance()));
        obj.pushKV("immature_balance",    ValueFromAmount(pwallet->GetImmatureBalance()));
    };

    int nTxCount = (int)pwallet->mapWallet.size() + (fParticlWallet ? (int)((CHDWallet*)pwallet)->mapRecords.size() : 0);

    obj.pushKV("txcount",       (int)nTxCount);

    CKeyID seed_id;
    if (IsParticlWallet(pwallet)) {
        CHDWallet *pwhd = GetParticlWallet(pwallet);

        obj.pushKV("keypoololdest", pwhd->GetOldestActiveAccountTime());
        obj.pushKV("keypoolsize",   pwhd->CountActiveAccountKeys());

        obj.pushKV("reserve",   ValueFromAmount(pwhd->nReserveBalance));

        obj.pushKV("encryptionstatus", !pwhd->IsCrypted()
        ? "Unencrypted" : pwhd->IsLocked() ? "Locked" : pwhd->fUnlockForStakingOnly ? "Unlocked, staking only" : "Unlocked");

        seed_id = pwhd->idDefaultAccount;
    } else {
        size_t kpExternalSize = pwallet->KeypoolCountExternalKeys();
        obj.pushKV("keypoololdest", pwallet->GetOldestKeyPoolTime());
        obj.pushKV("keypoolsize",   (int64_t)pwallet->KeypoolCountExternalKeys());
        seed_id = pwallet->GetHDChain().seed_id;
        if (!seed_id.IsNull() && pwallet->CanSupportFeature(FEATURE_HD_SPLIT)) {
            obj.pushKV("keypoolsize_hd_internal",   (int64_t)(pwallet->GetKeyPoolSize() - kpExternalSize));
        }

        obj.pushKV("encryptionstatus", !pwallet->IsCrypted()
            ? "Unencrypted" : pwallet->IsLocked() ? "Locked" : "Unlocked");
    }

    if (pwallet->IsCrypted())
        obj.pushKV("unlocked_until", pwallet->nRelockTime);

    obj.pushKV("paytxfee", ValueFromAmount(pwallet->m_pay_tx_fee.GetFeePerK()));

    if (!seed_id.IsNull()) {
        obj.pushKV("hdseedid", seed_id.GetHex());
        obj.pushKV("hdmasterkeyid", seed_id.GetHex());
    }
    obj.pushKV("private_keys_enabled", !pwallet->IsWalletFlagSet(WALLET_FLAG_DISABLE_PRIVATE_KEYS));
    return obj;
}

static UniValue listwallets(const JSONRPCRequest& request)
{
    if (request.fHelp || request.params.size() != 0)
        throw std::runtime_error(
            "listwallets\n"
            "Returns a list of currently loaded wallets.\n"
            "For full information on the wallet, use \"getwalletinfo\"\n"
            "\nResult:\n"
            "[                         (json array of strings)\n"
            "  \"walletname\"            (string) the wallet name\n"
            "   ...\n"
            "]\n"
            "\nExamples:\n"
            + HelpExampleCli("listwallets", "")
            + HelpExampleRpc("listwallets", "")
        );

    UniValue obj(UniValue::VARR);

    for (const std::shared_ptr<CWallet>& wallet : GetWallets()) {
        if (!EnsureWalletIsAvailable(wallet.get(), request.fHelp)) {
            return NullUniValue;
        }

        LOCK(wallet->cs_wallet);

        obj.push_back(wallet->GetName());
    }

    return obj;
}

static UniValue loadwallet(const JSONRPCRequest& request)
{
    if (request.fHelp || request.params.size() != 1)
        throw std::runtime_error(
            "loadwallet \"filename\"\n"
            "\nLoads a wallet from a wallet file or directory."
            "\nNote that all wallet command-line options used when starting particld will be"
            "\napplied to the new wallet (eg -zapwallettxes, upgradewallet, rescan, etc).\n"
            "\nArguments:\n"
            "1. \"filename\"    (string, required) The wallet directory or .dat file.\n"
            "\nResult:\n"
            "{\n"
            "  \"name\" :    <wallet_name>,        (string) The wallet name if loaded successfully.\n"
            "  \"warning\" : <warning>,            (string) Warning message if wallet was not loaded cleanly.\n"
            "}\n"
            "\nExamples:\n"
            + HelpExampleCli("loadwallet", "\"test.dat\"")
            + HelpExampleRpc("loadwallet", "\"test.dat\"")
        );
    std::string wallet_file = request.params[0].get_str();
    std::string error;

    fs::path wallet_path = fs::absolute(wallet_file, GetWalletDir());
    if (fs::symlink_status(wallet_path).type() == fs::file_not_found) {
        throw JSONRPCError(RPC_WALLET_NOT_FOUND, "Wallet " + wallet_file + " not found.");
    } else if (fs::is_directory(wallet_path)) {
        // The given filename is a directory. Check that there's a wallet.dat file.
        fs::path wallet_dat_file = wallet_path / "wallet.dat";
        if (fs::symlink_status(wallet_dat_file).type() == fs::file_not_found) {
            throw JSONRPCError(RPC_WALLET_NOT_FOUND, "Directory " + wallet_file + " does not contain a wallet.dat file.");
        }
    }

    std::string warning;
    if (!CWallet::Verify(wallet_file, false, error, warning)) {
        throw JSONRPCError(RPC_WALLET_ERROR, "Wallet file verification failed: " + error);
    }

    std::shared_ptr<CWallet> const wallet = CWallet::CreateWalletFromFile(wallet_file, fs::absolute(wallet_file, GetWalletDir()));
    if (!wallet) {
        throw JSONRPCError(RPC_WALLET_ERROR, "Wallet loading failed.");
    }
    if (fParticlMode && !((CHDWallet*)wallet.get())->Initialise())
        throw JSONRPCError(RPC_WALLET_ERROR, "Wallet initialise failed.");
    AddWallet(wallet);

    wallet->postInitProcess();

    UniValue obj(UniValue::VOBJ);
    obj.pushKV("name", wallet->GetName());
    obj.pushKV("warning", warning);

    return obj;
}

static UniValue createwallet(const JSONRPCRequest& request)
{
    if (request.fHelp || request.params.size() < 1 || request.params.size() > 2) {
        throw std::runtime_error(
            "createwallet \"wallet_name\" ( disable_private_keys )\n"
            "\nCreates and loads a new wallet.\n"
            "\nArguments:\n"
            "1. \"wallet_name\"          (string, required) The name for the new wallet. If this is a path, the wallet will be created at the path location.\n"
            "2. disable_private_keys   (boolean, optional, default: false) Disable the possibility of private keys (only watchonlys are possible in this mode).\n"
            "\nResult:\n"
            "{\n"
            "  \"name\" :    <wallet_name>,        (string) The wallet name if created successfully. If the wallet was created using a full path, the wallet_name will be the full path.\n"
            "  \"warning\" : <warning>,            (string) Warning message if wallet was not loaded cleanly.\n"
            "}\n"
            "\nExamples:\n"
            + HelpExampleCli("createwallet", "\"testwallet\"")
            + HelpExampleRpc("createwallet", "\"testwallet\"")
        );
    }
    std::string wallet_name = request.params[0].get_str();
    std::string error;
    std::string warning;

    bool disable_privatekeys = false;
    if (!request.params[1].isNull()) {
        disable_privatekeys = request.params[1].get_bool();
    }

    fs::path wallet_path = fs::absolute(wallet_name, GetWalletDir());
    if (fs::symlink_status(wallet_path).type() != fs::file_not_found) {
        throw JSONRPCError(RPC_WALLET_ERROR, "Wallet " + wallet_name + " already exists.");
    }

    // Wallet::Verify will check if we're trying to create a wallet with a duplication name.
    if (!CWallet::Verify(wallet_name, false, error, warning)) {
        throw JSONRPCError(RPC_WALLET_ERROR, "Wallet file verification failed: " + error);
    }

    std::shared_ptr<CWallet> const wallet = CWallet::CreateWalletFromFile(wallet_name, fs::absolute(wallet_name, GetWalletDir()), (disable_privatekeys ? (uint64_t)WALLET_FLAG_DISABLE_PRIVATE_KEYS : 0));
    if (!wallet) {
        throw JSONRPCError(RPC_WALLET_ERROR, "Wallet creation failed.");
    }
    if (fParticlMode && !((CHDWallet*)wallet.get())->Initialise())
        throw JSONRPCError(RPC_WALLET_ERROR, "Wallet initialise failed.");
    AddWallet(wallet);

    wallet->postInitProcess();

    UniValue obj(UniValue::VOBJ);
    obj.pushKV("name", wallet->GetName());
    obj.pushKV("warning", warning);

    return obj;
}

static UniValue unloadwallet(const JSONRPCRequest& request)
{
    if (request.fHelp || request.params.size() > 1) {
        throw std::runtime_error(
            "unloadwallet ( \"wallet_name\" )\n"
            "Unloads the wallet referenced by the request endpoint otherwise unloads the wallet specified in the argument.\n"
            "Specifying the wallet name on a wallet endpoint is invalid."
            "\nArguments:\n"
            "1. \"wallet_name\"    (string, optional) The name of the wallet to unload.\n"
            "\nExamples:\n"
            + HelpExampleCli("unloadwallet", "wallet_name")
            + HelpExampleRpc("unloadwallet", "wallet_name")
        );
    }

    std::string wallet_name;
    if (GetWalletNameFromJSONRPCRequest(request, wallet_name)) {
        if (!request.params[0].isNull()) {
            throw JSONRPCError(RPC_INVALID_PARAMETER, "Cannot unload the requested wallet");
        }
    } else {
        wallet_name = request.params[0].get_str();
    }

    std::shared_ptr<CWallet> wallet = GetWallet(wallet_name);
    if (!wallet) {
        throw JSONRPCError(RPC_WALLET_NOT_FOUND, "Requested wallet does not exist or is not loaded");
    }

    // Release the "main" shared pointer and prevent further notifications.
    // Note that any attempt to load the same wallet would fail until the wallet
    // is destroyed (see CheckUniqueFileid).
    if (!RemoveWallet(wallet)) {
        throw JSONRPCError(RPC_MISC_ERROR, "Requested wallet already unloaded");
    }
    UnregisterValidationInterface(wallet.get());

    // The wallet can be in use so it's not possible to explicitly unload here.
    // Just notify the unload intent so that all shared pointers are released.
    // The wallet will be destroyed once the last shared pointer is released.
    wallet->NotifyUnload();

    // There's no point in waiting for the wallet to unload.
    // At this point this method should never fail. The unloading could only
    // fail due to an unexpected error which would cause a process termination.

    return NullUniValue;
}

static UniValue resendwallettransactions(const JSONRPCRequest& request)
{
    std::shared_ptr<CWallet> const wallet = GetWalletForJSONRPCRequest(request);
    CWallet* const pwallet = wallet.get();

    if (!EnsureWalletIsAvailable(pwallet, request.fHelp)) {
        return NullUniValue;
    }

    if (request.fHelp || request.params.size() != 0)
        throw std::runtime_error(
            "resendwallettransactions\n"
            "Immediately re-broadcast unconfirmed wallet transactions to all peers.\n"
            "Intended only for testing; the wallet code periodically re-broadcasts\n"
            "automatically.\n"
            "Returns an RPC error if -walletbroadcast is set to false.\n"
            "Returns array of transaction ids that were re-broadcast.\n"
            );

    if (!g_connman)
        throw JSONRPCError(RPC_CLIENT_P2P_DISABLED, "Error: Peer-to-peer functionality missing or disabled");

    LOCK2(cs_main, pwallet->cs_wallet);

    if (!pwallet->GetBroadcastTransactions()) {
        throw JSONRPCError(RPC_WALLET_ERROR, "Error: Wallet transaction broadcasting is disabled with -walletbroadcast");
    }

    std::vector<uint256> txids = pwallet->ResendWalletTransactionsBefore(GetTime(), g_connman.get());

    UniValue result(UniValue::VARR);
    if (IsParticlWallet(pwallet)) {
        CHDWallet *phdw = GetParticlWallet(pwallet);
        std::vector<uint256> txidsRec;
        txidsRec = phdw->ResendRecordTransactionsBefore(GetTime(), g_connman.get());

        for (auto &txid : txidsRec) {
            result.push_back(txid.ToString());
        }
    }

    for (const uint256& txid : txids)
    {
        result.push_back(txid.ToString());
    }
    return result;
}

static UniValue listunspent(const JSONRPCRequest& request)
{
    std::shared_ptr<CWallet> const wallet = GetWalletForJSONRPCRequest(request);
    CWallet* const pwallet = wallet.get();

    if (!EnsureWalletIsAvailable(pwallet, request.fHelp)) {
        return NullUniValue;
    }

    if (request.fHelp || request.params.size() > 5)
        throw std::runtime_error(
            "listunspent ( minconf maxconf  [\"addresses\",...] [include_unsafe] [query_options])\n"
            "\nReturns array of unspent transaction outputs\n"
            "with between minconf and maxconf (inclusive) confirmations.\n"
            "Optionally filter to only include txouts paid to specified addresses.\n"
            "\nArguments:\n"
            "1. minconf          (numeric, optional, default=1) The minimum confirmations to filter\n"
            "2. maxconf          (numeric, optional, default=9999999) The maximum confirmations to filter\n"
            "3. \"addresses\"      (string) A json array of particl addresses to filter\n"
            "    [\n"
            "      \"address\"     (string) particl address\n"
            "      ,...\n"
            "    ]\n"
            "4. include_unsafe (bool, optional, default=true) Include outputs that are not safe to spend\n"
            "                  See description of \"safe\" attribute below.\n"
            "5. query_options    (json, optional) JSON with query options\n"
            "    {\n"
            "      \"minimumAmount\"    (numeric or string, default=0) Minimum value of each UTXO in " + CURRENCY_UNIT + "\n"
            "      \"maximumAmount\"    (numeric or string, default=unlimited) Maximum value of each UTXO in " + CURRENCY_UNIT + "\n"
            "      \"maximumCount\"     (numeric or string, default=unlimited) Maximum number of UTXOs\n"
            "      \"minimumSumAmount\" (numeric or string, default=unlimited) Minimum sum value of all UTXOs in " + CURRENCY_UNIT + "\n"
            "      \"cc_format\"        (bool, default=false) Format for coincontrol\n"
            "      \"include_immature\" (bool, default=false) Include immature staked outputs\n"
            "    }\n"
            "\nResult\n"
            "[                     (array of json object)\n"
            "  {\n"
            "    \"txid\" : \"txid\",        (string) the transaction id \n"
            "    \"vout\" : n,               (numeric) the vout value\n"
            "    \"address\" : \"address\",    (string) the particl address\n"
            "    \"coldstaking_address\"  : \"address\" (string) the particl address this output must stake on\n"
            "    \"label\" : \"label\",        (string) The associated label, or \"\" for the default label\n"
            "    \"scriptPubKey\" : \"key\",   (string) the script key\n"
            "    \"amount\" : x.xxx,         (numeric) the transaction output amount in " + CURRENCY_UNIT + "\n"
            "    \"confirmations\" : n,      (numeric) The number of confirmations\n"
            "    \"redeemScript\" : n        (string) The redeemScript if scriptPubKey is P2SH\n"
            "    \"spendable\" : xxx,        (bool) Whether we have the private keys to spend this output\n"
            "    \"solvable\" : xxx,         (bool) Whether we know how to spend this output, ignoring the lack of keys\n"
            "    \"safe\" : xxx              (bool) Whether this output is considered safe to spend. Unconfirmed transactions\n"
            "                              from outside keys and unconfirmed replacement transactions are considered unsafe\n"
            "                              and are not eligible for spending by fundrawtransaction and sendtoaddress.\n"
            "    \"stakeable\" : xxx,        (bool) Whether we have the private keys to stake this output\n"
            "  }\n"
            "  ,...\n"
            "]\n"

            "\nExamples\n"
            + HelpExampleCli("listunspent", "")
            + HelpExampleCli("listunspent", "6 9999999 \"[\\\"PfqK97PXYfqRFtdYcZw82x3dzPrZbEAcYa\\\",\\\"Pka9M2Bva8WetQhQ4ngC255HAbMJf5P5Dc\\\"]\"")
            + HelpExampleRpc("listunspent", "6, 9999999 \"[\\\"PfqK97PXYfqRFtdYcZw82x3dzPrZbEAcYa\\\",\\\"Pka9M2Bva8WetQhQ4ngC255HAbMJf5P5Dc\\\"]\"")
            + HelpExampleCli("listunspent", "6 9999999 '[]' true '{ \"minimumAmount\": 0.005 }'")
            + HelpExampleRpc("listunspent", "6, 9999999, [] , true, { \"minimumAmount\": 0.005 } ")
            + HelpExampleCli("listunspent", "1 9999999 '[]' false '{\"include_immature\":true}'")
            + HelpExampleRpc("listunspent", "1, 9999999, [] , false, {\"include_immature\":true} ")
        );

    int nMinDepth = 1;
    if (!request.params[0].isNull()) {
        RPCTypeCheckArgument(request.params[0], UniValue::VNUM);
        nMinDepth = request.params[0].get_int();
    }

    int nMaxDepth = 9999999;
    if (!request.params[1].isNull()) {
        RPCTypeCheckArgument(request.params[1], UniValue::VNUM);
        nMaxDepth = request.params[1].get_int();
    }

    std::set<CTxDestination> destinations;
    if (!request.params[2].isNull()) {
        RPCTypeCheckArgument(request.params[2], UniValue::VARR);
        UniValue inputs = request.params[2].get_array();
        for (unsigned int idx = 0; idx < inputs.size(); idx++) {
            const UniValue& input = inputs[idx];
            CTxDestination dest = DecodeDestination(input.get_str());
            if (!IsValidDestination(dest)) {
                throw JSONRPCError(RPC_INVALID_ADDRESS_OR_KEY, std::string("Invalid Particl address: ") + input.get_str());
            }
            if (!destinations.insert(dest).second) {
                throw JSONRPCError(RPC_INVALID_PARAMETER, std::string("Invalid parameter, duplicated address: ") + input.get_str());
            }
        }
    }

    bool include_unsafe = true;
    if (!request.params[3].isNull()) {
        RPCTypeCheckArgument(request.params[3], UniValue::VBOOL);
        include_unsafe = request.params[3].get_bool();
    }

    bool fCCFormat = false;
    bool fIncludeImmature = false;
    CAmount nMinimumAmount = 0;
    CAmount nMaximumAmount = MAX_MONEY;
    CAmount nMinimumSumAmount = MAX_MONEY;
    uint64_t nMaximumCount = 0;

    if (!request.params[4].isNull()) {
        const UniValue& options = request.params[4].get_obj();

        RPCTypeCheckObj(options,
            {
                {"maximumCount",            UniValueType(UniValue::VNUM)},
                {"cc_format",               UniValueType(UniValue::VBOOL)},
                {"include_immature",        UniValueType(UniValue::VBOOL)},
            }, true, false);

        if (options.exists("minimumAmount"))
            nMinimumAmount = AmountFromValue(options["minimumAmount"]);

        if (options.exists("maximumAmount"))
            nMaximumAmount = AmountFromValue(options["maximumAmount"]);

        if (options.exists("minimumSumAmount"))
            nMinimumSumAmount = AmountFromValue(options["minimumSumAmount"]);

        if (options.exists("maximumCount"))
            nMaximumCount = options["maximumCount"].get_int64();

        if (options.exists("cc_format"))
            fCCFormat = options["cc_format"].get_bool();

        if (options.exists("include_immature"))
            fIncludeImmature = options["include_immature"].get_bool();
    }

    // Make sure the results are valid at least up to the most recent block
    // the user could have gotten from another RPC command prior to now
    pwallet->BlockUntilSyncedToCurrentChain();

    UniValue results(UniValue::VARR);
    std::vector<COutput> vecOutputs;
    {
        LOCK2(cs_main, pwallet->cs_wallet);
        pwallet->AvailableCoins(vecOutputs, !include_unsafe, nullptr, nMinimumAmount, nMaximumAmount, nMinimumSumAmount, nMaximumCount, nMinDepth, nMaxDepth, fIncludeImmature);
    }

    LOCK(pwallet->cs_wallet);

    for (const COutput& out : vecOutputs) {

        CAmount nValue;
        CTxDestination address;
        const CScript *scriptPubKey;
        bool fValidAddress;
        if (fParticlWallet)
        {
            scriptPubKey = out.tx->tx->vpout[out.i]->GetPScriptPubKey();
            nValue = out.tx->tx->vpout[out.i]->GetValue();
        } else
        {
            scriptPubKey = &out.tx->tx->vout[out.i].scriptPubKey;
            nValue = out.tx->tx->vout[out.i].nValue;
        };

        fValidAddress = ExtractDestination(*scriptPubKey, address);
        if (destinations.size() && (!fValidAddress || !destinations.count(address)))
            continue;

        UniValue entry(UniValue::VOBJ);
        entry.pushKV("txid", out.tx->GetHash().GetHex());
        entry.pushKV("vout", out.i);

        if (fValidAddress) {
            entry.pushKV("address", EncodeDestination(address));

            auto i = pwallet->mapAddressBook.find(address);
            if (i != pwallet->mapAddressBook.end()) {
                entry.pushKV("label", i->second.name);
            }

            if (scriptPubKey->IsPayToScriptHash()) {
                const CScriptID& hash = boost::get<CScriptID>(address);
                CScript redeemScript;
                if (pwallet->GetCScript(hash, redeemScript)) {
                    entry.pushKV("redeemScript", HexStr(redeemScript.begin(), redeemScript.end()));
                }
            }
            if (scriptPubKey->IsPayToScriptHash256()) {
                const CScriptID256& hash = boost::get<CScriptID256>(address);
                CScriptID scriptID;
                scriptID.Set(hash);
                CScript redeemScript;
                if (pwallet->GetCScript(scriptID, redeemScript)) {
                    entry.pushKV("redeemScript", HexStr(redeemScript.begin(), redeemScript.end()));
                }
            }
        }

        if (HasIsCoinstakeOp(*scriptPubKey)) {
            CScript scriptStake;
            if (GetCoinstakeScriptPath(*scriptPubKey, scriptStake)) {
                if (ExtractDestination(scriptStake, address)) {
                    entry.pushKV("coldstaking_address", EncodeDestination(address));
                }
            }
        }

        entry.pushKV("scriptPubKey", HexStr(scriptPubKey->begin(), scriptPubKey->end()));

        if (fCCFormat)
        {
            entry.pushKV("time", out.tx->GetTxTime());
            entry.pushKV("amount", nValue);
        } else
        {
            entry.pushKV("amount", ValueFromAmount(nValue));
        };

        entry.pushKV("confirmations", out.nDepth);
        entry.pushKV("spendable", out.fSpendable);
        entry.pushKV("solvable", out.fSolvable);
        entry.pushKV("safe", out.fSafe);

        if (IsParticlWallet(pwallet))
        {
            CHDWallet *phdw = GetParticlWallet(pwallet);
            CKeyID stakingKeyID;
            bool fStakeable = ExtractStakingKeyID(*scriptPubKey, stakingKeyID);
            if (fStakeable)
            {
                isminetype mine = phdw->IsMine(stakingKeyID);
                if (!(mine & ISMINE_SPENDABLE)
                    || (mine & ISMINE_HARDWARE_DEVICE))
                    fStakeable = false;
            };
            entry.pushKV("stakeable", fStakeable);
        };

        if (fIncludeImmature)
            entry.pushKV("mature", out.fMature);

        if (out.fNeedHardwareKey)
            entry.pushKV("ondevice", out.fNeedHardwareKey);

        results.push_back(entry);
    }

    return results;
}

void FundTransaction(CWallet* const pwallet, CMutableTransaction& tx, CAmount& fee_out, int& change_position, UniValue options)
{
    // Make sure the results are valid at least up to the most recent block
    // the user could have gotten from another RPC command prior to now
    pwallet->BlockUntilSyncedToCurrentChain();

    CCoinControl coinControl;
    change_position = -1;
    bool lockUnspents = false;
    UniValue subtractFeeFromOutputs;
    std::set<int> setSubtractFeeFromOutputs;

    if (!options.isNull()) {
      if (options.type() == UniValue::VBOOL) {
        // backward compatibility bool only fallback
        coinControl.fAllowWatchOnly = options.get_bool();
      }
      else {
        RPCTypeCheckArgument(options, UniValue::VOBJ);
        RPCTypeCheckObj(options,
            {
                {"changeAddress", UniValueType(UniValue::VSTR)},
                {"changePosition", UniValueType(UniValue::VNUM)},
                {"change_type", UniValueType(UniValue::VSTR)},
                {"includeWatching", UniValueType(UniValue::VBOOL)},
                {"lockUnspents", UniValueType(UniValue::VBOOL)},
                {"feeRate", UniValueType()}, // will be checked below
                {"subtractFeeFromOutputs", UniValueType(UniValue::VARR)},
                {"replaceable", UniValueType(UniValue::VBOOL)},
                {"conf_target", UniValueType(UniValue::VNUM)},
                {"estimate_mode", UniValueType(UniValue::VSTR)},
            },
            true, true);

        if (options.exists("changeAddress")) {
            CTxDestination dest = DecodeDestination(options["changeAddress"].get_str());

            if (!IsValidDestination(dest)) {
                throw JSONRPCError(RPC_INVALID_ADDRESS_OR_KEY, "changeAddress must be a valid particl address");
            }

            coinControl.destChange = dest;
        }

        if (options.exists("changePosition"))
            change_position = options["changePosition"].get_int();

        if (options.exists("change_type")) {
            if (options.exists("changeAddress")) {
                throw JSONRPCError(RPC_INVALID_PARAMETER, "Cannot specify both changeAddress and address_type options");
            }
            coinControl.m_change_type = pwallet->m_default_change_type;
            if (!ParseOutputType(options["change_type"].get_str(), *coinControl.m_change_type)) {
                throw JSONRPCError(RPC_INVALID_ADDRESS_OR_KEY, strprintf("Unknown change type '%s'", options["change_type"].get_str()));
            }
        }

        if (options.exists("includeWatching"))
            coinControl.fAllowWatchOnly = options["includeWatching"].get_bool();

        if (options.exists("lockUnspents"))
            lockUnspents = options["lockUnspents"].get_bool();

        if (options.exists("feeRate"))
        {
            coinControl.m_feerate = CFeeRate(AmountFromValue(options["feeRate"]));
            coinControl.fOverrideFeeRate = true;
        }

        if (options.exists("subtractFeeFromOutputs"))
            subtractFeeFromOutputs = options["subtractFeeFromOutputs"].get_array();

        if (options.exists("replaceable")) {
            coinControl.m_signal_bip125_rbf = options["replaceable"].get_bool();
        }
        if (options.exists("conf_target")) {
            if (options.exists("feeRate")) {
                throw JSONRPCError(RPC_INVALID_PARAMETER, "Cannot specify both conf_target and feeRate");
            }
            coinControl.m_confirm_target = ParseConfirmTarget(options["conf_target"]);
        }
        if (options.exists("estimate_mode")) {
            if (options.exists("feeRate")) {
                throw JSONRPCError(RPC_INVALID_PARAMETER, "Cannot specify both estimate_mode and feeRate");
            }
            if (!FeeModeFromString(options["estimate_mode"].get_str(), coinControl.m_fee_mode)) {
                throw JSONRPCError(RPC_INVALID_PARAMETER, "Invalid estimate_mode parameter");
            }
        }
      }
    }

    size_t nOutputs = IsParticlWallet(pwallet) ? tx.vpout.size() : tx.vout.size();
    if (nOutputs == 0)
        throw JSONRPCError(RPC_INVALID_PARAMETER, "TX must have at least one output");

    if (change_position != -1 && (change_position < 0 || (unsigned int)change_position > nOutputs))
        throw JSONRPCError(RPC_INVALID_PARAMETER, "changePosition out of bounds");

    for (unsigned int idx = 0; idx < subtractFeeFromOutputs.size(); idx++) {
        int pos = subtractFeeFromOutputs[idx].get_int();
        if (setSubtractFeeFromOutputs.count(pos))
            throw JSONRPCError(RPC_INVALID_PARAMETER, strprintf("Invalid parameter, duplicated position: %d", pos));
        if (pos < 0)
            throw JSONRPCError(RPC_INVALID_PARAMETER, strprintf("Invalid parameter, negative position: %d", pos));
        if (pos >= int(nOutputs))
            throw JSONRPCError(RPC_INVALID_PARAMETER, strprintf("Invalid parameter, position too large: %d", pos));
        setSubtractFeeFromOutputs.insert(pos);
    }

    std::string strFailReason;

    if (!pwallet->FundTransaction(tx, fee_out, change_position, strFailReason, lockUnspents, setSubtractFeeFromOutputs, coinControl)) {
        throw JSONRPCError(RPC_WALLET_ERROR, strFailReason);
    }
}

static UniValue fundrawtransaction(const JSONRPCRequest& request)
{
    std::shared_ptr<CWallet> const wallet = GetWalletForJSONRPCRequest(request);
    CWallet* const pwallet = wallet.get();

    if (!EnsureWalletIsAvailable(pwallet, request.fHelp)) {
        return NullUniValue;
    }

    if (request.fHelp || request.params.size() < 1 || request.params.size() > 3)
        throw std::runtime_error(
                            "fundrawtransaction \"hexstring\" ( options iswitness )\n"
                            "\nAdd inputs to a transaction until it has enough in value to meet its out value.\n"
                            "This will not modify existing inputs, and will add at most one change output to the outputs.\n"
                            "No existing outputs will be modified unless \"subtractFeeFromOutputs\" is specified.\n"
                            "Note that inputs which were signed may need to be resigned after completion since in/outputs have been added.\n"
                            "The inputs added will not be signed, use signrawtransaction for that.\n"
                            "Note that all existing inputs must have their previous output transaction be in the wallet.\n"
                            "Note that all inputs selected must be of standard form and P2SH scripts must be\n"
                            "in the wallet using importaddress or addmultisigaddress (to calculate fees).\n"
                            "You can see whether this is the case by checking the \"solvable\" field in the listunspent output.\n"
                            "Only pay-to-pubkey, multisig, and P2SH versions thereof are currently supported for watch-only\n"
                            "\nArguments:\n"
                            "1. \"hexstring\"           (string, required) The hex string of the raw transaction\n"
                            "2. options                 (object, optional)\n"
                            "   {\n"
                            "     \"changeAddress\"          (string, optional, default pool address) The particl address to receive the change\n"
                            "     \"changePosition\"         (numeric, optional, default random) The index of the change output\n"
                            "     \"change_type\"            (string, optional) The output type to use. Only valid if changeAddress is not specified. Options are \"legacy\", \"p2sh-segwit\", and \"bech32\". Default is set by -changetype.\n"
                            "     \"includeWatching\"        (boolean, optional, default false) Also select inputs which are watch only\n"
                            "     \"lockUnspents\"           (boolean, optional, default false) Lock selected unspent outputs\n"
                            "     \"feeRate\"                (numeric, optional, default not set: makes wallet determine the fee) Set a specific fee rate in " + CURRENCY_UNIT + "/kB\n"
                            "     \"subtractFeeFromOutputs\" (array, optional) A json array of integers.\n"
                            "                              The fee will be equally deducted from the amount of each specified output.\n"
                            "                              The outputs are specified by their zero-based index, before any change output is added.\n"
                            "                              Those recipients will receive less particl than you enter in their corresponding amount field.\n"
                            "                              If no outputs are specified here, the sender pays the fee.\n"
                            "                                  [vout_index,...]\n"
                            "     \"replaceable\"            (boolean, optional) Marks this transaction as BIP125 replaceable.\n"
                            "                              Allows this transaction to be replaced by a transaction with higher fees\n"
                            "     \"conf_target\"            (numeric, optional) Confirmation target (in blocks)\n"
                            "     \"estimate_mode\"          (string, optional, default=UNSET) The fee estimate mode, must be one of:\n"
                            "         \"UNSET\"\n"
                            "         \"ECONOMICAL\"\n"
                            "         \"CONSERVATIVE\"\n"
                            "   }\n"
                            "                         for backward compatibility: passing in a true instead of an object will result in {\"includeWatching\":true}\n"
                            "3. iswitness               (boolean, optional) Whether the transaction hex is a serialized witness transaction \n"
                            "                              If iswitness is not present, heuristic tests will be used in decoding\n"

                            "\nResult:\n"
                            "{\n"
                            "  \"hex\":       \"value\", (string)  The resulting raw transaction (hex-encoded string)\n"
                            "  \"fee\":       n,         (numeric) Fee in " + CURRENCY_UNIT + " the resulting transaction pays\n"
                            "  \"changepos\": n          (numeric) The position of the added change output, or -1\n"
                            "}\n"
                            "\nExamples:\n"
                            "\nCreate a transaction with no inputs\n"
                            + HelpExampleCli("createrawtransaction", "\"[]\" \"{\\\"myaddress\\\":0.01}\"") +
                            "\nAdd sufficient unsigned inputs to meet the output value\n"
                            + HelpExampleCli("fundrawtransaction", "\"rawtransactionhex\"") +
                            "\nSign the transaction\n"
                            + HelpExampleCli("signrawtransaction", "\"fundedtransactionhex\"") +
                            "\nSend the transaction\n"
                            + HelpExampleCli("sendrawtransaction", "\"signedtransactionhex\"")
                            );

    RPCTypeCheck(request.params, {UniValue::VSTR, UniValueType(), UniValue::VBOOL});

    // parse hex string from parameter
    CMutableTransaction tx;
    bool try_witness = request.params[2].isNull() ? true : request.params[2].get_bool();
    bool try_no_witness = request.params[2].isNull() ? true : !request.params[2].get_bool();
    if (!DecodeHexTx(tx, request.params[0].get_str(), try_no_witness, try_witness)) {
        throw JSONRPCError(RPC_DESERIALIZATION_ERROR, "TX decode failed");
    }

    CAmount fee;
    int change_position;
    FundTransaction(pwallet, tx, fee, change_position, request.params[1]);

    UniValue result(UniValue::VOBJ);
    result.pushKV("hex", EncodeHexTx(tx));
    result.pushKV("fee", ValueFromAmount(fee));
    result.pushKV("changepos", change_position);

    return result;
}

UniValue signrawtransactionwithwallet(const JSONRPCRequest& request)
{
    std::shared_ptr<CWallet> const wallet = GetWalletForJSONRPCRequest(request);
    CWallet* const pwallet = wallet.get();

    if (!EnsureWalletIsAvailable(pwallet, request.fHelp)) {
        return NullUniValue;
    }

    if (request.fHelp || request.params.size() < 1 || request.params.size() > 3)
        throw std::runtime_error(
            "signrawtransactionwithwallet \"hexstring\" ( [{\"txid\":\"id\",\"vout\":n,\"scriptPubKey\":\"hex\",\"redeemScript\":\"hex\"},...] sighashtype )\n"
            "\nSign inputs for raw transaction (serialized, hex-encoded).\n"
            "The second optional argument (may be null) is an array of previous transaction outputs that\n"
            "this transaction depends on but may not yet be in the block chain.\n"
            + HelpRequiringPassphrase(pwallet) + "\n"

            "\nArguments:\n"
            "1. \"hexstring\"                      (string, required) The transaction hex string\n"
            "2. \"prevtxs\"                        (string, optional) An json array of previous dependent transaction outputs\n"
            "     [                              (json array of json objects, or 'null' if none provided)\n"
            "       {\n"
            "         \"txid\":\"id\",               (string, required) The transaction id\n"
            "         \"vout\":n,                  (numeric, required) The output number\n"
            "         \"scriptPubKey\": \"hex\",     (string, required) script key\n"
            "         \"redeemScript\": \"hex\",     (string, required for P2SH or P2WSH) redeem script\n"
            "         \"amount\": value            (numeric, required) The amount spent\n"
            "       }\n"
            "       ,...\n"
            "    ]\n"
            "3. \"sighashtype\"                    (string, optional, default=ALL) The signature hash type. Must be one of\n"
            "       \"ALL\"\n"
            "       \"NONE\"\n"
            "       \"SINGLE\"\n"
            "       \"ALL|ANYONECANPAY\"\n"
            "       \"NONE|ANYONECANPAY\"\n"
            "       \"SINGLE|ANYONECANPAY\"\n"

            "\nResult:\n"
            "{\n"
            "  \"hex\" : \"value\",                  (string) The hex-encoded raw transaction with signature(s)\n"
            "  \"complete\" : true|false,          (boolean) If the transaction has a complete set of signatures\n"
            "  \"errors\" : [                      (json array of objects) Script verification errors (if there are any)\n"
            "    {\n"
            "      \"txid\" : \"hash\",              (string) The hash of the referenced, previous transaction\n"
            "      \"vout\" : n,                   (numeric) The index of the output to spent and used as input\n"
            "      \"scriptSig\" : \"hex\",          (string) The hex-encoded signature script\n"
            "      \"sequence\" : n,               (numeric) Script sequence number\n"
            "      \"error\" : \"text\"              (string) Verification or signing error related to the input\n"
            "    }\n"
            "    ,...\n"
            "  ]\n"
            "}\n"

            "\nExamples:\n"
            + HelpExampleCli("signrawtransactionwithwallet", "\"myhex\"")
            + HelpExampleRpc("signrawtransactionwithwallet", "\"myhex\"")
        );

    RPCTypeCheck(request.params, {UniValue::VSTR, UniValue::VARR, UniValue::VSTR}, true);

    CMutableTransaction mtx;
    if (!DecodeHexTx(mtx, request.params[0].get_str(), true)) {
        throw JSONRPCError(RPC_DESERIALIZATION_ERROR, "TX decode failed");
    }

    // Sign the transaction
    LOCK2(cs_main, pwallet->cs_wallet);
    return SignTransaction(mtx, request.params[1], pwallet, false, request.params[2]);
}

static UniValue bumpfee(const JSONRPCRequest& request)
{
    std::shared_ptr<CWallet> const wallet = GetWalletForJSONRPCRequest(request);
    CWallet* const pwallet = wallet.get();

    if (!EnsureWalletIsAvailable(pwallet, request.fHelp))
        return NullUniValue;

    if (request.fHelp || request.params.size() < 1 || request.params.size() > 2) {
        throw std::runtime_error(
            "bumpfee \"txid\" ( options ) \n"
            "\nBumps the fee of an opt-in-RBF transaction T, replacing it with a new transaction B.\n"
            "An opt-in RBF transaction with the given txid must be in the wallet.\n"
            "The command will pay the additional fee by decreasing (or perhaps removing) its change output.\n"
            "If the change output is not big enough to cover the increased fee, the command will currently fail\n"
            "instead of adding new inputs to compensate. (A future implementation could improve this.)\n"
            "The command will fail if the wallet or mempool contains a transaction that spends one of T's outputs.\n"
            "By default, the new fee will be calculated automatically using estimatesmartfee.\n"
            "The user can specify a confirmation target for estimatesmartfee.\n"
            "Alternatively, the user can specify totalFee, or use RPC settxfee to set a higher fee rate.\n"
            "At a minimum, the new fee rate must be high enough to pay an additional new relay fee (incrementalfee\n"
            "returned by getnetworkinfo) to enter the node's mempool.\n"
            "\nArguments:\n"
            "1. \"txid\"         (string, required) The txid to be bumped\n"
            "2. \"options\"      (object, optional)\n"
            "   {\n"
            "     \"confTarget\"        (numeric, optional) Confirmation target (in blocks)\n"
            "     \"totalFee\"          (numeric, optional) Total fee (NOT feerate) to pay, in satoshis.\n"
            "                         In rare cases, the actual fee paid might be slightly higher than the specified\n"
            "                         totalFee if the tx change output has to be removed because it is too close to\n"
            "                         the dust threshold.\n"
            "     \"replaceable\"       (boolean, optional, default true) Whether the new transaction should still be\n"
            "                         marked bip-125 replaceable. If true, the sequence numbers in the transaction will\n"
            "                         be left unchanged from the original. If false, any input sequence numbers in the\n"
            "                         original transaction that were less than 0xfffffffe will be increased to 0xfffffffe\n"
            "                         so the new transaction will not be explicitly bip-125 replaceable (though it may\n"
            "                         still be replaceable in practice, for example if it has unconfirmed ancestors which\n"
            "                         are replaceable).\n"
            "     \"estimate_mode\"     (string, optional, default=UNSET) The fee estimate mode, must be one of:\n"
            "         \"UNSET\"\n"
            "         \"ECONOMICAL\"\n"
            "         \"CONSERVATIVE\"\n"
            "   }\n"
            "\nResult:\n"
            "{\n"
            "  \"txid\":    \"value\",  (string)  The id of the new transaction\n"
            "  \"origfee\":  n,         (numeric) Fee of the replaced transaction\n"
            "  \"fee\":      n,         (numeric) Fee of the new transaction\n"
            "  \"errors\":  [ str... ] (json array of strings) Errors encountered during processing (may be empty)\n"
            "}\n"
            "\nExamples:\n"
            "\nBump the fee, get the new transaction\'s txid\n" +
            HelpExampleCli("bumpfee", "<txid>"));
    }

    RPCTypeCheck(request.params, {UniValue::VSTR, UniValue::VOBJ});
    uint256 hash;
    hash.SetHex(request.params[0].get_str());

    // optional parameters
    CAmount totalFee = 0;
    CCoinControl coin_control;
    coin_control.m_signal_bip125_rbf = true;
    if (!request.params[1].isNull()) {
        UniValue options = request.params[1];
        RPCTypeCheckObj(options,
            {
                {"confTarget", UniValueType(UniValue::VNUM)},
                {"totalFee", UniValueType(UniValue::VNUM)},
                {"replaceable", UniValueType(UniValue::VBOOL)},
                {"estimate_mode", UniValueType(UniValue::VSTR)},
            },
            true, true);

        if (options.exists("confTarget") && options.exists("totalFee")) {
            throw JSONRPCError(RPC_INVALID_PARAMETER, "confTarget and totalFee options should not both be set. Please provide either a confirmation target for fee estimation or an explicit total fee for the transaction.");
        } else if (options.exists("confTarget")) { // TODO: alias this to conf_target
            coin_control.m_confirm_target = ParseConfirmTarget(options["confTarget"]);
        } else if (options.exists("totalFee")) {
            totalFee = options["totalFee"].get_int64();
            if (totalFee <= 0) {
                throw JSONRPCError(RPC_INVALID_PARAMETER, strprintf("Invalid totalFee %s (must be greater than 0)", FormatMoney(totalFee)));
            }
        }

        if (options.exists("replaceable")) {
            coin_control.m_signal_bip125_rbf = options["replaceable"].get_bool();
        }
        if (options.exists("estimate_mode")) {
            if (!FeeModeFromString(options["estimate_mode"].get_str(), coin_control.m_fee_mode)) {
                throw JSONRPCError(RPC_INVALID_PARAMETER, "Invalid estimate_mode parameter");
            }
        }
    }

    // Make sure the results are valid at least up to the most recent block
    // the user could have gotten from another RPC command prior to now
    pwallet->BlockUntilSyncedToCurrentChain();

    LOCK2(cs_main, pwallet->cs_wallet);
    EnsureWalletIsUnlocked(pwallet);


    std::vector<std::string> errors;
    CAmount old_fee;
    CAmount new_fee;
    CMutableTransaction mtx;
    feebumper::Result res = feebumper::CreateTransaction(pwallet, hash, coin_control, totalFee, errors, old_fee, new_fee, mtx);
    if (res != feebumper::Result::OK) {
        switch(res) {
            case feebumper::Result::INVALID_ADDRESS_OR_KEY:
                throw JSONRPCError(RPC_INVALID_ADDRESS_OR_KEY, errors[0]);
                break;
            case feebumper::Result::INVALID_REQUEST:
                throw JSONRPCError(RPC_INVALID_REQUEST, errors[0]);
                break;
            case feebumper::Result::INVALID_PARAMETER:
                throw JSONRPCError(RPC_INVALID_PARAMETER, errors[0]);
                break;
            case feebumper::Result::WALLET_ERROR:
                throw JSONRPCError(RPC_WALLET_ERROR, errors[0]);
                break;
            default:
                throw JSONRPCError(RPC_MISC_ERROR, errors[0]);
                break;
        }
    }

    // sign bumped transaction
    if (!feebumper::SignTransaction(pwallet, mtx)) {
        throw JSONRPCError(RPC_WALLET_ERROR, "Can't sign transaction.");
    }
    // commit the bumped transaction
    uint256 txid;
    if (feebumper::CommitTransaction(pwallet, hash, std::move(mtx), errors, txid) != feebumper::Result::OK) {
        throw JSONRPCError(RPC_WALLET_ERROR, errors[0]);
    }
    UniValue result(UniValue::VOBJ);
    result.pushKV("txid", txid.GetHex());
    result.pushKV("origfee", ValueFromAmount(old_fee));
    result.pushKV("fee", ValueFromAmount(new_fee));
    UniValue result_errors(UniValue::VARR);
    for (const std::string& error : errors) {
        result_errors.push_back(error);
    }
    result.pushKV("errors", result_errors);

    return result;
}

UniValue generate(const JSONRPCRequest& request)
{
    std::shared_ptr<CWallet> const wallet = GetWalletForJSONRPCRequest(request);
    CWallet* const pwallet = wallet.get();


    if (!EnsureWalletIsAvailable(pwallet, request.fHelp)) {
        return NullUniValue;
    }

    if (request.fHelp || request.params.size() < 1 || request.params.size() > 2) {
        throw std::runtime_error(
            "generate nblocks ( maxtries )\n"
            "\nMine up to nblocks blocks immediately (before the RPC call returns) to an address in the wallet.\n"
            "\nArguments:\n"
            "1. nblocks      (numeric, required) How many blocks are generated immediately.\n"
            "2. maxtries     (numeric, optional) How many iterations to try (default = 1000000).\n"
            "\nResult:\n"
            "[ blockhashes ]     (array) hashes of blocks generated\n"
            "\nExamples:\n"
            "\nGenerate 11 blocks\n"
            + HelpExampleCli("generate", "11")
        );
    }

    int num_generate = request.params[0].get_int();
    uint64_t max_tries = 1000000;
    if (!request.params[1].isNull()) {
        max_tries = request.params[1].get_int();
    }

    std::shared_ptr<CReserveScript> coinbase_script;
    pwallet->GetScriptForMining(coinbase_script);

    // If the keypool is exhausted, no script is returned at all.  Catch this.
    if (!coinbase_script) {
        throw JSONRPCError(RPC_WALLET_KEYPOOL_RAN_OUT, "Error: Keypool ran out, please call keypoolrefill first");
    }

    //throw an error if no script was provided
    if (coinbase_script->reserveScript.empty()) {
        throw JSONRPCError(RPC_INTERNAL_ERROR, "No coinbase script available");
    }

    return generateBlocks(coinbase_script, num_generate, max_tries, true);
}

UniValue rescanblockchain(const JSONRPCRequest& request)
{
    std::shared_ptr<CWallet> const wallet = GetWalletForJSONRPCRequest(request);
    CWallet* const pwallet = wallet.get();

    if (!EnsureWalletIsAvailable(pwallet, request.fHelp)) {
        return NullUniValue;
    }

    if (request.fHelp || request.params.size() > 2) {
        throw std::runtime_error(
            "rescanblockchain (\"start_height\") (\"stop_height\")\n"
            "\nRescan the local blockchain for wallet related transactions.\n"
            "\nArguments:\n"
            "1. \"start_height\"    (numeric, optional) block height where the rescan should start\n"
            "2. \"stop_height\"     (numeric, optional) the last block height that should be scanned\n"
            "\nResult:\n"
            "{\n"
            "  \"start_height\"     (numeric) The block height where the rescan has started. If omitted, rescan started from the genesis block.\n"
            "  \"stop_height\"      (numeric) The height of the last rescanned block. If omitted, rescan stopped at the chain tip.\n"
            "}\n"
            "\nExamples:\n"
            + HelpExampleCli("rescanblockchain", "100000 120000")
            + HelpExampleRpc("rescanblockchain", "100000, 120000")
            );
    }

    WalletRescanReserver reserver(pwallet);
    if (!reserver.reserve()) {
        throw JSONRPCError(RPC_WALLET_ERROR, "Wallet is currently rescanning. Abort existing rescan or wait.");
    }

    CBlockIndex *pindexStart = nullptr;
    CBlockIndex *pindexStop = nullptr;
    CBlockIndex *pChainTip = nullptr;
    {
        LOCK(cs_main);
        pindexStart = chainActive.Genesis();
        pChainTip = chainActive.Tip();

        if (!request.params[0].isNull()) {
            pindexStart = chainActive[request.params[0].get_int()];
            if (!pindexStart) {
                throw JSONRPCError(RPC_INVALID_PARAMETER, "Invalid start_height");
            }
        }

        if (!request.params[1].isNull()) {
            pindexStop = chainActive[request.params[1].get_int()];
            if (!pindexStop) {
                throw JSONRPCError(RPC_INVALID_PARAMETER, "Invalid stop_height");
            }
            else if (pindexStop->nHeight < pindexStart->nHeight) {
                throw JSONRPCError(RPC_INVALID_PARAMETER, "stop_height must be greater than start_height");
            }
        }
    }

    // We can't rescan beyond non-pruned blocks, stop and throw an error
    if (fPruneMode) {
        LOCK(cs_main);
        CBlockIndex *block = pindexStop ? pindexStop : pChainTip;
        while (block && block->nHeight >= pindexStart->nHeight) {
            if (!(block->nStatus & BLOCK_HAVE_DATA)) {
                throw JSONRPCError(RPC_MISC_ERROR, "Can't rescan beyond pruned data. Use RPC call getblockchaininfo to determine your pruned height.");
            }
            block = block->pprev;
        }
    }

    CBlockIndex *stopBlock = pwallet->ScanForWalletTransactions(pindexStart, pindexStop, reserver, true);
    if (!stopBlock) {
        if (pwallet->IsAbortingRescan()) {
            throw JSONRPCError(RPC_MISC_ERROR, "Rescan aborted.");
        }
        // if we got a nullptr returned, ScanForWalletTransactions did rescan up to the requested stopindex
        stopBlock = pindexStop ? pindexStop : pChainTip;
    }
    else {
        throw JSONRPCError(RPC_MISC_ERROR, "Rescan failed. Potentially corrupted data files.");
    }
    UniValue response(UniValue::VOBJ);
    response.pushKV("start_height", pindexStart->nHeight);
    response.pushKV("stop_height", stopBlock->nHeight);
    return response;
}

class DescribeWalletAddressVisitor : public boost::static_visitor<UniValue>
{
public:
    CWallet * const pwallet;

    void ProcessSubScript(const CScript& subscript, UniValue& obj, bool include_addresses = false) const
    {
        // Always present: script type and redeemscript
        std::vector<std::vector<unsigned char>> solutions_data;
        txnouttype which_type = Solver(subscript, solutions_data);
        obj.pushKV("script", GetTxnOutputType(which_type));
        obj.pushKV("hex", HexStr(subscript.begin(), subscript.end()));

        CTxDestination embedded;
        UniValue a(UniValue::VARR);
        if (ExtractDestination(subscript, embedded)) {
            // Only when the script corresponds to an address.
            UniValue subobj(UniValue::VOBJ);
            UniValue detail = DescribeAddress(embedded);
            subobj.pushKVs(detail);
            UniValue wallet_detail = boost::apply_visitor(*this, embedded);
            subobj.pushKVs(wallet_detail);
            subobj.pushKV("address", EncodeDestination(embedded));
            subobj.pushKV("scriptPubKey", HexStr(subscript.begin(), subscript.end()));
            // Always report the pubkey at the top level, so that `getnewaddress()['pubkey']` always works.
            if (subobj.exists("pubkey")) obj.pushKV("pubkey", subobj["pubkey"]);
            obj.pushKV("embedded", std::move(subobj));
            if (include_addresses) a.push_back(EncodeDestination(embedded));
        } else if (which_type == TX_MULTISIG) {
            // Also report some information on multisig scripts (which do not have a corresponding address).
            // TODO: abstract out the common functionality between this logic and ExtractDestinations.
            obj.pushKV("sigsrequired", solutions_data[0][0]);
            UniValue pubkeys(UniValue::VARR);
            for (size_t i = 1; i < solutions_data.size() - 1; ++i) {
                CPubKey key(solutions_data[i].begin(), solutions_data[i].end());
                if (include_addresses) a.push_back(EncodeDestination(key.GetID()));
                pubkeys.push_back(HexStr(key.begin(), key.end()));
            }
            obj.pushKV("pubkeys", std::move(pubkeys));
        }

        // The "addresses" field is confusing because it refers to public keys using their P2PKH address.
        // For that reason, only add the 'addresses' field when needed for backward compatibility. New applications
        // can use the 'embedded'->'address' field for P2SH or P2WSH wrapped addresses, and 'pubkeys' for
        // inspecting multisig participants.
        if (include_addresses) obj.pushKV("addresses", std::move(a));
    }

    explicit DescribeWalletAddressVisitor(CWallet* _pwallet) : pwallet(_pwallet) {}

    UniValue operator()(const CNoDestination& dest) const { return UniValue(UniValue::VOBJ); }

    UniValue operator()(const CKeyID& keyID) const
    {
        UniValue obj(UniValue::VOBJ);
        CPubKey vchPubKey;
        if (pwallet && pwallet->GetPubKey(keyID, vchPubKey)) {
            obj.pushKV("pubkey", HexStr(vchPubKey));
            obj.pushKV("iscompressed", vchPubKey.IsCompressed());
        }
        return obj;
    }

    UniValue operator()(const CScriptID& scriptID) const
    {
        UniValue obj(UniValue::VOBJ);
        CScript subscript;
        if (pwallet && pwallet->GetCScript(scriptID, subscript)) {
            ProcessSubScript(subscript, obj, IsDeprecatedRPCEnabled("validateaddress"));
        }
        return obj;
    }

    UniValue operator()(const WitnessV0KeyHash& id) const
    {
        UniValue obj(UniValue::VOBJ);
        CPubKey pubkey;
        if (pwallet && pwallet->GetPubKey(CKeyID(id), pubkey)) {
            obj.pushKV("pubkey", HexStr(pubkey));
        }
        return obj;
    }

    UniValue operator()(const WitnessV0ScriptHash& id) const
    {
        UniValue obj(UniValue::VOBJ);
        CScript subscript;
        CRIPEMD160 hasher;
        uint160 hash;
        hasher.Write(id.begin(), 32).Finalize(hash.begin());
        if (pwallet && pwallet->GetCScript(CScriptID(hash), subscript)) {
            ProcessSubScript(subscript, obj);
        }
        return obj;
    }

    UniValue operator()(const CExtKeyPair &ekp) const {
        UniValue obj(UniValue::VOBJ);
        obj.pushKV("isextkey", true);
        return obj;
    }

    UniValue operator()(const CStealthAddress &sxAddr) const {
        UniValue obj(UniValue::VOBJ);
        obj.pushKV("isstealthaddress", true);
        obj.pushKV("prefix_num_bits", sxAddr.prefix.number_bits);
        obj.pushKV("prefix_bitfield", strprintf("0x%04x", sxAddr.prefix.bitfield));
        return obj;
    }

    UniValue operator()(const CKeyID256 &idk256) const {
        UniValue obj(UniValue::VOBJ);
        CPubKey vchPubKey;
        obj.pushKV("is256bit", true);
        CKeyID id160(idk256);
        if (pwallet && pwallet->GetPubKey(id160, vchPubKey)) {
            obj.pushKV("pubkey", HexStr(vchPubKey));
            obj.pushKV("iscompressed", vchPubKey.IsCompressed());
        }
        return obj;
    }

    UniValue operator()(const CScriptID256 &scriptID256) const {
        UniValue obj(UniValue::VOBJ);
        CScript subscript;
        obj.pushKV("isscript", true);
        CScriptID scriptID;
        scriptID.Set(scriptID256);
        if (pwallet && pwallet->GetCScript(scriptID, subscript)) {
            ProcessSubScript(subscript, obj);
        }
        return obj;
    }

    UniValue operator()(const WitnessUnknown& id) const { return UniValue(UniValue::VOBJ); }
};

static UniValue DescribeWalletAddress(CWallet* pwallet, const CTxDestination& dest)
{
    UniValue ret(UniValue::VOBJ);
    UniValue detail = DescribeAddress(dest);
    ret.pushKVs(detail);
    ret.pushKVs(boost::apply_visitor(DescribeWalletAddressVisitor(pwallet), dest));
    return ret;
}

/** Convert CAddressBookData to JSON record.  */
static UniValue AddressBookDataToJSON(const CAddressBookData& data, const bool verbose)
{
    UniValue ret(UniValue::VOBJ);
    if (verbose) {
        ret.pushKV("name", data.name);
    }
    ret.pushKV("purpose", data.purpose);
    return ret;
}

UniValue getaddressinfo(const JSONRPCRequest& request)
{
    std::shared_ptr<CWallet> const wallet = GetWalletForJSONRPCRequest(request);
    CWallet* const pwallet = wallet.get();

    if (!EnsureWalletIsAvailable(pwallet, request.fHelp)) {
        return NullUniValue;
    }

    if (request.fHelp || request.params.size() != 1) {
        throw std::runtime_error(
            "getaddressinfo \"address\"\n"
            "\nReturn information about the given particl address. Some information requires the address\n"
            "to be in the wallet.\n"
            "\nArguments:\n"
            "1. \"address\"                    (string, required) The particl address to get the information of.\n"
            "\nResult:\n"
            "{\n"
            "  \"address\" : \"address\",        (string) The particl address validated\n"
            "  \"scriptPubKey\" : \"hex\",       (string) The hex encoded scriptPubKey generated by the address\n"
            "  \"ismine\" : true|false,        (boolean) If the address is yours or not\n"
            "  \"iswatchonly\" : true|false,   (boolean) If the address is watchonly\n"
            "  \"isscript\" : true|false,      (boolean) If the key is a script\n"
            "  \"iswitness\" : true|false,     (boolean) If the address is a witness address\n"
            "  \"witness_version\" : version   (numeric, optional) The version number of the witness program\n"
            "  \"witness_program\" : \"hex\"     (string, optional) The hex value of the witness program\n"
            "  \"script\" : \"type\"             (string, optional) The output script type. Only if \"isscript\" is true and the redeemscript is known. Possible types: nonstandard, pubkey, pubkeyhash, scripthash, multisig, nulldata, witness_v0_keyhash, witness_v0_scripthash, witness_unknown\n"
            "  \"hex\" : \"hex\",                (string, optional) The redeemscript for the p2sh address\n"
            "  \"pubkeys\"                     (string, optional) Array of pubkeys associated with the known redeemscript (only if \"script\" is \"multisig\")\n"
            "    [\n"
            "      \"pubkey\"\n"
            "      ,...\n"
            "    ]\n"
            "  \"sigsrequired\" : xxxxx        (numeric, optional) Number of signatures required to spend multisig output (only if \"script\" is \"multisig\")\n"
            "  \"pubkey\" : \"publickeyhex\",    (string, optional) The hex value of the raw public key, for single-key addresses (possibly embedded in P2SH or P2WSH)\n"
            "  \"embedded\" : {...},           (object, optional) Information about the address embedded in P2SH or P2WSH, if relevant and known. It includes all getaddressinfo output fields for the embedded address, excluding metadata (\"timestamp\", \"hdkeypath\", \"hdseedid\") and relation to the wallet (\"ismine\", \"iswatchonly\").\n"
            "  \"iscompressed\" : true|false,  (boolean) If the address is compressed\n"
            "  \"label\" :  \"label\"         (string) The label associated with the address, \"\" is the default label\n"
            "  \"timestamp\" : timestamp,      (number, optional) The creation time of the key if available in seconds since epoch (Jan 1 1970 GMT)\n"
            "  \"hdkeypath\" : \"keypath\"       (string, optional) The HD keypath if the key is HD and available\n"
            "  \"hdseedid\" : \"<hash160>\"      (string, optional) The Hash160 of the HD seed\n"
            "  \"hdmasterkeyid\" : \"<hash160>\" (string, optional) alias for hdseedid maintained for backwards compatibility. Will be removed in V0.18.\n"
            "  \"labels\"                      (object) Array of labels associated with the address.\n"
            "    [\n"
            "      { (json object of label data)\n"
            "        \"name\": \"labelname\" (string) The label\n"
            "        \"purpose\": \"string\" (string) Purpose of address (\"send\" for sending address, \"receive\" for receiving address)\n"
            "      },...\n"
            "    ]\n"
            "}\n"
            "\nExamples:\n"
            + HelpExampleCli("getaddressinfo", "\"1PSSGeFHDnKNxiEyFrD1wcEaHr9hrQDDWc\"")
            + HelpExampleRpc("getaddressinfo", "\"1PSSGeFHDnKNxiEyFrD1wcEaHr9hrQDDWc\"")
        );
    }

    LOCK(pwallet->cs_wallet);

    UniValue ret(UniValue::VOBJ);
    std::string s = request.params[0].get_str();
    bool fBech32 = bech32::Decode(s).second.size() > 0;
    bool is_stake_only_version = false;
    CTxDestination dest = DecodeDestination(s);
    if (fBech32 && !IsValidDestination(dest)) {
        dest = DecodeDestination(s, true);
        is_stake_only_version = true;
    }

    // Make sure the destination is valid
    if (!IsValidDestination(dest)) {
        throw JSONRPCError(RPC_INVALID_ADDRESS_OR_KEY, "Invalid address");
    }

    std::string currentAddress = EncodeDestination(dest, fBech32, is_stake_only_version);
    ret.pushKV("address", currentAddress);

    CScript scriptPubKey = GetScriptForDestination(dest);
    ret.pushKV("scriptPubKey", HexStr(scriptPubKey.begin(), scriptPubKey.end()));

    isminetype mine = ISMINE_NO;
    if (IsParticlWallet(pwallet)) {
        CHDWallet *phdw = GetParticlWallet(pwallet);
        if (dest.type() == typeid(CExtKeyPair)) {
            CExtKeyPair ek = boost::get<CExtKeyPair>(dest);
            CKeyID id = ek.GetID();
            mine = phdw->HaveExtKey(id);
        } else
        if (dest.type() == typeid(CStealthAddress)) {
            const CStealthAddress &sxAddr = boost::get<CStealthAddress>(dest);
            mine = phdw->HaveStealthAddress(sxAddr);
        } else
        if (dest.type() == typeid(CKeyID)
            || dest.type() == typeid(CKeyID256)) {
            CKeyID idk;
            const CEKAKey *pak = nullptr;
            const CEKASCKey *pasc = nullptr;
            CExtKeyAccount *pa = nullptr;
            bool isInvalid;
            mine = phdw->IsMine(scriptPubKey, idk, pak, pasc, pa, isInvalid);

            if (pa && pak) {
                CStoredExtKey *sek = pa->GetChain(pak->nParent);
                if (sek) {
                    ret.pushKV("from_ext_address_id", sek->GetIDString58());
                    std::string sPath;
                    std::vector<uint32_t> vPath;
                    AppendChainPath(sek, vPath);
                    vPath.push_back(pak->nKey);
                    PathToString(vPath, sPath);
                    ret.pushKV("path", sPath);
                } else {
                    ret.pushKV("error", "Unknown chain.");
                }
            } else
            if (dest.type() == typeid(CKeyID)) {
                CStealthAddress sx;
                idk = boost::get<CKeyID>(dest);
                if (phdw->GetStealthLinked(idk, sx)) {
                    ret.pushKV("from_stealth_address", sx.Encoded());
                }
            }
        } else {
            mine = phdw ? IsMine(*phdw, dest) : ISMINE_NO;
        }
        if (mine & ISMINE_HARDWARE_DEVICE) {
            ret.pushKV("isondevice", true);
        }
    } else {
        mine = IsMine(*pwallet, dest);
    }

    ret.pushKV("ismine", bool(mine & ISMINE_SPENDABLE));
    ret.pushKV("iswatchonly", bool(mine & ISMINE_WATCH_ONLY));
    if (is_stake_only_version) {
        ret.pushKV("isstakeonly", true);
    }
    UniValue detail = DescribeWalletAddress(pwallet, dest);
    ret.pushKVs(detail);
    if (pwallet->mapAddressBook.count(dest)) {
        ret.pushKV("label", pwallet->mapAddressBook[dest].name);
    }
    const CKeyMetadata* meta = nullptr;
    CKeyID key_id = GetKeyForDestination(*pwallet, dest);
    if (!key_id.IsNull()) {
        auto it = pwallet->mapKeyMetadata.find(key_id);
        if (it != pwallet->mapKeyMetadata.end()) {
            meta = &it->second;
        }
    }
    if (!meta) {
        auto it = pwallet->m_script_metadata.find(CScriptID(scriptPubKey));
        if (it != pwallet->m_script_metadata.end()) {
            meta = &it->second;
        }
    }
    if (meta) {
        ret.pushKV("timestamp", meta->nCreateTime);
        if (!meta->hdKeypath.empty()) {
            ret.pushKV("hdkeypath", meta->hdKeypath);
            ret.pushKV("hdseedid", meta->hd_seed_id.GetHex());
            ret.pushKV("hdmasterkeyid", meta->hd_seed_id.GetHex());
        }
    }

    // Currently only one label can be associated with an address, return an array
    // so the API remains stable if we allow multiple labels to be associated with
    // an address.
    UniValue labels(UniValue::VARR);
    std::map<CTxDestination, CAddressBookData>::iterator mi = pwallet->mapAddressBook.find(dest);
    if (mi != pwallet->mapAddressBook.end()) {
        labels.push_back(AddressBookDataToJSON(mi->second, true));
    }
    ret.pushKV("labels", std::move(labels));

    return ret;
}

static UniValue getaddressesbylabel(const JSONRPCRequest& request)
{
    std::shared_ptr<CWallet> const wallet = GetWalletForJSONRPCRequest(request);
    CWallet* const pwallet = wallet.get();

    if (!EnsureWalletIsAvailable(pwallet, request.fHelp)) {
        return NullUniValue;
    }

    if (request.fHelp || request.params.size() != 1)
        throw std::runtime_error(
            "getaddressesbylabel \"label\"\n"
            "\nReturns the list of addresses assigned the specified label.\n"
            "\nArguments:\n"
            "1. \"label\"  (string, required) The label.\n"
            "\nResult:\n"
            "{ (json object with addresses as keys)\n"
            "  \"address\": { (json object with information about address)\n"
            "    \"purpose\": \"string\" (string)  Purpose of address (\"send\" for sending address, \"receive\" for receiving address)\n"
            "  },...\n"
            "}\n"
            "\nExamples:\n"
            + HelpExampleCli("getaddressesbylabel", "\"tabby\"")
            + HelpExampleRpc("getaddressesbylabel", "\"tabby\"")
        );

    LOCK(pwallet->cs_wallet);

    std::string label = LabelFromValue(request.params[0]);

    // Find all addresses that have the given label
    UniValue ret(UniValue::VOBJ);
    for (const std::pair<const CTxDestination, CAddressBookData>& item : pwallet->mapAddressBook) {
        if (item.second.name == label) {
            ret.pushKV(EncodeDestination(item.first), AddressBookDataToJSON(item.second, false));
        }
    }

    if (ret.empty()) {
        throw JSONRPCError(RPC_WALLET_INVALID_LABEL_NAME, std::string("No addresses with label " + label));
    }

    return ret;
}

static UniValue listlabels(const JSONRPCRequest& request)
{
    std::shared_ptr<CWallet> const wallet = GetWalletForJSONRPCRequest(request);
    CWallet* const pwallet = wallet.get();

    if (!EnsureWalletIsAvailable(pwallet, request.fHelp)) {
        return NullUniValue;
    }

    if (request.fHelp || request.params.size() > 1)
        throw std::runtime_error(
            "listlabels ( \"purpose\" )\n"
            "\nReturns the list of all labels, or labels that are assigned to addresses with a specific purpose.\n"
            "\nArguments:\n"
            "1. \"purpose\"    (string, optional) Address purpose to list labels for ('send','receive'). An empty string is the same as not providing this argument.\n"
            "\nResult:\n"
            "[               (json array of string)\n"
            "  \"label\",      (string) Label name\n"
            "  ...\n"
            "]\n"
            "\nExamples:\n"
            "\nList all labels\n"
            + HelpExampleCli("listlabels", "") +
            "\nList labels that have receiving addresses\n"
            + HelpExampleCli("listlabels", "receive") +
            "\nList labels that have sending addresses\n"
            + HelpExampleCli("listlabels", "send") +
            "\nAs json rpc call\n"
            + HelpExampleRpc("listlabels", "receive")
        );

    LOCK(pwallet->cs_wallet);

    std::string purpose;
    if (!request.params[0].isNull()) {
        purpose = request.params[0].get_str();
    }

    // Add to a set to sort by label name, then insert into Univalue array
    std::set<std::string> label_set;
    for (const std::pair<const CTxDestination, CAddressBookData>& entry : pwallet->mapAddressBook) {
        if (purpose.empty() || entry.second.purpose == purpose) {
            label_set.insert(entry.second.name);
        }
    }

    UniValue ret(UniValue::VARR);
    for (const std::string& name : label_set) {
        ret.push_back(name);
    }

    return ret;
}

UniValue sethdseed(const JSONRPCRequest& request)
{
    std::shared_ptr<CWallet> const wallet = GetWalletForJSONRPCRequest(request);
    CWallet* const pwallet = wallet.get();

    if (!EnsureWalletIsAvailable(pwallet, request.fHelp)) {
        return NullUniValue;
    }

    if (request.fHelp || request.params.size() > 2) {
        throw std::runtime_error(
            "sethdseed ( \"newkeypool\" \"seed\" )\n"
            "\nSet or generate a new HD wallet seed. Non-HD wallets will not be upgraded to being a HD wallet. Wallets that are already\n"
            "HD will have a new HD seed set so that new keys added to the keypool will be derived from this new seed.\n"
            "\nNote that you will need to MAKE A NEW BACKUP of your wallet after setting the HD wallet seed.\n"
            + HelpRequiringPassphrase(pwallet) +
            "\nArguments:\n"
            "1. \"newkeypool\"         (boolean, optional, default=true) Whether to flush old unused addresses, including change addresses, from the keypool and regenerate it.\n"
            "                             If true, the next address from getnewaddress and change address from getrawchangeaddress will be from this new seed.\n"
            "                             If false, addresses (including change addresses if the wallet already had HD Chain Split enabled) from the existing\n"
            "                             keypool will be used until it has been depleted.\n"
            "2. \"seed\"               (string, optional) The WIF private key to use as the new HD seed; if not provided a random seed will be used.\n"
            "                             The seed value can be retrieved using the dumpwallet command. It is the private key marked hdseed=1\n"
            "\nExamples:\n"
            + HelpExampleCli("sethdseed", "")
            + HelpExampleCli("sethdseed", "false")
            + HelpExampleCli("sethdseed", "true \"wifkey\"")
            + HelpExampleRpc("sethdseed", "true, \"wifkey\"")
            );
    }

    if (IsInitialBlockDownload()) {
        throw JSONRPCError(RPC_CLIENT_IN_INITIAL_DOWNLOAD, "Cannot set a new HD seed while still in Initial Block Download");
    }

    LOCK2(cs_main, pwallet->cs_wallet);

    // Do not do anything to non-HD wallets
    if (!pwallet->IsHDEnabled()) {
        throw JSONRPCError(RPC_WALLET_ERROR, "Cannot set a HD seed on a non-HD wallet. Start with -upgradewallet in order to upgrade a non-HD wallet to HD");
    }

    if (IsParticlWallet(pwallet))
        throw JSONRPCError(RPC_WALLET_ERROR, "Not necessary in Particl mode.");

    EnsureWalletIsUnlocked(pwallet);

    bool flush_key_pool = true;
    if (!request.params[0].isNull()) {
        flush_key_pool = request.params[0].get_bool();
    }

    CPubKey master_pub_key;
    if (request.params[1].isNull()) {
        master_pub_key = pwallet->GenerateNewSeed();
    } else {
        CKey key = DecodeSecret(request.params[1].get_str());
        if (!key.IsValid()) {
            throw JSONRPCError(RPC_INVALID_ADDRESS_OR_KEY, "Invalid private key");
        }

        if (HaveKey(*pwallet, key)) {
            throw JSONRPCError(RPC_INVALID_ADDRESS_OR_KEY, "Already have this key (either as an HD seed or as a loose private key)");
        }

        master_pub_key = pwallet->DeriveNewSeed(key);
    }

    pwallet->SetHDSeed(master_pub_key);
    if (flush_key_pool) pwallet->NewKeyPool();

    return NullUniValue;
}

void AddKeypathToMap(const CWallet* pwallet, const CKeyID& keyID, std::map<CPubKey, KeyOriginInfo>& hd_keypaths)
{
    CPubKey vchPubKey;
    if (!pwallet->GetPubKey(keyID, vchPubKey)) {
        return;
    }
    KeyOriginInfo info;
    if (!pwallet->GetKeyOrigin(keyID, info)) {
        throw JSONRPCError(RPC_INTERNAL_ERROR, "Internal keypath is broken");
    }
    hd_keypaths.emplace(vchPubKey, std::move(info));
}

bool FillPSBT(const CWallet* pwallet, PartiallySignedTransaction& psbtx, const CTransaction* txConst, int sighash_type, bool sign, bool bip32derivs)
{
    LOCK(pwallet->cs_wallet);
    // Get all of the previous transactions
    bool complete = true;
    for (unsigned int i = 0; i < txConst->vin.size(); ++i) {
        const CTxIn& txin = txConst->vin[i];
        PSBTInput& input = psbtx.inputs.at(i);

        // If we don't know about this input, skip it and let someone else deal with it
        const uint256& txhash = txin.prevout.hash;
        const auto it = pwallet->mapWallet.find(txhash);
        if (it != pwallet->mapWallet.end()) {
            const CWalletTx& wtx = it->second;
            CTxOut utxo = wtx.tx->vout[txin.prevout.n];
            // Update both UTXOs from the wallet.
            input.non_witness_utxo = wtx.tx;
            input.witness_utxo = utxo;
        }

        // Get the Sighash type
        if (sign && input.sighash_type > 0 && input.sighash_type != sighash_type) {
            throw JSONRPCError(RPC_DESERIALIZATION_ERROR, "Specified Sighash and sighash in PSBT do not match.");
        }

        complete &= SignPSBTInput(HidingSigningProvider(pwallet, !sign, !bip32derivs), *psbtx.tx, input, i, sighash_type);
    }

    // Fill in the bip32 keypaths and redeemscripts for the outputs so that hardware wallets can identify change
    for (unsigned int i = 0; i < txConst->vout.size(); ++i) {
        const CTxOut& out = txConst->vout.at(i);
        PSBTOutput& psbt_out = psbtx.outputs.at(i);

        // Fill a SignatureData with output info
        SignatureData sigdata;
        psbt_out.FillSignatureData(sigdata);

        std::vector<uint8_t> amount(8);
        memcpy(amount.data(), &out.nValue, 8);
        MutableTransactionSignatureCreator creator(psbtx.tx.get_ptr(), 0, amount, 1);
        ProduceSignature(HidingSigningProvider(pwallet, true, !bip32derivs), creator, out.scriptPubKey, sigdata);
        psbt_out.FromSignatureData(sigdata);
    }
    return complete;
}

UniValue walletprocesspsbt(const JSONRPCRequest& request)
{
    std::shared_ptr<CWallet> const wallet = GetWalletForJSONRPCRequest(request);
    CWallet* const pwallet = wallet.get();

    if (!EnsureWalletIsAvailable(pwallet, request.fHelp)) {
        return NullUniValue;
    }

    if (request.fHelp || request.params.size() < 1 || request.params.size() > 4)
        throw std::runtime_error(
            "walletprocesspsbt \"psbt\" ( sign \"sighashtype\" bip32derivs )\n"
            "\nUpdate a PSBT with input information from our wallet and then sign inputs\n"
            "that we can sign for.\n"
            + HelpRequiringPassphrase(pwallet) + "\n"

            "\nArguments:\n"
            "1. \"psbt\"                      (string, required) The transaction base64 string\n"
            "2. sign                          (boolean, optional, default=true) Also sign the transaction when updating\n"
            "3. \"sighashtype\"            (string, optional, default=ALL) The signature hash type to sign with if not specified by the PSBT. Must be one of\n"
            "       \"ALL\"\n"
            "       \"NONE\"\n"
            "       \"SINGLE\"\n"
            "       \"ALL|ANYONECANPAY\"\n"
            "       \"NONE|ANYONECANPAY\"\n"
            "       \"SINGLE|ANYONECANPAY\"\n"
            "4. bip32derivs                    (boolean, optional, default=false) If true, includes the BIP 32 derivation paths for public keys if we know them\n"

            "\nResult:\n"
            "{\n"
            "  \"psbt\" : \"value\",          (string) The base64-encoded partially signed transaction\n"
            "  \"complete\" : true|false,   (boolean) If the transaction has a complete set of signatures\n"
            "  ]\n"
            "}\n"

            "\nExamples:\n"
            + HelpExampleCli("walletprocesspsbt", "\"psbt\"")
        );

    RPCTypeCheck(request.params, {UniValue::VSTR, UniValue::VBOOL, UniValue::VSTR});

    // Unserialize the transaction
    PartiallySignedTransaction psbtx;
    std::string error;
    if (!DecodePSBT(psbtx, request.params[0].get_str(), error)) {
        throw JSONRPCError(RPC_DESERIALIZATION_ERROR, strprintf("TX decode failed %s", error));
    }

    // Get the sighash type
    int nHashType = ParseSighashString(request.params[2]);

    // Use CTransaction for the constant parts of the
    // transaction to avoid rehashing.
    const CTransaction txConst(*psbtx.tx);

    // Fill transaction with our data and also sign
    bool sign = request.params[1].isNull() ? true : request.params[1].get_bool();
    bool bip32derivs = request.params[3].isNull() ? false : request.params[3].get_bool();
    bool complete = FillPSBT(pwallet, psbtx, &txConst, nHashType, sign, bip32derivs);

    UniValue result(UniValue::VOBJ);
    CDataStream ssTx(SER_NETWORK, PROTOCOL_VERSION);
    ssTx << psbtx;
    result.pushKV("psbt", EncodeBase64((unsigned char*)ssTx.data(), ssTx.size()));
    result.pushKV("complete", complete);

    return result;
}

UniValue walletcreatefundedpsbt(const JSONRPCRequest& request)
{
    std::shared_ptr<CWallet> const wallet = GetWalletForJSONRPCRequest(request);
    CWallet* const pwallet = wallet.get();

    if (!EnsureWalletIsAvailable(pwallet, request.fHelp)) {
        return NullUniValue;
    }

    if (request.fHelp || request.params.size() < 2 || request.params.size() > 5)
        throw std::runtime_error(
                            "walletcreatefundedpsbt [{\"txid\":\"id\",\"vout\":n},...] [{\"address\":amount},{\"data\":\"hex\"},...] ( locktime ) ( replaceable ) ( options bip32derivs )\n"
                            "\nCreates and funds a transaction in the Partially Signed Transaction format. Inputs will be added if supplied inputs are not enough\n"
                            "Implements the Creator and Updater roles.\n"
                            "\nArguments:\n"
                            "1. \"inputs\"                (array, required) A json array of json objects\n"
                            "     [\n"
                            "       {\n"
                            "         \"txid\":\"id\",      (string, required) The transaction id\n"
                            "         \"vout\":n,         (numeric, required) The output number\n"
                            "         \"sequence\":n      (numeric, optional) The sequence number\n"
                            "       } \n"
                            "       ,...\n"
                            "     ]\n"
                            "2. \"outputs\"               (array, required) a json array with outputs (key-value pairs)\n"
                            "   [\n"
                            "    {\n"
                            "      \"address\": x.xxx,    (obj, optional) A key-value pair. The key (string) is the particl address, the value (float or string) is the amount in " + CURRENCY_UNIT + "\n"
                            "    },\n"
                            "    {\n"
                            "      \"data\": \"hex\"        (obj, optional) A key-value pair. The key must be \"data\", the value is hex encoded data\n"
                            "    }\n"
                            "    ,...                     More key-value pairs of the above form. For compatibility reasons, a dictionary, which holds the key-value pairs directly, is also\n"
                            "                             accepted as second parameter.\n"
                            "   ]\n"
                            "3. locktime                  (numeric, optional, default=0) Raw locktime. Non-0 value also locktime-activates inputs\n"
                            "                             Allows this transaction to be replaced by a transaction with higher fees. If provided, it is an error if explicit sequence numbers are incompatible.\n"
                            "4. options                 (object, optional)\n"
                            "   {\n"
                            "     \"changeAddress\"          (string, optional, default pool address) The particl address to receive the change\n"
                            "     \"changePosition\"         (numeric, optional, default random) The index of the change output\n"
                            "     \"change_type\"            (string, optional) The output type to use. Only valid if changeAddress is not specified. Options are \"legacy\", \"p2sh-segwit\", and \"bech32\". Default is set by -changetype.\n"
                            "     \"includeWatching\"        (boolean, optional, default false) Also select inputs which are watch only\n"
                            "     \"lockUnspents\"           (boolean, optional, default false) Lock selected unspent outputs\n"
                            "     \"feeRate\"                (numeric, optional, default not set: makes wallet determine the fee) Set a specific fee rate in " + CURRENCY_UNIT + "/kB\n"
                            "     \"subtractFeeFromOutputs\" (array, optional) A json array of integers.\n"
                            "                              The fee will be equally deducted from the amount of each specified output.\n"
                            "                              The outputs are specified by their zero-based index, before any change output is added.\n"
                            "                              Those recipients will receive less particl than you enter in their corresponding amount field.\n"
                            "                              If no outputs are specified here, the sender pays the fee.\n"
                            "                                  [vout_index,...]\n"
                            "     \"replaceable\"            (boolean, optional) Marks this transaction as BIP125 replaceable.\n"
                            "                              Allows this transaction to be replaced by a transaction with higher fees\n"
                            "     \"conf_target\"            (numeric, optional) Confirmation target (in blocks)\n"
                            "     \"estimate_mode\"          (string, optional, default=UNSET) The fee estimate mode, must be one of:\n"
                            "         \"UNSET\"\n"
                            "         \"ECONOMICAL\"\n"
                            "         \"CONSERVATIVE\"\n"
                            "   }\n"
                            "5. bip32derivs                    (boolean, optional, default=false) If true, includes the BIP 32 derivation paths for public keys if we know them\n"
                            "\nResult:\n"
                            "{\n"
                            "  \"psbt\": \"value\",        (string)  The resulting raw transaction (base64-encoded string)\n"
                            "  \"fee\":       n,         (numeric) Fee in " + CURRENCY_UNIT + " the resulting transaction pays\n"
                            "  \"changepos\": n          (numeric) The position of the added change output, or -1\n"
                            "}\n"
                            "\nExamples:\n"
                            "\nCreate a transaction with no inputs\n"
                            + HelpExampleCli("walletcreatefundedpsbt", "\"[{\\\"txid\\\":\\\"myid\\\",\\\"vout\\\":0}]\" \"[{\\\"data\\\":\\\"00010203\\\"}]\"")
                            );

    RPCTypeCheck(request.params, {
        UniValue::VARR,
        UniValueType(), // ARR or OBJ, checked later
        UniValue::VNUM,
        UniValue::VOBJ,
        UniValue::VBOOL
        }, true
    );

    CAmount fee;
    int change_position;
    CMutableTransaction rawTx = ConstructTransaction(request.params[0], request.params[1], request.params[2], request.params[3]["replaceable"]);
    FundTransaction(pwallet, rawTx, fee, change_position, request.params[3]);

    // Make a blank psbt
    PartiallySignedTransaction psbtx;
    psbtx.tx = rawTx;
    for (unsigned int i = 0; i < rawTx.vin.size(); ++i) {
        psbtx.inputs.push_back(PSBTInput());
    }
    for (unsigned int i = 0; i < rawTx.vout.size(); ++i) {
        psbtx.outputs.push_back(PSBTOutput());
    }

    // Use CTransaction for the constant parts of the
    // transaction to avoid rehashing.
    const CTransaction txConst(*psbtx.tx);

    // Fill transaction with out data but don't sign
    bool bip32derivs = request.params[4].isNull() ? false : request.params[4].get_bool();
    FillPSBT(pwallet, psbtx, &txConst, 1, false, bip32derivs);

    // Serialize the PSBT
    CDataStream ssTx(SER_NETWORK, PROTOCOL_VERSION);
    ssTx << psbtx;

    UniValue result(UniValue::VOBJ);
    result.pushKV("psbt", EncodeBase64((unsigned char*)ssTx.data(), ssTx.size()));
    result.pushKV("fee", ValueFromAmount(fee));
    result.pushKV("changepos", change_position);
    return result;
}

UniValue abortrescan(const JSONRPCRequest& request); // in rpcdump.cpp
UniValue dumpprivkey(const JSONRPCRequest& request); // in rpcdump.cpp
UniValue importprivkey(const JSONRPCRequest& request);
UniValue importaddress(const JSONRPCRequest& request);
UniValue importpubkey(const JSONRPCRequest& request);
UniValue dumpwallet(const JSONRPCRequest& request);
UniValue importwallet(const JSONRPCRequest& request);
UniValue importprunedfunds(const JSONRPCRequest& request);
UniValue removeprunedfunds(const JSONRPCRequest& request);
UniValue importmulti(const JSONRPCRequest& request);

// clang-format off
static const CRPCCommand commands[] =
{ //  category              name                                actor (function)                argNames
    //  --------------------- ------------------------          -----------------------         ----------
    { "generating",         "generate",                         &generate,                      {"nblocks","maxtries"} },
    { "hidden",             "addwitnessaddress",                &addwitnessaddress,             {"address","p2sh"} },
    { "hidden",             "resendwallettransactions",         &resendwallettransactions,      {} },
    { "rawtransactions",    "fundrawtransaction",               &fundrawtransaction,            {"hexstring","options","iswitness"} },
    { "wallet",             "abandontransaction",               &abandontransaction,            {"txid"} },
    { "wallet",             "abortrescan",                      &abortrescan,                   {} },
    { "wallet",             "addmultisigaddress",               &addmultisigaddress,            {"nrequired","keys","label|account","bech32","256bit"} },
    { "wallet",             "backupwallet",                     &backupwallet,                  {"destination"} },
    { "wallet",             "bumpfee",                          &bumpfee,                       {"txid", "options"} },
    { "wallet",             "createwallet",                     &createwallet,                  {"wallet_name", "disable_private_keys"} },
    { "wallet",             "dumpprivkey",                      &dumpprivkey,                   {"address"}  },
    { "wallet",             "dumpwallet",                       &dumpwallet,                    {"filename"} },
    { "wallet",             "encryptwallet",                    &encryptwallet,                 {"passphrase"} },
    { "wallet",             "getaddressesbylabel",              &getaddressesbylabel,           {"label"} },
    { "wallet",             "getaddressinfo",                   &getaddressinfo,                {"address"} },
    { "wallet",             "getbalance",                       &getbalance,                    {"dummy","minconf","include_watchonly"} },
    { "wallet",             "getnewaddress",                    &getnewaddress,                 {"label","address_type"} },
    { "wallet",             "getrawchangeaddress",              &getrawchangeaddress,           {"address_type"} },
    { "wallet",             "getreceivedbyaddress",             &getreceivedbyaddress,          {"address","minconf"} },
    { "wallet",             "getreceivedbylabel",               &getreceivedbylabel,            {"label","minconf"} },
    { "wallet",             "gettransaction",                   &gettransaction,                {"txid","include_watchonly"} },
    { "wallet",             "getunconfirmedbalance",            &getunconfirmedbalance,         {} },
    { "wallet",             "getwalletinfo",                    &getwalletinfo,                 {} },
    { "wallet",             "importaddress",                    &importaddress,                 {"address","label","rescan","p2sh"} },
    { "wallet",             "importmulti",                      &importmulti,                   {"requests","options"} },
    { "wallet",             "importprivkey",                    &importprivkey,                 {"privkey","label","rescan"} },
    { "wallet",             "importprunedfunds",                &importprunedfunds,             {"rawtransaction","txoutproof"} },
    { "wallet",             "importpubkey",                     &importpubkey,                  {"pubkey","label","rescan"} },
    { "wallet",             "importwallet",                     &importwallet,                  {"filename"} },
    { "wallet",             "keypoolrefill",                    &keypoolrefill,                 {"newsize"} },
    { "wallet",             "listaddressgroupings",             &listaddressgroupings,          {} },
    { "wallet",             "listlabels",                       &listlabels,                    {"purpose"} },
    { "wallet",             "listlockunspent",                  &listlockunspent,               {} },
    { "wallet",             "listreceivedbyaddress",            &listreceivedbyaddress,         {"minconf","include_empty","include_watchonly","address_filter"} },
    { "wallet",             "listreceivedbylabel",              &listreceivedbylabel,           {"minconf","include_empty","include_watchonly"} },
    { "wallet",             "listsinceblock",                   &listsinceblock,                {"blockhash","target_confirmations","include_watchonly","include_removed"} },
    { "wallet",             "listtransactions",                 &listtransactions,              {"dummy","count","skip","include_watchonly"} },
    { "wallet",             "listunspent",                      &listunspent,                   {"minconf","maxconf","addresses","include_unsafe","query_options"} },
    { "wallet",             "listwallets",                      &listwallets,                   {} },
    { "wallet",             "loadwallet",                       &loadwallet,                    {"filename"} },
    { "wallet",             "lockunspent",                      &lockunspent,                   {"unlock","transactions","permanent"} },
    { "wallet",             "removeprunedfunds",                &removeprunedfunds,             {"txid"} },
    { "wallet",             "rescanblockchain",                 &rescanblockchain,              {"start_height", "stop_height"} },
    { "wallet",             "sendmany",                         &sendmany,                      {"dummy","amounts","minconf","comment","subtractfeefrom","replaceable","conf_target","estimate_mode"} },
    { "wallet",             "sendtoaddress",                    &sendtoaddress,                 {"address","amount","comment","comment_to","subtractfeefromamount","narration","replaceable","conf_target","estimate_mode"} },
    { "wallet",             "sethdseed",                        &sethdseed,                     {"newkeypool","seed"} },
    { "wallet",             "setlabel",                         &setlabel,                      {"address","label"} },
    { "wallet",             "settxfee",                         &settxfee,                      {"amount"} },
    { "wallet",             "signmessage",                      &signmessage,                   {"address","message"} },
    { "wallet",             "signrawtransactionwithwallet",     &signrawtransactionwithwallet,  {"hexstring","prevtxs","sighashtype"} },
    { "wallet",             "unloadwallet",                     &unloadwallet,                  {"wallet_name"} },
    { "wallet",             "walletcreatefundedpsbt",           &walletcreatefundedpsbt,        {"inputs","outputs","locktime","options","bip32derivs"} },
    { "wallet",             "walletlock",                       &walletlock,                    {} },
    { "wallet",             "walletpassphrase",                 &walletpassphrase,              {"passphrase","timeout","stakingonly"} },
    { "wallet",             "walletpassphrasechange",           &walletpassphrasechange,        {"oldpassphrase","newpassphrase"} },
    { "wallet",             "walletprocesspsbt",                &walletprocesspsbt,             {"psbt","sign","sighashtype","bip32derivs"} },
};
// clang-format on

void RegisterWalletRPCCommands(CRPCTable &t)
{
    for (unsigned int vcidx = 0; vcidx < ARRAYLEN(commands); vcidx++)
        t.appendCommand(commands[vcidx].name, &commands[vcidx]);
}<|MERGE_RESOLUTION|>--- conflicted
+++ resolved
@@ -2784,16 +2784,7 @@
         throw JSONRPCError(RPC_WALLET_ENCRYPTION_FAILED, "Error: Failed to encrypt the wallet.");
     }
 
-<<<<<<< HEAD
-    // BDB seems to have a bad habit of writing old data into
-    // slack space in .dat files; that is bad if the old data is
-    // unencrypted private keys. So:
-    StartShutdown();
-    //return "wallet encrypted; Particl server stopping, restart to run with encrypted wallet. The keypool has been flushed and a new HD seed was generated (if you are using HD). You need to make a new backup.";
-    return "wallet encrypted; Particl server stopping, restart to run with encrypted wallet. You need to make a new backup.";
-=======
-    return "wallet encrypted; The keypool has been flushed and a new HD seed was generated (if you are using HD). You need to make a new backup.";
->>>>>>> f09bc7ec
+    return "wallet encrypted; You need to make a new backup.";
 }
 
 static UniValue lockunspent(const JSONRPCRequest& request)
