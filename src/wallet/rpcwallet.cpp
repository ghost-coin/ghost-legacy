// Copyright (c) 2010 Satoshi Nakamoto
// Copyright (c) 2009-2018 The Bitcoin Core developers
// Distributed under the MIT software license, see the accompanying
// file COPYING or http://www.opensource.org/licenses/mit-license.php.

#include <amount.h>
#include <chain.h>
#include <consensus/validation.h>
#include <core_io.h>
#include <httpserver.h>
#include <init.h>
#include <interfaces/chain.h>
#include <validation.h>
#include <key_io.h>
#include <net.h>
#include <outputtype.h>
#include <policy/feerate.h>
#include <policy/fees.h>
#include <policy/policy.h>
#include <policy/rbf.h>
#include <rpc/mining.h>
#include <rpc/rawtransaction.h>
#include <rpc/server.h>
#include <rpc/util.h>
#include <script/descriptor.h>
#include <script/sign.h>
#include <shutdown.h>
#include <timedata.h>
#include <util/system.h>
#include <util/moneystr.h>
#include <wallet/coincontrol.h>
#include <wallet/feebumper.h>
#include <wallet/rpcwallet.h>
#include <wallet/wallet.h>
#include <wallet/walletdb.h>
#include <wallet/walletutil.h>

#include <wallet/hdwallet.h>


#include <stdint.h>

#include <univalue.h>

#include <functional>

static const std::string WALLET_ENDPOINT_BASE = "/wallet/";

bool GetWalletNameFromJSONRPCRequest(const JSONRPCRequest& request, std::string& wallet_name)
{
    if (request.URI.substr(0, WALLET_ENDPOINT_BASE.size()) == WALLET_ENDPOINT_BASE) {
        // wallet endpoint was used
        wallet_name = urlDecode(request.URI.substr(WALLET_ENDPOINT_BASE.size()));
        return true;
    }
    return false;
}

std::shared_ptr<CWallet> GetWalletForJSONRPCRequest(const JSONRPCRequest& request)
{
    std::string wallet_name;
    if (GetWalletNameFromJSONRPCRequest(request, wallet_name)) {
        std::shared_ptr<CWallet> pwallet = GetWallet(wallet_name);
        if (!pwallet) throw JSONRPCError(RPC_WALLET_NOT_FOUND, "Requested wallet does not exist or is not loaded");
        return pwallet;
    }

    std::vector<std::shared_ptr<CWallet>> wallets = GetWallets();
    return wallets.size() == 1 || (request.fHelp && wallets.size() > 0) ? wallets[0] : nullptr;
}

std::string HelpRequiringPassphrase(CWallet * const pwallet)
{
    return pwallet && pwallet->IsCrypted()
        ? "\nRequires wallet passphrase to be set with walletpassphrase call."
        : "";
}

bool EnsureWalletIsAvailable(CWallet * const pwallet, bool avoidException)
{
    if (pwallet) return true;
    if (avoidException) return false;
    if (!HasWallets()) {
        throw JSONRPCError(
            RPC_METHOD_NOT_FOUND, "Method not found (wallet method is disabled because no wallet is loaded)");
    }
    throw JSONRPCError(RPC_WALLET_NOT_SPECIFIED,
        "Wallet file not specified (must request wallet RPC through /wallet/<filename> uri-path).");
}

void EnsureWalletIsUnlocked(CWallet * const pwallet)
{
    if (pwallet->IsLocked())
        throw JSONRPCError(RPC_WALLET_UNLOCK_NEEDED, "Error: Please enter the wallet passphrase with walletpassphrase first.");

    if (IsParticlWallet(pwallet)
        && GetParticlWallet(pwallet)->fUnlockForStakingOnly)
        throw JSONRPCError(RPC_WALLET_UNLOCK_NEEDED, "Error: Wallet is unlocked for staking only.");
}

void WalletTxToJSON(interfaces::Chain& chain, interfaces::Chain::Lock& locked_chain, const CWalletTx& wtx, UniValue& entry, bool fFilterMode=false)
{
    int confirms = wtx.GetDepthInMainChain(locked_chain);
    entry.pushKV("confirmations", confirms);
    if (wtx.IsCoinBase())
        entry.pushKV("generated", true);
    if (confirms > 0)
    {
        entry.pushKV("blockhash", wtx.hashBlock.GetHex());
        entry.pushKV("blockindex", wtx.nIndex);
        int64_t block_time;
        bool found_block = chain.findBlock(wtx.hashBlock, nullptr /* block */, &block_time);
        assert(found_block);
        PushTime(entry, "blocktime", block_time);
    } else {
        entry.pushKV("trusted", wtx.IsTrusted(locked_chain));
    }
    uint256 hash = wtx.GetHash();
    entry.pushKV("txid", hash.GetHex());
    UniValue conflicts(UniValue::VARR);
    for (const uint256& conflict : wtx.GetConflicts())
        conflicts.push_back(conflict.GetHex());
    if (conflicts.size() > 0 || !fFilterMode)
        entry.pushKV("walletconflicts", conflicts);
    PushTime(entry, "time", wtx.GetTxTime());
    PushTime(entry, "timereceived", wtx.nTimeReceived);

    // Add opt-in RBF status
    std::string rbfStatus = "no";
    if (confirms <= 0) {
        LOCK(mempool.cs);
        RBFTransactionState rbfState = IsRBFOptIn(*wtx.tx, mempool);
        if (rbfState == RBFTransactionState::UNKNOWN)
            rbfStatus = "unknown";
        else if (rbfState == RBFTransactionState::REPLACEABLE_BIP125)
            rbfStatus = "yes";
    }
    entry.pushKV("bip125_replaceable", rbfStatus);

    if (!fFilterMode)
        for (const std::pair<const std::string, std::string>& item : wtx.mapValue) {
            entry.pushKV(item.first, item.second);
        }
}

void RecordTxToJSON(interfaces::Chain& chain, interfaces::Chain::Lock& locked_chain, CHDWallet *phdw, const uint256 &hash, const CTransactionRecord& rtx, UniValue &entry)
{
    int confirms = phdw->GetDepthInMainChain(locked_chain, rtx.blockHash, rtx.nIndex);
    entry.pushKV("confirmations", confirms);

    if (rtx.IsCoinStake()) {
        entry.pushKV("coinstake", true);
    } else
    if (rtx.IsCoinBase()) {
        entry.pushKV("generated", true);
    }

    if (confirms > 0) {
        entry.pushKV("blockhash", rtx.blockHash.GetHex());
        entry.pushKV("blockindex", rtx.nIndex);
        PushTime(entry, "blocktime", rtx.nBlockTime);
    } else {
        entry.pushKV("trusted", phdw->IsTrusted(locked_chain, hash, rtx.blockHash));
    }

    entry.pushKV("txid", hash.GetHex());
    UniValue conflicts(UniValue::VARR);
    for (const auto &conflict : phdw->GetConflicts(hash)) {
        conflicts.push_back(conflict.GetHex());
    }
    entry.pushKV("walletconflicts", conflicts);
    PushTime(entry, "time", rtx.GetTxTime());
    PushTime(entry, "timereceived", rtx.nTimeReceived);

    for (const auto &item : rtx.mapValue) {
        if (item.first == RTXVT_COMMENT) {
            entry.pushKV("comment", std::string(item.second.begin(), item.second.end()));
        } else
        if (item.first == RTXVT_TO) {
            entry.pushKV("comment_to", std::string(item.second.begin(), item.second.end()));
        }
    }

    /*
    // Add opt-in RBF status
    std::string rbfStatus = "no";
    if (confirms <= 0) {
        LOCK(mempool.cs);
        RBFTransactionState rbfState = IsRBFOptIn(wtx, mempool);
        if (rbfState == RBF_TRANSACTIONSTATE_UNKNOWN)
            rbfStatus = "unknown";
        else if (rbfState == RBF_TRANSACTIONSTATE_REPLACEABLE_BIP125)
            rbfStatus = "yes";
    }
    entry.push_back(Pair("bip125_replaceable", rbfStatus));
    */
}

static std::string LabelFromValue(const UniValue& value)
{
    std::string label = value.get_str();
    if (label == "*")
        throw JSONRPCError(RPC_WALLET_INVALID_LABEL_NAME, "Invalid label name");
    return label;
}

static UniValue getnewaddress(const JSONRPCRequest& request)
{
    std::shared_ptr<CWallet> const wallet = GetWalletForJSONRPCRequest(request);
    CWallet* const pwallet = wallet.get();

    if (!EnsureWalletIsAvailable(pwallet, request.fHelp)) {
        return NullUniValue;
    }

    if (request.fHelp || request.params.size() > 4)
        throw std::runtime_error(
            RPCHelpMan{"getnewaddress",
                "\nReturns a new Particl address for receiving payments.\n"
                "If 'label' is specified, it is added to the address book \n"
                "so payments received with the address will be associated with 'label'.\n",
                {
                    {"label", RPCArg::Type::STR, /* opt */ true, /* default_val */ "null", "The label name for the address to be linked to. If not provided, the default label \"\" is used. It can also be set to the empty string \"\" to represent the default label. The label does not need to exist, it will be created if there is no label by the given name."},
                    {"bech32", RPCArg::Type::BOOL, /* opt */ true, /* default_val */ "false", "Use Bech32 encoding."},
                    {"hardened", RPCArg::Type::BOOL, /* opt */ true, /* default_val */ "false", "Derive a hardened key."},
                    {"256bit", RPCArg::Type::BOOL, /* opt */ true, /* default_val */ "false", "Use 256bit hash type."},
                    //{"address_type", RPCArg::Type::STR, /* opt */ true, /* default_val */ "set by -addresstype", "The address type to use. Options are \"legacy\", \"p2sh-segwit\", and \"bech32\". Default is set by -addresstype."},
                },
                RPCResult{
            "\"address\"    (string) The new particl address\n"
                },
                RPCExamples{
                    HelpExampleCli("getnewaddress", "")
            + HelpExampleRpc("getnewaddress", "")
                },
            }.ToString());

    // Belt and suspenders check for disabled private keys
    if (pwallet->IsWalletFlagSet(WALLET_FLAG_DISABLE_PRIVATE_KEYS)) {
        throw JSONRPCError(RPC_WALLET_ERROR, "Error: Private keys are disabled for this wallet");
    }

<<<<<<< HEAD
=======
    LOCK(pwallet->cs_wallet);

    if (!pwallet->CanGetAddresses()) {
        throw JSONRPCError(RPC_WALLET_ERROR, "Error: This wallet has no available keys");
    }


>>>>>>> ad039aa0
    // Parse the label first so we don't generate a key if there's an error
    std::string label;
    if (!request.params[0].isNull())
        label = LabelFromValue(request.params[0]);

    if (IsParticlWallet(pwallet)) {
        CKeyID keyID;

        bool fBech32 = request.params.size() > 1 ? GetBool(request.params[1]) : false;
        bool fHardened = request.params.size() > 2 ? GetBool(request.params[2]) : false;
        bool f256bit = request.params.size() > 3 ? GetBool(request.params[3]) : false;

        CPubKey newKey;
        CHDWallet *phdw = GetParticlWallet(pwallet);
        {
            //LOCK2(cs_main, pwallet->cs_wallet);
            LOCK(cs_main);

            {
                LOCK(phdw->cs_wallet);
                if (phdw->idDefaultAccount.IsNull()) {
                    if (!phdw->pEKMaster)
                        throw JSONRPCError(RPC_WALLET_ERROR, _("Wallet has no active master key."));
                    throw JSONRPCError(RPC_WALLET_ERROR, _("No default account set."));
                }
            }
            if (0 != phdw->NewKeyFromAccount(newKey, false, fHardened, f256bit, fBech32, label.c_str())) {
                throw JSONRPCError(RPC_WALLET_ERROR, "NewKeyFromAccount failed.");
            }
        }

        if (f256bit) {
            CKeyID256 idKey256 = newKey.GetID256();
            return CBitcoinAddress(idKey256, fBech32).ToString();
        }
        keyID = newKey.GetID();
        return CBitcoinAddress(keyID, fBech32).ToString();
    }

    LOCK2(cs_main, pwallet->cs_wallet);

    OutputType output_type = pwallet->m_default_address_type;
    if (!request.params[1].isNull()) {
        if (!ParseOutputType(request.params[1].get_str(), output_type)) {
            throw JSONRPCError(RPC_INVALID_ADDRESS_OR_KEY, strprintf("Unknown address type '%s'", request.params[1].get_str()));
        }
    }

    if (!pwallet->IsLocked()) {
        pwallet->TopUpKeyPool();
    }

    // Generate a new key that is added to wallet
    CPubKey newKey;
    if (!pwallet->GetKeyFromPool(newKey)) {
        throw JSONRPCError(RPC_WALLET_KEYPOOL_RAN_OUT, "Error: Keypool ran out, please call keypoolrefill first");
    }
    pwallet->LearnRelatedScripts(newKey, output_type);
    CTxDestination dest = GetDestinationForKey(newKey, output_type);

    pwallet->SetAddressBook(dest, label, "receive");

    return EncodeDestination(dest);
}

static UniValue getrawchangeaddress(const JSONRPCRequest& request)
{
    std::shared_ptr<CWallet> const wallet = GetWalletForJSONRPCRequest(request);
    CWallet* const pwallet = wallet.get();

    if (!EnsureWalletIsAvailable(pwallet, request.fHelp)) {
        return NullUniValue;
    }

    if (request.fHelp || request.params.size() > 1)
        throw std::runtime_error(
            RPCHelpMan{"getrawchangeaddress",
                "\nReturns a new Particl address, for receiving change.\n"
                "This is for use with raw transactions, NOT normal use.\n",
                {
                    {"address_type", RPCArg::Type::STR, /* opt */ true, /* default_val */ "set by -changetype", "The address type to use. Options are \"legacy\", \"p2sh-segwit\", and \"bech32\"."},
                },
                RPCResult{
            "\"address\"    (string) The address\n"
                },
                RPCExamples{
                    HelpExampleCli("getrawchangeaddress", "")
            + HelpExampleRpc("getrawchangeaddress", "")
                },
            }.ToString());

    // Belt and suspenders check for disabled private keys
    if (pwallet->IsWalletFlagSet(WALLET_FLAG_DISABLE_PRIVATE_KEYS)) {
        throw JSONRPCError(RPC_WALLET_ERROR, "Error: Private keys are disabled for this wallet");
    }

    LOCK(pwallet->cs_wallet);

<<<<<<< HEAD
    if (IsParticlWallet(pwallet)) {
        CHDWallet *phdw = GetParticlWallet(pwallet);
        CPubKey pkOut;

        if (0 != phdw->NewKeyFromAccount(pkOut, true)) {
            throw JSONRPCError(RPC_WALLET_ERROR, "NewKeyFromAccount failed.");
        }

        CKeyID keyID = pkOut.GetID();
        return CBitcoinAddress(keyID).ToString();
=======
    if (!pwallet->CanGetAddresses(true)) {
        throw JSONRPCError(RPC_WALLET_ERROR, "Error: This wallet has no available keys");
>>>>>>> ad039aa0
    }

    if (!pwallet->IsLocked()) {
        pwallet->TopUpKeyPool();
    }

    OutputType output_type = pwallet->m_default_change_type != OutputType::CHANGE_AUTO ? pwallet->m_default_change_type : pwallet->m_default_address_type;
    if (!request.params[0].isNull()) {
        if (!ParseOutputType(request.params[0].get_str(), output_type)) {
            throw JSONRPCError(RPC_INVALID_ADDRESS_OR_KEY, strprintf("Unknown address type '%s'", request.params[0].get_str()));
        }
    }

    CReserveKey reservekey(pwallet);
    CPubKey vchPubKey;
    if (!reservekey.GetReservedKey(vchPubKey, true))
        throw JSONRPCError(RPC_WALLET_KEYPOOL_RAN_OUT, "Error: Keypool ran out, please call keypoolrefill first");

    reservekey.KeepKey();

    pwallet->LearnRelatedScripts(vchPubKey, output_type);
    CTxDestination dest = GetDestinationForKey(vchPubKey, output_type);

    return EncodeDestination(dest);
}


static UniValue setlabel(const JSONRPCRequest& request)
{
    std::shared_ptr<CWallet> const wallet = GetWalletForJSONRPCRequest(request);
    CWallet* const pwallet = wallet.get();

    if (!EnsureWalletIsAvailable(pwallet, request.fHelp)) {
        return NullUniValue;
    }

    if (request.fHelp || request.params.size() != 2)
        throw std::runtime_error(
            RPCHelpMan{"setlabel",
                "\nSets the label associated with the given address.\n",
                {
                    {"address", RPCArg::Type::STR, /* opt */ false, /* default_val */ "", "The particl address to be associated with a label."},
                    {"label", RPCArg::Type::STR, /* opt */ false, /* default_val */ "", "The label to assign to the address."},
                },
                RPCResults{},
                RPCExamples{
                    HelpExampleCli("setlabel", "\"PswXnorAgjpAtaySWkPSmWQe3Fc8LmviVc\" \"tabby\"")
            + HelpExampleRpc("setlabel", "\"PswXnorAgjpAtaySWkPSmWQe3Fc8LmviVc\", \"tabby\"")
                },
            }.ToString());

    LOCK(pwallet->cs_wallet);

    CTxDestination dest = DecodeDestination(request.params[0].get_str());
    if (!IsValidDestination(dest)) {
        throw JSONRPCError(RPC_INVALID_ADDRESS_OR_KEY, "Invalid Particl address");
    }

    std::string label = LabelFromValue(request.params[1]);

    if (IsMine(*pwallet, dest)) {
        pwallet->SetAddressBook(dest, label, "receive");
    } else {
        pwallet->SetAddressBook(dest, label, "send");
    }

    return NullUniValue;
}


static CTransactionRef SendMoney(interfaces::Chain::Lock& locked_chain, CWallet * const pwallet, const CTxDestination &address, CAmount nValue, bool fSubtractFeeFromAmount, const CCoinControl& coin_control, mapValue_t mapValue)
{
    CAmount curBalance = pwallet->GetBalance();

    // Check amount
    if (nValue <= 0)
        throw JSONRPCError(RPC_INVALID_PARAMETER, "Invalid amount");

    if (nValue > curBalance)
        throw JSONRPCError(RPC_WALLET_INSUFFICIENT_FUNDS, "Insufficient funds");

    if (pwallet->GetBroadcastTransactions() && !g_connman) {
        throw JSONRPCError(RPC_CLIENT_P2P_DISABLED, "Error: Peer-to-peer functionality missing or disabled");
    }

    // Parse Bitcoin address
    CScript scriptPubKey = GetScriptForDestination(address);

    // Create and send the transaction
    CReserveKey reservekey(pwallet);
    CAmount nFeeRequired;
    std::string strError;
    std::vector<CRecipient> vecSend;
    int nChangePosRet = -1;
    CRecipient recipient = {scriptPubKey, nValue, fSubtractFeeFromAmount};
    vecSend.push_back(recipient);
    CTransactionRef tx;
    if (!pwallet->CreateTransaction(locked_chain, vecSend, tx, reservekey, nFeeRequired, nChangePosRet, strError, coin_control)) {
        if (!fSubtractFeeFromAmount && nValue + nFeeRequired > curBalance)
            strError = strprintf("Error: This transaction requires a transaction fee of at least %s", FormatMoney(nFeeRequired));
        throw JSONRPCError(RPC_WALLET_ERROR, strError);
    }
    CValidationState state;
    if (!pwallet->CommitTransaction(tx, std::move(mapValue), {} /* orderForm */, reservekey, g_connman.get(), state)) {
        strError = strprintf("Error: The transaction was rejected! Reason given: %s", FormatStateMessage(state));
        throw JSONRPCError(RPC_WALLET_ERROR, strError);
    }
    return tx;
}

extern UniValue sendtypeto(const JSONRPCRequest &request);
static UniValue sendtoaddress(const JSONRPCRequest& request)
{
    std::shared_ptr<CWallet> const wallet = GetWalletForJSONRPCRequest(request);
    CWallet* const pwallet = wallet.get();

    if (!EnsureWalletIsAvailable(pwallet, request.fHelp)) {
        return NullUniValue;
    }

    if (request.fHelp || request.params.size() < 2 || request.params.size() > 9)
        throw std::runtime_error(
            RPCHelpMan{"sendtoaddress",
                "\nSend an amount to a given address." +
                    HelpRequiringPassphrase(pwallet) + "\n",
                {
                    {"address", RPCArg::Type::STR, /* opt */ false, /* default_val */ "", "The particl address to send to."},
                    {"amount", RPCArg::Type::AMOUNT, /* opt */ false, /* default_val */ "", "The amount in " + CURRENCY_UNIT + " to send. eg 0.1"},
                    {"comment", RPCArg::Type::STR, /* opt */ true, /* default_val */ "null", "A comment used to store what the transaction is for.\n"
            "                             This is not part of the transaction, just kept in your wallet."},
                    {"comment_to", RPCArg::Type::STR, /* opt */ true, /* default_val */ "null", "A comment to store the name of the person or organization\n"
            "                             to which you're sending the transaction. This is not part of the \n"
            "                             transaction, just kept in your wallet."},
                    {"subtractfeefromamount", RPCArg::Type::BOOL, /* opt */ true, /* default_val */ "false", "The fee will be deducted from the amount being sent.\n"
            "                             The recipient will receive less particl than you enter in the amount field."},
                    {"narration", RPCArg::Type::STR, /* opt */ true, /* default_val */ "", "Up to 24 characters sent with the transaction.\n"
            "                             Plaintext if sending to standard address type, encrypted when sending to stealthaddresses."},
                    {"replaceable", RPCArg::Type::BOOL, /* opt */ true, /* default_val */ "fallback to wallet's default", "Allow this transaction to be replaced by a transaction with higher fees via BIP 125"},
                    {"conf_target", RPCArg::Type::NUM, /* opt */ true, /* default_val */ "fallback to wallet's default", "Confirmation target (in blocks)"},
                    {"estimate_mode", RPCArg::Type::STR, /* opt */ true, /* default_val */ "UNSET", "The fee estimate mode, must be one of:\n"
            "       \"UNSET\"\n"
            "       \"ECONOMICAL\"\n"
            "       \"CONSERVATIVE\""},
                },
                RPCResult{
            "\"txid\"                  (string) The transaction id.\n"
                },
                RPCExamples{
                    HelpExampleCli("sendtoaddress", "\"PbpVcjgYatnkKgveaeqhkeQBFwjqR7jKBR\" 0.1")
            + HelpExampleCli("sendtoaddress", "\"PbpVcjgYatnkKgveaeqhkeQBFwjqR7jKBR\" 0.1 \"donation\" \"seans outpost\"")
            + HelpExampleCli("sendtoaddress", "\"PbpVcjgYatnkKgveaeqhkeQBFwjqR7jKBR\" 0.1 \"\" \"\" true")
            + HelpExampleRpc("sendtoaddress", "\"PbpVcjgYatnkKgveaeqhkeQBFwjqR7jKBR\", 0.1, \"donation\", \"seans outpost\"")
                },
            }.ToString());

    // Make sure the results are valid at least up to the most recent block
    // the user could have gotten from another RPC command prior to now
    pwallet->BlockUntilSyncedToCurrentChain();

    auto locked_chain = pwallet->chain().lock();
    LOCK(pwallet->cs_wallet);

    CTxDestination dest = DecodeDestination(request.params[0].get_str());
    if (!IsValidDestination(dest)) {
        throw JSONRPCError(RPC_INVALID_ADDRESS_OR_KEY, "Invalid address");
    }

    // Amount
    CAmount nAmount = AmountFromValue(request.params[1]);
    if (nAmount <= 0)
        throw JSONRPCError(RPC_TYPE_ERROR, "Invalid amount for send");

    // Wallet comments
    mapValue_t mapValue;
    if (!request.params[2].isNull() && !request.params[2].get_str().empty())
        mapValue["comment"] = request.params[2].get_str();
    if (!request.params[3].isNull() && !request.params[3].get_str().empty())
        mapValue["to"] = request.params[3].get_str();

    bool fSubtractFeeFromAmount = false;
    if (!request.params[4].isNull()) {
        fSubtractFeeFromAmount = request.params[4].get_bool();
    }

    CCoinControl coin_control;
    if (!request.params[6].isNull()) {
        coin_control.m_signal_bip125_rbf = request.params[6].get_bool();
    }

    if (!request.params[7].isNull()) {
        coin_control.m_confirm_target = ParseConfirmTarget(request.params[7]);
    }

    if (!request.params[8].isNull()) {
        if (!FeeModeFromString(request.params[8].get_str(), coin_control.m_fee_mode)) {
            throw JSONRPCError(RPC_INVALID_PARAMETER, "Invalid estimate_mode parameter");
        }
    }

    if (IsParticlWallet(pwallet)) {
        JSONRPCRequest newRequest;
        newRequest.fHelp = false;
        newRequest.fSkipBlock = true; // already blocked in this function
        newRequest.URI = request.URI;
        UniValue params(UniValue::VARR);
        params.push_back("part");
        params.push_back("part");
        UniValue arr(UniValue::VARR);
        UniValue out(UniValue::VOBJ);

        out.pushKV("address", request.params[0].get_str());
        out.pushKV("amount", request.params[1]);

        if (request.params.size() > 5) {
            out.pushKV("narr", request.params[5].get_str());
        }

        if (fSubtractFeeFromAmount) {
            UniValue uvBool(fSubtractFeeFromAmount);
            out.pushKV("subfee", uvBool);
        }
        arr.push_back(out);
        params.push_back(arr);

        std::string sComment, sCommentTo;
        if (!request.params[2].isNull() && !request.params[2].get_str().empty()) {
            sComment = request.params[2].get_str();
        }
        if (!request.params[3].isNull() && !request.params[3].get_str().empty()) {
            sCommentTo = request.params[3].get_str();
        }

        params.push_back(sComment);
        params.push_back(sCommentTo);

        // Add coinstake params
        if (request.params.size() > 6) {
            UniValue uvRingsize(4);
            params.push_back(uvRingsize);
            UniValue uvNumInputs(32);
            params.push_back(uvNumInputs);
            UniValue uvBool(false);
            params.push_back(uvBool); // test_fee

            UniValue uvCoinControl(UniValue::VOBJ);
            uvCoinControl.pushKV("replaceable", coin_control.m_signal_bip125_rbf.get_value_or(pwallet->m_signal_rbf));
            unsigned int target = coin_control.m_confirm_target ? *coin_control.m_confirm_target : pwallet->m_confirm_target;
            uvCoinControl.pushKV("conf_target", (int)target);
            std::string sEstimateMode = "UNSET";
            if (coin_control.m_fee_mode == FeeEstimateMode::ECONOMICAL) {
                sEstimateMode = "ECONOMICAL";
            } else
            if (coin_control.m_fee_mode == FeeEstimateMode::CONSERVATIVE) {
                sEstimateMode = "CONSERVATIVE";
            }
            uvCoinControl.pushKV("estimate_mode", sEstimateMode);

            params.push_back(uvCoinControl);
        }

        newRequest.params = params;
        return sendtypeto(newRequest);
    }

    EnsureWalletIsUnlocked(pwallet);

    CTransactionRef tx = SendMoney(*locked_chain, pwallet, dest, nAmount, fSubtractFeeFromAmount, coin_control, std::move(mapValue));
    return tx->GetHash().GetHex();
}

static UniValue listaddressgroupings(const JSONRPCRequest& request)
{
    std::shared_ptr<CWallet> const wallet = GetWalletForJSONRPCRequest(request);
    CWallet* const pwallet = wallet.get();

    if (!EnsureWalletIsAvailable(pwallet, request.fHelp)) {
        return NullUniValue;
    }

    if (request.fHelp || request.params.size() != 0)
        throw std::runtime_error(
            RPCHelpMan{"listaddressgroupings",
                "\nLists groups of addresses which have had their common ownership\n"
                "made public by common use as inputs or as the resulting change\n"
                "in past transactions\n",
                {},
                RPCResult{
            "[\n"
            "  [\n"
            "    [\n"
            "      \"address\",            (string) The particl address\n"
            "      amount,                 (numeric) The amount in " + CURRENCY_UNIT + "\n"
            "      \"label\"               (string, optional) The label\n"
            "    ]\n"
            "    ,...\n"
            "  ]\n"
            "  ,...\n"
            "]\n"
                },
                RPCExamples{
                    HelpExampleCli("listaddressgroupings", "")
            + HelpExampleRpc("listaddressgroupings", "")
                },
            }.ToString());

    // Make sure the results are valid at least up to the most recent block
    // the user could have gotten from another RPC command prior to now
    pwallet->BlockUntilSyncedToCurrentChain();

    auto locked_chain = pwallet->chain().lock();
    LOCK(pwallet->cs_wallet);

    UniValue jsonGroupings(UniValue::VARR);
    std::map<CTxDestination, CAmount> balances = pwallet->GetAddressBalances(*locked_chain);
    for (const std::set<CTxDestination>& grouping : pwallet->GetAddressGroupings()) {
        UniValue jsonGrouping(UniValue::VARR);
        for (const CTxDestination& address : grouping)
        {
            UniValue addressInfo(UniValue::VARR);
            addressInfo.push_back(EncodeDestination(address));
            addressInfo.push_back(ValueFromAmount(balances[address]));
            {
                if (pwallet->mapAddressBook.find(address) != pwallet->mapAddressBook.end()) {
                    addressInfo.push_back(pwallet->mapAddressBook.find(address)->second.name);
                }
            }
            jsonGrouping.push_back(addressInfo);
        }
        jsonGroupings.push_back(jsonGrouping);
    }
    return jsonGroupings;
}

static UniValue signmessage(const JSONRPCRequest& request)
{
    std::shared_ptr<CWallet> const wallet = GetWalletForJSONRPCRequest(request);
    CWallet* const pwallet = wallet.get();

    if (!EnsureWalletIsAvailable(pwallet, request.fHelp)) {
        return NullUniValue;
    }

    if (request.fHelp || request.params.size() != 2)
        throw std::runtime_error(
            RPCHelpMan{"signmessage",
                "\nSign a message with the private key of an address" +
                    HelpRequiringPassphrase(pwallet) + "\n",
                {
                    {"address", RPCArg::Type::STR, /* opt */ false, /* default_val */ "", "The particl address to use for the private key."},
                    {"message", RPCArg::Type::STR, /* opt */ false, /* default_val */ "", "The message to create a signature of."},
                },
                RPCResult{
            "\"signature\"          (string) The signature of the message encoded in base 64\n"
                },
                RPCExamples{
            "\nUnlock the wallet for 30 seconds\n"
            + HelpExampleCli("walletpassphrase", "\"mypassphrase\" 30") +
            "\nCreate the signature\n"
            + HelpExampleCli("signmessage", "\"PswXnorAgjpAtaySWkPSmWQe3Fc8LmviVc\" \"my message\"") +
            "\nVerify the signature\n"
            + HelpExampleCli("verifymessage", "\"PswXnorAgjpAtaySWkPSmWQe3Fc8LmviVc\" \"signature\" \"my message\"") +
            "\nAs a JSON-RPC call\n"
            + HelpExampleRpc("signmessage", "\"PswXnorAgjpAtaySWkPSmWQe3Fc8LmviVc\", \"my message\"")
                },
            }.ToString());

    auto locked_chain = pwallet->chain().lock();
    LOCK(pwallet->cs_wallet);

    EnsureWalletIsUnlocked(pwallet);

    std::string strAddress = request.params[0].get_str();
    std::string strMessage = request.params[1].get_str();

    CTxDestination dest = DecodeDestination(strAddress);
    if (!IsValidDestination(dest)) {
        throw JSONRPCError(RPC_TYPE_ERROR, "Invalid address");
    }

    const CKeyID *keyID = boost::get<CKeyID>(&dest);
    if (!keyID) {
        throw JSONRPCError(RPC_TYPE_ERROR, "Address does not refer to key");
    }

    CKey key;
    if (!pwallet->GetKey(*keyID, key)) {
        throw JSONRPCError(RPC_WALLET_ERROR, "Private key not available");
    }

    CHashWriter ss(SER_GETHASH, 0);
    ss << strMessageMagic;
    ss << strMessage;

    std::vector<unsigned char> vchSig;
    if (!key.SignCompact(ss.GetHash(), vchSig))
        throw JSONRPCError(RPC_INVALID_ADDRESS_OR_KEY, "Sign failed");

    return EncodeBase64(vchSig.data(), vchSig.size());
}

static UniValue getreceivedbyaddress(const JSONRPCRequest& request)
{
    std::shared_ptr<CWallet> const wallet = GetWalletForJSONRPCRequest(request);
    CWallet* const pwallet = wallet.get();

    if (!EnsureWalletIsAvailable(pwallet, request.fHelp)) {
        return NullUniValue;
    }

    if (request.fHelp || request.params.size() < 1 || request.params.size() > 2)
        throw std::runtime_error(
            RPCHelpMan{"getreceivedbyaddress",
                "\nReturns the total amount received by the given address in transactions with at least minconf confirmations.\n",
                {
                    {"address", RPCArg::Type::STR, /* opt */ false, /* default_val */ "", "The particl address for transactions."},
                    {"minconf", RPCArg::Type::NUM, /* opt */ true, /* default_val */ "1", "Only include transactions confirmed at least this many times."},
                },
                RPCResult{
            "amount   (numeric) The total amount in " + CURRENCY_UNIT + " received at this address.\n"
                },
                RPCExamples{
            "\nThe amount from transactions with at least 1 confirmation\n"
            + HelpExampleCli("getreceivedbyaddress", "\"PswXnorAgjpAtaySWkPSmWQe3Fc8LmviVc\"") +
            "\nThe amount including unconfirmed transactions, zero confirmations\n"
            + HelpExampleCli("getreceivedbyaddress", "\"PswXnorAgjpAtaySWkPSmWQe3Fc8LmviVc\" 0") +
            "\nThe amount with at least 6 confirmation\n"
            + HelpExampleCli("getreceivedbyaddress", "\"PswXnorAgjpAtaySWkPSmWQe3Fc8LmviVc\" 6") +
            "\nAs a JSON-RPC call\n"
            + HelpExampleRpc("getreceivedbyaddress", "\"PswXnorAgjpAtaySWkPSmWQe3Fc8LmviVc\", 6")
                },
            }.ToString());

    // Make sure the results are valid at least up to the most recent block
    // the user could have gotten from another RPC command prior to now
    pwallet->BlockUntilSyncedToCurrentChain();

    LockAnnotation lock(::cs_main); // Temporary, for CheckFinalTx below. Removed in upcoming commit.
    auto locked_chain = pwallet->chain().lock();
    LOCK(pwallet->cs_wallet);

    // Bitcoin address
    CTxDestination dest = DecodeDestination(request.params[0].get_str());
    if (!IsValidDestination(dest)) {
        throw JSONRPCError(RPC_INVALID_ADDRESS_OR_KEY, "Invalid Particl address");
    }
    CScript scriptPubKey = GetScriptForDestination(dest);
    if (!IsMine(*pwallet, scriptPubKey)) {
        throw JSONRPCError(RPC_WALLET_ERROR, "Address not found in wallet");
    }

    // Minimum confirmations
    int nMinDepth = 1;
    if (!request.params[1].isNull())
        nMinDepth = request.params[1].get_int();

    // Tally
    CAmount nAmount = 0;
    for (const std::pair<const uint256, CWalletTx>& pairWtx : pwallet->mapWallet) {
        const CWalletTx& wtx = pairWtx.second;

        if ((!fParticlWallet && wtx.IsCoinBase()) || !CheckFinalTx(*wtx.tx))
            continue;

        if (fParticlWallet) {
            for (auto &txout : wtx.tx->vpout) {
                if (txout->IsStandardOutput()
                    && *txout->GetPScriptPubKey() == scriptPubKey) {
                    if (wtx.GetDepthInMainChain(*locked_chain) >= nMinDepth) {
                        nAmount += txout->GetValue();
                    }
                }
            }
        } else
        for (const CTxOut& txout : wtx.tx->vout)
            if (txout.scriptPubKey == scriptPubKey)
                if (wtx.GetDepthInMainChain(*locked_chain) >= nMinDepth)
                    nAmount += txout.nValue;
    }

    return  ValueFromAmount(nAmount);
}


static UniValue getreceivedbylabel(const JSONRPCRequest& request)
{
    std::shared_ptr<CWallet> const wallet = GetWalletForJSONRPCRequest(request);
    CWallet* const pwallet = wallet.get();

    if (!EnsureWalletIsAvailable(pwallet, request.fHelp)) {
        return NullUniValue;
    }

    if (request.fHelp || request.params.size() < 1 || request.params.size() > 2)
        throw std::runtime_error(
            RPCHelpMan{"getreceivedbylabel",
                "\nReturns the total amount received by addresses with <label> in transactions with at least [minconf] confirmations.\n",
                {
                    {"label", RPCArg::Type::STR, /* opt */ false, /* default_val */ "", "The selected label, may be the default label using \"\"."},
                    {"minconf", RPCArg::Type::NUM, /* opt */ true, /* default_val */ "1", "Only include transactions confirmed at least this many times."},
                },
                RPCResult{
            "amount              (numeric) The total amount in " + CURRENCY_UNIT + " received for this label.\n"
                },
                RPCExamples{
            "\nAmount received by the default label with at least 1 confirmation\n"
            + HelpExampleCli("getreceivedbylabel", "\"\"") +
            "\nAmount received at the tabby label including unconfirmed amounts with zero confirmations\n"
            + HelpExampleCli("getreceivedbylabel", "\"tabby\" 0") +
            "\nThe amount with at least 6 confirmations\n"
            + HelpExampleCli("getreceivedbylabel", "\"tabby\" 6") +
            "\nAs a JSON-RPC call\n"
            + HelpExampleRpc("getreceivedbylabel", "\"tabby\", 6")
                },
            }.ToString());

    // Make sure the results are valid at least up to the most recent block
    // the user could have gotten from another RPC command prior to now
    pwallet->BlockUntilSyncedToCurrentChain();

    LockAnnotation lock(::cs_main); // Temporary, for CheckFinalTx below. Removed in upcoming commit.
    auto locked_chain = pwallet->chain().lock();
    LOCK(pwallet->cs_wallet);

    // Minimum confirmations
    int nMinDepth = 1;
    if (!request.params[1].isNull())
        nMinDepth = request.params[1].get_int();

    // Get the set of pub keys assigned to label
    std::string label = LabelFromValue(request.params[0]);
    std::set<CTxDestination> setAddress = pwallet->GetLabelAddresses(label);

    // Tally
    CAmount nAmount = 0;
    for (const std::pair<const uint256, CWalletTx>& pairWtx : pwallet->mapWallet) {
        const CWalletTx& wtx = pairWtx.second;
        if ((!fParticlWallet && wtx.IsCoinBase()) || !CheckFinalTx(*wtx.tx))
            continue;

        if (fParticlWallet) {
            for (auto &txout : wtx.tx->vpout) {
                CTxDestination address;
                if (txout->IsStandardOutput()
                    && ExtractDestination(*txout->GetPScriptPubKey(), address) && IsMine(*pwallet, address) && setAddress.count(address)) {
                    if (wtx.GetDepthInMainChain(*locked_chain) >= nMinDepth) {
                        nAmount += txout->GetValue();
                    }
                }
            }
        } else
        for (const CTxOut& txout : wtx.tx->vout)
        {
            CTxDestination address;
            if (ExtractDestination(txout.scriptPubKey, address) && IsMine(*pwallet, address) && setAddress.count(address)) {
                if (wtx.GetDepthInMainChain(*locked_chain) >= nMinDepth)
                    nAmount += txout.nValue;
            }
        }
    }

    return ValueFromAmount(nAmount);
}


static UniValue getbalance(const JSONRPCRequest& request)
{
    std::shared_ptr<CWallet> const wallet = GetWalletForJSONRPCRequest(request);
    CWallet* const pwallet = wallet.get();

    if (!EnsureWalletIsAvailable(pwallet, request.fHelp)) {
        return NullUniValue;
    }

    if (request.fHelp || (request.params.size() > 3 ))
        throw std::runtime_error(
            RPCHelpMan{"getbalance",
                "\nReturns the total available balance.\n"
                "The available balance is what the wallet considers currently spendable, and is\n"
                "thus affected by options which limit spendability such as -spendzeroconfchange.\n",
                {
                    {"dummy", RPCArg::Type::STR, /* opt */ true, /* default_val */ "null", "Remains for backward compatibility. Must be excluded or set to \"*\"."},
                    {"minconf", RPCArg::Type::NUM, /* opt */ true, /* default_val */ "0", "Only include transactions confirmed at least this many times."},
                    {"include_watchonly", RPCArg::Type::BOOL, /* opt */ true, /* default_val */ "false", "Also include balance in watch-only addresses (see 'importaddress')"},
                },
                RPCResult{
            "amount              (numeric) The total amount in " + CURRENCY_UNIT + " received for this wallet.\n"
                },
                RPCExamples{
            "\nThe total amount in the wallet with 1 or more confirmations\n"
            + HelpExampleCli("getbalance", "") +
            "\nThe total amount in the wallet at least 6 blocks confirmed\n"
            + HelpExampleCli("getbalance", "\"*\" 6") +
            "\nAs a JSON-RPC call\n"
            + HelpExampleRpc("getbalance", "\"*\", 6")
                },
            }.ToString());

    // Make sure the results are valid at least up to the most recent block
    // the user could have gotten from another RPC command prior to now
    pwallet->BlockUntilSyncedToCurrentChain();

    auto locked_chain = pwallet->chain().lock();
    LOCK(pwallet->cs_wallet);

    const UniValue& dummy_value = request.params[0];
    if (!dummy_value.isNull() && dummy_value.get_str() != "*") {
        throw JSONRPCError(RPC_METHOD_DEPRECATED, "dummy first argument must be excluded or set to \"*\".");
    }

    int min_depth = 0;
    if (!request.params[1].isNull()) {
        min_depth = request.params[1].get_int();
    }

    isminefilter filter = ISMINE_SPENDABLE;
    if (!request.params[2].isNull() && request.params[2].get_bool()) {
        filter = filter | ISMINE_WATCH_ONLY;
    }

    return ValueFromAmount(pwallet->GetBalance(filter, min_depth));
}

static UniValue getunconfirmedbalance(const JSONRPCRequest &request)
{
    std::shared_ptr<CWallet> const wallet = GetWalletForJSONRPCRequest(request);
    CWallet* const pwallet = wallet.get();

    if (!EnsureWalletIsAvailable(pwallet, request.fHelp)) {
        return NullUniValue;
    }

    if (request.fHelp || request.params.size() > 0)
        throw std::runtime_error(
            RPCHelpMan{"getunconfirmedbalance",
                "Returns the server's total unconfirmed balance\n",
                {},
                RPCResults{},
                RPCExamples{""},
            }.ToString());

    // Make sure the results are valid at least up to the most recent block
    // the user could have gotten from another RPC command prior to now
    pwallet->BlockUntilSyncedToCurrentChain();

    auto locked_chain = pwallet->chain().lock();
    LOCK(pwallet->cs_wallet);

    return ValueFromAmount(pwallet->GetUnconfirmedBalance());
}

static UniValue sendmany(const JSONRPCRequest& request)
{
    std::shared_ptr<CWallet> const wallet = GetWalletForJSONRPCRequest(request);
    CWallet* const pwallet = wallet.get();

    if (!EnsureWalletIsAvailable(pwallet, request.fHelp)) {
        return NullUniValue;
    }

    if (request.fHelp || request.params.size() < 2 || request.params.size() > 8)
        throw std::runtime_error(
            RPCHelpMan{"sendmany",
                "\nSend multiple times. Amounts are double-precision floating point numbers." +
                    HelpRequiringPassphrase(pwallet) + "\n",
                {
                    {"dummy", RPCArg::Type::STR, /* opt */ false, /* default_val */ "", "Must be set to \"\" for backwards compatibility.", "\"\""},
                    {"amounts", RPCArg::Type::OBJ, /* opt */ false, /* default_val */ "", "A json object with addresses and amounts",
                        {
                            {"address", RPCArg::Type::AMOUNT, /* opt */ false, /* default_val */ "", "The particl address is the key, the numeric amount (can be string) in " + CURRENCY_UNIT + " is the value"},
                        },
                    },
                    {"minconf", RPCArg::Type::NUM, /* opt */ true, /* default_val */ "1", "Only use the balance confirmed at least this many times."},
                    {"comment", RPCArg::Type::STR, /* opt */ true, /* default_val */ "null", "A comment"},
                    {"subtractfeefrom", RPCArg::Type::ARR, /* opt */ true, /* default_val */ "null", "A json array with addresses.\n"
            "                           The fee will be equally deducted from the amount of each selected address.\n"
            "                           Those recipients will receive less particl than you enter in their corresponding amount field.\n"
            "                           If no addresses are specified here, the sender pays the fee.",
                        {
                            {"address", RPCArg::Type::STR, /* opt */ true, /* default_val */ "", "Subtract fee from this address"},
                        },
                    },
                    {"replaceable", RPCArg::Type::BOOL, /* opt */ true, /* default_val */ "fallback to wallet's default", "Allow this transaction to be replaced by a transaction with higher fees via BIP 125"},
                    {"conf_target", RPCArg::Type::NUM, /* opt */ true, /* default_val */ "fallback to wallet's default", "Confirmation target (in blocks)"},
                    {"estimate_mode", RPCArg::Type::STR, /* opt */ true, /* default_val */ "UNSET", "The fee estimate mode, must be one of:\n"
            "       \"UNSET\"\n"
            "       \"ECONOMICAL\"\n"
            "       \"CONSERVATIVE\""},
                },
                 RPCResult{
            "\"txid\"                   (string) The transaction id for the send. Only 1 transaction is created regardless of \n"
            "                                    the number of addresses.\n"
                 },
                RPCExamples{
            "\nSend two amounts to two different addresses:\n"
            + HelpExampleCli("sendmany", "\"\" \"{\\\"PswXnorAgjpAtaySWkPSmWQe3Fc8LmviVc\\\":0.01,\\\"PvhJj4j9s6SsuRsAkPZUfHPCjZRNKLeuqP\\\":0.02}\"") +
            "\nSend two amounts to two different addresses setting the confirmation and comment:\n"
            + HelpExampleCli("sendmany", "\"\" \"{\\\"PswXnorAgjpAtaySWkPSmWQe3Fc8LmviVc\\\":0.01,\\\"PvhJj4j9s6SsuRsAkPZUfHPCjZRNKLeuqP\\\":0.02}\" 6 \"testing\"") +
            "\nSend two amounts to two different addresses, subtract fee from amount:\n"
            + HelpExampleCli("sendmany", "\"\" \"{\\\"PswXnorAgjpAtaySWkPSmWQe3Fc8LmviVc\\\":0.01,\\\"PvhJj4j9s6SsuRsAkPZUfHPCjZRNKLeuqP\\\":0.02}\" 1 \"\" \"[\\\"1D1ZrZNe3JUo7ZycKEYQQiQAWd9y54F4XX\\\",\\\"1353tsE8YMTA4EuV7dgUXGjNFf9KpVvKHz\\\"]\"") +
            "\nAs a JSON-RPC call\n"
            + HelpExampleRpc("sendmany", "\"\", {\"PswXnorAgjpAtaySWkPSmWQe3Fc8LmviVc\":0.01,\"PvhJj4j9s6SsuRsAkPZUfHPCjZRNKLeuqP\":0.02}, 6, \"testing\"")
                },
            }.ToString());

    // Make sure the results are valid at least up to the most recent block
    // the user could have gotten from another RPC command prior to now
    pwallet->BlockUntilSyncedToCurrentChain();

    auto locked_chain = pwallet->chain().lock();
    LOCK(pwallet->cs_wallet);

    if (pwallet->GetBroadcastTransactions() && !g_connman) {
        throw JSONRPCError(RPC_CLIENT_P2P_DISABLED, "Error: Peer-to-peer functionality missing or disabled");
    }

    if (!request.params[0].isNull() && !request.params[0].get_str().empty()) {
        throw JSONRPCError(RPC_INVALID_PARAMETER, "Dummy value must be set to \"\"");
    }
    UniValue sendTo = request.params[1].get_obj();
    int nMinDepth = 1;
    if (!request.params[2].isNull())
        nMinDepth = request.params[2].get_int();

    mapValue_t mapValue;
    if (!request.params[3].isNull() && !request.params[3].get_str().empty())
        mapValue["comment"] = request.params[3].get_str();

    UniValue subtractFeeFromAmount(UniValue::VARR);
    if (!request.params[4].isNull())
        subtractFeeFromAmount = request.params[4].get_array();

    CCoinControl coin_control;
    if (!request.params[5].isNull()) {
        coin_control.m_signal_bip125_rbf = request.params[5].get_bool();
    }

    if (!request.params[6].isNull()) {
        coin_control.m_confirm_target = ParseConfirmTarget(request.params[6]);
    }

    if (!request.params[7].isNull()) {
        if (!FeeModeFromString(request.params[7].get_str(), coin_control.m_fee_mode)) {
            throw JSONRPCError(RPC_INVALID_PARAMETER, "Invalid estimate_mode parameter");
        }
    }
    if (IsParticlWallet(pwallet)) {
        JSONRPCRequest newRequest;
        newRequest.fHelp = false;
        newRequest.fSkipBlock = true; // already blocked in this function
        newRequest.URI = request.URI;
        UniValue params(UniValue::VARR);
        params.push_back("part");
        params.push_back("part");
        UniValue arr(UniValue::VARR);

        std::vector<std::string> keys = sendTo.getKeys();
        for (const std::string& name_ : keys) {
            UniValue out(UniValue::VOBJ);

            out.pushKV("address", name_);
            out.pushKV("amount", sendTo[name_]);

            bool fSubtractFeeFromAmount = false;
            for (unsigned int idx = 0; idx < subtractFeeFromAmount.size(); idx++) {
                const UniValue& addr = subtractFeeFromAmount[idx];
                if (addr.get_str() == name_)
                    fSubtractFeeFromAmount = true;
            }
            if (fSubtractFeeFromAmount) {
                UniValue uvBool(fSubtractFeeFromAmount);
                out.pushKV("subfee", uvBool);
            }
            arr.push_back(out);
        }
        params.push_back(arr);

        std::string sComment, sCommentTo;
        if (!request.params[3].isNull() && !request.params[3].get_str().empty())
            sComment = request.params[3].get_str();

        params.push_back(sComment);
        params.push_back(sCommentTo);

        // Add coinstake params
        if (request.params.size() > 5) {
            UniValue uvRingsize(4);
            params.push_back(uvRingsize);
            UniValue uvNumInputs(32);
            params.push_back(uvNumInputs);
            UniValue uvBool(false);
            params.push_back(uvBool); // test_fee

            UniValue uvCoinControl(UniValue::VOBJ);
            uvCoinControl.pushKV("replaceable", coin_control.m_signal_bip125_rbf.get_value_or(pwallet->m_signal_rbf));
            unsigned int target = coin_control.m_confirm_target ? *coin_control.m_confirm_target : pwallet->m_confirm_target;
            uvCoinControl.pushKV("conf_target", (int)target);
            std::string sEstimateMode = "UNSET";
            if (coin_control.m_fee_mode == FeeEstimateMode::ECONOMICAL) {
                sEstimateMode = "ECONOMICAL";
            } else
            if (coin_control.m_fee_mode == FeeEstimateMode::CONSERVATIVE) {
                sEstimateMode = "CONSERVATIVE";
            }
            uvCoinControl.pushKV("estimate_mode", sEstimateMode);

            params.push_back(uvCoinControl);
        }

        newRequest.params = params;
        return sendtypeto(newRequest);
    }

    std::set<CTxDestination> destinations;
    std::vector<CRecipient> vecSend;

    CAmount totalAmount = 0;
    std::vector<std::string> keys = sendTo.getKeys();
    for (const std::string& name_ : keys) {
        CTxDestination dest = DecodeDestination(name_);
        if (!IsValidDestination(dest)) {
            throw JSONRPCError(RPC_INVALID_ADDRESS_OR_KEY, std::string("Invalid Particl address: ") + name_);
        }

        if (destinations.count(dest)) {
            throw JSONRPCError(RPC_INVALID_PARAMETER, std::string("Invalid parameter, duplicated address: ") + name_);
        }
        destinations.insert(dest);

        CScript scriptPubKey = GetScriptForDestination(dest);
        CAmount nAmount = AmountFromValue(sendTo[name_]);
        if (nAmount <= 0)
            throw JSONRPCError(RPC_TYPE_ERROR, "Invalid amount for send");
        totalAmount += nAmount;

        bool fSubtractFeeFromAmount = false;
        for (unsigned int idx = 0; idx < subtractFeeFromAmount.size(); idx++) {
            const UniValue& addr = subtractFeeFromAmount[idx];
            if (addr.get_str() == name_)
                fSubtractFeeFromAmount = true;
        }

        CRecipient recipient = {scriptPubKey, nAmount, fSubtractFeeFromAmount};
        vecSend.push_back(recipient);
    }

    EnsureWalletIsUnlocked(pwallet);

    // Check funds
    if (totalAmount > pwallet->GetLegacyBalance(ISMINE_SPENDABLE, nMinDepth)) {
        throw JSONRPCError(RPC_WALLET_INSUFFICIENT_FUNDS, "Wallet has insufficient funds");
    }

    // Shuffle recipient list
    std::shuffle(vecSend.begin(), vecSend.end(), FastRandomContext());

    // Send
    CReserveKey keyChange(pwallet);
    CAmount nFeeRequired = 0;
    int nChangePosRet = -1;
    std::string strFailReason;
    CTransactionRef tx;
    bool fCreated = pwallet->CreateTransaction(*locked_chain, vecSend, tx, keyChange, nFeeRequired, nChangePosRet, strFailReason, coin_control);
    if (!fCreated)
        throw JSONRPCError(RPC_WALLET_INSUFFICIENT_FUNDS, strFailReason);
    CValidationState state;
    if (!pwallet->CommitTransaction(tx, std::move(mapValue), {} /* orderForm */, keyChange, g_connman.get(), state)) {
        strFailReason = strprintf("Transaction commit failed:: %s", FormatStateMessage(state));
        throw JSONRPCError(RPC_WALLET_ERROR, strFailReason);
    }

    return tx->GetHash().GetHex();
}

static UniValue addmultisigaddress(const JSONRPCRequest& request)
{
    std::shared_ptr<CWallet> const wallet = GetWalletForJSONRPCRequest(request);
    CWallet* const pwallet = wallet.get();

    if (!EnsureWalletIsAvailable(pwallet, request.fHelp)) {
        return NullUniValue;
    }

    if (request.fHelp || request.params.size() < 2 || request.params.size() > 5) {
        std::string msg =
            RPCHelpMan{"addmultisigaddress",
                "\nAdd a nrequired-to-sign multisignature address to the wallet. Requires a new wallet backup.\n"
                "Each key is a Particl address or hex-encoded public key.\n"
                "This functionality is only intended for use with non-watchonly addresses.\n"
                "See `importaddress` for watchonly p2sh address support.\n"
                "If 'label' is specified, assign address to that label.\n",
                {
                    {"nrequired", RPCArg::Type::NUM, /* opt */ false, /* default_val */ "", "The number of required signatures out of the n keys or addresses."},
                    {"keys", RPCArg::Type::ARR, /* opt */ false, /* default_val */ "", "A json array of bitcoin addresses or hex-encoded public keys",
                        {
                            {"key", RPCArg::Type::STR, /* opt */ false, /* default_val */ "", "bitcoin address or hex-encoded public key"},
                        },
                        },
                    {"label", RPCArg::Type::STR, /* opt */ true, /* default_val */ "null", "A label to assign the addresses to."},
                    //{"address_type", RPCArg::Type::STR, /* opt */ true, /* default_val */ "set by -addresstype", "The address type to use. Options are \"legacy\", \"p2sh-segwit\", and \"bech32\". Default is set by -addresstype."},
                    {"bech32", RPCArg::Type::BOOL, /* opt */ true, /* default_val */ "false", "Use Bech32 encoding."},
                    {"256bit", RPCArg::Type::BOOL, /* opt */ true, /* default_val */ "false", "Use 256bit hash type."},
                },
                RPCResult{
            "{\n"
            "  \"address\":\"multisigaddress\",    (string) The value of the new multisig address.\n"
            "  \"redeemScript\":\"script\"         (string) The string value of the hex-encoded redemption script.\n"
            "}\n"
                },
                RPCExamples{
            "\nAdd a multisig address from 2 addresses\n"
            + HelpExampleCli("addmultisigaddress", "2 \"[\\\"PbpVcjgYatnkKgveaeqhkeQBFwjqR7jKBR\\\",\\\"PswXnorAgjpAtaySWkPSmWQe3Fc8LmviVc\\\"]\"") +
            "\nAs a JSON-RPC call\n"
            + HelpExampleRpc("addmultisigaddress", "2, \"[\\\"PbpVcjgYatnkKgveaeqhkeQBFwjqR7jKBR\\\",\\\"PswXnorAgjpAtaySWkPSmWQe3Fc8LmviVc\\\"]\"")
                },
            }.ToString();
        throw std::runtime_error(msg);
    }

    auto locked_chain = pwallet->chain().lock();
    LOCK(pwallet->cs_wallet);

    std::string label;
    if (!request.params[2].isNull())
        label = LabelFromValue(request.params[2]);

    int required = request.params[0].get_int();

    // Get the public keys
    const UniValue& keys_or_addrs = request.params[1].get_array();
    std::vector<CPubKey> pubkeys;
    for (unsigned int i = 0; i < keys_or_addrs.size(); ++i) {
        if (IsHex(keys_or_addrs[i].get_str()) && (keys_or_addrs[i].get_str().length() == 66 || keys_or_addrs[i].get_str().length() == 130)) {
            pubkeys.push_back(HexToPubKey(keys_or_addrs[i].get_str()));
        } else {
            pubkeys.push_back(AddrToPubKey(pwallet, keys_or_addrs[i].get_str()));
        }
    }

    OutputType output_type = pwallet->m_default_address_type;
    if (!fParticlMode)
    if (!request.params[3].isNull()) {
        if (!ParseOutputType(request.params[3].get_str(), output_type)) {
            throw JSONRPCError(RPC_INVALID_ADDRESS_OR_KEY, strprintf("Unknown address type '%s'", request.params[3].get_str()));
        }
    }

    // Construct using pay-to-script-hash:
    CScript inner = CreateMultisigRedeemscript(required, pubkeys);
    CTxDestination dest = AddAndGetDestinationForScript(*pwallet, inner, output_type);

    UniValue result(UniValue::VOBJ);
    bool fbech32 = fParticlMode && request.params.size() > 3 ? request.params[3].get_bool() : false;
    bool f256Hash = fParticlMode && request.params.size() > 4 ? request.params[4].get_bool() : false;

    if (f256Hash) {
        CScriptID256 innerID;
        innerID.Set(inner);
        pwallet->SetAddressBook(innerID, label, "send", fbech32);
        result.pushKV("address", CBitcoinAddress(innerID, fbech32).ToString());
    } else {
        pwallet->SetAddressBook(dest, label, "send", fbech32);
        result.pushKV("address", EncodeDestination(dest, fbech32));
    }

    result.pushKV("redeemScript", HexStr(inner.begin(), inner.end()));
    return result;
}

struct tallyitem
{
    CAmount nAmount{0};
    int nConf{std::numeric_limits<int>::max()};
    std::vector<uint256> txids;
    bool fIsWatchonly{false};
    tallyitem()
    {
    }
};

static UniValue ListReceived(interfaces::Chain::Lock& locked_chain, CWallet * const pwallet, const UniValue& params, bool by_label) EXCLUSIVE_LOCKS_REQUIRED(pwallet->cs_wallet)
{
    LockAnnotation lock(::cs_main); // Temporary, for CheckFinalTx below. Removed in upcoming commit.

    // Minimum confirmations
    int nMinDepth = 1;
    if (!params[0].isNull())
        nMinDepth = params[0].get_int();

    // Whether to include empty labels
    bool fIncludeEmpty = false;
    if (!params[1].isNull())
        fIncludeEmpty = params[1].get_bool();

    isminefilter filter = ISMINE_SPENDABLE;
    if(!params[2].isNull())
        if(params[2].get_bool())
            filter = filter | ISMINE_WATCH_ONLY;

    bool has_filtered_address = false;
    CTxDestination filtered_address = CNoDestination();
    if (!by_label && params.size() > 3) {
        if (!IsValidDestinationString(params[3].get_str())) {
            throw JSONRPCError(RPC_WALLET_ERROR, "address_filter parameter was invalid");
        }
        filtered_address = DecodeDestination(params[3].get_str());
        has_filtered_address = true;
    }

    // Tally
    std::map<CTxDestination, tallyitem> mapTally;
    for (const std::pair<const uint256, CWalletTx>& pairWtx : pwallet->mapWallet) {
        const CWalletTx& wtx = pairWtx.second;

        if (wtx.IsCoinBase() || !CheckFinalTx(*wtx.tx))
            continue;

        int nDepth = wtx.GetDepthInMainChain(locked_chain);
        if (nDepth < nMinDepth)
            continue;

        for (auto &txout : wtx.tx->vpout)
        {
            if (!txout->IsType(OUTPUT_STANDARD))
                continue;
            CTxOutStandard *pOut = (CTxOutStandard*)txout.get();

            CTxDestination address;
            if (!ExtractDestination(pOut->scriptPubKey, address))
                continue;

            isminefilter mine = IsMine(*pwallet, address);
            if (!(mine & filter))
                continue;

            tallyitem& item = mapTally[address];
            item.nAmount += pOut->nValue;
            item.nConf = std::min(item.nConf, nDepth);
            item.txids.push_back(wtx.GetHash());
            if (mine & ISMINE_WATCH_ONLY)
                item.fIsWatchonly = true;
        };

        for (const CTxOut& txout : wtx.tx->vout)
        {
            CTxDestination address;
            if (!ExtractDestination(txout.scriptPubKey, address))
                continue;

            if (has_filtered_address && !(filtered_address == address)) {
                continue;
            }

            isminefilter mine = IsMine(*pwallet, address);
            if(!(mine & filter))
                continue;

            tallyitem& item = mapTally[address];
            item.nAmount += txout.nValue;
            item.nConf = std::min(item.nConf, nDepth);
            item.txids.push_back(wtx.GetHash());
            if (mine & ISMINE_WATCH_ONLY)
                item.fIsWatchonly = true;
        }
    }

    // Reply
    UniValue ret(UniValue::VARR);
    std::map<std::string, tallyitem> label_tally;

    // Create mapAddressBook iterator
    // If we aren't filtering, go from begin() to end()
    auto start = pwallet->mapAddressBook.begin();
    auto end = pwallet->mapAddressBook.end();
    // If we are filtering, find() the applicable entry
    if (has_filtered_address) {
        start = pwallet->mapAddressBook.find(filtered_address);
        if (start != end) {
            end = std::next(start);
        }
    }

    for (auto item_it = start; item_it != end; ++item_it)
    {
        const CTxDestination& address = item_it->first;
        const std::string& label = item_it->second.name;
        auto it = mapTally.find(address);
        if (it == mapTally.end() && !fIncludeEmpty)
            continue;

        CAmount nAmount = 0;
        int nConf = std::numeric_limits<int>::max();
        bool fIsWatchonly = false;
        if (it != mapTally.end())
        {
            nAmount = (*it).second.nAmount;
            nConf = (*it).second.nConf;
            fIsWatchonly = (*it).second.fIsWatchonly;
        }

        if (by_label)
        {
            tallyitem& _item = label_tally[label];
            _item.nAmount += nAmount;
            _item.nConf = std::min(_item.nConf, nConf);
            _item.fIsWatchonly = fIsWatchonly;
        }
        else
        {
            UniValue obj(UniValue::VOBJ);
            if(fIsWatchonly)
                obj.pushKV("involvesWatchonly", true);
            obj.pushKV("address",       EncodeDestination(address));
            obj.pushKV("amount",        ValueFromAmount(nAmount));
            obj.pushKV("confirmations", (nConf == std::numeric_limits<int>::max() ? 0 : nConf));
            obj.pushKV("label", label);
            UniValue transactions(UniValue::VARR);
            if (it != mapTally.end())
            {
                for (const uint256& _item : (*it).second.txids)
                {
                    transactions.push_back(_item.GetHex());
                }
            }
            obj.pushKV("txids", transactions);
            ret.push_back(obj);
        }
    }

    if (by_label)
    {
        for (const auto& entry : label_tally)
        {
            CAmount nAmount = entry.second.nAmount;
            int nConf = entry.second.nConf;
            UniValue obj(UniValue::VOBJ);
            if (entry.second.fIsWatchonly)
                obj.pushKV("involvesWatchonly", true);
            obj.pushKV("amount",        ValueFromAmount(nAmount));
            obj.pushKV("confirmations", (nConf == std::numeric_limits<int>::max() ? 0 : nConf));
            obj.pushKV("label",         entry.first);
            ret.push_back(obj);
        }
    }

    return ret;
}

static UniValue listreceivedbyaddress(const JSONRPCRequest& request)
{
    std::shared_ptr<CWallet> const wallet = GetWalletForJSONRPCRequest(request);
    CWallet* const pwallet = wallet.get();

    if (!EnsureWalletIsAvailable(pwallet, request.fHelp)) {
        return NullUniValue;
    }

    if (request.fHelp || request.params.size() > 4)
        throw std::runtime_error(
            RPCHelpMan{"listreceivedbyaddress",
                "\nList balances by receiving address.\n",
                {
                    {"minconf", RPCArg::Type::NUM, /* opt */ true, /* default_val */ "1", "The minimum number of confirmations before payments are included."},
                    {"include_empty", RPCArg::Type::BOOL, /* opt */ true, /* default_val */ "false", "Whether to include addresses that haven't received any payments."},
                    {"include_watchonly", RPCArg::Type::BOOL, /* opt */ true, /* default_val */ "false", "Whether to include watch-only addresses (see 'importaddress')."},
                    {"address_filter", RPCArg::Type::STR, /* opt */ true, /* default_val */ "null", "If present, only return information on this address."},
                },
                RPCResult{
            "[\n"
            "  {\n"
            "    \"involvesWatchonly\" : true,        (bool) Only returned if imported addresses were involved in transaction\n"
            "    \"address\" : \"receivingaddress\",  (string) The receiving address\n"
            "    \"amount\" : x.xxx,                  (numeric) The total amount in " + CURRENCY_UNIT + " received by the address\n"
            "    \"confirmations\" : n,               (numeric) The number of confirmations of the most recent transaction included\n"
            "    \"label\" : \"label\",               (string) The label of the receiving address. The default label is \"\".\n"
            "    \"txids\": [\n"
            "       \"txid\",                         (string) The ids of transactions received with the address \n"
            "       ...\n"
            "    ]\n"
            "  }\n"
            "  ,...\n"
            "]\n"
                },
                RPCExamples{
                    HelpExampleCli("listreceivedbyaddress", "")
            + HelpExampleCli("listreceivedbyaddress", "6 true")
            + HelpExampleRpc("listreceivedbyaddress", "6, true, true")
            + HelpExampleRpc("listreceivedbyaddress", "6, true, true, \"1M72Sfpbz1BPpXFHz9m3CdqATR44Jvaydd\"")
                },
            }.ToString());

    // Make sure the results are valid at least up to the most recent block
    // the user could have gotten from another RPC command prior to now
    pwallet->BlockUntilSyncedToCurrentChain();

    auto locked_chain = pwallet->chain().lock();
    LOCK(pwallet->cs_wallet);

    return ListReceived(*locked_chain, pwallet, request.params, false);
}

static UniValue listreceivedbylabel(const JSONRPCRequest& request)
{
    std::shared_ptr<CWallet> const wallet = GetWalletForJSONRPCRequest(request);
    CWallet* const pwallet = wallet.get();

    if (!EnsureWalletIsAvailable(pwallet, request.fHelp)) {
        return NullUniValue;
    }

    if (request.fHelp || request.params.size() > 3)
        throw std::runtime_error(
            RPCHelpMan{"listreceivedbylabel",
                "\nList received transactions by label.\n",
                {
                    {"minconf", RPCArg::Type::NUM, /* opt */ true, /* default_val */ "1", "The minimum number of confirmations before payments are included."},
                    {"include_empty", RPCArg::Type::BOOL, /* opt */ true, /* default_val */ "false", "Whether to include labels that haven't received any payments."},
                    {"include_watchonly", RPCArg::Type::BOOL, /* opt */ true, /* default_val */ "false", "Whether to include watch-only addresses (see 'importaddress')."},
                },
                RPCResult{
            "[\n"
            "  {\n"
            "    \"involvesWatchonly\" : true,   (bool) Only returned if imported addresses were involved in transaction\n"
            "    \"amount\" : x.xxx,             (numeric) The total amount received by addresses with this label\n"
            "    \"confirmations\" : n,          (numeric) The number of confirmations of the most recent transaction included\n"
            "    \"label\" : \"label\"           (string) The label of the receiving address. The default label is \"\".\n"
            "  }\n"
            "  ,...\n"
            "]\n"
                },
                RPCExamples{
                    HelpExampleCli("listreceivedbylabel", "")
            + HelpExampleCli("listreceivedbylabel", "6 true")
            + HelpExampleRpc("listreceivedbylabel", "6, true, true")
                },
            }.ToString());

    // Make sure the results are valid at least up to the most recent block
    // the user could have gotten from another RPC command prior to now
    pwallet->BlockUntilSyncedToCurrentChain();

    auto locked_chain = pwallet->chain().lock();
    LOCK(pwallet->cs_wallet);

    return ListReceived(*locked_chain, pwallet, request.params, true);
}

static void MaybePushAddress(UniValue & entry, const CTxDestination &dest)
{
    if (IsValidDestination(dest)) {
        entry.pushKV("address", EncodeDestination(dest));
    }
}

/**
 * List transactions based on the given criteria.
 *
 * @param  pwallet        The wallet.
 * @param  wtx            The wallet transaction.
 * @param  nMinDepth      The minimum confirmation depth.
 * @param  fLong          Whether to include the JSON version of the transaction.
 * @param  ret            The UniValue into which the result is stored.
 * @param  filter_ismine  The "is mine" filter flags.
 * @param  filter_label   Optional label string to filter incoming transactions.
 */
static void ListTransactions(interfaces::Chain::Lock& locked_chain, CWallet* const pwallet, const CWalletTx& wtx, int nMinDepth, bool fLong, UniValue& ret, const isminefilter& filter_ismine, const std::string* filter_label) EXCLUSIVE_LOCKS_REQUIRED(pwallet->cs_wallet)
{
    CAmount nFee;
    std::list<COutputEntry> listReceived;
    std::list<COutputEntry> listSent;
    std::list<COutputEntry> listStaked;

    wtx.GetAmounts(listReceived, listSent, listStaked, nFee, filter_ismine);

    bool involvesWatchonly = wtx.IsFromMe(ISMINE_WATCH_ONLY);

    // Sent
    if (!filter_label)
    {
        for (const COutputEntry& s : listSent)
        {
            UniValue entry(UniValue::VOBJ);
            if (involvesWatchonly || (s.ismine & ISMINE_WATCH_ONLY)) {
                entry.pushKV("involvesWatchonly", true);
            }
            MaybePushAddress(entry, s.destination);
            if (s.destStake.type() != typeid(CNoDestination))
                entry.pushKV("coldstake_address", EncodeDestination(s.destStake));
            entry.pushKV("category", "send");
            entry.pushKV("amount", ValueFromAmount(-s.amount));
            if (pwallet->mapAddressBook.count(s.destination)) {
                entry.pushKV("label", pwallet->mapAddressBook[s.destination].name);
            }
            entry.pushKV("vout", s.vout);
            entry.pushKV("fee", ValueFromAmount(-nFee));
            if (fLong)
                WalletTxToJSON(pwallet->chain(), locked_chain, wtx, entry);
            else
            {
                std::string sNarrKey = strprintf("n%d", s.vout);
                mapValue_t::const_iterator mi = wtx.mapValue.find(sNarrKey);
                if (mi != wtx.mapValue.end() && !mi->second.empty())
                    entry.pushKV("narration", mi->second);
            };
            entry.pushKV("abandoned", wtx.isAbandoned());

            ret.push_back(entry);
        }
    }

    // Received
    if (listReceived.size() > 0 && wtx.GetDepthInMainChain(locked_chain) >= nMinDepth) {
        for (const COutputEntry &r : listReceived) {
            std::string label;
            if (pwallet->mapAddressBook.count(r.destination)) {
                label = pwallet->mapAddressBook[r.destination].name;
            }
            if (filter_label && label != *filter_label) {
                continue;
            }
            UniValue entry(UniValue::VOBJ);
            if (involvesWatchonly || (r.ismine & ISMINE_WATCH_ONLY)) {
                entry.pushKV("involvesWatchonly", true);
            }

            if (fParticlWallet
                && r.destination.type() == typeid(CKeyID)) {
                CStealthAddress sx;
                CKeyID idK = boost::get<CKeyID>(r.destination);
                if (GetParticlWallet(pwallet)->GetStealthLinked(idK, sx)) {
                    entry.pushKV("stealth_address", sx.Encoded());
                }
            }

            MaybePushAddress(entry, r.destination);
            if (r.destStake.type() != typeid(CNoDestination)) {
                entry.pushKV("coldstake_address", EncodeDestination(r.destStake));
            }
            if (wtx.IsCoinBase()) {
                if (wtx.GetDepthInMainChain(locked_chain) < 1) {
                    entry.pushKV("category", "orphan");
                } else
                if (wtx.IsImmatureCoinBase(locked_chain)) {
                    entry.pushKV("category", "immature");
                } else {
                    entry.pushKV("category", (fParticlMode ? "coinbase" : "generate"));
                }
            } else {
                entry.pushKV("category", "receive");
            }
            entry.pushKV("amount", ValueFromAmount(r.amount));
            if (pwallet->mapAddressBook.count(r.destination)) {
                entry.pushKV("label", label);
            }
            entry.pushKV("vout", r.vout);
            if (fLong) {
                WalletTxToJSON(pwallet->chain(), locked_chain, wtx, entry);
            } else {
                std::string sNarrKey = strprintf("n%d", r.vout);
                mapValue_t::const_iterator mi = wtx.mapValue.find(sNarrKey);
                if (mi != wtx.mapValue.end() && !mi->second.empty()) {
                    entry.pushKV("narration", mi->second);
                }
            }
            ret.push_back(entry);
        }
    }

    // Staked
    if (listStaked.size() > 0 && wtx.GetDepthInMainChain(locked_chain) >= nMinDepth) {
        for (const auto &s : listStaked) {
            UniValue entry(UniValue::VOBJ);
            if (involvesWatchonly || (s.ismine & ISMINE_WATCH_ONLY)) {
                entry.pushKV("involvesWatchonly", true);
            }
            MaybePushAddress(entry, s.destination);
            if (s.destStake.type() != typeid(CNoDestination)) {
                entry.pushKV("coldstake_address", EncodeDestination(s.destStake));
            }
            entry.pushKV("category", wtx.GetDepthInMainChain(locked_chain) < 1 ? "orphaned_stake" : "stake");

            entry.pushKV("amount", ValueFromAmount(s.amount));
            if (pwallet->mapAddressBook.count(s.destination)) {
                entry.pushKV("label", pwallet->mapAddressBook[s.destination].name);
            }
            entry.pushKV("vout", s.vout);
            entry.pushKV("reward", ValueFromAmount(-nFee));
            if (fLong) {
                WalletTxToJSON(pwallet->chain(), locked_chain, wtx, entry);
            }
            entry.pushKV("abandoned", wtx.isAbandoned());
            ret.push_back(entry);
        }
    }
}

static void ListRecord(interfaces::Chain::Lock& locked_chain, CHDWallet *phdw, const uint256 &hash, const CTransactionRecord &rtx,
    const std::string &strAccount, int nMinDepth, bool fLong, UniValue &ret, const isminefilter &filter) EXCLUSIVE_LOCKS_REQUIRED(phdw->cs_wallet)
{
    bool fAllAccounts = (strAccount == std::string("*"));

    for (const auto &r : rtx.vout) {
        if (r.nFlags & ORF_CHANGE) {
            continue;
        }

        if (!(r.nFlags & ORF_FROM) && !(r.nFlags & ORF_OWNED) && !(filter & ISMINE_WATCH_ONLY)) {
            continue;
        }

        std::string account;
        CBitcoinAddress addr;
        CTxDestination dest;
        if (ExtractDestination(r.scriptPubKey, dest) && !r.scriptPubKey.IsUnspendable()) {
            addr.Set(dest);

            std::map<CTxDestination, CAddressBookData>::iterator mai = phdw->mapAddressBook.find(dest);
            if (mai != phdw->mapAddressBook.end() && !mai->second.name.empty()) {
                account = mai->second.name;
            }
        }

        if (!fAllAccounts && (account != strAccount)) {
            continue;
        }

        UniValue entry(UniValue::VOBJ);
        if (r.nFlags & ORF_OWN_WATCH) {
            entry.pushKV("involvesWatchonly", true);
        }
        entry.pushKV("account", account);

        if (r.vPath.size() > 0) {
            if (r.vPath[0] == ORA_STEALTH) {
                if (r.vPath.size() < 5) {
                    LogPrintf("%s: Warning, malformed vPath.\n", __func__);
                } else {
                    uint32_t sidx;
                    memcpy(&sidx, &r.vPath[1], 4);
                    CStealthAddress sx;
                    if (phdw->GetStealthByIndex(sidx, sx)) {
                        entry.pushKV("stealth_address", sx.Encoded());
                    }
                }
            }
        } else {
            if (dest.type() == typeid(CKeyID)) {
                CStealthAddress sx;
                CKeyID idK = boost::get<CKeyID>(dest);
                if (phdw->GetStealthLinked(idK, sx)) {
                    entry.pushKV("stealth_address", sx.Encoded());
                }
            }
        }

        if (r.nFlags & ORF_LOCKED) {
            entry.pushKV("requires_unlock", true);
        }

        if (dest.type() == typeid(CNoDestination)) {
            entry.pushKV("address", "none");
        } else {
            entry.pushKV("address", addr.ToString());
        }

        std::string sCategory;
        if (r.nFlags & ORF_OWNED && r.nFlags & ORF_FROM) {
            // sent to self
            //continue;
            sCategory = "receive";
        } else
        if (r.nFlags & ORF_OWN_ANY) {
            sCategory = "receive";
        } else
        if (r.nFlags & ORF_FROM) {
            sCategory = "send";
        }

        entry.pushKV("category", sCategory);
        entry.pushKV("type", r.nType == OUTPUT_STANDARD ? "standard"
                : r.nType == OUTPUT_CT ? "blind" : r.nType == OUTPUT_RINGCT ? "anon" : "unknown");

        if (r.nFlags & ORF_OWNED && r.nFlags & ORF_FROM) {
            entry.pushKV("fromself", "true");
        }

        entry.pushKV("amount", ValueFromAmount(r.nValue * ((r.nFlags & ORF_OWN_ANY) ? 1 : -1)));

        if (r.nFlags & ORF_FROM) {
            entry.pushKV("fee", ValueFromAmount(-rtx.nFee));
        }

        entry.pushKV("vout", r.n);

        int confirms = phdw->GetDepthInMainChain(locked_chain, rtx.blockHash);
        entry.pushKV("confirmations", confirms);
        if (confirms > 0) {
            entry.pushKV("blockhash", rtx.blockHash.GetHex());
            entry.pushKV("blockindex", rtx.nIndex);
            PushTime(entry, "blocktime", rtx.nBlockTime);
        } else {
            entry.pushKV("trusted", phdw->IsTrusted(locked_chain, hash, rtx.blockHash));
        }

        entry.pushKV("txid", hash.ToString());

        UniValue conflicts(UniValue::VARR);
        std::set<uint256> setconflicts = phdw->GetConflicts(hash);
        setconflicts.erase(hash);
        for (const auto &conflict : setconflicts) {
            conflicts.push_back(conflict.GetHex());
        }
        entry.pushKV("walletconflicts", conflicts);

        PushTime(entry, "time", rtx.nTimeReceived);

        if (!r.sNarration.empty()) {
            entry.pushKV("narration", r.sNarration);
        }

        if (r.nFlags & ORF_FROM) {
            entry.pushKV("abandoned", rtx.IsAbandoned());
        }

        ret.push_back(entry);
    };
};

UniValue listtransactions(const JSONRPCRequest& request)
{
    std::shared_ptr<CWallet> const wallet = GetWalletForJSONRPCRequest(request);
    CWallet* const pwallet = wallet.get();

    if (!EnsureWalletIsAvailable(pwallet, request.fHelp)) {
        return NullUniValue;
    }

    if (request.fHelp || request.params.size() > 4)
        throw std::runtime_error(
            RPCHelpMan{"listtransactions",
                "\nIf a label name is provided, this will return only incoming transactions paying to addresses with the specified label.\n"
                "\nReturns up to 'count' most recent transactions skipping the first 'from' transactions.\n",
                {
                    {"label", RPCArg::Type::STR, /* opt */ true, /* default_val */ "null", "If set, should be a valid label name to return only incoming transactions\n"
            "              with the specified label, or \"*\" to disable filtering and return all transactions."},
                    {"count", RPCArg::Type::NUM, /* opt */ true, /* default_val */ "10", "The number of transactions to return"},
                    {"skip", RPCArg::Type::NUM, /* opt */ true, /* default_val */ "0", "The number of transactions to skip"},
                    {"include_watchonly", RPCArg::Type::BOOL, /* opt */ true, /* default_val */ "false", "Include transactions to watch-only addresses (see 'importaddress')"},
                },
                RPCResult{
            "[\n"
            "  {\n"
            "    \"address\":\"address\",    (string) The particl address of the transaction.\n"
            "    \"category\":               (string) The transaction category.\n"
            "                \"send\"                  Transactions sent.\n"
            "                \"receive\"               Non-coinbase transactions received.\n"
            "                \"generate\"              Coinbase transactions received with more than 100 confirmations.\n"
            "                \"immature\"              Coinbase transactions received with 100 or fewer confirmations.\n"
            "                \"orphan\"                Orphaned coinbase transactions received.\n"
            "    \"amount\": x.xxx,          (numeric) The amount in " + CURRENCY_UNIT + ". This is negative for the 'send' category, and is positive\n"
            "                                        for all other categories\n"
            "    \"label\": \"label\",       (string) A comment for the address/transaction, if any\n"
            "    \"vout\": n,                (numeric) the vout value\n"
            "    \"fee\": x.xxx,             (numeric) The amount of the fee in " + CURRENCY_UNIT + ". This is negative and only available for the \n"
            "                                         'send' category of transactions.\n"
            "    \"confirmations\": n,       (numeric) The number of confirmations for the transaction. Negative confirmations indicate the\n"
            "                                         transaction conflicts with the block chain\n"
            "    \"trusted\": xxx,           (bool) Whether we consider the outputs of this unconfirmed transaction safe to spend.\n"
            "    \"blockhash\": \"hashvalue\", (string) The block hash containing the transaction.\n"
            "    \"blockindex\": n,          (numeric) The index of the transaction in the block that includes it.\n"
            "    \"blocktime\": xxx,         (numeric) The block time in seconds since epoch (1 Jan 1970 GMT).\n"
            "    \"txid\": \"transactionid\", (string) The transaction id.\n"
            "    \"time\": xxx,              (numeric) The transaction time in seconds since epoch (midnight Jan 1 1970 GMT).\n"
            "    \"timereceived\": xxx,      (numeric) The time received in seconds since epoch (midnight Jan 1 1970 GMT).\n"
            "    \"comment\": \"...\",       (string) If a comment is associated with the transaction.\n"
            "    \"bip125-replaceable\": \"yes|no|unknown\",  (string) Whether this transaction could be replaced due to BIP125 (replace-by-fee);\n"
            "                                                     may be unknown for unconfirmed transactions not in the mempool\n"
            "    \"abandoned\": xxx          (bool) 'true' if the transaction has been abandoned (inputs are respendable). Only available for the \n"
            "                                         'send' category of transactions.\n"
            "  }\n"
            "]\n"
                },
                RPCExamples{
            "\nList the most recent 10 transactions in the systems\n"
            + HelpExampleCli("listtransactions", "") +
            "\nList transactions 100 to 120\n"
            + HelpExampleCli("listtransactions", "\"*\" 20 100") +
            "\nAs a JSON-RPC call\n"
            + HelpExampleRpc("listtransactions", "\"*\", 20, 100")
                },
            }.ToString());

    // Make sure the results are valid at least up to the most recent block
    // the user could have gotten from another RPC command prior to now
    pwallet->BlockUntilSyncedToCurrentChain();

    const std::string* filter_label = nullptr;
    if (!request.params[0].isNull() && request.params[0].get_str() != "*") {
        filter_label = &request.params[0].get_str();
        if (filter_label->empty()) {
            throw JSONRPCError(RPC_INVALID_PARAMETER, "Label argument must be a valid label name or \"*\".");
        }
    }
    int nCount = 10;
    if (!request.params[1].isNull())
        nCount = request.params[1].get_int();
    int nFrom = 0;
    if (!request.params[2].isNull())
        nFrom = request.params[2].get_int();
    isminefilter filter = ISMINE_SPENDABLE;
    if(!request.params[3].isNull())
        if(request.params[3].get_bool())
            filter = filter | ISMINE_WATCH_ONLY;

    if (nCount < 0)
        throw JSONRPCError(RPC_INVALID_PARAMETER, "Negative count");
    if (nFrom < 0)
        throw JSONRPCError(RPC_INVALID_PARAMETER, "Negative from");


    // NOTE: nFrom and nCount seem to apply to the individual json entries, not the txn
    //  a txn producing 2 entries will output only 1 entry if nCount is 1
    // TODO: Change to count on unique txids?

    UniValue ret(UniValue::VARR);
    {
        auto locked_chain = pwallet->chain().lock();
        LOCK(pwallet->cs_wallet);
        const CWallet::TxItems &txOrdered = pwallet->wtxOrdered;

        // iterate backwards until we have nCount items to return:
        for (CWallet::TxItems::const_reverse_iterator it = txOrdered.rbegin(); it != txOrdered.rend(); ++it) {
            CWalletTx *const pwtx = (*it).second;
            ListTransactions(*locked_chain, pwallet, *pwtx, 0, true, ret, filter, filter_label);
            if ((int)ret.size() >= nCount + nFrom) break;
        }
    }
    // ret must be newest to oldest
    ret.reverse();

    if (IsParticlWallet(pwallet)) {
        auto locked_chain = pwallet->chain().lock();
        LOCK(pwallet->cs_wallet);

        CHDWallet *phdw = GetParticlWallet(pwallet);
        const RtxOrdered_t &txOrdered = phdw->rtxOrdered;

        // TODO: Combine finding and inserting into ret loops

        UniValue retRecords(UniValue::VARR);
        for (RtxOrdered_t::const_reverse_iterator it = txOrdered.rbegin(); it != txOrdered.rend(); ++it) {
            std::string strAccount = "*";
            ListRecord(*locked_chain, phdw, it->second->first, it->second->second, strAccount, 0, true, retRecords, filter);
            if ((int)retRecords.size() >= nCount + nFrom) {
                break;
            }
        }

        size_t nSearchStart = 0;
        for(int i = (int)retRecords.size() - 1; i >= 0; --i) {
            int64_t nInsertTime = find_value(retRecords[i], "time").get_int64();
            bool fFound = false;
            for (size_t k = nSearchStart; k < ret.size(); k++) {
                nSearchStart = k;
                int64_t nTime = find_value(ret[k], "time").get_int64();
                if (nTime > nInsertTime) {
                    ret.insert(k, retRecords[i]);
                    fFound = true;
                    break;
                }
            }

            if (!fFound) {
                ret.push_back(retRecords[i]);
            }
        }

        if (nFrom > 0 && ret.size() > 0) {
            ret.erase(std::max((size_t)0, ret.size() - nFrom), ret.size());
        }

        if (ret.size() > (size_t)nCount) {
            ret.erase(0, ret.size() - nCount);
        }
    }

    return ret;
}

static UniValue listsinceblock(const JSONRPCRequest& request)
{
    std::shared_ptr<CWallet> const wallet = GetWalletForJSONRPCRequest(request);
    CWallet* const pwallet = wallet.get();

    if (!EnsureWalletIsAvailable(pwallet, request.fHelp)) {
        return NullUniValue;
    }

    if (request.fHelp || request.params.size() > 4)
        throw std::runtime_error(
            RPCHelpMan{"listsinceblock",
                "\nGet all transactions in blocks since block [blockhash], or all transactions if omitted.\n"
                "If \"blockhash\" is no longer a part of the main chain, transactions from the fork point onward are included.\n"
                "Additionally, if include_removed is set, transactions affecting the wallet which were removed are returned in the \"removed\" array.\n",
                {
                    {"blockhash", RPCArg::Type::STR, /* opt */ true, /* default_val */ "null", "If set, the block hash to list transactions since, otherwise list all transactions."},
                    {"target_confirmations", RPCArg::Type::NUM, /* opt */ true, /* default_val */ "1", "Return the nth block hash from the main chain. e.g. 1 would mean the best block hash. Note: this is not used as a filter, but only affects [lastblock] in the return value"},
                    {"include_watchonly", RPCArg::Type::BOOL, /* opt */ true, /* default_val */ "false", "Include transactions to watch-only addresses (see 'importaddress')"},
                    {"include_removed", RPCArg::Type::BOOL, /* opt */ true, /* default_val */ "true", "Show transactions that were removed due to a reorg in the \"removed\" array\n"
            "                                                           (not guaranteed to work on pruned nodes)"},
                },
                RPCResult{
            "{\n"
            "  \"transactions\": [\n"
            "    \"address\":\"address\",    (string) The particl address of the transaction.\n"
            "    \"category\":               (string) The transaction category.\n"
            "                \"send\"                  Transactions sent.\n"
            "                \"receive\"               Non-coinbase transactions received.\n"
            "                \"generate\"              Coinbase transactions received with more than 100 confirmations.\n"
            "                \"immature\"              Coinbase transactions received with 100 or fewer confirmations.\n"
            "                \"orphan\"                Orphaned coinbase transactions received.\n"
            "    \"amount\": x.xxx,          (numeric) The amount in " + CURRENCY_UNIT + ". This is negative for the 'send' category, and is positive\n"
            "                                         for all other categories\n"
            "    \"vout\" : n,               (numeric) the vout value\n"
            "    \"fee\": x.xxx,             (numeric) The amount of the fee in " + CURRENCY_UNIT + ". This is negative and only available for the 'send' category of transactions.\n"
            "    \"confirmations\": n,       (numeric) The number of confirmations for the transaction.\n"
            "                                          When it's < 0, it means the transaction conflicted that many blocks ago.\n"
            "    \"blockhash\": \"hashvalue\",     (string) The block hash containing the transaction.\n"
            "    \"blockindex\": n,          (numeric) The index of the transaction in the block that includes it.\n"
            "    \"blocktime\": xxx,         (numeric) The block time in seconds since epoch (1 Jan 1970 GMT).\n"
            "    \"txid\": \"transactionid\",  (string) The transaction id.\n"
            "    \"time\": xxx,              (numeric) The transaction time in seconds since epoch (Jan 1 1970 GMT).\n"
            "    \"timereceived\": xxx,      (numeric) The time received in seconds since epoch (Jan 1 1970 GMT).\n"
            "    \"bip125-replaceable\": \"yes|no|unknown\",  (string) Whether this transaction could be replaced due to BIP125 (replace-by-fee);\n"
            "                                                   may be unknown for unconfirmed transactions not in the mempool\n"
            "    \"abandoned\": true|false,  (bool) 'true' if the transaction has been abandoned (inputs are respendable). Only available for the 'send' category of transactions.\n"
            "    \"comment\": \"...\",       (string) If a comment is associated with the transaction.\n"
            "    \"label\" : \"label\"       (string) A comment for the address/transaction, if any\n"
            "    \"to\": \"...\",            (string) If a comment to is associated with the transaction.\n"
            "  ],\n"
            "  \"removed\": [\n"
            "    <structure is the same as \"transactions\" above, only present if include_removed=true>\n"
            "    Note: transactions that were re-added in the active chain will appear as-is in this array, and may thus have a positive confirmation count.\n"
            "  ],\n"
            "  \"lastblock\": \"lastblockhash\"     (string) The hash of the block (target_confirmations-1) from the best block on the main chain. This is typically used to feed back into listsinceblock the next time you call it. So you would generally use a target_confirmations of say 6, so you will be continually re-notified of transactions until they've reached 6 confirmations plus any new ones\n"
            "}\n"
                },
                RPCExamples{
                    HelpExampleCli("listsinceblock", "")
            + HelpExampleCli("listsinceblock", "\"000000000000000bacf66f7497b7dc45ef753ee9a7d38571037cdb1a57f663ad\" 6")
            + HelpExampleRpc("listsinceblock", "\"000000000000000bacf66f7497b7dc45ef753ee9a7d38571037cdb1a57f663ad\", 6")
                },
            }.ToString());

    // Make sure the results are valid at least up to the most recent block
    // the user could have gotten from another RPC command prior to now
    pwallet->BlockUntilSyncedToCurrentChain();

    auto locked_chain = pwallet->chain().lock();
    LOCK(pwallet->cs_wallet);

    // The way the 'height' is initialized is just a workaround for the gcc bug #47679 since version 4.6.0.
    Optional<int> height = MakeOptional(false, int()); // Height of the specified block or the common ancestor, if the block provided was in a deactivated chain.
    Optional<int> altheight; // Height of the specified block, even if it's in a deactivated chain.
    int target_confirms = 1;
    isminefilter filter = ISMINE_SPENDABLE;

    uint256 blockId;
    if (!request.params[0].isNull() && !request.params[0].get_str().empty()) {
        blockId = ParseHashV(request.params[0], "blockhash");
        height = locked_chain->findFork(blockId, &altheight);
        if (!height) {
            throw JSONRPCError(RPC_INVALID_ADDRESS_OR_KEY, "Block not found");
        }
    }

    if (!request.params[1].isNull()) {
        target_confirms = request.params[1].get_int();

        if (target_confirms < 1) {
            throw JSONRPCError(RPC_INVALID_PARAMETER, "Invalid parameter");
        }
    }

    if (!request.params[2].isNull() && request.params[2].get_bool()) {
        filter = filter | ISMINE_WATCH_ONLY;
    }

    bool include_removed = (request.params[3].isNull() || request.params[3].get_bool());

    const Optional<int> tip_height = locked_chain->getHeight();
    int depth = tip_height && height ? (1 + *tip_height - *height) : -1;

    UniValue transactions(UniValue::VARR);

    for (const std::pair<const uint256, CWalletTx>& pairWtx : pwallet->mapWallet) {
        CWalletTx tx = pairWtx.second;

        if (depth == -1 || tx.GetDepthInMainChain(*locked_chain) < depth) {
            ListTransactions(*locked_chain, pwallet, tx, 0, true, transactions, filter, nullptr /* filter_label */);
        }
    }

    if (IsParticlWallet(pwallet)) {
        CHDWallet *phdw = GetParticlWallet(pwallet);

        for (const auto &ri : phdw->mapRecords) {
            const uint256 &txhash = ri.first;
            const CTransactionRecord &rtx = ri.second;
            if (depth == -1 || phdw->GetDepthInMainChain(*locked_chain, rtx.blockHash, rtx.nIndex) < depth) {
                ListRecord(*locked_chain, phdw, txhash, rtx, "*", 0, true, transactions, filter);
            }
        }
    }


    // when a reorg'd block is requested, we also list any relevant transactions
    // in the blocks of the chain that was detached
    UniValue removed(UniValue::VARR);
    while (include_removed && altheight && *altheight > *height) {
        CBlock block;
        if (!pwallet->chain().findBlock(blockId, &block) || block.IsNull()) {
            throw JSONRPCError(RPC_INTERNAL_ERROR, "Can't read block from disk");
        }
        for (const CTransactionRef& tx : block.vtx) {
            auto it = pwallet->mapWallet.find(tx->GetHash());
            if (it != pwallet->mapWallet.end()) {
                // We want all transactions regardless of confirmation count to appear here,
                // even negative confirmation ones, hence the big negative.
                ListTransactions(*locked_chain, pwallet, it->second, -100000000, true, removed, filter, nullptr /* filter_label */);
            } else
            if (IsParticlWallet(pwallet)) {
                CHDWallet *phdw = GetParticlWallet(pwallet);
                const uint256 &txhash = tx->GetHash();
                MapRecords_t::const_iterator mri = phdw->mapRecords.find(txhash);
                if (mri != phdw->mapRecords.end()) {
                    const CTransactionRecord &rtx = mri->second;
                    ListRecord(*locked_chain, phdw, txhash, rtx, "*", -100000000, true, removed, filter);
                }
            }
        }
        blockId = block.hashPrevBlock;
        --*altheight;
    }

    int last_height = tip_height ? *tip_height + 1 - target_confirms : -1;
    uint256 lastblock = last_height >= 0 ? locked_chain->getBlockHash(last_height) : uint256();

    UniValue ret(UniValue::VOBJ);
    ret.pushKV("transactions", transactions);
    if (include_removed) ret.pushKV("removed", removed);
    ret.pushKV("lastblock", lastblock.GetHex());

    return ret;
}

UniValue gettransaction(const JSONRPCRequest& request)
{
    std::shared_ptr<CWallet> const wallet = GetWalletForJSONRPCRequest(request);
    CWallet* const pwallet = wallet.get();

    if (!EnsureWalletIsAvailable(pwallet, request.fHelp)) {
        return NullUniValue;
    }

    if (request.fHelp || request.params.size() < 1 || request.params.size() > 2)
        throw std::runtime_error(
            RPCHelpMan{"gettransaction",
                "\nGet detailed information about in-wallet transaction <txid>\n",
                {
                    {"txid", RPCArg::Type::STR, /* opt */ false, /* default_val */ "", "The transaction id"},
                    {"include_watchonly", RPCArg::Type::BOOL, /* opt */ true, /* default_val */ "false", "Whether to include watch-only addresses in balance calculation and details[]"},
                },
                RPCResult{
            "{\n"
            "  \"amount\" : x.xxx,        (numeric) The transaction amount in " + CURRENCY_UNIT + "\n"
            "  \"fee\": x.xxx,            (numeric) The amount of the fee in " + CURRENCY_UNIT + ". This is negative and only available for the \n"
            "                              'send' category of transactions.\n"
            "  \"confirmations\" : n,     (numeric) The number of confirmations\n"
            "  \"blockhash\" : \"hash\",  (string) The block hash\n"
            "  \"blockindex\" : xx,       (numeric) The index of the transaction in the block that includes it\n"
            "  \"blocktime\" : ttt,       (numeric) The time in seconds since epoch (midnight 1 Jan 1970 GMT)\n"
            "  \"txid\" : \"transactionid\",   (string) The transaction id.\n"
            "  \"time\" : ttt,            (numeric) The transaction time in seconds since epoch (midnight 1 Jan 1970 GMT)\n"
            "  \"timereceived\" : ttt,    (numeric) The time received in seconds since epoch (midnight 1 Jan 1970 GMT)\n"
            "  \"bip125_replaceable\": \"yes|no|unknown\",  (string) Whether this transaction could be replaced due to BIP125 (replace-by-fee);\n"
            "                                                   may be unknown for unconfirmed transactions not in the mempool\n"
            "  \"details\" : [\n"
            "    {\n"
            "      \"address\" : \"address\",          (string) The particl address involved in the transaction\n"
            "      \"category\" :                      (string) The transaction category.\n"
            "                   \"send\"                  Transactions sent.\n"
            "                   \"receive\"               Non-coinbase transactions received.\n"
            "                   \"generate\"              Coinbase transactions received with more than 100 confirmations.\n"
            "                   \"immature\"              Coinbase transactions received with 100 or fewer confirmations.\n"
            "                   \"orphan\"                Orphaned coinbase transactions received.\n"
            "      \"amount\" : x.xxx,                 (numeric) The amount in " + CURRENCY_UNIT + "\n"
            "      \"label\" : \"label\",              (string) A comment for the address/transaction, if any\n"
            "      \"vout\" : n,                       (numeric) the vout value\n"
            "      \"fee\": x.xxx,                     (numeric) The amount of the fee in " + CURRENCY_UNIT + ". This is negative and only available for the \n"
            "                                           'send' category of transactions.\n"
            "      \"abandoned\": true|false           (bool) 'true' if the transaction has been abandoned (inputs are respendable). Only available for the \n"
            "                                           'send' category of transactions.\n"
            "    }\n"
            "    ,...\n"
            "  ],\n"
            "  \"hex\" : \"data\"         (string) Raw data for transaction\n"
            "}\n"
                },
                RPCExamples{
                    HelpExampleCli("gettransaction", "\"1075db55d416d3ca199f55b6084e2115b9345e16c5cf302fc80e9d5fbf5d48d\"")
            + HelpExampleCli("gettransaction", "\"1075db55d416d3ca199f55b6084e2115b9345e16c5cf302fc80e9d5fbf5d48d\" true")
            + HelpExampleRpc("gettransaction", "\"1075db55d416d3ca199f55b6084e2115b9345e16c5cf302fc80e9d5fbf5d48d\"")
                },
            }.ToString());

    // Make sure the results are valid at least up to the most recent block
    // the user could have gotten from another RPC command prior to now
    if (!request.fSkipBlock)
        pwallet->BlockUntilSyncedToCurrentChain();

    auto locked_chain = pwallet->chain().lock();
    LOCK(pwallet->cs_wallet);

    uint256 hash(ParseHashV(request.params[0], "txid"));

    isminefilter filter = ISMINE_SPENDABLE;
    if(!request.params[1].isNull())
        if(request.params[1].get_bool())
            filter = filter | ISMINE_WATCH_ONLY;

    UniValue entry(UniValue::VOBJ);
    auto it = pwallet->mapWallet.find(hash);
    if (it == pwallet->mapWallet.end()) {
        if (IsParticlWallet(pwallet)) {
            CHDWallet *phdw = GetParticlWallet(pwallet);
            MapRecords_t::const_iterator mri = phdw->mapRecords.find(hash);

            if (mri != phdw->mapRecords.end()) {
                const CTransactionRecord &rtx = mri->second;
                RecordTxToJSON(pwallet->chain(), *locked_chain, phdw, mri->first, rtx, entry);

                UniValue details(UniValue::VARR);
                ListRecord(*locked_chain, phdw, hash, rtx, "*", 0, false, details, filter);
                entry.pushKV("details", details);

                CStoredTransaction stx;
                if (CHDWalletDB(phdw->GetDBHandle()).ReadStoredTx(hash, stx)) { // TODO: cache / use mapTempWallet
                    std::string strHex = EncodeHexTx(*(stx.tx.get()), RPCSerializationFlags());
                    entry.pushKV("hex", strHex);
                }

                return entry;
            }
        }

        throw JSONRPCError(RPC_INVALID_ADDRESS_OR_KEY, "Invalid or non-wallet transaction id");
    }
    const CWalletTx& wtx = it->second;

    CAmount nCredit = wtx.GetCredit(*locked_chain, filter);
    CAmount nDebit = wtx.GetDebit(filter);
    CAmount nNet = nCredit - nDebit;
    CAmount nFee = (wtx.IsFromMe(filter) ? wtx.tx->GetValueOut() - nDebit : 0);

    entry.pushKV("amount", ValueFromAmount(nNet - nFee));
    if (wtx.IsFromMe(filter))
        entry.pushKV("fee", ValueFromAmount(nFee));

    WalletTxToJSON(pwallet->chain(), *locked_chain, wtx, entry);

    UniValue details(UniValue::VARR);
    ListTransactions(*locked_chain, pwallet, wtx, 0, false, details, filter, nullptr /* filter_label */);
    entry.pushKV("details", details);

    std::string strHex = EncodeHexTx(*wtx.tx, RPCSerializationFlags());
    entry.pushKV("hex", strHex);

    return entry;
}

static UniValue abandontransaction(const JSONRPCRequest& request)
{
    std::shared_ptr<CWallet> const wallet = GetWalletForJSONRPCRequest(request);
    CWallet* const pwallet = wallet.get();

    if (!EnsureWalletIsAvailable(pwallet, request.fHelp)) {
        return NullUniValue;
    }

    if (request.fHelp || request.params.size() != 1) {
        throw std::runtime_error(
            RPCHelpMan{"abandontransaction",
                "\nMark in-wallet transaction <txid> as abandoned\n"
                "This will mark this transaction and all its in-wallet descendants as abandoned which will allow\n"
                "for their inputs to be respent.  It can be used to replace \"stuck\" or evicted transactions.\n"
                "It only works on transactions which are not included in a block and are not currently in the mempool.\n"
                "It has no effect on transactions which are already abandoned.\n",
                {
                    {"txid", RPCArg::Type::STR_HEX, /* opt */ false, /* default_val */ "", "The transaction id"},
                },
                RPCResults{},
                RPCExamples{
                    HelpExampleCli("abandontransaction", "\"1075db55d416d3ca199f55b6084e2115b9345e16c5cf302fc80e9d5fbf5d48d\"")
            + HelpExampleRpc("abandontransaction", "\"1075db55d416d3ca199f55b6084e2115b9345e16c5cf302fc80e9d5fbf5d48d\"")
                },
            }.ToString());
    }

    // Make sure the results are valid at least up to the most recent block
    // the user could have gotten from another RPC command prior to now
    pwallet->BlockUntilSyncedToCurrentChain();

    auto locked_chain = pwallet->chain().lock();
    LOCK(pwallet->cs_wallet);

    uint256 hash(ParseHashV(request.params[0], "txid"));

    if (!pwallet->mapWallet.count(hash)) {
        if (!IsParticlWallet(pwallet) || !GetParticlWallet(pwallet)->HaveTransaction(hash)) {
            throw JSONRPCError(RPC_INVALID_ADDRESS_OR_KEY, "Invalid or non-wallet transaction id");
        }
    }
    if (!pwallet->AbandonTransaction(*locked_chain, hash)) {
        throw JSONRPCError(RPC_INVALID_ADDRESS_OR_KEY, "Transaction not eligible for abandonment");
    }

    return NullUniValue;
}


static UniValue backupwallet(const JSONRPCRequest& request)
{
    std::shared_ptr<CWallet> const wallet = GetWalletForJSONRPCRequest(request);
    CWallet* const pwallet = wallet.get();

    if (!EnsureWalletIsAvailable(pwallet, request.fHelp)) {
        return NullUniValue;
    }

    if (request.fHelp || request.params.size() != 1)
        throw std::runtime_error(
            RPCHelpMan{"backupwallet",
                "\nSafely copies current wallet file to destination, which can be a directory or a path with filename.\n",
                {
                    {"destination", RPCArg::Type::STR, /* opt */ false, /* default_val */ "", "The destination directory or file"},
                },
                RPCResults{},
                RPCExamples{
                    HelpExampleCli("backupwallet", "\"backup.dat\"")
            + HelpExampleRpc("backupwallet", "\"backup.dat\"")
                },
            }.ToString());

    // Make sure the results are valid at least up to the most recent block
    // the user could have gotten from another RPC command prior to now
    pwallet->BlockUntilSyncedToCurrentChain();

    auto locked_chain = pwallet->chain().lock();
    LOCK(pwallet->cs_wallet);

    std::string strDest = request.params[0].get_str();
    if (!pwallet->BackupWallet(strDest)) {
        throw JSONRPCError(RPC_WALLET_ERROR, "Error: Wallet backup failed!");
    }

    return NullUniValue;
}


static UniValue keypoolrefill(const JSONRPCRequest& request)
{
    std::shared_ptr<CWallet> const wallet = GetWalletForJSONRPCRequest(request);
    CWallet* const pwallet = wallet.get();

    if (!EnsureWalletIsAvailable(pwallet, request.fHelp)) {
        return NullUniValue;
    }

    if (request.fHelp || request.params.size() > 1)
        throw std::runtime_error(
            RPCHelpMan{"keypoolrefill",
                "\nFills the keypool."+
                    HelpRequiringPassphrase(pwallet) + "\n",
                {
                    {"newsize", RPCArg::Type::NUM, /* opt */ true, /* default_val */ "100", "The new keypool size"},
                },
                RPCResults{},
                RPCExamples{
                    HelpExampleCli("keypoolrefill", "")
            + HelpExampleRpc("keypoolrefill", "")
                },
            }.ToString());

    if (pwallet->IsWalletFlagSet(WALLET_FLAG_DISABLE_PRIVATE_KEYS)) {
        throw JSONRPCError(RPC_WALLET_ERROR, "Error: Private keys are disabled for this wallet");
    }

    auto locked_chain = pwallet->chain().lock();
    LOCK(pwallet->cs_wallet);

    // 0 is interpreted by TopUpKeyPool() as the default keypool size given by -keypool
    unsigned int kpSize = 0;
    if (!request.params[0].isNull()) {
        if (request.params[0].get_int() < 0)
            throw JSONRPCError(RPC_INVALID_PARAMETER, "Invalid parameter, expected valid size.");
        kpSize = (unsigned int)request.params[0].get_int();
    }

    EnsureWalletIsUnlocked(pwallet);
    pwallet->TopUpKeyPool(kpSize);

    if (pwallet->GetKeyPoolSize() < kpSize) {
        throw JSONRPCError(RPC_WALLET_ERROR, "Error refreshing keypool.");
    }

    return NullUniValue;
}

static UniValue walletpassphrase(const JSONRPCRequest& request)
{
    std::shared_ptr<CWallet> const wallet = GetWalletForJSONRPCRequest(request);
    CWallet* const pwallet = wallet.get();

    if (!EnsureWalletIsAvailable(pwallet, request.fHelp)) {
        return NullUniValue;
    }

    if (request.fHelp || request.params.size() < 2 || request.params.size() > 3) {
        throw std::runtime_error(
            RPCHelpMan{"walletpassphrase",
                "\nStores the wallet decryption key in memory for 'timeout' seconds.\n"
                "This is needed prior to performing transactions related to private keys such as sending bitcoins\n"
            "\nNote:\n"
            "Issuing the walletpassphrase command while the wallet is already unlocked will set a new unlock\n"
            "time that overrides the old one.\n"
            "If [stakingonly] is true and <timeout> is 0, the wallet will remain unlocked for staking until manually locked again.\n",
                {
                    {"passphrase", RPCArg::Type::STR, /* opt */ false, /* default_val */ "", "The wallet passphrase"},
                    {"timeout", RPCArg::Type::NUM, /* opt */ false, /* default_val */ "", "The time to keep the decryption key in seconds; capped at 100000000 (~3 years)."},
                    {"stakingonly", RPCArg::Type::NUM, /* opt */ true, /* default_val */ "false", "If true, sending functions are disabled."},
                },
                RPCResults{},
                RPCExamples{
            "\nUnlock the wallet for 60 seconds\n"
            + HelpExampleCli("walletpassphrase", "\"my pass phrase\" 60") +
            "\nLock the wallet again (before 60 seconds)\n"
            + HelpExampleCli("walletlock", "") +
            "\nAs a JSON-RPC call\n"
            + HelpExampleRpc("walletpassphrase", "\"my pass phrase\", 60")
                },
            }.ToString());
    }

    auto locked_chain = pwallet->chain().lock();
    //LOCK(pwallet->cs_wallet);

    if (!pwallet->IsCrypted()) {
        throw JSONRPCError(RPC_WALLET_WRONG_ENC_STATE, "Error: running with an unencrypted wallet, but walletpassphrase was called.");
    }

    // Note that the walletpassphrase is stored in request.params[0] which is not mlock()ed
    SecureString strWalletPass;
    strWalletPass.reserve(100);
    // TODO: get rid of this .c_str() by implementing SecureString::operator=(std::string)
    // Alternately, find a way to make request.params[0] mlock()'d to begin with.
    strWalletPass = request.params[0].get_str().c_str();

    // Get the timeout
    int64_t nSleepTime = request.params[1].get_int64();
    // Timeout cannot be negative, otherwise it will relock immediately
    if (nSleepTime < 0) {
        throw JSONRPCError(RPC_INVALID_PARAMETER, "Timeout cannot be negative.");
    }
    // Clamp timeout
    constexpr int64_t MAX_SLEEP_TIME = 100000000; // larger values trigger a macos/libevent bug?
    if (nSleepTime > MAX_SLEEP_TIME) {
        nSleepTime = MAX_SLEEP_TIME;
    }

    if (strWalletPass.empty()) {
        throw JSONRPCError(RPC_INVALID_PARAMETER, "passphrase can not be empty");
    }

    if (!pwallet->Unlock(strWalletPass)) {
        throw JSONRPCError(RPC_WALLET_PASSPHRASE_INCORRECT, "Error: The wallet passphrase entered was incorrect.");
    }

    {
    LOCK(pwallet->cs_wallet);
    pwallet->TopUpKeyPool();

    bool fWalletUnlockStakingOnly = false;
    if (request.params.size() > 2) {
        fWalletUnlockStakingOnly = request.params[2].get_bool();
    }

    if (IsParticlWallet(pwallet)) {
        CHDWallet *phdw = GetParticlWallet(pwallet);
        LOCK(phdw->cs_wallet);
        phdw->fUnlockForStakingOnly = fWalletUnlockStakingOnly;
    }
    pwallet->nRelockTime = GetTime() + nSleepTime;

    // Only allow unlimited timeout (nSleepTime=0) on staking.
    if (nSleepTime > 0 || !fWalletUnlockStakingOnly) {
        // Keep a weak pointer to the wallet so that it is possible to unload the
        // wallet before the following callback is called. If a valid shared pointer
        // is acquired in the callback then the wallet is still loaded.
        std::weak_ptr<CWallet> weak_wallet = wallet;
        RPCRunLater(strprintf("lockwallet(%s)", pwallet->GetName()), [weak_wallet] {
            if (auto shared_wallet = weak_wallet.lock()) {
                LOCK(shared_wallet->cs_wallet);
                shared_wallet->Lock();
                shared_wallet->nRelockTime = 0;
            }
        }, nSleepTime);
    } else {
        RPCRunLaterErase(strprintf("lockwallet(%s)", pwallet->GetName()));
        pwallet->nRelockTime = 0;
    }
    }
    return NullUniValue;
}


static UniValue walletpassphrasechange(const JSONRPCRequest& request)
{
    std::shared_ptr<CWallet> const wallet = GetWalletForJSONRPCRequest(request);
    CWallet* const pwallet = wallet.get();

    if (!EnsureWalletIsAvailable(pwallet, request.fHelp)) {
        return NullUniValue;
    }

    if (request.fHelp || request.params.size() != 2) {
        throw std::runtime_error(
            RPCHelpMan{"walletpassphrasechange",
                "\nChanges the wallet passphrase from 'oldpassphrase' to 'newpassphrase'.\n",
                {
                    {"oldpassphrase", RPCArg::Type::STR, /* opt */ false, /* default_val */ "", "The current passphrase"},
                    {"newpassphrase", RPCArg::Type::STR, /* opt */ false, /* default_val */ "", "The new passphrase"},
                },
                RPCResults{},
                RPCExamples{
                    HelpExampleCli("walletpassphrasechange", "\"old one\" \"new one\"")
            + HelpExampleRpc("walletpassphrasechange", "\"old one\", \"new one\"")
                },
            }.ToString());
    }

    auto locked_chain = pwallet->chain().lock();
    LOCK(pwallet->cs_wallet);

    if (!pwallet->IsCrypted()) {
        throw JSONRPCError(RPC_WALLET_WRONG_ENC_STATE, "Error: running with an unencrypted wallet, but walletpassphrasechange was called.");
    }

    // TODO: get rid of these .c_str() calls by implementing SecureString::operator=(std::string)
    // Alternately, find a way to make request.params[0] mlock()'d to begin with.
    SecureString strOldWalletPass;
    strOldWalletPass.reserve(100);
    strOldWalletPass = request.params[0].get_str().c_str();

    SecureString strNewWalletPass;
    strNewWalletPass.reserve(100);
    strNewWalletPass = request.params[1].get_str().c_str();

    if (strOldWalletPass.empty() || strNewWalletPass.empty()) {
        throw JSONRPCError(RPC_INVALID_PARAMETER, "passphrase can not be empty");
    }

    if (!pwallet->ChangeWalletPassphrase(strOldWalletPass, strNewWalletPass)) {
        throw JSONRPCError(RPC_WALLET_PASSPHRASE_INCORRECT, "Error: The wallet passphrase entered was incorrect.");
    }

    return NullUniValue;
}


static UniValue walletlock(const JSONRPCRequest& request)
{
    std::shared_ptr<CWallet> const wallet = GetWalletForJSONRPCRequest(request);
    CWallet* const pwallet = wallet.get();

    if (!EnsureWalletIsAvailable(pwallet, request.fHelp)) {
        return NullUniValue;
    }

    if (request.fHelp || request.params.size() != 0) {
        throw std::runtime_error(
            RPCHelpMan{"walletlock",
                "\nRemoves the wallet encryption key from memory, locking the wallet.\n"
                "After calling this method, you will need to call walletpassphrase again\n"
                "before being able to call any methods which require the wallet to be unlocked.\n",
                {},
                RPCResults{},
                RPCExamples{
            "\nSet the passphrase for 2 minutes to perform a transaction\n"
            + HelpExampleCli("walletpassphrase", "\"my pass phrase\" 120") +
            "\nPerform a send (requires passphrase set)\n"
            + HelpExampleCli("sendtoaddress", "\"PbpVcjgYatnkKgveaeqhkeQBFwjqR7jKBR\" 1.0") +
            "\nClear the passphrase since we are done before 2 minutes is up\n"
            + HelpExampleCli("walletlock", "") +
            "\nAs a JSON-RPC call\n"
            + HelpExampleRpc("walletlock", "")
                },
            }.ToString());
    }

    auto locked_chain = pwallet->chain().lock();
    LOCK(pwallet->cs_wallet);

    if (!pwallet->IsCrypted()) {
        throw JSONRPCError(RPC_WALLET_WRONG_ENC_STATE, "Error: running with an unencrypted wallet, but walletlock was called.");
    }

    pwallet->Lock();
    pwallet->nRelockTime = 0;

    return NullUniValue;
}


static UniValue encryptwallet(const JSONRPCRequest& request)
{
    std::shared_ptr<CWallet> const wallet = GetWalletForJSONRPCRequest(request);
    CWallet* const pwallet = wallet.get();

    if (!EnsureWalletIsAvailable(pwallet, request.fHelp)) {
        return NullUniValue;
    }

    if (request.fHelp || request.params.size() != 1) {
        throw std::runtime_error(
            RPCHelpMan{"encryptwallet",
                "\nEncrypts the wallet with 'passphrase'. This is for first time encryption.\n"
                "After this, any calls that interact with private keys such as sending or signing \n"
                "will require the passphrase to be set prior the making these calls.\n"
                "Use the walletpassphrase call for this, and then walletlock call.\n"
                "If the wallet is already encrypted, use the walletpassphrasechange call.\n",
                {
                    {"passphrase", RPCArg::Type::STR, /* opt */ false, /* default_val */ "", "The pass phrase to encrypt the wallet with. It must be at least 1 character, but should be long."},
                },
                RPCResults{},
                RPCExamples{
            "\nEncrypt your wallet\n"
            + HelpExampleCli("encryptwallet", "\"my pass phrase\"") +
            "\nNow set the passphrase to use the wallet, such as for signing or sending particl\n"
            + HelpExampleCli("walletpassphrase", "\"my pass phrase\"") +
            "\nNow we can do something like sign\n"
            + HelpExampleCli("signmessage", "\"address\" \"test message\"") +
            "\nNow lock the wallet again by removing the passphrase\n"
            + HelpExampleCli("walletlock", "") +
            "\nAs a JSON-RPC call\n"
            + HelpExampleRpc("encryptwallet", "\"my pass phrase\"")
                },
            }.ToString());
    }

    auto locked_chain = pwallet->chain().lock();
    LOCK(pwallet->cs_wallet);

    if (pwallet->IsCrypted()) {
        throw JSONRPCError(RPC_WALLET_WRONG_ENC_STATE, "Error: running with an encrypted wallet, but encryptwallet was called.");
    }

    // TODO: get rid of this .c_str() by implementing SecureString::operator=(std::string)
    // Alternately, find a way to make request.params[0] mlock()'d to begin with.
    SecureString strWalletPass;
    strWalletPass.reserve(100);
    strWalletPass = request.params[0].get_str().c_str();

    if (strWalletPass.empty()) {
        throw JSONRPCError(RPC_INVALID_PARAMETER, "passphrase can not be empty");
    }

    if (!pwallet->EncryptWallet(strWalletPass)) {
        throw JSONRPCError(RPC_WALLET_ENCRYPTION_FAILED, "Error: Failed to encrypt the wallet.");
    }

    return "wallet encrypted; You need to make a new backup.";
}

static UniValue lockunspent(const JSONRPCRequest& request)
{
    std::shared_ptr<CWallet> const wallet = GetWalletForJSONRPCRequest(request);
    CWallet* const pwallet = wallet.get();

    if (!EnsureWalletIsAvailable(pwallet, request.fHelp)) {
        return NullUniValue;
    }

    if (request.fHelp || request.params.size() < 1 || request.params.size() > 3)
        throw std::runtime_error(
            RPCHelpMan{"lockunspent",
                "\nUpdates list of temporarily unspendable outputs.\n"
                "Temporarily lock (unlock=false) or unlock (unlock=true) specified transaction outputs.\n"
                "If no transaction outputs are specified when unlocking then all current locked transaction outputs are unlocked.\n"
                "A locked transaction output will not be chosen by automatic coin selection, when spending " + CURRENCY_UNIT + ".\n"
                "Locks are stored in memory only. Nodes start with zero locked outputs, and the locked output list\n"
                "is always cleared (by virtue of process exit) when a node stops or fails.\n"
                "When (permanent=true) locks are recorded in the wallet database and restored at startup"
                "Also see the listunspent call\n",
                {
                    {"unlock", RPCArg::Type::BOOL, /* opt */ false, /* default_val */ "", "Whether to unlock (true) or lock (false) the specified transactions"},
                    {"transactions", RPCArg::Type::ARR, /* opt */ true, /* default_val */ "empty array", "A json array of objects. Each object the txid (string) vout (numeric).",
                        {
                            {"", RPCArg::Type::OBJ, /* opt */ true, /* default_val */ "", "",
                                {
                                    {"txid", RPCArg::Type::STR_HEX, /* opt */ false, /* default_val */ "", "The transaction id"},
                                    {"vout", RPCArg::Type::NUM, /* opt */ false, /* default_val */ "", "The output number"},
                                },
                            },
                        },
                    },
                    {"permanent", RPCArg::Type::BOOL, /* opt */ true, /* default_val */ "false", "If true the lock/s are recorded in the wallet database and restored at startup"},
                },
                RPCResult{
            "true|false    (boolean) Whether the command was successful or not\n"
                },
                RPCExamples{
            "\nList the unspent transactions\n"
            + HelpExampleCli("listunspent", "") +
            "\nLock an unspent transaction\n"
            + HelpExampleCli("lockunspent", "false \"[{\\\"txid\\\":\\\"a08e6907dbbd3d809776dbfc5d82e371b764ed838b5655e72f463568df1aadf0\\\",\\\"vout\\\":1}]\"") +
            "\nList the locked transactions\n"
            + HelpExampleCli("listlockunspent", "") +
            "\nUnlock the transaction again\n"
            + HelpExampleCli("lockunspent", "true \"[{\\\"txid\\\":\\\"a08e6907dbbd3d809776dbfc5d82e371b764ed838b5655e72f463568df1aadf0\\\",\\\"vout\\\":1}]\"") +
            "\nAs a JSON-RPC call\n"
            + HelpExampleRpc("lockunspent", "false, \"[{\\\"txid\\\":\\\"a08e6907dbbd3d809776dbfc5d82e371b764ed838b5655e72f463568df1aadf0\\\",\\\"vout\\\":1}]\"")
                },
            }.ToString());

    // Make sure the results are valid at least up to the most recent block
    // the user could have gotten from another RPC command prior to now
    pwallet->BlockUntilSyncedToCurrentChain();

    auto locked_chain = pwallet->chain().lock();
    LOCK(pwallet->cs_wallet);

    RPCTypeCheckArgument(request.params[0], UniValue::VBOOL);

    bool fUnlock = request.params[0].get_bool();

    if (request.params[1].isNull()) {
        if (fUnlock)
            pwallet->UnlockAllCoins();
        return true;
    }

    RPCTypeCheckArgument(request.params[1], UniValue::VARR);

    const UniValue& output_params = request.params[1];

    // Create and validate the COutPoints first.

    std::vector<COutPoint> outputs;
    outputs.reserve(output_params.size());

    for (unsigned int idx = 0; idx < output_params.size(); idx++) {
        const UniValue& o = output_params[idx].get_obj();

        RPCTypeCheckObj(o,
            {
                {"txid", UniValueType(UniValue::VSTR)},
                {"vout", UniValueType(UniValue::VNUM)},
            });

        const uint256 txid(ParseHashO(o, "txid"));
        const int nOutput = find_value(o, "vout").get_int();
        if (nOutput < 0) {
            throw JSONRPCError(RPC_INVALID_PARAMETER, "Invalid parameter, vout must be positive");
        }

        const COutPoint outpt(txid, nOutput);

        if (IsParticlWallet(pwallet))  {
            const auto it = pwallet->mapWallet.find(outpt.hash);
            if (it == pwallet->mapWallet.end()) {
                CHDWallet *phdw = GetParticlWallet(pwallet);
                const auto it = phdw->mapRecords.find(outpt.hash);
                if (it == phdw->mapRecords.end()) {
                    throw JSONRPCError(RPC_INVALID_PARAMETER, "Invalid parameter, unknown transaction");
                }
                const CTransactionRecord &rtx = it->second;
                if (!rtx.GetOutput(outpt.n)) {
                    throw JSONRPCError(RPC_INVALID_PARAMETER, "Invalid parameter, vout index out of bounds");
                }
            } else {
                const CWalletTx& trans = it->second;
                if (outpt.n >= trans.tx->GetNumVOuts()) {
                    throw JSONRPCError(RPC_INVALID_PARAMETER, "Invalid parameter, vout index out of bounds");
                }
            }
        } else {
        const auto it = pwallet->mapWallet.find(outpt.hash);
        if (it == pwallet->mapWallet.end()) {
            throw JSONRPCError(RPC_INVALID_PARAMETER, "Invalid parameter, unknown transaction");
        }

        const CWalletTx& trans = it->second;

        if (outpt.n >= trans.tx->vout.size()) {
            throw JSONRPCError(RPC_INVALID_PARAMETER, "Invalid parameter, vout index out of bounds");
        }
        }

        if (pwallet->IsSpent(*locked_chain, outpt.hash, outpt.n)) {
            throw JSONRPCError(RPC_INVALID_PARAMETER, "Invalid parameter, expected unspent output");
        }

        const bool is_locked = pwallet->IsLockedCoin(outpt.hash, outpt.n);

        if (fUnlock && !is_locked) {
            throw JSONRPCError(RPC_INVALID_PARAMETER, "Invalid parameter, expected locked output");
        }

        if (!fUnlock && is_locked) {
            throw JSONRPCError(RPC_INVALID_PARAMETER, "Invalid parameter, output already locked");
        }

        outputs.push_back(outpt);
    }

    bool fPermanent = false;
    if (!request.params[2].isNull()) {
        RPCTypeCheckArgument(request.params[2], UniValue::VBOOL);
        fPermanent = request.params[2].get_bool();
    }

    // Atomically set (un)locked status for the outputs.
    for (const COutPoint& outpt : outputs) {
        if (fUnlock) pwallet->UnlockCoin(outpt);
        else pwallet->LockCoin(outpt, fPermanent);
    }

    return true;
}

static UniValue listlockunspent(const JSONRPCRequest& request)
{
    std::shared_ptr<CWallet> const wallet = GetWalletForJSONRPCRequest(request);
    CWallet* const pwallet = wallet.get();

    if (!EnsureWalletIsAvailable(pwallet, request.fHelp)) {
        return NullUniValue;
    }

    if (request.fHelp || request.params.size() > 0)
        throw std::runtime_error(
            RPCHelpMan{"listlockunspent",
                "\nReturns list of temporarily unspendable outputs.\n"
                "See the lockunspent call to lock and unlock transactions for spending.\n",
                {},
                RPCResult{
            "[\n"
            "  {\n"
            "    \"txid\" : \"transactionid\",     (string) The transaction id locked\n"
            "    \"vout\" : n                      (numeric) The vout value\n"
            "  }\n"
            "  ,...\n"
            "]\n"
                },
                RPCExamples{
            "\nList the unspent transactions\n"
            + HelpExampleCli("listunspent", "") +
            "\nLock an unspent transaction\n"
            + HelpExampleCli("lockunspent", "false \"[{\\\"txid\\\":\\\"a08e6907dbbd3d809776dbfc5d82e371b764ed838b5655e72f463568df1aadf0\\\",\\\"vout\\\":1}]\"") +
            "\nList the locked transactions\n"
            + HelpExampleCli("listlockunspent", "") +
            "\nUnlock the transaction again\n"
            + HelpExampleCli("lockunspent", "true \"[{\\\"txid\\\":\\\"a08e6907dbbd3d809776dbfc5d82e371b764ed838b5655e72f463568df1aadf0\\\",\\\"vout\\\":1}]\"") +
            "\nAs a JSON-RPC call\n"
            + HelpExampleRpc("listlockunspent", "")
                },
            }.ToString());

    auto locked_chain = pwallet->chain().lock();
    LOCK(pwallet->cs_wallet);

    std::vector<COutPoint> vOutpts;
    pwallet->ListLockedCoins(vOutpts);

    UniValue ret(UniValue::VARR);

    for (const COutPoint& outpt : vOutpts) {
        UniValue o(UniValue::VOBJ);

        o.pushKV("txid", outpt.hash.GetHex());
        o.pushKV("vout", (int)outpt.n);
        ret.push_back(o);
    }

    return ret;
}

static UniValue settxfee(const JSONRPCRequest& request)
{
    std::shared_ptr<CWallet> const wallet = GetWalletForJSONRPCRequest(request);
    CWallet* const pwallet = wallet.get();

    if (!EnsureWalletIsAvailable(pwallet, request.fHelp)) {
        return NullUniValue;
    }

    if (request.fHelp || request.params.size() < 1 || request.params.size() > 1) {
        throw std::runtime_error(
            RPCHelpMan{"settxfee",
                "\nSet the transaction fee per kB for this wallet. Overrides the global -paytxfee command line parameter.\n",
                {
                    {"amount", RPCArg::Type::AMOUNT, /* opt */ false, /* default_val */ "", "The transaction fee in " + CURRENCY_UNIT + "/kB"},
                },
                RPCResult{
            "true|false        (boolean) Returns true if successful\n"
                },
                RPCExamples{
                    HelpExampleCli("settxfee", "0.00001")
            + HelpExampleRpc("settxfee", "0.00001")
                },
            }.ToString());
    }

    auto locked_chain = pwallet->chain().lock();
    LOCK(pwallet->cs_wallet);

    CAmount nAmount = AmountFromValue(request.params[0]);
    CFeeRate tx_fee_rate(nAmount, 1000);
    if (tx_fee_rate == 0) {
        // automatic selection
    } else if (tx_fee_rate < ::minRelayTxFee) {
        throw JSONRPCError(RPC_INVALID_PARAMETER, strprintf("txfee cannot be less than min relay tx fee (%s)", ::minRelayTxFee.ToString()));
    } else if (tx_fee_rate < pwallet->m_min_fee) {
        throw JSONRPCError(RPC_INVALID_PARAMETER, strprintf("txfee cannot be less than wallet min fee (%s)", pwallet->m_min_fee.ToString()));
    }

    pwallet->m_pay_tx_fee = tx_fee_rate;
    return true;
}

static UniValue getwalletinfo(const JSONRPCRequest& request)
{
    std::shared_ptr<CWallet> const wallet = GetWalletForJSONRPCRequest(request);
    CWallet* const pwallet = wallet.get();

    if (!EnsureWalletIsAvailable(pwallet, request.fHelp)) {
        return NullUniValue;
    }

    if (request.fHelp || request.params.size() != 0)
        throw std::runtime_error(
            RPCHelpMan{"getwalletinfo",
                "Returns an object containing various wallet state info.\n",
                {},
                RPCResult{
            "{\n"
            "  \"walletname\": xxxxx,             (string) the wallet name\n"
            "  \"walletversion\": xxxxx,          (numeric) the wallet version\n"
            "  \"total_balance\": xxxxxxx,        (numeric) the total balance of the wallet in " + CURRENCY_UNIT + "\n"
            "  \"balance\": xxxxxxx,              (numeric) the total confirmed balance of the wallet in " + CURRENCY_UNIT + "\n"
            "  \"blind_balance\": xxxxxxx,        (numeric) the total confirmed blinded balance of the wallet in " + CURRENCY_UNIT + "\n"
            "  \"anon_balance\": xxxxxxx,         (numeric) the total confirmed anon balance of the wallet in " + CURRENCY_UNIT + "\n"
            "  \"staked_balance\": xxxxxxx,       (numeric) the total staked balance of the wallet in " + CURRENCY_UNIT + " (non-spendable until maturity)\n"
            "  \"unconfirmed_balance\": xxx,      (numeric) the total unconfirmed balance of the wallet in " + CURRENCY_UNIT + "\n"
            "  \"immature_balance\": xxxxxx,      (numeric) the total immature balance of the wallet in " + CURRENCY_UNIT + "\n"
            "  \"reserve\": xxxxxx,               (numeric) the reserve balance of the wallet in " + CURRENCY_UNIT + "\n"
            "  \"txcount\": xxxxxxx,              (numeric) the total number of transactions in the wallet\n"
            "  \"keypoololdest\": xxxxxx,         (numeric) the timestamp (seconds since Unix epoch) of the oldest pre-generated key in the key pool\n"
            "  \"keypoolsize\": xxxx,             (numeric) how many new keys are pre-generated\n"
            "  \"encryptionstatus\":              (string) unencrypted/locked/unlocked\n"
            "  \"unlocked_until\": ttt,           (numeric) the timestamp in seconds since epoch (midnight Jan 1 1970 GMT) that the wallet is unlocked for transfers, or 0 if the wallet is locked\n"
            "  \"paytxfee\": x.xxxx,              (numeric) the transaction fee configuration, set in " + CURRENCY_UNIT + "/kB\n"
            "  \"hdseedid\": \"<hash160>\"          (string, optional) the Hash160 of the HD account pubkey (only present when HD is enabled)\n"
            "  \"hdmasterkeyid\": \"<hash160>\"     (string, optional) alias for hdseedid retained for backwards-compatibility. Will be removed in V0.18.\n"
            "  \"private_keys_enabled\": true|false (boolean) false if privatekeys are disabled for this wallet (enforced watch-only wallet)\n"
            "}\n"
                },
                RPCExamples{
                    HelpExampleCli("getwalletinfo", "")
            + HelpExampleRpc("getwalletinfo", "")
                },
            }.ToString());

    // Make sure the results are valid at least up to the most recent block
    // the user could have gotten from another RPC command prior to now
    pwallet->BlockUntilSyncedToCurrentChain();

    auto locked_chain = pwallet->chain().lock();
    LOCK(pwallet->cs_wallet);

    UniValue obj(UniValue::VOBJ);
    obj.pushKV("walletname", pwallet->GetName());
    obj.pushKV("walletversion", pwallet->GetVersion());

    if (fParticlWallet)
    {
        CHDWalletBalances bal;
        ((CHDWallet*)pwallet)->GetBalances(bal);

        obj.pushKV("total_balance",         ValueFromAmount(
            bal.nPart + bal.nPartUnconf + bal.nPartStaked + bal.nPartImmature
            + bal.nBlind + bal.nBlindUnconf
            + bal.nAnon + bal.nAnonUnconf));

        obj.pushKV("balance",               ValueFromAmount(bal.nPart));

        obj.pushKV("blind_balance",         ValueFromAmount(bal.nBlind));
        obj.pushKV("anon_balance",          ValueFromAmount(bal.nAnon));
        obj.pushKV("staked_balance",        ValueFromAmount(bal.nPartStaked));

        obj.pushKV("unconfirmed_balance",   ValueFromAmount(bal.nPartUnconf));
        obj.pushKV("unconfirmed_blind",     ValueFromAmount(bal.nBlindUnconf));
        obj.pushKV("unconfirmed_anon",      ValueFromAmount(bal.nAnonUnconf));
        obj.pushKV("immature_balance",      ValueFromAmount(bal.nPartImmature));

        if (bal.nPartWatchOnly > 0 || bal.nPartWatchOnlyUnconf > 0 || bal.nPartWatchOnlyStaked > 0)
        {
            obj.pushKV("watchonly_balance",                 ValueFromAmount(bal.nPartWatchOnly));
            obj.pushKV("watchonly_staked_balance",          ValueFromAmount(bal.nPartWatchOnlyStaked));
            obj.pushKV("watchonly_unconfirmed_balance",     ValueFromAmount(bal.nPartWatchOnlyUnconf));
            obj.pushKV("watchonly_total_balance",
                ValueFromAmount(bal.nPartWatchOnly + bal.nPartWatchOnlyStaked + bal.nPartWatchOnlyUnconf));
        };
    } else
    {
        obj.pushKV("balance",       ValueFromAmount(pwallet->GetBalance()));
        obj.pushKV("unconfirmed_balance", ValueFromAmount(pwallet->GetUnconfirmedBalance()));
        obj.pushKV("immature_balance",    ValueFromAmount(pwallet->GetImmatureBalance()));
    };

    int nTxCount = (int)pwallet->mapWallet.size() + (fParticlWallet ? (int)((CHDWallet*)pwallet)->mapRecords.size() : 0);

    obj.pushKV("txcount",       (int)nTxCount);

    CKeyID seed_id;
    if (IsParticlWallet(pwallet)) {
        CHDWallet *pwhd = GetParticlWallet(pwallet);

        obj.pushKV("keypoololdest", pwhd->GetOldestActiveAccountTime());
        obj.pushKV("keypoolsize",   pwhd->CountActiveAccountKeys());

        obj.pushKV("reserve",   ValueFromAmount(pwhd->nReserveBalance));

        obj.pushKV("encryptionstatus", !pwhd->IsCrypted()
        ? "Unencrypted" : pwhd->IsLocked() ? "Locked" : pwhd->fUnlockForStakingOnly ? "Unlocked, staking only" : "Unlocked");

        seed_id = pwhd->idDefaultAccount;
    } else {
        size_t kpExternalSize = pwallet->KeypoolCountExternalKeys();
        obj.pushKV("keypoololdest", pwallet->GetOldestKeyPoolTime());
        obj.pushKV("keypoolsize",   (int64_t)pwallet->KeypoolCountExternalKeys());
        seed_id = pwallet->GetHDChain().seed_id;
        if (!seed_id.IsNull() && pwallet->CanSupportFeature(FEATURE_HD_SPLIT)) {
            obj.pushKV("keypoolsize_hd_internal",   (int64_t)(pwallet->GetKeyPoolSize() - kpExternalSize));
        }

        obj.pushKV("encryptionstatus", !pwallet->IsCrypted()
            ? "Unencrypted" : pwallet->IsLocked() ? "Locked" : "Unlocked");
    }

    if (pwallet->IsCrypted())
        obj.pushKV("unlocked_until", pwallet->nRelockTime);

    obj.pushKV("paytxfee", ValueFromAmount(pwallet->m_pay_tx_fee.GetFeePerK()));

    if (!seed_id.IsNull()) {
        obj.pushKV("hdseedid", seed_id.GetHex());
        obj.pushKV("hdmasterkeyid", seed_id.GetHex());
    }
    obj.pushKV("private_keys_enabled", !pwallet->IsWalletFlagSet(WALLET_FLAG_DISABLE_PRIVATE_KEYS));
    return obj;
}

static UniValue listwalletdir(const JSONRPCRequest& request)
{
    if (request.fHelp || request.params.size() != 0) {
        throw std::runtime_error(
            RPCHelpMan{"listwalletdir",
                "Returns a list of wallets in the wallet directory.\n",
                {},
                RPCResult{
            "{\n"
            "  \"wallets\" : [                (json array of objects)\n"
            "    {\n"
            "      \"name\" : \"name\"          (string) The wallet name\n"
            "    }\n"
            "    ,...\n"
            "  ]\n"
            "}\n"
                },
                RPCExamples{
                    HelpExampleCli("listwalletdir", "")
            + HelpExampleRpc("listwalletdir", "")
                },
            }.ToString());
    }

    UniValue wallets(UniValue::VARR);
    for (const auto& path : ListWalletDir()) {
        UniValue wallet(UniValue::VOBJ);
        wallet.pushKV("name", path.string());
        wallets.push_back(wallet);
    }

    UniValue result(UniValue::VOBJ);
    result.pushKV("wallets", wallets);
    return result;
}

static UniValue listwallets(const JSONRPCRequest& request)
{
    if (request.fHelp || request.params.size() != 0)
        throw std::runtime_error(
            RPCHelpMan{"listwallets",
                "Returns a list of currently loaded wallets.\n"
                "For full information on the wallet, use \"getwalletinfo\"\n",
                {},
                RPCResult{
            "[                         (json array of strings)\n"
            "  \"walletname\"            (string) the wallet name\n"
            "   ...\n"
            "]\n"
                },
                RPCExamples{
                    HelpExampleCli("listwallets", "")
            + HelpExampleRpc("listwallets", "")
                },
            }.ToString());

    UniValue obj(UniValue::VARR);

    for (const std::shared_ptr<CWallet>& wallet : GetWallets()) {
        if (!EnsureWalletIsAvailable(wallet.get(), request.fHelp)) {
            return NullUniValue;
        }

        LOCK(wallet->cs_wallet);

        obj.push_back(wallet->GetName());
    }

    return obj;
}

static UniValue loadwallet(const JSONRPCRequest& request)
{
    if (request.fHelp || request.params.size() != 1)
        throw std::runtime_error(
            RPCHelpMan{"loadwallet",
                "\nLoads a wallet from a wallet file or directory."
                "\nNote that all wallet command-line options used when starting particld will be"
                "\napplied to the new wallet (eg -zapwallettxes, upgradewallet, rescan, etc).\n",
                {
                    {"filename", RPCArg::Type::STR, /* opt */ false, /* default_val */ "", "The wallet directory or .dat file."},
                },
                RPCResult{
            "{\n"
            "  \"name\" :    <wallet_name>,        (string) The wallet name if loaded successfully.\n"
            "  \"warning\" : <warning>,            (string) Warning message if wallet was not loaded cleanly.\n"
            "}\n"
                },
                RPCExamples{
                    HelpExampleCli("loadwallet", "\"test.dat\"")
            + HelpExampleRpc("loadwallet", "\"test.dat\"")
                },
            }.ToString());

    WalletLocation location(request.params[0].get_str());
    std::string error;

    if (!location.Exists()) {
        throw JSONRPCError(RPC_WALLET_NOT_FOUND, "Wallet " + location.GetName() + " not found.");
    } else if (fs::is_directory(location.GetPath())) {
        // The given filename is a directory. Check that there's a wallet.dat file.
        fs::path wallet_dat_file = location.GetPath() / "wallet.dat";
        if (fs::symlink_status(wallet_dat_file).type() == fs::file_not_found) {
            throw JSONRPCError(RPC_WALLET_NOT_FOUND, "Directory " + location.GetName() + " does not contain a wallet.dat file.");
        }
    }

    std::string warning;
    if (!CWallet::Verify(*g_rpc_interfaces->chain, location, false, error, warning)) {
        throw JSONRPCError(RPC_WALLET_ERROR, "Wallet file verification failed: " + error);
    }

    std::shared_ptr<CWallet> const wallet = CWallet::CreateWalletFromFile(*g_rpc_interfaces->chain, location);
    if (!wallet) {
        throw JSONRPCError(RPC_WALLET_ERROR, "Wallet loading failed.");
    }
    if (fParticlMode && !((CHDWallet*)wallet.get())->Initialise())
        throw JSONRPCError(RPC_WALLET_ERROR, "Wallet initialise failed.");
    AddWallet(wallet);

    wallet->postInitProcess();

    if (fParticlMode) {
        RestartStakingThreads();
    }

    UniValue obj(UniValue::VOBJ);
    obj.pushKV("name", wallet->GetName());
    obj.pushKV("warning", warning);

    return obj;
}

static UniValue createwallet(const JSONRPCRequest& request)
{
    if (request.fHelp || request.params.size() < 1 || request.params.size() > 3) {
        throw std::runtime_error(
            RPCHelpMan{"createwallet",
                "\nCreates and loads a new wallet.\n",
                {
                    {"wallet_name", RPCArg::Type::STR, /* opt */ false, /* default_val */ "", "The name for the new wallet. If this is a path, the wallet will be created at the path location."},
                    {"disable_private_keys", RPCArg::Type::BOOL, /* opt */ true, /* default_val */ "false", "Disable the possibility of private keys (only watchonlys are possible in this mode)."},
                    {"blank", RPCArg::Type::BOOL, /* opt */ true, /* default_val */ "false", "Create a blank wallet. A blank wallet has no keys or HD seed. One can be set using sethdseed."},
                },
                RPCResult{
            "{\n"
            "  \"name\" :    <wallet_name>,        (string) The wallet name if created successfully. If the wallet was created using a full path, the wallet_name will be the full path.\n"
            "  \"warning\" : <warning>,            (string) Warning message if wallet was not loaded cleanly.\n"
            "}\n"
                },
                RPCExamples{
                    HelpExampleCli("createwallet", "\"testwallet\"")
            + HelpExampleRpc("createwallet", "\"testwallet\"")
                },
            }.ToString());
    }
    std::string error;
    std::string warning;

    uint64_t flags = 0;
    if (!request.params[1].isNull() && request.params[1].get_bool()) {
        flags |= WALLET_FLAG_DISABLE_PRIVATE_KEYS;
    }

    if (!request.params[2].isNull() && request.params[2].get_bool()) {
        flags |= WALLET_FLAG_BLANK_WALLET;
    }

    WalletLocation location(request.params[0].get_str());
    if (location.Exists()) {
        throw JSONRPCError(RPC_WALLET_ERROR, "Wallet " + location.GetName() + " already exists.");
    }

    // Wallet::Verify will check if we're trying to create a wallet with a duplication name.
    if (!CWallet::Verify(*g_rpc_interfaces->chain, location, false, error, warning)) {
        throw JSONRPCError(RPC_WALLET_ERROR, "Wallet file verification failed: " + error);
    }

    std::shared_ptr<CWallet> const wallet = CWallet::CreateWalletFromFile(*g_rpc_interfaces->chain, location, flags);
    if (!wallet) {
        throw JSONRPCError(RPC_WALLET_ERROR, "Wallet creation failed.");
    }
    if (fParticlMode && !((CHDWallet*)wallet.get())->Initialise()) {
        throw JSONRPCError(RPC_WALLET_ERROR, "Wallet initialise failed.");
    }
    AddWallet(wallet);

    wallet->postInitProcess();

    UniValue obj(UniValue::VOBJ);
    obj.pushKV("name", wallet->GetName());
    obj.pushKV("warning", warning);

    return obj;
}

static UniValue unloadwallet(const JSONRPCRequest& request)
{
    if (request.fHelp || request.params.size() > 1) {
        throw std::runtime_error(
            RPCHelpMan{"unloadwallet",
                "Unloads the wallet referenced by the request endpoint otherwise unloads the wallet specified in the argument.\n"
                "Specifying the wallet name on a wallet endpoint is invalid.",
                {
                    {"wallet_name", RPCArg::Type::STR, /* opt */ true, /* default_val */ "the wallet name from the RPC request", "The name of the wallet to unload."},
                },
                RPCResults{},
                RPCExamples{
                    HelpExampleCli("unloadwallet", "wallet_name")
            + HelpExampleRpc("unloadwallet", "wallet_name")
                },
            }.ToString());
    }

    std::string wallet_name;
    if (GetWalletNameFromJSONRPCRequest(request, wallet_name)) {
        if (!request.params[0].isNull()) {
            throw JSONRPCError(RPC_INVALID_PARAMETER, "Cannot unload the requested wallet");
        }
    } else {
        wallet_name = request.params[0].get_str();
    }

    std::shared_ptr<CWallet> wallet = GetWallet(wallet_name);
    if (!wallet) {
        throw JSONRPCError(RPC_WALLET_NOT_FOUND, "Requested wallet does not exist or is not loaded");
    }

    // Release the "main" shared pointer and prevent further notifications.
    // Note that any attempt to load the same wallet would fail until the wallet
    // is destroyed (see CheckUniqueFileid).
    if (!RemoveWallet(wallet)) {
        throw JSONRPCError(RPC_MISC_ERROR, "Requested wallet already unloaded");
    }

    UnloadWallet(std::move(wallet));

    if (fParticlMode) {
        RestartStakingThreads();
    }

    return NullUniValue;
}

static UniValue resendwallettransactions(const JSONRPCRequest& request)
{
    std::shared_ptr<CWallet> const wallet = GetWalletForJSONRPCRequest(request);
    CWallet* const pwallet = wallet.get();

    if (!EnsureWalletIsAvailable(pwallet, request.fHelp)) {
        return NullUniValue;
    }

    if (request.fHelp || request.params.size() != 0)
        throw std::runtime_error(
            RPCHelpMan{"resendwallettransactions",
                "Immediately re-broadcast unconfirmed wallet transactions to all peers.\n"
                "Intended only for testing; the wallet code periodically re-broadcasts\n"
                "automatically.\n",
                {},
                RPCResult{
            "Returns an RPC error if -walletbroadcast is set to false.\n"
            "Returns array of transaction ids that were re-broadcast.\n"
                },
                 RPCExamples{""},
             }.ToString()
            );

    if (!g_connman)
        throw JSONRPCError(RPC_CLIENT_P2P_DISABLED, "Error: Peer-to-peer functionality missing or disabled");

    auto locked_chain = pwallet->chain().lock();
    LOCK(pwallet->cs_wallet);

    if (!pwallet->GetBroadcastTransactions()) {
        throw JSONRPCError(RPC_WALLET_ERROR, "Error: Wallet transaction broadcasting is disabled with -walletbroadcast");
    }

    std::vector<uint256> txids = pwallet->ResendWalletTransactionsBefore(*locked_chain, GetTime(), g_connman.get());
    UniValue result(UniValue::VARR);
    if (IsParticlWallet(pwallet)) {
        CHDWallet *phdw = GetParticlWallet(pwallet);
        std::vector<uint256> txidsRec;
        txidsRec = phdw->ResendRecordTransactionsBefore(*locked_chain, GetTime(), g_connman.get());

        for (auto &txid : txidsRec) {
            result.push_back(txid.ToString());
        }
    }

    for (const uint256& txid : txids)
    {
        result.push_back(txid.ToString());
    }
    return result;
}

static UniValue listunspent(const JSONRPCRequest& request)
{
    std::shared_ptr<CWallet> const wallet = GetWalletForJSONRPCRequest(request);
    CWallet* const pwallet = wallet.get();

    if (!EnsureWalletIsAvailable(pwallet, request.fHelp)) {
        return NullUniValue;
    }

    if (request.fHelp || request.params.size() > 5)
        throw std::runtime_error(
            RPCHelpMan{"listunspent",
                "\nReturns array of unspent transaction outputs\n"
                "with between minconf and maxconf (inclusive) confirmations.\n"
                "Optionally filter to only include txouts paid to specified addresses.\n",
                {
                    {"minconf", RPCArg::Type::NUM, /* opt */ true, /* default_val */ "1", "The minimum confirmations to filter"},
                    {"maxconf", RPCArg::Type::NUM, /* opt */ true, /* default_val */ "9999999", "The maximum confirmations to filter"},
                    {"addresses", RPCArg::Type::ARR, /* opt */ true, /* default_val */ "empty array", "A json array of bitcoin addresses to filter",
                        {
                            {"address", RPCArg::Type::STR, /* opt */ true, /* default_val */ "", "particl address"},
                        },
                    },
                    {"include_unsafe", RPCArg::Type::BOOL, /* opt */ true, /* default_val */ "true", "Include outputs that are not safe to spend\n"
            "                  See description of \"safe\" attribute below."},
                    {"query_options", RPCArg::Type::OBJ, /* opt */ true, /* default_val */ "null", "JSON with query options",
                        {
                            {"minimumAmount", RPCArg::Type::AMOUNT, /* opt */ true, /* default_val */ "0", "Minimum value of each UTXO in " + CURRENCY_UNIT + ""},
                            {"maximumAmount", RPCArg::Type::AMOUNT, /* opt */ true, /* default_val */ "unlimited", "Maximum value of each UTXO in " + CURRENCY_UNIT + ""},
                            {"maximumCount", RPCArg::Type::NUM, /* opt */ true, /* default_val */ "unlimited", "Maximum number of UTXOs"},
                            {"minimumSumAmount", RPCArg::Type::AMOUNT, /* opt */ true, /* default_val */ "unlimited", "Minimum sum value of all UTXOs in " + CURRENCY_UNIT + ""},
                            {"cc_format", RPCArg::Type::BOOL, /* opt */ true, /* default_val */ "false", "Format output for coincontrol"},
                            {"include_immature", RPCArg::Type::BOOL, /* opt */ true, /* default_val */ "false", "Include immature staked outputs"},
                        },
                        "query_options"},
                },
                RPCResult{
            "[                   (array of json object)\n"
            "  {\n"
            "    \"txid\" : \"txid\",        (string) the transaction id \n"
            "    \"vout\" : n,               (numeric) the vout value\n"
            "    \"address\" : \"address\",    (string) the particl address\n"
            "    \"coldstaking_address\"  : \"address\" (string) the particl address this output must stake on\n"
            "    \"label\" : \"label\",        (string) The associated label, or \"\" for the default label\n"
            "    \"scriptPubKey\" : \"key\",   (string) the script key\n"
            "    \"amount\" : x.xxx,         (numeric) the transaction output amount in " + CURRENCY_UNIT + "\n"
            "    \"confirmations\" : n,      (numeric) The number of confirmations\n"
            "    \"redeemScript\" : n        (string) The redeemScript if scriptPubKey is P2SH\n"
            "    \"spendable\" : xxx,        (bool) Whether we have the private keys to spend this output\n"
            "    \"solvable\" : xxx,         (bool) Whether we know how to spend this output, ignoring the lack of keys\n"
            "    \"desc\" : xxx,             (string, only when solvable) A descriptor for spending this output\n"
            "    \"safe\" : xxx              (bool) Whether this output is considered safe to spend. Unconfirmed transactions\n"
            "                              from outside keys and unconfirmed replacement transactions are considered unsafe\n"
            "                              and are not eligible for spending by fundrawtransaction and sendtoaddress.\n"
            "    \"stakeable\" : xxx,        (bool) Whether we have the private keys to stake this output\n"
            "  }\n"
            "  ,...\n"
            "]\n"
                },
                RPCExamples{
                    HelpExampleCli("listunspent", "")
            + HelpExampleCli("listunspent", "6 9999999 \"[\\\"PfqK97PXYfqRFtdYcZw82x3dzPrZbEAcYa\\\",\\\"Pka9M2Bva8WetQhQ4ngC255HAbMJf5P5Dc\\\"]\"")
            + HelpExampleRpc("listunspent", "6, 9999999 \"[\\\"PfqK97PXYfqRFtdYcZw82x3dzPrZbEAcYa\\\",\\\"Pka9M2Bva8WetQhQ4ngC255HAbMJf5P5Dc\\\"]\"")
            + HelpExampleCli("listunspent", "6 9999999 '[]' true '{ \"minimumAmount\": 0.005 }'")
            + HelpExampleRpc("listunspent", "6, 9999999, [] , true, { \"minimumAmount\": 0.005 } ")
            + HelpExampleCli("listunspent", "1 9999999 '[]' false '{\"include_immature\":true}'")
            + HelpExampleRpc("listunspent", "1, 9999999, [] , false, {\"include_immature\":true} ")
                },
            }.ToString());

    int nMinDepth = 1;
    if (!request.params[0].isNull()) {
        RPCTypeCheckArgument(request.params[0], UniValue::VNUM);
        nMinDepth = request.params[0].get_int();
    }

    int nMaxDepth = 9999999;
    if (!request.params[1].isNull()) {
        RPCTypeCheckArgument(request.params[1], UniValue::VNUM);
        nMaxDepth = request.params[1].get_int();
    }

    std::set<CTxDestination> destinations;
    if (!request.params[2].isNull()) {
        RPCTypeCheckArgument(request.params[2], UniValue::VARR);
        UniValue inputs = request.params[2].get_array();
        for (unsigned int idx = 0; idx < inputs.size(); idx++) {
            const UniValue& input = inputs[idx];
            CTxDestination dest = DecodeDestination(input.get_str());
            if (!IsValidDestination(dest)) {
                throw JSONRPCError(RPC_INVALID_ADDRESS_OR_KEY, std::string("Invalid Particl address: ") + input.get_str());
            }
            if (!destinations.insert(dest).second) {
                throw JSONRPCError(RPC_INVALID_PARAMETER, std::string("Invalid parameter, duplicated address: ") + input.get_str());
            }
        }
    }

    bool include_unsafe = true;
    if (!request.params[3].isNull()) {
        RPCTypeCheckArgument(request.params[3], UniValue::VBOOL);
        include_unsafe = request.params[3].get_bool();
    }

    bool fCCFormat = false;
    bool fIncludeImmature = false;
    CAmount nMinimumAmount = 0;
    CAmount nMaximumAmount = MAX_MONEY;
    CAmount nMinimumSumAmount = MAX_MONEY;
    uint64_t nMaximumCount = 0;

    if (!request.params[4].isNull()) {
        const UniValue& options = request.params[4].get_obj();

        RPCTypeCheckObj(options,
            {
                {"maximumCount",            UniValueType(UniValue::VNUM)},
                {"cc_format",               UniValueType(UniValue::VBOOL)},
                {"include_immature",        UniValueType(UniValue::VBOOL)},
            }, true, false);

        if (options.exists("minimumAmount"))
            nMinimumAmount = AmountFromValue(options["minimumAmount"]);

        if (options.exists("maximumAmount"))
            nMaximumAmount = AmountFromValue(options["maximumAmount"]);

        if (options.exists("minimumSumAmount"))
            nMinimumSumAmount = AmountFromValue(options["minimumSumAmount"]);

        if (options.exists("maximumCount"))
            nMaximumCount = options["maximumCount"].get_int64();

        if (options.exists("cc_format"))
            fCCFormat = options["cc_format"].get_bool();

        if (options.exists("include_immature"))
            fIncludeImmature = options["include_immature"].get_bool();
    }

    // Make sure the results are valid at least up to the most recent block
    // the user could have gotten from another RPC command prior to now
    pwallet->BlockUntilSyncedToCurrentChain();

    UniValue results(UniValue::VARR);
    std::vector<COutput> vecOutputs;
    {
        auto locked_chain = pwallet->chain().lock();
        LOCK(pwallet->cs_wallet);
        pwallet->AvailableCoins(*locked_chain, vecOutputs, !include_unsafe, nullptr, nMinimumAmount, nMaximumAmount, nMinimumSumAmount, nMaximumCount, nMinDepth, nMaxDepth, fIncludeImmature);
    }

    LOCK(pwallet->cs_wallet);

    for (const COutput& out : vecOutputs) {

        CAmount nValue;
        CTxDestination address;
        const CScript *scriptPubKey;
        bool fValidAddress;
        if (fParticlWallet)
        {
            scriptPubKey = out.tx->tx->vpout[out.i]->GetPScriptPubKey();
            nValue = out.tx->tx->vpout[out.i]->GetValue();
        } else
        {
            scriptPubKey = &out.tx->tx->vout[out.i].scriptPubKey;
            nValue = out.tx->tx->vout[out.i].nValue;
        };

        fValidAddress = ExtractDestination(*scriptPubKey, address);
        if (destinations.size() && (!fValidAddress || !destinations.count(address)))
            continue;

        UniValue entry(UniValue::VOBJ);
        entry.pushKV("txid", out.tx->GetHash().GetHex());
        entry.pushKV("vout", out.i);

        if (fValidAddress) {
            entry.pushKV("address", EncodeDestination(address));

            auto i = pwallet->mapAddressBook.find(address);
            if (i != pwallet->mapAddressBook.end()) {
                entry.pushKV("label", i->second.name);
            }

            if (scriptPubKey->IsPayToScriptHash()) {
                const CScriptID& hash = boost::get<CScriptID>(address);
                CScript redeemScript;
                if (pwallet->GetCScript(hash, redeemScript)) {
                    entry.pushKV("redeemScript", HexStr(redeemScript.begin(), redeemScript.end()));
                }
            }
            if (scriptPubKey->IsPayToScriptHash256()) {
                const CScriptID256& hash = boost::get<CScriptID256>(address);
                CScriptID scriptID;
                scriptID.Set(hash);
                CScript redeemScript;
                if (pwallet->GetCScript(scriptID, redeemScript)) {
                    entry.pushKV("redeemScript", HexStr(redeemScript.begin(), redeemScript.end()));
                }
            }
        }

        if (HasIsCoinstakeOp(*scriptPubKey)) {
            CScript scriptStake;
            if (GetCoinstakeScriptPath(*scriptPubKey, scriptStake)) {
                if (ExtractDestination(scriptStake, address)) {
                    entry.pushKV("coldstaking_address", EncodeDestination(address));
                }
            }
        }

        entry.pushKV("scriptPubKey", HexStr(scriptPubKey->begin(), scriptPubKey->end()));

        if (fCCFormat)
        {
            entry.pushKV("time", out.tx->GetTxTime());
            entry.pushKV("amount", nValue);
        } else
        {
            entry.pushKV("amount", ValueFromAmount(nValue));
        };

        entry.pushKV("confirmations", out.nDepth);
        entry.pushKV("spendable", out.fSpendable);
        entry.pushKV("solvable", out.fSolvable);
        if (out.fSolvable) {
            auto descriptor = InferDescriptor(*scriptPubKey, *pwallet);
            entry.pushKV("desc", descriptor->ToString());
        }
        entry.pushKV("safe", out.fSafe);

        if (IsParticlWallet(pwallet))
        {
            CHDWallet *phdw = GetParticlWallet(pwallet);
            CKeyID stakingKeyID;
            bool fStakeable = ExtractStakingKeyID(*scriptPubKey, stakingKeyID);
            if (fStakeable)
            {
                isminetype mine = phdw->IsMine(stakingKeyID);
                if (!(mine & ISMINE_SPENDABLE)
                    || (mine & ISMINE_HARDWARE_DEVICE))
                    fStakeable = false;
            };
            entry.pushKV("stakeable", fStakeable);
        };

        if (fIncludeImmature)
            entry.pushKV("mature", out.fMature);

        if (out.fNeedHardwareKey)
            entry.pushKV("ondevice", out.fNeedHardwareKey);

        results.push_back(entry);
    }

    return results;
}

void FundTransaction(CWallet* const pwallet, CMutableTransaction& tx, CAmount& fee_out, int& change_position, UniValue options)
{
    // Make sure the results are valid at least up to the most recent block
    // the user could have gotten from another RPC command prior to now
    pwallet->BlockUntilSyncedToCurrentChain();

    CCoinControl coinControl;
    change_position = -1;
    bool lockUnspents = false;
    UniValue subtractFeeFromOutputs;
    std::set<int> setSubtractFeeFromOutputs;

    if (!options.isNull()) {
      if (options.type() == UniValue::VBOOL) {
        // backward compatibility bool only fallback
        coinControl.fAllowWatchOnly = options.get_bool();
      }
      else {
        RPCTypeCheckArgument(options, UniValue::VOBJ);
        RPCTypeCheckObj(options,
            {
                {"changeAddress", UniValueType(UniValue::VSTR)},
                {"changePosition", UniValueType(UniValue::VNUM)},
                {"change_type", UniValueType(UniValue::VSTR)},
                {"includeWatching", UniValueType(UniValue::VBOOL)},
                {"lockUnspents", UniValueType(UniValue::VBOOL)},
                {"feeRate", UniValueType()}, // will be checked below
                {"subtractFeeFromOutputs", UniValueType(UniValue::VARR)},
                {"replaceable", UniValueType(UniValue::VBOOL)},
                {"conf_target", UniValueType(UniValue::VNUM)},
                {"estimate_mode", UniValueType(UniValue::VSTR)},
            },
            true, true);

        if (options.exists("changeAddress")) {
            CTxDestination dest = DecodeDestination(options["changeAddress"].get_str());

            if (!IsValidDestination(dest)) {
                throw JSONRPCError(RPC_INVALID_ADDRESS_OR_KEY, "changeAddress must be a valid particl address");
            }

            coinControl.destChange = dest;
        }

        if (options.exists("changePosition"))
            change_position = options["changePosition"].get_int();

        if (options.exists("change_type")) {
            if (options.exists("changeAddress")) {
                throw JSONRPCError(RPC_INVALID_PARAMETER, "Cannot specify both changeAddress and address_type options");
            }
            coinControl.m_change_type = pwallet->m_default_change_type;
            if (!ParseOutputType(options["change_type"].get_str(), *coinControl.m_change_type)) {
                throw JSONRPCError(RPC_INVALID_ADDRESS_OR_KEY, strprintf("Unknown change type '%s'", options["change_type"].get_str()));
            }
        }

        if (options.exists("includeWatching"))
            coinControl.fAllowWatchOnly = options["includeWatching"].get_bool();

        if (options.exists("lockUnspents"))
            lockUnspents = options["lockUnspents"].get_bool();

        if (options.exists("feeRate"))
        {
            coinControl.m_feerate = CFeeRate(AmountFromValue(options["feeRate"]));
            coinControl.fOverrideFeeRate = true;
        }

        if (options.exists("subtractFeeFromOutputs"))
            subtractFeeFromOutputs = options["subtractFeeFromOutputs"].get_array();

        if (options.exists("replaceable")) {
            coinControl.m_signal_bip125_rbf = options["replaceable"].get_bool();
        }
        if (options.exists("conf_target")) {
            if (options.exists("feeRate")) {
                throw JSONRPCError(RPC_INVALID_PARAMETER, "Cannot specify both conf_target and feeRate");
            }
            coinControl.m_confirm_target = ParseConfirmTarget(options["conf_target"]);
        }
        if (options.exists("estimate_mode")) {
            if (options.exists("feeRate")) {
                throw JSONRPCError(RPC_INVALID_PARAMETER, "Cannot specify both estimate_mode and feeRate");
            }
            if (!FeeModeFromString(options["estimate_mode"].get_str(), coinControl.m_fee_mode)) {
                throw JSONRPCError(RPC_INVALID_PARAMETER, "Invalid estimate_mode parameter");
            }
        }
      }
    }

    size_t nOutputs = IsParticlWallet(pwallet) ? tx.vpout.size() : tx.vout.size();
    if (nOutputs == 0)
        throw JSONRPCError(RPC_INVALID_PARAMETER, "TX must have at least one output");

    if (change_position != -1 && (change_position < 0 || (unsigned int)change_position > nOutputs))
        throw JSONRPCError(RPC_INVALID_PARAMETER, "changePosition out of bounds");

    for (unsigned int idx = 0; idx < subtractFeeFromOutputs.size(); idx++) {
        int pos = subtractFeeFromOutputs[idx].get_int();
        if (setSubtractFeeFromOutputs.count(pos))
            throw JSONRPCError(RPC_INVALID_PARAMETER, strprintf("Invalid parameter, duplicated position: %d", pos));
        if (pos < 0)
            throw JSONRPCError(RPC_INVALID_PARAMETER, strprintf("Invalid parameter, negative position: %d", pos));
        if (pos >= int(nOutputs))
            throw JSONRPCError(RPC_INVALID_PARAMETER, strprintf("Invalid parameter, position too large: %d", pos));
        setSubtractFeeFromOutputs.insert(pos);
    }

    std::string strFailReason;

    if (!pwallet->FundTransaction(tx, fee_out, change_position, strFailReason, lockUnspents, setSubtractFeeFromOutputs, coinControl)) {
        throw JSONRPCError(RPC_WALLET_ERROR, strFailReason);
    }
}

static UniValue fundrawtransaction(const JSONRPCRequest& request)
{
    std::shared_ptr<CWallet> const wallet = GetWalletForJSONRPCRequest(request);
    CWallet* const pwallet = wallet.get();

    if (!EnsureWalletIsAvailable(pwallet, request.fHelp)) {
        return NullUniValue;
    }

    if (request.fHelp || request.params.size() < 1 || request.params.size() > 3)
        throw std::runtime_error(
            RPCHelpMan{"fundrawtransaction",
                "\nAdd inputs to a transaction until it has enough in value to meet its out value.\n"
                "This will not modify existing inputs, and will add at most one change output to the outputs.\n"
                "No existing outputs will be modified unless \"subtractFeeFromOutputs\" is specified.\n"
                "Note that inputs which were signed may need to be resigned after completion since in/outputs have been added.\n"
                "The inputs added will not be signed, use signrawtransactionwithkey\n"
                " or signrawtransactionwithwallet for that.\n"
                "Note that all existing inputs must have their previous output transaction be in the wallet.\n"
                "Note that all inputs selected must be of standard form and P2SH scripts must be\n"
                "in the wallet using importaddress or addmultisigaddress (to calculate fees).\n"
                "You can see whether this is the case by checking the \"solvable\" field in the listunspent output.\n"
                "Only pay-to-pubkey, multisig, and P2SH versions thereof are currently supported for watch-only\n",
                {
                    {"hexstring", RPCArg::Type::STR_HEX, /* opt */ false, /* default_val */ "", "The hex string of the raw transaction"},
                    {"options", RPCArg::Type::OBJ, /* opt */ true, /* default_val */ "null", "for backward compatibility: passing in a true instead of an object will result in {\"includeWatching\":true}",
                        {
                            {"changeAddress", RPCArg::Type::STR, /* opt */ true, /* default_val */ "pool address", "The particl address to receive the change"},
                            {"changePosition", RPCArg::Type::NUM, /* opt */ true, /* default_val */ "random", "The index of the change output"},
                            {"change_type", RPCArg::Type::STR, /* opt */ true, /* default_val */ "set by -changetype", "The output type to use. Only valid if changeAddress is not specified. Options are \"legacy\", \"p2sh-segwit\", and \"bech32\"."},
                            {"includeWatching", RPCArg::Type::BOOL, /* opt */ true, /* default_val */ "false", "Also select inputs which are watch only"},
                            {"lockUnspents", RPCArg::Type::BOOL, /* opt */ true, /* default_val */ "false", "Lock selected unspent outputs"},
                            {"feeRate", RPCArg::Type::AMOUNT, /* opt */ true, /* default_val */ "not set: makes wallet determine the fee", "Set a specific fee rate in " + CURRENCY_UNIT + "/kB"},
                            {"subtractFeeFromOutputs", RPCArg::Type::ARR, /* opt */ true, /* default_val */ "empty array", "A json array of integers.\n"
                            "                              The fee will be equally deducted from the amount of each specified output.\n"
                            "                              Those recipients will receive less particl than you enter in their corresponding amount field.\n"
                            "                              If no outputs are specified here, the sender pays the fee.",
                                {
                                    {"vout_index", RPCArg::Type::NUM, /* opt */ true, /* default_val */ "", "The zero-based output index, before a change output is added."},
                                },
                            },
                            {"replaceable", RPCArg::Type::BOOL, /* opt */ true, /* default_val */ "fallback to wallet's default", "Marks this transaction as BIP125 replaceable.\n"
                            "                              Allows this transaction to be replaced by a transaction with higher fees"},
                            {"conf_target", RPCArg::Type::NUM, /* opt */ true, /* default_val */ "fallback to wallet's default", "Confirmation target (in blocks)"},
                            {"estimate_mode", RPCArg::Type::STR, /* opt */ true, /* default_val */ "UNSET", "The fee estimate mode, must be one of:\n"
                            "         \"UNSET\"\n"
                            "         \"ECONOMICAL\"\n"
                            "         \"CONSERVATIVE\""},
                        },
                        "options"},
                    {"iswitness", RPCArg::Type::BOOL, /* opt */ true, /* default_val */ "depends on heuristic tests", "Whether the transaction hex is a serialized witness transaction \n"
                            "                              If iswitness is not present, heuristic tests will be used in decoding"},
                },
                RPCResult{
                            "{\n"
                            "  \"hex\":       \"value\", (string)  The resulting raw transaction (hex-encoded string)\n"
                            "  \"fee\":       n,         (numeric) Fee in " + CURRENCY_UNIT + " the resulting transaction pays\n"
                            "  \"changepos\": n          (numeric) The position of the added change output, or -1\n"
                            "}\n"
                                },
                                RPCExamples{
                            "\nCreate a transaction with no inputs\n"
                            + HelpExampleCli("createrawtransaction", "\"[]\" \"{\\\"myaddress\\\":0.01}\"") +
                            "\nAdd sufficient unsigned inputs to meet the output value\n"
                            + HelpExampleCli("fundrawtransaction", "\"rawtransactionhex\"") +
                            "\nSign the transaction\n"
                            + HelpExampleCli("signrawtransactionwithwallet", "\"fundedtransactionhex\"") +
                            "\nSend the transaction\n"
                            + HelpExampleCli("sendrawtransaction", "\"signedtransactionhex\"")
                                },
                            }.ToString());

    RPCTypeCheck(request.params, {UniValue::VSTR, UniValueType(), UniValue::VBOOL});

    // parse hex string from parameter
    CMutableTransaction tx;
    bool try_witness = request.params[2].isNull() ? true : request.params[2].get_bool();
    bool try_no_witness = request.params[2].isNull() ? true : !request.params[2].get_bool();
    if (!DecodeHexTx(tx, request.params[0].get_str(), try_no_witness, try_witness)) {
        throw JSONRPCError(RPC_DESERIALIZATION_ERROR, "TX decode failed");
    }

    CAmount fee;
    int change_position;
    FundTransaction(pwallet, tx, fee, change_position, request.params[1]);

    UniValue result(UniValue::VOBJ);
    result.pushKV("hex", EncodeHexTx(CTransaction(tx)));
    result.pushKV("fee", ValueFromAmount(fee));
    result.pushKV("changepos", change_position);

    return result;
}

UniValue signrawtransactionwithwallet(const JSONRPCRequest& request)
{
    std::shared_ptr<CWallet> const wallet = GetWalletForJSONRPCRequest(request);
    CWallet* const pwallet = wallet.get();

    if (!EnsureWalletIsAvailable(pwallet, request.fHelp)) {
        return NullUniValue;
    }

    if (request.fHelp || request.params.size() < 1 || request.params.size() > 3)
        throw std::runtime_error(
            RPCHelpMan{"signrawtransactionwithwallet",
                "\nSign inputs for raw transaction (serialized, hex-encoded).\n"
                "The second optional argument (may be null) is an array of previous transaction outputs that\n"
                "this transaction depends on but may not yet be in the block chain." +
                    HelpRequiringPassphrase(pwallet) + "\n",
                {
                    {"hexstring", RPCArg::Type::STR, /* opt */ false, /* default_val */ "", "The transaction hex string"},
                    {"prevtxs", RPCArg::Type::ARR, /* opt */ true, /* default_val */ "null", "A json array of previous dependent transaction outputs",
                        {
                            {"", RPCArg::Type::OBJ, /* opt */ false, /* default_val */ "", "",
                                {
                                    {"txid", RPCArg::Type::STR_HEX, /* opt */ false, /* default_val */ "", "The transaction id"},
                                    {"vout", RPCArg::Type::NUM, /* opt */ false, /* default_val */ "", "The output number"},
                                    {"scriptPubKey", RPCArg::Type::STR_HEX, /* opt */ false, /* default_val */ "", "script key"},
                                    {"redeemScript", RPCArg::Type::STR_HEX, /* opt */ true, /* default_val */ "omitted", "(required for P2SH or P2WSH)"},
                                    {"amount", RPCArg::Type::AMOUNT, /* opt */ false, /* default_val */ "", "The amount spent"},
                                },
                            },
                        },
                    },
                    {"sighashtype", RPCArg::Type::STR, /* opt */ true, /* default_val */ "ALL", "The signature hash type. Must be one of\n"
            "       \"ALL\"\n"
            "       \"NONE\"\n"
            "       \"SINGLE\"\n"
            "       \"ALL|ANYONECANPAY\"\n"
            "       \"NONE|ANYONECANPAY\"\n"
            "       \"SINGLE|ANYONECANPAY\""},
                },
                RPCResult{
            "{\n"
            "  \"hex\" : \"value\",                  (string) The hex-encoded raw transaction with signature(s)\n"
            "  \"complete\" : true|false,          (boolean) If the transaction has a complete set of signatures\n"
            "  \"errors\" : [                      (json array of objects) Script verification errors (if there are any)\n"
            "    {\n"
            "      \"txid\" : \"hash\",              (string) The hash of the referenced, previous transaction\n"
            "      \"vout\" : n,                   (numeric) The index of the output to spent and used as input\n"
            "      \"scriptSig\" : \"hex\",          (string) The hex-encoded signature script\n"
            "      \"sequence\" : n,               (numeric) Script sequence number\n"
            "      \"error\" : \"text\"              (string) Verification or signing error related to the input\n"
            "    }\n"
            "    ,...\n"
            "  ]\n"
            "}\n"
                },
                RPCExamples{
                    HelpExampleCli("signrawtransactionwithwallet", "\"myhex\"")
            + HelpExampleRpc("signrawtransactionwithwallet", "\"myhex\"")
                },
            }.ToString());

    RPCTypeCheck(request.params, {UniValue::VSTR, UniValue::VARR, UniValue::VSTR}, true);

    CMutableTransaction mtx;
    if (!DecodeHexTx(mtx, request.params[0].get_str(), true)) {
        throw JSONRPCError(RPC_DESERIALIZATION_ERROR, "TX decode failed");
    }

    // Sign the transaction
    auto locked_chain = pwallet->chain().lock();
    LOCK(pwallet->cs_wallet);
    EnsureWalletIsUnlocked(pwallet);

    return SignTransaction(pwallet->chain(), mtx, request.params[1], pwallet, false, request.params[2]);
}

static UniValue bumpfee(const JSONRPCRequest& request)
{
    std::shared_ptr<CWallet> const wallet = GetWalletForJSONRPCRequest(request);
    CWallet* const pwallet = wallet.get();

    if (!EnsureWalletIsAvailable(pwallet, request.fHelp))
        return NullUniValue;

    if (request.fHelp || request.params.size() < 1 || request.params.size() > 2) {
        throw std::runtime_error(
            RPCHelpMan{"bumpfee",
                "\nBumps the fee of an opt-in-RBF transaction T, replacing it with a new transaction B.\n"
                "An opt-in RBF transaction with the given txid must be in the wallet.\n"
                "The command will pay the additional fee by decreasing (or perhaps removing) its change output.\n"
                "If the change output is not big enough to cover the increased fee, the command will currently fail\n"
                "instead of adding new inputs to compensate. (A future implementation could improve this.)\n"
                "The command will fail if the wallet or mempool contains a transaction that spends one of T's outputs.\n"
                "By default, the new fee will be calculated automatically using estimatesmartfee.\n"
                "The user can specify a confirmation target for estimatesmartfee.\n"
                "Alternatively, the user can specify totalFee, or use RPC settxfee to set a higher fee rate.\n"
                "At a minimum, the new fee rate must be high enough to pay an additional new relay fee (incrementalfee\n"
                "returned by getnetworkinfo) to enter the node's mempool.\n",
                {
                    {"txid", RPCArg::Type::STR_HEX, /* opt */ false, /* default_val */ "", "The txid to be bumped"},
                    {"options", RPCArg::Type::OBJ, /* opt */ true, /* default_val */ "null", "",
                        {
                            {"confTarget", RPCArg::Type::NUM, /* opt */ true, /* default_val */ "fallback to wallet's default", "Confirmation target (in blocks)"},
                            {"totalFee", RPCArg::Type::NUM, /* opt */ true, /* default_val */ "fallback to 'confTarget'", "Total fee (NOT feerate) to pay, in satoshis.\n"
            "                         In rare cases, the actual fee paid might be slightly higher than the specified\n"
            "                         totalFee if the tx change output has to be removed because it is too close to\n"
            "                         the dust threshold."},
                            {"replaceable", RPCArg::Type::BOOL, /* opt */ true, /* default_val */ "true", "Whether the new transaction should still be\n"
            "                         marked bip-125 replaceable. If true, the sequence numbers in the transaction will\n"
            "                         be left unchanged from the original. If false, any input sequence numbers in the\n"
            "                         original transaction that were less than 0xfffffffe will be increased to 0xfffffffe\n"
            "                         so the new transaction will not be explicitly bip-125 replaceable (though it may\n"
            "                         still be replaceable in practice, for example if it has unconfirmed ancestors which\n"
            "                         are replaceable)."},
                            {"estimate_mode", RPCArg::Type::STR, /* opt */ true, /* default_val */ "UNSET", "The fee estimate mode, must be one of:\n"
            "         \"UNSET\"\n"
            "         \"ECONOMICAL\"\n"
            "         \"CONSERVATIVE\""},
                        },
                        "options"},
                },
                RPCResult{
            "{\n"
            "  \"txid\":    \"value\",  (string)  The id of the new transaction\n"
            "  \"origfee\":  n,         (numeric) Fee of the replaced transaction\n"
            "  \"fee\":      n,         (numeric) Fee of the new transaction\n"
            "  \"errors\":  [ str... ] (json array of strings) Errors encountered during processing (may be empty)\n"
            "}\n"
                },
                RPCExamples{
            "\nBump the fee, get the new transaction\'s txid\n" +
                    HelpExampleCli("bumpfee", "<txid>")
                },
            }.ToString());
    }

    RPCTypeCheck(request.params, {UniValue::VSTR, UniValue::VOBJ});
    uint256 hash(ParseHashV(request.params[0], "txid"));

    // optional parameters
    CAmount totalFee = 0;
    CCoinControl coin_control;
    coin_control.m_signal_bip125_rbf = true;
    if (!request.params[1].isNull()) {
        UniValue options = request.params[1];
        RPCTypeCheckObj(options,
            {
                {"confTarget", UniValueType(UniValue::VNUM)},
                {"totalFee", UniValueType(UniValue::VNUM)},
                {"replaceable", UniValueType(UniValue::VBOOL)},
                {"estimate_mode", UniValueType(UniValue::VSTR)},
            },
            true, true);

        if (options.exists("confTarget") && options.exists("totalFee")) {
            throw JSONRPCError(RPC_INVALID_PARAMETER, "confTarget and totalFee options should not both be set. Please provide either a confirmation target for fee estimation or an explicit total fee for the transaction.");
        } else if (options.exists("confTarget")) { // TODO: alias this to conf_target
            coin_control.m_confirm_target = ParseConfirmTarget(options["confTarget"]);
        } else if (options.exists("totalFee")) {
            totalFee = options["totalFee"].get_int64();
            if (totalFee <= 0) {
                throw JSONRPCError(RPC_INVALID_PARAMETER, strprintf("Invalid totalFee %s (must be greater than 0)", FormatMoney(totalFee)));
            }
        }

        if (options.exists("replaceable")) {
            coin_control.m_signal_bip125_rbf = options["replaceable"].get_bool();
        }
        if (options.exists("estimate_mode")) {
            if (!FeeModeFromString(options["estimate_mode"].get_str(), coin_control.m_fee_mode)) {
                throw JSONRPCError(RPC_INVALID_PARAMETER, "Invalid estimate_mode parameter");
            }
        }
    }

    // Make sure the results are valid at least up to the most recent block
    // the user could have gotten from another RPC command prior to now
    pwallet->BlockUntilSyncedToCurrentChain();

    auto locked_chain = pwallet->chain().lock();
    LOCK(pwallet->cs_wallet);
    EnsureWalletIsUnlocked(pwallet);


    std::vector<std::string> errors;
    CAmount old_fee;
    CAmount new_fee;
    CMutableTransaction mtx;
    feebumper::Result res = feebumper::CreateTransaction(pwallet, hash, coin_control, totalFee, errors, old_fee, new_fee, mtx);
    if (res != feebumper::Result::OK) {
        switch(res) {
            case feebumper::Result::INVALID_ADDRESS_OR_KEY:
                throw JSONRPCError(RPC_INVALID_ADDRESS_OR_KEY, errors[0]);
                break;
            case feebumper::Result::INVALID_REQUEST:
                throw JSONRPCError(RPC_INVALID_REQUEST, errors[0]);
                break;
            case feebumper::Result::INVALID_PARAMETER:
                throw JSONRPCError(RPC_INVALID_PARAMETER, errors[0]);
                break;
            case feebumper::Result::WALLET_ERROR:
                throw JSONRPCError(RPC_WALLET_ERROR, errors[0]);
                break;
            default:
                throw JSONRPCError(RPC_MISC_ERROR, errors[0]);
                break;
        }
    }

    // sign bumped transaction
    if (!feebumper::SignTransaction(pwallet, mtx)) {
        throw JSONRPCError(RPC_WALLET_ERROR, "Can't sign transaction.");
    }
    // commit the bumped transaction
    uint256 txid;
    if (feebumper::CommitTransaction(pwallet, hash, std::move(mtx), errors, txid) != feebumper::Result::OK) {
        throw JSONRPCError(RPC_WALLET_ERROR, errors[0]);
    }
    UniValue result(UniValue::VOBJ);
    result.pushKV("txid", txid.GetHex());
    result.pushKV("origfee", ValueFromAmount(old_fee));
    result.pushKV("fee", ValueFromAmount(new_fee));
    UniValue result_errors(UniValue::VARR);
    for (const std::string& error : errors) {
        result_errors.push_back(error);
    }
    result.pushKV("errors", result_errors);

    return result;
}

UniValue generate(const JSONRPCRequest& request)
{
    std::shared_ptr<CWallet> const wallet = GetWalletForJSONRPCRequest(request);
    CWallet* const pwallet = wallet.get();


    if (!EnsureWalletIsAvailable(pwallet, request.fHelp)) {
        return NullUniValue;
    }

    if (request.fHelp || request.params.size() < 1 || request.params.size() > 2) {
        throw std::runtime_error(
            RPCHelpMan{"generate",
                "\nMine up to nblocks blocks immediately (before the RPC call returns) to an address in the wallet.\n",
                {
                    {"nblocks", RPCArg::Type::NUM, /* opt */ false, /* default_val */ "", "How many blocks are generated immediately."},
                    {"maxtries", RPCArg::Type::NUM, /* opt */ true, /* default_val */ "1000000", "How many iterations to try."},
                },
                RPCResult{
            "[ blockhashes ]     (array) hashes of blocks generated\n"
                },
                RPCExamples{
            "\nGenerate 11 blocks\n"
            + HelpExampleCli("generate", "11")
                },
            }.ToString());
    }

    if (!IsDeprecatedRPCEnabled("generate")) {
        throw JSONRPCError(RPC_METHOD_DEPRECATED, "The wallet generate rpc method is deprecated and will be fully removed in v0.19. "
            "To use generate in v0.18, restart bitcoind with -deprecatedrpc=generate.\n"
            "Clients should transition to using the node rpc method generatetoaddress\n");
    }

    int num_generate = request.params[0].get_int();
    uint64_t max_tries = 1000000;
    if (!request.params[1].isNull()) {
        max_tries = request.params[1].get_int();
    }

    std::shared_ptr<CReserveScript> coinbase_script;
    pwallet->GetScriptForMining(coinbase_script);

    // If the keypool is exhausted, no script is returned at all.  Catch this.
    if (!coinbase_script) {
        throw JSONRPCError(RPC_WALLET_KEYPOOL_RAN_OUT, "Error: Keypool ran out, please call keypoolrefill first");
    }

    //throw an error if no script was provided
    if (coinbase_script->reserveScript.empty()) {
        throw JSONRPCError(RPC_INTERNAL_ERROR, "No coinbase script available");
    }

    return generateBlocks(coinbase_script, num_generate, max_tries, true);
}

UniValue rescanblockchain(const JSONRPCRequest& request)
{
    std::shared_ptr<CWallet> const wallet = GetWalletForJSONRPCRequest(request);
    CWallet* const pwallet = wallet.get();

    if (!EnsureWalletIsAvailable(pwallet, request.fHelp)) {
        return NullUniValue;
    }

    if (request.fHelp || request.params.size() > 2) {
        throw std::runtime_error(
            RPCHelpMan{"rescanblockchain",
                "\nRescan the local blockchain for wallet related transactions.\n",
                {
                    {"start_height", RPCArg::Type::NUM, /* opt */ true, /* default_val */ "0", "block height where the rescan should start"},
                    {"stop_height", RPCArg::Type::NUM, /* opt */ true, /* default_val */ "", "the last block height that should be scanned. If none is provided it will rescan up to the tip at return time of this call."},
                },
                RPCResult{
            "{\n"
            "  \"start_height\"     (numeric) The block height where the rescan started (the requested height or 0)\n"
            "  \"stop_height\"      (numeric) The height of the last rescanned block. May be null in rare cases if there was a reorg and the call didn't scan any blocks because they were already scanned in the background.\n"
            "}\n"
                },
                RPCExamples{
                    HelpExampleCli("rescanblockchain", "100000 120000")
            + HelpExampleRpc("rescanblockchain", "100000, 120000")
                },
            }.ToString());
    }

    WalletRescanReserver reserver(pwallet);
    if (!reserver.reserve()) {
        throw JSONRPCError(RPC_WALLET_ERROR, "Wallet is currently rescanning. Abort existing rescan or wait.");
    }

    int start_height = 0;
    uint256 start_block, stop_block;
    {
        auto locked_chain = pwallet->chain().lock();
        Optional<int> tip_height = locked_chain->getHeight();

        if (!request.params[0].isNull()) {
            start_height = request.params[0].get_int();
            if (start_height < 0 || !tip_height || start_height > *tip_height) {
                throw JSONRPCError(RPC_INVALID_PARAMETER, "Invalid start_height");
            }
        }

        Optional<int> stop_height;
        if (!request.params[1].isNull()) {
            stop_height = request.params[1].get_int();
            if (*stop_height < 0 || !tip_height || *stop_height > *tip_height) {
                throw JSONRPCError(RPC_INVALID_PARAMETER, "Invalid stop_height");
            }
            else if (*stop_height < start_height) {
                throw JSONRPCError(RPC_INVALID_PARAMETER, "stop_height must be greater than start_height");
            }
        }

        // We can't rescan beyond non-pruned blocks, stop and throw an error
        if (locked_chain->findPruned(start_height, stop_height)) {
            throw JSONRPCError(RPC_MISC_ERROR, "Can't rescan beyond pruned data. Use RPC call getblockchaininfo to determine your pruned height.");
        }

        if (tip_height) {
            start_block = locked_chain->getBlockHash(start_height);
            // If called with a stop_height, set the stop_height here to
            // trigger a rescan to that height.
            // If called without a stop height, leave stop_height as null here
            // so rescan continues to the tip (even if the tip advances during
            // rescan).
            if (stop_height) {
                stop_block = locked_chain->getBlockHash(*stop_height);
            }
        }
    }

    CWallet::ScanResult result =
        pwallet->ScanForWalletTransactions(start_block, stop_block, reserver, true /* fUpdate */);
    switch (result.status) {
    case CWallet::ScanResult::SUCCESS:
        break;
    case CWallet::ScanResult::FAILURE:
        throw JSONRPCError(RPC_MISC_ERROR, "Rescan failed. Potentially corrupted data files.");
    case CWallet::ScanResult::USER_ABORT:
        throw JSONRPCError(RPC_MISC_ERROR, "Rescan aborted.");
        // no default case, so the compiler can warn about missing cases
    }
    UniValue response(UniValue::VOBJ);
    response.pushKV("start_height", start_height);
    response.pushKV("stop_height", result.last_scanned_height ? *result.last_scanned_height : UniValue());
    return response;
}

class DescribeWalletAddressVisitor : public boost::static_visitor<UniValue>
{
public:
    CWallet * const pwallet;

    void ProcessSubScript(const CScript& subscript, UniValue& obj, bool include_addresses = false) const
    {
        // Always present: script type and redeemscript
        std::vector<std::vector<unsigned char>> solutions_data;
        txnouttype which_type = Solver(subscript, solutions_data);
        obj.pushKV("script", GetTxnOutputType(which_type));
        obj.pushKV("hex", HexStr(subscript.begin(), subscript.end()));

        CTxDestination embedded;
        UniValue a(UniValue::VARR);
        if (ExtractDestination(subscript, embedded)) {
            // Only when the script corresponds to an address.
            UniValue subobj(UniValue::VOBJ);
            UniValue detail = DescribeAddress(embedded);
            subobj.pushKVs(detail);
            UniValue wallet_detail = boost::apply_visitor(*this, embedded);
            subobj.pushKVs(wallet_detail);
            subobj.pushKV("address", EncodeDestination(embedded));
            subobj.pushKV("scriptPubKey", HexStr(subscript.begin(), subscript.end()));
            // Always report the pubkey at the top level, so that `getnewaddress()['pubkey']` always works.
            if (subobj.exists("pubkey")) obj.pushKV("pubkey", subobj["pubkey"]);
            obj.pushKV("embedded", std::move(subobj));
            if (include_addresses) a.push_back(EncodeDestination(embedded));
        } else if (which_type == TX_MULTISIG) {
            // Also report some information on multisig scripts (which do not have a corresponding address).
            // TODO: abstract out the common functionality between this logic and ExtractDestinations.
            obj.pushKV("sigsrequired", solutions_data[0][0]);
            UniValue pubkeys(UniValue::VARR);
            for (size_t i = 1; i < solutions_data.size() - 1; ++i) {
                CPubKey key(solutions_data[i].begin(), solutions_data[i].end());
                if (include_addresses) a.push_back(EncodeDestination(key.GetID()));
                pubkeys.push_back(HexStr(key.begin(), key.end()));
            }
            obj.pushKV("pubkeys", std::move(pubkeys));
        }

        // The "addresses" field is confusing because it refers to public keys using their P2PKH address.
        // For that reason, only add the 'addresses' field when needed for backward compatibility. New applications
        // can use the 'embedded'->'address' field for P2SH or P2WSH wrapped addresses, and 'pubkeys' for
        // inspecting multisig participants.
        if (include_addresses) obj.pushKV("addresses", std::move(a));
    }

    explicit DescribeWalletAddressVisitor(CWallet* _pwallet) : pwallet(_pwallet) {}

    UniValue operator()(const CNoDestination& dest) const { return UniValue(UniValue::VOBJ); }

    UniValue operator()(const CKeyID& keyID) const
    {
        UniValue obj(UniValue::VOBJ);
        CPubKey vchPubKey;
        if (pwallet && pwallet->GetPubKey(keyID, vchPubKey)) {
            obj.pushKV("pubkey", HexStr(vchPubKey));
            obj.pushKV("iscompressed", vchPubKey.IsCompressed());
        }
        return obj;
    }

    UniValue operator()(const CScriptID& scriptID) const
    {
        UniValue obj(UniValue::VOBJ);
        CScript subscript;
        if (pwallet && pwallet->GetCScript(scriptID, subscript)) {
            ProcessSubScript(subscript, obj, IsDeprecatedRPCEnabled("validateaddress"));
        }
        return obj;
    }

    UniValue operator()(const WitnessV0KeyHash& id) const
    {
        UniValue obj(UniValue::VOBJ);
        CPubKey pubkey;
        if (pwallet && pwallet->GetPubKey(CKeyID(id), pubkey)) {
            obj.pushKV("pubkey", HexStr(pubkey));
        }
        return obj;
    }

    UniValue operator()(const WitnessV0ScriptHash& id) const
    {
        UniValue obj(UniValue::VOBJ);
        CScript subscript;
        CRIPEMD160 hasher;
        uint160 hash;
        hasher.Write(id.begin(), 32).Finalize(hash.begin());
        if (pwallet && pwallet->GetCScript(CScriptID(hash), subscript)) {
            ProcessSubScript(subscript, obj);
        }
        return obj;
    }

    UniValue operator()(const CExtKeyPair &ekp) const {
        UniValue obj(UniValue::VOBJ);
        obj.pushKV("isextkey", true);
        return obj;
    }

    UniValue operator()(const CStealthAddress &sxAddr) const {
        UniValue obj(UniValue::VOBJ);
        obj.pushKV("isstealthaddress", true);
        obj.pushKV("prefix_num_bits", sxAddr.prefix.number_bits);
        obj.pushKV("prefix_bitfield", strprintf("0x%04x", sxAddr.prefix.bitfield));
        return obj;
    }

    UniValue operator()(const CKeyID256 &idk256) const {
        UniValue obj(UniValue::VOBJ);
        CPubKey vchPubKey;
        obj.pushKV("is256bit", true);
        CKeyID id160(idk256);
        if (pwallet && pwallet->GetPubKey(id160, vchPubKey)) {
            obj.pushKV("pubkey", HexStr(vchPubKey));
            obj.pushKV("iscompressed", vchPubKey.IsCompressed());
        }
        return obj;
    }

    UniValue operator()(const CScriptID256 &scriptID256) const {
        UniValue obj(UniValue::VOBJ);
        CScript subscript;
        obj.pushKV("isscript", true);
        CScriptID scriptID;
        scriptID.Set(scriptID256);
        if (pwallet && pwallet->GetCScript(scriptID, subscript)) {
            ProcessSubScript(subscript, obj);
        }
        return obj;
    }

    UniValue operator()(const WitnessUnknown& id) const { return UniValue(UniValue::VOBJ); }
};

static UniValue DescribeWalletAddress(CWallet* pwallet, const CTxDestination& dest)
{
    UniValue ret(UniValue::VOBJ);
    UniValue detail = DescribeAddress(dest);
    ret.pushKVs(detail);
    ret.pushKVs(boost::apply_visitor(DescribeWalletAddressVisitor(pwallet), dest));
    return ret;
}

/** Convert CAddressBookData to JSON record.  */
static UniValue AddressBookDataToJSON(const CAddressBookData& data, const bool verbose)
{
    UniValue ret(UniValue::VOBJ);
    if (verbose) {
        ret.pushKV("name", data.name);
    }
    ret.pushKV("purpose", data.purpose);
    return ret;
}

UniValue getaddressinfo(const JSONRPCRequest& request)
{
    std::shared_ptr<CWallet> const wallet = GetWalletForJSONRPCRequest(request);
    CWallet* const pwallet = wallet.get();

    if (!EnsureWalletIsAvailable(pwallet, request.fHelp)) {
        return NullUniValue;
    }

    if (request.fHelp || request.params.size() != 1) {
        throw std::runtime_error(
            RPCHelpMan{"getaddressinfo",
            "\nReturn information about the given particl address. Some information requires the address\n"
            "to be in the wallet.\n",
                {
                    {"address", RPCArg::Type::STR, /* opt */ false, /* default_val */ "", "The particl address to get the information of."},
                },
                RPCResult{
            "{\n"
            "  \"address\" : \"address\",        (string) The particl address validated\n"
            "  \"scriptPubKey\" : \"hex\",       (string) The hex-encoded scriptPubKey generated by the address\n"
            "  \"ismine\" : true|false,        (boolean) If the address is yours or not\n"
            "  \"iswatchonly\" : true|false,   (boolean) If the address is watchonly\n"
            "  \"solvable\" : true|false,      (boolean) Whether we know how to spend coins sent to this address, ignoring the possible lack of private keys\n"
            "  \"desc\" : \"desc\",            (string, optional) A descriptor for spending coins sent to this address (only when solvable)\n"
            "  \"isscript\" : true|false,      (boolean) If the key is a script\n"
            "  \"ischange\" : true|false,      (boolean) If the address was used for change output\n"
            "  \"iswitness\" : true|false,     (boolean) If the address is a witness address\n"
            "  \"witness_version\" : version   (numeric, optional) The version number of the witness program\n"
            "  \"witness_program\" : \"hex\"     (string, optional) The hex value of the witness program\n"
            "  \"script\" : \"type\"             (string, optional) The output script type. Only if \"isscript\" is true and the redeemscript is known. Possible types: nonstandard, pubkey, pubkeyhash, scripthash, multisig, nulldata, witness_v0_keyhash, witness_v0_scripthash, witness_unknown\n"
            "  \"hex\" : \"hex\",                (string, optional) The redeemscript for the p2sh address\n"
            "  \"pubkeys\"                     (string, optional) Array of pubkeys associated with the known redeemscript (only if \"script\" is \"multisig\")\n"
            "    [\n"
            "      \"pubkey\"\n"
            "      ,...\n"
            "    ]\n"
            "  \"sigsrequired\" : xxxxx        (numeric, optional) Number of signatures required to spend multisig output (only if \"script\" is \"multisig\")\n"
            "  \"pubkey\" : \"publickeyhex\",    (string, optional) The hex value of the raw public key, for single-key addresses (possibly embedded in P2SH or P2WSH)\n"
            "  \"embedded\" : {...},           (object, optional) Information about the address embedded in P2SH or P2WSH, if relevant and known. It includes all getaddressinfo output fields for the embedded address, excluding metadata (\"timestamp\", \"hdkeypath\", \"hdseedid\") and relation to the wallet (\"ismine\", \"iswatchonly\").\n"
            "  \"iscompressed\" : true|false,  (boolean, optional) If the pubkey is compressed\n"
            "  \"label\" :  \"label\"         (string) The label associated with the address, \"\" is the default label\n"
            "  \"timestamp\" : timestamp,      (number, optional) The creation time of the key if available in seconds since epoch (Jan 1 1970 GMT)\n"
            "  \"hdkeypath\" : \"keypath\"       (string, optional) The HD keypath if the key is HD and available\n"
            "  \"hdseedid\" : \"<hash160>\"      (string, optional) The Hash160 of the HD seed\n"
            "  \"hdmasterkeyid\" : \"<hash160>\" (string, optional) alias for hdseedid maintained for backwards compatibility. Will be removed in V0.18.\n"
            "  \"labels\"                      (object) Array of labels associated with the address.\n"
            "    [\n"
            "      { (json object of label data)\n"
            "        \"name\": \"labelname\" (string) The label\n"
            "        \"purpose\": \"string\" (string) Purpose of address (\"send\" for sending address, \"receive\" for receiving address)\n"
            "      },...\n"
            "    ]\n"
            "}\n"
                },
                RPCExamples{
                    HelpExampleCli("getaddressinfo", "\"1PSSGeFHDnKNxiEyFrD1wcEaHr9hrQDDWc\"")
            + HelpExampleRpc("getaddressinfo", "\"1PSSGeFHDnKNxiEyFrD1wcEaHr9hrQDDWc\"")
                },
            }.ToString());
    }

    LOCK(pwallet->cs_wallet);

    UniValue ret(UniValue::VOBJ);
    std::string s = request.params[0].get_str();
    bool fBech32 = bech32::Decode(s).second.size() > 0;
    bool is_stake_only_version = false;
    CTxDestination dest = DecodeDestination(s);
    if (fBech32 && !IsValidDestination(dest)) {
        dest = DecodeDestination(s, true);
        is_stake_only_version = true;
    }

    // Make sure the destination is valid
    if (!IsValidDestination(dest)) {
        throw JSONRPCError(RPC_INVALID_ADDRESS_OR_KEY, "Invalid address");
    }

    std::string currentAddress = EncodeDestination(dest, fBech32, is_stake_only_version);
    ret.pushKV("address", currentAddress);

    CScript scriptPubKey = GetScriptForDestination(dest);
    ret.pushKV("scriptPubKey", HexStr(scriptPubKey.begin(), scriptPubKey.end()));

    isminetype mine = ISMINE_NO;
    if (IsParticlWallet(pwallet)) {
        CHDWallet *phdw = GetParticlWallet(pwallet);
        if (dest.type() == typeid(CExtKeyPair)) {
            CExtKeyPair ek = boost::get<CExtKeyPair>(dest);
            CKeyID id = ek.GetID();
            mine = phdw->HaveExtKey(id);
        } else
        if (dest.type() == typeid(CStealthAddress)) {
            const CStealthAddress &sxAddr = boost::get<CStealthAddress>(dest);
            const CExtKeyAccount *pa = nullptr;
            const CEKAStealthKey *pask = nullptr;
            mine = phdw->IsMine(sxAddr, pa, pask);
            if (pa && pask) {
                ret.pushKV("account", pa->GetIDString58());
                CStoredExtKey *sek = pa->GetChain(pask->nScanParent);
                std::string sPath;
                if (sek) {
                    std::vector<uint32_t> vPath;
                    AppendChainPath(sek, vPath);
                    vPath.push_back(pask->nScanKey);
                    PathToString(vPath, sPath);
                    ret.pushKV("scan_path", sPath);
                }
                sek = pa->GetChain(pask->akSpend.nParent);
                if (sek) {
                    std::vector<uint32_t> vPath;
                    AppendChainPath(sek, vPath);
                    vPath.push_back(pask->akSpend.nKey);
                    PathToString(vPath, sPath);
                    ret.pushKV("spend_path", sPath);
                }
            }
        } else
        if (dest.type() == typeid(CKeyID)
            || dest.type() == typeid(CKeyID256)) {
            CKeyID idk;
            const CEKAKey *pak = nullptr;
            const CEKASCKey *pasc = nullptr;
            CExtKeyAccount *pa = nullptr;
            bool isInvalid;
            mine = phdw->IsMine(scriptPubKey, idk, pak, pasc, pa, isInvalid);

            if (pa && pak) {
                CStoredExtKey *sek = pa->GetChain(pak->nParent);
                if (sek) {
                    ret.pushKV("from_ext_address_id", sek->GetIDString58());
                    std::string sPath;
                    std::vector<uint32_t> vPath;
                    AppendChainPath(sek, vPath);
                    vPath.push_back(pak->nKey);
                    PathToString(vPath, sPath);
                    ret.pushKV("path", sPath);
                } else {
                    ret.pushKV("error", "Unknown chain.");
                }
            } else
            if (dest.type() == typeid(CKeyID)) {
                CStealthAddress sx;
                idk = boost::get<CKeyID>(dest);
                if (phdw->GetStealthLinked(idk, sx)) {
                    ret.pushKV("from_stealth_address", sx.Encoded());
                }
            }
        } else {
            mine = phdw ? IsMine(*phdw, dest) : ISMINE_NO;
        }
        if (mine & ISMINE_HARDWARE_DEVICE) {
            ret.pushKV("isondevice", true);
        }
    } else {
        mine = IsMine(*pwallet, dest);
    }

    ret.pushKV("ismine", bool(mine & ISMINE_SPENDABLE));
    bool solvable = IsSolvable(*pwallet, scriptPubKey);
    ret.pushKV("solvable", solvable);
    if (solvable) {
       ret.pushKV("desc", InferDescriptor(scriptPubKey, *pwallet)->ToString());
    }
    ret.pushKV("iswatchonly", bool(mine & ISMINE_WATCH_ONLY));
    if (is_stake_only_version) {
        ret.pushKV("isstakeonly", true);
    }
    UniValue detail = DescribeWalletAddress(pwallet, dest);
    ret.pushKVs(detail);
    if (pwallet->mapAddressBook.count(dest)) {
        ret.pushKV("label", pwallet->mapAddressBook[dest].name);
    }
    ret.pushKV("ischange", pwallet->IsChange(scriptPubKey));
    const CKeyMetadata* meta = nullptr;
    CKeyID key_id = GetKeyForDestination(*pwallet, dest);
    if (!key_id.IsNull()) {
        auto it = pwallet->mapKeyMetadata.find(key_id);
        if (it != pwallet->mapKeyMetadata.end()) {
            meta = &it->second;
        }
    }
    if (!meta) {
        auto it = pwallet->m_script_metadata.find(CScriptID(scriptPubKey));
        if (it != pwallet->m_script_metadata.end()) {
            meta = &it->second;
        }
    }
    if (meta) {
        ret.pushKV("timestamp", meta->nCreateTime);
        if (!meta->hdKeypath.empty()) {
            ret.pushKV("hdkeypath", meta->hdKeypath);
            ret.pushKV("hdseedid", meta->hd_seed_id.GetHex());
            ret.pushKV("hdmasterkeyid", meta->hd_seed_id.GetHex());
        }
    }

    // Currently only one label can be associated with an address, return an array
    // so the API remains stable if we allow multiple labels to be associated with
    // an address.
    UniValue labels(UniValue::VARR);
    std::map<CTxDestination, CAddressBookData>::iterator mi = pwallet->mapAddressBook.find(dest);
    if (mi != pwallet->mapAddressBook.end()) {
        labels.push_back(AddressBookDataToJSON(mi->second, true));
    }
    ret.pushKV("labels", std::move(labels));

    return ret;
}

static UniValue getaddressesbylabel(const JSONRPCRequest& request)
{
    std::shared_ptr<CWallet> const wallet = GetWalletForJSONRPCRequest(request);
    CWallet* const pwallet = wallet.get();

    if (!EnsureWalletIsAvailable(pwallet, request.fHelp)) {
        return NullUniValue;
    }

    if (request.fHelp || request.params.size() != 1)
        throw std::runtime_error(
            RPCHelpMan{"getaddressesbylabel",
                "\nReturns the list of addresses assigned the specified label.\n",
                {
                    {"label", RPCArg::Type::STR, /* opt */ false, /* default_val */ "", "The label."},
                },
                RPCResult{
            "{ (json object with addresses as keys)\n"
            "  \"address\": { (json object with information about address)\n"
            "    \"purpose\": \"string\" (string)  Purpose of address (\"send\" for sending address, \"receive\" for receiving address)\n"
            "  },...\n"
            "}\n"
                },
                RPCExamples{
                    HelpExampleCli("getaddressesbylabel", "\"tabby\"")
            + HelpExampleRpc("getaddressesbylabel", "\"tabby\"")
                },
            }.ToString());

    LOCK(pwallet->cs_wallet);

    std::string label = LabelFromValue(request.params[0]);

    // Find all addresses that have the given label
    UniValue ret(UniValue::VOBJ);
    for (const std::pair<const CTxDestination, CAddressBookData>& item : pwallet->mapAddressBook) {
        if (item.second.name == label) {
            ret.pushKV(EncodeDestination(item.first), AddressBookDataToJSON(item.second, false));
        }
    }

    if (ret.empty()) {
        throw JSONRPCError(RPC_WALLET_INVALID_LABEL_NAME, std::string("No addresses with label " + label));
    }

    return ret;
}

static UniValue listlabels(const JSONRPCRequest& request)
{
    std::shared_ptr<CWallet> const wallet = GetWalletForJSONRPCRequest(request);
    CWallet* const pwallet = wallet.get();

    if (!EnsureWalletIsAvailable(pwallet, request.fHelp)) {
        return NullUniValue;
    }

    if (request.fHelp || request.params.size() > 1)
        throw std::runtime_error(
            RPCHelpMan{"listlabels",
                "\nReturns the list of all labels, or labels that are assigned to addresses with a specific purpose.\n",
                {
                    {"purpose", RPCArg::Type::STR, /* opt */ true, /* default_val */ "null", "Address purpose to list labels for ('send','receive'). An empty string is the same as not providing this argument."},
                },
                RPCResult{
            "[               (json array of string)\n"
            "  \"label\",      (string) Label name\n"
            "  ...\n"
            "]\n"
                },
                RPCExamples{
            "\nList all labels\n"
            + HelpExampleCli("listlabels", "") +
            "\nList labels that have receiving addresses\n"
            + HelpExampleCli("listlabels", "receive") +
            "\nList labels that have sending addresses\n"
            + HelpExampleCli("listlabels", "send") +
            "\nAs a JSON-RPC call\n"
            + HelpExampleRpc("listlabels", "receive")
                },
            }.ToString());

    LOCK(pwallet->cs_wallet);

    std::string purpose;
    if (!request.params[0].isNull()) {
        purpose = request.params[0].get_str();
    }

    // Add to a set to sort by label name, then insert into Univalue array
    std::set<std::string> label_set;
    for (const std::pair<const CTxDestination, CAddressBookData>& entry : pwallet->mapAddressBook) {
        if (purpose.empty() || entry.second.purpose == purpose) {
            label_set.insert(entry.second.name);
        }
    }

    UniValue ret(UniValue::VARR);
    for (const std::string& name : label_set) {
        ret.push_back(name);
    }

    return ret;
}

UniValue sethdseed(const JSONRPCRequest& request)
{
    std::shared_ptr<CWallet> const wallet = GetWalletForJSONRPCRequest(request);
    CWallet* const pwallet = wallet.get();

    if (!EnsureWalletIsAvailable(pwallet, request.fHelp)) {
        return NullUniValue;
    }

    if (request.fHelp || request.params.size() > 2) {
        throw std::runtime_error(
            RPCHelpMan{"sethdseed",
                "\nSet or generate a new HD wallet seed. Non-HD wallets will not be upgraded to being a HD wallet. Wallets that are already\n"
                "HD will have a new HD seed set so that new keys added to the keypool will be derived from this new seed.\n"
                "\nNote that you will need to MAKE A NEW BACKUP of your wallet after setting the HD wallet seed." +
                    HelpRequiringPassphrase(pwallet) + "\n",
                {
                    {"newkeypool", RPCArg::Type::BOOL, /* opt */ true, /* default_val */ "true", "Whether to flush old unused addresses, including change addresses, from the keypool and regenerate it.\n"
            "                             If true, the next address from getnewaddress and change address from getrawchangeaddress will be from this new seed.\n"
            "                             If false, addresses (including change addresses if the wallet already had HD Chain Split enabled) from the existing\n"
            "                             keypool will be used until it has been depleted."},
                    {"seed", RPCArg::Type::STR, /* opt */ true, /* default_val */ "random seed", "The WIF private key to use as the new HD seed.\n"
            "                             The seed value can be retrieved using the dumpwallet command. It is the private key marked hdseed=1"},
                },
                RPCResults{},
                RPCExamples{
                    HelpExampleCli("sethdseed", "")
            + HelpExampleCli("sethdseed", "false")
            + HelpExampleCli("sethdseed", "true \"wifkey\"")
            + HelpExampleRpc("sethdseed", "true, \"wifkey\"")
                },
            }.ToString());
    }

    if (IsInitialBlockDownload()) {
        throw JSONRPCError(RPC_CLIENT_IN_INITIAL_DOWNLOAD, "Cannot set a new HD seed while still in Initial Block Download");
    }

    if (pwallet->IsWalletFlagSet(WALLET_FLAG_DISABLE_PRIVATE_KEYS)) {
        throw JSONRPCError(RPC_WALLET_ERROR, "Cannot set a HD seed to a wallet with private keys disabled");
    }

    auto locked_chain = pwallet->chain().lock();
    LOCK(pwallet->cs_wallet);

    // Do not do anything to non-HD wallets
    if (!pwallet->CanSupportFeature(FEATURE_HD)) {
        throw JSONRPCError(RPC_WALLET_ERROR, "Cannot set a HD seed on a non-HD wallet. Start with -upgradewallet in order to upgrade a non-HD wallet to HD");
    }

    if (IsParticlWallet(pwallet))
        throw JSONRPCError(RPC_WALLET_ERROR, "Not necessary in Particl mode.");

    EnsureWalletIsUnlocked(pwallet);

    bool flush_key_pool = true;
    if (!request.params[0].isNull()) {
        flush_key_pool = request.params[0].get_bool();
    }

    CPubKey master_pub_key;
    if (request.params[1].isNull()) {
        master_pub_key = pwallet->GenerateNewSeed();
    } else {
        CKey key = DecodeSecret(request.params[1].get_str());
        if (!key.IsValid()) {
            throw JSONRPCError(RPC_INVALID_ADDRESS_OR_KEY, "Invalid private key");
        }

        if (HaveKey(*pwallet, key)) {
            throw JSONRPCError(RPC_INVALID_ADDRESS_OR_KEY, "Already have this key (either as an HD seed or as a loose private key)");
        }

        master_pub_key = pwallet->DeriveNewSeed(key);
    }

    pwallet->SetHDSeed(master_pub_key);
    if (flush_key_pool) pwallet->NewKeyPool();

    return NullUniValue;
}

void AddKeypathToMap(const CWallet* pwallet, const CKeyID& keyID, std::map<CPubKey, KeyOriginInfo>& hd_keypaths)
{
    CPubKey vchPubKey;
    if (!pwallet->GetPubKey(keyID, vchPubKey)) {
        return;
    }
    KeyOriginInfo info;
    if (!pwallet->GetKeyOrigin(keyID, info)) {
        throw JSONRPCError(RPC_INTERNAL_ERROR, "Internal keypath is broken");
    }
    hd_keypaths.emplace(vchPubKey, std::move(info));
}

bool FillPSBT(const CWallet* pwallet, PartiallySignedTransaction& psbtx, int sighash_type, bool sign, bool bip32derivs)
{
    LOCK(pwallet->cs_wallet);
    // Get all of the previous transactions
    bool complete = true;
    for (unsigned int i = 0; i < psbtx.tx->vin.size(); ++i) {
        const CTxIn& txin = psbtx.tx->vin[i];
        PSBTInput& input = psbtx.inputs.at(i);

        if (PSBTInputSigned(input)) {
            continue;
        }

        // Verify input looks sane. This will check that we have at most one uxto, witness or non-witness.
        if (!input.IsSane()) {
            throw JSONRPCError(RPC_DESERIALIZATION_ERROR, "PSBT input is not sane.");
        }

        // If we have no utxo, grab it from the wallet.
        if (!input.non_witness_utxo && input.witness_utxo.IsNull()) {
            const uint256& txhash = txin.prevout.hash;
            const auto it = pwallet->mapWallet.find(txhash);
            if (it != pwallet->mapWallet.end()) {
                const CWalletTx& wtx = it->second;
                // We only need the non_witness_utxo, which is a superset of the witness_utxo.
                //   The signing code will switch to the smaller witness_utxo if this is ok.
                input.non_witness_utxo = wtx.tx;
            }
        }

        // Get the Sighash type
        if (sign && input.sighash_type > 0 && input.sighash_type != sighash_type) {
            throw JSONRPCError(RPC_DESERIALIZATION_ERROR, "Specified Sighash and sighash in PSBT do not match.");
        }

        complete &= SignPSBTInput(HidingSigningProvider(pwallet, !sign, !bip32derivs), psbtx, i, sighash_type);
    }

    // Fill in the bip32 keypaths and redeemscripts for the outputs so that hardware wallets can identify change
    for (unsigned int i = 0; i < psbtx.tx->vout.size(); ++i) {
        const CTxOut& out = psbtx.tx->vout.at(i);
        PSBTOutput& psbt_out = psbtx.outputs.at(i);

        // Fill a SignatureData with output info
        SignatureData sigdata;
        psbt_out.FillSignatureData(sigdata);

        std::vector<uint8_t> amount(8);
        memcpy(amount.data(), &out.nValue, 8);
        MutableTransactionSignatureCreator creator(psbtx.tx.get_ptr(), 0, amount, 1);
        ProduceSignature(HidingSigningProvider(pwallet, true, !bip32derivs), creator, out.scriptPubKey, sigdata);
        psbt_out.FromSignatureData(sigdata);
    }
    return complete;
}

UniValue walletprocesspsbt(const JSONRPCRequest& request)
{
    std::shared_ptr<CWallet> const wallet = GetWalletForJSONRPCRequest(request);
    CWallet* const pwallet = wallet.get();

    if (!EnsureWalletIsAvailable(pwallet, request.fHelp)) {
        return NullUniValue;
    }

    if (request.fHelp || request.params.size() < 1 || request.params.size() > 4)
        throw std::runtime_error(
            RPCHelpMan{"walletprocesspsbt",
                "\nUpdate a PSBT with input information from our wallet and then sign inputs\n"
                "that we can sign for." +
                    HelpRequiringPassphrase(pwallet) + "\n",
                {
                    {"psbt", RPCArg::Type::STR, /* opt */ false, /* default_val */ "", "The transaction base64 string"},
                    {"sign", RPCArg::Type::BOOL, /* opt */ true, /* default_val */ "true", "Also sign the transaction when updating"},
                    {"sighashtype", RPCArg::Type::STR, /* opt */ true, /* default_val */ "ALL", "The signature hash type to sign with if not specified by the PSBT. Must be one of\n"
            "       \"ALL\"\n"
            "       \"NONE\"\n"
            "       \"SINGLE\"\n"
            "       \"ALL|ANYONECANPAY\"\n"
            "       \"NONE|ANYONECANPAY\"\n"
            "       \"SINGLE|ANYONECANPAY\""},
                    {"bip32derivs", RPCArg::Type::BOOL, /* opt */ true, /* default_val */ "false", "If true, includes the BIP 32 derivation paths for public keys if we know them"},
                },
                RPCResult{
            "{\n"
            "  \"psbt\" : \"value\",          (string) The base64-encoded partially signed transaction\n"
            "  \"complete\" : true|false,   (boolean) If the transaction has a complete set of signatures\n"
            "  ]\n"
            "}\n"
                },
                RPCExamples{
                    HelpExampleCli("walletprocesspsbt", "\"psbt\"")
                },
            }.ToString());

    RPCTypeCheck(request.params, {UniValue::VSTR, UniValue::VBOOL, UniValue::VSTR});

    // Unserialize the transaction
    PartiallySignedTransaction psbtx;
    std::string error;
    if (!DecodePSBT(psbtx, request.params[0].get_str(), error)) {
        throw JSONRPCError(RPC_DESERIALIZATION_ERROR, strprintf("TX decode failed %s", error));
    }

    // Get the sighash type
    int nHashType = ParseSighashString(request.params[2]);

    // Fill transaction with our data and also sign
    bool sign = request.params[1].isNull() ? true : request.params[1].get_bool();
    bool bip32derivs = request.params[3].isNull() ? false : request.params[3].get_bool();
    bool complete = FillPSBT(pwallet, psbtx, nHashType, sign, bip32derivs);

    UniValue result(UniValue::VOBJ);
    CDataStream ssTx(SER_NETWORK, PROTOCOL_VERSION);
    ssTx << psbtx;
    result.pushKV("psbt", EncodeBase64(ssTx.str()));
    result.pushKV("complete", complete);

    return result;
}

UniValue walletcreatefundedpsbt(const JSONRPCRequest& request)
{
    std::shared_ptr<CWallet> const wallet = GetWalletForJSONRPCRequest(request);
    CWallet* const pwallet = wallet.get();

    if (!EnsureWalletIsAvailable(pwallet, request.fHelp)) {
        return NullUniValue;
    }

    if (request.fHelp || request.params.size() < 2 || request.params.size() > 5)
        throw std::runtime_error(
            RPCHelpMan{"walletcreatefundedpsbt",
                "\nCreates and funds a transaction in the Partially Signed Transaction format. Inputs will be added if supplied inputs are not enough\n"
                "Implements the Creator and Updater roles.\n",
                {
                    {"inputs", RPCArg::Type::ARR, /* opt */ false, /* default_val */ "", "A json array of json objects",
                        {
                            {"", RPCArg::Type::OBJ, /* opt */ false, /* default_val */ "", "",
                                {
                                    {"txid", RPCArg::Type::STR_HEX, /* opt */ false, /* default_val */ "", "The transaction id"},
                                    {"vout", RPCArg::Type::NUM, /* opt */ false, /* default_val */ "", "The output number"},
                                    {"sequence", RPCArg::Type::NUM, /* opt */ false, /* default_val */ "", "The sequence number"},
                                },
                            },
                        },
                        },
                    {"outputs", RPCArg::Type::ARR, /* opt */ false, /* default_val */ "", "a json array with outputs (key-value pairs), where none of the keys are duplicated.\n"
                            "That is, each address can only appear once and there can only be one 'data' object.\n"
                            "For compatibility reasons, a dictionary, which holds the key-value pairs directly, is also\n"
                            "                             accepted as second parameter.",
                        {
                            {"", RPCArg::Type::OBJ, /* opt */ true, /* default_val */ "", "",
                                {
                                    {"address", RPCArg::Type::AMOUNT, /* opt */ false, /* default_val */ "", "A key-value pair. The key (string) is the particl address, the value (float or string) is the amount in " + CURRENCY_UNIT + ""},
                                },
                                },
                            {"", RPCArg::Type::OBJ, /* opt */ true, /* default_val */ "", "",
                                {
                                    {"data", RPCArg::Type::STR_HEX, /* opt */ false, /* default_val */ "", "A key-value pair. The key must be \"data\", the value is hex-encoded data"},
                                },
                            },
                        },
                    },
                    {"locktime", RPCArg::Type::NUM, /* opt */ true, /* default_val */ "0", "Raw locktime. Non-0 value also locktime-activates inputs"},
                    {"options", RPCArg::Type::OBJ, /* opt */ true, /* default_val */ "null", "",
                        {
                            {"changeAddress", RPCArg::Type::STR_HEX, /* opt */ true, /* default_val */ "pool address", "The particl address to receive the change"},
                            {"changePosition", RPCArg::Type::NUM, /* opt */ true, /* default_val */ "random", "The index of the change output"},
                            {"change_type", RPCArg::Type::STR, /* opt */ true, /* default_val */ "set by -changetype", "The output type to use. Only valid if changeAddress is not specified. Options are \"legacy\", \"p2sh-segwit\", and \"bech32\"."},
                            {"includeWatching", RPCArg::Type::BOOL, /* opt */ true, /* default_val */ "false", "Also select inputs which are watch only"},
                            {"lockUnspents", RPCArg::Type::BOOL, /* opt */ true, /* default_val */ "false", "Lock selected unspent outputs"},
                            {"feeRate", RPCArg::Type::AMOUNT, /* opt */ true, /* default_val */ "not set: makes wallet determine the fee", "Set a specific fee rate in " + CURRENCY_UNIT + "/kB"},
                            {"subtractFeeFromOutputs", RPCArg::Type::ARR, /* opt */ true, /* default_val */ "empty array", "A json array of integers.\n"
                            "                              The fee will be equally deducted from the amount of each specified output.\n"
                            "                              Those recipients will receive less particl than you enter in their corresponding amount field.\n"
                            "                              If no outputs are specified here, the sender pays the fee.",
                                {
                                    {"vout_index", RPCArg::Type::NUM, /* opt */ true, /* default_val */ "", "The zero-based output index, before a change output is added."},
                                },
                            },
                            {"replaceable", RPCArg::Type::BOOL, /* opt */ true, /* default_val */ "false", "Marks this transaction as BIP125 replaceable.\n"
                            "                              Allows this transaction to be replaced by a transaction with higher fees"},
                            {"conf_target", RPCArg::Type::NUM, /* opt */ true, /* default_val */ "Fallback to wallet's confirmation target", "Confirmation target (in blocks)"},
                            {"estimate_mode", RPCArg::Type::STR, /* opt */ true, /* default_val */ "UNSET", "The fee estimate mode, must be one of:\n"
                            "         \"UNSET\"\n"
                            "         \"ECONOMICAL\"\n"
                            "         \"CONSERVATIVE\""},
                        },
                        "options"},
                    {"bip32derivs", RPCArg::Type::BOOL, /* opt */ true, /* default_val */ "false", "If true, includes the BIP 32 derivation paths for public keys if we know them"},
                },
                RPCResult{
                            "{\n"
                            "  \"psbt\": \"value\",        (string)  The resulting raw transaction (base64-encoded string)\n"
                            "  \"fee\":       n,         (numeric) Fee in " + CURRENCY_UNIT + " the resulting transaction pays\n"
                            "  \"changepos\": n          (numeric) The position of the added change output, or -1\n"
                            "}\n"
                                },
                                RPCExamples{
                            "\nCreate a transaction with no inputs\n"
                            + HelpExampleCli("walletcreatefundedpsbt", "\"[{\\\"txid\\\":\\\"myid\\\",\\\"vout\\\":0}]\" \"[{\\\"data\\\":\\\"00010203\\\"}]\"")
                                },
                            }.ToString());

    RPCTypeCheck(request.params, {
        UniValue::VARR,
        UniValueType(), // ARR or OBJ, checked later
        UniValue::VNUM,
        UniValue::VOBJ,
        UniValue::VBOOL
        }, true
    );

    CAmount fee;
    int change_position;
    CMutableTransaction rawTx = ConstructTransaction(request.params[0], request.params[1], request.params[2], request.params[3]["replaceable"]);
    FundTransaction(pwallet, rawTx, fee, change_position, request.params[3]);

    // Make a blank psbt
    PartiallySignedTransaction psbtx(rawTx);

    // Fill transaction with out data but don't sign
    bool bip32derivs = request.params[4].isNull() ? false : request.params[4].get_bool();
    FillPSBT(pwallet, psbtx, 1, false, bip32derivs);

    // Serialize the PSBT
    CDataStream ssTx(SER_NETWORK, PROTOCOL_VERSION);
    ssTx << psbtx;

    UniValue result(UniValue::VOBJ);
    result.pushKV("psbt", EncodeBase64(ssTx.str()));
    result.pushKV("fee", ValueFromAmount(fee));
    result.pushKV("changepos", change_position);
    return result;
}

UniValue abortrescan(const JSONRPCRequest& request); // in rpcdump.cpp
UniValue dumpprivkey(const JSONRPCRequest& request); // in rpcdump.cpp
UniValue importprivkey(const JSONRPCRequest& request);
UniValue importaddress(const JSONRPCRequest& request);
UniValue importpubkey(const JSONRPCRequest& request);
UniValue dumpwallet(const JSONRPCRequest& request);
UniValue importwallet(const JSONRPCRequest& request);
UniValue importprunedfunds(const JSONRPCRequest& request);
UniValue removeprunedfunds(const JSONRPCRequest& request);
UniValue importmulti(const JSONRPCRequest& request);

// clang-format off
static const CRPCCommand commands[] =
{ //  category              name                                actor (function)                argNames
    //  --------------------- ------------------------          -----------------------         ----------
    { "generating",         "generate",                         &generate,                      {"nblocks","maxtries"} },
    { "hidden",             "resendwallettransactions",         &resendwallettransactions,      {} },
    { "rawtransactions",    "fundrawtransaction",               &fundrawtransaction,            {"hexstring","options","iswitness"} },
    { "wallet",             "abandontransaction",               &abandontransaction,            {"txid"} },
    { "wallet",             "abortrescan",                      &abortrescan,                   {} },
    { "wallet",             "addmultisigaddress",               &addmultisigaddress,            {"nrequired","keys","label|account","bech32","256bit"} },
    { "wallet",             "backupwallet",                     &backupwallet,                  {"destination"} },
    { "wallet",             "bumpfee",                          &bumpfee,                       {"txid", "options"} },
    { "wallet",             "createwallet",                     &createwallet,                  {"wallet_name", "disable_private_keys", "blank"} },
    { "wallet",             "dumpprivkey",                      &dumpprivkey,                   {"address"}  },
    { "wallet",             "dumpwallet",                       &dumpwallet,                    {"filename"} },
    { "wallet",             "encryptwallet",                    &encryptwallet,                 {"passphrase"} },
    { "wallet",             "getaddressesbylabel",              &getaddressesbylabel,           {"label"} },
    { "wallet",             "getaddressinfo",                   &getaddressinfo,                {"address"} },
    { "wallet",             "getbalance",                       &getbalance,                    {"dummy","minconf","include_watchonly"} },
    { "wallet",             "getnewaddress",                    &getnewaddress,                 {"label","address_type"} },
    { "wallet",             "getrawchangeaddress",              &getrawchangeaddress,           {"address_type"} },
    { "wallet",             "getreceivedbyaddress",             &getreceivedbyaddress,          {"address","minconf"} },
    { "wallet",             "getreceivedbylabel",               &getreceivedbylabel,            {"label","minconf"} },
    { "wallet",             "gettransaction",                   &gettransaction,                {"txid","include_watchonly"} },
    { "wallet",             "getunconfirmedbalance",            &getunconfirmedbalance,         {} },
    { "wallet",             "getwalletinfo",                    &getwalletinfo,                 {} },
    { "wallet",             "importaddress",                    &importaddress,                 {"address","label","rescan","p2sh"} },
    { "wallet",             "importmulti",                      &importmulti,                   {"requests","options"} },
    { "wallet",             "importprivkey",                    &importprivkey,                 {"privkey","label","rescan"} },
    { "wallet",             "importprunedfunds",                &importprunedfunds,             {"rawtransaction","txoutproof"} },
    { "wallet",             "importpubkey",                     &importpubkey,                  {"pubkey","label","rescan"} },
    { "wallet",             "importwallet",                     &importwallet,                  {"filename"} },
    { "wallet",             "keypoolrefill",                    &keypoolrefill,                 {"newsize"} },
    { "wallet",             "listaddressgroupings",             &listaddressgroupings,          {} },
    { "wallet",             "listlabels",                       &listlabels,                    {"purpose"} },
    { "wallet",             "listlockunspent",                  &listlockunspent,               {} },
    { "wallet",             "listreceivedbyaddress",            &listreceivedbyaddress,         {"minconf","include_empty","include_watchonly","address_filter"} },
    { "wallet",             "listreceivedbylabel",              &listreceivedbylabel,           {"minconf","include_empty","include_watchonly"} },
    { "wallet",             "listsinceblock",                   &listsinceblock,                {"blockhash","target_confirmations","include_watchonly","include_removed"} },
    { "wallet",             "listtransactions",                 &listtransactions,              {"label|dummy","count","skip","include_watchonly"} },
    { "wallet",             "listunspent",                      &listunspent,                   {"minconf","maxconf","addresses","include_unsafe","query_options"} },
    { "wallet",             "listwalletdir",                    &listwalletdir,                 {} },
    { "wallet",             "listwallets",                      &listwallets,                   {} },
    { "wallet",             "loadwallet",                       &loadwallet,                    {"filename"} },
    { "wallet",             "lockunspent",                      &lockunspent,                   {"unlock","transactions","permanent"} },
    { "wallet",             "removeprunedfunds",                &removeprunedfunds,             {"txid"} },
    { "wallet",             "rescanblockchain",                 &rescanblockchain,              {"start_height", "stop_height"} },
    { "wallet",             "sendmany",                         &sendmany,                      {"dummy","amounts","minconf","comment","subtractfeefrom","replaceable","conf_target","estimate_mode"} },
    { "wallet",             "sendtoaddress",                    &sendtoaddress,                 {"address","amount","comment","comment_to","subtractfeefromamount","narration","replaceable","conf_target","estimate_mode"} },
    { "wallet",             "sethdseed",                        &sethdseed,                     {"newkeypool","seed"} },
    { "wallet",             "setlabel",                         &setlabel,                      {"address","label"} },
    { "wallet",             "settxfee",                         &settxfee,                      {"amount"} },
    { "wallet",             "signmessage",                      &signmessage,                   {"address","message"} },
    { "wallet",             "signrawtransactionwithwallet",     &signrawtransactionwithwallet,  {"hexstring","prevtxs","sighashtype"} },
    { "wallet",             "unloadwallet",                     &unloadwallet,                  {"wallet_name"} },
    { "wallet",             "walletcreatefundedpsbt",           &walletcreatefundedpsbt,        {"inputs","outputs","locktime","options","bip32derivs"} },
    { "wallet",             "walletlock",                       &walletlock,                    {} },
    { "wallet",             "walletpassphrase",                 &walletpassphrase,              {"passphrase","timeout","stakingonly"} },
    { "wallet",             "walletpassphrasechange",           &walletpassphrasechange,        {"oldpassphrase","newpassphrase"} },
    { "wallet",             "walletprocesspsbt",                &walletprocesspsbt,             {"psbt","sign","sighashtype","bip32derivs"} },
};
// clang-format on

void RegisterWalletRPCCommands(CRPCTable &t)
{
    for (unsigned int vcidx = 0; vcidx < ARRAYLEN(commands); vcidx++)
        t.appendCommand(commands[vcidx].name, &commands[vcidx]);
}<|MERGE_RESOLUTION|>--- conflicted
+++ resolved
@@ -240,16 +240,14 @@
         throw JSONRPCError(RPC_WALLET_ERROR, "Error: Private keys are disabled for this wallet");
     }
 
-<<<<<<< HEAD
-=======
-    LOCK(pwallet->cs_wallet);
-
-    if (!pwallet->CanGetAddresses()) {
-        throw JSONRPCError(RPC_WALLET_ERROR, "Error: This wallet has no available keys");
-    }
-
-
->>>>>>> ad039aa0
+    if (!IsParticlWallet(pwallet)) {
+        LOCK(pwallet->cs_wallet);
+
+        if (!pwallet->CanGetAddresses()) {
+            throw JSONRPCError(RPC_WALLET_ERROR, "Error: This wallet has no available keys");
+        }
+    }
+
     // Parse the label first so we don't generate a key if there's an error
     std::string label;
     if (!request.params[0].isNull())
@@ -348,7 +346,6 @@
 
     LOCK(pwallet->cs_wallet);
 
-<<<<<<< HEAD
     if (IsParticlWallet(pwallet)) {
         CHDWallet *phdw = GetParticlWallet(pwallet);
         CPubKey pkOut;
@@ -356,13 +353,11 @@
         if (0 != phdw->NewKeyFromAccount(pkOut, true)) {
             throw JSONRPCError(RPC_WALLET_ERROR, "NewKeyFromAccount failed.");
         }
-
-        CKeyID keyID = pkOut.GetID();
-        return CBitcoinAddress(keyID).ToString();
-=======
+        return EncodeDestination(pkOut.GetID());
+    }
+
     if (!pwallet->CanGetAddresses(true)) {
         throw JSONRPCError(RPC_WALLET_ERROR, "Error: This wallet has no available keys");
->>>>>>> ad039aa0
     }
 
     if (!pwallet->IsLocked()) {
