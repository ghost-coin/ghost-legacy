--- conflicted
+++ resolved
@@ -763,13 +763,8 @@
         throw JSONRPCError(RPC_TYPE_ERROR, "Address does not refer to key");
     }
 
-<<<<<<< HEAD
     CScript script_pub_key = pkhash ? GetScriptForDestination(*pkhash) : GetScriptForDestination(*keyID256);
-    const SigningProvider* provider = pwallet->GetSigningProvider(script_pub_key);
-=======
-    CScript script_pub_key = GetScriptForDestination(*pkhash);
     std::unique_ptr<SigningProvider> provider = pwallet->GetSigningProvider(script_pub_key);
->>>>>>> 3b69310b
     if (!provider) {
         throw JSONRPCError(RPC_WALLET_ERROR, "Private key not available");
     }
@@ -3780,11 +3775,7 @@
                 entry.pushKV("label", i->second.name);
             }
 
-<<<<<<< HEAD
-            const SigningProvider* provider = pwallet->GetSigningProvider(*scriptPubKey);
-=======
-            std::unique_ptr<SigningProvider> provider = pwallet->GetSigningProvider(scriptPubKey);
->>>>>>> 3b69310b
+            std::unique_ptr<SigningProvider> provider = pwallet->GetSigningProvider(*scriptPubKey);
             if (provider) {
                 if (scriptPubKey->IsPayToScriptHash()) {
                     const CScriptID& hash = CScriptID(boost::get<ScriptHash>(address));
@@ -3848,16 +3839,11 @@
         entry.pushKV("spendable", out.fSpendable);
         entry.pushKV("solvable", out.fSolvable);
         if (out.fSolvable) {
-<<<<<<< HEAD
-            auto descriptor = InferDescriptor(*scriptPubKey, *pwallet->GetLegacyScriptPubKeyMan());
-            entry.pushKV("desc", descriptor->ToString());
-=======
-            std::unique_ptr<SigningProvider> provider = pwallet->GetSigningProvider(scriptPubKey);
+            std::unique_ptr<SigningProvider> provider = pwallet->GetSigningProvider(*scriptPubKey);
             if (provider) {
-                auto descriptor = InferDescriptor(scriptPubKey, *provider);
+                auto descriptor = InferDescriptor(*scriptPubKey, *provider);
                 entry.pushKV("desc", descriptor->ToString());
             }
->>>>>>> 3b69310b
         }
         if (avoid_reuse) entry.pushKV("reused", reused);
         entry.pushKV("safe", out.fSafe);
@@ -4804,7 +4790,7 @@
                 }
             }
         } else {
-            mine = phdw ? phdw->IsMine(dest) : ISMINE_NO;
+            mine = phdw->IsMine(dest);
         }
         if (mine & ISMINE_HARDWARE_DEVICE) {
             ret.pushKV("isondevice", true);
