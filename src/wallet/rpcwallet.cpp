--- conflicted
+++ resolved
@@ -139,11 +139,7 @@
     return *spk_man;
 }
 
-<<<<<<< HEAD
-void WalletTxToJSON(interfaces::Chain& chain, interfaces::Chain::Lock& locked_chain, const CWalletTx& wtx, UniValue& entry, bool fFilterMode=false)
-=======
-static void WalletTxToJSON(interfaces::Chain& chain, const CWalletTx& wtx, UniValue& entry)
->>>>>>> 608359b0
+void WalletTxToJSON(interfaces::Chain& chain, const CWalletTx& wtx, UniValue& entry, bool fFilterMode=false)
 {
     int confirms = wtx.GetDepthInMainChain();
     entry.pushKV("confirmations", confirms);
@@ -187,7 +183,7 @@
         }
 }
 
-void RecordTxToJSON(interfaces::Chain& chain, interfaces::Chain::Lock& locked_chain, const CHDWallet *phdw, const uint256 &hash, const CTransactionRecord& rtx, UniValue &entry) EXCLUSIVE_LOCKS_REQUIRED(phdw->cs_wallet)
+void RecordTxToJSON(interfaces::Chain& chain, const CHDWallet *phdw, const uint256 &hash, const CTransactionRecord& rtx, UniValue &entry) EXCLUSIVE_LOCKS_REQUIRED(phdw->cs_wallet)
 {
     int confirms = phdw->GetDepthInMainChain(rtx);
     entry.pushKV("confirmations", confirms);
@@ -204,7 +200,7 @@
         entry.pushKV("blockindex", rtx.nIndex);
         PushTime(entry, "blocktime", rtx.nBlockTime);
     } else {
-        entry.pushKV("trusted", phdw->IsTrusted(locked_chain, hash, rtx));
+        entry.pushKV("trusted", phdw->IsTrusted(hash, rtx));
     }
 
     entry.pushKV("txid", hash.GetHex());
@@ -314,23 +310,21 @@
         CPubKey newKey;
         CHDWallet *phdw = GetParticlWallet(pwallet);
         {
-            LOCK(cs_main);
-            {
-                LOCK(phdw->cs_wallet);
-                if (pwallet->IsWalletFlagSet(WALLET_FLAG_DISABLE_PRIVATE_KEYS)) {
-                    throw JSONRPCError(RPC_WALLET_ERROR, "Error: Private keys are disabled for this wallet");
+            LOCK(phdw->cs_wallet);
+            if (pwallet->IsWalletFlagSet(WALLET_FLAG_DISABLE_PRIVATE_KEYS)) {
+                throw JSONRPCError(RPC_WALLET_ERROR, "Error: Private keys are disabled for this wallet");
+            }
+            if (phdw->idDefaultAccount.IsNull()) {
+                if (!phdw->pEKMaster) {
+                    throw JSONRPCError(RPC_WALLET_ERROR, "Wallet has no active master key.");
                 }
-                if (phdw->idDefaultAccount.IsNull()) {
-                    if (!phdw->pEKMaster) {
-                        throw JSONRPCError(RPC_WALLET_ERROR, "Wallet has no active master key.");
-                    }
-                    throw JSONRPCError(RPC_WALLET_ERROR, "No default account set.");
-                }
-            }
-            if (0 != phdw->NewKeyFromAccount(newKey, false, fHardened, f256bit, fBech32, label.c_str())) {
-                throw JSONRPCError(RPC_WALLET_ERROR, "NewKeyFromAccount failed.");
-            }
-        }
+                throw JSONRPCError(RPC_WALLET_ERROR, "No default account set.");
+            }
+        }
+        if (0 != phdw->NewKeyFromAccount(newKey, false, fHardened, f256bit, fBech32, label.c_str())) {
+            throw JSONRPCError(RPC_WALLET_ERROR, "NewKeyFromAccount failed.");
+        }
+
 
         if (output_type != OutputType::LEGACY) {
             CTxDestination dest;
@@ -348,7 +342,7 @@
         return CBitcoinAddress(PKHash(newKey), fBech32).ToString();
     }
 
-    LOCK2(cs_main, pwallet->cs_wallet);
+    LOCK(pwallet->cs_wallet);
 
     CTxDestination dest;
     std::string error;
@@ -803,11 +797,7 @@
     CAmount amount = 0;
     for (const std::pair<const uint256, CWalletTx>& wtx_pair : wallet.mapWallet) {
         const CWalletTx& wtx = wtx_pair.second;
-<<<<<<< HEAD
-        if ((!wallet.IsParticlWallet() && wtx.IsCoinBase()) || !locked_chain.checkFinalTx(*wtx.tx) || wtx.GetDepthInMainChain() < min_depth) {
-=======
-        if (wtx.IsCoinBase() || !wallet.chain().checkFinalTx(*wtx.tx) || wtx.GetDepthInMainChain() < min_depth) {
->>>>>>> 608359b0
+        if ((!wallet.IsParticlWallet() && wtx.IsCoinBase()) || !wallet.chain().checkFinalTx(*wtx.tx) || wtx.GetDepthInMainChain() < min_depth) {
             continue;
         }
         if (wallet.IsParticlWallet()) {
@@ -1617,19 +1607,14 @@
             }
             entry.pushKV("vout", s.vout);
             entry.pushKV("fee", ValueFromAmount(-nFee));
-<<<<<<< HEAD
             if (fLong) {
-                WalletTxToJSON(pwallet->chain(), locked_chain, wtx, entry);
+                WalletTxToJSON(pwallet->chain(), wtx, entry);
             } else {
                 std::string sNarrKey = strprintf("n%d", s.vout);
                 mapValue_t::const_iterator mi = wtx.mapValue.find(sNarrKey);
                 if (mi != wtx.mapValue.end() && !mi->second.empty())
                     entry.pushKV("narration", mi->second);
             }
-=======
-            if (fLong)
-                WalletTxToJSON(pwallet->chain(), wtx, entry);
->>>>>>> 608359b0
             entry.pushKV("abandoned", wtx.isAbandoned());
 
             ret.push_back(entry);
@@ -1684,9 +1669,8 @@
                 entry.pushKV("account", label); // For exchanges
             }
             entry.pushKV("vout", r.vout);
-<<<<<<< HEAD
             if (fLong) {
-                WalletTxToJSON(pwallet->chain(), locked_chain, wtx, entry);
+                WalletTxToJSON(pwallet->chain(), wtx, entry);
             } else {
                 std::string sNarrKey = strprintf("n%d", r.vout);
                 mapValue_t::const_iterator mi = wtx.mapValue.find(sNarrKey);
@@ -1719,19 +1703,15 @@
             entry.pushKV("vout", s.vout);
             entry.pushKV("reward", ValueFromAmount(-nFee));
             if (fLong) {
-                WalletTxToJSON(pwallet->chain(), locked_chain, wtx, entry);
+                WalletTxToJSON(pwallet->chain(), wtx, entry);
             }
             entry.pushKV("abandoned", wtx.isAbandoned());
-=======
-            if (fLong)
-                WalletTxToJSON(pwallet->chain(), wtx, entry);
->>>>>>> 608359b0
             ret.push_back(entry);
         }
     }
 }
 
-static void ListRecord(interfaces::Chain::Lock& locked_chain, const CHDWallet *phdw, const uint256 &hash, const CTransactionRecord &rtx,
+static void ListRecord(const CHDWallet *phdw, const uint256 &hash, const CTransactionRecord &rtx,
     const std::string &strAccount, int nMinDepth, bool fLong, UniValue &ret, const isminefilter &filter) EXCLUSIVE_LOCKS_REQUIRED(phdw->cs_wallet)
 {
     bool fAllAccounts = (strAccount == std::string("*"));
@@ -1836,7 +1816,7 @@
             entry.pushKV("blockindex", rtx.nIndex);
             PushTime(entry, "blocktime", rtx.nBlockTime);
         } else {
-            entry.pushKV("trusted", phdw->IsTrusted(locked_chain, hash, rtx));
+            entry.pushKV("trusted", phdw->IsTrusted(hash, rtx));
         }
 
         entry.pushKV("txid", hash.ToString());
@@ -1982,20 +1962,14 @@
         // iterate backwards until we have nCount items to return:
         for (CWallet::TxItems::const_reverse_iterator it = txOrdered.rbegin(); it != txOrdered.rend(); ++it) {
             CWalletTx *const pwtx = (*it).second;
-<<<<<<< HEAD
-            ListTransactions(*locked_chain, pwallet, *pwtx, 0, true, ret, filter, filter_label);
-            if ((int)ret.size() >= nCount + nFrom) break;
-=======
             ListTransactions(pwallet, *pwtx, 0, true, ret, filter, filter_label);
             if ((int)ret.size() >= (nCount+nFrom)) break;
->>>>>>> 608359b0
         }
     }
     // ret must be newest to oldest
     ret.reverse();
 
     if (IsParticlWallet(pwallet)) {
-        auto locked_chain = pwallet->chain().lock();
         LOCK(pwallet->cs_wallet);
 
         const CHDWallet *phdw = GetParticlWallet(pwallet);
@@ -2006,7 +1980,7 @@
         UniValue retRecords(UniValue::VARR);
         for (RtxOrdered_t::const_reverse_iterator it = txOrdered.rbegin(); it != txOrdered.rend(); ++it) {
             std::string strAccount = "*";
-            ListRecord(*locked_chain, phdw, it->second->first, it->second->second, strAccount, 0, true, retRecords, filter);
+            ListRecord(phdw, it->second->first, it->second->second, strAccount, 0, true, retRecords, filter);
             if ((int)retRecords.size() >= nCount + nFrom) {
                 break;
             }
@@ -2160,7 +2134,7 @@
             const uint256 &txhash = ri.first;
             const CTransactionRecord &rtx = ri.second;
             if (depth == -1 || phdw->GetDepthInMainChain(rtx) < depth) {
-                ListRecord(*locked_chain, phdw, txhash, rtx, "*", 0, true, transactions, filter);
+                ListRecord(phdw, txhash, rtx, "*", 0, true, transactions, filter);
             }
         }
     }
@@ -2179,8 +2153,7 @@
             if (it != pwallet->mapWallet.end()) {
                 // We want all transactions regardless of confirmation count to appear here,
                 // even negative confirmation ones, hence the big negative.
-<<<<<<< HEAD
-                ListTransactions(*locked_chain, pwallet, it->second, -100000000, true, removed, filter, nullptr /* filter_label */);
+                ListTransactions(pwallet, it->second, -100000000, true, removed, filter, nullptr /* filter_label */);
             } else
             if (IsParticlWallet(pwallet)) {
                 const CHDWallet *phdw = GetParticlWallet(pwallet);
@@ -2188,11 +2161,8 @@
                 MapRecords_t::const_iterator mri = phdw->mapRecords.find(txhash);
                 if (mri != phdw->mapRecords.end()) {
                     const CTransactionRecord &rtx = mri->second;
-                    ListRecord(*locked_chain, phdw, txhash, rtx, "*", -100000000, true, removed, filter);
+                    ListRecord(phdw, txhash, rtx, "*", -100000000, true, removed, filter);
                 }
-=======
-                ListTransactions(pwallet, it->second, -100000000, true, removed, filter, nullptr /* filter_label */);
->>>>>>> 608359b0
             }
         }
         blockId = block.hashPrevBlock;
@@ -2299,10 +2269,10 @@
 
             if (mri != phdw->mapRecords.end()) {
                 const CTransactionRecord &rtx = mri->second;
-                RecordTxToJSON(pwallet->chain(), *locked_chain, phdw, mri->first, rtx, entry);
+                RecordTxToJSON(pwallet->chain(), phdw, mri->first, rtx, entry);
 
                 UniValue details(UniValue::VARR);
-                ListRecord(*locked_chain, phdw, hash, rtx, "*", 0, false, details, filter);
+                ListRecord(phdw, hash, rtx, "*", 0, false, details, filter);
                 entry.pushKV("details", details);
 
                 CStoredTransaction stx;
@@ -2514,12 +2484,8 @@
     }
 
     {
-<<<<<<< HEAD
-        auto locked_chain = pwallet->chain().lock();
         SecureString strWalletPass;
         {
-=======
->>>>>>> 608359b0
         LOCK(pwallet->cs_wallet);
 
         if (!pwallet->IsCrypted()) {
@@ -3600,7 +3566,6 @@
                  RPCExamples{""},
              }.Check(request);
 
-    auto locked_chain = pwallet->chain().lock();
     LOCK(pwallet->cs_wallet);
 
     if (!pwallet->GetBroadcastTransactions()) {
@@ -3779,11 +3744,7 @@
         cctl.m_avoid_address_reuse = false;
         cctl.m_min_depth = nMinDepth;
         cctl.m_max_depth = nMaxDepth;
-<<<<<<< HEAD
         cctl.m_include_immature = fIncludeImmature;
-        auto locked_chain = pwallet->chain().lock();
-=======
->>>>>>> 608359b0
         LOCK(pwallet->cs_wallet);
         pwallet->AvailableCoins(vecOutputs, !include_unsafe, &cctl, nMinimumAmount, nMaximumAmount, nMinimumSumAmount, nMaximumCount);
     }
