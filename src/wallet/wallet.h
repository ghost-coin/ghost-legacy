// Copyright (c) 2009-2010 Satoshi Nakamoto
// Copyright (c) 2009-2020 The Bitcoin Core developers
// Distributed under the MIT software license, see the accompanying
// file COPYING or http://www.opensource.org/licenses/mit-license.php.

#ifndef BITCOIN_WALLET_WALLET_H
#define BITCOIN_WALLET_WALLET_H

#include <amount.h>
#include <interfaces/chain.h>
#include <interfaces/handler.h>
#include <outputtype.h>
#include <policy/feerate.h>
#include <tinyformat.h>
#include <ui_interface.h>
#include <util/strencodings.h>
#include <util/system.h>
#include <validationinterface.h>
#include <wallet/coinselection.h>
#include <wallet/crypter.h>
#include <wallet/scriptpubkeyman.h>
#include <wallet/walletdb.h>
#include <wallet/walletutil.h>
#include <key/extkey.h>
#include <key/stealth.h>

#include <algorithm>
#include <atomic>
#include <map>
#include <memory>
#include <set>
#include <stdexcept>
#include <stdint.h>
#include <string>
#include <utility>
#include <vector>

#include <boost/signals2/signal.hpp>

using LoadWalletFn = std::function<void(std::unique_ptr<interfaces::Wallet> wallet)>;

//! Explicitly unload and delete the wallet.
//! Blocks the current thread after signaling the unload intent so that all
//! wallet clients release the wallet.
//! Note that, when blocking is not required, the wallet is implicitly unloaded
//! by the shared pointer deleter.
void UnloadWallet(std::shared_ptr<CWallet>&& wallet);

bool AddWallet(const std::shared_ptr<CWallet>& wallet);
bool RemoveWallet(const std::shared_ptr<CWallet>& wallet);
bool HasWallets();
std::vector<std::shared_ptr<CWallet>> GetWallets();
std::shared_ptr<CWallet> GetWallet(const std::string& name);
std::shared_ptr<CWallet> LoadWallet(interfaces::Chain& chain, const WalletLocation& location, std::string& error, std::vector<std::string>& warnings);
std::unique_ptr<interfaces::Handler> HandleLoadWallet(LoadWalletFn load_wallet);

extern boost::signals2::signal<void (const std::shared_ptr<CWallet>& wallet)> NotifyWalletAdded;

enum class WalletCreationStatus {
    SUCCESS,
    CREATION_FAILED,
    ENCRYPTION_FAILED
};

WalletCreationStatus CreateWallet(interfaces::Chain& chain, const SecureString& passphrase, uint64_t wallet_creation_flags, const std::string& name, std::string& error, std::vector<std::string>& warnings, std::shared_ptr<CWallet>& result);

//! -paytxfee default
constexpr CAmount DEFAULT_PAY_TX_FEE = 0;
//! -fallbackfee default
static const CAmount DEFAULT_FALLBACK_FEE = 0;
//! -discardfee default
static const CAmount DEFAULT_DISCARD_FEE = 10000;
//! -mintxfee default
static const CAmount DEFAULT_TRANSACTION_MINFEE = 200000;
static const CAmount DEFAULT_TRANSACTION_MINFEE_BTC = 1000;
//! minimum recommended increment for BIP 125 replacement txs
static const CAmount WALLET_INCREMENTAL_RELAY_FEE = 5000;
//! Default for -spendzeroconfchange
static const bool DEFAULT_SPEND_ZEROCONF_CHANGE = true;
//! Default for -walletrejectlongchains
static const bool DEFAULT_WALLET_REJECT_LONG_CHAINS = false;
//! -txconfirmtarget default
static const unsigned int DEFAULT_TX_CONFIRM_TARGET = 6;
//! -walletrbf default
static const bool DEFAULT_WALLET_RBF = false;
static const bool DEFAULT_WALLETBROADCAST = true;
static const bool DEFAULT_DISABLE_WALLET = false;
//! -maxtxfee default
constexpr CAmount DEFAULT_TRANSACTION_MAXFEE{COIN / 2};
constexpr CAmount DEFAULT_TRANSACTION_MAXFEE_BTC{COIN / 10};
//! Discourage users to set fees higher than this amount (in satoshis) per kB
constexpr CAmount HIGH_TX_FEE_PER_KB{COIN / 100};
//! -maxtxfee will warn if called with a higher fee than this amount (in satoshis)
constexpr CAmount HIGH_MAX_TX_FEE{100 * HIGH_TX_FEE_PER_KB};

//! Pre-calculated constants for input size estimation in *virtual size*
static constexpr size_t DUMMY_NESTED_P2WPKH_INPUT_SIZE = 91;

class CCoinControl;
class COutput;
class CScript;
class CWalletTx;
class CTransactionRecord;
struct FeeCalculation;
enum class FeeEstimateMode;
class ReserveDestination;

//! Default for -addresstype
constexpr OutputType DEFAULT_ADDRESS_TYPE{OutputType::BECH32};

//! Default for -changetype
constexpr OutputType DEFAULT_CHANGE_TYPE{OutputType::CHANGE_AUTO};

static constexpr uint64_t KNOWN_WALLET_FLAGS =
        WALLET_FLAG_AVOID_REUSE
    |   WALLET_FLAG_BLANK_WALLET
    |   WALLET_FLAG_KEY_ORIGIN_METADATA
    |   WALLET_FLAG_DISABLE_PRIVATE_KEYS;

static constexpr uint64_t MUTABLE_WALLET_FLAGS =
        WALLET_FLAG_AVOID_REUSE;

static const std::map<std::string,WalletFlags> WALLET_FLAG_MAP{
    {"avoid_reuse", WALLET_FLAG_AVOID_REUSE},
    {"blank", WALLET_FLAG_BLANK_WALLET},
    {"key_origin_metadata", WALLET_FLAG_KEY_ORIGIN_METADATA},
    {"disable_private_keys", WALLET_FLAG_DISABLE_PRIVATE_KEYS},
};

extern const std::map<uint64_t,std::string> WALLET_FLAG_CAVEATS;

/** A wrapper to reserve an address from a wallet
 *
 * ReserveDestination is used to reserve an address.
 * It is currently only used inside of CreateTransaction.
 *
 * Instantiating a ReserveDestination does not reserve an address. To do so,
 * GetReservedDestination() needs to be called on the object. Once an address has been
 * reserved, call KeepDestination() on the ReserveDestination object to make sure it is not
 * returned. Call ReturnDestination() to return the address so it can be re-used (for
 * example, if the address was used in a new transaction
 * and that transaction was not completed and needed to be aborted).
 *
 * If an address is reserved and KeepDestination() is not called, then the address will be
 * returned when the ReserveDestination goes out of scope.
 */
class ReserveDestination
{
protected:
    //! The wallet to reserve from
    CWallet* const pwallet;
    //! The ScriptPubKeyMan to reserve from. Based on type when GetReservedDestination is called
    ScriptPubKeyMan* m_spk_man{nullptr};
    OutputType const type;
    //! The index of the address's key in the keypool
    int64_t nIndex{-1};
    //! The destination
    CTxDestination address;
    //! Whether this is from the internal (change output) keypool
    bool fInternal{false};

public:
    //! Construct a ReserveDestination object. This does NOT reserve an address yet
    explicit ReserveDestination(CWallet* pwallet, OutputType type)
      : pwallet(pwallet)
      , type(type) { }

    ReserveDestination(const ReserveDestination&) = delete;
    ReserveDestination& operator=(const ReserveDestination&) = delete;

    //! Destructor. If a key has been reserved and not KeepKey'ed, it will be returned to the keypool
    ~ReserveDestination()
    {
        ReturnDestination();
    }

    //! Reserve an address
    bool GetReservedDestination(CTxDestination& pubkey, bool internal);
    //! Return reserved address
    void ReturnDestination();
    //! Keep the address. Do not return it's key to the keypool when this object goes out of scope
    void KeepDestination();
};

/** Address book data */
class CAddressBookData
{
public:
    std::string name;
    std::string purpose = "unknown";
    bool fBech32 = false;

    std::vector<uint32_t> vPath; // index to m is stored in first entry

    mutable uint8_t nOwned = 0; // 0 unknown, 1 yes, 2 no

    ADD_SERIALIZE_METHODS;
    template <typename Stream, typename Operation>
    inline void SerializationOp(Stream &s, Operation ser_action)
    {
        READWRITE(name);
        READWRITE(purpose);
        READWRITE(vPath);
        READWRITE(destdata);

        try { READWRITE(fBech32); } catch(std::exception &e) {
            // old format
        }
    }

    typedef std::map<std::string, std::string> StringMap;
    StringMap destdata;
};

struct CRecipient
{
    CScript scriptPubKey;
    CAmount nAmount;
    bool fSubtractFeeFromAmount;
};

typedef std::map<std::string, std::string> mapValue_t;


static inline void ReadOrderPos(int64_t& nOrderPos, mapValue_t& mapValue)
{
    if (!mapValue.count("n"))
    {
        nOrderPos = -1; // TODO: calculate elsewhere
        return;
    }
    nOrderPos = atoi64(mapValue["n"].c_str());
}


static inline void WriteOrderPos(const int64_t& nOrderPos, mapValue_t& mapValue)
{
    if (nOrderPos == -1)
        return;
    mapValue["n"] = i64tostr(nOrderPos);
}

struct COutputEntry
{
    CTxDestination destination;
    CAmount amount;
    int vout;
    isminetype ismine;
    CTxDestination destStake;
};

/** Legacy class used for deserializing vtxPrev for backwards compatibility.
 * vtxPrev was removed in commit 93a18a3650292afbb441a47d1fa1b94aeb0164e3,
 * but old wallet.dat files may still contain vtxPrev vectors of CMerkleTxs.
 * These need to get deserialized for field alignment when deserializing
 * a CWalletTx, but the deserialized values are discarded.**/
class CMerkleTx
{
public:
    template<typename Stream>
    void Unserialize(Stream& s)
    {
        CTransactionRef tx;
        uint256 hashBlock;
        std::vector<uint256> vMerkleBranch;
        int nIndex;

        s >> tx >> hashBlock >> vMerkleBranch >> nIndex;
    }
};

//Get the marginal bytes of spending the specified output
int CalculateMaximumSignedInputSize(const CTxOut& txout, const CWallet* pwallet, bool use_max_sig = false);

/**
 * A transaction with a bunch of additional info that only the owner cares about.
 * It includes any unrecorded transactions needed to link it back to the block chain.
 */
extern const uint256 ABANDON_HASH;
class CWalletTx
{
private:
    const CWallet* pwallet;

    /** Constant used in hashBlock to indicate tx has been abandoned, only used at
     * serialization/deserialization to avoid ambiguity with conflicted.
     */
    //static const uint256 ABANDON_HASH;

public:
    std::vector<uint32_t> vPath; // index to m is stored in first entry
    /**
     * Key/value map with information about the transaction.
     *
     * The following keys can be read and written through the map and are
     * serialized in the wallet database:
     *
     *     "comment", "to"   - comment strings provided to sendtoaddress,
     *                         and sendmany wallet RPCs
     *     "replaces_txid"   - txid (as HexStr) of transaction replaced by
     *                         bumpfee on transaction created by bumpfee
     *     "replaced_by_txid" - txid (as HexStr) of transaction created by
     *                         bumpfee on transaction replaced by bumpfee
     *     "from", "message" - obsolete fields that could be set in UI prior to
     *                         2011 (removed in commit 4d9b223)
     *
     * The following keys are serialized in the wallet database, but shouldn't
     * be read or written through the map (they will be temporarily added and
     * removed from the map during serialization):
     *
     *     "fromaccount"     - serialized strFromAccount value
     *     "n"               - serialized nOrderPos value
     *     "timesmart"       - serialized nTimeSmart value
     *     "spent"           - serialized vfSpent value that existed prior to
     *                         2014 (removed in commit 93a18a3)
     */
    mapValue_t mapValue;
    std::vector<std::pair<std::string, std::string> > vOrderForm;
    unsigned int fTimeReceivedIsTxTime;
    unsigned int nTimeReceived; //!< time received by this node
    /**
     * Stable timestamp that never changes, and reflects the order a transaction
     * was added to the wallet. Timestamp is based on the block time for a
     * transaction added as part of a block, or else the time when the
     * transaction was received if it wasn't part of a block, with the timestamp
     * adjusted in both cases so timestamp order matches the order transactions
     * were added to the wallet. More details can be found in
     * CWallet::ComputeTimeSmart().
     */
    unsigned int nTimeSmart;
    /**
     * From me flag is set to 1 for transactions that were created by the wallet
     * on this bitcoin node, and set to 0 for transactions that were created
     * externally and came in through the network or sendrawtransaction RPC.
     */
    bool fFromMe;
    int64_t nOrderPos; //!< position in ordered transaction list
    std::multimap<int64_t, CWalletTx*>::const_iterator m_it_wtxOrdered;

    // memory only
    enum AmountType { DEBIT, CREDIT, IMMATURE_CREDIT, AVAILABLE_CREDIT, AMOUNTTYPE_ENUM_ELEMENTS };
    CAmount GetCachableAmount(AmountType type, const isminefilter& filter, bool recalculate = false) const;
    mutable CachableAmount m_amounts[AMOUNTTYPE_ENUM_ELEMENTS];
    /**
     * This flag is true if all m_amounts caches are empty. This is particularly
     * useful in places where MarkDirty is conditionally called and the
     * condition can be expensive and thus can be skipped if the flag is true.
     * See MarkDestinationsDirty.
     */
    mutable bool m_is_cache_empty{true};
    mutable bool fChangeCached;
    mutable bool fInMempool;
    mutable CAmount nChangeCached;

    CWalletTx(const CWallet* pwalletIn, CTransactionRef arg)
        : tx(std::move(arg))
    {
        Init(pwalletIn);
    }

    void Init(const CWallet* pwalletIn)
    {
        pwallet = pwalletIn;
        vPath.clear();
        mapValue.clear();
        vOrderForm.clear();
        fTimeReceivedIsTxTime = false;
        nTimeReceived = 0;
        nTimeSmart = 0;
        fFromMe = false;
        fChangeCached = false;
        fInMempool = false;
        nChangeCached = 0;
        nOrderPos = -1;
        m_confirm = Confirmation{};
    }

    CTransactionRef tx;

    /* New transactions start as UNCONFIRMED. At BlockConnected,
     * they will transition to CONFIRMED. In case of reorg, at BlockDisconnected,
     * they roll back to UNCONFIRMED. If we detect a conflicting transaction at
     * block connection, we update conflicted tx and its dependencies as CONFLICTED.
     * If tx isn't confirmed and outside of mempool, the user may switch it to ABANDONED
     * by using the abandontransaction call. This last status may be override by a CONFLICTED
     * or CONFIRMED transition.
     */
    enum Status {
        UNCONFIRMED,
        CONFIRMED,
        CONFLICTED,
        ABANDONED
    };

    /* Confirmation includes tx status and a triplet of {block height/block hash/tx index in block}
     * at which tx has been confirmed. All three are set to 0 if tx is unconfirmed or abandoned.
     * Meaning of these fields changes with CONFLICTED state where they instead point to block hash
     * and block height of the deepest conflicting tx.
     */
    struct Confirmation {
        Status status;
        int block_height;
        uint256 hashBlock;
        int nIndex;
        Confirmation(Status s = UNCONFIRMED, int b = 0, uint256 h = uint256(), int i = 0) : status(s), block_height(b), hashBlock(h), nIndex(i) {}
    };

    Confirmation m_confirm;

    template<typename Stream>
    void Serialize(Stream& s) const
    {
        mapValue_t mapValueCopy = mapValue;

        mapValueCopy["fromaccount"] = "";
        WriteOrderPos(nOrderPos, mapValueCopy);
        if (nTimeSmart) {
            mapValueCopy["timesmart"] = strprintf("%u", nTimeSmart);
        }

        std::vector<char> dummy_vector1; //!< Used to be vMerkleBranch
        std::vector<char> dummy_vector2; //!< Used to be vtxPrev
        bool dummy_bool = false; //!< Used to be fSpent
        uint256 serializedHash = isAbandoned() ? ABANDON_HASH : m_confirm.hashBlock;
        int serializedIndex = isAbandoned() || isConflicted() ? -1 : m_confirm.nIndex;
        s << tx << serializedHash << dummy_vector1 << serializedIndex << dummy_vector2 << vPath << mapValueCopy << vOrderForm << fTimeReceivedIsTxTime << nTimeReceived << fFromMe << dummy_bool;
    }

    template<typename Stream>
    void Unserialize(Stream& s)
    {
        Init(nullptr);

        std::vector<uint256> dummy_vector1; //!< Used to be vMerkleBranch
        std::vector<CMerkleTx> dummy_vector2; //!< Used to be vtxPrev
        bool dummy_bool; //! Used to be fSpent
        int serializedIndex;
        s >> tx >> m_confirm.hashBlock >> dummy_vector1 >> serializedIndex >> dummy_vector2 >> vPath >> mapValue >> vOrderForm >> fTimeReceivedIsTxTime >> nTimeReceived >> fFromMe >> dummy_bool;

        /* At serialization/deserialization, an nIndex == -1 means that hashBlock refers to
         * the earliest block in the chain we know this or any in-wallet ancestor conflicts
         * with. If nIndex == -1 and hashBlock is ABANDON_HASH, it means transaction is abandoned.
         * In same context, an nIndex >= 0 refers to a confirmed transaction (if hashBlock set) or
         * unconfirmed one. Older clients interpret nIndex == -1 as unconfirmed for backward
         * compatibility (pre-commit 9ac63d6).
         */
        if (serializedIndex == -1 && m_confirm.hashBlock == ABANDON_HASH) {
            setAbandoned();
        } else if (serializedIndex == -1) {
            setConflicted();
        } else if (!m_confirm.hashBlock.IsNull()) {
            m_confirm.nIndex = serializedIndex;
            setConfirmed();
        }

        ReadOrderPos(nOrderPos, mapValue);
        nTimeSmart = mapValue.count("timesmart") ? (unsigned int)atoi64(mapValue["timesmart"]) : 0;

        mapValue.erase("fromaccount");
        mapValue.erase("spent");
        mapValue.erase("n");
        mapValue.erase("timesmart");
    }

    void SetTx(CTransactionRef arg)
    {
        tx = std::move(arg);
    }

    //! make sure balances are recalculated
    void MarkDirty()
    {
        m_amounts[DEBIT].Reset();
        m_amounts[CREDIT].Reset();
        m_amounts[IMMATURE_CREDIT].Reset();
        m_amounts[AVAILABLE_CREDIT].Reset();
        fChangeCached = false;
        m_is_cache_empty = true;
    }

    void BindWallet(CWallet *pwalletIn)
    {
        pwallet = pwalletIn;
        MarkDirty();
    }

    //! filter decides which addresses will count towards the debit
    CAmount GetDebit(const isminefilter& filter) const;
    CAmount GetCredit(const isminefilter& filter, bool allow_immature=false) const;
    CAmount GetImmatureCredit(bool fUseCache = true) const;
    // TODO: Remove "NO_THREAD_SAFETY_ANALYSIS" and replace it with the correct
    // annotation "EXCLUSIVE_LOCKS_REQUIRED(pwallet->cs_wallet)". The
    // annotation "NO_THREAD_SAFETY_ANALYSIS" was temporarily added to avoid
    // having to resolve the issue of member access into incomplete type CWallet.
    CAmount GetAvailableCredit(bool fUseCache = true, const isminefilter& filter = ISMINE_SPENDABLE) const NO_THREAD_SAFETY_ANALYSIS;
    CAmount GetImmatureWatchOnlyCredit(const bool fUseCache = true) const;
    CAmount GetChange() const;

    // Get the marginal bytes if spending the specified output from this transaction
    int GetSpendSize(unsigned int out, bool use_max_sig = false) const
    {
        if (tx->IsParticlVersion()) {
            assert(tx->vpout[out]->IsStandardOutput());
            CTxOut txout;
            txout.nValue = tx->vpout[out]->GetValue();
            txout.scriptPubKey = *tx->vpout[out]->GetPScriptPubKey();
            return CalculateMaximumSignedInputSize(txout, pwallet, use_max_sig);
        }
        return CalculateMaximumSignedInputSize(tx->vout[out], pwallet, use_max_sig);
    }

    void GetAmounts(std::list<COutputEntry>& listReceived,
                    std::list<COutputEntry>& listSent,
                    std::list<COutputEntry>& listStaked, CAmount& nFee, const isminefilter& filter, bool fForFilterTx=false) const;

    bool IsFromMe(const isminefilter& filter) const
    {
        return (GetDebit(filter) > 0);
    }

    // True if only scriptSigs are different
    bool IsEquivalentTo(const CWalletTx& tx) const;

    bool InMempool() const;
    bool IsTrusted(interfaces::Chain::Lock& locked_chain) const;
    bool IsTrusted(interfaces::Chain::Lock& locked_chain, std::set<uint256>& trusted_parents) const;

    int64_t GetTxTime() const;

    // Pass this transaction to node for mempool insertion and relay to peers if flag set to true
    bool SubmitMemoryPoolAndRelay(std::string& err_string, bool relay, CAmount override_max_fee=-1);

    // TODO: Remove "NO_THREAD_SAFETY_ANALYSIS" and replace it with the correct
    // annotation "EXCLUSIVE_LOCKS_REQUIRED(pwallet->cs_wallet)". The annotation
    // "NO_THREAD_SAFETY_ANALYSIS" was temporarily added to avoid having to
    // resolve the issue of member access into incomplete type CWallet. Note
    // that we still have the runtime check "AssertLockHeld(pwallet->cs_wallet)"
    // in place.
    std::set<uint256> GetConflicts() const NO_THREAD_SAFETY_ANALYSIS;

    /**
     * Return depth of transaction in blockchain:
     * <0  : conflicts with a transaction this deep in the blockchain
     *  0  : in memory pool, waiting to be included in a block
     * >=1 : this many blocks deep in the main chain
     */
    // TODO: Remove "NO_THREAD_SAFETY_ANALYSIS" and replace it with the correct
    // annotation "EXCLUSIVE_LOCKS_REQUIRED(pwallet->cs_wallet)". The annotation
    // "NO_THREAD_SAFETY_ANALYSIS" was temporarily added to avoid having to
    // resolve the issue of member access into incomplete type CWallet. Note
    // that we still have the runtime check "AssertLockHeld(pwallet->cs_wallet)"
    // in place.
    int GetDepthInMainChain() const NO_THREAD_SAFETY_ANALYSIS;
    bool IsInMainChain() const { return GetDepthInMainChain() > 0; }

    /**
     * @return number of blocks to maturity for this transaction:
     *  0 : is not a coinbase transaction, or is a mature coinbase transaction
     * >0 : is a coinbase transaction which matures in this many blocks
     */
    int GetBlocksToMaturity() const;
    bool isAbandoned() const { return m_confirm.status == CWalletTx::ABANDONED; }
    void setAbandoned()
    {
        m_confirm.status = CWalletTx::ABANDONED;
        m_confirm.hashBlock = uint256();
        m_confirm.block_height = 0;
        m_confirm.nIndex = 0;
    }
    bool isConflicted() const { return m_confirm.status == CWalletTx::CONFLICTED; }
    void setConflicted() { m_confirm.status = CWalletTx::CONFLICTED; }
    bool isUnconfirmed() const { return m_confirm.status == CWalletTx::UNCONFIRMED; }
    void setUnconfirmed() { m_confirm.status = CWalletTx::UNCONFIRMED; }
    bool isConfirmed() const { return m_confirm.status == CWalletTx::CONFIRMED; }
    void setConfirmed() { m_confirm.status = CWalletTx::CONFIRMED; }
    const uint256& GetHash() const { return tx->GetHash(); }
    bool IsCoinBase() const { return tx->IsCoinBase(); }
    bool IsImmatureCoinBase() const;
    bool IsCoinStake() const { return tx->IsCoinStake(); }
};

class COutput
{
public:
    const CWalletTx *tx;
    int i;
    int nDepth;

    /** Pre-computed estimated size of this output as a fully-signed input in a transaction. Can be -1 if it could not be calculated */
    int nInputBytes;

    /** Whether we have the private keys to spend this output */
    bool fSpendable;

    /** Whether we know how to spend this output, ignoring the lack of keys */
    bool fSolvable;

    /**
     * Whether this output is considered safe to spend. Unconfirmed transactions
     * from outside keys and unconfirmed replacement transactions are considered
     * unsafe and will not be used to fund new spending transactions.
     */
    bool fSafe;

    /** Whether to use the maximum sized, 72 byte signature when calculating the size of the input spend. This should only be set when watch-only outputs are allowed */
    bool use_max_sig;

    bool fMature;
    bool fNeedHardwareKey = false;

    COutput(const CWalletTx *txIn, int iIn, int nDepthIn, bool fSpendableIn, bool fSolvableIn, bool fSafeIn, bool use_max_sig_in = false, bool fMatureIn=true, bool fNeedHardwareKeyIn=false, bool fGetSpendSize=true)
        : tx(txIn), i(iIn), nDepth(nDepthIn), fSpendable(fSpendableIn), fSolvable(fSolvableIn), fSafe(fSafeIn), use_max_sig(use_max_sig_in), fMature(fMatureIn), fNeedHardwareKey(fNeedHardwareKeyIn)
    {
        // fGetSpendSize, avoid running DummySignInput when staking
        tx = txIn; i = iIn; nDepth = nDepthIn; fSpendable = fSpendableIn; fSolvable = fSolvableIn; fSafe = fSafeIn; nInputBytes = -1;

        // If known and signable by the given wallet, compute nInputBytes
        // Failure will keep this value -1
        if (fGetSpendSize && fSpendable && tx) {
            nInputBytes = tx->GetSpendSize(i);
        }
    }

    std::string ToString() const;

    inline CInputCoin GetInputCoin() const
    {
        return CInputCoin(tx->tx, i, nInputBytes);
    }
};

struct CoinSelectionParams
{
    bool use_bnb = true;
    size_t change_output_size = 0;
    size_t change_spend_size = 0;
    CFeeRate effective_fee = CFeeRate(0);
    size_t tx_noinputs_size = 0;
    //! Indicate that we are subtracting the fee from outputs
    bool m_subtract_fee_outputs = false;

    CoinSelectionParams(bool use_bnb, size_t change_output_size, size_t change_spend_size, CFeeRate effective_fee, size_t tx_noinputs_size) : use_bnb(use_bnb), change_output_size(change_output_size), change_spend_size(change_spend_size), effective_fee(effective_fee), tx_noinputs_size(tx_noinputs_size) {}
    CoinSelectionParams() {}
};

class WalletRescanReserver; //forward declarations for ScanForWalletTransactions/RescanFromTime
/**
 * A CWallet maintains a set of transactions and balances, and provides the ability to create new transactions.
 */
class CWallet : public WalletStorage, public interfaces::Chain::Notifications
{
friend class CHDWallet;
friend class CWalletTx;
private:
    CKeyingMaterial vMasterKey GUARDED_BY(cs_wallet);

    virtual bool Unlock(const CKeyingMaterial& vMasterKeyIn, bool accept_no_keys = false);

    std::atomic<bool> fAbortRescan{false};
    std::atomic<bool> fScanningWallet{false}; // controlled by WalletRescanReserver
    std::atomic<int64_t> m_scanning_start{0};
    std::atomic<double> m_scanning_progress{0};
    std::mutex mutexScanning;
    friend class WalletRescanReserver;

    //! the current wallet version: clients below this version are not able to load the wallet
    int nWalletVersion GUARDED_BY(cs_wallet){FEATURE_BASE};

    //! the maximum wallet format version: memory-only variable that specifies to what version this wallet may be upgraded
    int nWalletMaxVersion GUARDED_BY(cs_wallet) = FEATURE_BASE;

    int64_t nNextResend = 0;
    int64_t nLastResend = 0;
    bool fBroadcastTransactions = false;
    // Local time that the tip block was received. Used to schedule wallet rebroadcasts.
    std::atomic<int64_t> m_best_block_time {0};

    /**
     * Used to keep track of spent outpoints, and
     * detect and report conflicts (double-spends or
     * mutated transactions where the mutant gets mined).
     */
    typedef std::multimap<COutPoint, uint256> TxSpends;
    TxSpends mapTxSpends GUARDED_BY(cs_wallet);
    void AddToSpends(const COutPoint& outpoint, const uint256& wtxid) EXCLUSIVE_LOCKS_REQUIRED(cs_wallet);
    virtual void AddToSpends(const uint256& wtxid) EXCLUSIVE_LOCKS_REQUIRED(cs_wallet);

    /**
     * Add a transaction to the wallet, or update it.  pIndex and posInBlock should
     * be set when the transaction was known to be included in a block.  When
     * pIndex == nullptr, then wallet state is not updated in AddToWallet, but
     * notifications happen and cached balances are marked dirty.
     *
     * If fUpdate is true, existing transactions will be updated.
     * TODO: One exception to this is that the abandoned state is cleared under the
     * assumption that any further notification of a transaction that was considered
     * abandoned is an indication that it is not safe to be considered abandoned.
     * Abandoned state should probably be more carefully tracked via different
     * posInBlock signals or by checking mempool presence when necessary.
     */
    virtual bool AddToWalletIfInvolvingMe(const CTransactionRef& tx, CWalletTx::Confirmation confirm, bool fUpdate) EXCLUSIVE_LOCKS_REQUIRED(cs_wallet);

    /* Mark a transaction (and its in-wallet descendants) as conflicting with a particular block. */
    virtual void MarkConflicted(const uint256& hashBlock, int conflicting_height, const uint256& hashTx);

    /* Mark a transaction's inputs dirty, thus forcing the outputs to be recomputed */
    void MarkInputsDirty(const CTransactionRef& tx) EXCLUSIVE_LOCKS_REQUIRED(cs_wallet);

    virtual void SyncMetaData(std::pair<TxSpends::iterator, TxSpends::iterator>) EXCLUSIVE_LOCKS_REQUIRED(cs_wallet);

    /* Used by TransactionAddedToMemorypool/BlockConnected/Disconnected/ScanForWalletTransactions.
     * Should be called with non-zero block_hash and posInBlock if this is for a transaction that is included in a block. */
    void SyncTransaction(const CTransactionRef& tx, CWalletTx::Confirmation confirm, bool update_tx = true) EXCLUSIVE_LOCKS_REQUIRED(cs_wallet);

    std::atomic<uint64_t> m_wallet_flags{0};

    bool SetAddressBookWithDB(WalletBatch& batch, const CTxDestination& address, const std::string& strName, const std::string& strPurpose, bool fBech32=false);

    //! Unsets a wallet flag and saves it to disk
    void UnsetWalletFlagWithDB(WalletBatch& batch, uint64_t flag);

    //! Unset the blank wallet flag and saves it to disk
    void UnsetBlankWalletFlag(WalletBatch& batch) override;

    /** Interface for accessing chain state. */
    interfaces::Chain* m_chain;

    /** Wallet location which includes wallet name (see WalletLocation). */
    WalletLocation m_location;

    /** Internal database handle. */
    std::unique_ptr<WalletDatabase> database;

    /**
     * The following is used to keep track of how far behind the wallet is
     * from the chain sync, and to allow clients to block on us being caught up.
     *
     * Processed hash is a pointer on node's tip and doesn't imply that the wallet
     * has scanned sequentially all blocks up to this one.
     */
    uint256 m_last_block_processed GUARDED_BY(cs_wallet);

    /* Height of last block processed is used by wallet to know depth of transactions
     * without relying on Chain interface beyond asynchronous updates. For safety, we
     * initialize it to -1. Height is a pointer on node's tip and doesn't imply
     * that the wallet has scanned sequentially all blocks up to this one.
     */
    int m_last_block_processed_height GUARDED_BY(cs_wallet) = -1;

    std::map<OutputType, ScriptPubKeyMan*> m_external_spk_managers;
    std::map<OutputType, ScriptPubKeyMan*> m_internal_spk_managers;

    // Indexed by a unique identifier produced by each ScriptPubKeyMan using
    // ScriptPubKeyMan::GetID. In many cases it will be the hash of an internal structure
    std::map<uint256, std::unique_ptr<ScriptPubKeyMan>> m_spk_managers;

public:
    bool IsParticlWallet() const override { return false; };
    /*
     * Main wallet lock.
     * This lock protects all the fields added by CWallet.
     */
    mutable RecursiveMutex cs_wallet;

    /** Get database handle used by this wallet. Ideally this function would
     * not be necessary.
     */
    WalletDatabase& GetDBHandle()
    {
        return *database;
    }
    WalletDatabase& GetDatabase() override { return *database; }

    /**
     * Select a set of coins such that nValueRet >= nTargetValue and at least
     * all coins from coinControl are selected; Never select unconfirmed coins
     * if they are not ours
     */
    virtual bool SelectCoins(const std::vector<COutput>& vAvailableCoins, const CAmount& nTargetValue, std::set<CInputCoin>& setCoinsRet, CAmount& nValueRet,
                    const CCoinControl& coin_control, CoinSelectionParams& coin_selection_params, bool& bnb_used) const EXCLUSIVE_LOCKS_REQUIRED(cs_wallet);

    const WalletLocation& GetLocation() const { return m_location; }

    /** Get a name for this wallet for logging/debugging purposes.
     */
    const std::string& GetName() const { return m_location.GetName(); }

    typedef std::map<unsigned int, CMasterKey> MasterKeyMap;
    MasterKeyMap mapMasterKeys;
    unsigned int nMasterKeyMaxID = 0;

    /** Construct wallet with specified name and database implementation. */
    CWallet(interfaces::Chain* chain, const WalletLocation& location, std::unique_ptr<WalletDatabase> database)
        : m_chain(chain),
          m_location(location),
          database(std::move(database))
    {
        if (!fParticlMode) {
            m_min_fee = CFeeRate(DEFAULT_TRANSACTION_MINFEE_BTC);
            m_default_max_tx_fee = DEFAULT_TRANSACTION_MAXFEE_BTC;
        }
    }

    virtual ~CWallet()
    {
        // Should not have slots connected at this point.
        assert(NotifyUnload.empty());
    }

    virtual bool IsCrypted() const;
    virtual bool IsLocked() const override;
    virtual bool Lock();

    /** Interface to assert chain access and if successful lock it */
    std::unique_ptr<interfaces::Chain::Lock> LockChain() { return m_chain ? m_chain->lock() : nullptr; }

    std::map<uint256, CWalletTx> mapWallet GUARDED_BY(cs_wallet);

    typedef std::multimap<int64_t, CWalletTx*> TxItems;
    TxItems wtxOrdered;

    int64_t nOrderPosNext GUARDED_BY(cs_wallet) = 0;
    uint64_t nAccountingEntryNumber = 0;

    std::map<CTxDestination, CAddressBookData> mapAddressBook GUARDED_BY(cs_wallet);

    std::set<COutPoint> setLockedCoins GUARDED_BY(cs_wallet);

    /** Registered interfaces::Chain::Notifications handler. */
    std::unique_ptr<interfaces::Handler> m_chain_notifications_handler;

    /** Register the wallet for chain notifications */
    void handleNotifications();

    /** Interface for accessing chain state. */
    interfaces::Chain& chain() const { assert(m_chain); return *m_chain; }

    virtual const CWalletTx* GetWalletTx(const uint256& hash) const;

    //! check whether we are allowed to upgrade (or already support) to the named feature
    bool CanSupportFeature(enum WalletFeature wf) const override EXCLUSIVE_LOCKS_REQUIRED(cs_wallet) { AssertLockHeld(cs_wallet); return nWalletMaxVersion >= wf; }

    /**
     * populate vCoins with vector of available COutputs.
     */
    virtual void AvailableCoins(interfaces::Chain::Lock& locked_chain, std::vector<COutput>& vCoins, bool fOnlySafe=true, const CCoinControl *coinControl = nullptr, const CAmount& nMinimumAmount = 1, const CAmount& nMaximumAmount = MAX_MONEY, const CAmount& nMinimumSumAmount = MAX_MONEY, const uint64_t nMaximumCount = 0) const EXCLUSIVE_LOCKS_REQUIRED(cs_wallet);
    /**
     * Return list of available coins and locked coins grouped by non-change output address.
     */
    virtual std::map<CTxDestination, std::vector<COutput>> ListCoins(interfaces::Chain::Lock& locked_chain) const EXCLUSIVE_LOCKS_REQUIRED(cs_wallet);

    /**
     * Find non-change parent output.
     */
    const CTxOut& FindNonChangeParentOutput(const CTransaction& tx, int output) const EXCLUSIVE_LOCKS_REQUIRED(cs_wallet);

    /**
     * Shuffle and select coins until nTargetValue is reached while avoiding
     * small change; This method is stochastic for some inputs and upon
     * completion the coin set and corresponding actual target value is
     * assembled
     */
    bool SelectCoinsMinConf(const CAmount& nTargetValue, const CoinEligibilityFilter& eligibility_filter, std::vector<OutputGroup> groups,
        std::set<CInputCoin>& setCoinsRet, CAmount& nValueRet, const CoinSelectionParams& coin_selection_params, bool& bnb_used) const;

    virtual bool IsSpent(const uint256& hash, unsigned int n) const EXCLUSIVE_LOCKS_REQUIRED(cs_wallet);

    // Whether this or any known UTXO with the same single key has been spent.
    virtual bool IsUsedDestination(const uint256& hash, unsigned int n) const EXCLUSIVE_LOCKS_REQUIRED(cs_wallet);
    virtual void SetUsedDestinationState(WalletBatch& batch, const uint256& hash, unsigned int n, bool used, std::set<CTxDestination>& tx_destinations) EXCLUSIVE_LOCKS_REQUIRED(cs_wallet);

    std::vector<OutputGroup> GroupOutputs(const std::vector<COutput>& outputs, bool single_coin) const;

    bool IsLockedCoin(uint256 hash, unsigned int n) const EXCLUSIVE_LOCKS_REQUIRED(cs_wallet);
    void LockCoin(const COutPoint& output, bool fPermanent=false) EXCLUSIVE_LOCKS_REQUIRED(cs_wallet);
    void UnlockCoin(const COutPoint& output);
    void UnlockAllCoins() EXCLUSIVE_LOCKS_REQUIRED(cs_wallet);
    void ListLockedCoins(std::vector<COutPoint>& vOutpts) const EXCLUSIVE_LOCKS_REQUIRED(cs_wallet);

    /*
     * Rescan abort properties
     */
    void AbortRescan() { fAbortRescan = true; }
    bool IsAbortingRescan() { return fAbortRescan; }
    bool IsScanning() { return fScanningWallet; }
    int64_t ScanningDuration() const { return fScanningWallet ? GetTimeMillis() - m_scanning_start : 0; }
    double ScanningProgress() const { return fScanningWallet ? (double) m_scanning_progress : 0; }

    //! Upgrade stored CKeyMetadata objects to store key origin info as KeyOriginInfo
    void UpgradeKeyMetadata() EXCLUSIVE_LOCKS_REQUIRED(cs_wallet);

    bool LoadMinVersion(int nVersion) EXCLUSIVE_LOCKS_REQUIRED(cs_wallet) { AssertLockHeld(cs_wallet); nWalletVersion = nVersion; nWalletMaxVersion = std::max(nWalletMaxVersion, nVersion); return true; }

    //! Adds a destination data tuple to the store, and saves it to disk
    bool AddDestData(WalletBatch& batch, const CTxDestination& dest, const std::string& key, const std::string& value) EXCLUSIVE_LOCKS_REQUIRED(cs_wallet);
    //! Erases a destination data tuple in the store and on disk
    bool EraseDestData(WalletBatch& batch, const CTxDestination& dest, const std::string& key) EXCLUSIVE_LOCKS_REQUIRED(cs_wallet);
    //! Adds a destination data tuple to the store, without saving it to disk
    void LoadDestData(const CTxDestination& dest, const std::string& key, const std::string& value) EXCLUSIVE_LOCKS_REQUIRED(cs_wallet);
    //! Look up a destination data tuple in the store, return true if found false otherwise
    bool GetDestData(const CTxDestination& dest, const std::string& key, std::string* value) const EXCLUSIVE_LOCKS_REQUIRED(cs_wallet);
    //! Get all destination values matching a prefix.
    std::vector<std::string> GetDestValues(const std::string& prefix) const EXCLUSIVE_LOCKS_REQUIRED(cs_wallet);

    //! Holds a timestamp at which point the wallet is scheduled (externally) to be relocked. Caller must arrange for actual relocking to occur via Lock().
    int64_t nRelockTime = 0;

    virtual int ExtKeyUnlock(const CKeyingMaterial &vMKey) {return 0;};
    virtual bool Unlock(const SecureString& strWalletPassphrase, bool accept_no_keys = false);
    bool ChangeWalletPassphrase(const SecureString& strOldWalletPassphrase, const SecureString& strNewWalletPassphrase);
    virtual bool EncryptWallet(const SecureString& strWalletPassphrase);

    void GetKeyBirthTimes(interfaces::Chain::Lock& locked_chain, std::map<CKeyID, int64_t> &mapKeyBirth) const EXCLUSIVE_LOCKS_REQUIRED(cs_wallet);
    unsigned int ComputeTimeSmart(const CWalletTx& wtx) const;

    /**
     * Increment the next transaction order id
     * @return next transaction order id
     */
    int64_t IncOrderPosNext(WalletBatch *batch = nullptr) EXCLUSIVE_LOCKS_REQUIRED(cs_wallet);
    DBErrors ReorderTransactions();

    //! For ParticlWallet, clear cached balances from wallet called at new block and adding new transaction
    virtual void ClearCachedBalances() {};
    void MarkDirty();
    bool AddToWallet(const CWalletTx& wtxIn, bool fFlushOnClose=true);
    virtual void LoadToWallet(CWalletTx& wtxIn) EXCLUSIVE_LOCKS_REQUIRED(cs_wallet);
    void TransactionAddedToMempool(const CTransactionRef& tx) override;
    void BlockConnected(const CBlock& block, const std::vector<CTransactionRef>& vtxConflicted, int height) override;
    void BlockDisconnected(const CBlock& block, int height) override;
    void UpdatedBlockTip() override;
    int64_t RescanFromTime(int64_t startTime, const WalletRescanReserver& reserver, bool update);

    struct ScanResult {
        enum { SUCCESS, FAILURE, USER_ABORT } status = SUCCESS;

        //! Hash and height of most recent block that was successfully scanned.
        //! Unset if no blocks were scanned due to read errors or the chain
        //! being empty.
        uint256 last_scanned_block;
        Optional<int> last_scanned_height;

        //! Height of the most recent block that could not be scanned due to
        //! read errors or pruning. Will be set if status is FAILURE, unset if
        //! status is SUCCESS, and may or may not be set if status is
        //! USER_ABORT.
        uint256 last_failed_block;
    };
    virtual ScanResult ScanForWalletTransactions(const uint256& first_block, const uint256& last_block, const WalletRescanReserver& reserver, bool fUpdate);
    void TransactionRemovedFromMempool(const CTransactionRef &ptx) override;
    void ReacceptWalletTransactions() EXCLUSIVE_LOCKS_REQUIRED(cs_wallet);
    std::vector<uint256> ResendWalletTransactionsBefore(int64_t nTime);
    virtual void ResendWalletTransactions();
    struct Balance {
        CAmount m_mine_trusted{0};           //!< Trusted, at depth=GetBalance.min_depth or more
        CAmount m_mine_untrusted_pending{0}; //!< Untrusted, but in mempool (pending)
        CAmount m_mine_immature{0};          //!< Immature coinbases in the main chain
        CAmount m_watchonly_trusted{0};
        CAmount m_watchonly_untrusted_pending{0};
        CAmount m_watchonly_immature{0};
    };
    virtual Balance GetBalance(int min_depth = 0, bool avoid_reuse = true) const;
    virtual CAmount GetAvailableBalance(const CCoinControl* coinControl = nullptr) const;

    OutputType TransactionChangeType(OutputType change_type, const std::vector<CRecipient>& vecSend);

    /**
     * Insert additional inputs into the transaction by
     * calling CreateTransaction();
     */
    virtual bool FundTransaction(CMutableTransaction& tx, CAmount& nFeeRet, int& nChangePosInOut, std::string& strFailReason, bool lockUnspents, const std::set<int>& setSubtractFeeFromOutputs, CCoinControl);
    virtual bool SignTransaction(CMutableTransaction& tx) EXCLUSIVE_LOCKS_REQUIRED(cs_wallet);

    /**
     * Create a new transaction paying the recipients with a set of coins
     * selected by SelectCoins(); Also create the change output, when needed
     * @note passing nChangePosInOut as -1 will result in setting a random position
     */
    virtual bool CreateTransaction(interfaces::Chain::Lock& locked_chain, const std::vector<CRecipient>& vecSend, CTransactionRef& tx, CAmount& nFeeRet, int& nChangePosInOut,
                           std::string& strFailReason, const CCoinControl& coin_control, bool sign = true);
    /**
     * Submit the transaction to the node's mempool and then relay to peers.
     * Should be called after CreateTransaction unless you want to abort
     * broadcasting the transaction.
     *
     * @param[in] tx The transaction to be broadcast.
     * @param[in] mapValue key-values to be set on the transaction.
     * @param[in] orderForm BIP 70 / BIP 21 order form details to be set on the transaction.
     */
    virtual void CommitTransaction(CTransactionRef tx, mapValue_t mapValue, std::vector<std::pair<std::string, std::string>> orderForm);

    bool DummySignTx(CMutableTransaction &txNew, const std::set<CTxOut> &txouts, bool use_max_sig = false) const
    {
        std::vector<CTxOut> v_txouts(txouts.size());
        std::copy(txouts.begin(), txouts.end(), v_txouts.begin());
        return DummySignTx(txNew, v_txouts, use_max_sig);
    }
    bool DummySignTx(CMutableTransaction &txNew, const std::vector<CTxOut> &txouts, bool use_max_sig = false) const;
    virtual bool DummySignInput(CTxIn &tx_in, const CTxOut &txout, bool use_max_sig = false) const;

    bool ImportScripts(const std::set<CScript> scripts, int64_t timestamp) EXCLUSIVE_LOCKS_REQUIRED(cs_wallet);
    bool ImportPrivKeys(const std::map<CKeyID, CKey>& privkey_map, const int64_t timestamp) EXCLUSIVE_LOCKS_REQUIRED(cs_wallet);
    bool ImportPubKeys(const std::vector<CKeyID>& ordered_pubkeys, const std::map<CKeyID, CPubKey>& pubkey_map, const std::map<CKeyID, std::pair<CPubKey, KeyOriginInfo>>& key_origins, const bool add_keypool, const bool internal, const int64_t timestamp) EXCLUSIVE_LOCKS_REQUIRED(cs_wallet);
    bool ImportScriptPubKeys(const std::string& label, const std::set<CScript>& script_pub_keys, const bool have_solving_data, const bool apply_label, const int64_t timestamp) EXCLUSIVE_LOCKS_REQUIRED(cs_wallet);

    CFeeRate m_pay_tx_fee{DEFAULT_PAY_TX_FEE};
    unsigned int m_confirm_target{DEFAULT_TX_CONFIRM_TARGET};
    bool m_spend_zero_conf_change{DEFAULT_SPEND_ZEROCONF_CHANGE};
    bool m_signal_rbf{DEFAULT_WALLET_RBF};
    bool m_allow_fallback_fee{true}; //!< will be false if -fallbackfee=0
    CFeeRate m_min_fee{DEFAULT_TRANSACTION_MINFEE}; //!< Override with -mintxfee
    /**
     * If fee estimation does not have enough data to provide estimates, use this fee instead.
     * Has no effect if not using fee estimation
     * Override with -fallbackfee
     */
    CFeeRate m_fallback_fee{DEFAULT_FALLBACK_FEE};
    CFeeRate m_discard_rate{DEFAULT_DISCARD_FEE};
    OutputType m_default_address_type{DEFAULT_ADDRESS_TYPE};
    OutputType m_default_change_type{DEFAULT_CHANGE_TYPE};
    /** Absolute maximum transaction fee (in satoshis) used by default for the wallet */
    CAmount m_default_max_tx_fee{DEFAULT_TRANSACTION_MAXFEE};

    size_t KeypoolCountExternalKeys() EXCLUSIVE_LOCKS_REQUIRED(cs_wallet);
    bool TopUpKeyPool(unsigned int kpSize = 0);

    int64_t GetOldestKeyPoolTime();

    virtual std::set<std::set<CTxDestination>> GetAddressGroupings() EXCLUSIVE_LOCKS_REQUIRED(cs_wallet);
    virtual std::map<CTxDestination, CAmount> GetAddressBalances(interfaces::Chain::Lock& locked_chain);

    std::set<CTxDestination> GetLabelAddresses(const std::string& label) const;

    /**
     * Marks all outputs in each one of the destinations dirty, so their cache is
     * reset and does not return outdated information.
     */
    void MarkDestinationsDirty(const std::set<CTxDestination>& destinations) EXCLUSIVE_LOCKS_REQUIRED(cs_wallet);

    bool GetNewDestination(const OutputType type, const std::string label, CTxDestination& dest, std::string& error);
    bool GetNewChangeDestination(const OutputType type, CTxDestination& dest, std::string& error);

    isminetype IsMine(const CKeyID &address) const override;
    isminetype IsMine(const CTxDestination& dest) const;
    isminetype IsMine(const CScript& script) const;
    virtual isminetype IsMine(const CTxIn& txin) const;
    /**
     * Returns amount of debit if the input matches the
     * filter, otherwise returns 0
     */
    virtual CAmount GetDebit(const CTxIn& txin, const isminefilter& filter) const;

    isminetype IsMine(const CTxOut& txout) const;
    CAmount GetCredit(const CTxOut& txout, const isminefilter& filter) const;

    virtual isminetype IsMine(const CTxOutBase *txout) const { assert(false); return ISMINE_NO; };
    virtual CAmount GetCredit(const CTxOutBase *txout, const isminefilter &filter) const { return 0; };

    virtual bool IsChange(const CTxOutBase *txout) const { assert(false); return false; };
    bool IsChange(const CTxOut& txout) const;
    bool IsChange(const CScript& script) const;
    CAmount GetChange(const CTxOut& txout) const;
    virtual bool IsMine(const CTransaction& tx) const;
    /** should probably be renamed to IsRelevantToMe */
    virtual bool IsFromMe(const CTransaction& tx) const;
    virtual CAmount GetDebit(const CTransaction& tx, const isminefilter& filter) const;
    /** Returns whether all of the inputs match the filter */
    virtual bool IsAllFromMe(const CTransaction& tx, const isminefilter& filter) const;
    virtual CAmount GetCredit(const CTransaction& tx, const isminefilter& filter) const;
    CAmount GetChange(const CTransaction& tx) const;
    void ChainStateFlushed(const CBlockLocator& loc) override;

    DBErrors virtual LoadWallet(bool& fFirstRunRet);
    DBErrors ZapWalletTx(std::vector<CWalletTx>& vWtx);
    DBErrors ZapSelectTx(std::vector<uint256>& vHashIn, std::vector<uint256>& vHashOut) EXCLUSIVE_LOCKS_REQUIRED(cs_wallet);

    virtual bool SetAddressBook(const CTxDestination& address, const std::string& strName, const std::string& purpose, bool fBech32=false);

    virtual bool DelAddressBook(const CTxDestination& address);

    unsigned int GetKeyPoolSize() const EXCLUSIVE_LOCKS_REQUIRED(cs_wallet);

    //! signify that a particular wallet feature is now used. this may change nWalletVersion and nWalletMaxVersion if those are lower
    void SetMinVersion(enum WalletFeature, WalletBatch* batch_in = nullptr, bool fExplicit = false) override;

    //! change which version we're allowed to upgrade to (note that this does not immediately imply upgrading to that format)
    bool SetMaxVersion(int nVersion);

    //! get the current wallet format (the oldest client version guaranteed to understand this wallet)
    int GetVersion() { LOCK(cs_wallet); return nWalletVersion; }

    //! Get wallet transactions that conflict with given transaction (spend same outputs)
    std::set<uint256> GetConflicts(const uint256& txid) const EXCLUSIVE_LOCKS_REQUIRED(cs_wallet);

    //! Check if a given transaction has any of its outputs spent by another transaction in the wallet
    bool HasWalletSpend(const uint256& txid) const EXCLUSIVE_LOCKS_REQUIRED(cs_wallet);

    //! Flush wallet (bitdb flush)
    void Flush(bool shutdown=false);

    /** Wallet is about to be unloaded */
    boost::signals2::signal<void ()> NotifyUnload;

    /**
     * Address book entry changed.
     * @note called with lock cs_wallet held.
     */
    boost::signals2::signal<void (CWallet *wallet, const CTxDestination
            &address, const std::string &label, bool isMine,
            const std::string &purpose,
            ChangeType status)> NotifyAddressBookChanged;

    /**
     * Wallet transaction added, removed or updated.
     * @note called with lock cs_wallet held.
     */
    boost::signals2::signal<void (CWallet *wallet, const uint256 &hashTx,
            ChangeType status)> NotifyTransactionChanged;

    /** Show progress e.g. for rescan */
    boost::signals2::signal<void (const std::string &title, int nProgress)> ShowProgress;

    /** Watch-only address added */
    boost::signals2::signal<void (bool fHaveWatchOnly)> NotifyWatchonlyChanged;

    /** Keypool has new keys */
    boost::signals2::signal<void ()> NotifyCanGetAddressesChanged;

    /**
     * Wallet status (encrypted, locked) changed.
     * Note: Called without locks held.
     */
    boost::signals2::signal<void (CWallet* wallet)> NotifyStatusChanged;

    /** Inquire whether this wallet broadcasts transactions. */
    bool GetBroadcastTransactions() const { return fBroadcastTransactions; }
    /** Set whether this wallet broadcasts transactions. */
    void SetBroadcastTransactions(bool broadcast) { fBroadcastTransactions = broadcast; }

    /** Return whether transaction can be abandoned */
    bool TransactionCanBeAbandoned(const uint256& hashTx) const;

    /* Mark a transaction (and it in-wallet descendants) as abandoned so its inputs may be respent. */
    virtual bool AbandonTransaction(const uint256& hashTx);

    /** Mark a transaction as replaced by another transaction (e.g., BIP 125). */
    bool MarkReplaced(const uint256& originalHash, const uint256& newHash);

    //! Verify wallet naming and perform salvage on the wallet if required
    static bool Verify(interfaces::Chain& chain, const WalletLocation& location, bool salvage_wallet, std::string& error_string, std::vector<std::string>& warnings);

    /* Initializes the wallet, returns a new CWallet instance or a null pointer in case of an error */
    static std::shared_ptr<CWallet> CreateWalletFromFile(interfaces::Chain& chain, const WalletLocation& location, std::string& error, std::vector<std::string>& warnings, uint64_t wallet_creation_flags = 0);

    /**
     * Wallet post-init setup
     * Gives the wallet a chance to register repetitive tasks and complete post-init tasks
     */
    void postInitProcess();

    bool BackupWallet(const std::string& strDest);

    /* Returns true if HD is enabled */
    virtual bool IsHDEnabled() const;


    /* Returns true if the wallet can give out new addresses. This means it has keys in the keypool or can generate new keys */
    virtual bool CanGetAddresses(bool internal = false);

    /**
     * Blocks until the wallet state is up-to-date to /at least/ the current
     * chain at the time this function is entered
     * Obviously holding cs_main/cs_wallet when going into this call may cause
     * deadlock
     */
    void BlockUntilSyncedToCurrentChain() LOCKS_EXCLUDED(cs_main, cs_wallet);

    /** set a single wallet flag */
    void SetWalletFlag(uint64_t flags);

    /** Unsets a single wallet flag */
    void UnsetWalletFlag(uint64_t flag);

    /** check if a certain wallet flag is set */
    bool IsWalletFlagSet(uint64_t flag) const override;

    /** overwrite all flags by the given uint64_t
       returns false if unknown, non-tolerable flags are present */
    bool SetWalletFlags(uint64_t overwriteFlags, bool memOnly);

    /** Returns a bracketed wallet name for displaying in logs, will return [default wallet] if the wallet has no name */
    const std::string GetDisplayName() const override {
        std::string wallet_name = GetName().length() == 0 ? "default wallet" : GetName();
        return strprintf("[%s]", wallet_name);
    };

    /** Prepends the wallet name in logging output to ease debugging in multi-wallet use cases */
    template<typename... Params>
    void WalletLogPrintf(std::string fmt, Params... parameters) const {
        LogPrintf(("%s " + fmt).c_str(), GetDisplayName(), parameters...);
    };

    //! Returns all unique ScriptPubKeyMans in m_internal_spk_managers and m_external_spk_managers
    std::set<ScriptPubKeyMan*> GetActiveScriptPubKeyMans() const;

    //! Returns all unique ScriptPubKeyMans
    std::set<ScriptPubKeyMan*> GetAllScriptPubKeyMans() const;

    //! Get the ScriptPubKeyMan for the given OutputType and internal/external chain.
    ScriptPubKeyMan* GetScriptPubKeyMan(const OutputType& type, bool internal) const;

    //! Get the ScriptPubKeyMan for a script
    ScriptPubKeyMan* GetScriptPubKeyMan(const CScript& script) const;
    //! Get the ScriptPubKeyMan by id
    ScriptPubKeyMan* GetScriptPubKeyMan(const uint256& id) const;

    //! Get the SigningProvider for a script
    std::unique_ptr<SigningProvider> GetSigningProvider(const CScript& script) const;
    std::unique_ptr<SigningProvider> GetSigningProvider(const CScript& script, SignatureData& sigdata) const;

    //! Get the LegacyScriptPubKeyMan which is used for all types, internal, and external.
    LegacyScriptPubKeyMan* GetLegacyScriptPubKeyMan() const;
    LegacyScriptPubKeyMan* GetOrCreateLegacyScriptPubKeyMan();

    //! Make a LegacyScriptPubKeyMan and set it for all types, internal, and external.
    void SetupLegacyScriptPubKeyMan();

    const CKeyingMaterial& GetEncryptionKey() const override;
    bool HasEncryptionKeys() const override;

    /** Get last block processed height */
    int GetLastBlockHeight() const EXCLUSIVE_LOCKS_REQUIRED(cs_wallet)
    {
        AssertLockHeld(cs_wallet);
        assert(m_last_block_processed_height >= 0);
        return m_last_block_processed_height;
    };
    /** Set last block processed height, currently only use in unit test */
    void SetLastBlockProcessed(int block_height, uint256 block_hash) EXCLUSIVE_LOCKS_REQUIRED(cs_wallet)
    {
        AssertLockHeld(cs_wallet);
        m_last_block_processed_height = block_height;
        m_last_block_processed = block_hash;
    };

<<<<<<< HEAD
    bool HaveKey(const CKeyID &address) const override { return false; };
    bool GetKey(const CKeyID &address, CKey &keyOut) const override { return false; };
    bool GetPubKey(const CKeyID &address, CPubKey &pkOut) const override { return false; };
    bool GetKeyFromPool(CPubKey &key, bool internal = false) override { return false; };
=======
    //! Connect the signals from ScriptPubKeyMans to the signals in CWallet
    void ConnectScriptPubKeyManNotifiers();
>>>>>>> 3b69310b
};

/**
 * Called periodically by the schedule thread. Prompts individual wallets to resend
 * their transactions. Actual rebroadcast schedule is managed by the wallets themselves.
 */
void MaybeResendWalletTxs();

/** RAII object to check and reserve a wallet rescan */
class WalletRescanReserver
{
private:
    CWallet* m_wallet;
    bool m_could_reserve;
public:
    explicit WalletRescanReserver(CWallet* w) : m_wallet(w), m_could_reserve(false) {}

    bool reserve()
    {
        assert(!m_could_reserve);
        std::lock_guard<std::mutex> lock(m_wallet->mutexScanning);
        if (m_wallet->fScanningWallet) {
            return false;
        }
        m_wallet->m_scanning_start = GetTimeMillis();
        m_wallet->m_scanning_progress = 0;
        m_wallet->fScanningWallet = true;
        m_could_reserve = true;
        return true;
    }

    bool isReserved() const
    {
        return (m_could_reserve && m_wallet->fScanningWallet);
    }

    ~WalletRescanReserver()
    {
        std::lock_guard<std::mutex> lock(m_wallet->mutexScanning);
        if (m_could_reserve) {
            m_wallet->fScanningWallet = false;
        }
    }
};

// Calculate the size of the transaction assuming all signatures are max size
// Use DummySignatureCreator, which inserts 71 byte signatures everywhere.
// NOTE: this requires that all inputs must be in mapWallet (eg the tx should
// be IsAllFromMe).
int64_t CalculateMaximumSignedTxSize(const CTransaction &tx, const CWallet *wallet, bool use_max_sig = false) EXCLUSIVE_LOCKS_REQUIRED(wallet->cs_wallet);
int64_t CalculateMaximumSignedTxSize(const CTransaction &tx, const CWallet *wallet, const std::vector<CTxOut>& txouts, bool use_max_sig = false);
#endif // BITCOIN_WALLET_WALLET_H<|MERGE_RESOLUTION|>--- conflicted
+++ resolved
@@ -1243,15 +1243,14 @@
         m_last_block_processed = block_hash;
     };
 
-<<<<<<< HEAD
+    //! Connect the signals from ScriptPubKeyMans to the signals in CWallet
+    void ConnectScriptPubKeyManNotifiers();
+
+    // Particl
     bool HaveKey(const CKeyID &address) const override { return false; };
     bool GetKey(const CKeyID &address, CKey &keyOut) const override { return false; };
     bool GetPubKey(const CKeyID &address, CPubKey &pkOut) const override { return false; };
     bool GetKeyFromPool(CPubKey &key, bool internal = false) override { return false; };
-=======
-    //! Connect the signals from ScriptPubKeyMans to the signals in CWallet
-    void ConnectScriptPubKeyManNotifiers();
->>>>>>> 3b69310b
 };
 
 /**
