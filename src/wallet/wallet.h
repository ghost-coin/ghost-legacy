--- conflicted
+++ resolved
@@ -850,16 +850,9 @@
 
     virtual bool IsSpent(const uint256& hash, unsigned int n) const EXCLUSIVE_LOCKS_REQUIRED(cs_wallet);
 
-<<<<<<< HEAD
-    // Whether this or any UTXO with the same CTxDestination has been spent.
-    bool IsUsedDestination(const CTxDestination& dst) const;
-    virtual bool IsUsedDestination(const uint256& hash, unsigned int n) const;
+    // Whether this or any known UTXO with the same single key has been spent.
+    virtual bool IsUsedDestination(const uint256& hash, unsigned int n) const EXCLUSIVE_LOCKS_REQUIRED(cs_wallet);
     virtual void SetUsedDestinationState(WalletBatch& batch, const uint256& hash, unsigned int n, bool used) EXCLUSIVE_LOCKS_REQUIRED(cs_wallet);
-=======
-    // Whether this or any known UTXO with the same single key has been spent.
-    bool IsUsedDestination(const uint256& hash, unsigned int n) const EXCLUSIVE_LOCKS_REQUIRED(cs_wallet);
-    void SetUsedDestinationState(WalletBatch& batch, const uint256& hash, unsigned int n, bool used) EXCLUSIVE_LOCKS_REQUIRED(cs_wallet);
->>>>>>> 6196e930
 
     std::vector<OutputGroup> GroupOutputs(const std::vector<COutput>& outputs, bool single_coin) const;
 
