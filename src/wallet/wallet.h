--- conflicted
+++ resolved
@@ -722,11 +722,7 @@
      * Abandoned state should probably be more carefully tracked via different
      * posInBlock signals or by checking mempool presence when necessary.
      */
-<<<<<<< HEAD
-    virtual bool AddToWalletIfInvolvingMe(const CTransactionRef& tx, const CBlockIndex* pIndex, int posInBlock, bool fUpdate) EXCLUSIVE_LOCKS_REQUIRED(cs_wallet);
-=======
-    bool AddToWalletIfInvolvingMe(const CTransactionRef& tx, const uint256& block_hash, int posInBlock, bool fUpdate) EXCLUSIVE_LOCKS_REQUIRED(cs_wallet);
->>>>>>> bb36f5e2
+    virtual bool AddToWalletIfInvolvingMe(const CTransactionRef& tx, const uint256& block_hash, int posInBlock, bool fUpdate) EXCLUSIVE_LOCKS_REQUIRED(cs_wallet);
 
     /* Mark a transaction (and its in-wallet descendants) as conflicting with a particular block. */
     virtual void MarkConflicted(const uint256& hashBlock, const uint256& hashTx);
