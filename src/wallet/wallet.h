// Copyright (c) 2009-2010 Satoshi Nakamoto
// Copyright (c) 2009-2020 The Bitcoin Core developers
// Distributed under the MIT software license, see the accompanying
// file COPYING or http://www.opensource.org/licenses/mit-license.php.

#ifndef BITCOIN_WALLET_WALLET_H
#define BITCOIN_WALLET_WALLET_H

#include <amount.h>
#include <interfaces/chain.h>
#include <interfaces/handler.h>
#include <outputtype.h>
#include <policy/feerate.h>
#include <psbt.h>
#include <tinyformat.h>
#include <ui_interface.h>
#include <util/message.h>
#include <util/strencodings.h>
#include <util/string.h>
#include <util/system.h>
#include <validationinterface.h>
#include <wallet/coinselection.h>
#include <wallet/crypter.h>
#include <wallet/scriptpubkeyman.h>
#include <wallet/walletdb.h>
#include <wallet/walletutil.h>
#include <key/extkey.h>
#include <key/stealth.h>

#include <algorithm>
#include <atomic>
#include <map>
#include <memory>
#include <set>
#include <stdexcept>
#include <stdint.h>
#include <string>
#include <utility>
#include <vector>

#include <boost/signals2/signal.hpp>

using LoadWalletFn = std::function<void(std::unique_ptr<interfaces::Wallet> wallet)>;

struct bilingual_str;

//! Explicitly unload and delete the wallet.
//! Blocks the current thread after signaling the unload intent so that all
//! wallet clients release the wallet.
//! Note that, when blocking is not required, the wallet is implicitly unloaded
//! by the shared pointer deleter.
void UnloadWallet(std::shared_ptr<CWallet>&& wallet);

bool AddWallet(const std::shared_ptr<CWallet>& wallet);
bool RemoveWallet(const std::shared_ptr<CWallet>& wallet);
bool HasWallets();
std::vector<std::shared_ptr<CWallet>> GetWallets();
std::shared_ptr<CWallet> GetWallet(const std::string& name);
std::shared_ptr<CWallet> LoadWallet(interfaces::Chain& chain, const WalletLocation& location, bilingual_str& error, std::vector<bilingual_str>& warnings);
std::unique_ptr<interfaces::Handler> HandleLoadWallet(LoadWalletFn load_wallet);

extern boost::signals2::signal<void (const std::shared_ptr<CWallet>& wallet)> NotifyWalletAdded;

enum class WalletCreationStatus {
    SUCCESS,
    CREATION_FAILED,
    ENCRYPTION_FAILED
};

WalletCreationStatus CreateWallet(interfaces::Chain& chain, const SecureString& passphrase, uint64_t wallet_creation_flags, const std::string& name, bilingual_str& error, std::vector<bilingual_str>& warnings, std::shared_ptr<CWallet>& result);

//! -paytxfee default
constexpr CAmount DEFAULT_PAY_TX_FEE = 0;
//! -fallbackfee default
static const CAmount DEFAULT_FALLBACK_FEE = 0;
//! -discardfee default
static const CAmount DEFAULT_DISCARD_FEE = 10000;
//! -mintxfee default
static const CAmount DEFAULT_TRANSACTION_MINFEE = 200000;
static const CAmount DEFAULT_TRANSACTION_MINFEE_BTC = 1000;
//! minimum recommended increment for BIP 125 replacement txs
static const CAmount WALLET_INCREMENTAL_RELAY_FEE = 5000;
//! Default for -spendzeroconfchange
static const bool DEFAULT_SPEND_ZEROCONF_CHANGE = true;
//! Default for -walletrejectlongchains
static const bool DEFAULT_WALLET_REJECT_LONG_CHAINS = false;
//! -txconfirmtarget default
static const unsigned int DEFAULT_TX_CONFIRM_TARGET = 6;
//! -walletrbf default
static const bool DEFAULT_WALLET_RBF = false;
static const bool DEFAULT_WALLETBROADCAST = true;
static const bool DEFAULT_DISABLE_WALLET = false;
//! -maxtxfee default
constexpr CAmount DEFAULT_TRANSACTION_MAXFEE{COIN / 2};
constexpr CAmount DEFAULT_TRANSACTION_MAXFEE_BTC{COIN / 10};
//! Discourage users to set fees higher than this amount (in satoshis) per kB
constexpr CAmount HIGH_TX_FEE_PER_KB{COIN / 100};
//! -maxtxfee will warn if called with a higher fee than this amount (in satoshis)
constexpr CAmount HIGH_MAX_TX_FEE{100 * HIGH_TX_FEE_PER_KB};

//! Pre-calculated constants for input size estimation in *virtual size*
static constexpr size_t DUMMY_NESTED_P2WPKH_INPUT_SIZE = 91;

class CCoinControl;
class COutput;
class CScript;
class CWalletTx;
class CTransactionRecord;
struct FeeCalculation;
enum class FeeEstimateMode;
class ReserveDestination;

//! Default for -addresstype
constexpr OutputType DEFAULT_ADDRESS_TYPE{OutputType::BECH32};

//! Default for -changetype
constexpr OutputType DEFAULT_CHANGE_TYPE{OutputType::CHANGE_AUTO};

static constexpr uint64_t KNOWN_WALLET_FLAGS =
        WALLET_FLAG_AVOID_REUSE
    |   WALLET_FLAG_BLANK_WALLET
    |   WALLET_FLAG_KEY_ORIGIN_METADATA
    |   WALLET_FLAG_DISABLE_PRIVATE_KEYS
    |   WALLET_FLAG_DESCRIPTORS;

static constexpr uint64_t MUTABLE_WALLET_FLAGS =
        WALLET_FLAG_AVOID_REUSE;

static const std::map<std::string,WalletFlags> WALLET_FLAG_MAP{
    {"avoid_reuse", WALLET_FLAG_AVOID_REUSE},
    {"blank", WALLET_FLAG_BLANK_WALLET},
    {"key_origin_metadata", WALLET_FLAG_KEY_ORIGIN_METADATA},
    {"disable_private_keys", WALLET_FLAG_DISABLE_PRIVATE_KEYS},
    {"descriptor_wallet", WALLET_FLAG_DESCRIPTORS},
};

extern const std::map<uint64_t,std::string> WALLET_FLAG_CAVEATS;

/** A wrapper to reserve an address from a wallet
 *
 * ReserveDestination is used to reserve an address.
 * It is currently only used inside of CreateTransaction.
 *
 * Instantiating a ReserveDestination does not reserve an address. To do so,
 * GetReservedDestination() needs to be called on the object. Once an address has been
 * reserved, call KeepDestination() on the ReserveDestination object to make sure it is not
 * returned. Call ReturnDestination() to return the address so it can be re-used (for
 * example, if the address was used in a new transaction
 * and that transaction was not completed and needed to be aborted).
 *
 * If an address is reserved and KeepDestination() is not called, then the address will be
 * returned when the ReserveDestination goes out of scope.
 */
class ReserveDestination
{
protected:
    //! The wallet to reserve from
    const CWallet* const pwallet;
    //! The ScriptPubKeyMan to reserve from. Based on type when GetReservedDestination is called
    ScriptPubKeyMan* m_spk_man{nullptr};
    OutputType const type;
    //! The index of the address's key in the keypool
    int64_t nIndex{-1};
    //! The destination
    CTxDestination address;
    //! Whether this is from the internal (change output) keypool
    bool fInternal{false};

public:
    //! Construct a ReserveDestination object. This does NOT reserve an address yet
    explicit ReserveDestination(CWallet* pwallet, OutputType type)
      : pwallet(pwallet)
      , type(type) { }

    ReserveDestination(const ReserveDestination&) = delete;
    ReserveDestination& operator=(const ReserveDestination&) = delete;

    //! Destructor. If a key has been reserved and not KeepKey'ed, it will be returned to the keypool
    ~ReserveDestination()
    {
        ReturnDestination();
    }

    //! Reserve an address
    bool GetReservedDestination(CTxDestination& pubkey, bool internal);
    //! Return reserved address
    void ReturnDestination();
    //! Keep the address. Do not return it's key to the keypool when this object goes out of scope
    void KeepDestination();
};

/** Address book data */
class CAddressBookData
{
private:
    bool m_change{true};
    std::string m_label;
public:
    std::string purpose;
    bool fBech32;
    CAddressBookData() : purpose("unknown"), fBech32(false) {}

    std::vector<uint32_t> vPath; // Index to m is stored in first entry

    mutable uint8_t nOwned = 0; // 0 unknown, 1 yes, 2 no

    ADD_SERIALIZE_METHODS;
    template <typename Stream, typename Operation>
    inline void SerializationOp(Stream &s, Operation ser_action)
    {
        READWRITE(m_label);
        READWRITE(purpose);
        READWRITE(vPath);
        READWRITE(destdata);

        try { READWRITE(fBech32); } catch(std::exception &e) {
            // old format
        }
        if (ser_action.ForRead()) {
            if (!m_label.empty()) {
                m_change = false;
            }
        }
    }

    typedef std::map<std::string, std::string> StringMap;
    StringMap destdata;

    bool IsChange() const { return m_change; }
    const std::string& GetLabel() const { return m_label; }
    void SetLabel(const std::string& label) {
        m_change = false;
        m_label = label;
    }
    void SetLabel(const std::string& label, const std::string& strPurpose, const std::vector<uint32_t> &_vPath, bool _fBech32) {
        m_change = false;
        m_label = label;
        if (!strPurpose.empty()) {
            purpose = strPurpose;
        }
        vPath = _vPath;
        fBech32 = _fBech32;
    }
    void Set(const CAddressBookData& data) {
        m_label = data.GetLabel();
        purpose = data.purpose;
        if (m_label.empty() && data.purpose == "unknown") {
            m_change = true;
        }
        vPath = data.vPath;
        fBech32 = data.fBech32;
        destdata = data.destdata;
    }
};

struct CRecipient
{
    CScript scriptPubKey;
    CAmount nAmount;
    bool fSubtractFeeFromAmount;
};

typedef std::map<std::string, std::string> mapValue_t;


static inline void ReadOrderPos(int64_t& nOrderPos, mapValue_t& mapValue)
{
    if (!mapValue.count("n"))
    {
        nOrderPos = -1; // TODO: calculate elsewhere
        return;
    }
    nOrderPos = atoi64(mapValue["n"].c_str());
}


static inline void WriteOrderPos(const int64_t& nOrderPos, mapValue_t& mapValue)
{
    if (nOrderPos == -1)
        return;
    mapValue["n"] = ToString(nOrderPos);
}

struct COutputEntry
{
    CTxDestination destination;
    CAmount amount;
    int vout;
    isminetype ismine;
    CTxDestination destStake;
};

/** Legacy class used for deserializing vtxPrev for backwards compatibility.
 * vtxPrev was removed in commit 93a18a3650292afbb441a47d1fa1b94aeb0164e3,
 * but old wallet.dat files may still contain vtxPrev vectors of CMerkleTxs.
 * These need to get deserialized for field alignment when deserializing
 * a CWalletTx, but the deserialized values are discarded.**/
class CMerkleTx
{
public:
    template<typename Stream>
    void Unserialize(Stream& s)
    {
        CTransactionRef tx;
        uint256 hashBlock;
        std::vector<uint256> vMerkleBranch;
        int nIndex;

        s >> tx >> hashBlock >> vMerkleBranch >> nIndex;
    }
};

//Get the marginal bytes of spending the specified output
int CalculateMaximumSignedInputSize(const CTxOut& txout, const CWallet* pwallet, bool use_max_sig = false);

/**
 * A transaction with a bunch of additional info that only the owner cares about.
 * It includes any unrecorded transactions needed to link it back to the block chain.
 */
extern const uint256 ABANDON_HASH;
class CWalletTx
{
private:
    const CWallet* pwallet;

    /** Constant used in hashBlock to indicate tx has been abandoned, only used at
     * serialization/deserialization to avoid ambiguity with conflicted.
     */
    //static const uint256 ABANDON_HASH;

public:
    std::vector<uint32_t> vPath; // Index to m is stored in first entry
    /**
     * Key/value map with information about the transaction.
     *
     * The following keys can be read and written through the map and are
     * serialized in the wallet database:
     *
     *     "comment", "to"   - comment strings provided to sendtoaddress,
     *                         and sendmany wallet RPCs
     *     "replaces_txid"   - txid (as HexStr) of transaction replaced by
     *                         bumpfee on transaction created by bumpfee
     *     "replaced_by_txid" - txid (as HexStr) of transaction created by
     *                         bumpfee on transaction replaced by bumpfee
     *     "from", "message" - obsolete fields that could be set in UI prior to
     *                         2011 (removed in commit 4d9b223)
     *
     * The following keys are serialized in the wallet database, but shouldn't
     * be read or written through the map (they will be temporarily added and
     * removed from the map during serialization):
     *
     *     "fromaccount"     - serialized strFromAccount value
     *     "n"               - serialized nOrderPos value
     *     "timesmart"       - serialized nTimeSmart value
     *     "spent"           - serialized vfSpent value that existed prior to
     *                         2014 (removed in commit 93a18a3)
     */
    mapValue_t mapValue;
    std::vector<std::pair<std::string, std::string> > vOrderForm;
    unsigned int fTimeReceivedIsTxTime;
    unsigned int nTimeReceived; //!< time received by this node
    /**
     * Stable timestamp that never changes, and reflects the order a transaction
     * was added to the wallet. Timestamp is based on the block time for a
     * transaction added as part of a block, or else the time when the
     * transaction was received if it wasn't part of a block, with the timestamp
     * adjusted in both cases so timestamp order matches the order transactions
     * were added to the wallet. More details can be found in
     * CWallet::ComputeTimeSmart().
     */
    unsigned int nTimeSmart;
    /**
     * From me flag is set to 1 for transactions that were created by the wallet
     * on this bitcoin node, and set to 0 for transactions that were created
     * externally and came in through the network or sendrawtransaction RPC.
     */
    bool fFromMe;
    int64_t nOrderPos; //!< position in ordered transaction list
    std::multimap<int64_t, CWalletTx*>::const_iterator m_it_wtxOrdered;

    // memory only
    enum AmountType { DEBIT, CREDIT, IMMATURE_CREDIT, AVAILABLE_CREDIT, AMOUNTTYPE_ENUM_ELEMENTS };
    CAmount GetCachableAmount(AmountType type, const isminefilter& filter, bool recalculate = false) const;
    mutable CachableAmount m_amounts[AMOUNTTYPE_ENUM_ELEMENTS];
    /**
     * This flag is true if all m_amounts caches are empty. This is particularly
     * useful in places where MarkDirty is conditionally called and the
     * condition can be expensive and thus can be skipped if the flag is true.
     * See MarkDestinationsDirty.
     */
    mutable bool m_is_cache_empty{true};
    mutable bool fChangeCached;
    mutable bool fInMempool;
    mutable CAmount nChangeCached;

    CWalletTx(const CWallet* wallet, CTransactionRef arg)
        : pwallet(wallet),
          tx(std::move(arg))
    {
        Init();
    }

    void Init()
    {
        vPath.clear();
        mapValue.clear();
        vOrderForm.clear();
        fTimeReceivedIsTxTime = false;
        nTimeReceived = 0;
        nTimeSmart = 0;
        fFromMe = false;
        fChangeCached = false;
        fInMempool = false;
        nChangeCached = 0;
        nOrderPos = -1;
        m_confirm = Confirmation{};
    }

    CTransactionRef tx;

    /* New transactions start as UNCONFIRMED. At BlockConnected,
     * they will transition to CONFIRMED. In case of reorg, at BlockDisconnected,
     * they roll back to UNCONFIRMED. If we detect a conflicting transaction at
     * block connection, we update conflicted tx and its dependencies as CONFLICTED.
     * If tx isn't confirmed and outside of mempool, the user may switch it to ABANDONED
     * by using the abandontransaction call. This last status may be override by a CONFLICTED
     * or CONFIRMED transition.
     */
    enum Status {
        UNCONFIRMED,
        CONFIRMED,
        CONFLICTED,
        ABANDONED
    };

    /* Confirmation includes tx status and a triplet of {block height/block hash/tx index in block}
     * at which tx has been confirmed. All three are set to 0 if tx is unconfirmed or abandoned.
     * Meaning of these fields changes with CONFLICTED state where they instead point to block hash
     * and block height of the deepest conflicting tx.
     */
    struct Confirmation {
        Status status;
        int block_height;
        uint256 hashBlock;
        int nIndex;
        Confirmation(Status s = UNCONFIRMED, int b = 0, uint256 h = uint256(), int i = 0) : status(s), block_height(b), hashBlock(h), nIndex(i) {}
    };

    Confirmation m_confirm;

    template<typename Stream>
    void Serialize(Stream& s) const
    {
        mapValue_t mapValueCopy = mapValue;

        mapValueCopy["fromaccount"] = "";
        WriteOrderPos(nOrderPos, mapValueCopy);
        if (nTimeSmart) {
            mapValueCopy["timesmart"] = strprintf("%u", nTimeSmart);
        }

        std::vector<char> dummy_vector1; //!< Used to be vMerkleBranch
        std::vector<char> dummy_vector2; //!< Used to be vtxPrev
        bool dummy_bool = false; //!< Used to be fSpent
        uint256 serializedHash = isAbandoned() ? ABANDON_HASH : m_confirm.hashBlock;
        int serializedIndex = isAbandoned() || isConflicted() ? -1 : m_confirm.nIndex;
        s << tx << serializedHash << dummy_vector1 << serializedIndex << dummy_vector2 << vPath << mapValueCopy << vOrderForm << fTimeReceivedIsTxTime << nTimeReceived << fFromMe << dummy_bool;
    }

    template<typename Stream>
    void Unserialize(Stream& s)
    {
        Init();

        std::vector<uint256> dummy_vector1; //!< Used to be vMerkleBranch
        std::vector<CMerkleTx> dummy_vector2; //!< Used to be vtxPrev
        bool dummy_bool; //! Used to be fSpent
        int serializedIndex;
        s >> tx >> m_confirm.hashBlock >> dummy_vector1 >> serializedIndex >> dummy_vector2 >> vPath >> mapValue >> vOrderForm >> fTimeReceivedIsTxTime >> nTimeReceived >> fFromMe >> dummy_bool;

        /* At serialization/deserialization, an nIndex == -1 means that hashBlock refers to
         * the earliest block in the chain we know this or any in-wallet ancestor conflicts
         * with. If nIndex == -1 and hashBlock is ABANDON_HASH, it means transaction is abandoned.
         * In same context, an nIndex >= 0 refers to a confirmed transaction (if hashBlock set) or
         * unconfirmed one. Older clients interpret nIndex == -1 as unconfirmed for backward
         * compatibility (pre-commit 9ac63d6).
         */
        if (serializedIndex == -1 && m_confirm.hashBlock == ABANDON_HASH) {
            setAbandoned();
        } else if (serializedIndex == -1) {
            setConflicted();
        } else if (!m_confirm.hashBlock.IsNull()) {
            m_confirm.nIndex = serializedIndex;
            setConfirmed();
        }

        ReadOrderPos(nOrderPos, mapValue);
        nTimeSmart = mapValue.count("timesmart") ? (unsigned int)atoi64(mapValue["timesmart"]) : 0;

        mapValue.erase("fromaccount");
        mapValue.erase("spent");
        mapValue.erase("n");
        mapValue.erase("timesmart");
    }

    void SetTx(CTransactionRef arg)
    {
        tx = std::move(arg);
    }

    //! make sure balances are recalculated
    void MarkDirty()
    {
        m_amounts[DEBIT].Reset();
        m_amounts[CREDIT].Reset();
        m_amounts[IMMATURE_CREDIT].Reset();
        m_amounts[AVAILABLE_CREDIT].Reset();
        fChangeCached = false;
        m_is_cache_empty = true;
    }

    //! filter decides which addresses will count towards the debit
    CAmount GetDebit(const isminefilter& filter) const;
    CAmount GetCredit(const isminefilter& filter, bool allow_immature=false) const;
    CAmount GetImmatureCredit(bool fUseCache = true) const;
    // TODO: Remove "NO_THREAD_SAFETY_ANALYSIS" and replace it with the correct
    // annotation "EXCLUSIVE_LOCKS_REQUIRED(pwallet->cs_wallet)". The
    // annotation "NO_THREAD_SAFETY_ANALYSIS" was temporarily added to avoid
    // having to resolve the issue of member access into incomplete type CWallet.
    CAmount GetAvailableCredit(bool fUseCache = true, const isminefilter& filter = ISMINE_SPENDABLE) const NO_THREAD_SAFETY_ANALYSIS;
    CAmount GetImmatureWatchOnlyCredit(const bool fUseCache = true) const;
    CAmount GetChange() const;

    // Get the marginal bytes if spending the specified output from this transaction
    int GetSpendSize(unsigned int out, bool use_max_sig = false) const
    {
        if (tx->IsParticlVersion()) {
            assert(tx->vpout[out]->IsStandardOutput());
            CTxOut txout;
            txout.nValue = tx->vpout[out]->GetValue();
            txout.scriptPubKey = *tx->vpout[out]->GetPScriptPubKey();
            return CalculateMaximumSignedInputSize(txout, pwallet, use_max_sig);
        }
        return CalculateMaximumSignedInputSize(tx->vout[out], pwallet, use_max_sig);
    }

    void GetAmounts(std::list<COutputEntry>& listReceived,
                    std::list<COutputEntry>& listSent,
                    std::list<COutputEntry>& listStaked, CAmount& nFee, const isminefilter& filter, bool fForFilterTx=false) const;

    bool IsFromMe(const isminefilter& filter) const
    {
        return (GetDebit(filter) > 0);
    }

    // True if only scriptSigs are different
    bool IsEquivalentTo(const CWalletTx& tx) const;

    bool InMempool() const;
    bool IsTrusted() const;
    bool IsTrusted(std::set<uint256>& trusted_parents) const;

    int64_t GetTxTime() const;

    // Pass this transaction to node for mempool insertion and relay to peers if flag set to true
    bool SubmitMemoryPoolAndRelay(std::string& err_string, bool relay, CAmount override_max_fee=-1);

    // TODO: Remove "NO_THREAD_SAFETY_ANALYSIS" and replace it with the correct
    // annotation "EXCLUSIVE_LOCKS_REQUIRED(pwallet->cs_wallet)". The annotation
    // "NO_THREAD_SAFETY_ANALYSIS" was temporarily added to avoid having to
    // resolve the issue of member access into incomplete type CWallet. Note
    // that we still have the runtime check "AssertLockHeld(pwallet->cs_wallet)"
    // in place.
    std::set<uint256> GetConflicts() const NO_THREAD_SAFETY_ANALYSIS;

    /**
     * Return depth of transaction in blockchain:
     * <0  : conflicts with a transaction this deep in the blockchain
     *  0  : in memory pool, waiting to be included in a block
     * >=1 : this many blocks deep in the main chain
     */
    // TODO: Remove "NO_THREAD_SAFETY_ANALYSIS" and replace it with the correct
    // annotation "EXCLUSIVE_LOCKS_REQUIRED(pwallet->cs_wallet)". The annotation
    // "NO_THREAD_SAFETY_ANALYSIS" was temporarily added to avoid having to
    // resolve the issue of member access into incomplete type CWallet. Note
    // that we still have the runtime check "AssertLockHeld(pwallet->cs_wallet)"
    // in place.
    int GetDepthInMainChain() const NO_THREAD_SAFETY_ANALYSIS;
    bool IsInMainChain() const { return GetDepthInMainChain() > 0; }

    /**
     * @return number of blocks to maturity for this transaction:
     *  0 : is not a coinbase transaction, or is a mature coinbase transaction
     * >0 : is a coinbase transaction which matures in this many blocks
     */
    int GetBlocksToMaturity() const;
    bool isAbandoned() const { return m_confirm.status == CWalletTx::ABANDONED; }
    void setAbandoned()
    {
        m_confirm.status = CWalletTx::ABANDONED;
        m_confirm.hashBlock = uint256();
        m_confirm.block_height = 0;
        m_confirm.nIndex = 0;
    }
    bool isConflicted() const { return m_confirm.status == CWalletTx::CONFLICTED; }
    void setConflicted() { m_confirm.status = CWalletTx::CONFLICTED; }
    bool isUnconfirmed() const { return m_confirm.status == CWalletTx::UNCONFIRMED; }
    void setUnconfirmed() { m_confirm.status = CWalletTx::UNCONFIRMED; }
    bool isConfirmed() const { return m_confirm.status == CWalletTx::CONFIRMED; }
    void setConfirmed() { m_confirm.status = CWalletTx::CONFIRMED; }
    const uint256& GetHash() const { return tx->GetHash(); }
    bool IsCoinBase() const { return tx->IsCoinBase(); }
    bool IsImmatureCoinBase() const;
    bool IsCoinStake() const { return tx->IsCoinStake(); }

    // Disable copying of CWalletTx objects to prevent bugs where instances get
    // copied in and out of the mapWallet map, and fields are updated in the
    // wrong copy.
    CWalletTx(CWalletTx const &) = delete;
    void operator=(CWalletTx const &x) = delete;
};

class COutput
{
public:
    const CWalletTx *tx;
    int i;
    int nDepth;

    /** Pre-computed estimated size of this output as a fully-signed input in a transaction. Can be -1 if it could not be calculated */
    int nInputBytes;

    /** Whether we have the private keys to spend this output */
    bool fSpendable;

    /** Whether we know how to spend this output, ignoring the lack of keys */
    bool fSolvable;

    /**
     * Whether this output is considered safe to spend. Unconfirmed transactions
     * from outside keys and unconfirmed replacement transactions are considered
     * unsafe and will not be used to fund new spending transactions.
     */
    bool fSafe;

    /** Whether to use the maximum sized, 72 byte signature when calculating the size of the input spend. This should only be set when watch-only outputs are allowed */
    bool use_max_sig;

    bool fMature;
    bool fNeedHardwareKey = false;

    COutput(const CWalletTx *txIn, int iIn, int nDepthIn, bool fSpendableIn, bool fSolvableIn, bool fSafeIn, bool use_max_sig_in = false, bool fMatureIn=true, bool fNeedHardwareKeyIn=false, bool fGetSpendSize=true)
        : tx(txIn), i(iIn), nDepth(nDepthIn), fSpendable(fSpendableIn), fSolvable(fSolvableIn), fSafe(fSafeIn), use_max_sig(use_max_sig_in), fMature(fMatureIn), fNeedHardwareKey(fNeedHardwareKeyIn)
    {
        // fGetSpendSize, avoid running DummySignInput when staking
        tx = txIn; i = iIn; nDepth = nDepthIn; fSpendable = fSpendableIn; fSolvable = fSolvableIn; fSafe = fSafeIn; nInputBytes = -1;

        // If known and signable by the given wallet, compute nInputBytes
        // Failure will keep this value -1
        if (fGetSpendSize && fSpendable && tx) {
            nInputBytes = tx->GetSpendSize(i);
        }
    }

    std::string ToString() const;

    inline CInputCoin GetInputCoin() const
    {
        return CInputCoin(tx->tx, i, nInputBytes);
    }
};

struct CoinSelectionParams
{
    bool use_bnb = true;
    size_t change_output_size = 0;
    size_t change_spend_size = 0;
    CFeeRate effective_fee = CFeeRate(0);
    size_t tx_noinputs_size = 0;
    //! Indicate that we are subtracting the fee from outputs
    bool m_subtract_fee_outputs = false;

    CoinSelectionParams(bool use_bnb, size_t change_output_size, size_t change_spend_size, CFeeRate effective_fee, size_t tx_noinputs_size) : use_bnb(use_bnb), change_output_size(change_output_size), change_spend_size(change_spend_size), effective_fee(effective_fee), tx_noinputs_size(tx_noinputs_size) {}
    CoinSelectionParams() {}
};

class WalletRescanReserver; //forward declarations for ScanForWalletTransactions/RescanFromTime
/**
 * A CWallet maintains a set of transactions and balances, and provides the ability to create new transactions.
 */
class CWallet : public WalletStorage, public interfaces::Chain::Notifications
{
friend class CHDWallet;
friend class CWalletTx;
private:
    CKeyingMaterial vMasterKey GUARDED_BY(cs_wallet);

    virtual bool Unlock(const CKeyingMaterial& vMasterKeyIn, bool accept_no_keys = false);

    std::atomic<bool> fAbortRescan{false};
    std::atomic<bool> fScanningWallet{false}; // controlled by WalletRescanReserver
    std::atomic<int64_t> m_scanning_start{0};
    std::atomic<double> m_scanning_progress{0};
    std::mutex mutexScanning;
    friend class WalletRescanReserver;

    //! the current wallet version: clients below this version are not able to load the wallet
    int nWalletVersion GUARDED_BY(cs_wallet){FEATURE_BASE};

    //! the maximum wallet format version: memory-only variable that specifies to what version this wallet may be upgraded
    int nWalletMaxVersion GUARDED_BY(cs_wallet) = FEATURE_BASE;

    int64_t nNextResend = 0;
    int64_t nLastResend = 0;
    bool fBroadcastTransactions = false;
    // Local time that the tip block was received. Used to schedule wallet rebroadcasts.
    std::atomic<int64_t> m_best_block_time {0};

    /**
     * Used to keep track of spent outpoints, and
     * detect and report conflicts (double-spends or
     * mutated transactions where the mutant gets mined).
     */
    typedef std::multimap<COutPoint, uint256> TxSpends;
    TxSpends mapTxSpends GUARDED_BY(cs_wallet);
    void AddToSpends(const COutPoint& outpoint, const uint256& wtxid) EXCLUSIVE_LOCKS_REQUIRED(cs_wallet);
    virtual void AddToSpends(const uint256& wtxid) EXCLUSIVE_LOCKS_REQUIRED(cs_wallet);

    /**
     * Add a transaction to the wallet, or update it.  pIndex and posInBlock should
     * be set when the transaction was known to be included in a block.  When
     * pIndex == nullptr, then wallet state is not updated in AddToWallet, but
     * notifications happen and cached balances are marked dirty.
     *
     * If fUpdate is true, existing transactions will be updated.
     * TODO: One exception to this is that the abandoned state is cleared under the
     * assumption that any further notification of a transaction that was considered
     * abandoned is an indication that it is not safe to be considered abandoned.
     * Abandoned state should probably be more carefully tracked via different
     * posInBlock signals or by checking mempool presence when necessary.
     */
    virtual bool AddToWalletIfInvolvingMe(const CTransactionRef& tx, CWalletTx::Confirmation confirm, bool fUpdate) EXCLUSIVE_LOCKS_REQUIRED(cs_wallet);

    /* Mark a transaction (and its in-wallet descendants) as conflicting with a particular block. */
    virtual void MarkConflicted(const uint256& hashBlock, int conflicting_height, const uint256& hashTx);

    /* Mark a transaction's inputs dirty, thus forcing the outputs to be recomputed */
    void MarkInputsDirty(const CTransactionRef& tx) EXCLUSIVE_LOCKS_REQUIRED(cs_wallet);

    virtual void SyncMetaData(std::pair<TxSpends::iterator, TxSpends::iterator>) EXCLUSIVE_LOCKS_REQUIRED(cs_wallet);

    /* Used by TransactionAddedToMemorypool/BlockConnected/Disconnected/ScanForWalletTransactions.
     * Should be called with non-zero block_hash and posInBlock if this is for a transaction that is included in a block. */
    void SyncTransaction(const CTransactionRef& tx, CWalletTx::Confirmation confirm, bool update_tx = true) EXCLUSIVE_LOCKS_REQUIRED(cs_wallet);

    std::atomic<uint64_t> m_wallet_flags{0};

    bool SetAddressBookWithDB(WalletBatch& batch, const CTxDestination& address, const std::string& strName, const std::string& strPurpose, bool fBech32=false);

    //! Unsets a wallet flag and saves it to disk
    void UnsetWalletFlagWithDB(WalletBatch& batch, uint64_t flag);

    //! Unset the blank wallet flag and saves it to disk
    void UnsetBlankWalletFlag(WalletBatch& batch) override;

    /** Interface for accessing chain state. */
    interfaces::Chain* m_chain;

    /** Wallet location which includes wallet name (see WalletLocation). */
    WalletLocation m_location;

    /** Internal database handle. */
    std::unique_ptr<WalletDatabase> database;

    /**
     * The following is used to keep track of how far behind the wallet is
     * from the chain sync, and to allow clients to block on us being caught up.
     *
     * Processed hash is a pointer on node's tip and doesn't imply that the wallet
     * has scanned sequentially all blocks up to this one.
     */
    uint256 m_last_block_processed GUARDED_BY(cs_wallet);

    /* Height of last block processed is used by wallet to know depth of transactions
     * without relying on Chain interface beyond asynchronous updates. For safety, we
     * initialize it to -1. Height is a pointer on node's tip and doesn't imply
     * that the wallet has scanned sequentially all blocks up to this one.
     */
    int m_last_block_processed_height GUARDED_BY(cs_wallet) = -1;

    std::map<OutputType, ScriptPubKeyMan*> m_external_spk_managers;
    std::map<OutputType, ScriptPubKeyMan*> m_internal_spk_managers;

    // Indexed by a unique identifier produced by each ScriptPubKeyMan using
    // ScriptPubKeyMan::GetID. In many cases it will be the hash of an internal structure
    std::map<uint256, std::unique_ptr<ScriptPubKeyMan>> m_spk_managers;

public:
    bool IsParticlWallet() const override { return false; };
    /*
     * Main wallet lock.
     * This lock protects all the fields added by CWallet.
     */
    mutable RecursiveMutex cs_wallet;

    /** Get database handle used by this wallet. Ideally this function would
     * not be necessary.
     */
    WalletDatabase& GetDBHandle()
    {
        return *database;
    }
    WalletDatabase& GetDatabase() override { return *database; }

    /**
     * Select a set of coins such that nValueRet >= nTargetValue and at least
     * all coins from coinControl are selected; Never select unconfirmed coins
     * if they are not ours
     */
    virtual bool SelectCoins(const std::vector<COutput>& vAvailableCoins, const CAmount& nTargetValue, std::set<CInputCoin>& setCoinsRet, CAmount& nValueRet,
                    const CCoinControl& coin_control, CoinSelectionParams& coin_selection_params, bool& bnb_used) const EXCLUSIVE_LOCKS_REQUIRED(cs_wallet);

    const WalletLocation& GetLocation() const { return m_location; }

    /** Get a name for this wallet for logging/debugging purposes.
     */
    const std::string& GetName() const { return m_location.GetName(); }

    typedef std::map<unsigned int, CMasterKey> MasterKeyMap;
    MasterKeyMap mapMasterKeys;
    unsigned int nMasterKeyMaxID = 0;

    /** Construct wallet with specified name and database implementation. */
    CWallet(interfaces::Chain* chain, const WalletLocation& location, std::unique_ptr<WalletDatabase> database)
        : m_chain(chain),
          m_location(location),
          database(std::move(database))
    {
        if (!fParticlMode) {
            m_min_fee = CFeeRate(DEFAULT_TRANSACTION_MINFEE_BTC);
            m_default_max_tx_fee = DEFAULT_TRANSACTION_MAXFEE_BTC;
        }
    }

    virtual ~CWallet()
    {
        // Should not have slots connected at this point.
        assert(NotifyUnload.empty());
    }

    virtual bool IsCrypted() const;
    virtual bool IsLocked() const override;
    virtual bool Lock();

    /** Interface to assert chain access */
    bool HaveChain() const { return m_chain ? true : false; }

    std::map<uint256, CWalletTx> mapWallet GUARDED_BY(cs_wallet);

    typedef std::multimap<int64_t, CWalletTx*> TxItems;
    TxItems wtxOrdered;

    int64_t nOrderPosNext GUARDED_BY(cs_wallet) = 0;
    uint64_t nAccountingEntryNumber = 0;

    std::map<CTxDestination, CAddressBookData> m_address_book GUARDED_BY(cs_wallet);
    const CAddressBookData* FindAddressBookEntry(const CTxDestination&, bool allow_change = false) const EXCLUSIVE_LOCKS_REQUIRED(cs_wallet);

    std::set<COutPoint> setLockedCoins GUARDED_BY(cs_wallet);

    /** Registered interfaces::Chain::Notifications handler. */
    std::unique_ptr<interfaces::Handler> m_chain_notifications_handler;

    /** Interface for accessing chain state. */
    interfaces::Chain& chain() const { assert(m_chain); return *m_chain; }

    virtual const CWalletTx* GetWalletTx(const uint256& hash) const;

    //! check whether we are allowed to upgrade (or already support) to the named feature
    bool CanSupportFeature(enum WalletFeature wf) const override EXCLUSIVE_LOCKS_REQUIRED(cs_wallet) { AssertLockHeld(cs_wallet); return nWalletMaxVersion >= wf; }

    /**
     * populate vCoins with vector of available COutputs.
     */
    virtual void AvailableCoins(std::vector<COutput>& vCoins, bool fOnlySafe=true, const CCoinControl *coinControl = nullptr, const CAmount& nMinimumAmount = 1, const CAmount& nMaximumAmount = MAX_MONEY, const CAmount& nMinimumSumAmount = MAX_MONEY, const uint64_t nMaximumCount = 0) const EXCLUSIVE_LOCKS_REQUIRED(cs_wallet);
    /**
     * Return list of available coins and locked coins grouped by non-change output address.
     */
    virtual std::map<CTxDestination, std::vector<COutput>> ListCoins() const EXCLUSIVE_LOCKS_REQUIRED(cs_wallet);

    /**
     * Find non-change parent output.
     */
    const CTxOut& FindNonChangeParentOutput(const CTransaction& tx, int output) const EXCLUSIVE_LOCKS_REQUIRED(cs_wallet);

    /**
     * Shuffle and select coins until nTargetValue is reached while avoiding
     * small change; This method is stochastic for some inputs and upon
     * completion the coin set and corresponding actual target value is
     * assembled
     */
    bool SelectCoinsMinConf(const CAmount& nTargetValue, const CoinEligibilityFilter& eligibility_filter, std::vector<OutputGroup> groups,
        std::set<CInputCoin>& setCoinsRet, CAmount& nValueRet, const CoinSelectionParams& coin_selection_params, bool& bnb_used) const;

    virtual bool IsSpent(const uint256& hash, unsigned int n) const EXCLUSIVE_LOCKS_REQUIRED(cs_wallet);

    // Whether this or any known UTXO with the same single key has been spent.
    virtual bool IsSpentKey(const uint256& hash, unsigned int n) const EXCLUSIVE_LOCKS_REQUIRED(cs_wallet);
    virtual void SetSpentKeyState(WalletBatch& batch, const uint256& hash, unsigned int n, bool used, std::set<CTxDestination>& tx_destinations) EXCLUSIVE_LOCKS_REQUIRED(cs_wallet);

    std::vector<OutputGroup> GroupOutputs(const std::vector<COutput>& outputs, bool single_coin, const size_t max_ancestors) const;

    bool IsLockedCoin(uint256 hash, unsigned int n) const EXCLUSIVE_LOCKS_REQUIRED(cs_wallet);
    void LockCoin(const COutPoint& output, bool fPermanent=false) EXCLUSIVE_LOCKS_REQUIRED(cs_wallet);
    void UnlockCoin(const COutPoint& output);
    void UnlockAllCoins() EXCLUSIVE_LOCKS_REQUIRED(cs_wallet);
    void ListLockedCoins(std::vector<COutPoint>& vOutpts) const EXCLUSIVE_LOCKS_REQUIRED(cs_wallet);

    /*
     * Rescan abort properties
     */
    void AbortRescan() { fAbortRescan = true; }
    bool IsAbortingRescan() const { return fAbortRescan; }
    bool IsScanning() const { return fScanningWallet; }
    int64_t ScanningDuration() const { return fScanningWallet ? GetTimeMillis() - m_scanning_start : 0; }
    double ScanningProgress() const { return fScanningWallet ? (double) m_scanning_progress : 0; }

    //! Upgrade stored CKeyMetadata objects to store key origin info as KeyOriginInfo
    void UpgradeKeyMetadata() EXCLUSIVE_LOCKS_REQUIRED(cs_wallet);

    bool LoadMinVersion(int nVersion) EXCLUSIVE_LOCKS_REQUIRED(cs_wallet) { AssertLockHeld(cs_wallet); nWalletVersion = nVersion; nWalletMaxVersion = std::max(nWalletMaxVersion, nVersion); return true; }

    /**
     * Adds a destination data tuple to the store, and saves it to disk
     * When adding new fields, take care to consider how DelAddressBook should handle it!
     */
    bool AddDestData(WalletBatch& batch, const CTxDestination& dest, const std::string& key, const std::string& value) EXCLUSIVE_LOCKS_REQUIRED(cs_wallet);
    //! Erases a destination data tuple in the store and on disk
    bool EraseDestData(WalletBatch& batch, const CTxDestination& dest, const std::string& key) EXCLUSIVE_LOCKS_REQUIRED(cs_wallet);
    //! Adds a destination data tuple to the store, without saving it to disk
    void LoadDestData(const CTxDestination& dest, const std::string& key, const std::string& value) EXCLUSIVE_LOCKS_REQUIRED(cs_wallet);
    //! Look up a destination data tuple in the store, return true if found false otherwise
    bool GetDestData(const CTxDestination& dest, const std::string& key, std::string* value) const EXCLUSIVE_LOCKS_REQUIRED(cs_wallet);
    //! Get all destination values matching a prefix.
    std::vector<std::string> GetDestValues(const std::string& prefix) const EXCLUSIVE_LOCKS_REQUIRED(cs_wallet);

    //! Holds a timestamp at which point the wallet is scheduled (externally) to be relocked. Caller must arrange for actual relocking to occur via Lock().
    int64_t nRelockTime GUARDED_BY(cs_wallet){0};

<<<<<<< HEAD
    virtual int ExtKeyUnlock(const CKeyingMaterial &vMKey) {return 0;};
    virtual bool Unlock(const SecureString& strWalletPassphrase, bool accept_no_keys = false);
=======
    // Used to prevent concurrent calls to walletpassphrase RPC.
    Mutex m_unlock_mutex;
    bool Unlock(const SecureString& strWalletPassphrase, bool accept_no_keys = false);
>>>>>>> a33901cb
    bool ChangeWalletPassphrase(const SecureString& strOldWalletPassphrase, const SecureString& strNewWalletPassphrase);
    virtual bool EncryptWallet(const SecureString& strWalletPassphrase);

    void GetKeyBirthTimes(std::map<CKeyID, int64_t> &mapKeyBirth) const EXCLUSIVE_LOCKS_REQUIRED(cs_wallet);
    unsigned int ComputeTimeSmart(const CWalletTx& wtx) const;

    /**
     * Increment the next transaction order id
     * @return next transaction order id
     */
    int64_t IncOrderPosNext(WalletBatch *batch = nullptr) EXCLUSIVE_LOCKS_REQUIRED(cs_wallet);
    DBErrors ReorderTransactions();

    //! For ParticlWallet, clear cached balances from wallet called at new block and adding new transaction
    virtual void ClearCachedBalances() {};
    void MarkDirty();

    //! Callback for updating transaction metadata in mapWallet.
    //!
    //! @param wtx - reference to mapWallet transaction to update
    //! @param new_tx - true if wtx is newly inserted, false if it previously existed
    //!
    //! @return true if wtx is changed and needs to be saved to disk, otherwise false
    using UpdateWalletTxFn = std::function<bool(CWalletTx& wtx, bool new_tx)>;

    CWalletTx* AddToWallet(CTransactionRef tx, const CWalletTx::Confirmation& confirm, const UpdateWalletTxFn& update_wtx=nullptr, bool fFlushOnClose=true);
    virtual bool LoadToWallet(const uint256& hash, const UpdateWalletTxFn& fill_wtx) EXCLUSIVE_LOCKS_REQUIRED(cs_wallet);
    void transactionAddedToMempool(const CTransactionRef& tx) override;
    void blockConnected(const CBlock& block, int height) override;
    void blockDisconnected(const CBlock& block, int height) override;
    void updatedBlockTip() override;
    int64_t RescanFromTime(int64_t startTime, const WalletRescanReserver& reserver, bool update);

    struct ScanResult {
        enum { SUCCESS, FAILURE, USER_ABORT } status = SUCCESS;

        //! Hash and height of most recent block that was successfully scanned.
        //! Unset if no blocks were scanned due to read errors or the chain
        //! being empty.
        uint256 last_scanned_block;
        Optional<int> last_scanned_height;

        //! Height of the most recent block that could not be scanned due to
        //! read errors or pruning. Will be set if status is FAILURE, unset if
        //! status is SUCCESS, and may or may not be set if status is
        //! USER_ABORT.
        uint256 last_failed_block;
    };
    virtual ScanResult ScanForWalletTransactions(const uint256& start_block, int start_height, Optional<int> max_height, const WalletRescanReserver& reserver, bool fUpdate);
    void transactionRemovedFromMempool(const CTransactionRef &ptx) override;
    void ReacceptWalletTransactions() EXCLUSIVE_LOCKS_REQUIRED(cs_wallet);
    std::vector<uint256> ResendWalletTransactionsBefore(int64_t nTime);
    virtual void ResendWalletTransactions();
    struct Balance {
        CAmount m_mine_trusted{0};           //!< Trusted, at depth=GetBalance.min_depth or more
        CAmount m_mine_untrusted_pending{0}; //!< Untrusted, but in mempool (pending)
        CAmount m_mine_immature{0};          //!< Immature coinbases in the main chain
        CAmount m_watchonly_trusted{0};
        CAmount m_watchonly_untrusted_pending{0};
        CAmount m_watchonly_immature{0};
    };
    virtual Balance GetBalance(int min_depth = 0, bool avoid_reuse = true) const;
    virtual CAmount GetAvailableBalance(const CCoinControl* coinControl = nullptr) const;

    OutputType TransactionChangeType(OutputType change_type, const std::vector<CRecipient>& vecSend);

    /**
     * Insert additional inputs into the transaction by
     * calling CreateTransaction();
     */
    virtual bool FundTransaction(CMutableTransaction& tx, CAmount& nFeeRet, int& nChangePosInOut, bilingual_str& error, bool lockUnspents, const std::set<int>& setSubtractFeeFromOutputs, CCoinControl);
    // Fetch the inputs and sign with SIGHASH_ALL.
    virtual bool SignTransaction(CMutableTransaction& tx) const EXCLUSIVE_LOCKS_REQUIRED(cs_wallet);
    // Sign the tx given the input coins and sighash.
    bool SignTransaction(CMutableTransaction& tx, const std::map<COutPoint, Coin>& coins, int sighash, std::map<int, std::string>& input_errors) const;
    SigningResult SignMessage(const std::string& message, const PKHash& pkhash, std::string& str_sig) const;
    SigningResult SignMessage(const std::string& message, const CKeyID256 &keyID256, std::string& str_sig) const;

    /**
     * Fills out a PSBT with information from the wallet. Fills in UTXOs if we have
     * them. Tries to sign if sign=true. Sets `complete` if the PSBT is now complete
     * (i.e. has all required signatures or signature-parts, and is ready to
     * finalize.) Sets `error` and returns false if something goes wrong.
     *
     * @param[in]  psbtx PartiallySignedTransaction to fill in
     * @param[out] complete indicates whether the PSBT is now complete
     * @param[in]  sighash_type the sighash type to use when signing (if PSBT does not specify)
     * @param[in]  sign whether to sign or not
     * @param[in]  bip32derivs whether to fill in bip32 derivation information if available
     * return error
     */
    TransactionError FillPSBT(PartiallySignedTransaction& psbtx,
                  bool& complete,
                  int sighash_type = 1 /* SIGHASH_ALL */,
                  bool sign = true,
                  bool bip32derivs = true) const;

    /**
     * Create a new transaction paying the recipients with a set of coins
     * selected by SelectCoins(); Also create the change output, when needed
     * @note passing nChangePosInOut as -1 will result in setting a random position
     */
    virtual bool CreateTransaction(const std::vector<CRecipient>& vecSend, CTransactionRef& tx, CAmount& nFeeRet, int& nChangePosInOut,
                           bilingual_str& error, const CCoinControl& coin_control, bool sign = true);
    /**
     * Submit the transaction to the node's mempool and then relay to peers.
     * Should be called after CreateTransaction unless you want to abort
     * broadcasting the transaction.
     *
     * @param[in] tx The transaction to be broadcast.
     * @param[in] mapValue key-values to be set on the transaction.
     * @param[in] orderForm BIP 70 / BIP 21 order form details to be set on the transaction.
     */
    virtual void CommitTransaction(CTransactionRef tx, mapValue_t mapValue, std::vector<std::pair<std::string, std::string>> orderForm);

    bool DummySignTx(CMutableTransaction &txNew, const std::set<CTxOut> &txouts, bool use_max_sig = false) const
    {
        std::vector<CTxOut> v_txouts(txouts.size());
        std::copy(txouts.begin(), txouts.end(), v_txouts.begin());
        return DummySignTx(txNew, v_txouts, use_max_sig);
    }
    bool DummySignTx(CMutableTransaction &txNew, const std::vector<CTxOut> &txouts, bool use_max_sig = false) const;
    virtual bool DummySignInput(CTxIn &tx_in, const CTxOut &txout, bool use_max_sig = false) const;

    bool ImportScripts(const std::set<CScript> scripts, int64_t timestamp) EXCLUSIVE_LOCKS_REQUIRED(cs_wallet);
    bool ImportPrivKeys(const std::map<CKeyID, CKey>& privkey_map, const int64_t timestamp) EXCLUSIVE_LOCKS_REQUIRED(cs_wallet);
    bool ImportPubKeys(const std::vector<CKeyID>& ordered_pubkeys, const std::map<CKeyID, CPubKey>& pubkey_map, const std::map<CKeyID, std::pair<CPubKey, KeyOriginInfo>>& key_origins, const bool add_keypool, const bool internal, const int64_t timestamp) EXCLUSIVE_LOCKS_REQUIRED(cs_wallet);
    bool ImportScriptPubKeys(const std::string& label, const std::set<CScript>& script_pub_keys, const bool have_solving_data, const bool apply_label, const int64_t timestamp) EXCLUSIVE_LOCKS_REQUIRED(cs_wallet);

    CFeeRate m_pay_tx_fee{DEFAULT_PAY_TX_FEE};
    unsigned int m_confirm_target{DEFAULT_TX_CONFIRM_TARGET};
    bool m_spend_zero_conf_change{DEFAULT_SPEND_ZEROCONF_CHANGE};
    bool m_signal_rbf{DEFAULT_WALLET_RBF};
    bool m_allow_fallback_fee{true}; //!< will be false if -fallbackfee=0
    CFeeRate m_min_fee{DEFAULT_TRANSACTION_MINFEE}; //!< Override with -mintxfee
    /**
     * If fee estimation does not have enough data to provide estimates, use this fee instead.
     * Has no effect if not using fee estimation
     * Override with -fallbackfee
     */
    CFeeRate m_fallback_fee{DEFAULT_FALLBACK_FEE};
    CFeeRate m_discard_rate{DEFAULT_DISCARD_FEE};
    OutputType m_default_address_type{DEFAULT_ADDRESS_TYPE};
    OutputType m_default_change_type{DEFAULT_CHANGE_TYPE};
    /** Absolute maximum transaction fee (in satoshis) used by default for the wallet */
    CAmount m_default_max_tx_fee{DEFAULT_TRANSACTION_MAXFEE};

    size_t KeypoolCountExternalKeys() const EXCLUSIVE_LOCKS_REQUIRED(cs_wallet);
    bool TopUpKeyPool(unsigned int kpSize = 0);

    int64_t GetOldestKeyPoolTime() const;

    virtual std::set<std::set<CTxDestination>> GetAddressGroupings() const EXCLUSIVE_LOCKS_REQUIRED(cs_wallet);
    virtual std::map<CTxDestination, CAmount> GetAddressBalances() const;

    std::set<CTxDestination> GetLabelAddresses(const std::string& label) const;

    /**
     * Marks all outputs in each one of the destinations dirty, so their cache is
     * reset and does not return outdated information.
     */
    void MarkDestinationsDirty(const std::set<CTxDestination>& destinations) EXCLUSIVE_LOCKS_REQUIRED(cs_wallet);

    bool GetNewDestination(const OutputType type, const std::string label, CTxDestination& dest, std::string& error);
    bool GetNewChangeDestination(const OutputType type, CTxDestination& dest, std::string& error);

    isminetype IsMine(const CKeyID &address) const override;
    isminetype IsMine(const CTxDestination& dest) const;
    isminetype IsMine(const CScript& script) const;
    virtual isminetype IsMine(const CTxIn& txin) const;
    /**
     * Returns amount of debit if the input matches the
     * filter, otherwise returns 0
     */
    virtual CAmount GetDebit(const CTxIn& txin, const isminefilter& filter) const;

    isminetype IsMine(const CTxOut& txout) const;
    CAmount GetCredit(const CTxOut& txout, const isminefilter& filter) const;

    virtual isminetype IsMine(const CTxOutBase *txout) const { assert(false); return ISMINE_NO; };
    virtual CAmount GetCredit(const CTxOutBase *txout, const isminefilter &filter) const { return 0; };

    virtual bool IsChange(const CTxOutBase *txout) const { assert(false); return false; };
    bool IsChange(const CTxOut& txout) const;
    bool IsChange(const CScript& script) const;
    CAmount GetChange(const CTxOut& txout) const;
    virtual bool IsMine(const CTransaction& tx) const;
    /** should probably be renamed to IsRelevantToMe */
    virtual bool IsFromMe(const CTransaction& tx) const;
    virtual CAmount GetDebit(const CTransaction& tx, const isminefilter& filter) const;
    /** Returns whether all of the inputs match the filter */
    virtual bool IsAllFromMe(const CTransaction& tx, const isminefilter& filter) const;
    virtual CAmount GetCredit(const CTransaction& tx, const isminefilter& filter) const;
    CAmount GetChange(const CTransaction& tx) const;
    void chainStateFlushed(const CBlockLocator& loc) override;

    DBErrors virtual LoadWallet(bool& fFirstRunRet);
    DBErrors ZapWalletTx(std::list<CWalletTx>& vWtx);
    DBErrors ZapSelectTx(std::vector<uint256>& vHashIn, std::vector<uint256>& vHashOut) EXCLUSIVE_LOCKS_REQUIRED(cs_wallet);

    virtual bool SetAddressBook(const CTxDestination& address, const std::string& strName, const std::string& purpose, bool fBech32=false);

    virtual bool DelAddressBook(const CTxDestination& address);

    unsigned int GetKeyPoolSize() const EXCLUSIVE_LOCKS_REQUIRED(cs_wallet);

    //! signify that a particular wallet feature is now used. this may change nWalletVersion and nWalletMaxVersion if those are lower
    void SetMinVersion(enum WalletFeature, WalletBatch* batch_in = nullptr, bool fExplicit = false) override;

    //! change which version we're allowed to upgrade to (note that this does not immediately imply upgrading to that format)
    bool SetMaxVersion(int nVersion);

    //! get the current wallet format (the oldest client version guaranteed to understand this wallet)
    int GetVersion() const { LOCK(cs_wallet); return nWalletVersion; }

    //! Get wallet transactions that conflict with given transaction (spend same outputs)
    std::set<uint256> GetConflicts(const uint256& txid) const EXCLUSIVE_LOCKS_REQUIRED(cs_wallet);

    //! Check if a given transaction has any of its outputs spent by another transaction in the wallet
    bool HasWalletSpend(const uint256& txid) const EXCLUSIVE_LOCKS_REQUIRED(cs_wallet);

    //! Flush wallet (bitdb flush)
    void Flush(bool shutdown=false);

    /** Wallet is about to be unloaded */
    boost::signals2::signal<void ()> NotifyUnload;

    /**
     * Address book entry changed.
     * @note called with lock cs_wallet held.
     */
    boost::signals2::signal<void (CWallet *wallet, const CTxDestination
            &address, const std::string &label, bool isMine,
            const std::string &purpose, const std::string &path,
            ChangeType status)> NotifyAddressBookChanged;

    /**
     * Wallet transaction added, removed or updated.
     * @note called with lock cs_wallet held.
     */
    boost::signals2::signal<void (CWallet *wallet, const uint256 &hashTx,
            ChangeType status)> NotifyTransactionChanged;

    /** Show progress e.g. for rescan */
    boost::signals2::signal<void (const std::string &title, int nProgress)> ShowProgress;

    /** Watch-only address added */
    boost::signals2::signal<void (bool fHaveWatchOnly)> NotifyWatchonlyChanged;

    /** Keypool has new keys */
    boost::signals2::signal<void ()> NotifyCanGetAddressesChanged;

    /**
     * Wallet status (encrypted, locked) changed.
     * Note: Called without locks held.
     */
    boost::signals2::signal<void (CWallet* wallet)> NotifyStatusChanged;

    /** Inquire whether this wallet broadcasts transactions. */
    bool GetBroadcastTransactions() const { return fBroadcastTransactions; }
    /** Set whether this wallet broadcasts transactions. */
    void SetBroadcastTransactions(bool broadcast) { fBroadcastTransactions = broadcast; }

    /** Return whether transaction can be abandoned */
    bool TransactionCanBeAbandoned(const uint256& hashTx) const;

    /* Mark a transaction (and it in-wallet descendants) as abandoned so its inputs may be respent. */
    virtual bool AbandonTransaction(const uint256& hashTx);

    /** Mark a transaction as replaced by another transaction (e.g., BIP 125). */
    bool MarkReplaced(const uint256& originalHash, const uint256& newHash);

    //! Verify wallet naming and perform salvage on the wallet if required
    static bool Verify(interfaces::Chain& chain, const WalletLocation& location, bool salvage_wallet, bilingual_str& error_string, std::vector<bilingual_str>& warnings);

    /* Initializes the wallet, returns a new CWallet instance or a null pointer in case of an error */
    static std::shared_ptr<CWallet> CreateWalletFromFile(interfaces::Chain& chain, const WalletLocation& location, bilingual_str& error, std::vector<bilingual_str>& warnings, uint64_t wallet_creation_flags = 0);

    /**
     * Wallet post-init setup
     * Gives the wallet a chance to register repetitive tasks and complete post-init tasks
     */
    void postInitProcess();

    bool BackupWallet(const std::string& strDest) const;

    /* Returns true if HD is enabled */
    virtual bool IsHDEnabled() const;


    /* Returns true if the wallet can give out new addresses. This means it has keys in the keypool or can generate new keys */
    virtual bool CanGetAddresses(bool internal = false) const;

    /**
     * Blocks until the wallet state is up-to-date to /at least/ the current
     * chain at the time this function is entered
     * Obviously holding cs_main/cs_wallet when going into this call may cause
     * deadlock
     */
    void BlockUntilSyncedToCurrentChain() const LOCKS_EXCLUDED(cs_main, cs_wallet);

    /** set a single wallet flag */
    void SetWalletFlag(uint64_t flags);

    /** Unsets a single wallet flag */
    void UnsetWalletFlag(uint64_t flag);

    /** check if a certain wallet flag is set */
    bool IsWalletFlagSet(uint64_t flag) const override;

    /** overwrite all flags by the given uint64_t
       returns false if unknown, non-tolerable flags are present */
    bool SetWalletFlags(uint64_t overwriteFlags, bool memOnly);

    /** Determine if we are a legacy wallet */
    bool IsLegacy() const;

    /** Returns a bracketed wallet name for displaying in logs, will return [default wallet] if the wallet has no name */
    const std::string GetDisplayName() const override {
        std::string wallet_name = GetName().length() == 0 ? "default wallet" : GetName();
        return strprintf("[%s]", wallet_name);
    };

    /** Prepends the wallet name in logging output to ease debugging in multi-wallet use cases */
    template<typename... Params>
    void WalletLogPrintf(std::string fmt, Params... parameters) const {
        LogPrintf(("%s " + fmt).c_str(), GetDisplayName(), parameters...);
    };

    /** Upgrade the wallet */
    bool UpgradeWallet(int version, bilingual_str& error, std::vector<bilingual_str>& warnings);

    //! Returns all unique ScriptPubKeyMans in m_internal_spk_managers and m_external_spk_managers
    std::set<ScriptPubKeyMan*> GetActiveScriptPubKeyMans() const;

    //! Returns all unique ScriptPubKeyMans
    std::set<ScriptPubKeyMan*> GetAllScriptPubKeyMans() const;

    //! Get the ScriptPubKeyMan for the given OutputType and internal/external chain.
    ScriptPubKeyMan* GetScriptPubKeyMan(const OutputType& type, bool internal) const;

    //! Get the ScriptPubKeyMan for a script
    ScriptPubKeyMan* GetScriptPubKeyMan(const CScript& script) const;
    //! Get the ScriptPubKeyMan by id
    ScriptPubKeyMan* GetScriptPubKeyMan(const uint256& id) const;

    //! Get all of the ScriptPubKeyMans for a script given additional information in sigdata (populated by e.g. a psbt)
    std::set<ScriptPubKeyMan*> GetScriptPubKeyMans(const CScript& script, SignatureData& sigdata) const;

    //! Get the SigningProvider for a script
    std::unique_ptr<SigningProvider> GetSolvingProvider(const CScript& script) const;
    std::unique_ptr<SigningProvider> GetSolvingProvider(const CScript& script, SignatureData& sigdata) const;

    //! Get the LegacyScriptPubKeyMan which is used for all types, internal, and external.
    LegacyScriptPubKeyMan* GetLegacyScriptPubKeyMan() const;
    LegacyScriptPubKeyMan* GetOrCreateLegacyScriptPubKeyMan();

    //! Make a LegacyScriptPubKeyMan and set it for all types, internal, and external.
    void SetupLegacyScriptPubKeyMan();

    const CKeyingMaterial& GetEncryptionKey() const override;
    bool HasEncryptionKeys() const override;

    /** Get last block processed height */
    int GetLastBlockHeight() const EXCLUSIVE_LOCKS_REQUIRED(cs_wallet)
    {
        AssertLockHeld(cs_wallet);
        assert(m_last_block_processed_height >= 0);
        return m_last_block_processed_height;
    };
    uint256 GetLastBlockHash() const EXCLUSIVE_LOCKS_REQUIRED(cs_wallet)
    {
        AssertLockHeld(cs_wallet);
        assert(m_last_block_processed_height >= 0);
        return m_last_block_processed;
    }
    /** Set last block processed height, currently only use in unit test */
    void SetLastBlockProcessed(int block_height, uint256 block_hash) EXCLUSIVE_LOCKS_REQUIRED(cs_wallet)
    {
        AssertLockHeld(cs_wallet);
        m_last_block_processed_height = block_height;
        m_last_block_processed = block_hash;
    };

    //! Connect the signals from ScriptPubKeyMans to the signals in CWallet
    void ConnectScriptPubKeyManNotifiers();

    //! Instantiate a descriptor ScriptPubKeyMan from the WalletDescriptor and load it
    void LoadDescriptorScriptPubKeyMan(uint256 id, WalletDescriptor& desc);

    //! Sets the active ScriptPubKeyMan for the specified type and internal
    //! @param[in] id The unique id for the ScriptPubKeyMan
    //! @param[in] type The OutputType this ScriptPubKeyMan provides addresses for
    //! @param[in] internal Whether this ScriptPubKeyMan provides change addresses
    //! @param[in] memonly Whether to record this update to the database. Set to true for wallet loading, normally false when actually updating the wallet.
    void SetActiveScriptPubKeyMan(uint256 id, OutputType type, bool internal, bool memonly = false);

    //! Create new DescriptorScriptPubKeyMans and add them to the wallet
    void SetupDescriptorScriptPubKeyMans();

    //! Return the DescriptorScriptPubKeyMan for a WalletDescriptor if it is already in the wallet
    DescriptorScriptPubKeyMan* GetDescriptorScriptPubKeyMan(const WalletDescriptor& desc) const;

    //! Add a descriptor to the wallet, return a ScriptPubKeyMan & associated output type
    ScriptPubKeyMan* AddWalletDescriptor(WalletDescriptor& desc, const FlatSigningProvider& signing_provider, const std::string& label);

    // Particl
    bool HaveKey(const CKeyID &address) const override { return false; };
    bool GetKey(const CKeyID &address, CKey &keyOut) const override { return false; };
    bool GetPubKey(const CKeyID &address, CPubKey &pkOut) const override { return false; };
    bool GetKeyFromPool(CPubKey &key, bool internal = false) override { return false; };
};

/**
 * Called periodically by the schedule thread. Prompts individual wallets to resend
 * their transactions. Actual rebroadcast schedule is managed by the wallets themselves.
 */
void MaybeResendWalletTxs();

/** RAII object to check and reserve a wallet rescan */
class WalletRescanReserver
{
private:
    CWallet& m_wallet;
    bool m_could_reserve;
public:
    explicit WalletRescanReserver(CWallet& w) : m_wallet(w), m_could_reserve(false) {}

    bool reserve()
    {
        assert(!m_could_reserve);
        std::lock_guard<std::mutex> lock(m_wallet.mutexScanning);
        if (m_wallet.fScanningWallet) {
            return false;
        }
        m_wallet.m_scanning_start = GetTimeMillis();
        m_wallet.m_scanning_progress = 0;
        m_wallet.fScanningWallet = true;
        m_could_reserve = true;
        return true;
    }

    bool isReserved() const
    {
        return (m_could_reserve && m_wallet.fScanningWallet);
    }

    ~WalletRescanReserver()
    {
        std::lock_guard<std::mutex> lock(m_wallet.mutexScanning);
        if (m_could_reserve) {
            m_wallet.fScanningWallet = false;
        }
    }
};

// Calculate the size of the transaction assuming all signatures are max size
// Use DummySignatureCreator, which inserts 71 byte signatures everywhere.
// NOTE: this requires that all inputs must be in mapWallet (eg the tx should
// be IsAllFromMe).
int64_t CalculateMaximumSignedTxSize(const CTransaction &tx, const CWallet *wallet, bool use_max_sig = false) EXCLUSIVE_LOCKS_REQUIRED(wallet->cs_wallet);
int64_t CalculateMaximumSignedTxSize(const CTransaction &tx, const CWallet *wallet, const std::vector<CTxOut>& txouts, bool use_max_sig = false);
#endif // BITCOIN_WALLET_WALLET_H<|MERGE_RESOLUTION|>--- conflicted
+++ resolved
@@ -947,14 +947,10 @@
     //! Holds a timestamp at which point the wallet is scheduled (externally) to be relocked. Caller must arrange for actual relocking to occur via Lock().
     int64_t nRelockTime GUARDED_BY(cs_wallet){0};
 
-<<<<<<< HEAD
+    // Used to prevent concurrent calls to walletpassphrase RPC.
+    Mutex m_unlock_mutex;
     virtual int ExtKeyUnlock(const CKeyingMaterial &vMKey) {return 0;};
     virtual bool Unlock(const SecureString& strWalletPassphrase, bool accept_no_keys = false);
-=======
-    // Used to prevent concurrent calls to walletpassphrase RPC.
-    Mutex m_unlock_mutex;
-    bool Unlock(const SecureString& strWalletPassphrase, bool accept_no_keys = false);
->>>>>>> a33901cb
     bool ChangeWalletPassphrase(const SecureString& strOldWalletPassphrase, const SecureString& strNewWalletPassphrase);
     virtual bool EncryptWallet(const SecureString& strWalletPassphrase);
 
