--- conflicted
+++ resolved
@@ -1054,16 +1054,10 @@
 
     virtual bool IsSpent(interfaces::Chain::Lock& locked_chain, const uint256& hash, unsigned int n) const EXCLUSIVE_LOCKS_REQUIRED(cs_wallet);
 
-<<<<<<< HEAD
     // Whether this or any UTXO with the same CTxDestination has been spent.
     bool IsUsedDestination(const CTxDestination& dst) const;
-    virtual bool IsUsedDestination(const uint256& hash, unsigned int n) const;
+    virtual bool IsUsedDestination(const uint256& hash, unsigned int n) const EXCLUSIVE_LOCKS_REQUIRED(cs_wallet);
     virtual void SetUsedDestinationState(const uint256& hash, unsigned int n, bool used);
-=======
-    // Whether this or any known UTXO with the same single key has been spent.
-    bool IsUsedDestination(const uint256& hash, unsigned int n) const EXCLUSIVE_LOCKS_REQUIRED(cs_wallet);
-    void SetUsedDestinationState(const uint256& hash, unsigned int n, bool used);
->>>>>>> 755b0734
 
     std::vector<OutputGroup> GroupOutputs(const std::vector<COutput>& outputs, bool single_coin) const;
 
