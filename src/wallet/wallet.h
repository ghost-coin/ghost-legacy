--- conflicted
+++ resolved
@@ -1007,11 +1007,7 @@
     virtual void ClearCachedBalances() {};
     void MarkDirty();
     bool AddToWallet(const CWalletTx& wtxIn, bool fFlushOnClose=true);
-<<<<<<< HEAD
-    virtual bool LoadToWallet(const CWalletTx& wtxIn);
-=======
-    void LoadToWallet(const CWalletTx& wtxIn);
->>>>>>> 222e6273
+    virtual void LoadToWallet(const CWalletTx& wtxIn);
     void TransactionAddedToMempool(const CTransactionRef& tx) override;
     void BlockConnected(const std::shared_ptr<const CBlock>& pblock, const CBlockIndex *pindex, const std::vector<CTransactionRef>& vtxConflicted) override;
     void BlockDisconnected(const std::shared_ptr<const CBlock>& pblock) override;
