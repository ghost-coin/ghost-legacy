--- conflicted
+++ resolved
@@ -984,11 +984,7 @@
         //! USER_ABORT.
         uint256 last_failed_block;
     };
-<<<<<<< HEAD
-    virtual ScanResult ScanForWalletTransactions(const uint256& first_block, const uint256& last_block, const WalletRescanReserver& reserver, bool fUpdate);
-=======
-    ScanResult ScanForWalletTransactions(const uint256& start_block, int start_height, Optional<int> max_height, const WalletRescanReserver& reserver, bool fUpdate);
->>>>>>> 4702cadc
+    virtual ScanResult ScanForWalletTransactions(const uint256& start_block, int start_height, Optional<int> max_height, const WalletRescanReserver& reserver, bool fUpdate);
     void transactionRemovedFromMempool(const CTransactionRef &ptx) override;
     void ReacceptWalletTransactions() EXCLUSIVE_LOCKS_REQUIRED(cs_wallet);
     std::vector<uint256> ResendWalletTransactionsBefore(int64_t nTime);
