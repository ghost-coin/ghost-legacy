--- conflicted
+++ resolved
@@ -587,7 +587,7 @@
     bool RelayWalletTransaction(interfaces::Chain::Lock& locked_chain);
 
     /** Pass this transaction to the mempool. Fails if absolute fee exceeds absurd fee. */
-    bool AcceptToMemoryPool(interfaces::Chain::Lock& locked_chain, CValidationState& state);
+    bool AcceptToMemoryPool(interfaces::Chain::Lock& locked_chain, CValidationState& state, CAmount override_max_fee=-1);
 
     // TODO: Remove "NO_THREAD_SAFETY_ANALYSIS" and replace it with the correct
     // annotation "EXCLUSIVE_LOCKS_REQUIRED(pwallet->cs_wallet)". The annotation
@@ -1005,15 +1005,9 @@
     void ReacceptWalletTransactions();
     void ResendWalletTransactions(int64_t nBestBlockTime, CConnman* connman) override EXCLUSIVE_LOCKS_REQUIRED(cs_main);
     // ResendWalletTransactionsBefore may only be called if fBroadcastTransactions!
-<<<<<<< HEAD
-    std::vector<uint256> ResendWalletTransactionsBefore(interfaces::Chain::Lock& locked_chain, int64_t nTime, CConnman* connman);
+    std::vector<uint256> ResendWalletTransactionsBefore(interfaces::Chain::Lock& locked_chain, int64_t nTime);
     virtual CAmount GetBalance(const isminefilter& filter=ISMINE_SPENDABLE, const int min_depth=0) const;
     virtual CAmount GetUnconfirmedBalance() const;
-=======
-    std::vector<uint256> ResendWalletTransactionsBefore(interfaces::Chain::Lock& locked_chain, int64_t nTime);
-    CAmount GetBalance(const isminefilter& filter=ISMINE_SPENDABLE, const int min_depth=0) const;
-    CAmount GetUnconfirmedBalance() const;
->>>>>>> 14023c96
     CAmount GetImmatureBalance() const;
     CAmount GetUnconfirmedWatchOnlyBalance() const;
     CAmount GetImmatureWatchOnlyBalance() const;
@@ -1036,11 +1030,7 @@
      */
     virtual bool CreateTransaction(interfaces::Chain::Lock& locked_chain, const std::vector<CRecipient>& vecSend, CTransactionRef& tx, CReserveKey& reservekey, CAmount& nFeeRet, int& nChangePosInOut,
                            std::string& strFailReason, const CCoinControl& coin_control, bool sign = true);
-<<<<<<< HEAD
-    virtual bool CommitTransaction(CTransactionRef tx, mapValue_t mapValue, std::vector<std::pair<std::string, std::string>> orderForm, CReserveKey& reservekey, CConnman* connman, CValidationState& state);
-=======
-    bool CommitTransaction(CTransactionRef tx, mapValue_t mapValue, std::vector<std::pair<std::string, std::string>> orderForm, CReserveKey& reservekey, CValidationState& state);
->>>>>>> 14023c96
+    virtual bool CommitTransaction(CTransactionRef tx, mapValue_t mapValue, std::vector<std::pair<std::string, std::string>> orderForm, CReserveKey& reservekey, CValidationState& state);
 
     bool DummySignTx(CMutableTransaction &txNew, const std::set<CTxOut> &txouts, bool use_max_sig = false) const
     {
