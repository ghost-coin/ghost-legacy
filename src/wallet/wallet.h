--- conflicted
+++ resolved
@@ -925,18 +925,11 @@
      * completion the coin set and corresponding actual target value is
      * assembled
      */
-<<<<<<< HEAD
-    virtual bool SelectCoinsMinConf(const CAmount& nTargetValue, const CoinEligibilityFilter& eligibility_filter, std::vector<COutput> vCoins,
+    virtual bool SelectCoinsMinConf(const CAmount& nTargetValue, const CoinEligibilityFilter& eligibility_filter, std::vector<OutputGroup> groups,
         std::set<CInputCoin>& setCoinsRet, CAmount& nValueRet, const CoinSelectionParams& coin_selection_params, bool& bnb_used) const;
 
     virtual bool IsSpent(const uint256& hash, unsigned int n) const;
-=======
-    bool SelectCoinsMinConf(const CAmount& nTargetValue, const CoinEligibilityFilter& eligibility_filter, std::vector<OutputGroup> groups,
-        std::set<CInputCoin>& setCoinsRet, CAmount& nValueRet, const CoinSelectionParams& coin_selection_params, bool& bnb_used) const;
-
-    bool IsSpent(const uint256& hash, unsigned int n) const;
     std::vector<OutputGroup> GroupOutputs(const std::vector<COutput>& outputs, bool single_coin) const;
->>>>>>> 9f23c165
 
     bool IsLockedCoin(uint256 hash, unsigned int n) const EXCLUSIVE_LOCKS_REQUIRED(cs_wallet);
     void LockCoin(const COutPoint& output, bool fPermanent=false) EXCLUSIVE_LOCKS_REQUIRED(cs_wallet);
