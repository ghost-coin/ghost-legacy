--- conflicted
+++ resolved
@@ -6,22 +6,6 @@
 #ifndef BITCOIN_WALLET_WALLET_H
 #define BITCOIN_WALLET_WALLET_H
 
-<<<<<<< HEAD
-#include "amount.h"
-#include "policy/feerate.h"
-#include "streams.h"
-#include "tinyformat.h"
-#include "ui_interface.h"
-#include "utilstrencodings.h"
-#include "validationinterface.h"
-#include "key/extkey.h"
-#include "key/stealth.h"
-#include "script/ismine.h"
-#include "script/sign.h"
-#include "wallet/crypter.h"
-#include "wallet/walletdb.h"
-#include "wallet/rpcwallet.h"
-=======
 #include <amount.h>
 #include <policy/feerate.h>
 #include <streams.h>
@@ -34,7 +18,8 @@
 #include <wallet/crypter.h>
 #include <wallet/walletdb.h>
 #include <wallet/rpcwallet.h>
->>>>>>> f17942a3
+#include <key/extkey.h>
+#include <key/stealth.h>
 
 #include <algorithm>
 #include <atomic>
@@ -749,16 +734,12 @@
 };
 
 
-<<<<<<< HEAD
+class WalletRescanReserver; //forward declarations for ScanForWalletTransactions/RescanFromTime
 /**
-=======
-class WalletRescanReserver; //forward declarations for ScanForWalletTransactions/RescanFromTime
-/** 
->>>>>>> f17942a3
  * A CWallet is an extension of a keystore, which also maintains a set of transactions and balances,
  * and provides the ability to create new transactions.
  */
-class CWallet final : public CCryptoKeyStore, public CValidationInterface
+class CWallet : public CCryptoKeyStore, public CValidationInterface
 {
 friend class CHDWallet;
 private:
@@ -942,11 +923,7 @@
     /**
      * populate vCoins with vector of available COutputs.
      */
-<<<<<<< HEAD
-    virtual void AvailableCoins(std::vector<COutput>& vCoins, bool fOnlySafe=true, const CCoinControl *coinControl = nullptr, const CAmount& nMinimumAmount = 1, const CAmount& nMaximumAmount = MAX_MONEY, const CAmount& nMinimumSumAmount = MAX_MONEY, const uint64_t& nMaximumCount = 0, const int& nMinDepth = 0, const int& nMaxDepth = 9999999, bool fIncludeImmature=false) const;
-=======
-    void AvailableCoins(std::vector<COutput>& vCoins, bool fOnlySafe=true, const CCoinControl *coinControl = nullptr, const CAmount& nMinimumAmount = 1, const CAmount& nMaximumAmount = MAX_MONEY, const CAmount& nMinimumSumAmount = MAX_MONEY, const uint64_t nMaximumCount = 0, const int nMinDepth = 0, const int nMaxDepth = 9999999) const;
->>>>>>> f17942a3
+    virtual void AvailableCoins(std::vector<COutput>& vCoins, bool fOnlySafe=true, const CCoinControl *coinControl = nullptr, const CAmount& nMinimumAmount = 1, const CAmount& nMaximumAmount = MAX_MONEY, const CAmount& nMinimumSumAmount = MAX_MONEY, const uint64_t nMaximumCount = 0, const int nMinDepth = 0, const int nMaxDepth = 9999999, bool fIncludeImmature=false) const;
 
     /**
      * Return list of available coins and locked coins grouped by non-change output address.
@@ -1048,16 +1025,10 @@
     void TransactionAddedToMempool(const CTransactionRef& tx) override;
     void BlockConnected(const std::shared_ptr<const CBlock>& pblock, const CBlockIndex *pindex, const std::vector<CTransactionRef>& vtxConflicted) override;
     void BlockDisconnected(const std::shared_ptr<const CBlock>& pblock) override;
-<<<<<<< HEAD
     virtual bool AddToWalletIfInvolvingMe(const CTransactionRef& tx, const CBlockIndex* pIndex, int posInBlock, bool fUpdate);
-    int64_t RescanFromTime(int64_t startTime, bool update);
-    CBlockIndex* ScanForWalletTransactions(CBlockIndex* pindexStart, bool fUpdate = false);
-=======
-    bool AddToWalletIfInvolvingMe(const CTransactionRef& tx, const CBlockIndex* pIndex, int posInBlock, bool fUpdate);
     int64_t RescanFromTime(int64_t startTime, const WalletRescanReserver& reserver, bool update);
     CBlockIndex* ScanForWalletTransactions(CBlockIndex* pindexStart, CBlockIndex* pindexStop, const WalletRescanReserver& reserver, bool fUpdate = false);
     void TransactionRemovedFromMempool(const CTransactionRef &ptx) override;
->>>>>>> f17942a3
     void ReacceptWalletTransactions();
     void ResendWalletTransactions(int64_t nBestBlockTime, CConnman* connman) override;
     // ResendWalletTransactionsBefore may only be called if fBroadcastTransactions!
@@ -1098,19 +1069,6 @@
     static CFeeRate minTxFee;
     static CFeeRate fallbackFee;
     static CFeeRate m_discard_rate;
-<<<<<<< HEAD
-    /**
-     * Estimate the minimum fee considering user set parameters
-     * and the required fee
-     */
-    virtual CAmount GetMinimumFee(unsigned int nTxBytes, const CCoinControl& coin_control, const CTxMemPool& pool, const CBlockPolicyEstimator& estimator, FeeCalculation *feeCalc) const;
-    /**
-     * Return the minimum required fee taking into account the
-     * floating relay fee and user set minimum transaction fee
-     */
-    static CAmount GetRequiredFee(unsigned int nTxBytes);
-=======
->>>>>>> f17942a3
 
     bool NewKeyPool();
     size_t KeypoolCountExternalKeys();
@@ -1204,16 +1162,7 @@
     //! Flush wallet (bitdb flush)
     void Flush(bool shutdown=false);
 
-<<<<<<< HEAD
-    //! Responsible for reading and validating the -wallet arguments and verifying the wallet database.
-    //  This function will perform salvage on the wallet if requested, as long as only one wallet is
-    //  being loaded (CWallet::ParameterInteraction forbids -salvagewallet, -zapwallettxes or -upgradewallet with multiwallet).
-    static bool Verify();
-
-    /**
-=======
-    /** 
->>>>>>> f17942a3
+    /**
      * Address book entry changed.
      * @note called with lock cs_wallet held.
      */
@@ -1250,12 +1199,7 @@
     bool MarkReplaced(const uint256& originalHash, const uint256& newHash);
 
     /* Initializes the wallet, returns a new CWallet instance or a null pointer in case of an error */
-<<<<<<< HEAD
     static CWallet* CreateWalletFromFile(const std::string walletFile, CWallet *walletInstanceIn=nullptr);
-    static bool InitLoadWallet();
-=======
-    static CWallet* CreateWalletFromFile(const std::string walletFile);
->>>>>>> f17942a3
 
     /**
      * Wallet post-init setup
