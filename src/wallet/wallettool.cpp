--- conflicted
+++ resolved
@@ -24,18 +24,6 @@
 
 static void WalletCreate(CWallet* wallet_instance)
 {
-<<<<<<< HEAD
-    if (fs::exists(path)) {
-        tfm::format(std::cerr, "Error: File exists already\n");
-        return nullptr;
-    }
-
-    std::shared_ptr<CWallet> wallet_instance(fParticlMode
-        ? std::shared_ptr<CWallet>(new CHDWallet(nullptr /* chain */, WalletLocation(name), CreateWalletDatabase(path)), WalletToolReleaseWallet)
-        : std::shared_ptr<CWallet>(new CWallet(nullptr /* chain */, WalletLocation(name), CreateWalletDatabase(path)), WalletToolReleaseWallet));
-
-=======
->>>>>>> be3af4f3
     LOCK(wallet_instance->cs_wallet);
 
     if (fParticlMode) {
@@ -69,15 +57,10 @@
         return nullptr;
     }
 
-<<<<<<< HEAD
+    // dummy chain interface
     std::shared_ptr<CWallet> wallet_instance(fParticlMode
-        ? std::shared_ptr<CWallet>(new CHDWallet(nullptr /* chain */, WalletLocation(name), CreateWalletDatabase(path)), WalletToolReleaseWallet)
-        : std::shared_ptr<CWallet>(new CWallet(nullptr /* chain */, WalletLocation(name), CreateWalletDatabase(path)), WalletToolReleaseWallet));
-
-=======
-    // dummy chain interface
-    std::shared_ptr<CWallet> wallet_instance{new CWallet(nullptr /* chain */, name, std::move(database)), WalletToolReleaseWallet};
->>>>>>> be3af4f3
+        ? std::shared_ptr<CWallet>(new CHDWallet(nullptr /* chain */, name, std::move(database)), WalletToolReleaseWallet)
+        : std::shared_ptr<CWallet>(new CWallet(nullptr /* chain */, name, std::move(database)), WalletToolReleaseWallet));
     DBErrors load_wallet_ret;
     try {
         bool first_run;
