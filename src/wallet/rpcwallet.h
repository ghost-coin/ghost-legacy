// Copyright (c) 2016-2017 The Bitcoin Core developers
// Distributed under the MIT software license, see the accompanying
// file COPYING or http://www.opensource.org/licenses/mit-license.php.

#ifndef BITCOIN_WALLET_RPCWALLET_H
#define BITCOIN_WALLET_RPCWALLET_H

#include <string>

class CRPCTable;
<<<<<<< HEAD
class UniValue;
class CWalletTx;
=======
class CWallet;
>>>>>>> f17942a3
class JSONRPCRequest;

void RegisterWalletRPCCommands(CRPCTable &t);
void WalletTxToJSON(const CWalletTx& wtx, UniValue& entry, bool fFilterMode=false);

/**
 * Figures out what wallet, if any, to use for a JSONRPCRequest.
 *
 * @param[in] request JSONRPCRequest that wishes to access a wallet
 * @return nullptr if no wallet should be used, or a pointer to the CWallet
 */
CWallet *GetWalletForJSONRPCRequest(const JSONRPCRequest& request);

std::string HelpRequiringPassphrase(CWallet *);
void EnsureWalletIsUnlocked(CWallet *);
bool EnsureWalletIsAvailable(CWallet *, bool avoidException);

#endif //BITCOIN_WALLET_RPCWALLET_H<|MERGE_RESOLUTION|>--- conflicted
+++ resolved
@@ -8,12 +8,9 @@
 #include <string>
 
 class CRPCTable;
-<<<<<<< HEAD
 class UniValue;
 class CWalletTx;
-=======
 class CWallet;
->>>>>>> f17942a3
 class JSONRPCRequest;
 
 void RegisterWalletRPCCommands(CRPCTable &t);
