// Copyright (c) 2015-2018 The Bitcoin Core developers
// Distributed under the MIT software license, see the accompanying
// file COPYING or http://www.opensource.org/licenses/mit-license.php.

#ifndef BITCOIN_ZMQ_ZMQPUBLISHNOTIFIER_H
#define BITCOIN_ZMQ_ZMQPUBLISHNOTIFIER_H

#include <zmq/zmqabstractnotifier.h>

class CBlockIndex;

class CZMQAbstractPublishNotifier : public CZMQAbstractNotifier
{
private:
    uint32_t nSequence {0U}; //!< upcounting per message sequence number

public:

    /* send zmq multipart message
       parts:
          * command
          * data
          * message sequence number
    */
    bool SendZmqMessage(const char *command, const void* data, size_t size);

    bool Initialize(void *pcontext) override;
    void Shutdown() override;
};

class CZMQPublishHashBlockNotifier : public CZMQAbstractPublishNotifier
{
public:
    bool NotifyBlock(const CBlockIndex *pindex) override;
};

class CZMQPublishHashTransactionNotifier : public CZMQAbstractPublishNotifier
{
public:
    bool NotifyTransaction(const CTransaction &transaction) override;
};

class CZMQPublishRawBlockNotifier : public CZMQAbstractPublishNotifier
{
public:
    bool NotifyBlock(const CBlockIndex *pindex) override;
};

class CZMQPublishRawTransactionNotifier : public CZMQAbstractPublishNotifier
{
public:
    bool NotifyTransaction(const CTransaction &transaction) override;
};

<<<<<<< HEAD
class CZMQPublishHashWalletTransactionNotifier : public CZMQAbstractPublishNotifier
{
public:
    bool NotifyTransaction(const std::string &sWalletName, const CTransaction &transaction) override;
};

class CZMQPublishSMSGNotifier : public CZMQAbstractPublishNotifier
{
public:
    bool NotifySecureMessage(const smsg::SecureMessage *psmsg, const uint160 &hash) override;
};


=======
class CZMQPublishSequenceNotifier : public CZMQAbstractPublishNotifier
{
public:
    bool NotifyBlockConnect(const CBlockIndex *pindex) override;
    bool NotifyBlockDisconnect(const CBlockIndex *pindex) override;
    bool NotifyTransactionAcceptance(const CTransaction &transaction, uint64_t mempool_sequence) override;
    bool NotifyTransactionRemoval(const CTransaction &transaction, uint64_t mempool_sequence) override;
};

>>>>>>> 4f807348
#endif // BITCOIN_ZMQ_ZMQPUBLISHNOTIFIER_H<|MERGE_RESOLUTION|>--- conflicted
+++ resolved
@@ -37,6 +37,7 @@
 class CZMQPublishHashTransactionNotifier : public CZMQAbstractPublishNotifier
 {
 public:
+    using CZMQAbstractPublishNotifier::NotifyTransaction;
     bool NotifyTransaction(const CTransaction &transaction) override;
 };
 
@@ -49,13 +50,23 @@
 class CZMQPublishRawTransactionNotifier : public CZMQAbstractPublishNotifier
 {
 public:
+    using CZMQAbstractPublishNotifier::NotifyTransaction;
     bool NotifyTransaction(const CTransaction &transaction) override;
 };
 
-<<<<<<< HEAD
+class CZMQPublishSequenceNotifier : public CZMQAbstractPublishNotifier
+{
+public:
+    bool NotifyBlockConnect(const CBlockIndex *pindex) override;
+    bool NotifyBlockDisconnect(const CBlockIndex *pindex) override;
+    bool NotifyTransactionAcceptance(const CTransaction &transaction, uint64_t mempool_sequence) override;
+    bool NotifyTransactionRemoval(const CTransaction &transaction, uint64_t mempool_sequence) override;
+};
+
 class CZMQPublishHashWalletTransactionNotifier : public CZMQAbstractPublishNotifier
 {
 public:
+    using CZMQAbstractPublishNotifier::NotifyTransaction;
     bool NotifyTransaction(const std::string &sWalletName, const CTransaction &transaction) override;
 };
 
@@ -65,16 +76,4 @@
     bool NotifySecureMessage(const smsg::SecureMessage *psmsg, const uint160 &hash) override;
 };
 
-
-=======
-class CZMQPublishSequenceNotifier : public CZMQAbstractPublishNotifier
-{
-public:
-    bool NotifyBlockConnect(const CBlockIndex *pindex) override;
-    bool NotifyBlockDisconnect(const CBlockIndex *pindex) override;
-    bool NotifyTransactionAcceptance(const CTransaction &transaction, uint64_t mempool_sequence) override;
-    bool NotifyTransactionRemoval(const CTransaction &transaction, uint64_t mempool_sequence) override;
-};
-
->>>>>>> 4f807348
 #endif // BITCOIN_ZMQ_ZMQPUBLISHNOTIFIER_H