// Copyright (c) 2009-2010 Satoshi Nakamoto
// Copyright (c) 2009-2020 The Bitcoin Core developers
// Distributed under the MIT software license, see the accompanying
// file COPYING or http://www.opensource.org/licenses/mit-license.php.

#if defined(HAVE_CONFIG_H)
#include <config/bitcoin-config.h>
#endif

#include <init.h>

#include <addrman.h>
#include <amount.h>
#include <banman.h>
#include <blockfilter.h>
#include <chain.h>
#include <chainparams.h>
#include <compat/sanity.h>
#include <consensus/validation.h>
#include <fs.h>
#include <httprpc.h>
#include <httpserver.h>
#include <index/blockfilterindex.h>
#include <index/txindex.h>
#include <interfaces/chain.h>
#include <key.h>
#include <miner.h>
#include <net.h>
#include <net_permissions.h>
#include <net_processing.h>
#include <netbase.h>
#include <node/context.h>
#include <policy/feerate.h>
#include <policy/fees.h>
#include <policy/policy.h>
#include <policy/settings.h>
#include <rpc/blockchain.h>
#include <rpc/register.h>
#include <rpc/server.h>
#include <rpc/util.h>
#include <scheduler.h>
#include <script/sigcache.h>
#include <script/standard.h>
#include <shutdown.h>
#include <timedata.h>
#include <torcontrol.h>
#include <txdb.h>
#include <txmempool.h>
#include <ui_interface.h>
#include <util/asmap.h>
#include <util/moneystr.h>
#include <util/system.h>
#include <util/threadnames.h>
#include <util/translation.h>
#include <validation.h>
#include <hash.h>


#include <validationinterface.h>
#include <blind.h>
#include <smsg/smessage.h>
#include <smsg/rpcsmessage.h>
#include <insight/rpc.h>
#include <pos/miner.h>
#include <pos/kernel.h>
#include <core_io.h>
#ifdef ENABLE_WALLET
#include <wallet/hdwallet.h>
#endif
#if ENABLE_USBDEVICE
#include <usbdevice/rpcusbdevice.h>
#include <usbdevice/usbdevice.h>
#endif

#include <walletinitinterface.h>

#include <functional>
#include <set>
#include <stdint.h>
#include <stdio.h>

#ifndef WIN32
#include <attributes.h>
#include <cerrno>
#include <signal.h>
#include <sys/stat.h>
#endif

#include <boost/algorithm/string/classification.hpp>
#include <boost/algorithm/string/replace.hpp>
#include <boost/algorithm/string/split.hpp>
#include <boost/signals2/signal.hpp>
#include <boost/thread.hpp>

#if ENABLE_ZMQ
#include <zmq/zmqabstractnotifier.h>
#include <zmq/zmqnotificationinterface.h>
#include <zmq/zmqrpc.h>
#endif

#include <insight/insight.h>

static bool fFeeEstimatesInitialized = false;
static const bool DEFAULT_PROXYRANDOMIZE = true;
static const bool DEFAULT_REST_ENABLE = false;
static const bool DEFAULT_STOPAFTERBLOCKIMPORT = false;

#ifdef WIN32
// Win32 LevelDB doesn't use filedescriptors, and the ones used for
// accessing block files don't count towards the fd_set size limit
// anyway.
#define MIN_CORE_FILEDESCRIPTORS 0
#else
#define MIN_CORE_FILEDESCRIPTORS 150
#endif

static const char* FEE_ESTIMATES_FILENAME="fee_estimates.dat";

#ifdef WIN32

HWND winHwnd = nullptr;
MSG winMsg;
const char lpcszClassName[] = "messageClass";

LRESULT APIENTRY MainWndProc(HWND hwnd, UINT uMsg, WPARAM wParam, LPARAM lParam)
{
    switch (uMsg) {
        case WM_CLOSE:
            StartShutdown();
            return 1;
        default:
            break;
    }
    return DefWindowProc(hwnd, uMsg, wParam, lParam);
};

int CreateMessageWindow()
{
    // Create a message-only window to intercept WM_CLOSE events from particld

    WNDCLASSEX WindowClassEx;
    ZeroMemory(&WindowClassEx, sizeof(WNDCLASSEX));
    WindowClassEx.cbSize = sizeof(WNDCLASSEX);
    WindowClassEx.lpfnWndProc = MainWndProc;
    WindowClassEx.hInstance = nullptr;
    WindowClassEx.lpszClassName = lpcszClassName;

    if (!RegisterClassEx(&WindowClassEx)) {
        tfm::format(std::cerr, "RegisterClassEx failed: %d.\n", GetLastError());
        return 1;
    }
    winHwnd = CreateWindowEx(0, lpcszClassName, NULL, 0, 0, 0, 0, 0, HWND_MESSAGE, NULL, nullptr, NULL);
    if (!winHwnd) {
        tfm::format(std::cerr, "CreateWindowEx failed: %d.\n", GetLastError());
        return 1;
    }

    ShowWindow(winHwnd, SW_SHOWDEFAULT);

    return 0;
};

int CloseMessageWindow()
{
    if (!winHwnd) {
        return 0;
    }
    if (!DestroyWindow(winHwnd)) {
        tfm::format(std::cerr, "DestroyWindow failed: %d.\n", GetLastError());
        return 1;
    }
    if (!UnregisterClass(lpcszClassName, nullptr)) {
        tfm::format(std::cerr, "UnregisterClass failed: %d.\n", GetLastError());
        return 1;
    }

    return 0;
};
#endif

static const char* DEFAULT_ASMAP_FILENAME="ip_asn.map";

/**
 * The PID file facilities.
 */
static const char* BITCOIN_PID_FILENAME = "particl.pid";

static fs::path GetPidFile()
{
    return AbsPathForConfigVal(fs::path(gArgs.GetArg("-pid", BITCOIN_PID_FILENAME)));
}

NODISCARD static bool CreatePidFile()
{
    fsbridge::ofstream file{GetPidFile()};
    if (file) {
#ifdef WIN32
        tfm::format(file, "%d\n", GetCurrentProcessId());
#else
        tfm::format(file, "%d\n", getpid());
#endif
        return true;
    } else {
        return InitError(strprintf(_("Unable to create the PID file '%s': %s"), GetPidFile().string(), std::strerror(errno)));
    }
}

//////////////////////////////////////////////////////////////////////////////
//
// Shutdown
//

//
// Thread management and startup/shutdown:
//
// The network-processing threads are all part of a thread group
// created by AppInit() or the Qt main() function.
//
// A clean exit happens when StartShutdown() or the SIGTERM
// signal handler sets ShutdownRequested(), which makes main thread's
// WaitForShutdown() interrupts the thread group.
// And then, WaitForShutdown() makes all other on-going threads
// in the thread group join the main thread.
// Shutdown() is then called to clean up database connections, and stop other
// threads that should only be stopped after the main network-processing
// threads have exited.
//
// Shutdown for Qt is very similar, only it uses a QTimer to detect
// ShutdownRequested() getting set, and then does the normal Qt
// shutdown thing.
//

bool ShutdownRequestedMainThread()
{
#ifdef WIN32
    // Only particld will create a hidden window to receive messages
    while (winHwnd && PeekMessage(&winMsg, 0, 0, 0, PM_REMOVE)) {
        TranslateMessage(&winMsg);
        DispatchMessage(&winMsg);
    }
#endif
    return ShutdownRequested();
}

static std::unique_ptr<ECCVerifyHandle> globalVerifyHandle;

static boost::thread_group threadGroup;

void Interrupt(NodeContext& node)
{
    InterruptHTTPServer();
    InterruptHTTPRPC();
    InterruptRPC();
    InterruptREST();
    InterruptTorControl();
    InterruptMapPort();
    if (node.connman)
        node.connman->Interrupt();
    if (g_txindex) {
        g_txindex->Interrupt();
    }
    ForEachBlockFilterIndex([](BlockFilterIndex& index) { index.Interrupt(); });
}

void Shutdown(NodeContext& node)
{
    LogPrintf("%s: In progress...\n", __func__);
    static RecursiveMutex cs_Shutdown;
    TRY_LOCK(cs_Shutdown, lockShutdown);
    if (!lockShutdown)
        return;

    /// Note: Shutdown() must be able to handle cases in which initialization failed part of the way,
    /// for example if the data directory was found to be locked.
    /// Be sure that anything that writes files or flushes caches only does this if the respective
    /// module was initialized.
    util::ThreadRename("shutoff");
    mempool.AddTransactionsUpdated(1);

    StopHTTPRPC();
    StopREST();
    StopRPC();
    StopHTTPServer();
    smsgModule.Shutdown();
#ifdef ENABLE_WALLET
    StopThreadStakeMiner();
#endif
    for (const auto& client : node.chain_clients) {
        client->flush();
    }
    StopMapPort();

    // Because these depend on each-other, we make sure that neither can be
    // using the other before destroying them.
    if (node.peer_logic) UnregisterValidationInterface(node.peer_logic.get());
    // Follow the lock order requirements:
    // * CheckForStaleTipAndEvictPeers locks cs_main before indirectly calling GetExtraOutboundCount
    //   which locks cs_vNodes.
    // * ProcessMessage locks cs_main and g_cs_orphans before indirectly calling ForEachNode which
    //   locks cs_vNodes.
    // * CConnman::Stop calls DeleteNode, which calls FinalizeNode, which locks cs_main and calls
    //   EraseOrphansFor, which locks g_cs_orphans.
    //
    // Thus the implicit locking order requirement is: (1) cs_main, (2) g_cs_orphans, (3) cs_vNodes.
    if (node.connman) {
        node.connman->StopThreads();
        LOCK2(::cs_main, ::g_cs_orphans);
        node.connman->StopNodes();
    }

    StopTorControl();

    // After everything has been shut down, but before things get flushed, stop the
    // CScheduler/checkqueue threadGroup
    if (node.scheduler) node.scheduler->stop();
    threadGroup.interrupt_all();
    threadGroup.join_all();

    // After the threads that potentially access these pointers have been stopped,
    // destruct and reset all to nullptr.
    node.peer_logic.reset();
    node.connman.reset();
    node.banman.reset();

    if (::mempool.IsLoaded() && gArgs.GetArg("-persistmempool", DEFAULT_PERSIST_MEMPOOL)) {
        DumpMempool(::mempool);
    }

    if (fFeeEstimatesInitialized)
    {
        ::feeEstimator.FlushUnconfirmed();
        fs::path est_path = GetDataDir() / FEE_ESTIMATES_FILENAME;
        CAutoFile est_fileout(fsbridge::fopen(est_path, "wb"), SER_DISK, CLIENT_VERSION);
        if (!est_fileout.IsNull())
            ::feeEstimator.Write(est_fileout);
        else
            LogPrintf("%s: Failed to write fee estimates to %s\n", __func__, est_path.string());
        fFeeEstimatesInitialized = false;
    }

    // FlushStateToDisk generates a ChainStateFlushed callback, which we should avoid missing
    {
        LOCK(cs_main);
        for (CChainState* chainstate : g_chainman.GetAll()) {
            if (chainstate->CanFlushToDisk()) {
                chainstate->ForceFlushStateToDisk();
            }
        }
    }

    // After there are no more peers/RPC left to give us new data which may generate
    // CValidationInterface callbacks, flush them...
    GetMainSignals().FlushBackgroundCallbacks();

    // Stop and delete all indexes only after flushing background callbacks.
    if (g_txindex) {
        g_txindex->Stop();
        g_txindex.reset();
    }
    ForEachBlockFilterIndex([](BlockFilterIndex& index) { index.Stop(); });
    DestroyAllBlockFilterIndexes();

    // Any future callbacks will be dropped. This should absolutely be safe - if
    // missing a callback results in an unrecoverable situation, unclean shutdown
    // would too. The only reason to do the above flushes is to let the wallet catch
    // up with our current chain to avoid any strange pruning edge cases and make
    // next startup faster by avoiding rescan.

    {
        LOCK(cs_main);
        for (CChainState* chainstate : g_chainman.GetAll()) {
            if (chainstate->CanFlushToDisk()) {
                chainstate->ForceFlushStateToDisk();
                chainstate->ResetCoinsViews();
            }
        }
        pblocktree.reset();
    }
    for (const auto& client : node.chain_clients) {
        client->stop();
    }

#if ENABLE_ZMQ
    if (g_zmq_notification_interface) {
        UnregisterValidationInterface(g_zmq_notification_interface);
        delete g_zmq_notification_interface;
        g_zmq_notification_interface = nullptr;
    }
#endif

#if ENABLE_USBDEVICE
    usb_device::ShutdownHardwareIntegration();
#endif

#ifdef WIN32
    CloseMessageWindow();
#endif

    node.chain_clients.clear();
    UnregisterAllValidationInterfaces();
    GetMainSignals().UnregisterBackgroundSignalScheduler();
    globalVerifyHandle.reset();
    ECC_Stop();
    ECC_Stop_Stealth();
    ECC_Stop_Blinding();
    node.args = nullptr;
    if (node.mempool) node.mempool = nullptr;
    node.scheduler.reset();

    try {
        if (!fs::remove(GetPidFile())) {
            LogPrintf("%s: Unable to remove PID file: File does not exist\n", __func__);
        }
    } catch (const fs::filesystem_error& e) {
        LogPrintf("%s: Unable to remove PID file: %s\n", __func__, fsbridge::get_filesystem_error_message(e));
    }

    LogPrintf("%s: done\n", __func__);
}

/**
 * Signal handlers are very limited in what they are allowed to do.
 * The execution context the handler is invoked in is not guaranteed,
 * so we restrict handler operations to just touching variables:
 */
#ifndef WIN32
static void HandleSIGTERM(int)
{
    StartShutdown();
}

static void HandleSIGHUP(int)
{
    LogInstance().m_reopen_file = true;
}
#else
static BOOL WINAPI consoleCtrlHandler(DWORD dwCtrlType)
{
    StartShutdown();
    Sleep(INFINITE);
    return true;
}
#endif

#ifndef WIN32
static void registerSignalHandler(int signal, void(*handler)(int))
{
    struct sigaction sa;
    sa.sa_handler = handler;
    sigemptyset(&sa.sa_mask);
    sa.sa_flags = 0;
    sigaction(signal, &sa, nullptr);
}
#endif

static boost::signals2::connection rpc_notify_block_change_connection;
static void OnRPCStarted()
{
    rpc_notify_block_change_connection = uiInterface.NotifyBlockTip_connect(std::bind(RPCNotifyBlockChange, std::placeholders::_2));
}

static void OnRPCStopped()
{
    rpc_notify_block_change_connection.disconnect();
    RPCNotifyBlockChange(nullptr);
    g_best_block_cv.notify_all();
    LogPrint(BCLog::RPC, "RPC stopped.\n");
}

void SetupServerArgs(NodeContext& node)
{
    assert(!node.args);
    node.args = &gArgs;

    SetupHelpOptions(gArgs);
    gArgs.AddArg("-help-debug", "Print help message with debugging options and exit", ArgsManager::ALLOW_ANY, OptionsCategory::DEBUG_TEST); // server-only for now

    const auto defaultBaseParams = CreateBaseChainParams(CBaseChainParams::MAIN);
    const auto testnetBaseParams = CreateBaseChainParams(CBaseChainParams::TESTNET);
    const auto regtestBaseParams = CreateBaseChainParams(CBaseChainParams::REGTEST);
    const auto defaultChainParams = CreateChainParams(CBaseChainParams::MAIN);
    const auto testnetChainParams = CreateChainParams(CBaseChainParams::TESTNET);
    const auto regtestChainParams = CreateChainParams(CBaseChainParams::REGTEST);

    // Hidden Options
    std::vector<std::string> hidden_args = {
        "-dbcrashratio", "-forcecompactdb",
        // GUI args. These will be overwritten by SetupUIArgs for the GUI
        "-choosedatadir", "-lang=<lang>", "-min", "-resetguisettings", "-splash", "-uiplatform"};

    gArgs.AddArg("-version", "Print version and exit", ArgsManager::ALLOW_ANY, OptionsCategory::OPTIONS);
#if HAVE_SYSTEM
    gArgs.AddArg("-alertnotify=<cmd>", "Execute command when a relevant alert is received or we see a really long fork (%s in cmd is replaced by message)", ArgsManager::ALLOW_ANY, OptionsCategory::OPTIONS);
#endif
    gArgs.AddArg("-assumevalid=<hex>", strprintf("If this block is in the chain assume that it and its ancestors are valid and potentially skip their script verification (0 to verify all, default: %s, testnet: %s)", defaultChainParams->GetConsensus().defaultAssumeValid.GetHex(), testnetChainParams->GetConsensus().defaultAssumeValid.GetHex()), ArgsManager::ALLOW_ANY, OptionsCategory::OPTIONS);
    gArgs.AddArg("-blocksdir=<dir>", "Specify directory to hold blocks subdirectory for *.dat files (default: <datadir>)", ArgsManager::ALLOW_ANY, OptionsCategory::OPTIONS);
#if HAVE_SYSTEM
    gArgs.AddArg("-blocknotify=<cmd>", "Execute command when the best block changes (%s in cmd is replaced by block hash)", ArgsManager::ALLOW_ANY, OptionsCategory::OPTIONS);
#endif
    gArgs.AddArg("-blockreconstructionextratxn=<n>", strprintf("Extra transactions to keep in memory for compact block reconstructions (default: %u)", DEFAULT_BLOCK_RECONSTRUCTION_EXTRA_TXN), ArgsManager::ALLOW_ANY, OptionsCategory::OPTIONS);
    gArgs.AddArg("-blocksonly", strprintf("Whether to reject transactions from network peers. Automatic broadcast and rebroadcast of any transactions from inbound peers is disabled, unless '-whitelistforcerelay' is '1', in which case whitelisted peers' transactions will be relayed. RPC transactions are not affected. (default: %u)", DEFAULT_BLOCKSONLY), ArgsManager::ALLOW_ANY, OptionsCategory::OPTIONS);
    gArgs.AddArg("-conf=<file>", strprintf("Specify configuration file. Relative paths will be prefixed by datadir location. (default: %s)", BITCOIN_CONF_FILENAME), ArgsManager::ALLOW_ANY, OptionsCategory::OPTIONS);
    gArgs.AddArg("-datadir=<dir>", "Specify data directory", ArgsManager::ALLOW_ANY, OptionsCategory::OPTIONS);
    gArgs.AddArg("-dbbatchsize", strprintf("Maximum database write batch size in bytes (default: %u)", nDefaultDbBatchSize), ArgsManager::ALLOW_ANY | ArgsManager::DEBUG_ONLY, OptionsCategory::OPTIONS);
    gArgs.AddArg("-dbcache=<n>", strprintf("Maximum database cache size <n> MiB (%d to %d, default: %d). In addition, unused mempool memory is shared for this cache (see -maxmempool).", nMinDbCache, nMaxDbCache, nDefaultDbCache), ArgsManager::ALLOW_ANY, OptionsCategory::OPTIONS);
    gArgs.AddArg("-debuglogfile=<file>", strprintf("Specify location of debug log file. Relative paths will be prefixed by a net-specific datadir location. (-nodebuglogfile to disable; default: %s)", DEFAULT_DEBUGLOGFILE), ArgsManager::ALLOW_ANY, OptionsCategory::OPTIONS);
    gArgs.AddArg("-feefilter", strprintf("Tell other nodes to filter invs to us by our mempool min fee (default: %u)", DEFAULT_FEEFILTER), ArgsManager::ALLOW_ANY | ArgsManager::DEBUG_ONLY, OptionsCategory::OPTIONS);
    gArgs.AddArg("-includeconf=<file>", "Specify additional configuration file, relative to the -datadir path (only useable from configuration file, not command line)", ArgsManager::ALLOW_ANY, OptionsCategory::OPTIONS);
    gArgs.AddArg("-loadblock=<file>", "Imports blocks from external file on startup", ArgsManager::ALLOW_ANY, OptionsCategory::OPTIONS);
    gArgs.AddArg("-maxmempool=<n>", strprintf("Keep the transaction memory pool below <n> megabytes (default: %u)", DEFAULT_MAX_MEMPOOL_SIZE), ArgsManager::ALLOW_ANY, OptionsCategory::OPTIONS);
    gArgs.AddArg("-maxorphantx=<n>", strprintf("Keep at most <n> unconnectable transactions in memory (default: %u)", DEFAULT_MAX_ORPHAN_TRANSACTIONS), ArgsManager::ALLOW_ANY, OptionsCategory::OPTIONS);
    gArgs.AddArg("-mempoolexpiry=<n>", strprintf("Do not keep transactions in the mempool longer than <n> hours (default: %u)", DEFAULT_MEMPOOL_EXPIRY), ArgsManager::ALLOW_ANY, OptionsCategory::OPTIONS);
    gArgs.AddArg("-minimumchainwork=<hex>", strprintf("Minimum work assumed to exist on a valid chain in hex (default: %s, testnet: %s)", defaultChainParams->GetConsensus().nMinimumChainWork.GetHex(), testnetChainParams->GetConsensus().nMinimumChainWork.GetHex()), ArgsManager::ALLOW_ANY | ArgsManager::DEBUG_ONLY, OptionsCategory::OPTIONS);
    gArgs.AddArg("-par=<n>", strprintf("Set the number of script verification threads (%u to %d, 0 = auto, <0 = leave that many cores free, default: %d)",
        -GetNumCores(), MAX_SCRIPTCHECK_THREADS, DEFAULT_SCRIPTCHECK_THREADS), ArgsManager::ALLOW_ANY, OptionsCategory::OPTIONS);
    gArgs.AddArg("-persistmempool", strprintf("Whether to save the mempool on shutdown and load on restart (default: %u)", DEFAULT_PERSIST_MEMPOOL), ArgsManager::ALLOW_ANY, OptionsCategory::OPTIONS);
    gArgs.AddArg("-pid=<file>", strprintf("Specify pid file. Relative paths will be prefixed by a net-specific datadir location. (default: %s)", BITCOIN_PID_FILENAME), ArgsManager::ALLOW_ANY, OptionsCategory::OPTIONS);
    gArgs.AddArg("-prune=<n>", strprintf("Reduce storage requirements by enabling pruning (deleting) of old blocks. This allows the pruneblockchain RPC to be called to delete specific blocks, and enables automatic pruning of old blocks if a target size in MiB is provided. This mode is incompatible with -txindex and -rescan. "
            "Warning: Reverting this setting requires re-downloading the entire blockchain. "
            "(default: 0 = disable pruning blocks, 1 = allow manual pruning via RPC, >=%u = automatically prune block files to stay under the specified target size in MiB)", MIN_DISK_SPACE_FOR_BLOCK_FILES / 1024 / 1024), ArgsManager::ALLOW_ANY, OptionsCategory::OPTIONS);
    gArgs.AddArg("-reindex", "Rebuild chain state and block index from the blk*.dat files on disk", ArgsManager::ALLOW_ANY, OptionsCategory::OPTIONS);
    gArgs.AddArg("-reindex-chainstate", "Rebuild chain state from the currently indexed blocks. When in pruning mode or if blocks on disk might be corrupted, use full -reindex instead.", ArgsManager::ALLOW_ANY, OptionsCategory::OPTIONS);
    gArgs.AddArg("-skiprangeproofverify", "Skip verifying rangeproofs when reindexing or importing.", ArgsManager::ALLOW_ANY, OptionsCategory::OPTIONS);
#ifndef WIN32
    gArgs.AddArg("-sysperms", "Create new files with system default permissions, instead of umask 077 (only effective with disabled wallet functionality)", ArgsManager::ALLOW_ANY, OptionsCategory::OPTIONS);
#else
    hidden_args.emplace_back("-sysperms");
#endif
    gArgs.AddArg("-txindex", strprintf("Maintain a full transaction index, used by the getrawtransaction rpc call (default: %u)", DEFAULT_TXINDEX), ArgsManager::ALLOW_ANY, OptionsCategory::OPTIONS);
    gArgs.AddArg("-blockfilterindex=<type>",
                 strprintf("Maintain an index of compact filters by block (default: %s, values: %s).", DEFAULT_BLOCKFILTERINDEX, ListBlockFilterTypes()) +
                 " If <type> is not supplied or if <type> = 1, indexes for all known types are enabled.",
                 ArgsManager::ALLOW_ANY, OptionsCategory::OPTIONS);

    // Particl specific
    gArgs.AddArg("-addressindex", strprintf("Maintain a full address index, used to query for the balance, txids and unspent outputs for addresses (default: %u)", DEFAULT_ADDRESSINDEX), ArgsManager::ALLOW_ANY, OptionsCategory::OPTIONS);
    gArgs.AddArg("-timestampindex", strprintf("Maintain a timestamp index for block hashes, used to query blocks hashes by a range of timestamps (default: %u)", DEFAULT_TIMESTAMPINDEX), ArgsManager::ALLOW_ANY, OptionsCategory::OPTIONS);
    gArgs.AddArg("-spentindex", strprintf("Maintain a full spent index, used to query the spending txid and input index for an outpoint (default: %u)", DEFAULT_SPENTINDEX), ArgsManager::ALLOW_ANY, OptionsCategory::OPTIONS);
    gArgs.AddArg("-csindex", strprintf("Maintain an index of outputs by coldstaking address (default: %u)", DEFAULT_CSINDEX), ArgsManager::ALLOW_ANY, OptionsCategory::OPTIONS);
    gArgs.AddArg("-cswhitelist", strprintf("Only index coldstaked outputs with matching stake address. Can be specified multiple times."), ArgsManager::ALLOW_ANY, OptionsCategory::OPTIONS);

    gArgs.AddArg("-dbmaxopenfiles", strprintf("Maximum number of open files parameter passed to level-db (default: %u)", DEFAULT_DB_MAX_OPEN_FILES), ArgsManager::ALLOW_ANY, OptionsCategory::OPTIONS);
    gArgs.AddArg("-dbcompression", strprintf("Database compression parameter passed to level-db (default: %s)", DEFAULT_DB_COMPRESSION ? "true" : "false"), ArgsManager::ALLOW_ANY, OptionsCategory::OPTIONS);

    gArgs.AddArg("-findpeers", "Node will search for peers (default: 1)", ArgsManager::ALLOW_ANY, OptionsCategory::CONNECTION);
    // end Particl specific

    gArgs.AddArg("-addnode=<ip>", "Add a node to connect to and attempt to keep the connection open (see the `addnode` RPC command help for more info). This option can be specified multiple times to add multiple nodes.", ArgsManager::ALLOW_ANY | ArgsManager::NETWORK_ONLY, OptionsCategory::CONNECTION);
    gArgs.AddArg("-asmap=<file>", strprintf("Specify asn mapping used for bucketing of the peers (default: %s). Relative paths will be prefixed by the net-specific datadir location.", DEFAULT_ASMAP_FILENAME), ArgsManager::ALLOW_ANY, OptionsCategory::CONNECTION);
    gArgs.AddArg("-banscore=<n>", strprintf("Threshold for disconnecting misbehaving peers (default: %u)", DEFAULT_BANSCORE_THRESHOLD), ArgsManager::ALLOW_ANY, OptionsCategory::CONNECTION);
    gArgs.AddArg("-bantime=<n>", strprintf("Number of seconds to keep misbehaving peers from reconnecting (default: %u)", DEFAULT_MISBEHAVING_BANTIME), ArgsManager::ALLOW_ANY, OptionsCategory::CONNECTION);
    gArgs.AddArg("-bind=<addr>", "Bind to given address and always listen on it. Use [host]:port notation for IPv6", ArgsManager::ALLOW_ANY | ArgsManager::NETWORK_ONLY, OptionsCategory::CONNECTION);
    gArgs.AddArg("-connect=<ip>", "Connect only to the specified node; -noconnect disables automatic connections (the rules for this peer are the same as for -addnode). This option can be specified multiple times to connect to multiple nodes.", ArgsManager::ALLOW_ANY, OptionsCategory::CONNECTION);
    gArgs.AddArg("-discover", "Discover own IP addresses (default: 1 when listening and no -externalip or -proxy)", ArgsManager::ALLOW_ANY, OptionsCategory::CONNECTION);
    gArgs.AddArg("-dns", strprintf("Allow DNS lookups for -addnode, -seednode and -connect (default: %u)", DEFAULT_NAME_LOOKUP), ArgsManager::ALLOW_ANY, OptionsCategory::CONNECTION);
    gArgs.AddArg("-dnsseed", "Query for peer addresses via DNS lookup, if low on addresses (default: 1 unless -connect used)", ArgsManager::ALLOW_ANY, OptionsCategory::CONNECTION);
    gArgs.AddArg("-externalip=<ip>", "Specify your own public address", ArgsManager::ALLOW_ANY, OptionsCategory::CONNECTION);
    gArgs.AddArg("-forcednsseed", strprintf("Always query for peer addresses via DNS lookup (default: %u)", DEFAULT_FORCEDNSSEED), ArgsManager::ALLOW_ANY, OptionsCategory::CONNECTION);
    gArgs.AddArg("-listen", "Accept connections from outside (default: 1 if no -proxy or -connect)", ArgsManager::ALLOW_ANY, OptionsCategory::CONNECTION);
    gArgs.AddArg("-listenonion", strprintf("Automatically create Tor hidden service (default: %d)", DEFAULT_LISTEN_ONION), ArgsManager::ALLOW_ANY, OptionsCategory::CONNECTION);
    gArgs.AddArg("-maxconnections=<n>", strprintf("Maintain at most <n> connections to peers (default: %u)", DEFAULT_MAX_PEER_CONNECTIONS), ArgsManager::ALLOW_ANY, OptionsCategory::CONNECTION);
    gArgs.AddArg("-maxreceivebuffer=<n>", strprintf("Maximum per-connection receive buffer, <n>*1000 bytes (default: %u)", DEFAULT_MAXRECEIVEBUFFER), ArgsManager::ALLOW_ANY, OptionsCategory::CONNECTION);
    gArgs.AddArg("-maxsendbuffer=<n>", strprintf("Maximum per-connection send buffer, <n>*1000 bytes (default: %u)", DEFAULT_MAXSENDBUFFER), ArgsManager::ALLOW_ANY, OptionsCategory::CONNECTION);
    gArgs.AddArg("-maxtimeadjustment", strprintf("Maximum allowed median peer time offset adjustment. Local perspective of time may be influenced by peers forward or backward by this amount. (default: %u seconds)", DEFAULT_MAX_TIME_ADJUSTMENT), ArgsManager::ALLOW_ANY, OptionsCategory::CONNECTION);
    gArgs.AddArg("-maxuploadtarget=<n>", strprintf("Tries to keep outbound traffic under the given target (in MiB per 24h), 0 = no limit (default: %d)", DEFAULT_MAX_UPLOAD_TARGET), ArgsManager::ALLOW_ANY, OptionsCategory::CONNECTION);
    gArgs.AddArg("-onion=<ip:port>", "Use separate SOCKS5 proxy to reach peers via Tor hidden services, set -noonion to disable (default: -proxy)", ArgsManager::ALLOW_ANY, OptionsCategory::CONNECTION);
    gArgs.AddArg("-onlynet=<net>", "Make outgoing connections only through network <net> (ipv4, ipv6 or onion). Incoming connections are not affected by this option. This option can be specified multiple times to allow multiple networks.", ArgsManager::ALLOW_ANY, OptionsCategory::CONNECTION);
    gArgs.AddArg("-peerbloomfilters", strprintf("Support filtering of blocks and transaction with bloom filters (default: %u)", DEFAULT_PEERBLOOMFILTERS), ArgsManager::ALLOW_ANY, OptionsCategory::CONNECTION);
    gArgs.AddArg("-peerblockfilters", strprintf("Serve compact block filters to peers per BIP 157 (default: %u)", DEFAULT_PEERBLOCKFILTERS), ArgsManager::ALLOW_ANY, OptionsCategory::CONNECTION);
    gArgs.AddArg("-permitbaremultisig", strprintf("Relay non-P2SH multisig (default: %u)", DEFAULT_PERMIT_BAREMULTISIG), ArgsManager::ALLOW_ANY, OptionsCategory::CONNECTION);
    gArgs.AddArg("-port=<port>", strprintf("Listen for connections on <port> (default: %u, testnet: %u, regtest: %u)", defaultChainParams->GetDefaultPort(), testnetChainParams->GetDefaultPort(), regtestChainParams->GetDefaultPort()), ArgsManager::ALLOW_ANY | ArgsManager::NETWORK_ONLY, OptionsCategory::CONNECTION);
    gArgs.AddArg("-proxy=<ip:port>", "Connect through SOCKS5 proxy, set -noproxy to disable (default: disabled)", ArgsManager::ALLOW_ANY, OptionsCategory::CONNECTION);
    gArgs.AddArg("-proxyrandomize", strprintf("Randomize credentials for every proxy connection. This enables Tor stream isolation (default: %u)", DEFAULT_PROXYRANDOMIZE), ArgsManager::ALLOW_ANY, OptionsCategory::CONNECTION);
    gArgs.AddArg("-seednode=<ip>", "Connect to a node to retrieve peer addresses, and disconnect. This option can be specified multiple times to connect to multiple nodes.", ArgsManager::ALLOW_ANY, OptionsCategory::CONNECTION);
    gArgs.AddArg("-timeout=<n>", strprintf("Specify connection timeout in milliseconds (minimum: 1, default: %d)", DEFAULT_CONNECT_TIMEOUT), ArgsManager::ALLOW_ANY, OptionsCategory::CONNECTION);
    gArgs.AddArg("-peertimeout=<n>", strprintf("Specify p2p connection timeout in seconds. This option determines the amount of time a peer may be inactive before the connection to it is dropped. (minimum: 1, default: %d)", DEFAULT_PEER_CONNECT_TIMEOUT), true, OptionsCategory::CONNECTION);
    gArgs.AddArg("-torcontrol=<ip>:<port>", strprintf("Tor control port to use if onion listening enabled (default: %s)", DEFAULT_TOR_CONTROL), ArgsManager::ALLOW_ANY, OptionsCategory::CONNECTION);
    gArgs.AddArg("-torpassword=<pass>", "Tor control port password (default: empty)", ArgsManager::ALLOW_ANY | ArgsManager::SENSITIVE, OptionsCategory::CONNECTION);
#ifdef USE_UPNP
#if USE_UPNP
    gArgs.AddArg("-upnp", "Use UPnP to map the listening port (default: 1 when listening and no -proxy)", ArgsManager::ALLOW_ANY, OptionsCategory::CONNECTION);
#else
    gArgs.AddArg("-upnp", strprintf("Use UPnP to map the listening port (default: %u)", 0), ArgsManager::ALLOW_ANY, OptionsCategory::CONNECTION);
#endif
#else
    hidden_args.emplace_back("-upnp");
#endif
    gArgs.AddArg("-whitebind=<[permissions@]addr>", "Bind to given address and whitelist peers connecting to it. "
        "Use [host]:port notation for IPv6. Allowed permissions are bloomfilter (allow requesting BIP37 filtered blocks and transactions), "
        "noban (do not ban for misbehavior), "
        "forcerelay (relay transactions that are already in the mempool; implies relay), "
        "relay (relay even in -blocksonly mode), "
        "and mempool (allow requesting BIP35 mempool contents). "
        "Specify multiple permissions separated by commas (default: noban,mempool,relay). Can be specified multiple times.", ArgsManager::ALLOW_ANY, OptionsCategory::CONNECTION);

    gArgs.AddArg("-whitelist=<[permissions@]IP address or network>", "Whitelist peers connecting from the given IP address (e.g. 1.2.3.4) or "
        "CIDR notated network(e.g. 1.2.3.0/24). Uses same permissions as "
        "-whitebind. Can be specified multiple times." , ArgsManager::ALLOW_ANY, OptionsCategory::CONNECTION);

    smsg::AddOptions();

    g_wallet_init_interface.AddWalletOptions();
#ifdef ENABLE_WALLET
    if (fParticlMode) {
        CHDWallet::AddOptions();
    }
#endif


#if ENABLE_ZMQ
    gArgs.AddArg("-zmqpubhashblock=<address>", "Enable publish hash block in <address>", ArgsManager::ALLOW_ANY, OptionsCategory::ZMQ);
    gArgs.AddArg("-zmqpubhashtx=<address>", "Enable publish hash transaction in <address>", ArgsManager::ALLOW_ANY, OptionsCategory::ZMQ);
    gArgs.AddArg("-zmqpubrawblock=<address>", "Enable publish raw block in <address>", ArgsManager::ALLOW_ANY, OptionsCategory::ZMQ);
    gArgs.AddArg("-zmqpubrawtx=<address>", "Enable publish raw transaction in <address>", ArgsManager::ALLOW_ANY, OptionsCategory::ZMQ);

    gArgs.AddArg("-zmqpubhashblockhwm=<n>", strprintf("Set publish hash block outbound message high water mark (default: %d)", CZMQAbstractNotifier::DEFAULT_ZMQ_SNDHWM), ArgsManager::ALLOW_ANY, OptionsCategory::ZMQ);
    gArgs.AddArg("-zmqpubhashtxhwm=<n>", strprintf("Set publish hash transaction outbound message high water mark (default: %d)", CZMQAbstractNotifier::DEFAULT_ZMQ_SNDHWM), ArgsManager::ALLOW_ANY, OptionsCategory::ZMQ);
    gArgs.AddArg("-zmqpubrawblockhwm=<n>", strprintf("Set publish raw block outbound message high water mark (default: %d)", CZMQAbstractNotifier::DEFAULT_ZMQ_SNDHWM), ArgsManager::ALLOW_ANY, OptionsCategory::ZMQ);
    gArgs.AddArg("-zmqpubrawtxhwm=<n>", strprintf("Set publish raw transaction outbound message high water mark (default: %d)", CZMQAbstractNotifier::DEFAULT_ZMQ_SNDHWM), ArgsManager::ALLOW_ANY, OptionsCategory::ZMQ);

    gArgs.AddArg("-zmqpubhashwtx=<address>", "Enable publish hash transaction received by wallets in <address>", ArgsManager::ALLOW_ANY, OptionsCategory::ZMQ);
    gArgs.AddArg("-zmqpubsmsg=<address>", "Enable publish secure message in <address>", ArgsManager::ALLOW_ANY, OptionsCategory::ZMQ);
    gArgs.AddArg("-serverkeyzmq=<secret_key>", "Base64 encoded string of the z85 encoded secret key for CurveZMQ.", ArgsManager::ALLOW_ANY, OptionsCategory::ZMQ);
    gArgs.AddArg("-newserverkeypairzmq", "Generate new key pair for CurveZMQ, print and exit.", ArgsManager::ALLOW_ANY, OptionsCategory::ZMQ);
    gArgs.AddArg("-whitelistzmq=<IP address or network>", "Whitelist peers connecting from the given IP address (e.g. 1.2.3.4) or CIDR notated network (e.g. 1.2.3.0/24). Can be specified multiple times.", ArgsManager::ALLOW_ANY, OptionsCategory::ZMQ);
#else
    hidden_args.emplace_back("-zmqpubhashblock=<address>");
    hidden_args.emplace_back("-zmqpubhashtx=<address>");
    hidden_args.emplace_back("-zmqpubrawblock=<address>");
    hidden_args.emplace_back("-zmqpubrawtx=<address>");

    hidden_args.emplace_back("-zmqpubhashblockhwm=<n>");
    hidden_args.emplace_back("-zmqpubhashtxhwm=<n>");
    hidden_args.emplace_back("-zmqpubrawblockhwm=<n>");
    hidden_args.emplace_back("-zmqpubrawtxhwm=<n>");

    hidden_args.emplace_back("-zmqpubhashwtx=<address>");
    hidden_args.emplace_back("-zmqpubsmsg=<address>");
    hidden_args.emplace_back("-serverkeyzmq=<secret_key>");
    hidden_args.emplace_back("-newserverkeypairzmq");
    hidden_args.emplace_back("-whitelistzmq=<IP address or network>");
#endif

    gArgs.AddArg("-checkblocks=<n>", strprintf("How many blocks to check at startup (default: %u, 0 = all)", DEFAULT_CHECKBLOCKS), ArgsManager::ALLOW_ANY | ArgsManager::DEBUG_ONLY, OptionsCategory::DEBUG_TEST);
    gArgs.AddArg("-checklevel=<n>", strprintf("How thorough the block verification of -checkblocks is: "
        "level 0 reads the blocks from disk, "
        "level 1 verifies block validity, "
        "level 2 verifies undo data, "
        "level 3 checks disconnection of tip blocks, "
        "and level 4 tries to reconnect the blocks, "
        "each level includes the checks of the previous levels "
        "(0-4, default: %u)", DEFAULT_CHECKLEVEL), ArgsManager::ALLOW_ANY | ArgsManager::DEBUG_ONLY, OptionsCategory::DEBUG_TEST);
    gArgs.AddArg("-checkblockindex", strprintf("Do a consistency check for the block tree, chainstate, and other validation data structures occasionally. (default: %u, regtest: %u)", defaultChainParams->DefaultConsistencyChecks(), regtestChainParams->DefaultConsistencyChecks()), ArgsManager::ALLOW_ANY | ArgsManager::DEBUG_ONLY, OptionsCategory::DEBUG_TEST);
    gArgs.AddArg("-checkmempool=<n>", strprintf("Run checks every <n> transactions (default: %u, regtest: %u)", defaultChainParams->DefaultConsistencyChecks(), regtestChainParams->DefaultConsistencyChecks()), ArgsManager::ALLOW_ANY | ArgsManager::DEBUG_ONLY, OptionsCategory::DEBUG_TEST);
    gArgs.AddArg("-checkpoints", strprintf("Enable rejection of any forks from the known historical chain until block 295000 (default: %u)", DEFAULT_CHECKPOINTS_ENABLED), ArgsManager::ALLOW_ANY | ArgsManager::DEBUG_ONLY, OptionsCategory::DEBUG_TEST);
    gArgs.AddArg("-deprecatedrpc=<method>", "Allows deprecated RPC method(s) to be used", ArgsManager::ALLOW_ANY | ArgsManager::DEBUG_ONLY, OptionsCategory::DEBUG_TEST);
    gArgs.AddArg("-dropmessagestest=<n>", "Randomly drop 1 of every <n> network messages", ArgsManager::ALLOW_ANY | ArgsManager::DEBUG_ONLY, OptionsCategory::DEBUG_TEST);
    gArgs.AddArg("-stopafterblockimport", strprintf("Stop running after importing blocks from disk (default: %u)", DEFAULT_STOPAFTERBLOCKIMPORT), ArgsManager::ALLOW_ANY | ArgsManager::DEBUG_ONLY, OptionsCategory::DEBUG_TEST);
    gArgs.AddArg("-stopatheight", strprintf("Stop running after reaching the given height in the main chain (default: %u)", DEFAULT_STOPATHEIGHT), ArgsManager::ALLOW_ANY | ArgsManager::DEBUG_ONLY, OptionsCategory::DEBUG_TEST);
    gArgs.AddArg("-limitancestorcount=<n>", strprintf("Do not accept transactions if number of in-mempool ancestors is <n> or more (default: %u)", DEFAULT_ANCESTOR_LIMIT), ArgsManager::ALLOW_ANY | ArgsManager::DEBUG_ONLY, OptionsCategory::DEBUG_TEST);
    gArgs.AddArg("-limitancestorsize=<n>", strprintf("Do not accept transactions whose size with all in-mempool ancestors exceeds <n> kilobytes (default: %u)", DEFAULT_ANCESTOR_SIZE_LIMIT), ArgsManager::ALLOW_ANY | ArgsManager::DEBUG_ONLY, OptionsCategory::DEBUG_TEST);
    gArgs.AddArg("-limitdescendantcount=<n>", strprintf("Do not accept transactions if any ancestor would have <n> or more in-mempool descendants (default: %u)", DEFAULT_DESCENDANT_LIMIT), ArgsManager::ALLOW_ANY | ArgsManager::DEBUG_ONLY, OptionsCategory::DEBUG_TEST);
    gArgs.AddArg("-limitdescendantsize=<n>", strprintf("Do not accept transactions if any ancestor would have more than <n> kilobytes of in-mempool descendants (default: %u).", DEFAULT_DESCENDANT_SIZE_LIMIT), ArgsManager::ALLOW_ANY | ArgsManager::DEBUG_ONLY, OptionsCategory::DEBUG_TEST);
    gArgs.AddArg("-addrmantest", "Allows to test address relay on localhost", ArgsManager::ALLOW_ANY | ArgsManager::DEBUG_ONLY, OptionsCategory::DEBUG_TEST);
    gArgs.AddArg("-debug=<category>", "Output debugging information (default: -nodebug, supplying <category> is optional). "
        "If <category> is not supplied or if <category> = 1, output all debugging information. <category> can be: " + LogInstance().LogCategoriesString() + ".",
        ArgsManager::ALLOW_ANY, OptionsCategory::DEBUG_TEST);
    gArgs.AddArg("-debugexclude=<category>", strprintf("Exclude debugging information for a category. Can be used in conjunction with -debug=1 to output debug logs for all categories except one or more specified categories."), ArgsManager::ALLOW_ANY, OptionsCategory::DEBUG_TEST);
    gArgs.AddArg("-logips", strprintf("Include IP addresses in debug output (default: %u)", DEFAULT_LOGIPS), ArgsManager::ALLOW_ANY, OptionsCategory::DEBUG_TEST);
    gArgs.AddArg("-logtimestamps", strprintf("Prepend debug output with timestamp (default: %u)", DEFAULT_LOGTIMESTAMPS), ArgsManager::ALLOW_ANY, OptionsCategory::DEBUG_TEST);
#ifdef HAVE_THREAD_LOCAL
    gArgs.AddArg("-logthreadnames", strprintf("Prepend debug output with name of the originating thread (only available on platforms supporting thread_local) (default: %u)", DEFAULT_LOGTHREADNAMES), ArgsManager::ALLOW_ANY, OptionsCategory::DEBUG_TEST);
#else
    hidden_args.emplace_back("-logthreadnames");
#endif
    gArgs.AddArg("-logtimemicros", strprintf("Add microsecond precision to debug timestamps (default: %u)", DEFAULT_LOGTIMEMICROS), ArgsManager::ALLOW_ANY | ArgsManager::DEBUG_ONLY, OptionsCategory::DEBUG_TEST);
    gArgs.AddArg("-mocktime=<n>", "Replace actual time with " + UNIX_EPOCH_TIME + " (default: 0)", ArgsManager::ALLOW_ANY | ArgsManager::DEBUG_ONLY, OptionsCategory::DEBUG_TEST);
    gArgs.AddArg("-maxsigcachesize=<n>", strprintf("Limit sum of signature cache and script execution cache sizes to <n> MiB (default: %u)", DEFAULT_MAX_SIG_CACHE_SIZE), ArgsManager::ALLOW_ANY | ArgsManager::DEBUG_ONLY, OptionsCategory::DEBUG_TEST);
    gArgs.AddArg("-maxtipage=<n>", strprintf("Maximum tip age in seconds to consider node in initial block download (default: %u)", DEFAULT_MAX_TIP_AGE), ArgsManager::ALLOW_ANY | ArgsManager::DEBUG_ONLY, OptionsCategory::DEBUG_TEST);
    gArgs.AddArg("-printpriority", strprintf("Log transaction fee per kB when mining blocks (default: %u)", DEFAULT_PRINTPRIORITY), ArgsManager::ALLOW_ANY | ArgsManager::DEBUG_ONLY, OptionsCategory::DEBUG_TEST);
    gArgs.AddArg("-printtoconsole", "Send trace/debug info to console (default: 1 when no -daemon. To disable logging to file, set -nodebuglogfile)", ArgsManager::ALLOW_ANY, OptionsCategory::DEBUG_TEST);
    gArgs.AddArg("-shrinkdebugfile", "Shrink debug.log file on client startup (default: 1 when no -debug)", ArgsManager::ALLOW_ANY, OptionsCategory::DEBUG_TEST);
    gArgs.AddArg("-uacomment=<cmt>", "Append comment to the user agent string", ArgsManager::ALLOW_ANY, OptionsCategory::DEBUG_TEST);

    SetupChainParamsBaseOptions();

    gArgs.AddArg("-acceptnonstdtxn", strprintf("Relay and mine \"non-standard\" transactions (%sdefault: %u)", "testnet/regtest only; ", !testnetChainParams->RequireStandard()), ArgsManager::ALLOW_ANY | ArgsManager::DEBUG_ONLY, OptionsCategory::NODE_RELAY);
    gArgs.AddArg("-incrementalrelayfee=<amt>", strprintf("Fee rate (in %s/kB) used to define cost of relay, used for mempool limiting and BIP 125 replacement. (default: %s)", CURRENCY_UNIT, FormatMoney(DEFAULT_INCREMENTAL_RELAY_FEE)), ArgsManager::ALLOW_ANY | ArgsManager::DEBUG_ONLY, OptionsCategory::NODE_RELAY);
    gArgs.AddArg("-dustrelayfee=<amt>", strprintf("Fee rate (in %s/kB) used to define dust, the value of an output such that it will cost more than its value in fees at this fee rate to spend it. (default: %s)", CURRENCY_UNIT, FormatMoney(DUST_RELAY_TX_FEE)), ArgsManager::ALLOW_ANY | ArgsManager::DEBUG_ONLY, OptionsCategory::NODE_RELAY);
    gArgs.AddArg("-bytespersigop", strprintf("Equivalent bytes per sigop in transactions for relay and mining (default: %u)", DEFAULT_BYTES_PER_SIGOP), ArgsManager::ALLOW_ANY, OptionsCategory::NODE_RELAY);
    gArgs.AddArg("-datacarrier", strprintf("Relay and mine data carrier transactions (default: %u)", DEFAULT_ACCEPT_DATACARRIER), ArgsManager::ALLOW_ANY, OptionsCategory::NODE_RELAY);
    gArgs.AddArg("-datacarriersize", strprintf("Maximum size of data in data carrier transactions we relay and mine (default: %u)", MAX_OP_RETURN_RELAY), ArgsManager::ALLOW_ANY, OptionsCategory::NODE_RELAY);
    gArgs.AddArg("-minrelaytxfee=<amt>", strprintf("Fees (in %s/kB) smaller than this are considered zero fee for relaying, mining and transaction creation (default: %s)",
        CURRENCY_UNIT, FormatMoney(DEFAULT_MIN_RELAY_TX_FEE)), ArgsManager::ALLOW_ANY, OptionsCategory::NODE_RELAY);
    gArgs.AddArg("-whitelistforcerelay", strprintf("Add 'forcerelay' permission to whitelisted inbound peers with default permissions. This will relay transactions even if the transactions were already in the mempool. (default: %d)", DEFAULT_WHITELISTFORCERELAY), ArgsManager::ALLOW_ANY, OptionsCategory::NODE_RELAY);
    gArgs.AddArg("-whitelistrelay", strprintf("Add 'relay' permission to whitelisted inbound peers with default permissions. This will accept relayed transactions even when not relaying transactions (default: %d)", DEFAULT_WHITELISTRELAY), ArgsManager::ALLOW_ANY, OptionsCategory::NODE_RELAY);


    gArgs.AddArg("-blockmaxweight=<n>", strprintf("Set maximum BIP141 block weight (default: %d)", DEFAULT_BLOCK_MAX_WEIGHT), ArgsManager::ALLOW_ANY, OptionsCategory::BLOCK_CREATION);
    gArgs.AddArg("-blockmintxfee=<amt>", strprintf("Set lowest fee rate (in %s/kB) for transactions to be included in block creation. (default: %s)", CURRENCY_UNIT, FormatMoney(DEFAULT_BLOCK_MIN_TX_FEE)), ArgsManager::ALLOW_ANY, OptionsCategory::BLOCK_CREATION);
    gArgs.AddArg("-blockversion=<n>", "Override block version to test forking scenarios", ArgsManager::ALLOW_ANY | ArgsManager::DEBUG_ONLY, OptionsCategory::BLOCK_CREATION);

    gArgs.AddArg("-rest", strprintf("Accept public REST requests (default: %u)", DEFAULT_REST_ENABLE), ArgsManager::ALLOW_ANY, OptionsCategory::RPC);
    gArgs.AddArg("-rpcallowip=<ip>", "Allow JSON-RPC connections from specified source. Valid for <ip> are a single IP (e.g. 1.2.3.4), a network/netmask (e.g. 1.2.3.4/255.255.255.0) or a network/CIDR (e.g. 1.2.3.4/24). This option can be specified multiple times", ArgsManager::ALLOW_ANY, OptionsCategory::RPC);
    gArgs.AddArg("-rpcauth=<userpw>", "Username and HMAC-SHA-256 hashed password for JSON-RPC connections. The field <userpw> comes in the format: <USERNAME>:<SALT>$<HASH>. A canonical python script is included in share/rpcauth. The client then connects normally using the rpcuser=<USERNAME>/rpcpassword=<PASSWORD> pair of arguments. This option can be specified multiple times", ArgsManager::ALLOW_ANY | ArgsManager::SENSITIVE, OptionsCategory::RPC);
    gArgs.AddArg("-rpcbind=<addr>[:port]", "Bind to given address to listen for JSON-RPC connections. Do not expose the RPC server to untrusted networks such as the public internet! This option is ignored unless -rpcallowip is also passed. Port is optional and overrides -rpcport. Use [host]:port notation for IPv6. This option can be specified multiple times (default: 127.0.0.1 and ::1 i.e., localhost)", ArgsManager::ALLOW_ANY | ArgsManager::NETWORK_ONLY | ArgsManager::SENSITIVE, OptionsCategory::RPC);
    gArgs.AddArg("-rpccookiefile=<loc>", "Location of the auth cookie. Relative paths will be prefixed by a net-specific datadir location. (default: data dir)", ArgsManager::ALLOW_ANY, OptionsCategory::RPC);
    gArgs.AddArg("-rpcpassword=<pw>", "Password for JSON-RPC connections", ArgsManager::ALLOW_ANY | ArgsManager::SENSITIVE, OptionsCategory::RPC);
    gArgs.AddArg("-rpcport=<port>", strprintf("Listen for JSON-RPC connections on <port> (default: %u, testnet: %u, regtest: %u)", defaultBaseParams->RPCPort(), testnetBaseParams->RPCPort(), regtestBaseParams->RPCPort()), ArgsManager::ALLOW_ANY | ArgsManager::NETWORK_ONLY, OptionsCategory::RPC);
    gArgs.AddArg("-rpcserialversion", strprintf("Sets the serialization of raw transaction or block hex returned in non-verbose mode, non-segwit(0) or segwit(1) (default: %d)", DEFAULT_RPC_SERIALIZE_VERSION), ArgsManager::ALLOW_ANY, OptionsCategory::RPC);
    gArgs.AddArg("-rpcservertimeout=<n>", strprintf("Timeout during HTTP requests (default: %d)", DEFAULT_HTTP_SERVER_TIMEOUT), ArgsManager::ALLOW_ANY | ArgsManager::DEBUG_ONLY, OptionsCategory::RPC);
    gArgs.AddArg("-rpcthreads=<n>", strprintf("Set the number of threads to service RPC calls (default: %d)", DEFAULT_HTTP_THREADS), ArgsManager::ALLOW_ANY, OptionsCategory::RPC);
    gArgs.AddArg("-rpcuser=<user>", "Username for JSON-RPC connections", ArgsManager::ALLOW_ANY | ArgsManager::SENSITIVE, OptionsCategory::RPC);
    gArgs.AddArg("-rpcwhitelist=<whitelist>", "Set a whitelist to filter incoming RPC calls for a specific user. The field <whitelist> comes in the format: <USERNAME>:<rpc 1>,<rpc 2>,...,<rpc n>. If multiple whitelists are set for a given user, they are set-intersected. See -rpcwhitelistdefault documentation for information on default whitelist behavior.", ArgsManager::ALLOW_ANY, OptionsCategory::RPC);
    gArgs.AddArg("-rpcwhitelistdefault", "Sets default behavior for rpc whitelisting. Unless rpcwhitelistdefault is set to 0, if any -rpcwhitelist is set, the rpc server acts as if all rpc users are subject to empty-unless-otherwise-specified whitelists. If rpcwhitelistdefault is set to 1 and no -rpcwhitelist is set, rpc server acts as if all rpc users are subject to empty whitelists.", ArgsManager::ALLOW_BOOL, OptionsCategory::RPC);
    gArgs.AddArg("-rpcworkqueue=<n>", strprintf("Set the depth of the work queue to service RPC calls (default: %d)", DEFAULT_HTTP_WORKQUEUE), ArgsManager::ALLOW_ANY | ArgsManager::DEBUG_ONLY, OptionsCategory::RPC);
    gArgs.AddArg("-server", "Accept command line and JSON-RPC commands", ArgsManager::ALLOW_ANY, OptionsCategory::RPC);
    gArgs.AddArg("-rpccorsdomain=<domain>", "Allow JSON-RPC connections from specified domain (e.g. http://localhost:4200 or \"*\"). This needs to be set if you are using the Particl GUI in a browser.", ArgsManager::ALLOW_ANY, OptionsCategory::RPC);

    gArgs.AddArg("-displaylocaltime", "Display human readable time strings in local timezone (default: false)", ArgsManager::ALLOW_ANY, OptionsCategory::RPC);
    gArgs.AddArg("-displayutctime", "Display human readable time strings in UTC (default: false)", ArgsManager::ALLOW_ANY, OptionsCategory::RPC);
    gArgs.AddArg("-rebuildrollingindices", "Force rebuild of rolling indices (default: false)", ArgsManager::ALLOW_ANY, OptionsCategory::RPC);

#if HAVE_DECL_DAEMON
    gArgs.AddArg("-daemon", "Run in the background as a daemon and accept commands", ArgsManager::ALLOW_ANY, OptionsCategory::OPTIONS);
#else
    hidden_args.emplace_back("-daemon");
#endif

    hidden_args.emplace_back("-btcmode");

    // Add the hidden options
    gArgs.AddHiddenArgs(hidden_args);
}

std::string LicenseInfo()
{
    const std::string URL_SOURCE_CODE = "<https://github.com/particl/particl-core>";

    return CopyrightHolders(strprintf(_("Copyright (C)").translated)) + "\n" +
           "\n" +
           strprintf(_("Please contribute if you find %s useful. "
                       "Visit %s for further information about the software.").translated,
               PACKAGE_NAME, "<" PACKAGE_URL ">") +
           "\n" +
           strprintf(_("The source code is available from %s.").translated,
               URL_SOURCE_CODE) +
           "\n" +
           "\n" +
           _("This is experimental software.").translated + "\n" +
           strprintf(_("Distributed under the MIT software license, see the accompanying file %s or %s").translated, "COPYING", "<https://opensource.org/licenses/MIT>") +
           "\n";
}

#if HAVE_SYSTEM
static void BlockNotifyCallback(SynchronizationState sync_state, const CBlockIndex* pBlockIndex)
{
    if (sync_state != SynchronizationState::POST_INIT || !pBlockIndex)
        return;

    std::string strCmd = gArgs.GetArg("-blocknotify", "");
    if (!strCmd.empty()) {
        boost::replace_all(strCmd, "%s", pBlockIndex->GetBlockHash().GetHex());
        std::thread t(runCommand, strCmd);
        t.detach(); // thread runs free
    }
}
#endif

static bool fHaveGenesis = false;
static Mutex g_genesis_wait_mutex;
static std::condition_variable g_genesis_wait_cv;

static void BlockNotifyGenesisWait(const CBlockIndex* pBlockIndex)
{
    if (pBlockIndex != nullptr) {
        {
            LOCK(g_genesis_wait_mutex);
            fHaveGenesis = true;
        }
        g_genesis_wait_cv.notify_all();
    }
}

struct CImportingNow
{
    CImportingNow() {
        assert(fImporting == false);
        fImporting = true;
    }

    ~CImportingNow() {
        assert(fImporting == true);
        fImporting = false;
    }
};


// If we're using -prune with -reindex, then delete block files that will be ignored by the
// reindex.  Since reindexing works by starting at block file 0 and looping until a blockfile
// is missing, do the same here to delete any later block files after a gap.  Also delete all
// rev files since they'll be rewritten by the reindex anyway.  This ensures that vinfoBlockFile
// is in sync with what's actually on disk by the time we start downloading, so that pruning
// works correctly.
static void CleanupBlockRevFiles()
{
    std::map<std::string, fs::path> mapBlockFiles;

    // Glob all blk?????.dat and rev?????.dat files from the blocks directory.
    // Remove the rev files immediately and insert the blk file paths into an
    // ordered map keyed by block file index.
    LogPrintf("Removing unusable blk?????.dat and rev?????.dat files for -reindex with -prune\n");
    fs::path blocksdir = GetBlocksDir();
    for (fs::directory_iterator it(blocksdir); it != fs::directory_iterator(); it++) {
        if (fs::is_regular_file(*it) &&
            it->path().filename().string().length() == 12 &&
            it->path().filename().string().substr(8,4) == ".dat")
        {
            if (it->path().filename().string().substr(0,3) == "blk")
                mapBlockFiles[it->path().filename().string().substr(3,5)] = it->path();
            else if (it->path().filename().string().substr(0,3) == "rev")
                remove(it->path());
        }
    }

    // Remove all block files that aren't part of a contiguous set starting at
    // zero by walking the ordered map (keys are block file indices) by
    // keeping a separate counter.  Once we hit a gap (or if 0 doesn't exist)
    // start removing block files.
    int nContigCounter = 0;
    for (const std::pair<const std::string, fs::path>& item : mapBlockFiles) {
        if (atoi(item.first) == nContigCounter) {
            nContigCounter++;
            continue;
        }
        remove(item.second);
    }
}

static void ThreadImport(std::vector<fs::path> vImportFiles)
{
    const CChainParams& chainparams = Params();
    util::ThreadRename("loadblk");
    ScheduleBatchPriority();

    fBusyImporting = true;
    {
    CImportingNow imp;

    // -reindex
    if (fReindex) {
        int nFile = 0;
        while (true) {
            FlatFilePos pos(nFile, 0);
            if (!fs::exists(GetBlockPosFilename(pos)))
                break; // No block files left to reindex
            FILE *file = OpenBlockFile(pos, true);
            if (!file)
                break; // This error is logged in OpenBlockFile
            LogPrintf("Reindexing block file blk%05u.dat...\n", (unsigned int)nFile);
            LoadExternalBlockFile(chainparams, file, &pos);
            if (ShutdownRequested()) {
                LogPrintf("Shutdown requested. Exit %s\n", __func__);
                return;
            }
            nFile++;
        }
        pblocktree->WriteReindexing(false);
        fReindex = false;
        LogPrintf("Reindexing finished\n");
        // To avoid ending up in a situation without genesis block, re-try initializing (no-op if reindexing worked):
        LoadGenesisBlock(chainparams);
    }

    // -loadblock=
    for (const fs::path& path : vImportFiles) {
        FILE *file = fsbridge::fopen(path, "rb");
        if (file) {
            LogPrintf("Importing blocks file %s...\n", path.string());
            LoadExternalBlockFile(chainparams, file);
            if (ShutdownRequested()) {
                LogPrintf("Shutdown requested. Exit %s\n", __func__);
                return;
            }
        } else {
            LogPrintf("Warning: Could not open blocks file %s\n", path.string());
        }
    }

    } // End scope of CImportingNow (set fImporting to false)

    assert(fImporting == false);
    assert(fReindex == false);

    // scan for better chains in the block chain database, that are not yet connected in the active best chain
    // We can't hold cs_main during ActivateBestChain even though we're accessing
    // the g_chainman unique_ptrs since ABC requires us not to be holding cs_main, so retrieve
    // the relevant pointers before the ABC call.
    for (CChainState* chainstate : WITH_LOCK(::cs_main, return g_chainman.GetAll())) {
        BlockValidationState state;
        if (!chainstate->ActivateBestChain(state, chainparams, nullptr)) {
            LogPrintf("Failed to connect best block (%s)\n", state.ToString());
            //StartShutdown();
            //return;
        }
    }

    if (gArgs.GetBoolArg("-stopafterblockimport", DEFAULT_STOPAFTERBLOCKIMPORT)) {
        LogPrintf("Stopping after block import\n");
        StartShutdown();
        return;
    }

    if (gArgs.GetArg("-persistmempool", DEFAULT_PERSIST_MEMPOOL)) {
        LoadMempool(::mempool);
    }
    fBusyImporting = false;
    ::mempool.SetIsLoaded(!ShutdownRequested());
}

/** Sanity checks
 *  Ensure that Bitcoin is running in a usable environment with all
 *  necessary library support.
 */
static bool InitSanityCheck()
{
    if (!ECC_InitSanityCheck()) {
        return InitError(Untranslated("Elliptic curve cryptography sanity check failure. Aborting."));
    }

    if (!glibc_sanity_test() || !glibcxx_sanity_test())
        return false;

    if (!Random_SanityCheck()) {
        return InitError(Untranslated("OS cryptographic RNG sanity check failure. Aborting."));
    }

    return true;
}

static bool AppInitServers()
{
    RPCServer::OnStarted(&OnRPCStarted);
    RPCServer::OnStopped(&OnRPCStopped);
    if (!InitHTTPServer())
        return false;
    StartRPC();
    if (!StartHTTPRPC())
        return false;
    if (gArgs.GetBoolArg("-rest", DEFAULT_REST_ENABLE)) StartREST();
    StartHTTPServer();
    return true;
}

// Parameter interaction based on rules
void InitParameterInteraction()
{
    // when specifying an explicit binding address, you want to listen on it
    // even when -connect or -proxy is specified
    if (gArgs.IsArgSet("-bind")) {
        if (gArgs.SoftSetBoolArg("-listen", true))
            LogPrintf("%s: parameter interaction: -bind set -> setting -listen=1\n", __func__);
    }
    if (gArgs.IsArgSet("-whitebind")) {
        if (gArgs.SoftSetBoolArg("-listen", true))
            LogPrintf("%s: parameter interaction: -whitebind set -> setting -listen=1\n", __func__);
    }

    if (gArgs.IsArgSet("-connect")) {
        // when only connecting to trusted nodes, do not seed via DNS, or listen by default
        if (gArgs.SoftSetBoolArg("-dnsseed", false))
            LogPrintf("%s: parameter interaction: -connect set -> setting -dnsseed=0\n", __func__);
        if (gArgs.SoftSetBoolArg("-listen", false))
            LogPrintf("%s: parameter interaction: -connect set -> setting -listen=0\n", __func__);
    }

    if (gArgs.IsArgSet("-proxy")) {
        // to protect privacy, do not listen by default if a default proxy server is specified
        if (gArgs.SoftSetBoolArg("-listen", false))
            LogPrintf("%s: parameter interaction: -proxy set -> setting -listen=0\n", __func__);
        // to protect privacy, do not use UPNP when a proxy is set. The user may still specify -listen=1
        // to listen locally, so don't rely on this happening through -listen below.
        if (gArgs.SoftSetBoolArg("-upnp", false))
            LogPrintf("%s: parameter interaction: -proxy set -> setting -upnp=0\n", __func__);
        // to protect privacy, do not discover addresses by default
        if (gArgs.SoftSetBoolArg("-discover", false))
            LogPrintf("%s: parameter interaction: -proxy set -> setting -discover=0\n", __func__);
    }

    if (!gArgs.GetBoolArg("-listen", DEFAULT_LISTEN)) {
        // do not map ports or try to retrieve public IP when not listening (pointless)
        if (gArgs.SoftSetBoolArg("-upnp", false))
            LogPrintf("%s: parameter interaction: -listen=0 -> setting -upnp=0\n", __func__);
        if (gArgs.SoftSetBoolArg("-discover", false))
            LogPrintf("%s: parameter interaction: -listen=0 -> setting -discover=0\n", __func__);
        if (gArgs.SoftSetBoolArg("-listenonion", false))
            LogPrintf("%s: parameter interaction: -listen=0 -> setting -listenonion=0\n", __func__);
    }

    if (gArgs.IsArgSet("-externalip")) {
        // if an explicit public IP is specified, do not try to find others
        if (gArgs.SoftSetBoolArg("-discover", false))
            LogPrintf("%s: parameter interaction: -externalip set -> setting -discover=0\n", __func__);
    }

    // disable whitelistrelay in blocksonly mode
    if (gArgs.GetBoolArg("-blocksonly", DEFAULT_BLOCKSONLY)) {
        if (gArgs.SoftSetBoolArg("-whitelistrelay", false))
            LogPrintf("%s: parameter interaction: -blocksonly=1 -> setting -whitelistrelay=0\n", __func__);
    }

    // Forcing relay from whitelisted hosts implies we will accept relays from them in the first place.
    if (gArgs.GetBoolArg("-whitelistforcerelay", DEFAULT_WHITELISTFORCERELAY)) {
        if (gArgs.SoftSetBoolArg("-whitelistrelay", true))
            LogPrintf("%s: parameter interaction: -whitelistforcerelay=1 -> setting -whitelistrelay=1\n", __func__);
    }
}

/**
 * Initialize global loggers.
 *
 * Note that this is called very early in the process lifetime, so you should be
 * careful about what global state you rely on here.
 */
void InitLogging()
{
    LogInstance().m_print_to_file = !gArgs.IsArgNegated("-debuglogfile");
    LogInstance().m_file_path = AbsPathForConfigVal(gArgs.GetArg("-debuglogfile", DEFAULT_DEBUGLOGFILE));
    LogInstance().m_print_to_console = gArgs.GetBoolArg("-printtoconsole", !gArgs.GetBoolArg("-daemon", false));
    LogInstance().m_log_timestamps = gArgs.GetBoolArg("-logtimestamps", DEFAULT_LOGTIMESTAMPS);
    LogInstance().m_log_time_micros = gArgs.GetBoolArg("-logtimemicros", DEFAULT_LOGTIMEMICROS);
#ifdef HAVE_THREAD_LOCAL
    LogInstance().m_log_threadnames = gArgs.GetBoolArg("-logthreadnames", DEFAULT_LOGTHREADNAMES);
#endif

    fLogIPs = gArgs.GetBoolArg("-logips", DEFAULT_LOGIPS);

    std::string version_string = FormatFullVersion();
#ifdef DEBUG
    version_string += " (debug build)";
#else
    version_string += " (release build)";
#endif
    LogPrintf(PACKAGE_NAME " version %s\n", version_string);
}

namespace { // Variables internal to initialization process only

int nMaxConnections;
int nUserMaxConnections;
int nFD;
ServiceFlags nLocalServices = ServiceFlags(NODE_NETWORK | NODE_NETWORK_LIMITED);
int64_t peer_connect_timeout;
std::set<BlockFilterType> g_enabled_filter_types;

} // namespace

[[noreturn]] static void new_handler_terminate()
{
    // Rather than throwing std::bad-alloc if allocation fails, terminate
    // immediately to (try to) avoid chain corruption.
    // Since LogPrintf may itself allocate memory, set the handler directly
    // to terminate first.
    std::set_new_handler(std::terminate);
    LogPrintf("Error: Out of memory. Terminating.\n");

    // The log was successful, terminate now.
    std::terminate();
};

bool AppInitBasicSetup()
{
    // ********************************************************* Step 1: setup
#ifdef _MSC_VER
    // Turn off Microsoft heap dump noise
    _CrtSetReportMode(_CRT_WARN, _CRTDBG_MODE_FILE);
    _CrtSetReportFile(_CRT_WARN, CreateFileA("NUL", GENERIC_WRITE, 0, nullptr, OPEN_EXISTING, 0, 0));
    // Disable confusing "helpful" text message on abort, Ctrl-C
    _set_abort_behavior(0, _WRITE_ABORT_MSG | _CALL_REPORTFAULT);
#endif
#ifdef WIN32
    // Enable heap terminate-on-corruption
    HeapSetInformation(nullptr, HeapEnableTerminationOnCorruption, nullptr, 0);
#endif

    if (!SetupNetworking()) {
        return InitError(Untranslated("Initializing networking failed."));
    }

#ifndef WIN32
    if (!gArgs.GetBoolArg("-sysperms", false)) {
        umask(077);
    }

    // Clean shutdown on SIGTERM
    registerSignalHandler(SIGTERM, HandleSIGTERM);
    registerSignalHandler(SIGINT, HandleSIGTERM);

    // Reopen debug.log on SIGHUP
    registerSignalHandler(SIGHUP, HandleSIGHUP);

    // Ignore SIGPIPE, otherwise it will bring the daemon down if the client closes unexpectedly
    signal(SIGPIPE, SIG_IGN);
#else
    SetConsoleCtrlHandler(consoleCtrlHandler, true);
#endif

    std::set_new_handler(new_handler_terminate);

    return true;
}

bool AppInitParameterInteraction()
{
    fParticlMode = !gArgs.GetBoolArg("-btcmode", false); // qa tests
    if (!fParticlMode) {
        WITNESS_SCALE_FACTOR = WITNESS_SCALE_FACTOR_BTC;
        if (gArgs.GetChainName() == CBaseChainParams::REGTEST) {
            ResetParams(CBaseChainParams::REGTEST, fParticlMode);
        }
    } else {
        MIN_BLOCKS_TO_KEEP = 1024;
        NODE_NETWORK_LIMITED_MIN_BLOCKS = MIN_BLOCKS_TO_KEEP;
        assert(MAX_REORG_DEPTH <= MIN_BLOCKS_TO_KEEP);
    }

    const CChainParams& chainparams = Params();
    // ********************************************************* Step 2: parameter interactions

    // also see: InitParameterInteraction()

    // Warn if network-specific options (-addnode, -connect, etc) are
    // specified in default section of config file, but not overridden
    // on the command line or in this network's section of the config file.
    std::string network = gArgs.GetChainName();
    for (const auto& arg : gArgs.GetUnsuitableSectionOnlyArgs()) {
        return InitError(strprintf(_("Config setting for %s only applied on %s network when in [%s] section."), arg, network, network));
    }

    // Warn if unrecognized section name are present in the config file.
    for (const auto& section : gArgs.GetUnrecognizedSections()) {
        InitWarning(strprintf(Untranslated("%s:%i ") + _("Section [%s] is not recognized."), section.m_file, section.m_line, section.m_name));
    }

    if (!fs::is_directory(GetBlocksDir())) {
        return InitError(strprintf(_("Specified blocks directory \"%s\" does not exist."), gArgs.GetArg("-blocksdir", "")));
    }

    // parse and validate enabled filter types
    std::string blockfilterindex_value = gArgs.GetArg("-blockfilterindex", DEFAULT_BLOCKFILTERINDEX);
    if (blockfilterindex_value == "" || blockfilterindex_value == "1") {
        g_enabled_filter_types = AllBlockFilterTypes();
    } else if (blockfilterindex_value != "0") {
        const std::vector<std::string> names = gArgs.GetArgs("-blockfilterindex");
        for (const auto& name : names) {
            BlockFilterType filter_type;
            if (!BlockFilterTypeByName(name, filter_type)) {
                return InitError(strprintf(_("Unknown -blockfilterindex value %s."), name));
            }
            g_enabled_filter_types.insert(filter_type);
        }
    }

    // Basic filters are the only supported filters. The basic filters index must be enabled
    // to serve compact filters
    if (gArgs.GetBoolArg("-peerblockfilters", DEFAULT_PEERBLOCKFILTERS) &&
        g_enabled_filter_types.count(BlockFilterType::BASIC) != 1) {
        return InitError(_("Cannot set -peerblockfilters without -blockfilterindex."));
    }

    // if using block pruning, then disallow txindex
    if (gArgs.GetArg("-prune", 0)) {
        if (gArgs.GetBoolArg("-txindex", DEFAULT_TXINDEX))
            return InitError(_("Prune mode is incompatible with -txindex."));
        if (!g_enabled_filter_types.empty()) {
            return InitError(_("Prune mode is incompatible with -blockfilterindex."));
        }

        #define CHECK_ARG_FOR_PRUNE_MODE(name, default_mode)                                \
        if (gArgs.GetBoolArg(name, default_mode)) {                                         \
            return InitError(_("Prune mode is incompatible with " name ".")); }
        CHECK_ARG_FOR_PRUNE_MODE("-addressindex", DEFAULT_ADDRESSINDEX)
        CHECK_ARG_FOR_PRUNE_MODE("-timestampindex", DEFAULT_TIMESTAMPINDEX)
        CHECK_ARG_FOR_PRUNE_MODE("-spentindex", DEFAULT_SPENTINDEX)
        CHECK_ARG_FOR_PRUNE_MODE("-csindex", DEFAULT_CSINDEX)
        #undef CHECK_ARG_FOR_PRUNE_MODE
    }

    // -bind and -whitebind can't be set when not listening
    size_t nUserBind = gArgs.GetArgs("-bind").size() + gArgs.GetArgs("-whitebind").size();
    if (nUserBind != 0 && !gArgs.GetBoolArg("-listen", DEFAULT_LISTEN)) {
        return InitError(Untranslated("Cannot set -bind or -whitebind together with -listen=0"));
    }

    // Make sure enough file descriptors are available
    int nBind = std::max(nUserBind, size_t(1));
    nUserMaxConnections = gArgs.GetArg("-maxconnections", DEFAULT_MAX_PEER_CONNECTIONS);
    nMaxConnections = std::max(nUserMaxConnections, 0);

    // Trim requested connection counts, to fit into system limitations
    // <int> in std::min<int>(...) to work around FreeBSD compilation issue described in #2695
    nFD = RaiseFileDescriptorLimit(nMaxConnections + MIN_CORE_FILEDESCRIPTORS + MAX_ADDNODE_CONNECTIONS);
#ifdef USE_POLL
    int fd_max = nFD;
#else
    int fd_max = FD_SETSIZE;
#endif
    nMaxConnections = std::max(std::min<int>(nMaxConnections, fd_max - nBind - MIN_CORE_FILEDESCRIPTORS - MAX_ADDNODE_CONNECTIONS), 0);
    if (nFD < MIN_CORE_FILEDESCRIPTORS)
        return InitError(_("Not enough file descriptors available."));
    nMaxConnections = std::min(nFD - MIN_CORE_FILEDESCRIPTORS - MAX_ADDNODE_CONNECTIONS, nMaxConnections);

    if (nMaxConnections < nUserMaxConnections)
        InitWarning(strprintf(_("Reducing -maxconnections from %d to %d, because of system limitations."), nUserMaxConnections, nMaxConnections));

    // ********************************************************* Step 3: parameter-to-internal-flags

    if (gArgs.IsArgSet("-debug")) {
        // Special-case: if -debug=0/-nodebug is set, turn off debugging messages
        const std::vector<std::string> categories = gArgs.GetArgs("-debug");

        if (std::none_of(categories.begin(), categories.end(),
            [](std::string cat){return cat == "0" || cat == "none";})) {
            for (const auto& cat : categories) {
                if (!LogInstance().EnableCategory(cat)) {
                    InitWarning(strprintf(_("Unsupported logging category %s=%s."), "-debug", cat));
                }
            }
        }
    }

    // Now remove the logging categories which were explicitly excluded
    for (const std::string& cat : gArgs.GetArgs("-debugexclude")) {
        if (!LogInstance().DisableCategory(cat)) {
            InitWarning(strprintf(_("Unsupported logging category %s=%s."), "-debugexclude", cat));
        }
    }

    // Checkmempool and checkblockindex default to true in regtest mode
    int ratio = std::min<int>(std::max<int>(gArgs.GetArg("-checkmempool", chainparams.DefaultConsistencyChecks() ? 1 : 0), 0), 1000000);
    if (ratio != 0) {
        mempool.setSanityCheck(1.0 / ratio);
    }
    fCheckBlockIndex = gArgs.GetBoolArg("-checkblockindex", chainparams.DefaultConsistencyChecks());
    fCheckpointsEnabled = gArgs.GetBoolArg("-checkpoints", DEFAULT_CHECKPOINTS_ENABLED);

    hashAssumeValid = uint256S(gArgs.GetArg("-assumevalid", chainparams.GetConsensus().defaultAssumeValid.GetHex()));
    if (!hashAssumeValid.IsNull())
        LogPrintf("Assuming ancestors of block %s have valid signatures.\n", hashAssumeValid.GetHex());
    else
        LogPrintf("Validating signatures for all blocks.\n");

    if (gArgs.IsArgSet("-minimumchainwork")) {
        const std::string minChainWorkStr = gArgs.GetArg("-minimumchainwork", "");
        if (!IsHexNumber(minChainWorkStr)) {
            return InitError(strprintf(Untranslated("Invalid non-hex (%s) minimum chain work value specified"), minChainWorkStr));
        }
        nMinimumChainWork = UintToArith256(uint256S(minChainWorkStr));
    } else {
        nMinimumChainWork = UintToArith256(chainparams.GetConsensus().nMinimumChainWork);
    }
    LogPrintf("Setting nMinimumChainWork=%s\n", nMinimumChainWork.GetHex());
    if (nMinimumChainWork < UintToArith256(chainparams.GetConsensus().nMinimumChainWork)) {
        LogPrintf("Warning: nMinimumChainWork set below default value of %s\n", chainparams.GetConsensus().nMinimumChainWork.GetHex());
    }

    // mempool limits
    int64_t nMempoolSizeMax = gArgs.GetArg("-maxmempool", DEFAULT_MAX_MEMPOOL_SIZE) * 1000000;
    int64_t nMempoolSizeMin = gArgs.GetArg("-limitdescendantsize", DEFAULT_DESCENDANT_SIZE_LIMIT) * 1000 * 40;
    if (nMempoolSizeMax < 0 || nMempoolSizeMax < nMempoolSizeMin)
        return InitError(strprintf(_("-maxmempool must be at least %d MB"), std::ceil(nMempoolSizeMin / 1000000.0)));
    // incremental relay fee sets the minimum feerate increase necessary for BIP 125 replacement in the mempool
    // and the amount the mempool min fee increases above the feerate of txs evicted due to mempool limiting.
    if (gArgs.IsArgSet("-incrementalrelayfee"))
    {
        CAmount n = 0;
        if (!ParseMoney(gArgs.GetArg("-incrementalrelayfee", ""), n))
            return InitError(AmountErrMsg("incrementalrelayfee", gArgs.GetArg("-incrementalrelayfee", "")));
        incrementalRelayFee = CFeeRate(n);
    }

    // block pruning; get the amount of disk space (in MiB) to allot for block & undo files
    int64_t nPruneArg = gArgs.GetArg("-prune", 0);
    if (nPruneArg < 0) {
        return InitError(_("Prune cannot be configured with a negative value."));
    }
    nPruneTarget = (uint64_t) nPruneArg * 1024 * 1024;
    if (nPruneArg == 1) {  // manual pruning: -prune=1
        LogPrintf("Block pruning enabled.  Use RPC call pruneblockchain(height) to manually prune block and undo files.\n");
        nPruneTarget = std::numeric_limits<uint64_t>::max();
        fPruneMode = true;
    } else if (nPruneTarget) {
        if (nPruneTarget < MIN_DISK_SPACE_FOR_BLOCK_FILES) {
            return InitError(strprintf(_("Prune configured below the minimum of %d MiB.  Please use a higher number."), MIN_DISK_SPACE_FOR_BLOCK_FILES / 1024 / 1024));
        }
        LogPrintf("Prune configured to target %u MiB on disk for block and undo files.\n", nPruneTarget / 1024 / 1024);
        fPruneMode = true;
    }

    nConnectTimeout = gArgs.GetArg("-timeout", DEFAULT_CONNECT_TIMEOUT);
    if (nConnectTimeout <= 0) {
        nConnectTimeout = DEFAULT_CONNECT_TIMEOUT;
    }

    peer_connect_timeout = gArgs.GetArg("-peertimeout", DEFAULT_PEER_CONNECT_TIMEOUT);
    if (peer_connect_timeout <= 0) {
        return InitError(Untranslated("peertimeout cannot be configured with a negative value."));
    }

    if (gArgs.IsArgSet("-minrelaytxfee")) {
        CAmount n = 0;
        if (!ParseMoney(gArgs.GetArg("-minrelaytxfee", ""), n)) {
            return InitError(AmountErrMsg("minrelaytxfee", gArgs.GetArg("-minrelaytxfee", "")));
        }
        // High fee check is done afterward in CWallet::CreateWalletFromFile()
        ::minRelayTxFee = CFeeRate(n);
    } else if (incrementalRelayFee > ::minRelayTxFee) {
        // Allow only setting incrementalRelayFee to control both
        ::minRelayTxFee = incrementalRelayFee;
        LogPrintf("Increasing minrelaytxfee to %s to match incrementalrelayfee\n",::minRelayTxFee.ToString());
    }

    // Sanity check argument for min fee for including tx in block
    // TODO: Harmonize which arguments need sanity checking and where that happens
    if (gArgs.IsArgSet("-blockmintxfee"))
    {
        CAmount n = 0;
        if (!ParseMoney(gArgs.GetArg("-blockmintxfee", ""), n))
            return InitError(AmountErrMsg("blockmintxfee", gArgs.GetArg("-blockmintxfee", "")));
    }

    // Feerate used to define dust.  Shouldn't be changed lightly as old
    // implementations may inadvertently create non-standard transactions
    if (gArgs.IsArgSet("-dustrelayfee"))
    {
        CAmount n = 0;
        if (!ParseMoney(gArgs.GetArg("-dustrelayfee", ""), n))
            return InitError(AmountErrMsg("dustrelayfee", gArgs.GetArg("-dustrelayfee", "")));
        dustRelayFee = CFeeRate(n);
    }

    fRequireStandard = !gArgs.GetBoolArg("-acceptnonstdtxn", !chainparams.RequireStandard());
    if (!chainparams.IsTestChain() && !fRequireStandard) {
        return InitError(strprintf(Untranslated("acceptnonstdtxn is not currently supported for %s chain"), chainparams.NetworkIDString()));
    }
    nBytesPerSigOp = gArgs.GetArg("-bytespersigop", nBytesPerSigOp);

    if (!g_wallet_init_interface.ParameterInteraction()) return false;

    fIsBareMultisigStd = gArgs.GetBoolArg("-permitbaremultisig", DEFAULT_PERMIT_BAREMULTISIG);
    fAcceptDatacarrier = gArgs.GetBoolArg("-datacarrier", DEFAULT_ACCEPT_DATACARRIER);
    nMaxDatacarrierBytes = gArgs.GetArg("-datacarriersize", nMaxDatacarrierBytes);

    // Option to startup with mocktime set (used for regression testing):
    SetMockTime(gArgs.GetArg("-mocktime", 0)); // SetMockTime(0) is a no-op

    if (gArgs.GetBoolArg("-peerbloomfilters", DEFAULT_PEERBLOOMFILTERS))
        nLocalServices = ServiceFlags(nLocalServices | NODE_BLOOM);

    if (gArgs.GetArg("-rpcserialversion", DEFAULT_RPC_SERIALIZE_VERSION) < 0)
        return InitError(Untranslated("rpcserialversion must be non-negative."));

    if (gArgs.GetArg("-rpcserialversion", DEFAULT_RPC_SERIALIZE_VERSION) > 1)
        return InitError(Untranslated("Unknown rpcserialversion requested."));

    nMaxTipAge = gArgs.GetArg("-maxtipage", DEFAULT_MAX_TIP_AGE);

    return true;
}

static bool LockDataDirectory(bool probeOnly)
{
    // Make sure only a single Bitcoin process is using the data directory.
    fs::path datadir = GetDataDir();
    if (!DirIsWritable(datadir)) {
        return InitError(strprintf(_("Cannot write to data directory '%s'; check permissions."), datadir.string()));
    }
    if (!LockDirectory(datadir, ".lock", probeOnly)) {
        return InitError(strprintf(_("Cannot obtain a lock on data directory %s. %s is probably already running."), datadir.string(), PACKAGE_NAME));
    }
    return true;
}

bool AppInitSanityChecks()
{
    // ********************************************************* Step 4: sanity checks

    // Initialize elliptic curve code
    std::string sha256_algo = SHA256AutoDetect();
    LogPrintf("Using the '%s' SHA256 implementation\n", sha256_algo);
    RandomInit();
    ECC_Start();
    ECC_Start_Stealth();
    ECC_Start_Blinding();
    globalVerifyHandle.reset(new ECCVerifyHandle());

    // Sanity check
    if (!InitSanityCheck())
        return InitError(strprintf(_("Initialization sanity check failed. %s is shutting down."), PACKAGE_NAME));

    // Probe the data directory lock to give an early error message, if possible
    // We cannot hold the data directory lock here, as the forking for daemon() hasn't yet happened,
    // and a fork will cause weird behavior to it.
    return LockDataDirectory(true);
}

bool AppInitLockDataDirectory()
{
    // After daemonization get the data directory lock again and hold on to it until exit
    // This creates a slight window for a race condition to happen, however this condition is harmless: it
    // will at most make us exit without printing a message to console.
    if (!LockDataDirectory(false)) {
        // Detailed error printed inside LockDataDirectory
        return false;
    }
    return true;
}

bool AppInitMain(NodeContext& node)
{
    const CChainParams& chainparams = Params();
    // ********************************************************* Step 4a: application initialization
    if (!CreatePidFile()) {
        // Detailed error printed inside CreatePidFile().
        return false;
    }
    if (LogInstance().m_print_to_file) {
        if (gArgs.GetBoolArg("-shrinkdebugfile", LogInstance().DefaultShrinkDebugFile())) {
            // Do this first since it both loads a bunch of debug.log into memory,
            // and because this needs to happen before any other debug.log printing
            LogInstance().ShrinkDebugFile();
        }
    }
    if (!LogInstance().StartLogging()) {
            return InitError(strprintf(Untranslated("Could not open debug log file %s"),
                LogInstance().m_file_path.string()));
    }

    if (!LogInstance().m_log_timestamps)
        LogPrintf("Startup time: %s\n", FormatISO8601DateTime(GetTime()));
    LogPrintf("Default data directory %s\n", GetDefaultDataDir().string());
    LogPrintf("Using data directory %s\n", GetDataDir().string());

    // Only log conf file usage message if conf file actually exists.
    fs::path config_file_path = GetConfigFile(gArgs.GetArg("-conf", BITCOIN_CONF_FILENAME));
    if (fs::exists(config_file_path)) {
        LogPrintf("Config file: %s\n", config_file_path.string());
    } else if (gArgs.IsArgSet("-conf")) {
        // Warn if no conf file exists at path provided by user
        InitWarning(strprintf(_("The specified config file %s does not exist\n"), config_file_path.string()));
    } else {
        // Not categorizing as "Warning" because it's the default behavior
        LogPrintf("Config file: %s (not found, skipping)\n", config_file_path.string());
    }

    // Log the config arguments to debug.log
    gArgs.LogArgs();

    LogPrintf("Using at most %i automatic connections (%i file descriptors available)\n", nMaxConnections, nFD);

    // Warn about relative -datadir path.
    if (gArgs.IsArgSet("-datadir") && !fs::path(gArgs.GetArg("-datadir", "")).is_absolute()) {
        LogPrintf("Warning: relative datadir option '%s' specified, which will be interpreted relative to the " /* Continued */
                  "current working directory '%s'. This is fragile, because if bitcoin is started in the future "
                  "from a different location, it will be unable to locate the current data files. There could "
                  "also be data loss if bitcoin is started while in a temporary directory.\n",
            gArgs.GetArg("-datadir", ""), fs::current_path().string());
    }

    InitSignatureCache();
    InitScriptExecutionCache();

    int script_threads = gArgs.GetArg("-par", DEFAULT_SCRIPTCHECK_THREADS);
    if (script_threads <= 0) {
        // -par=0 means autodetect (number of cores - 1 script threads)
        // -par=-n means "leave n cores free" (number of cores - n - 1 script threads)
        script_threads += GetNumCores();
    }

    // Subtract 1 because the main thread counts towards the par threads
    script_threads = std::max(script_threads - 1, 0);

    // Number of script-checking threads <= MAX_SCRIPTCHECK_THREADS
    script_threads = std::min(script_threads, MAX_SCRIPTCHECK_THREADS);

    LogPrintf("Script verification uses %d additional threads\n", script_threads);
    if (script_threads >= 1) {
        g_parallel_script_checks = true;
        for (int i = 0; i < script_threads; ++i) {
            threadGroup.create_thread([i]() { return ThreadScriptCheck(i); });
        }
    }

    assert(!node.scheduler);
    node.scheduler = MakeUnique<CScheduler>();

    // Start the lightweight task scheduler thread
    CScheduler::Function serviceLoop = [&node]{ node.scheduler->serviceQueue(); };
    threadGroup.create_thread(std::bind(&TraceThread<CScheduler::Function>, "scheduler", serviceLoop));

    // Gather some entropy once per minute.
    node.scheduler->scheduleEvery([]{
        RandAddPeriodic();
    }, std::chrono::minutes{1});

    GetMainSignals().RegisterBackgroundSignalScheduler(*node.scheduler);

    // Create client interfaces for wallets that are supposed to be loaded
    // according to -wallet and -disablewallet options. This only constructs
    // the interfaces, it doesn't load wallet data. Wallets actually get loaded
    // when load() and start() interface methods are called below.
    g_wallet_init_interface.Construct(node);

    /* Register RPC commands regardless of -server setting so they will be
     * available in the GUI RPC console even if external calls are disabled.
     */
    RegisterAllCoreRPCCommands(tableRPC);
    RegisterSmsgRPCCommands(tableRPC);
    RegisterInsightRPCCommands(tableRPC);
#if ENABLE_USBDEVICE
    RegisterUSBDeviceRPC(tableRPC);
#endif
    for (const auto& client : node.chain_clients) {
        client->registerRpcs();
    }
    g_rpc_node = &node;
#if ENABLE_ZMQ
    RegisterZMQRPCCommands(tableRPC);
#endif

    /* Start the RPC server already.  It will be started in "warmup" mode
     * and not really process calls already (but it will signify connections
     * that the server is there and will be ready later).  Warmup mode will
     * be disabled when initialisation is finished.
     */
    if (gArgs.GetBoolArg("-server", false))
    {
        uiInterface.InitMessage_connect(SetRPCWarmupStatus);
        if (!AppInitServers())
            return InitError(_("Unable to start HTTP server. See debug log for details."));
    }

    // ********************************************************* Step 5: verify wallet database integrity
    for (const auto& client : node.chain_clients) {
        if (!client->verify()) {
            return false;
        }
    }

    // ********************************************************* Step 6: network initialization
    // Note that we absolutely cannot open any actual connections
    // until the very end ("start node") as the UTXO/block state
    // is not yet setup and may end up being set up twice if we
    // need to reindex later.

    assert(!node.banman);
    node.banman = MakeUnique<BanMan>(GetDataDir() / "banlist.dat", &uiInterface, gArgs.GetArg("-bantime", DEFAULT_MISBEHAVING_BANTIME));
    assert(!node.connman);
    node.connman = std::unique_ptr<CConnman>(new CConnman(GetRand(std::numeric_limits<uint64_t>::max()), GetRand(std::numeric_limits<uint64_t>::max())));
    // Make mempool generally available in the node context. For example the connection manager, wallet, or RPC threads,
    // which are all started after this, may use it from the node context.
    assert(!node.mempool);
    node.mempool = &::mempool;

    node.peer_logic.reset(new PeerLogicValidation(node.connman.get(), node.banman.get(), *node.scheduler, *node.mempool));
    RegisterValidationInterface(node.peer_logic.get());

    // sanitize comments per BIP-0014, format user agent and check total size
    std::vector<std::string> uacomments;
    for (const std::string& cmt : gArgs.GetArgs("-uacomment")) {
        if (cmt != SanitizeString(cmt, SAFE_CHARS_UA_COMMENT))
            return InitError(strprintf(_("User Agent comment (%s) contains unsafe characters."), cmt));
        uacomments.push_back(cmt);
    }
    strSubVersion = FormatSubVersion(CLIENT_NAME, CLIENT_VERSION, uacomments);
    if (strSubVersion.size() > MAX_SUBVERSION_LENGTH) {
        return InitError(strprintf(_("Total length of network version string (%i) exceeds maximum length (%i). Reduce the number or size of uacomments."),
            strSubVersion.size(), MAX_SUBVERSION_LENGTH));
    }

    if (gArgs.IsArgSet("-onlynet")) {
        std::set<enum Network> nets;
        for (const std::string& snet : gArgs.GetArgs("-onlynet")) {
            enum Network net = ParseNetwork(snet);
            if (net == NET_UNROUTABLE)
                return InitError(strprintf(_("Unknown network specified in -onlynet: '%s'"), snet));
            nets.insert(net);
        }
        for (int n = 0; n < NET_MAX; n++) {
            enum Network net = (enum Network)n;
            if (!nets.count(net))
                SetReachable(net, false);
        }
    }

    // Check for host lookup allowed before parsing any network related parameters
    fNameLookup = gArgs.GetBoolArg("-dns", DEFAULT_NAME_LOOKUP);

    bool proxyRandomize = gArgs.GetBoolArg("-proxyrandomize", DEFAULT_PROXYRANDOMIZE);
    // -proxy sets a proxy for all outgoing network traffic
    // -noproxy (or -proxy=0) as well as the empty string can be used to not set a proxy, this is the default
    std::string proxyArg = gArgs.GetArg("-proxy", "");
    SetReachable(NET_ONION, false);
    if (proxyArg != "" && proxyArg != "0") {
        CService proxyAddr;
        if (!Lookup(proxyArg, proxyAddr, 9050, fNameLookup)) {
            return InitError(strprintf(_("Invalid -proxy address or hostname: '%s'"), proxyArg));
        }

        proxyType addrProxy = proxyType(proxyAddr, proxyRandomize);
        if (!addrProxy.IsValid())
            return InitError(strprintf(_("Invalid -proxy address or hostname: '%s'"), proxyArg));

        SetProxy(NET_IPV4, addrProxy);
        SetProxy(NET_IPV6, addrProxy);
        SetProxy(NET_ONION, addrProxy);
        SetNameProxy(addrProxy);
        SetReachable(NET_ONION, true); // by default, -proxy sets onion as reachable, unless -noonion later
    }

    // -onion can be used to set only a proxy for .onion, or override normal proxy for .onion addresses
    // -noonion (or -onion=0) disables connecting to .onion entirely
    // An empty string is used to not override the onion proxy (in which case it defaults to -proxy set above, or none)
    std::string onionArg = gArgs.GetArg("-onion", "");
    if (onionArg != "") {
        if (onionArg == "0") { // Handle -noonion/-onion=0
            SetReachable(NET_ONION, false);
        } else {
            CService onionProxy;
            if (!Lookup(onionArg, onionProxy, 9050, fNameLookup)) {
                return InitError(strprintf(_("Invalid -onion address or hostname: '%s'"), onionArg));
            }
            proxyType addrOnion = proxyType(onionProxy, proxyRandomize);
            if (!addrOnion.IsValid())
                return InitError(strprintf(_("Invalid -onion address or hostname: '%s'"), onionArg));
            SetProxy(NET_ONION, addrOnion);
            SetReachable(NET_ONION, true);
        }
    }

    // see Step 2: parameter interactions for more information about these
    fListen = gArgs.GetBoolArg("-listen", DEFAULT_LISTEN);
    fDiscover = gArgs.GetBoolArg("-discover", true);
    g_relay_txes = !gArgs.GetBoolArg("-blocksonly", DEFAULT_BLOCKSONLY);

    for (const std::string& strAddr : gArgs.GetArgs("-externalip")) {
        CService addrLocal;
        if (Lookup(strAddr, addrLocal, GetListenPort(), fNameLookup) && addrLocal.IsValid())
            AddLocal(addrLocal, LOCAL_MANUAL);
        else
            return InitError(Untranslated(ResolveErrMsg("externalip", strAddr)));
    }

    // Read asmap file if configured
    if (gArgs.IsArgSet("-asmap")) {
        fs::path asmap_path = fs::path(gArgs.GetArg("-asmap", ""));
        if (asmap_path.empty()) {
            asmap_path = DEFAULT_ASMAP_FILENAME;
        }
        if (!asmap_path.is_absolute()) {
            asmap_path = GetDataDir() / asmap_path;
        }
        if (!fs::exists(asmap_path)) {
            InitError(strprintf(_("Could not find asmap file %s"), asmap_path));
            return false;
        }
        std::vector<bool> asmap = CAddrMan::DecodeAsmap(asmap_path);
        if (asmap.size() == 0) {
            InitError(strprintf(_("Could not parse asmap file %s"), asmap_path));
            return false;
        }
        const uint256 asmap_version = SerializeHash(asmap);
        node.connman->SetAsmap(std::move(asmap));
        LogPrintf("Using asmap version %s for IP bucketing\n", asmap_version.ToString());
    } else {
        LogPrintf("Using /16 prefix for IP bucketing\n");
    }

#if ENABLE_ZMQ
    g_zmq_notification_interface = CZMQNotificationInterface::Create();

    if (g_zmq_notification_interface) {
        RegisterValidationInterface(g_zmq_notification_interface);
    }
#endif
    uint64_t nMaxOutboundLimit = 0; //unlimited unless -maxuploadtarget is set
    uint64_t nMaxOutboundTimeframe = MAX_UPLOAD_TIMEFRAME;

    if (gArgs.IsArgSet("-maxuploadtarget")) {
        nMaxOutboundLimit = gArgs.GetArg("-maxuploadtarget", DEFAULT_MAX_UPLOAD_TARGET)*1024*1024;
    }

    // ********************************************************* Step 7: load block chain

    fReindex = gArgs.GetBoolArg("-reindex", false);
    fSkipRangeproof = gArgs.GetBoolArg("-skiprangeproofverify", false);
    bool fReindexChainState = gArgs.GetBoolArg("-reindex-chainstate", false);

    fs::path blocksDir = GetDataDir() / "blocks";
    if (!fs::exists(blocksDir))
        fs::create_directories(blocksDir);


    // block tree db settings
    int dbMaxOpenFiles = gArgs.GetArg("-dbmaxopenfiles", DEFAULT_DB_MAX_OPEN_FILES);
    bool dbCompression = gArgs.GetBoolArg("-dbcompression", DEFAULT_DB_COMPRESSION);

    LogPrintf("Block index database configuration:\n");
    LogPrintf("* Using %d max open files\n", dbMaxOpenFiles);
    LogPrintf("* Compression is %s\n", dbCompression ? "enabled" : "disabled");

    // cache size calculations
    int64_t nTotalCache = (gArgs.GetArg("-dbcache", nDefaultDbCache) << 20);
    nTotalCache = std::max(nTotalCache, nMinDbCache << 20); // total cache cannot be less than nMinDbCache
    nTotalCache = std::min(nTotalCache, nMaxDbCache << 20); // total cache cannot be greater than nMaxDbcache
    int64_t nBlockTreeDBCache = nTotalCache / 8;

    if (gArgs.GetBoolArg("-addressindex", DEFAULT_ADDRESSINDEX) || gArgs.GetBoolArg("-spentindex", DEFAULT_SPENTINDEX))
    {
        // enable 3/4 of the cache if addressindex and/or spentindex is enabled
        nBlockTreeDBCache = nTotalCache * 3 / 4;
    } else
    {
        nBlockTreeDBCache = std::min(nBlockTreeDBCache, (gArgs.GetBoolArg("-txindex", DEFAULT_TXINDEX) ? nMaxTxIndexCache : nMaxBlockDBCache) << 20);
    };

    //int64_t nBlockTreeDBCache = std::min(nTotalCache / 8, nMaxBlockDBCache << 20);
    nTotalCache -= nBlockTreeDBCache;
    int64_t nTxIndexCache = std::min(nTotalCache / 8, gArgs.GetBoolArg("-txindex", DEFAULT_TXINDEX) ? nMaxTxIndexCache << 20 : 0);
    nTotalCache -= nTxIndexCache;
    int64_t filter_index_cache = 0;
    if (!g_enabled_filter_types.empty()) {
        size_t n_indexes = g_enabled_filter_types.size();
        int64_t max_cache = std::min(nTotalCache / 8, max_filter_index_cache << 20);
        filter_index_cache = max_cache / n_indexes;
        nTotalCache -= filter_index_cache * n_indexes;
    }
    int64_t nCoinDBCache = std::min(nTotalCache / 2, (nTotalCache / 4) + (1 << 23)); // use 25%-50% of the remainder for disk cache
    nCoinDBCache = std::min(nCoinDBCache, nMaxCoinsDBCache << 20); // cap total coins db cache
    nTotalCache -= nCoinDBCache;
    nCoinCacheUsage = nTotalCache; // the rest goes to in-memory cache
    int64_t nMempoolSizeMax = gArgs.GetArg("-maxmempool", DEFAULT_MAX_MEMPOOL_SIZE) * 1000000;
    LogPrintf("Cache configuration:\n");
    LogPrintf("* Max cache setting possible %.1fMiB\n", nMaxDbCache);
    LogPrintf("* Using %.1f MiB for block index database\n", nBlockTreeDBCache * (1.0 / 1024 / 1024));
    if (gArgs.GetBoolArg("-txindex", DEFAULT_TXINDEX)) {
        LogPrintf("* Using %.1f MiB for transaction index database\n", nTxIndexCache * (1.0 / 1024 / 1024));
    }
    for (BlockFilterType filter_type : g_enabled_filter_types) {
        LogPrintf("* Using %.1f MiB for %s block filter index database\n",
                  filter_index_cache * (1.0 / 1024 / 1024), BlockFilterTypeName(filter_type));
    }
    LogPrintf("* Using %.1f MiB for chain state database\n", nCoinDBCache * (1.0 / 1024 / 1024));
    LogPrintf("* Using %.1f MiB for in-memory UTXO set (plus up to %.1f MiB of unused mempool space)\n", nCoinCacheUsage * (1.0 / 1024 / 1024), nMempoolSizeMax * (1.0 / 1024 / 1024));


    bool fLoaded = false;
    while (!fLoaded && !ShutdownRequestedMainThread()) {
        bool fReset = fReindex;
        auto is_coinsview_empty = [&](CChainState* chainstate) EXCLUSIVE_LOCKS_REQUIRED(::cs_main) {
            return fReset || fReindexChainState || chainstate->CoinsTip().GetBestBlock().IsNull();
        };
        bilingual_str strLoadError;

        uiInterface.InitMessage(_("Loading block index...").translated);

        do {
            const int64_t load_block_index_start_time = GetTimeMillis();
            try {
                LOCK(cs_main);
                g_chainman.InitializeChainstate();
                UnloadBlockIndex();

                // new CBlockTreeDB tries to delete the existing file, which
                // fails if it's still open from the previous loop. Close it first:
                pblocktree.reset();
                pblocktree.reset(new CBlockTreeDB(nBlockTreeDBCache, false, fReset));

                // Automatically start reindexing if necessary
                if (!fReset && ShouldAutoReindex()) {
                    fReindex = true;
                    fReset = true;
                    pblocktree.reset();
                    pblocktree.reset(new CBlockTreeDB(nBlockTreeDBCache, false, fReset));
                }

                if (fReset) {
                    pblocktree->WriteReindexing(true);
                    //If we're reindexing in prune mode, wipe away unusable block files and all undo data files
                    if (fPruneMode)
                        CleanupBlockRevFiles();
                }

                if (ShutdownRequestedMainThread()) break;

                // LoadBlockIndex will load fHavePruned if we've ever removed a
                // block file from disk.
                // Note that it also sets fReindex based on the disk flag!
                // From here on out fReindex and fReset mean something different!
                if (!LoadBlockIndex(chainparams)) {
                    if (ShutdownRequested()) break;
                    strLoadError = _("Error loading block database");
                    break;
                }

                // If the loaded chain has a wrong genesis, bail out immediately
                // (we're likely using a testnet datadir, or the other way around).
                if (!::BlockIndex().empty() &&
                        !LookupBlockIndex(chainparams.GetConsensus().hashGenesisBlock)) {
                    return InitError(_("Incorrect or no genesis block found. Wrong datadir for network?"));
                }

                // Check for changed -addressindex state
                if (fAddressIndex != gArgs.GetBoolArg("-addressindex", DEFAULT_ADDRESSINDEX)) {
                    strLoadError = _("You need to rebuild the database using -reindex to change -addressindex");
                    break;
                }

                // Check for changed -spentindex state
                if (fSpentIndex != gArgs.GetBoolArg("-spentindex", DEFAULT_SPENTINDEX)) {
                    strLoadError = _("You need to rebuild the database using -reindex to change -spentindex");
                    break;
                }

                // Check for changed -timestampindex state
                if (fTimestampIndex != gArgs.GetBoolArg("-timestampindex", DEFAULT_TIMESTAMPINDEX)) {
                    strLoadError = _("You need to rebuild the database using -reindex to change -timestampindex");
                    break;
                }

                // Check for changed -prune state.  What we are concerned about is a user who has pruned blocks
                // in the past, but is now trying to run unpruned.
                if (fHavePruned && !fPruneMode) {
                    strLoadError = _("You need to rebuild the database using -reindex to go back to unpruned mode.  This will redownload the entire blockchain");
                    break;
                }

                // At this point blocktree args are consistent with what's on disk.
                // If we're not mid-reindex (based on disk + args), add a genesis block on disk
                // (otherwise we use the one already on disk).
                // This is called again in ThreadImport after the reindex completes.
                if (!fReindex && !LoadGenesisBlock(chainparams)) {
                    strLoadError = _("Error initializing block database");
                    break;
                }

                // At this point we're either in reindex or we've loaded a useful
                // block tree into BlockIndex()!

                bool failed_chainstate_init = false;

                for (CChainState* chainstate : g_chainman.GetAll()) {
                    LogPrintf("Initializing chainstate %s\n", chainstate->ToString());
                    chainstate->InitCoinsDB(
                        /* cache_size_bytes */ nCoinDBCache,
                        /* in_memory */ false,
                        /* should_wipe */ fReset || fReindexChainState);

                    chainstate->CoinsErrorCatcher().AddReadErrCallback([]() {
                        uiInterface.ThreadSafeMessageBox(
                            _("Error reading from database, shutting down."),
                            "", CClientUIInterface::MSG_ERROR);
                    });

                    // If necessary, upgrade from older database format.
                    // This is a no-op if we cleared the coinsviewdb with -reindex or -reindex-chainstate
                    if (!chainstate->CoinsDB().Upgrade()) {
                        strLoadError = _("Error upgrading chainstate database");
                        failed_chainstate_init = true;
                        break;
                    }

                    // ReplayBlocks is a no-op if we cleared the coinsviewdb with -reindex or -reindex-chainstate
                    if (!chainstate->ReplayBlocks(chainparams)) {
                        strLoadError = _("Unable to replay blocks. You will need to rebuild the database using -reindex-chainstate.");
                        failed_chainstate_init = true;
                        break;
                    }

                    // The on-disk coinsdb is now in a good state, create the cache
                    chainstate->InitCoinsCache();
                    assert(chainstate->CanFlushToDisk());

                    if (!is_coinsview_empty(chainstate)) {
                        // LoadChainTip initializes the chain based on CoinsTip()'s best block
                        if (!chainstate->LoadChainTip(chainparams)) {
                            strLoadError = _("Error initializing block database");
                            failed_chainstate_init = true;
                            break; // out of the per-chainstate loop
                        }
                        assert(chainstate->m_chain.Tip() != nullptr);
                    }
                }

                if (failed_chainstate_init) {
                    break; // out of the chainstate activation do-while
                }
            } catch (const std::exception& e) {
                LogPrintf("%s\n", e.what());
                strLoadError = _("Error opening block database");
                break;
            }

            // Initialise temporary indices if required
            if (!RebuildRollingIndices()) {
                strLoadError = _("Failed to rebuild rolling indices by rewinding the chain, a reindex is required.");
                break;
            }

            bool failed_rewind{false};
            // Can't hold cs_main while calling RewindBlockIndex, so retrieve the relevant
            // chainstates beforehand.
            for (CChainState* chainstate : WITH_LOCK(::cs_main, return g_chainman.GetAll())) {
                if (!fReset) {
                    // Note that RewindBlockIndex MUST run even if we're about to -reindex-chainstate.
                    // It both disconnects blocks based on the chainstate, and drops block data in
                    // BlockIndex() based on lack of available witness data.
                    uiInterface.InitMessage(_("Rewinding blocks...").translated);
                    if (!chainstate->RewindBlockIndex(chainparams)) {
                        strLoadError = _(
                            "Unable to rewind the database to a pre-fork state. "
                            "You will need to redownload the blockchain");
                        failed_rewind = true;
                        break; // out of the per-chainstate loop
                    }
                }
            }

            if (failed_rewind) {
                break; // out of the chainstate activation do-while
            }

            bool failed_verification = false;

            try {
                LOCK(cs_main);
                for (CChainState* chainstate : g_chainman.GetAll()) {
                    if (!is_coinsview_empty(chainstate)) {
                        uiInterface.InitMessage(_("Verifying blocks...").translated);
                        if (fHavePruned && gArgs.GetArg("-checkblocks", DEFAULT_CHECKBLOCKS) > MIN_BLOCKS_TO_KEEP) {
                            LogPrintf("Prune: pruned datadir may not have more than %d blocks; only checking available blocks\n",
                                MIN_BLOCKS_TO_KEEP);
                        }

                        const CBlockIndex* tip = chainstate->m_chain.Tip();
<<<<<<< HEAD
                        RPCNotifyBlockChange(true, tip);
                        if (tip
                            && tip != ::ChainActive().Genesis() // Genesis block can be set in the future
                            && tip->nTime > GetAdjustedTime() + MAX_FUTURE_BLOCK_TIME) {
=======
                        RPCNotifyBlockChange(tip);
                        if (tip && tip->nTime > GetAdjustedTime() + 2 * 60 * 60) {
>>>>>>> aa8d7680
                            strLoadError = _("The block database contains a block which appears to be from the future. "
                                    "This may be due to your computer's date and time being set incorrectly. "
                                    "Only rebuild the block database if you are sure that your computer's date and time are correct");
                            failed_verification = true;
                            break;
                        }

                        // Only verify the DB of the active chainstate. This is fixed in later
                        // work when we allow VerifyDB to be parameterized by chainstate.
                        if (&::ChainstateActive() == chainstate &&
                                !CVerifyDB().VerifyDB(
                                chainparams, &chainstate->CoinsDB(),
                                gArgs.GetArg("-checklevel", DEFAULT_CHECKLEVEL),
                                gArgs.GetArg("-checkblocks", DEFAULT_CHECKBLOCKS))) {
                            strLoadError = _("Corrupted block database detected");
                            failed_verification = true;
                            break;
                        }
                    }
                }
            } catch (const std::exception& e) {
                LogPrintf("%s\n", e.what());
                strLoadError = _("Error opening block database");
                failed_verification = true;
                break;
            }

            if (!failed_verification) {
                fLoaded = true;
                LogPrintf(" block index %15dms\n", GetTimeMillis() - load_block_index_start_time);
            }
        } while(false);

        if (!fLoaded && !ShutdownRequestedMainThread()) {
            // first suggest a reindex
            if (!fReset) {
                bool fRet = uiInterface.ThreadSafeQuestion(
                    strLoadError + Untranslated(".\n\n") + _("Do you want to rebuild the block database now?"),
                    strLoadError.original + ".\nPlease restart with -reindex or -reindex-chainstate to recover.",
                    "", CClientUIInterface::MSG_ERROR | CClientUIInterface::BTN_ABORT);
                if (fRet) {
                    fReindex = true;
                    AbortShutdown();
                } else {
                    LogPrintf("Aborted block database rebuild. Exiting.\n");
                    return false;
                }
            } else {
                return InitError(strLoadError);
            }
        }
    }

    // As LoadBlockIndex can take several minutes, it's possible the user
    // requested to kill the GUI during the last operation. If so, exit.
    // As the program has not fully started yet, Shutdown() is possibly overkill.
    if (ShutdownRequestedMainThread()) {
        LogPrintf("Shutdown requested. Exiting.\n");
        return false;
    }

    fs::path est_path = GetDataDir() / FEE_ESTIMATES_FILENAME;
    CAutoFile est_filein(fsbridge::fopen(est_path, "rb"), SER_DISK, CLIENT_VERSION);
    // Allowed to fail as this file IS missing on first startup.
    if (!est_filein.IsNull())
        ::feeEstimator.Read(est_filein);
    fFeeEstimatesInitialized = true;

    // ********************************************************* Step 8: start indexers
    SetCoreWriteGetSpentIndex(&GetSpentIndex);

    if (gArgs.GetBoolArg("-txindex", DEFAULT_TXINDEX)) {
        g_txindex = MakeUnique<TxIndex>(nTxIndexCache, false, fReindex);

        if (gArgs.GetBoolArg("-csindex", DEFAULT_CSINDEX)) {
            g_txindex->m_cs_index = true;
            for (const auto &addr : gArgs.GetArgs("-cswhitelist")) {
                g_txindex->AppendCSAddress(addr);
            }
        }
        g_txindex->Start();
    }

    for (const auto& filter_type : g_enabled_filter_types) {
        InitBlockFilterIndex(filter_type, filter_index_cache, false, fReindex);
        GetBlockFilterIndex(filter_type)->Start();
    }

    // ********************************************************* Step 9: load wallet
    for (const auto& client : node.chain_clients) {
        if (!client->load()) {
            return false;
        }
    }

    // ********************************************************* Step 10: data directory maintenance

    // if pruning, unset the service bit and perform the initial blockstore prune
    // after any wallet rescanning has taken place.
    if (fPruneMode) {
        LogPrintf("Unsetting NODE_NETWORK on prune mode\n");
        nLocalServices = ServiceFlags(nLocalServices & ~NODE_NETWORK);
        if (!fReindex) {
            LOCK(cs_main);
            for (CChainState* chainstate : g_chainman.GetAll()) {
                uiInterface.InitMessage(_("Pruning blockstore...").translated);
                chainstate->PruneAndFlush();
            }
        }
    }

    if (chainparams.GetConsensus().SegwitHeight != std::numeric_limits<int>::max()) {
        // Advertise witness capabilities.
        // The option to not set NODE_WITNESS is only used in the tests and should be removed.
        nLocalServices = ServiceFlags(nLocalServices | NODE_WITNESS);
    }

    // ********************************************************* Step 11: import blocks

    if (!CheckDiskSpace(GetDataDir())) {
        InitError(strprintf(_("Error: Disk space is low for %s"), GetDataDir()));
        return false;
    }
    if (!CheckDiskSpace(GetBlocksDir())) {
        InitError(strprintf(_("Error: Disk space is low for %s"), GetBlocksDir()));
        return false;
    }

    // Either install a handler to notify us when genesis activates, or set fHaveGenesis directly.
    // No locking, as this happens before any background thread is started.
    boost::signals2::connection block_notify_genesis_wait_connection;
    if (::ChainActive().Tip() == nullptr) {
        block_notify_genesis_wait_connection = uiInterface.NotifyBlockTip_connect(std::bind(BlockNotifyGenesisWait, std::placeholders::_2));
    } else {
        fHaveGenesis = true;
    }

#if HAVE_SYSTEM
    if (gArgs.IsArgSet("-blocknotify"))
        uiInterface.NotifyBlockTip_connect(BlockNotifyCallback);
#endif

    std::vector<fs::path> vImportFiles;
    for (const std::string& strFile : gArgs.GetArgs("-loadblock")) {
        vImportFiles.push_back(strFile);
    }

    threadGroup.create_thread(std::bind(&ThreadImport, vImportFiles));

    // Wait for genesis block to be processed
    {
        WAIT_LOCK(g_genesis_wait_mutex, lock);
        // We previously could hang here if StartShutdown() is called prior to
        // ThreadImport getting started, so instead we just wait on a timer to
        // check ShutdownRequested() regularly.
        while (!fHaveGenesis && !ShutdownRequestedMainThread()) {
            g_genesis_wait_cv.wait_for(lock, std::chrono::milliseconds(500));
        }
        block_notify_genesis_wait_connection.disconnect();
    }

    // ********************************************************* Step 10.1: start secure messaging

    if (fParticlMode && gArgs.GetBoolArg("-smsg", true)) { // SMSG breaks functional tests with services flag, see version msg
#ifdef ENABLE_WALLET
        auto vpwallets = GetWallets();
        smsgModule.Start(vpwallets.size() > 0 ? vpwallets[0] : nullptr, vpwallets, gArgs.GetBoolArg("-smsgscanchain", false));
#else
        std::vector<std::shared_ptr<CWallet>> empty;
        smsgModule.Start(nullptr, empty, gArgs.GetBoolArg("-smsgscanchain", false));
#endif
    }

    if (ShutdownRequestedMainThread()) {
        return false;
    }

    // ********************************************************* Step 12: start node

    int chain_active_height;

    //// debug print
    {
        LOCK(cs_main);
        LogPrintf("block tree size = %u\n", ::BlockIndex().size());
        chain_active_height = ::ChainActive().Height();
    }
    LogPrintf("nBestHeight = %d\n", chain_active_height);

    if (gArgs.GetBoolArg("-listenonion", DEFAULT_LISTEN_ONION))
        StartTorControl();

    Discover();

    // Map ports with UPnP
    if (gArgs.GetBoolArg("-upnp", DEFAULT_UPNP)) {
        StartMapPort();
    }

    CConnman::Options connOptions;
    connOptions.nLocalServices = smsg::fSecMsgEnabled ? ServiceFlags(nLocalServices | NODE_SMSG) : nLocalServices;
    connOptions.nMaxConnections = nMaxConnections;
    connOptions.m_max_outbound_full_relay = std::min(MAX_OUTBOUND_FULL_RELAY_CONNECTIONS, connOptions.nMaxConnections);
    connOptions.m_max_outbound_block_relay = std::min(MAX_BLOCKS_ONLY_CONNECTIONS, connOptions.nMaxConnections-connOptions.m_max_outbound_full_relay);
    connOptions.nMaxAddnode = MAX_ADDNODE_CONNECTIONS;
    connOptions.nMaxFeeler = MAX_FEELER_CONNECTIONS;
    connOptions.nBestHeight = chain_active_height;
    connOptions.uiInterface = &uiInterface;
    connOptions.m_banman = node.banman.get();
    connOptions.m_msgproc = node.peer_logic.get();
    connOptions.nSendBufferMaxSize = 1000*gArgs.GetArg("-maxsendbuffer", DEFAULT_MAXSENDBUFFER);
    connOptions.nReceiveFloodSize = 1000*gArgs.GetArg("-maxreceivebuffer", DEFAULT_MAXRECEIVEBUFFER);
    connOptions.m_added_nodes = gArgs.GetArgs("-addnode");

    connOptions.nMaxOutboundTimeframe = nMaxOutboundTimeframe;
    connOptions.nMaxOutboundLimit = nMaxOutboundLimit;
    connOptions.m_peer_connect_timeout = peer_connect_timeout;

    for (const std::string& strBind : gArgs.GetArgs("-bind")) {
        CService addrBind;
        if (!Lookup(strBind, addrBind, GetListenPort(), false)) {
            return InitError(Untranslated(ResolveErrMsg("bind", strBind)));
        }
        connOptions.vBinds.push_back(addrBind);
    }
    for (const std::string& strBind : gArgs.GetArgs("-whitebind")) {
        NetWhitebindPermissions whitebind;
        std::string error;
        if (!NetWhitebindPermissions::TryParse(strBind, whitebind, error)) return InitError(Untranslated(error));
        connOptions.vWhiteBinds.push_back(whitebind);
    }

    for (const auto& net : gArgs.GetArgs("-whitelist")) {
        NetWhitelistPermissions subnet;
        std::string error;
        if (!NetWhitelistPermissions::TryParse(net, subnet, error)) return InitError(Untranslated(error));
        connOptions.vWhitelistedRange.push_back(subnet);
    }

    connOptions.vSeedNodes = gArgs.GetArgs("-seednode");

    // Initiate outbound connections unless connect=0
    connOptions.m_use_addrman_outgoing = !gArgs.IsArgSet("-connect");
    if (!connOptions.m_use_addrman_outgoing) {
        const auto connect = gArgs.GetArgs("-connect");
        if (connect.size() != 1 || connect[0] != "0") {
            connOptions.m_specified_outgoing = connect;
        }
    }
    if (!node.connman->Start(*node.scheduler, connOptions)) {
        return false;
    }

    // ********************************************************* Step 12.5: start staking
#ifdef ENABLE_WALLET
    if (fParticlMode && GetWallets().size() > 0) {
        StartThreadStakeMiner();
    }
#endif

    // ********************************************************* Step 13: finished

    SetRPCWarmupFinished();
    uiInterface.InitMessage(_("Done loading").translated);

    for (const auto& client : node.chain_clients) {
        client->start(*node.scheduler);
    }

    BanMan* banman = node.banman.get();
    node.scheduler->scheduleEvery([banman]{
        banman->DumpBanlist();
    }, DUMP_BANS_INTERVAL);

    return true;
}<|MERGE_RESOLUTION|>--- conflicted
+++ resolved
@@ -1943,15 +1943,10 @@
                         }
 
                         const CBlockIndex* tip = chainstate->m_chain.Tip();
-<<<<<<< HEAD
-                        RPCNotifyBlockChange(true, tip);
+                        RPCNotifyBlockChange(tip);
                         if (tip
                             && tip != ::ChainActive().Genesis() // Genesis block can be set in the future
                             && tip->nTime > GetAdjustedTime() + MAX_FUTURE_BLOCK_TIME) {
-=======
-                        RPCNotifyBlockChange(tip);
-                        if (tip && tip->nTime > GetAdjustedTime() + 2 * 60 * 60) {
->>>>>>> aa8d7680
                             strLoadError = _("The block database contains a block which appears to be from the future. "
                                     "This may be due to your computer's date and time being set incorrectly. "
                                     "Only rebuild the block database if you are sure that your computer's date and time are correct");
