// Copyright (c) 2009-2010 Satoshi Nakamoto
// Copyright (c) 2009-2020 The Bitcoin Core developers
// Distributed under the MIT software license, see the accompanying
// file COPYING or http://www.opensource.org/licenses/mit-license.php.

#if defined(HAVE_CONFIG_H)
#include <config/bitcoin-config.h>
#endif

#include <init.h>

#include <addrman.h>
#include <amount.h>
#include <banman.h>
#include <blockfilter.h>
#include <chain.h>
#include <chainparams.h>
#include <compat/sanity.h>
#include <consensus/validation.h>
#include <fs.h>
#include <httprpc.h>
#include <httpserver.h>
#include <index/blockfilterindex.h>
#include <index/txindex.h>
#include <interfaces/chain.h>
#include <key.h>
#include <miner.h>
#include <net.h>
#include <net_permissions.h>
#include <net_processing.h>
#include <netbase.h>
#include <node/context.h>
#include <policy/feerate.h>
#include <policy/fees.h>
#include <policy/policy.h>
#include <policy/settings.h>
#include <rpc/blockchain.h>
#include <rpc/register.h>
#include <rpc/server.h>
#include <rpc/util.h>
#include <scheduler.h>
#include <script/sigcache.h>
#include <script/standard.h>
#include <shutdown.h>
#include <timedata.h>
#include <torcontrol.h>
#include <txdb.h>
#include <txmempool.h>
#include <ui_interface.h>
#include <util/asmap.h>
#include <util/moneystr.h>
#include <util/system.h>
#include <util/threadnames.h>
#include <util/translation.h>
#include <validation.h>
#include <hash.h>


#include <validationinterface.h>
#include <blind.h>
#include <smsg/smessage.h>
#include <smsg/rpcsmessage.h>
#include <insight/rpc.h>
#include <pos/miner.h>
#include <pos/kernel.h>
#include <core_io.h>
#ifdef ENABLE_WALLET
#include <wallet/hdwallet.h>
#endif
#if ENABLE_USBDEVICE
#include <usbdevice/rpcusbdevice.h>
#include <usbdevice/usbdevice.h>
#endif

#include <walletinitinterface.h>

#include <stdint.h>
#include <stdio.h>
#include <set>

#ifndef WIN32
#include <attributes.h>
#include <cerrno>
#include <signal.h>
#include <sys/stat.h>
#endif

#include <boost/algorithm/string/classification.hpp>
#include <boost/algorithm/string/replace.hpp>
#include <boost/algorithm/string/split.hpp>
#include <boost/signals2/signal.hpp>
#include <boost/thread.hpp>

#if ENABLE_ZMQ
#include <zmq/zmqabstractnotifier.h>
#include <zmq/zmqnotificationinterface.h>
#include <zmq/zmqrpc.h>
#endif

#include <insight/insight.h>

static bool fFeeEstimatesInitialized = false;
static const bool DEFAULT_PROXYRANDOMIZE = true;
static const bool DEFAULT_REST_ENABLE = false;
static const bool DEFAULT_STOPAFTERBLOCKIMPORT = false;

#ifdef WIN32
// Win32 LevelDB doesn't use filedescriptors, and the ones used for
// accessing block files don't count towards the fd_set size limit
// anyway.
#define MIN_CORE_FILEDESCRIPTORS 0
#else
#define MIN_CORE_FILEDESCRIPTORS 150
#endif

static const char* FEE_ESTIMATES_FILENAME="fee_estimates.dat";

#ifdef WIN32

HWND winHwnd = nullptr;
MSG winMsg;
const char lpcszClassName[] = "messageClass";

LRESULT APIENTRY MainWndProc(HWND hwnd, UINT uMsg, WPARAM wParam, LPARAM lParam)
{
    switch (uMsg) {
        case WM_CLOSE:
            StartShutdown();
            return 1;
        default:
            break;
    }
    return DefWindowProc(hwnd, uMsg, wParam, lParam);
};

int CreateMessageWindow()
{
    // Create a message-only window to intercept WM_CLOSE events from particld

    WNDCLASSEX WindowClassEx;
    ZeroMemory(&WindowClassEx, sizeof(WNDCLASSEX));
    WindowClassEx.cbSize = sizeof(WNDCLASSEX);
    WindowClassEx.lpfnWndProc = MainWndProc;
    WindowClassEx.hInstance = nullptr;
    WindowClassEx.lpszClassName = lpcszClassName;

    if (!RegisterClassEx(&WindowClassEx)) {
        tfm::format(std::cerr, "RegisterClassEx failed: %d.\n", GetLastError());
        return 1;
    }
    winHwnd = CreateWindowEx(0, lpcszClassName, NULL, 0, 0, 0, 0, 0, HWND_MESSAGE, NULL, nullptr, NULL);
    if (!winHwnd) {
        tfm::format(std::cerr, "CreateWindowEx failed: %d.\n", GetLastError());
        return 1;
    }

    ShowWindow(winHwnd, SW_SHOWDEFAULT);

    return 0;
};

int CloseMessageWindow()
{
    if (!winHwnd) {
        return 0;
    }
    if (!DestroyWindow(winHwnd)) {
        tfm::format(std::cerr, "DestroyWindow failed: %d.\n", GetLastError());
        return 1;
    }
    if (!UnregisterClass(lpcszClassName, nullptr)) {
        tfm::format(std::cerr, "UnregisterClass failed: %d.\n", GetLastError());
        return 1;
    }

    return 0;
};
#endif

static const char* DEFAULT_ASMAP_FILENAME="ip_asn.map";

/**
 * The PID file facilities.
 */
static const char* BITCOIN_PID_FILENAME = "particl.pid";

static fs::path GetPidFile()
{
    return AbsPathForConfigVal(fs::path(gArgs.GetArg("-pid", BITCOIN_PID_FILENAME)));
}

NODISCARD static bool CreatePidFile()
{
    fsbridge::ofstream file{GetPidFile()};
    if (file) {
#ifdef WIN32
        tfm::format(file, "%d\n", GetCurrentProcessId());
#else
        tfm::format(file, "%d\n", getpid());
#endif
        return true;
    } else {
        return InitError(strprintf(_("Unable to create the PID file '%s': %s").translated, GetPidFile().string(), std::strerror(errno)));
    }
}

//////////////////////////////////////////////////////////////////////////////
//
// Shutdown
//

//
// Thread management and startup/shutdown:
//
// The network-processing threads are all part of a thread group
// created by AppInit() or the Qt main() function.
//
// A clean exit happens when StartShutdown() or the SIGTERM
// signal handler sets ShutdownRequested(), which makes main thread's
// WaitForShutdown() interrupts the thread group.
// And then, WaitForShutdown() makes all other on-going threads
// in the thread group join the main thread.
// Shutdown() is then called to clean up database connections, and stop other
// threads that should only be stopped after the main network-processing
// threads have exited.
//
// Shutdown for Qt is very similar, only it uses a QTimer to detect
// ShutdownRequested() getting set, and then does the normal Qt
// shutdown thing.
//

bool ShutdownRequestedMainThread()
{
#ifdef WIN32
    // Only particld will create a hidden window to receive messages
    while (winHwnd && PeekMessage(&winMsg, 0, 0, 0, PM_REMOVE)) {
        TranslateMessage(&winMsg);
        DispatchMessage(&winMsg);
    }
#endif
    return ShutdownRequested();
}

static std::unique_ptr<ECCVerifyHandle> globalVerifyHandle;

static boost::thread_group threadGroup;

void Interrupt(NodeContext& node)
{
    InterruptHTTPServer();
    InterruptHTTPRPC();
    InterruptRPC();
    InterruptREST();
    InterruptTorControl();
    InterruptMapPort();
    if (node.connman)
        node.connman->Interrupt();
    if (g_txindex) {
        g_txindex->Interrupt();
    }
    ForEachBlockFilterIndex([](BlockFilterIndex& index) { index.Interrupt(); });
}

void Shutdown(NodeContext& node)
{
    LogPrintf("%s: In progress...\n", __func__);
    static RecursiveMutex cs_Shutdown;
    TRY_LOCK(cs_Shutdown, lockShutdown);
    if (!lockShutdown)
        return;

    /// Note: Shutdown() must be able to handle cases in which initialization failed part of the way,
    /// for example if the data directory was found to be locked.
    /// Be sure that anything that writes files or flushes caches only does this if the respective
    /// module was initialized.
    util::ThreadRename("shutoff");
    mempool.AddTransactionsUpdated(1);

    StopHTTPRPC();
    StopREST();
    StopRPC();
    StopHTTPServer();
    smsgModule.Shutdown();
#ifdef ENABLE_WALLET
    StopThreadStakeMiner();
#endif
    for (const auto& client : node.chain_clients) {
        client->flush();
    }
    StopMapPort();

    // Because these depend on each-other, we make sure that neither can be
    // using the other before destroying them.
    if (node.peer_logic) UnregisterValidationInterface(node.peer_logic.get());
    // Follow the lock order requirements:
    // * CheckForStaleTipAndEvictPeers locks cs_main before indirectly calling GetExtraOutboundCount
    //   which locks cs_vNodes.
    // * ProcessMessage locks cs_main and g_cs_orphans before indirectly calling ForEachNode which
    //   locks cs_vNodes.
    // * CConnman::Stop calls DeleteNode, which calls FinalizeNode, which locks cs_main and calls
    //   EraseOrphansFor, which locks g_cs_orphans.
    //
    // Thus the implicit locking order requirement is: (1) cs_main, (2) g_cs_orphans, (3) cs_vNodes.
    if (node.connman) {
        node.connman->StopThreads();
        LOCK2(::cs_main, ::g_cs_orphans);
        node.connman->StopNodes();
    }

    StopTorControl();

    // After everything has been shut down, but before things get flushed, stop the
    // CScheduler/checkqueue threadGroup
    if (node.scheduler) node.scheduler->stop();
    threadGroup.interrupt_all();
    threadGroup.join_all();

    // After the threads that potentially access these pointers have been stopped,
    // destruct and reset all to nullptr.
    node.peer_logic.reset();
    node.connman.reset();
    node.banman.reset();

    if (::mempool.IsLoaded() && gArgs.GetArg("-persistmempool", DEFAULT_PERSIST_MEMPOOL)) {
        DumpMempool(::mempool);
    }

    if (fFeeEstimatesInitialized)
    {
        ::feeEstimator.FlushUnconfirmed();
        fs::path est_path = GetDataDir() / FEE_ESTIMATES_FILENAME;
        CAutoFile est_fileout(fsbridge::fopen(est_path, "wb"), SER_DISK, CLIENT_VERSION);
        if (!est_fileout.IsNull())
            ::feeEstimator.Write(est_fileout);
        else
            LogPrintf("%s: Failed to write fee estimates to %s\n", __func__, est_path.string());
        fFeeEstimatesInitialized = false;
    }

    // FlushStateToDisk generates a ChainStateFlushed callback, which we should avoid missing
    {
        LOCK(cs_main);
        for (CChainState* chainstate : g_chainman.GetAll()) {
            if (chainstate->CanFlushToDisk()) {
                chainstate->ForceFlushStateToDisk();
            }
        }
    }

    // After there are no more peers/RPC left to give us new data which may generate
    // CValidationInterface callbacks, flush them...
    GetMainSignals().FlushBackgroundCallbacks();

    // Stop and delete all indexes only after flushing background callbacks.
    if (g_txindex) {
        g_txindex->Stop();
        g_txindex.reset();
    }
    ForEachBlockFilterIndex([](BlockFilterIndex& index) { index.Stop(); });
    DestroyAllBlockFilterIndexes();

    // Any future callbacks will be dropped. This should absolutely be safe - if
    // missing a callback results in an unrecoverable situation, unclean shutdown
    // would too. The only reason to do the above flushes is to let the wallet catch
    // up with our current chain to avoid any strange pruning edge cases and make
    // next startup faster by avoiding rescan.

    {
        LOCK(cs_main);
        for (CChainState* chainstate : g_chainman.GetAll()) {
            if (chainstate->CanFlushToDisk()) {
                chainstate->ForceFlushStateToDisk();
                chainstate->ResetCoinsViews();
            }
        }
        pblocktree.reset();
    }
    for (const auto& client : node.chain_clients) {
        client->stop();
    }

#if ENABLE_ZMQ
    if (g_zmq_notification_interface) {
        UnregisterValidationInterface(g_zmq_notification_interface);
        delete g_zmq_notification_interface;
        g_zmq_notification_interface = nullptr;
    }
#endif

#if ENABLE_USBDEVICE
    usb_device::ShutdownHardwareIntegration();
#endif

#ifdef WIN32
    CloseMessageWindow();
#endif

    node.chain_clients.clear();
    UnregisterAllValidationInterfaces();
    GetMainSignals().UnregisterBackgroundSignalScheduler();
    globalVerifyHandle.reset();
    ECC_Stop();
<<<<<<< HEAD
    ECC_Stop_Stealth();
    ECC_Stop_Blinding();
=======
    node.args = nullptr;
>>>>>>> 54470976
    if (node.mempool) node.mempool = nullptr;
    node.scheduler.reset();

    try {
        if (!fs::remove(GetPidFile())) {
            LogPrintf("%s: Unable to remove PID file: File does not exist\n", __func__);
        }
    } catch (const fs::filesystem_error& e) {
        LogPrintf("%s: Unable to remove PID file: %s\n", __func__, fsbridge::get_filesystem_error_message(e));
    }

    LogPrintf("%s: done\n", __func__);
}

/**
 * Signal handlers are very limited in what they are allowed to do.
 * The execution context the handler is invoked in is not guaranteed,
 * so we restrict handler operations to just touching variables:
 */
#ifndef WIN32
static void HandleSIGTERM(int)
{
    StartShutdown();
}

static void HandleSIGHUP(int)
{
    LogInstance().m_reopen_file = true;
}
#else
static BOOL WINAPI consoleCtrlHandler(DWORD dwCtrlType)
{
    StartShutdown();
    Sleep(INFINITE);
    return true;
}
#endif

#ifndef WIN32
static void registerSignalHandler(int signal, void(*handler)(int))
{
    struct sigaction sa;
    sa.sa_handler = handler;
    sigemptyset(&sa.sa_mask);
    sa.sa_flags = 0;
    sigaction(signal, &sa, nullptr);
}
#endif

static boost::signals2::connection rpc_notify_block_change_connection;
static void OnRPCStarted()
{
    rpc_notify_block_change_connection = uiInterface.NotifyBlockTip_connect(&RPCNotifyBlockChange);
}

static void OnRPCStopped()
{
    rpc_notify_block_change_connection.disconnect();
    RPCNotifyBlockChange(false, nullptr);
    g_best_block_cv.notify_all();
    LogPrint(BCLog::RPC, "RPC stopped.\n");
}

void SetupServerArgs(NodeContext& node)
{
    assert(!node.args);
    node.args = &gArgs;

    SetupHelpOptions(gArgs);
    gArgs.AddArg("-help-debug", "Print help message with debugging options and exit", ArgsManager::ALLOW_ANY, OptionsCategory::DEBUG_TEST); // server-only for now

    const auto defaultBaseParams = CreateBaseChainParams(CBaseChainParams::MAIN);
    const auto testnetBaseParams = CreateBaseChainParams(CBaseChainParams::TESTNET);
    const auto regtestBaseParams = CreateBaseChainParams(CBaseChainParams::REGTEST);
    const auto defaultChainParams = CreateChainParams(CBaseChainParams::MAIN);
    const auto testnetChainParams = CreateChainParams(CBaseChainParams::TESTNET);
    const auto regtestChainParams = CreateChainParams(CBaseChainParams::REGTEST);

    // Hidden Options
    std::vector<std::string> hidden_args = {
        "-dbcrashratio", "-forcecompactdb",
        // GUI args. These will be overwritten by SetupUIArgs for the GUI
        "-choosedatadir", "-lang=<lang>", "-min", "-resetguisettings", "-splash", "-uiplatform"};

    gArgs.AddArg("-version", "Print version and exit", ArgsManager::ALLOW_ANY, OptionsCategory::OPTIONS);
#if HAVE_SYSTEM
    gArgs.AddArg("-alertnotify=<cmd>", "Execute command when a relevant alert is received or we see a really long fork (%s in cmd is replaced by message)", ArgsManager::ALLOW_ANY, OptionsCategory::OPTIONS);
#endif
    gArgs.AddArg("-assumevalid=<hex>", strprintf("If this block is in the chain assume that it and its ancestors are valid and potentially skip their script verification (0 to verify all, default: %s, testnet: %s)", defaultChainParams->GetConsensus().defaultAssumeValid.GetHex(), testnetChainParams->GetConsensus().defaultAssumeValid.GetHex()), ArgsManager::ALLOW_ANY, OptionsCategory::OPTIONS);
    gArgs.AddArg("-blocksdir=<dir>", "Specify directory to hold blocks subdirectory for *.dat files (default: <datadir>)", ArgsManager::ALLOW_ANY, OptionsCategory::OPTIONS);
#if HAVE_SYSTEM
    gArgs.AddArg("-blocknotify=<cmd>", "Execute command when the best block changes (%s in cmd is replaced by block hash)", ArgsManager::ALLOW_ANY, OptionsCategory::OPTIONS);
#endif
    gArgs.AddArg("-blockreconstructionextratxn=<n>", strprintf("Extra transactions to keep in memory for compact block reconstructions (default: %u)", DEFAULT_BLOCK_RECONSTRUCTION_EXTRA_TXN), ArgsManager::ALLOW_ANY, OptionsCategory::OPTIONS);
    gArgs.AddArg("-blocksonly", strprintf("Whether to reject transactions from network peers. Automatic broadcast and rebroadcast of any transactions from inbound peers is disabled, unless '-whitelistforcerelay' is '1', in which case whitelisted peers' transactions will be relayed. RPC transactions are not affected. (default: %u)", DEFAULT_BLOCKSONLY), ArgsManager::ALLOW_ANY, OptionsCategory::OPTIONS);
    gArgs.AddArg("-conf=<file>", strprintf("Specify configuration file. Relative paths will be prefixed by datadir location. (default: %s)", BITCOIN_CONF_FILENAME), ArgsManager::ALLOW_ANY, OptionsCategory::OPTIONS);
    gArgs.AddArg("-datadir=<dir>", "Specify data directory", ArgsManager::ALLOW_ANY, OptionsCategory::OPTIONS);
    gArgs.AddArg("-dbbatchsize", strprintf("Maximum database write batch size in bytes (default: %u)", nDefaultDbBatchSize), ArgsManager::ALLOW_ANY | ArgsManager::DEBUG_ONLY, OptionsCategory::OPTIONS);
    gArgs.AddArg("-dbcache=<n>", strprintf("Maximum database cache size <n> MiB (%d to %d, default: %d). In addition, unused mempool memory is shared for this cache (see -maxmempool).", nMinDbCache, nMaxDbCache, nDefaultDbCache), ArgsManager::ALLOW_ANY, OptionsCategory::OPTIONS);
    gArgs.AddArg("-debuglogfile=<file>", strprintf("Specify location of debug log file. Relative paths will be prefixed by a net-specific datadir location. (-nodebuglogfile to disable; default: %s)", DEFAULT_DEBUGLOGFILE), ArgsManager::ALLOW_ANY, OptionsCategory::OPTIONS);
    gArgs.AddArg("-feefilter", strprintf("Tell other nodes to filter invs to us by our mempool min fee (default: %u)", DEFAULT_FEEFILTER), ArgsManager::ALLOW_ANY | ArgsManager::DEBUG_ONLY, OptionsCategory::OPTIONS);
    gArgs.AddArg("-includeconf=<file>", "Specify additional configuration file, relative to the -datadir path (only useable from configuration file, not command line)", ArgsManager::ALLOW_ANY, OptionsCategory::OPTIONS);
    gArgs.AddArg("-loadblock=<file>", "Imports blocks from external file on startup", ArgsManager::ALLOW_ANY, OptionsCategory::OPTIONS);
    gArgs.AddArg("-maxmempool=<n>", strprintf("Keep the transaction memory pool below <n> megabytes (default: %u)", DEFAULT_MAX_MEMPOOL_SIZE), ArgsManager::ALLOW_ANY, OptionsCategory::OPTIONS);
    gArgs.AddArg("-maxorphantx=<n>", strprintf("Keep at most <n> unconnectable transactions in memory (default: %u)", DEFAULT_MAX_ORPHAN_TRANSACTIONS), ArgsManager::ALLOW_ANY, OptionsCategory::OPTIONS);
    gArgs.AddArg("-mempoolexpiry=<n>", strprintf("Do not keep transactions in the mempool longer than <n> hours (default: %u)", DEFAULT_MEMPOOL_EXPIRY), ArgsManager::ALLOW_ANY, OptionsCategory::OPTIONS);
    gArgs.AddArg("-minimumchainwork=<hex>", strprintf("Minimum work assumed to exist on a valid chain in hex (default: %s, testnet: %s)", defaultChainParams->GetConsensus().nMinimumChainWork.GetHex(), testnetChainParams->GetConsensus().nMinimumChainWork.GetHex()), ArgsManager::ALLOW_ANY | ArgsManager::DEBUG_ONLY, OptionsCategory::OPTIONS);
    gArgs.AddArg("-par=<n>", strprintf("Set the number of script verification threads (%u to %d, 0 = auto, <0 = leave that many cores free, default: %d)",
        -GetNumCores(), MAX_SCRIPTCHECK_THREADS, DEFAULT_SCRIPTCHECK_THREADS), ArgsManager::ALLOW_ANY, OptionsCategory::OPTIONS);
    gArgs.AddArg("-persistmempool", strprintf("Whether to save the mempool on shutdown and load on restart (default: %u)", DEFAULT_PERSIST_MEMPOOL), ArgsManager::ALLOW_ANY, OptionsCategory::OPTIONS);
    gArgs.AddArg("-pid=<file>", strprintf("Specify pid file. Relative paths will be prefixed by a net-specific datadir location. (default: %s)", BITCOIN_PID_FILENAME), ArgsManager::ALLOW_ANY, OptionsCategory::OPTIONS);
    gArgs.AddArg("-prune=<n>", strprintf("Reduce storage requirements by enabling pruning (deleting) of old blocks. This allows the pruneblockchain RPC to be called to delete specific blocks, and enables automatic pruning of old blocks if a target size in MiB is provided. This mode is incompatible with -txindex and -rescan. "
            "Warning: Reverting this setting requires re-downloading the entire blockchain. "
            "(default: 0 = disable pruning blocks, 1 = allow manual pruning via RPC, >=%u = automatically prune block files to stay under the specified target size in MiB)", MIN_DISK_SPACE_FOR_BLOCK_FILES / 1024 / 1024), ArgsManager::ALLOW_ANY, OptionsCategory::OPTIONS);
    gArgs.AddArg("-reindex", "Rebuild chain state and block index from the blk*.dat files on disk", ArgsManager::ALLOW_ANY, OptionsCategory::OPTIONS);
    gArgs.AddArg("-reindex-chainstate", "Rebuild chain state from the currently indexed blocks. When in pruning mode or if blocks on disk might be corrupted, use full -reindex instead.", ArgsManager::ALLOW_ANY, OptionsCategory::OPTIONS);
    gArgs.AddArg("-skiprangeproofverify", "Skip verifying rangeproofs when reindexing or importing.", ArgsManager::ALLOW_ANY, OptionsCategory::OPTIONS);
#ifndef WIN32
    gArgs.AddArg("-sysperms", "Create new files with system default permissions, instead of umask 077 (only effective with disabled wallet functionality)", ArgsManager::ALLOW_ANY, OptionsCategory::OPTIONS);
#else
    hidden_args.emplace_back("-sysperms");
#endif
    gArgs.AddArg("-txindex", strprintf("Maintain a full transaction index, used by the getrawtransaction rpc call (default: %u)", DEFAULT_TXINDEX), ArgsManager::ALLOW_ANY, OptionsCategory::OPTIONS);
    gArgs.AddArg("-blockfilterindex=<type>",
                 strprintf("Maintain an index of compact filters by block (default: %s, values: %s).", DEFAULT_BLOCKFILTERINDEX, ListBlockFilterTypes()) +
                 " If <type> is not supplied or if <type> = 1, indexes for all known types are enabled.",
                 ArgsManager::ALLOW_ANY, OptionsCategory::OPTIONS);

    // Particl specific
    gArgs.AddArg("-addressindex", strprintf("Maintain a full address index, used to query for the balance, txids and unspent outputs for addresses (default: %u)", DEFAULT_ADDRESSINDEX), ArgsManager::ALLOW_ANY, OptionsCategory::OPTIONS);
    gArgs.AddArg("-timestampindex", strprintf("Maintain a timestamp index for block hashes, used to query blocks hashes by a range of timestamps (default: %u)", DEFAULT_TIMESTAMPINDEX), ArgsManager::ALLOW_ANY, OptionsCategory::OPTIONS);
    gArgs.AddArg("-spentindex", strprintf("Maintain a full spent index, used to query the spending txid and input index for an outpoint (default: %u)", DEFAULT_SPENTINDEX), ArgsManager::ALLOW_ANY, OptionsCategory::OPTIONS);
    gArgs.AddArg("-csindex", strprintf("Maintain an index of outputs by coldstaking address (default: %u)", DEFAULT_CSINDEX), ArgsManager::ALLOW_ANY, OptionsCategory::OPTIONS);
    gArgs.AddArg("-cswhitelist", strprintf("Only index coldstaked outputs with matching stake address. Can be specified multiple times."), ArgsManager::ALLOW_ANY, OptionsCategory::OPTIONS);

    gArgs.AddArg("-dbmaxopenfiles", strprintf("Maximum number of open files parameter passed to level-db (default: %u)", DEFAULT_DB_MAX_OPEN_FILES), ArgsManager::ALLOW_ANY, OptionsCategory::OPTIONS);
    gArgs.AddArg("-dbcompression", strprintf("Database compression parameter passed to level-db (default: %s)", DEFAULT_DB_COMPRESSION ? "true" : "false"), ArgsManager::ALLOW_ANY, OptionsCategory::OPTIONS);

    gArgs.AddArg("-findpeers", "Node will search for peers (default: 1)", ArgsManager::ALLOW_ANY, OptionsCategory::CONNECTION);
    // end Particl specific

    gArgs.AddArg("-addnode=<ip>", "Add a node to connect to and attempt to keep the connection open (see the `addnode` RPC command help for more info). This option can be specified multiple times to add multiple nodes.", ArgsManager::ALLOW_ANY | ArgsManager::NETWORK_ONLY, OptionsCategory::CONNECTION);
    gArgs.AddArg("-asmap=<file>", strprintf("Specify asn mapping used for bucketing of the peers (default: %s). Relative paths will be prefixed by the net-specific datadir location.", DEFAULT_ASMAP_FILENAME), ArgsManager::ALLOW_ANY, OptionsCategory::CONNECTION);
    gArgs.AddArg("-banscore=<n>", strprintf("Threshold for disconnecting misbehaving peers (default: %u)", DEFAULT_BANSCORE_THRESHOLD), ArgsManager::ALLOW_ANY, OptionsCategory::CONNECTION);
    gArgs.AddArg("-bantime=<n>", strprintf("Number of seconds to keep misbehaving peers from reconnecting (default: %u)", DEFAULT_MISBEHAVING_BANTIME), ArgsManager::ALLOW_ANY, OptionsCategory::CONNECTION);
    gArgs.AddArg("-bind=<addr>", "Bind to given address and always listen on it. Use [host]:port notation for IPv6", ArgsManager::ALLOW_ANY | ArgsManager::NETWORK_ONLY, OptionsCategory::CONNECTION);
    gArgs.AddArg("-connect=<ip>", "Connect only to the specified node; -noconnect disables automatic connections (the rules for this peer are the same as for -addnode). This option can be specified multiple times to connect to multiple nodes.", ArgsManager::ALLOW_ANY, OptionsCategory::CONNECTION);
    gArgs.AddArg("-discover", "Discover own IP addresses (default: 1 when listening and no -externalip or -proxy)", ArgsManager::ALLOW_ANY, OptionsCategory::CONNECTION);
    gArgs.AddArg("-dns", strprintf("Allow DNS lookups for -addnode, -seednode and -connect (default: %u)", DEFAULT_NAME_LOOKUP), ArgsManager::ALLOW_ANY, OptionsCategory::CONNECTION);
    gArgs.AddArg("-dnsseed", "Query for peer addresses via DNS lookup, if low on addresses (default: 1 unless -connect used)", ArgsManager::ALLOW_ANY, OptionsCategory::CONNECTION);
    gArgs.AddArg("-externalip=<ip>", "Specify your own public address", ArgsManager::ALLOW_ANY, OptionsCategory::CONNECTION);
    gArgs.AddArg("-forcednsseed", strprintf("Always query for peer addresses via DNS lookup (default: %u)", DEFAULT_FORCEDNSSEED), ArgsManager::ALLOW_ANY, OptionsCategory::CONNECTION);
    gArgs.AddArg("-listen", "Accept connections from outside (default: 1 if no -proxy or -connect)", ArgsManager::ALLOW_ANY, OptionsCategory::CONNECTION);
    gArgs.AddArg("-listenonion", strprintf("Automatically create Tor hidden service (default: %d)", DEFAULT_LISTEN_ONION), ArgsManager::ALLOW_ANY, OptionsCategory::CONNECTION);
    gArgs.AddArg("-maxconnections=<n>", strprintf("Maintain at most <n> connections to peers (default: %u)", DEFAULT_MAX_PEER_CONNECTIONS), ArgsManager::ALLOW_ANY, OptionsCategory::CONNECTION);
    gArgs.AddArg("-maxreceivebuffer=<n>", strprintf("Maximum per-connection receive buffer, <n>*1000 bytes (default: %u)", DEFAULT_MAXRECEIVEBUFFER), ArgsManager::ALLOW_ANY, OptionsCategory::CONNECTION);
    gArgs.AddArg("-maxsendbuffer=<n>", strprintf("Maximum per-connection send buffer, <n>*1000 bytes (default: %u)", DEFAULT_MAXSENDBUFFER), ArgsManager::ALLOW_ANY, OptionsCategory::CONNECTION);
    gArgs.AddArg("-maxtimeadjustment", strprintf("Maximum allowed median peer time offset adjustment. Local perspective of time may be influenced by peers forward or backward by this amount. (default: %u seconds)", DEFAULT_MAX_TIME_ADJUSTMENT), ArgsManager::ALLOW_ANY, OptionsCategory::CONNECTION);
    gArgs.AddArg("-maxuploadtarget=<n>", strprintf("Tries to keep outbound traffic under the given target (in MiB per 24h), 0 = no limit (default: %d)", DEFAULT_MAX_UPLOAD_TARGET), ArgsManager::ALLOW_ANY, OptionsCategory::CONNECTION);
    gArgs.AddArg("-onion=<ip:port>", "Use separate SOCKS5 proxy to reach peers via Tor hidden services, set -noonion to disable (default: -proxy)", ArgsManager::ALLOW_ANY, OptionsCategory::CONNECTION);
    gArgs.AddArg("-onlynet=<net>", "Make outgoing connections only through network <net> (ipv4, ipv6 or onion). Incoming connections are not affected by this option. This option can be specified multiple times to allow multiple networks.", ArgsManager::ALLOW_ANY, OptionsCategory::CONNECTION);
    gArgs.AddArg("-peerbloomfilters", strprintf("Support filtering of blocks and transaction with bloom filters (default: %u)", DEFAULT_PEERBLOOMFILTERS), ArgsManager::ALLOW_ANY, OptionsCategory::CONNECTION);
    gArgs.AddArg("-permitbaremultisig", strprintf("Relay non-P2SH multisig (default: %u)", DEFAULT_PERMIT_BAREMULTISIG), ArgsManager::ALLOW_ANY, OptionsCategory::CONNECTION);
    gArgs.AddArg("-port=<port>", strprintf("Listen for connections on <port> (default: %u, testnet: %u, regtest: %u)", defaultChainParams->GetDefaultPort(), testnetChainParams->GetDefaultPort(), regtestChainParams->GetDefaultPort()), ArgsManager::ALLOW_ANY | ArgsManager::NETWORK_ONLY, OptionsCategory::CONNECTION);
    gArgs.AddArg("-proxy=<ip:port>", "Connect through SOCKS5 proxy, set -noproxy to disable (default: disabled)", ArgsManager::ALLOW_ANY, OptionsCategory::CONNECTION);
    gArgs.AddArg("-proxyrandomize", strprintf("Randomize credentials for every proxy connection. This enables Tor stream isolation (default: %u)", DEFAULT_PROXYRANDOMIZE), ArgsManager::ALLOW_ANY, OptionsCategory::CONNECTION);
    gArgs.AddArg("-seednode=<ip>", "Connect to a node to retrieve peer addresses, and disconnect. This option can be specified multiple times to connect to multiple nodes.", ArgsManager::ALLOW_ANY, OptionsCategory::CONNECTION);
    gArgs.AddArg("-timeout=<n>", strprintf("Specify connection timeout in milliseconds (minimum: 1, default: %d)", DEFAULT_CONNECT_TIMEOUT), ArgsManager::ALLOW_ANY, OptionsCategory::CONNECTION);
    gArgs.AddArg("-peertimeout=<n>", strprintf("Specify p2p connection timeout in seconds. This option determines the amount of time a peer may be inactive before the connection to it is dropped. (minimum: 1, default: %d)", DEFAULT_PEER_CONNECT_TIMEOUT), true, OptionsCategory::CONNECTION);
    gArgs.AddArg("-torcontrol=<ip>:<port>", strprintf("Tor control port to use if onion listening enabled (default: %s)", DEFAULT_TOR_CONTROL), ArgsManager::ALLOW_ANY, OptionsCategory::CONNECTION);
    gArgs.AddArg("-torpassword=<pass>", "Tor control port password (default: empty)", ArgsManager::ALLOW_ANY | ArgsManager::SENSITIVE, OptionsCategory::CONNECTION);
#ifdef USE_UPNP
#if USE_UPNP
    gArgs.AddArg("-upnp", "Use UPnP to map the listening port (default: 1 when listening and no -proxy)", ArgsManager::ALLOW_ANY, OptionsCategory::CONNECTION);
#else
    gArgs.AddArg("-upnp", strprintf("Use UPnP to map the listening port (default: %u)", 0), ArgsManager::ALLOW_ANY, OptionsCategory::CONNECTION);
#endif
#else
    hidden_args.emplace_back("-upnp");
#endif
    gArgs.AddArg("-whitebind=<[permissions@]addr>", "Bind to given address and whitelist peers connecting to it. "
        "Use [host]:port notation for IPv6. Allowed permissions are bloomfilter (allow requesting BIP37 filtered blocks and transactions), "
        "noban (do not ban for misbehavior), "
        "forcerelay (relay transactions that are already in the mempool; implies relay), "
        "relay (relay even in -blocksonly mode), "
        "and mempool (allow requesting BIP35 mempool contents). "
        "Specify multiple permissions separated by commas (default: noban,mempool,relay). Can be specified multiple times.", ArgsManager::ALLOW_ANY, OptionsCategory::CONNECTION);

    gArgs.AddArg("-whitelist=<[permissions@]IP address or network>", "Whitelist peers connecting from the given IP address (e.g. 1.2.3.4) or "
        "CIDR notated network(e.g. 1.2.3.0/24). Uses same permissions as "
        "-whitebind. Can be specified multiple times." , ArgsManager::ALLOW_ANY, OptionsCategory::CONNECTION);

    smsg::AddOptions();

    g_wallet_init_interface.AddWalletOptions();
#ifdef ENABLE_WALLET
    if (fParticlMode) {
        CHDWallet::AddOptions();
    }
#endif


#if ENABLE_ZMQ
    gArgs.AddArg("-zmqpubhashblock=<address>", "Enable publish hash block in <address>", ArgsManager::ALLOW_ANY, OptionsCategory::ZMQ);
    gArgs.AddArg("-zmqpubhashtx=<address>", "Enable publish hash transaction in <address>", ArgsManager::ALLOW_ANY, OptionsCategory::ZMQ);
    gArgs.AddArg("-zmqpubrawblock=<address>", "Enable publish raw block in <address>", ArgsManager::ALLOW_ANY, OptionsCategory::ZMQ);
    gArgs.AddArg("-zmqpubrawtx=<address>", "Enable publish raw transaction in <address>", ArgsManager::ALLOW_ANY, OptionsCategory::ZMQ);

    gArgs.AddArg("-zmqpubhashblockhwm=<n>", strprintf("Set publish hash block outbound message high water mark (default: %d)", CZMQAbstractNotifier::DEFAULT_ZMQ_SNDHWM), ArgsManager::ALLOW_ANY, OptionsCategory::ZMQ);
    gArgs.AddArg("-zmqpubhashtxhwm=<n>", strprintf("Set publish hash transaction outbound message high water mark (default: %d)", CZMQAbstractNotifier::DEFAULT_ZMQ_SNDHWM), ArgsManager::ALLOW_ANY, OptionsCategory::ZMQ);
    gArgs.AddArg("-zmqpubrawblockhwm=<n>", strprintf("Set publish raw block outbound message high water mark (default: %d)", CZMQAbstractNotifier::DEFAULT_ZMQ_SNDHWM), ArgsManager::ALLOW_ANY, OptionsCategory::ZMQ);
    gArgs.AddArg("-zmqpubrawtxhwm=<n>", strprintf("Set publish raw transaction outbound message high water mark (default: %d)", CZMQAbstractNotifier::DEFAULT_ZMQ_SNDHWM), ArgsManager::ALLOW_ANY, OptionsCategory::ZMQ);

    gArgs.AddArg("-zmqpubhashwtx=<address>", "Enable publish hash transaction received by wallets in <address>", ArgsManager::ALLOW_ANY, OptionsCategory::ZMQ);
    gArgs.AddArg("-zmqpubsmsg=<address>", "Enable publish secure message in <address>", ArgsManager::ALLOW_ANY, OptionsCategory::ZMQ);
    gArgs.AddArg("-serverkeyzmq=<secret_key>", "Base64 encoded string of the z85 encoded secret key for CurveZMQ.", ArgsManager::ALLOW_ANY, OptionsCategory::ZMQ);
    gArgs.AddArg("-newserverkeypairzmq", "Generate new key pair for CurveZMQ, print and exit.", ArgsManager::ALLOW_ANY, OptionsCategory::ZMQ);
    gArgs.AddArg("-whitelistzmq=<IP address or network>", "Whitelist peers connecting from the given IP address (e.g. 1.2.3.4) or CIDR notated network (e.g. 1.2.3.0/24). Can be specified multiple times.", ArgsManager::ALLOW_ANY, OptionsCategory::ZMQ);
#else
    hidden_args.emplace_back("-zmqpubhashblock=<address>");
    hidden_args.emplace_back("-zmqpubhashtx=<address>");
    hidden_args.emplace_back("-zmqpubrawblock=<address>");
    hidden_args.emplace_back("-zmqpubrawtx=<address>");

    hidden_args.emplace_back("-zmqpubhashblockhwm=<n>");
    hidden_args.emplace_back("-zmqpubhashtxhwm=<n>");
    hidden_args.emplace_back("-zmqpubrawblockhwm=<n>");
    hidden_args.emplace_back("-zmqpubrawtxhwm=<n>");

    hidden_args.emplace_back("-zmqpubhashwtx=<address>");
    hidden_args.emplace_back("-zmqpubsmsg=<address>");
    hidden_args.emplace_back("-serverkeyzmq=<secret_key>");
    hidden_args.emplace_back("-newserverkeypairzmq");
    hidden_args.emplace_back("-whitelistzmq=<IP address or network>");
#endif

    gArgs.AddArg("-checkblocks=<n>", strprintf("How many blocks to check at startup (default: %u, 0 = all)", DEFAULT_CHECKBLOCKS), ArgsManager::ALLOW_ANY | ArgsManager::DEBUG_ONLY, OptionsCategory::DEBUG_TEST);
    gArgs.AddArg("-checklevel=<n>", strprintf("How thorough the block verification of -checkblocks is: "
        "level 0 reads the blocks from disk, "
        "level 1 verifies block validity, "
        "level 2 verifies undo data, "
        "level 3 checks disconnection of tip blocks, "
        "and level 4 tries to reconnect the blocks, "
        "each level includes the checks of the previous levels "
        "(0-4, default: %u)", DEFAULT_CHECKLEVEL), ArgsManager::ALLOW_ANY | ArgsManager::DEBUG_ONLY, OptionsCategory::DEBUG_TEST);
    gArgs.AddArg("-checkblockindex", strprintf("Do a consistency check for the block tree, chainstate, and other validation data structures occasionally. (default: %u, regtest: %u)", defaultChainParams->DefaultConsistencyChecks(), regtestChainParams->DefaultConsistencyChecks()), ArgsManager::ALLOW_ANY | ArgsManager::DEBUG_ONLY, OptionsCategory::DEBUG_TEST);
    gArgs.AddArg("-checkmempool=<n>", strprintf("Run checks every <n> transactions (default: %u, regtest: %u)", defaultChainParams->DefaultConsistencyChecks(), regtestChainParams->DefaultConsistencyChecks()), ArgsManager::ALLOW_ANY | ArgsManager::DEBUG_ONLY, OptionsCategory::DEBUG_TEST);
    gArgs.AddArg("-checkpoints", strprintf("Enable rejection of any forks from the known historical chain until block 295000 (default: %u)", DEFAULT_CHECKPOINTS_ENABLED), ArgsManager::ALLOW_ANY | ArgsManager::DEBUG_ONLY, OptionsCategory::DEBUG_TEST);
    gArgs.AddArg("-deprecatedrpc=<method>", "Allows deprecated RPC method(s) to be used", ArgsManager::ALLOW_ANY | ArgsManager::DEBUG_ONLY, OptionsCategory::DEBUG_TEST);
    gArgs.AddArg("-dropmessagestest=<n>", "Randomly drop 1 of every <n> network messages", ArgsManager::ALLOW_ANY | ArgsManager::DEBUG_ONLY, OptionsCategory::DEBUG_TEST);
    gArgs.AddArg("-stopafterblockimport", strprintf("Stop running after importing blocks from disk (default: %u)", DEFAULT_STOPAFTERBLOCKIMPORT), ArgsManager::ALLOW_ANY | ArgsManager::DEBUG_ONLY, OptionsCategory::DEBUG_TEST);
    gArgs.AddArg("-stopatheight", strprintf("Stop running after reaching the given height in the main chain (default: %u)", DEFAULT_STOPATHEIGHT), ArgsManager::ALLOW_ANY | ArgsManager::DEBUG_ONLY, OptionsCategory::DEBUG_TEST);
    gArgs.AddArg("-limitancestorcount=<n>", strprintf("Do not accept transactions if number of in-mempool ancestors is <n> or more (default: %u)", DEFAULT_ANCESTOR_LIMIT), ArgsManager::ALLOW_ANY | ArgsManager::DEBUG_ONLY, OptionsCategory::DEBUG_TEST);
    gArgs.AddArg("-limitancestorsize=<n>", strprintf("Do not accept transactions whose size with all in-mempool ancestors exceeds <n> kilobytes (default: %u)", DEFAULT_ANCESTOR_SIZE_LIMIT), ArgsManager::ALLOW_ANY | ArgsManager::DEBUG_ONLY, OptionsCategory::DEBUG_TEST);
    gArgs.AddArg("-limitdescendantcount=<n>", strprintf("Do not accept transactions if any ancestor would have <n> or more in-mempool descendants (default: %u)", DEFAULT_DESCENDANT_LIMIT), ArgsManager::ALLOW_ANY | ArgsManager::DEBUG_ONLY, OptionsCategory::DEBUG_TEST);
    gArgs.AddArg("-limitdescendantsize=<n>", strprintf("Do not accept transactions if any ancestor would have more than <n> kilobytes of in-mempool descendants (default: %u).", DEFAULT_DESCENDANT_SIZE_LIMIT), ArgsManager::ALLOW_ANY | ArgsManager::DEBUG_ONLY, OptionsCategory::DEBUG_TEST);
    gArgs.AddArg("-addrmantest", "Allows to test address relay on localhost", ArgsManager::ALLOW_ANY | ArgsManager::DEBUG_ONLY, OptionsCategory::DEBUG_TEST);
    gArgs.AddArg("-debug=<category>", "Output debugging information (default: -nodebug, supplying <category> is optional). "
        "If <category> is not supplied or if <category> = 1, output all debugging information. <category> can be: " + ListLogCategories() + ".", ArgsManager::ALLOW_ANY, OptionsCategory::DEBUG_TEST);
    gArgs.AddArg("-debugexclude=<category>", strprintf("Exclude debugging information for a category. Can be used in conjunction with -debug=1 to output debug logs for all categories except one or more specified categories."), ArgsManager::ALLOW_ANY, OptionsCategory::DEBUG_TEST);
    gArgs.AddArg("-logips", strprintf("Include IP addresses in debug output (default: %u)", DEFAULT_LOGIPS), ArgsManager::ALLOW_ANY, OptionsCategory::DEBUG_TEST);
    gArgs.AddArg("-logtimestamps", strprintf("Prepend debug output with timestamp (default: %u)", DEFAULT_LOGTIMESTAMPS), ArgsManager::ALLOW_ANY, OptionsCategory::DEBUG_TEST);
    gArgs.AddArg("-logthreadnames", strprintf("Prepend debug output with name of the originating thread (only available on platforms supporting thread_local) (default: %u)", DEFAULT_LOGTHREADNAMES), ArgsManager::ALLOW_ANY, OptionsCategory::DEBUG_TEST);
    gArgs.AddArg("-logtimemicros", strprintf("Add microsecond precision to debug timestamps (default: %u)", DEFAULT_LOGTIMEMICROS), ArgsManager::ALLOW_ANY | ArgsManager::DEBUG_ONLY, OptionsCategory::DEBUG_TEST);
    gArgs.AddArg("-mocktime=<n>", "Replace actual time with " + UNIX_EPOCH_TIME + " (default: 0)", ArgsManager::ALLOW_ANY | ArgsManager::DEBUG_ONLY, OptionsCategory::DEBUG_TEST);
    gArgs.AddArg("-maxsigcachesize=<n>", strprintf("Limit sum of signature cache and script execution cache sizes to <n> MiB (default: %u)", DEFAULT_MAX_SIG_CACHE_SIZE), ArgsManager::ALLOW_ANY | ArgsManager::DEBUG_ONLY, OptionsCategory::DEBUG_TEST);
    gArgs.AddArg("-maxtipage=<n>", strprintf("Maximum tip age in seconds to consider node in initial block download (default: %u)", DEFAULT_MAX_TIP_AGE), ArgsManager::ALLOW_ANY | ArgsManager::DEBUG_ONLY, OptionsCategory::DEBUG_TEST);
    gArgs.AddArg("-printpriority", strprintf("Log transaction fee per kB when mining blocks (default: %u)", DEFAULT_PRINTPRIORITY), ArgsManager::ALLOW_ANY | ArgsManager::DEBUG_ONLY, OptionsCategory::DEBUG_TEST);
    gArgs.AddArg("-printtoconsole", "Send trace/debug info to console (default: 1 when no -daemon. To disable logging to file, set -nodebuglogfile)", ArgsManager::ALLOW_ANY, OptionsCategory::DEBUG_TEST);
    gArgs.AddArg("-shrinkdebugfile", "Shrink debug.log file on client startup (default: 1 when no -debug)", ArgsManager::ALLOW_ANY, OptionsCategory::DEBUG_TEST);
    gArgs.AddArg("-uacomment=<cmt>", "Append comment to the user agent string", ArgsManager::ALLOW_ANY, OptionsCategory::DEBUG_TEST);

    SetupChainParamsBaseOptions();

    gArgs.AddArg("-acceptnonstdtxn", strprintf("Relay and mine \"non-standard\" transactions (%sdefault: %u)", "testnet/regtest only; ", !testnetChainParams->RequireStandard()), ArgsManager::ALLOW_ANY | ArgsManager::DEBUG_ONLY, OptionsCategory::NODE_RELAY);
    gArgs.AddArg("-incrementalrelayfee=<amt>", strprintf("Fee rate (in %s/kB) used to define cost of relay, used for mempool limiting and BIP 125 replacement. (default: %s)", CURRENCY_UNIT, FormatMoney(DEFAULT_INCREMENTAL_RELAY_FEE)), ArgsManager::ALLOW_ANY | ArgsManager::DEBUG_ONLY, OptionsCategory::NODE_RELAY);
    gArgs.AddArg("-dustrelayfee=<amt>", strprintf("Fee rate (in %s/kB) used to define dust, the value of an output such that it will cost more than its value in fees at this fee rate to spend it. (default: %s)", CURRENCY_UNIT, FormatMoney(DUST_RELAY_TX_FEE)), ArgsManager::ALLOW_ANY | ArgsManager::DEBUG_ONLY, OptionsCategory::NODE_RELAY);
    gArgs.AddArg("-bytespersigop", strprintf("Equivalent bytes per sigop in transactions for relay and mining (default: %u)", DEFAULT_BYTES_PER_SIGOP), ArgsManager::ALLOW_ANY, OptionsCategory::NODE_RELAY);
    gArgs.AddArg("-datacarrier", strprintf("Relay and mine data carrier transactions (default: %u)", DEFAULT_ACCEPT_DATACARRIER), ArgsManager::ALLOW_ANY, OptionsCategory::NODE_RELAY);
    gArgs.AddArg("-datacarriersize", strprintf("Maximum size of data in data carrier transactions we relay and mine (default: %u)", MAX_OP_RETURN_RELAY), ArgsManager::ALLOW_ANY, OptionsCategory::NODE_RELAY);
    gArgs.AddArg("-minrelaytxfee=<amt>", strprintf("Fees (in %s/kB) smaller than this are considered zero fee for relaying, mining and transaction creation (default: %s)",
        CURRENCY_UNIT, FormatMoney(DEFAULT_MIN_RELAY_TX_FEE)), ArgsManager::ALLOW_ANY, OptionsCategory::NODE_RELAY);
    gArgs.AddArg("-whitelistforcerelay", strprintf("Add 'forcerelay' permission to whitelisted inbound peers with default permissions. This will relay transactions even if the transactions were already in the mempool. (default: %d)", DEFAULT_WHITELISTFORCERELAY), ArgsManager::ALLOW_ANY, OptionsCategory::NODE_RELAY);
    gArgs.AddArg("-whitelistrelay", strprintf("Add 'relay' permission to whitelisted inbound peers with default permissions. This will accept relayed transactions even when not relaying transactions (default: %d)", DEFAULT_WHITELISTRELAY), ArgsManager::ALLOW_ANY, OptionsCategory::NODE_RELAY);


    gArgs.AddArg("-blockmaxweight=<n>", strprintf("Set maximum BIP141 block weight (default: %d)", DEFAULT_BLOCK_MAX_WEIGHT), ArgsManager::ALLOW_ANY, OptionsCategory::BLOCK_CREATION);
    gArgs.AddArg("-blockmintxfee=<amt>", strprintf("Set lowest fee rate (in %s/kB) for transactions to be included in block creation. (default: %s)", CURRENCY_UNIT, FormatMoney(DEFAULT_BLOCK_MIN_TX_FEE)), ArgsManager::ALLOW_ANY, OptionsCategory::BLOCK_CREATION);
    gArgs.AddArg("-blockversion=<n>", "Override block version to test forking scenarios", ArgsManager::ALLOW_ANY | ArgsManager::DEBUG_ONLY, OptionsCategory::BLOCK_CREATION);

    gArgs.AddArg("-rest", strprintf("Accept public REST requests (default: %u)", DEFAULT_REST_ENABLE), ArgsManager::ALLOW_ANY, OptionsCategory::RPC);
    gArgs.AddArg("-rpcallowip=<ip>", "Allow JSON-RPC connections from specified source. Valid for <ip> are a single IP (e.g. 1.2.3.4), a network/netmask (e.g. 1.2.3.4/255.255.255.0) or a network/CIDR (e.g. 1.2.3.4/24). This option can be specified multiple times", ArgsManager::ALLOW_ANY, OptionsCategory::RPC);
    gArgs.AddArg("-rpcauth=<userpw>", "Username and HMAC-SHA-256 hashed password for JSON-RPC connections. The field <userpw> comes in the format: <USERNAME>:<SALT>$<HASH>. A canonical python script is included in share/rpcauth. The client then connects normally using the rpcuser=<USERNAME>/rpcpassword=<PASSWORD> pair of arguments. This option can be specified multiple times", ArgsManager::ALLOW_ANY | ArgsManager::SENSITIVE, OptionsCategory::RPC);
    gArgs.AddArg("-rpcbind=<addr>[:port]", "Bind to given address to listen for JSON-RPC connections. Do not expose the RPC server to untrusted networks such as the public internet! This option is ignored unless -rpcallowip is also passed. Port is optional and overrides -rpcport. Use [host]:port notation for IPv6. This option can be specified multiple times (default: 127.0.0.1 and ::1 i.e., localhost)", ArgsManager::ALLOW_ANY | ArgsManager::NETWORK_ONLY | ArgsManager::SENSITIVE, OptionsCategory::RPC);
    gArgs.AddArg("-rpccookiefile=<loc>", "Location of the auth cookie. Relative paths will be prefixed by a net-specific datadir location. (default: data dir)", ArgsManager::ALLOW_ANY, OptionsCategory::RPC);
    gArgs.AddArg("-rpcpassword=<pw>", "Password for JSON-RPC connections", ArgsManager::ALLOW_ANY | ArgsManager::SENSITIVE, OptionsCategory::RPC);
    gArgs.AddArg("-rpcport=<port>", strprintf("Listen for JSON-RPC connections on <port> (default: %u, testnet: %u, regtest: %u)", defaultBaseParams->RPCPort(), testnetBaseParams->RPCPort(), regtestBaseParams->RPCPort()), ArgsManager::ALLOW_ANY | ArgsManager::NETWORK_ONLY, OptionsCategory::RPC);
    gArgs.AddArg("-rpcserialversion", strprintf("Sets the serialization of raw transaction or block hex returned in non-verbose mode, non-segwit(0) or segwit(1) (default: %d)", DEFAULT_RPC_SERIALIZE_VERSION), ArgsManager::ALLOW_ANY, OptionsCategory::RPC);
    gArgs.AddArg("-rpcservertimeout=<n>", strprintf("Timeout during HTTP requests (default: %d)", DEFAULT_HTTP_SERVER_TIMEOUT), ArgsManager::ALLOW_ANY | ArgsManager::DEBUG_ONLY, OptionsCategory::RPC);
    gArgs.AddArg("-rpcthreads=<n>", strprintf("Set the number of threads to service RPC calls (default: %d)", DEFAULT_HTTP_THREADS), ArgsManager::ALLOW_ANY, OptionsCategory::RPC);
    gArgs.AddArg("-rpcuser=<user>", "Username for JSON-RPC connections", ArgsManager::ALLOW_ANY | ArgsManager::SENSITIVE, OptionsCategory::RPC);
    gArgs.AddArg("-rpcwhitelist=<whitelist>", "Set a whitelist to filter incoming RPC calls for a specific user. The field <whitelist> comes in the format: <USERNAME>:<rpc 1>,<rpc 2>,...,<rpc n>. If multiple whitelists are set for a given user, they are set-intersected. See -rpcwhitelistdefault documentation for information on default whitelist behavior.", ArgsManager::ALLOW_ANY, OptionsCategory::RPC);
    gArgs.AddArg("-rpcwhitelistdefault", "Sets default behavior for rpc whitelisting. Unless rpcwhitelistdefault is set to 0, if any -rpcwhitelist is set, the rpc server acts as if all rpc users are subject to empty-unless-otherwise-specified whitelists. If rpcwhitelistdefault is set to 1 and no -rpcwhitelist is set, rpc server acts as if all rpc users are subject to empty whitelists.", ArgsManager::ALLOW_BOOL, OptionsCategory::RPC);
    gArgs.AddArg("-rpcworkqueue=<n>", strprintf("Set the depth of the work queue to service RPC calls (default: %d)", DEFAULT_HTTP_WORKQUEUE), ArgsManager::ALLOW_ANY | ArgsManager::DEBUG_ONLY, OptionsCategory::RPC);
    gArgs.AddArg("-server", "Accept command line and JSON-RPC commands", ArgsManager::ALLOW_ANY, OptionsCategory::RPC);
    gArgs.AddArg("-rpccorsdomain=<domain>", "Allow JSON-RPC connections from specified domain (e.g. http://localhost:4200 or \"*\"). This needs to be set if you are using the Particl GUI in a browser.", ArgsManager::ALLOW_ANY, OptionsCategory::RPC);

    gArgs.AddArg("-displaylocaltime", "Display human readable time strings in local timezone (default: false)", ArgsManager::ALLOW_ANY, OptionsCategory::RPC);
    gArgs.AddArg("-displayutctime", "Display human readable time strings in UTC (default: false)", ArgsManager::ALLOW_ANY, OptionsCategory::RPC);
    gArgs.AddArg("-rebuildrollingindices", "Force rebuild of rolling indices (default: false)", ArgsManager::ALLOW_ANY, OptionsCategory::RPC);

#if HAVE_DECL_DAEMON
    gArgs.AddArg("-daemon", "Run in the background as a daemon and accept commands", ArgsManager::ALLOW_ANY, OptionsCategory::OPTIONS);
#else
    hidden_args.emplace_back("-daemon");
#endif

    hidden_args.emplace_back("-btcmode");

    // Add the hidden options
    gArgs.AddHiddenArgs(hidden_args);
}

std::string LicenseInfo()
{
    const std::string URL_SOURCE_CODE = "<https://github.com/particl/particl-core>";

    return CopyrightHolders(strprintf(_("Copyright (C)").translated)) + "\n" +
           "\n" +
           strprintf(_("Please contribute if you find %s useful. "
                       "Visit %s for further information about the software.").translated,
               PACKAGE_NAME, "<" PACKAGE_URL ">") +
           "\n" +
           strprintf(_("The source code is available from %s.").translated,
               URL_SOURCE_CODE) +
           "\n" +
           "\n" +
           _("This is experimental software.").translated + "\n" +
           strprintf(_("Distributed under the MIT software license, see the accompanying file %s or %s").translated, "COPYING", "<https://opensource.org/licenses/MIT>") +
           "\n";
}

#if HAVE_SYSTEM
static void BlockNotifyCallback(bool initialSync, const CBlockIndex *pBlockIndex)
{
    if (initialSync || !pBlockIndex)
        return;

    std::string strCmd = gArgs.GetArg("-blocknotify", "");
    if (!strCmd.empty()) {
        boost::replace_all(strCmd, "%s", pBlockIndex->GetBlockHash().GetHex());
        std::thread t(runCommand, strCmd);
        t.detach(); // thread runs free
    }
}
#endif

static bool fHaveGenesis = false;
static Mutex g_genesis_wait_mutex;
static std::condition_variable g_genesis_wait_cv;

static void BlockNotifyGenesisWait(bool, const CBlockIndex *pBlockIndex)
{
    if (pBlockIndex != nullptr) {
        {
            LOCK(g_genesis_wait_mutex);
            fHaveGenesis = true;
        }
        g_genesis_wait_cv.notify_all();
    }
}

struct CImportingNow
{
    CImportingNow() {
        assert(fImporting == false);
        fImporting = true;
    }

    ~CImportingNow() {
        assert(fImporting == true);
        fImporting = false;
    }
};


// If we're using -prune with -reindex, then delete block files that will be ignored by the
// reindex.  Since reindexing works by starting at block file 0 and looping until a blockfile
// is missing, do the same here to delete any later block files after a gap.  Also delete all
// rev files since they'll be rewritten by the reindex anyway.  This ensures that vinfoBlockFile
// is in sync with what's actually on disk by the time we start downloading, so that pruning
// works correctly.
static void CleanupBlockRevFiles()
{
    std::map<std::string, fs::path> mapBlockFiles;

    // Glob all blk?????.dat and rev?????.dat files from the blocks directory.
    // Remove the rev files immediately and insert the blk file paths into an
    // ordered map keyed by block file index.
    LogPrintf("Removing unusable blk?????.dat and rev?????.dat files for -reindex with -prune\n");
    fs::path blocksdir = GetBlocksDir();
    for (fs::directory_iterator it(blocksdir); it != fs::directory_iterator(); it++) {
        if (fs::is_regular_file(*it) &&
            it->path().filename().string().length() == 12 &&
            it->path().filename().string().substr(8,4) == ".dat")
        {
            if (it->path().filename().string().substr(0,3) == "blk")
                mapBlockFiles[it->path().filename().string().substr(3,5)] = it->path();
            else if (it->path().filename().string().substr(0,3) == "rev")
                remove(it->path());
        }
    }

    // Remove all block files that aren't part of a contiguous set starting at
    // zero by walking the ordered map (keys are block file indices) by
    // keeping a separate counter.  Once we hit a gap (or if 0 doesn't exist)
    // start removing block files.
    int nContigCounter = 0;
    for (const std::pair<const std::string, fs::path>& item : mapBlockFiles) {
        if (atoi(item.first) == nContigCounter) {
            nContigCounter++;
            continue;
        }
        remove(item.second);
    }
}

static void ThreadImport(std::vector<fs::path> vImportFiles)
{
    const CChainParams& chainparams = Params();
    util::ThreadRename("loadblk");
    ScheduleBatchPriority();

    fBusyImporting = true;
    {
    CImportingNow imp;

    // -reindex
    if (fReindex) {
        int nFile = 0;
        while (true) {
            FlatFilePos pos(nFile, 0);
            if (!fs::exists(GetBlockPosFilename(pos)))
                break; // No block files left to reindex
            FILE *file = OpenBlockFile(pos, true);
            if (!file)
                break; // This error is logged in OpenBlockFile
            LogPrintf("Reindexing block file blk%05u.dat...\n", (unsigned int)nFile);
            LoadExternalBlockFile(chainparams, file, &pos);
            nFile++;
        }
        pblocktree->WriteReindexing(false);
        fReindex = false;
        LogPrintf("Reindexing finished\n");
        // To avoid ending up in a situation without genesis block, re-try initializing (no-op if reindexing worked):
        LoadGenesisBlock(chainparams);
    }

    // -loadblock=
    for (const fs::path& path : vImportFiles) {
        FILE *file = fsbridge::fopen(path, "rb");
        if (file) {
            LogPrintf("Importing blocks file %s...\n", path.string());
            LoadExternalBlockFile(chainparams, file);
        } else {
            LogPrintf("Warning: Could not open blocks file %s\n", path.string());
        }
    }

    } // End scope of CImportingNow (set fImporting to false)

    assert(fImporting == false);
    assert(fReindex == false);

    // scan for better chains in the block chain database, that are not yet connected in the active best chain
    // We can't hold cs_main during ActivateBestChain even though we're accessing
    // the g_chainman unique_ptrs since ABC requires us not to be holding cs_main, so retrieve
    // the relevant pointers before the ABC call.
    for (CChainState* chainstate : WITH_LOCK(::cs_main, return g_chainman.GetAll())) {
        BlockValidationState state;
        if (!chainstate->ActivateBestChain(state, chainparams, nullptr)) {
            LogPrintf("Failed to connect best block (%s)\n", state.ToString());
            //StartShutdown();
            //return;
        }
    }

    if (gArgs.GetBoolArg("-stopafterblockimport", DEFAULT_STOPAFTERBLOCKIMPORT)) {
        LogPrintf("Stopping after block import\n");
        StartShutdown();
        return;
    }

    if (gArgs.GetArg("-persistmempool", DEFAULT_PERSIST_MEMPOOL)) {
        LoadMempool(::mempool);
    }
    fBusyImporting = false;
    ::mempool.SetIsLoaded(!ShutdownRequested());
}

/** Sanity checks
 *  Ensure that Bitcoin is running in a usable environment with all
 *  necessary library support.
 */
static bool InitSanityCheck()
{
    if(!ECC_InitSanityCheck()) {
        InitError("Elliptic curve cryptography sanity check failure. Aborting.");
        return false;
    }

    if (!glibc_sanity_test() || !glibcxx_sanity_test())
        return false;

    if (!Random_SanityCheck()) {
        InitError("OS cryptographic RNG sanity check failure. Aborting.");
        return false;
    }

    return true;
}

static bool AppInitServers()
{
    RPCServer::OnStarted(&OnRPCStarted);
    RPCServer::OnStopped(&OnRPCStopped);
    if (!InitHTTPServer())
        return false;
    StartRPC();
    if (!StartHTTPRPC())
        return false;
    if (gArgs.GetBoolArg("-rest", DEFAULT_REST_ENABLE)) StartREST();
    StartHTTPServer();
    return true;
}

// Parameter interaction based on rules
void InitParameterInteraction()
{
    // when specifying an explicit binding address, you want to listen on it
    // even when -connect or -proxy is specified
    if (gArgs.IsArgSet("-bind")) {
        if (gArgs.SoftSetBoolArg("-listen", true))
            LogPrintf("%s: parameter interaction: -bind set -> setting -listen=1\n", __func__);
    }
    if (gArgs.IsArgSet("-whitebind")) {
        if (gArgs.SoftSetBoolArg("-listen", true))
            LogPrintf("%s: parameter interaction: -whitebind set -> setting -listen=1\n", __func__);
    }

    if (gArgs.IsArgSet("-connect")) {
        // when only connecting to trusted nodes, do not seed via DNS, or listen by default
        if (gArgs.SoftSetBoolArg("-dnsseed", false))
            LogPrintf("%s: parameter interaction: -connect set -> setting -dnsseed=0\n", __func__);
        if (gArgs.SoftSetBoolArg("-listen", false))
            LogPrintf("%s: parameter interaction: -connect set -> setting -listen=0\n", __func__);
    }

    if (gArgs.IsArgSet("-proxy")) {
        // to protect privacy, do not listen by default if a default proxy server is specified
        if (gArgs.SoftSetBoolArg("-listen", false))
            LogPrintf("%s: parameter interaction: -proxy set -> setting -listen=0\n", __func__);
        // to protect privacy, do not use UPNP when a proxy is set. The user may still specify -listen=1
        // to listen locally, so don't rely on this happening through -listen below.
        if (gArgs.SoftSetBoolArg("-upnp", false))
            LogPrintf("%s: parameter interaction: -proxy set -> setting -upnp=0\n", __func__);
        // to protect privacy, do not discover addresses by default
        if (gArgs.SoftSetBoolArg("-discover", false))
            LogPrintf("%s: parameter interaction: -proxy set -> setting -discover=0\n", __func__);
    }

    if (!gArgs.GetBoolArg("-listen", DEFAULT_LISTEN)) {
        // do not map ports or try to retrieve public IP when not listening (pointless)
        if (gArgs.SoftSetBoolArg("-upnp", false))
            LogPrintf("%s: parameter interaction: -listen=0 -> setting -upnp=0\n", __func__);
        if (gArgs.SoftSetBoolArg("-discover", false))
            LogPrintf("%s: parameter interaction: -listen=0 -> setting -discover=0\n", __func__);
        if (gArgs.SoftSetBoolArg("-listenonion", false))
            LogPrintf("%s: parameter interaction: -listen=0 -> setting -listenonion=0\n", __func__);
    }

    if (gArgs.IsArgSet("-externalip")) {
        // if an explicit public IP is specified, do not try to find others
        if (gArgs.SoftSetBoolArg("-discover", false))
            LogPrintf("%s: parameter interaction: -externalip set -> setting -discover=0\n", __func__);
    }

    // disable whitelistrelay in blocksonly mode
    if (gArgs.GetBoolArg("-blocksonly", DEFAULT_BLOCKSONLY)) {
        if (gArgs.SoftSetBoolArg("-whitelistrelay", false))
            LogPrintf("%s: parameter interaction: -blocksonly=1 -> setting -whitelistrelay=0\n", __func__);
    }

    // Forcing relay from whitelisted hosts implies we will accept relays from them in the first place.
    if (gArgs.GetBoolArg("-whitelistforcerelay", DEFAULT_WHITELISTFORCERELAY)) {
        if (gArgs.SoftSetBoolArg("-whitelistrelay", true))
            LogPrintf("%s: parameter interaction: -whitelistforcerelay=1 -> setting -whitelistrelay=1\n", __func__);
    }
}

/**
 * Initialize global loggers.
 *
 * Note that this is called very early in the process lifetime, so you should be
 * careful about what global state you rely on here.
 */
void InitLogging()
{
    LogInstance().m_print_to_file = !gArgs.IsArgNegated("-debuglogfile");
    LogInstance().m_file_path = AbsPathForConfigVal(gArgs.GetArg("-debuglogfile", DEFAULT_DEBUGLOGFILE));
    LogInstance().m_print_to_console = gArgs.GetBoolArg("-printtoconsole", !gArgs.GetBoolArg("-daemon", false));
    LogInstance().m_log_timestamps = gArgs.GetBoolArg("-logtimestamps", DEFAULT_LOGTIMESTAMPS);
    LogInstance().m_log_time_micros = gArgs.GetBoolArg("-logtimemicros", DEFAULT_LOGTIMEMICROS);
    LogInstance().m_log_threadnames = gArgs.GetBoolArg("-logthreadnames", DEFAULT_LOGTHREADNAMES);

    fLogIPs = gArgs.GetBoolArg("-logips", DEFAULT_LOGIPS);

    std::string version_string = FormatFullVersion();
#ifdef DEBUG
    version_string += " (debug build)";
#else
    version_string += " (release build)";
#endif
    LogPrintf(PACKAGE_NAME " version %s\n", version_string);
}

namespace { // Variables internal to initialization process only

int nMaxConnections;
int nUserMaxConnections;
int nFD;
ServiceFlags nLocalServices = ServiceFlags(NODE_NETWORK | NODE_NETWORK_LIMITED);
int64_t peer_connect_timeout;
std::set<BlockFilterType> g_enabled_filter_types;

} // namespace

[[noreturn]] static void new_handler_terminate()
{
    // Rather than throwing std::bad-alloc if allocation fails, terminate
    // immediately to (try to) avoid chain corruption.
    // Since LogPrintf may itself allocate memory, set the handler directly
    // to terminate first.
    std::set_new_handler(std::terminate);
    LogPrintf("Error: Out of memory. Terminating.\n");

    // The log was successful, terminate now.
    std::terminate();
};

bool AppInitBasicSetup()
{
    // ********************************************************* Step 1: setup
#ifdef _MSC_VER
    // Turn off Microsoft heap dump noise
    _CrtSetReportMode(_CRT_WARN, _CRTDBG_MODE_FILE);
    _CrtSetReportFile(_CRT_WARN, CreateFileA("NUL", GENERIC_WRITE, 0, nullptr, OPEN_EXISTING, 0, 0));
    // Disable confusing "helpful" text message on abort, Ctrl-C
    _set_abort_behavior(0, _WRITE_ABORT_MSG | _CALL_REPORTFAULT);
#endif
#ifdef WIN32
    // Enable heap terminate-on-corruption
    HeapSetInformation(nullptr, HeapEnableTerminationOnCorruption, nullptr, 0);
#endif

    if (!SetupNetworking())
        return InitError("Initializing networking failed");

#ifndef WIN32
    if (!gArgs.GetBoolArg("-sysperms", false)) {
        umask(077);
    }

    // Clean shutdown on SIGTERM
    registerSignalHandler(SIGTERM, HandleSIGTERM);
    registerSignalHandler(SIGINT, HandleSIGTERM);

    // Reopen debug.log on SIGHUP
    registerSignalHandler(SIGHUP, HandleSIGHUP);

    // Ignore SIGPIPE, otherwise it will bring the daemon down if the client closes unexpectedly
    signal(SIGPIPE, SIG_IGN);
#else
    SetConsoleCtrlHandler(consoleCtrlHandler, true);
#endif

    std::set_new_handler(new_handler_terminate);

    return true;
}

bool AppInitParameterInteraction()
{
    fParticlMode = !gArgs.GetBoolArg("-btcmode", false); // qa tests
    if (!fParticlMode) {
        WITNESS_SCALE_FACTOR = WITNESS_SCALE_FACTOR_BTC;
        if (gArgs.GetChainName() == CBaseChainParams::REGTEST) {
            ResetParams(CBaseChainParams::REGTEST, fParticlMode);
        }
    } else {
        MIN_BLOCKS_TO_KEEP = 1024;
        NODE_NETWORK_LIMITED_MIN_BLOCKS = MIN_BLOCKS_TO_KEEP;
        assert(MAX_REORG_DEPTH <= MIN_BLOCKS_TO_KEEP);
    }

    const CChainParams& chainparams = Params();
    // ********************************************************* Step 2: parameter interactions

    // also see: InitParameterInteraction()

    // Warn if network-specific options (-addnode, -connect, etc) are
    // specified in default section of config file, but not overridden
    // on the command line or in this network's section of the config file.
    std::string network = gArgs.GetChainName();
    for (const auto& arg : gArgs.GetUnsuitableSectionOnlyArgs()) {
        return InitError(strprintf(_("Config setting for %s only applied on %s network when in [%s] section.").translated, arg, network, network));
    }

    // Warn if unrecognized section name are present in the config file.
    for (const auto& section : gArgs.GetUnrecognizedSections()) {
        InitWarning(strprintf("%s:%i " + _("Section [%s] is not recognized.").translated, section.m_file, section.m_line, section.m_name));
    }

    if (!fs::is_directory(GetBlocksDir())) {
        return InitError(strprintf(_("Specified blocks directory \"%s\" does not exist.").translated, gArgs.GetArg("-blocksdir", "")));
    }

    // parse and validate enabled filter types
    std::string blockfilterindex_value = gArgs.GetArg("-blockfilterindex", DEFAULT_BLOCKFILTERINDEX);
    if (blockfilterindex_value == "" || blockfilterindex_value == "1") {
        g_enabled_filter_types = AllBlockFilterTypes();
    } else if (blockfilterindex_value != "0") {
        const std::vector<std::string> names = gArgs.GetArgs("-blockfilterindex");
        for (const auto& name : names) {
            BlockFilterType filter_type;
            if (!BlockFilterTypeByName(name, filter_type)) {
                return InitError(strprintf(_("Unknown -blockfilterindex value %s.").translated, name));
            }
            g_enabled_filter_types.insert(filter_type);
        }
    }

    // if using block pruning, then disallow txindex
    if (gArgs.GetArg("-prune", 0)) {
        if (gArgs.GetBoolArg("-txindex", DEFAULT_TXINDEX))
            return InitError(_("Prune mode is incompatible with -txindex.").translated);
        if (!g_enabled_filter_types.empty()) {
            return InitError(_("Prune mode is incompatible with -blockfilterindex.").translated);
        }

        #define CHECK_ARG_FOR_PRUNE_MODE(name, default_mode)                                \
        if (gArgs.GetBoolArg(name, default_mode)) {                                         \
            return InitError(_("Prune mode is incompatible with " name ".").translated); }
        CHECK_ARG_FOR_PRUNE_MODE("-addressindex", DEFAULT_ADDRESSINDEX)
        CHECK_ARG_FOR_PRUNE_MODE("-timestampindex", DEFAULT_TIMESTAMPINDEX)
        CHECK_ARG_FOR_PRUNE_MODE("-spentindex", DEFAULT_SPENTINDEX)
        CHECK_ARG_FOR_PRUNE_MODE("-csindex", DEFAULT_CSINDEX)
        #undef CHECK_ARG_FOR_PRUNE_MODE
    }

    // -bind and -whitebind can't be set when not listening
    size_t nUserBind = gArgs.GetArgs("-bind").size() + gArgs.GetArgs("-whitebind").size();
    if (nUserBind != 0 && !gArgs.GetBoolArg("-listen", DEFAULT_LISTEN)) {
        return InitError("Cannot set -bind or -whitebind together with -listen=0");
    }

    // Make sure enough file descriptors are available
    int nBind = std::max(nUserBind, size_t(1));
    nUserMaxConnections = gArgs.GetArg("-maxconnections", DEFAULT_MAX_PEER_CONNECTIONS);
    nMaxConnections = std::max(nUserMaxConnections, 0);

    // Trim requested connection counts, to fit into system limitations
    // <int> in std::min<int>(...) to work around FreeBSD compilation issue described in #2695
    nFD = RaiseFileDescriptorLimit(nMaxConnections + MIN_CORE_FILEDESCRIPTORS + MAX_ADDNODE_CONNECTIONS);
#ifdef USE_POLL
    int fd_max = nFD;
#else
    int fd_max = FD_SETSIZE;
#endif
    nMaxConnections = std::max(std::min<int>(nMaxConnections, fd_max - nBind - MIN_CORE_FILEDESCRIPTORS - MAX_ADDNODE_CONNECTIONS), 0);
    if (nFD < MIN_CORE_FILEDESCRIPTORS)
        return InitError(_("Not enough file descriptors available.").translated);
    nMaxConnections = std::min(nFD - MIN_CORE_FILEDESCRIPTORS - MAX_ADDNODE_CONNECTIONS, nMaxConnections);

    if (nMaxConnections < nUserMaxConnections)
        InitWarning(strprintf(_("Reducing -maxconnections from %d to %d, because of system limitations.").translated, nUserMaxConnections, nMaxConnections));

    // ********************************************************* Step 3: parameter-to-internal-flags

    if (gArgs.IsArgSet("-debug")) {
        // Special-case: if -debug=0/-nodebug is set, turn off debugging messages
        const std::vector<std::string> categories = gArgs.GetArgs("-debug");

        if (std::none_of(categories.begin(), categories.end(),
            [](std::string cat){return cat == "0" || cat == "none";})) {
            for (const auto& cat : categories) {
                if (!LogInstance().EnableCategory(cat)) {
                    InitWarning(strprintf(_("Unsupported logging category %s=%s.").translated, "-debug", cat));
                }
            }
        }
    }

    // Now remove the logging categories which were explicitly excluded
    for (const std::string& cat : gArgs.GetArgs("-debugexclude")) {
        if (!LogInstance().DisableCategory(cat)) {
            InitWarning(strprintf(_("Unsupported logging category %s=%s.").translated, "-debugexclude", cat));
        }
    }

    // Checkmempool and checkblockindex default to true in regtest mode
    int ratio = std::min<int>(std::max<int>(gArgs.GetArg("-checkmempool", chainparams.DefaultConsistencyChecks() ? 1 : 0), 0), 1000000);
    if (ratio != 0) {
        mempool.setSanityCheck(1.0 / ratio);
    }
    fCheckBlockIndex = gArgs.GetBoolArg("-checkblockindex", chainparams.DefaultConsistencyChecks());
    fCheckpointsEnabled = gArgs.GetBoolArg("-checkpoints", DEFAULT_CHECKPOINTS_ENABLED);

    hashAssumeValid = uint256S(gArgs.GetArg("-assumevalid", chainparams.GetConsensus().defaultAssumeValid.GetHex()));
    if (!hashAssumeValid.IsNull())
        LogPrintf("Assuming ancestors of block %s have valid signatures.\n", hashAssumeValid.GetHex());
    else
        LogPrintf("Validating signatures for all blocks.\n");

    if (gArgs.IsArgSet("-minimumchainwork")) {
        const std::string minChainWorkStr = gArgs.GetArg("-minimumchainwork", "");
        if (!IsHexNumber(minChainWorkStr)) {
            return InitError(strprintf("Invalid non-hex (%s) minimum chain work value specified", minChainWorkStr));
        }
        nMinimumChainWork = UintToArith256(uint256S(minChainWorkStr));
    } else {
        nMinimumChainWork = UintToArith256(chainparams.GetConsensus().nMinimumChainWork);
    }
    LogPrintf("Setting nMinimumChainWork=%s\n", nMinimumChainWork.GetHex());
    if (nMinimumChainWork < UintToArith256(chainparams.GetConsensus().nMinimumChainWork)) {
        LogPrintf("Warning: nMinimumChainWork set below default value of %s\n", chainparams.GetConsensus().nMinimumChainWork.GetHex());
    }

    // mempool limits
    int64_t nMempoolSizeMax = gArgs.GetArg("-maxmempool", DEFAULT_MAX_MEMPOOL_SIZE) * 1000000;
    int64_t nMempoolSizeMin = gArgs.GetArg("-limitdescendantsize", DEFAULT_DESCENDANT_SIZE_LIMIT) * 1000 * 40;
    if (nMempoolSizeMax < 0 || nMempoolSizeMax < nMempoolSizeMin)
        return InitError(strprintf(_("-maxmempool must be at least %d MB").translated, std::ceil(nMempoolSizeMin / 1000000.0)));
    // incremental relay fee sets the minimum feerate increase necessary for BIP 125 replacement in the mempool
    // and the amount the mempool min fee increases above the feerate of txs evicted due to mempool limiting.
    if (gArgs.IsArgSet("-incrementalrelayfee"))
    {
        CAmount n = 0;
        if (!ParseMoney(gArgs.GetArg("-incrementalrelayfee", ""), n))
            return InitError(AmountErrMsg("incrementalrelayfee", gArgs.GetArg("-incrementalrelayfee", "")).translated);
        incrementalRelayFee = CFeeRate(n);
    }

    // block pruning; get the amount of disk space (in MiB) to allot for block & undo files
    int64_t nPruneArg = gArgs.GetArg("-prune", 0);
    if (nPruneArg < 0) {
        return InitError(_("Prune cannot be configured with a negative value.").translated);
    }
    nPruneTarget = (uint64_t) nPruneArg * 1024 * 1024;
    if (nPruneArg == 1) {  // manual pruning: -prune=1
        LogPrintf("Block pruning enabled.  Use RPC call pruneblockchain(height) to manually prune block and undo files.\n");
        nPruneTarget = std::numeric_limits<uint64_t>::max();
        fPruneMode = true;
    } else if (nPruneTarget) {
        if (nPruneTarget < MIN_DISK_SPACE_FOR_BLOCK_FILES) {
            return InitError(strprintf(_("Prune configured below the minimum of %d MiB.  Please use a higher number.").translated, MIN_DISK_SPACE_FOR_BLOCK_FILES / 1024 / 1024));
        }
        LogPrintf("Prune configured to target %u MiB on disk for block and undo files.\n", nPruneTarget / 1024 / 1024);
        fPruneMode = true;
    }

    nConnectTimeout = gArgs.GetArg("-timeout", DEFAULT_CONNECT_TIMEOUT);
    if (nConnectTimeout <= 0) {
        nConnectTimeout = DEFAULT_CONNECT_TIMEOUT;
    }

    peer_connect_timeout = gArgs.GetArg("-peertimeout", DEFAULT_PEER_CONNECT_TIMEOUT);
    if (peer_connect_timeout <= 0) {
        return InitError("peertimeout cannot be configured with a negative value.");
    }

    if (gArgs.IsArgSet("-minrelaytxfee")) {
        CAmount n = 0;
        if (!ParseMoney(gArgs.GetArg("-minrelaytxfee", ""), n)) {
            return InitError(AmountErrMsg("minrelaytxfee", gArgs.GetArg("-minrelaytxfee", "")).translated);
        }
        // High fee check is done afterward in CWallet::CreateWalletFromFile()
        ::minRelayTxFee = CFeeRate(n);
    } else if (incrementalRelayFee > ::minRelayTxFee) {
        // Allow only setting incrementalRelayFee to control both
        ::minRelayTxFee = incrementalRelayFee;
        LogPrintf("Increasing minrelaytxfee to %s to match incrementalrelayfee\n",::minRelayTxFee.ToString());
    }

    // Sanity check argument for min fee for including tx in block
    // TODO: Harmonize which arguments need sanity checking and where that happens
    if (gArgs.IsArgSet("-blockmintxfee"))
    {
        CAmount n = 0;
        if (!ParseMoney(gArgs.GetArg("-blockmintxfee", ""), n))
            return InitError(AmountErrMsg("blockmintxfee", gArgs.GetArg("-blockmintxfee", "")).translated);
    }

    // Feerate used to define dust.  Shouldn't be changed lightly as old
    // implementations may inadvertently create non-standard transactions
    if (gArgs.IsArgSet("-dustrelayfee"))
    {
        CAmount n = 0;
        if (!ParseMoney(gArgs.GetArg("-dustrelayfee", ""), n))
            return InitError(AmountErrMsg("dustrelayfee", gArgs.GetArg("-dustrelayfee", "")).translated);
        dustRelayFee = CFeeRate(n);
    }

    fRequireStandard = !gArgs.GetBoolArg("-acceptnonstdtxn", !chainparams.RequireStandard());
    if (!chainparams.IsTestChain() && !fRequireStandard) {
        return InitError(strprintf("acceptnonstdtxn is not currently supported for %s chain", chainparams.NetworkIDString()));
    }
    nBytesPerSigOp = gArgs.GetArg("-bytespersigop", nBytesPerSigOp);

    if (!g_wallet_init_interface.ParameterInteraction()) return false;

    fIsBareMultisigStd = gArgs.GetBoolArg("-permitbaremultisig", DEFAULT_PERMIT_BAREMULTISIG);
    fAcceptDatacarrier = gArgs.GetBoolArg("-datacarrier", DEFAULT_ACCEPT_DATACARRIER);
    nMaxDatacarrierBytes = gArgs.GetArg("-datacarriersize", nMaxDatacarrierBytes);

    // Option to startup with mocktime set (used for regression testing):
    SetMockTime(gArgs.GetArg("-mocktime", 0)); // SetMockTime(0) is a no-op

    if (gArgs.GetBoolArg("-peerbloomfilters", DEFAULT_PEERBLOOMFILTERS))
        nLocalServices = ServiceFlags(nLocalServices | NODE_BLOOM);

    if (gArgs.GetArg("-rpcserialversion", DEFAULT_RPC_SERIALIZE_VERSION) < 0)
        return InitError("rpcserialversion must be non-negative.");

    if (gArgs.GetArg("-rpcserialversion", DEFAULT_RPC_SERIALIZE_VERSION) > 1)
        return InitError("unknown rpcserialversion requested.");

    nMaxTipAge = gArgs.GetArg("-maxtipage", DEFAULT_MAX_TIP_AGE);

    return true;
}

static bool LockDataDirectory(bool probeOnly)
{
    // Make sure only a single Bitcoin process is using the data directory.
    fs::path datadir = GetDataDir();
    if (!DirIsWritable(datadir)) {
        return InitError(strprintf(_("Cannot write to data directory '%s'; check permissions.").translated, datadir.string()));
    }
    if (!LockDirectory(datadir, ".lock", probeOnly)) {
        return InitError(strprintf(_("Cannot obtain a lock on data directory %s. %s is probably already running.").translated, datadir.string(), PACKAGE_NAME));
    }
    return true;
}

bool AppInitSanityChecks()
{
    // ********************************************************* Step 4: sanity checks

    // Initialize elliptic curve code
    std::string sha256_algo = SHA256AutoDetect();
    LogPrintf("Using the '%s' SHA256 implementation\n", sha256_algo);
    RandomInit();
    ECC_Start();
    ECC_Start_Stealth();
    ECC_Start_Blinding();
    globalVerifyHandle.reset(new ECCVerifyHandle());

    // Sanity check
    if (!InitSanityCheck())
        return InitError(strprintf(_("Initialization sanity check failed. %s is shutting down.").translated, PACKAGE_NAME));

    // Probe the data directory lock to give an early error message, if possible
    // We cannot hold the data directory lock here, as the forking for daemon() hasn't yet happened,
    // and a fork will cause weird behavior to it.
    return LockDataDirectory(true);
}

bool AppInitLockDataDirectory()
{
    // After daemonization get the data directory lock again and hold on to it until exit
    // This creates a slight window for a race condition to happen, however this condition is harmless: it
    // will at most make us exit without printing a message to console.
    if (!LockDataDirectory(false)) {
        // Detailed error printed inside LockDataDirectory
        return false;
    }
    return true;
}

bool AppInitMain(NodeContext& node)
{
    const CChainParams& chainparams = Params();
    // ********************************************************* Step 4a: application initialization
    if (!CreatePidFile()) {
        // Detailed error printed inside CreatePidFile().
        return false;
    }
    if (LogInstance().m_print_to_file) {
        if (gArgs.GetBoolArg("-shrinkdebugfile", LogInstance().DefaultShrinkDebugFile())) {
            // Do this first since it both loads a bunch of debug.log into memory,
            // and because this needs to happen before any other debug.log printing
            LogInstance().ShrinkDebugFile();
        }
    }
    if (!LogInstance().StartLogging()) {
            return InitError(strprintf("Could not open debug log file %s",
                LogInstance().m_file_path.string()));
    }

    if (!LogInstance().m_log_timestamps)
        LogPrintf("Startup time: %s\n", FormatISO8601DateTime(GetTime()));
    LogPrintf("Default data directory %s\n", GetDefaultDataDir().string());
    LogPrintf("Using data directory %s\n", GetDataDir().string());

    // Only log conf file usage message if conf file actually exists.
    fs::path config_file_path = GetConfigFile(gArgs.GetArg("-conf", BITCOIN_CONF_FILENAME));
    if (fs::exists(config_file_path)) {
        LogPrintf("Config file: %s\n", config_file_path.string());
    } else if (gArgs.IsArgSet("-conf")) {
        // Warn if no conf file exists at path provided by user
        InitWarning(strprintf(_("The specified config file %s does not exist\n").translated, config_file_path.string()));
    } else {
        // Not categorizing as "Warning" because it's the default behavior
        LogPrintf("Config file: %s (not found, skipping)\n", config_file_path.string());
    }

    // Log the config arguments to debug.log
    gArgs.LogArgs();

    LogPrintf("Using at most %i automatic connections (%i file descriptors available)\n", nMaxConnections, nFD);

    // Warn about relative -datadir path.
    if (gArgs.IsArgSet("-datadir") && !fs::path(gArgs.GetArg("-datadir", "")).is_absolute()) {
        LogPrintf("Warning: relative datadir option '%s' specified, which will be interpreted relative to the " /* Continued */
                  "current working directory '%s'. This is fragile, because if bitcoin is started in the future "
                  "from a different location, it will be unable to locate the current data files. There could "
                  "also be data loss if bitcoin is started while in a temporary directory.\n",
            gArgs.GetArg("-datadir", ""), fs::current_path().string());
    }

    InitSignatureCache();
    InitScriptExecutionCache();

    int script_threads = gArgs.GetArg("-par", DEFAULT_SCRIPTCHECK_THREADS);
    if (script_threads <= 0) {
        // -par=0 means autodetect (number of cores - 1 script threads)
        // -par=-n means "leave n cores free" (number of cores - n - 1 script threads)
        script_threads += GetNumCores();
    }

    // Subtract 1 because the main thread counts towards the par threads
    script_threads = std::max(script_threads - 1, 0);

    // Number of script-checking threads <= MAX_SCRIPTCHECK_THREADS
    script_threads = std::min(script_threads, MAX_SCRIPTCHECK_THREADS);

    LogPrintf("Script verification uses %d additional threads\n", script_threads);
    if (script_threads >= 1) {
        g_parallel_script_checks = true;
        for (int i = 0; i < script_threads; ++i) {
            threadGroup.create_thread([i]() { return ThreadScriptCheck(i); });
        }
    }

    assert(!node.scheduler);
    node.scheduler = MakeUnique<CScheduler>();

    // Start the lightweight task scheduler thread
    CScheduler::Function serviceLoop = [&node]{ node.scheduler->serviceQueue(); };
    threadGroup.create_thread(std::bind(&TraceThread<CScheduler::Function>, "scheduler", serviceLoop));

    // Gather some entropy once per minute.
    node.scheduler->scheduleEvery([]{
        RandAddPeriodic();
    }, std::chrono::minutes{1});

    GetMainSignals().RegisterBackgroundSignalScheduler(*node.scheduler);

    // Create client interfaces for wallets that are supposed to be loaded
    // according to -wallet and -disablewallet options. This only constructs
    // the interfaces, it doesn't load wallet data. Wallets actually get loaded
    // when load() and start() interface methods are called below.
    g_wallet_init_interface.Construct(node);

    /* Register RPC commands regardless of -server setting so they will be
     * available in the GUI RPC console even if external calls are disabled.
     */
    RegisterAllCoreRPCCommands(tableRPC);
    RegisterSmsgRPCCommands(tableRPC);
    RegisterInsightRPCCommands(tableRPC);
#if ENABLE_USBDEVICE
    RegisterUSBDeviceRPC(tableRPC);
#endif
    for (const auto& client : node.chain_clients) {
        client->registerRpcs();
    }
    g_rpc_node = &node;
#if ENABLE_ZMQ
    RegisterZMQRPCCommands(tableRPC);
#endif

    /* Start the RPC server already.  It will be started in "warmup" mode
     * and not really process calls already (but it will signify connections
     * that the server is there and will be ready later).  Warmup mode will
     * be disabled when initialisation is finished.
     */
    if (gArgs.GetBoolArg("-server", false))
    {
        uiInterface.InitMessage_connect(SetRPCWarmupStatus);
        if (!AppInitServers())
            return InitError(_("Unable to start HTTP server. See debug log for details.").translated);
    }

    // ********************************************************* Step 5: verify wallet database integrity
    for (const auto& client : node.chain_clients) {
        if (!client->verify()) {
            return false;
        }
    }

    // ********************************************************* Step 6: network initialization
    // Note that we absolutely cannot open any actual connections
    // until the very end ("start node") as the UTXO/block state
    // is not yet setup and may end up being set up twice if we
    // need to reindex later.

    assert(!node.banman);
    node.banman = MakeUnique<BanMan>(GetDataDir() / "banlist.dat", &uiInterface, gArgs.GetArg("-bantime", DEFAULT_MISBEHAVING_BANTIME));
    assert(!node.connman);
    node.connman = std::unique_ptr<CConnman>(new CConnman(GetRand(std::numeric_limits<uint64_t>::max()), GetRand(std::numeric_limits<uint64_t>::max())));
    // Make mempool generally available in the node context. For example the connection manager, wallet, or RPC threads,
    // which are all started after this, may use it from the node context.
    assert(!node.mempool);
    node.mempool = &::mempool;

    node.peer_logic.reset(new PeerLogicValidation(node.connman.get(), node.banman.get(), *node.scheduler, *node.mempool));
    RegisterValidationInterface(node.peer_logic.get());

    // sanitize comments per BIP-0014, format user agent and check total size
    std::vector<std::string> uacomments;
    for (const std::string& cmt : gArgs.GetArgs("-uacomment")) {
        if (cmt != SanitizeString(cmt, SAFE_CHARS_UA_COMMENT))
            return InitError(strprintf(_("User Agent comment (%s) contains unsafe characters.").translated, cmt));
        uacomments.push_back(cmt);
    }
    strSubVersion = FormatSubVersion(CLIENT_NAME, CLIENT_VERSION, uacomments);
    if (strSubVersion.size() > MAX_SUBVERSION_LENGTH) {
        return InitError(strprintf(_("Total length of network version string (%i) exceeds maximum length (%i). Reduce the number or size of uacomments.").translated,
            strSubVersion.size(), MAX_SUBVERSION_LENGTH));
    }

    if (gArgs.IsArgSet("-onlynet")) {
        std::set<enum Network> nets;
        for (const std::string& snet : gArgs.GetArgs("-onlynet")) {
            enum Network net = ParseNetwork(snet);
            if (net == NET_UNROUTABLE)
                return InitError(strprintf(_("Unknown network specified in -onlynet: '%s'").translated, snet));
            nets.insert(net);
        }
        for (int n = 0; n < NET_MAX; n++) {
            enum Network net = (enum Network)n;
            if (!nets.count(net))
                SetReachable(net, false);
        }
    }

    // Check for host lookup allowed before parsing any network related parameters
    fNameLookup = gArgs.GetBoolArg("-dns", DEFAULT_NAME_LOOKUP);

    bool proxyRandomize = gArgs.GetBoolArg("-proxyrandomize", DEFAULT_PROXYRANDOMIZE);
    // -proxy sets a proxy for all outgoing network traffic
    // -noproxy (or -proxy=0) as well as the empty string can be used to not set a proxy, this is the default
    std::string proxyArg = gArgs.GetArg("-proxy", "");
    SetReachable(NET_ONION, false);
    if (proxyArg != "" && proxyArg != "0") {
        CService proxyAddr;
        if (!Lookup(proxyArg, proxyAddr, 9050, fNameLookup)) {
            return InitError(strprintf(_("Invalid -proxy address or hostname: '%s'").translated, proxyArg));
        }

        proxyType addrProxy = proxyType(proxyAddr, proxyRandomize);
        if (!addrProxy.IsValid())
            return InitError(strprintf(_("Invalid -proxy address or hostname: '%s'").translated, proxyArg));

        SetProxy(NET_IPV4, addrProxy);
        SetProxy(NET_IPV6, addrProxy);
        SetProxy(NET_ONION, addrProxy);
        SetNameProxy(addrProxy);
        SetReachable(NET_ONION, true); // by default, -proxy sets onion as reachable, unless -noonion later
    }

    // -onion can be used to set only a proxy for .onion, or override normal proxy for .onion addresses
    // -noonion (or -onion=0) disables connecting to .onion entirely
    // An empty string is used to not override the onion proxy (in which case it defaults to -proxy set above, or none)
    std::string onionArg = gArgs.GetArg("-onion", "");
    if (onionArg != "") {
        if (onionArg == "0") { // Handle -noonion/-onion=0
            SetReachable(NET_ONION, false);
        } else {
            CService onionProxy;
            if (!Lookup(onionArg, onionProxy, 9050, fNameLookup)) {
                return InitError(strprintf(_("Invalid -onion address or hostname: '%s'").translated, onionArg));
            }
            proxyType addrOnion = proxyType(onionProxy, proxyRandomize);
            if (!addrOnion.IsValid())
                return InitError(strprintf(_("Invalid -onion address or hostname: '%s'").translated, onionArg));
            SetProxy(NET_ONION, addrOnion);
            SetReachable(NET_ONION, true);
        }
    }

    // see Step 2: parameter interactions for more information about these
    fListen = gArgs.GetBoolArg("-listen", DEFAULT_LISTEN);
    fDiscover = gArgs.GetBoolArg("-discover", true);
    g_relay_txes = !gArgs.GetBoolArg("-blocksonly", DEFAULT_BLOCKSONLY);

    for (const std::string& strAddr : gArgs.GetArgs("-externalip")) {
        CService addrLocal;
        if (Lookup(strAddr, addrLocal, GetListenPort(), fNameLookup) && addrLocal.IsValid())
            AddLocal(addrLocal, LOCAL_MANUAL);
        else
            return InitError(ResolveErrMsg("externalip", strAddr));
    }

    // Read asmap file if configured
    if (gArgs.IsArgSet("-asmap")) {
        fs::path asmap_path = fs::path(gArgs.GetArg("-asmap", ""));
        if (asmap_path.empty()) {
            asmap_path = DEFAULT_ASMAP_FILENAME;
        }
        if (!asmap_path.is_absolute()) {
            asmap_path = GetDataDir() / asmap_path;
        }
        if (!fs::exists(asmap_path)) {
            InitError(strprintf(_("Could not find asmap file %s").translated, asmap_path));
            return false;
        }
        std::vector<bool> asmap = CAddrMan::DecodeAsmap(asmap_path);
        if (asmap.size() == 0) {
            InitError(strprintf(_("Could not parse asmap file %s").translated, asmap_path));
            return false;
        }
        const uint256 asmap_version = SerializeHash(asmap);
        node.connman->SetAsmap(std::move(asmap));
        LogPrintf("Using asmap version %s for IP bucketing\n", asmap_version.ToString());
    } else {
        LogPrintf("Using /16 prefix for IP bucketing\n");
    }

#if ENABLE_ZMQ
    g_zmq_notification_interface = CZMQNotificationInterface::Create();

    if (g_zmq_notification_interface) {
        RegisterValidationInterface(g_zmq_notification_interface);
    }
#endif
    uint64_t nMaxOutboundLimit = 0; //unlimited unless -maxuploadtarget is set
    uint64_t nMaxOutboundTimeframe = MAX_UPLOAD_TIMEFRAME;

    if (gArgs.IsArgSet("-maxuploadtarget")) {
        nMaxOutboundLimit = gArgs.GetArg("-maxuploadtarget", DEFAULT_MAX_UPLOAD_TARGET)*1024*1024;
    }

    // ********************************************************* Step 7: load block chain

    fReindex = gArgs.GetBoolArg("-reindex", false);
    fSkipRangeproof = gArgs.GetBoolArg("-skiprangeproofverify", false);
    bool fReindexChainState = gArgs.GetBoolArg("-reindex-chainstate", false);

    fs::path blocksDir = GetDataDir() / "blocks";
    if (!fs::exists(blocksDir))
        fs::create_directories(blocksDir);


    // block tree db settings
    int dbMaxOpenFiles = gArgs.GetArg("-dbmaxopenfiles", DEFAULT_DB_MAX_OPEN_FILES);
    bool dbCompression = gArgs.GetBoolArg("-dbcompression", DEFAULT_DB_COMPRESSION);

    LogPrintf("Block index database configuration:\n");
    LogPrintf("* Using %d max open files\n", dbMaxOpenFiles);
    LogPrintf("* Compression is %s\n", dbCompression ? "enabled" : "disabled");

    // cache size calculations
    int64_t nTotalCache = (gArgs.GetArg("-dbcache", nDefaultDbCache) << 20);
    nTotalCache = std::max(nTotalCache, nMinDbCache << 20); // total cache cannot be less than nMinDbCache
    nTotalCache = std::min(nTotalCache, nMaxDbCache << 20); // total cache cannot be greater than nMaxDbcache
    int64_t nBlockTreeDBCache = nTotalCache / 8;

    if (gArgs.GetBoolArg("-addressindex", DEFAULT_ADDRESSINDEX) || gArgs.GetBoolArg("-spentindex", DEFAULT_SPENTINDEX))
    {
        // enable 3/4 of the cache if addressindex and/or spentindex is enabled
        nBlockTreeDBCache = nTotalCache * 3 / 4;
    } else
    {
        nBlockTreeDBCache = std::min(nBlockTreeDBCache, (gArgs.GetBoolArg("-txindex", DEFAULT_TXINDEX) ? nMaxTxIndexCache : nMaxBlockDBCache) << 20);
    };

    //int64_t nBlockTreeDBCache = std::min(nTotalCache / 8, nMaxBlockDBCache << 20);
    nTotalCache -= nBlockTreeDBCache;
    int64_t nTxIndexCache = std::min(nTotalCache / 8, gArgs.GetBoolArg("-txindex", DEFAULT_TXINDEX) ? nMaxTxIndexCache << 20 : 0);
    nTotalCache -= nTxIndexCache;
    int64_t filter_index_cache = 0;
    if (!g_enabled_filter_types.empty()) {
        size_t n_indexes = g_enabled_filter_types.size();
        int64_t max_cache = std::min(nTotalCache / 8, max_filter_index_cache << 20);
        filter_index_cache = max_cache / n_indexes;
        nTotalCache -= filter_index_cache * n_indexes;
    }
    int64_t nCoinDBCache = std::min(nTotalCache / 2, (nTotalCache / 4) + (1 << 23)); // use 25%-50% of the remainder for disk cache
    nCoinDBCache = std::min(nCoinDBCache, nMaxCoinsDBCache << 20); // cap total coins db cache
    nTotalCache -= nCoinDBCache;
    nCoinCacheUsage = nTotalCache; // the rest goes to in-memory cache
    int64_t nMempoolSizeMax = gArgs.GetArg("-maxmempool", DEFAULT_MAX_MEMPOOL_SIZE) * 1000000;
    LogPrintf("Cache configuration:\n");
    LogPrintf("* Max cache setting possible %.1fMiB\n", nMaxDbCache);
    LogPrintf("* Using %.1f MiB for block index database\n", nBlockTreeDBCache * (1.0 / 1024 / 1024));
    if (gArgs.GetBoolArg("-txindex", DEFAULT_TXINDEX)) {
        LogPrintf("* Using %.1f MiB for transaction index database\n", nTxIndexCache * (1.0 / 1024 / 1024));
    }
    for (BlockFilterType filter_type : g_enabled_filter_types) {
        LogPrintf("* Using %.1f MiB for %s block filter index database\n",
                  filter_index_cache * (1.0 / 1024 / 1024), BlockFilterTypeName(filter_type));
    }
    LogPrintf("* Using %.1f MiB for chain state database\n", nCoinDBCache * (1.0 / 1024 / 1024));
    LogPrintf("* Using %.1f MiB for in-memory UTXO set (plus up to %.1f MiB of unused mempool space)\n", nCoinCacheUsage * (1.0 / 1024 / 1024), nMempoolSizeMax * (1.0 / 1024 / 1024));


    bool fLoaded = false;
    while (!fLoaded && !ShutdownRequestedMainThread()) {
        bool fReset = fReindex;
        auto is_coinsview_empty = [&](CChainState* chainstate) EXCLUSIVE_LOCKS_REQUIRED(::cs_main) {
            return fReset || fReindexChainState || chainstate->CoinsTip().GetBestBlock().IsNull();
        };
        std::string strLoadError;

        uiInterface.InitMessage(_("Loading block index...").translated);

        do {
            const int64_t load_block_index_start_time = GetTimeMillis();
            try {
                LOCK(cs_main);
                g_chainman.InitializeChainstate();
                UnloadBlockIndex();

                // new CBlockTreeDB tries to delete the existing file, which
                // fails if it's still open from the previous loop. Close it first:
                pblocktree.reset();
                pblocktree.reset(new CBlockTreeDB(nBlockTreeDBCache, false, fReset));

                // Automatically start reindexing if necessary
                if (!fReset && ShouldAutoReindex()) {
                    fReindex = true;
                    fReset = true;
                    pblocktree.reset();
                    pblocktree.reset(new CBlockTreeDB(nBlockTreeDBCache, false, fReset));
                }

                if (fReset) {
                    pblocktree->WriteReindexing(true);
                    //If we're reindexing in prune mode, wipe away unusable block files and all undo data files
                    if (fPruneMode)
                        CleanupBlockRevFiles();
                }

                if (ShutdownRequestedMainThread()) break;

                // LoadBlockIndex will load fHavePruned if we've ever removed a
                // block file from disk.
                // Note that it also sets fReindex based on the disk flag!
                // From here on out fReindex and fReset mean something different!
                if (!LoadBlockIndex(chainparams)) {
                    if (ShutdownRequested()) break;
                    strLoadError = _("Error loading block database").translated;
                    break;
                }

                // If the loaded chain has a wrong genesis, bail out immediately
                // (we're likely using a testnet datadir, or the other way around).
                if (!::BlockIndex().empty() &&
                        !LookupBlockIndex(chainparams.GetConsensus().hashGenesisBlock)) {
                    return InitError(_("Incorrect or no genesis block found. Wrong datadir for network?").translated);
                }

                // Check for changed -addressindex state
                if (fAddressIndex != gArgs.GetBoolArg("-addressindex", DEFAULT_ADDRESSINDEX)) {
                    strLoadError = _("You need to rebuild the database using -reindex to change -addressindex").translated;
                    break;
                }

                // Check for changed -spentindex state
                if (fSpentIndex != gArgs.GetBoolArg("-spentindex", DEFAULT_SPENTINDEX)) {
                    strLoadError = _("You need to rebuild the database using -reindex to change -spentindex").translated;
                    break;
                }

                // Check for changed -timestampindex state
                if (fTimestampIndex != gArgs.GetBoolArg("-timestampindex", DEFAULT_TIMESTAMPINDEX)) {
                    strLoadError = _("You need to rebuild the database using -reindex to change -timestampindex").translated;
                    break;
                }

                // Check for changed -prune state.  What we are concerned about is a user who has pruned blocks
                // in the past, but is now trying to run unpruned.
                if (fHavePruned && !fPruneMode) {
                    strLoadError = _("You need to rebuild the database using -reindex to go back to unpruned mode.  This will redownload the entire blockchain").translated;
                    break;
                }

                // At this point blocktree args are consistent with what's on disk.
                // If we're not mid-reindex (based on disk + args), add a genesis block on disk
                // (otherwise we use the one already on disk).
                // This is called again in ThreadImport after the reindex completes.
                if (!fReindex && !LoadGenesisBlock(chainparams)) {
                    strLoadError = _("Error initializing block database").translated;
                    break;
                }

                // At this point we're either in reindex or we've loaded a useful
                // block tree into BlockIndex()!

                bool failed_chainstate_init = false;

                for (CChainState* chainstate : g_chainman.GetAll()) {
                    LogPrintf("Initializing chainstate %s\n", chainstate->ToString());
                    chainstate->InitCoinsDB(
                        /* cache_size_bytes */ nCoinDBCache,
                        /* in_memory */ false,
                        /* should_wipe */ fReset || fReindexChainState);

                    chainstate->CoinsErrorCatcher().AddReadErrCallback([]() {
                        uiInterface.ThreadSafeMessageBox(
                            _("Error reading from database, shutting down.").translated,
                            "", CClientUIInterface::MSG_ERROR);
                    });

                    // If necessary, upgrade from older database format.
                    // This is a no-op if we cleared the coinsviewdb with -reindex or -reindex-chainstate
                    if (!chainstate->CoinsDB().Upgrade()) {
                        strLoadError = _("Error upgrading chainstate database").translated;
                        failed_chainstate_init = true;
                        break;
                    }

                    // ReplayBlocks is a no-op if we cleared the coinsviewdb with -reindex or -reindex-chainstate
                    if (!chainstate->ReplayBlocks(chainparams)) {
                        strLoadError = _("Unable to replay blocks. You will need to rebuild the database using -reindex-chainstate.").translated;
                        failed_chainstate_init = true;
                        break;
                    }

                    // The on-disk coinsdb is now in a good state, create the cache
                    chainstate->InitCoinsCache();
                    assert(chainstate->CanFlushToDisk());

                    if (!is_coinsview_empty(chainstate)) {
                        // LoadChainTip initializes the chain based on CoinsTip()'s best block
                        if (!chainstate->LoadChainTip(chainparams)) {
                            strLoadError = _("Error initializing block database").translated;
                            failed_chainstate_init = true;
                            break; // out of the per-chainstate loop
                        }
                        assert(chainstate->m_chain.Tip() != nullptr);
                    }
                }

                if (failed_chainstate_init) {
                    break; // out of the chainstate activation do-while
                }
            } catch (const std::exception& e) {
                LogPrintf("%s\n", e.what());
                strLoadError = _("Error opening block database").translated;
                break;
            }

            // Initialise temporary indices if required
            if (!RebuildRollingIndices()) {
                strLoadError = _("Failed to rebuild rolling indices by rewinding the chain, a reindex is required.").translated;
                break;
            }

            bool failed_rewind{false};
            // Can't hold cs_main while calling RewindBlockIndex, so retrieve the relevant
            // chainstates beforehand.
            for (CChainState* chainstate : WITH_LOCK(::cs_main, return g_chainman.GetAll())) {
                if (!fReset) {
                    // Note that RewindBlockIndex MUST run even if we're about to -reindex-chainstate.
                    // It both disconnects blocks based on the chainstate, and drops block data in
                    // BlockIndex() based on lack of available witness data.
                    uiInterface.InitMessage(_("Rewinding blocks...").translated);
                    if (!chainstate->RewindBlockIndex(chainparams)) {
                        strLoadError = _(
                            "Unable to rewind the database to a pre-fork state. "
                            "You will need to redownload the blockchain").translated;
                        failed_rewind = true;
                        break; // out of the per-chainstate loop
                    }
                }
            }

            if (failed_rewind) {
                break; // out of the chainstate activation do-while
            }

            bool failed_verification = false;

            try {
                LOCK(cs_main);
                for (CChainState* chainstate : g_chainman.GetAll()) {
                    if (!is_coinsview_empty(chainstate)) {
                        uiInterface.InitMessage(_("Verifying blocks...").translated);
                        if (fHavePruned && gArgs.GetArg("-checkblocks", DEFAULT_CHECKBLOCKS) > MIN_BLOCKS_TO_KEEP) {
                            LogPrintf("Prune: pruned datadir may not have more than %d blocks; only checking available blocks\n",
                                MIN_BLOCKS_TO_KEEP);
                        }

                        const CBlockIndex* tip = chainstate->m_chain.Tip();
                        RPCNotifyBlockChange(true, tip);
                        if (tip
                            && tip != ::ChainActive().Genesis() // Genesis block can be set in the future
                            && tip->nTime > GetAdjustedTime() + MAX_FUTURE_BLOCK_TIME) {
                            strLoadError = _("The block database contains a block which appears to be from the future. "
                                    "This may be due to your computer's date and time being set incorrectly. "
                                    "Only rebuild the block database if you are sure that your computer's date and time are correct").translated;
                            failed_verification = true;
                            break;
                        }

                        // Only verify the DB of the active chainstate. This is fixed in later
                        // work when we allow VerifyDB to be parameterized by chainstate.
                        if (&::ChainstateActive() == chainstate &&
                                !CVerifyDB().VerifyDB(
                                chainparams, &chainstate->CoinsDB(),
                                gArgs.GetArg("-checklevel", DEFAULT_CHECKLEVEL),
                                gArgs.GetArg("-checkblocks", DEFAULT_CHECKBLOCKS))) {
                            strLoadError = _("Corrupted block database detected").translated;
                            failed_verification = true;
                            break;
                        }
                    }
                }
            } catch (const std::exception& e) {
                LogPrintf("%s\n", e.what());
                strLoadError = _("Error opening block database").translated;
                failed_verification = true;
                break;
            }

            if (!failed_verification) {
                fLoaded = true;
                LogPrintf(" block index %15dms\n", GetTimeMillis() - load_block_index_start_time);
            }
        } while(false);

        if (!fLoaded && !ShutdownRequestedMainThread()) {
            // first suggest a reindex
            if (!fReset) {
                bool fRet = uiInterface.ThreadSafeQuestion(
                    strLoadError + ".\n\n" + _("Do you want to rebuild the block database now?").translated,
                    strLoadError + ".\nPlease restart with -reindex or -reindex-chainstate to recover.",
                    "", CClientUIInterface::MSG_ERROR | CClientUIInterface::BTN_ABORT);
                if (fRet) {
                    fReindex = true;
                    AbortShutdown();
                } else {
                    LogPrintf("Aborted block database rebuild. Exiting.\n");
                    return false;
                }
            } else {
                return InitError(strLoadError);
            }
        }
    }

    // As LoadBlockIndex can take several minutes, it's possible the user
    // requested to kill the GUI during the last operation. If so, exit.
    // As the program has not fully started yet, Shutdown() is possibly overkill.
    if (ShutdownRequestedMainThread()) {
        LogPrintf("Shutdown requested. Exiting.\n");
        return false;
    }

    fs::path est_path = GetDataDir() / FEE_ESTIMATES_FILENAME;
    CAutoFile est_filein(fsbridge::fopen(est_path, "rb"), SER_DISK, CLIENT_VERSION);
    // Allowed to fail as this file IS missing on first startup.
    if (!est_filein.IsNull())
        ::feeEstimator.Read(est_filein);
    fFeeEstimatesInitialized = true;

    // ********************************************************* Step 8: start indexers
    SetCoreWriteGetSpentIndex(&GetSpentIndex);

    if (gArgs.GetBoolArg("-txindex", DEFAULT_TXINDEX)) {
        g_txindex = MakeUnique<TxIndex>(nTxIndexCache, false, fReindex);

        if (gArgs.GetBoolArg("-csindex", DEFAULT_CSINDEX)) {
            g_txindex->m_cs_index = true;
            for (const auto &addr : gArgs.GetArgs("-cswhitelist")) {
                g_txindex->AppendCSAddress(addr);
            }
        }
        g_txindex->Start();
    }

    for (const auto& filter_type : g_enabled_filter_types) {
        InitBlockFilterIndex(filter_type, filter_index_cache, false, fReindex);
        GetBlockFilterIndex(filter_type)->Start();
    }

    // ********************************************************* Step 9: load wallet
    for (const auto& client : node.chain_clients) {
        if (!client->load()) {
            return false;
        }
    }

    // ********************************************************* Step 10: data directory maintenance

    // if pruning, unset the service bit and perform the initial blockstore prune
    // after any wallet rescanning has taken place.
    if (fPruneMode) {
        LogPrintf("Unsetting NODE_NETWORK on prune mode\n");
        nLocalServices = ServiceFlags(nLocalServices & ~NODE_NETWORK);
        if (!fReindex) {
            LOCK(cs_main);
            for (CChainState* chainstate : g_chainman.GetAll()) {
                uiInterface.InitMessage(_("Pruning blockstore...").translated);
                chainstate->PruneAndFlush();
            }
        }
    }

    if (chainparams.GetConsensus().SegwitHeight != std::numeric_limits<int>::max()) {
        // Advertise witness capabilities.
        // The option to not set NODE_WITNESS is only used in the tests and should be removed.
        nLocalServices = ServiceFlags(nLocalServices | NODE_WITNESS);
    }

    // ********************************************************* Step 11: import blocks

    if (!CheckDiskSpace(GetDataDir())) {
        InitError(strprintf(_("Error: Disk space is low for %s").translated, GetDataDir()));
        return false;
    }
    if (!CheckDiskSpace(GetBlocksDir())) {
        InitError(strprintf(_("Error: Disk space is low for %s").translated, GetBlocksDir()));
        return false;
    }

    // Either install a handler to notify us when genesis activates, or set fHaveGenesis directly.
    // No locking, as this happens before any background thread is started.
    boost::signals2::connection block_notify_genesis_wait_connection;
    if (::ChainActive().Tip() == nullptr) {
        block_notify_genesis_wait_connection = uiInterface.NotifyBlockTip_connect(BlockNotifyGenesisWait);
    } else {
        fHaveGenesis = true;
    }

#if HAVE_SYSTEM
    if (gArgs.IsArgSet("-blocknotify"))
        uiInterface.NotifyBlockTip_connect(BlockNotifyCallback);
#endif

    std::vector<fs::path> vImportFiles;
    for (const std::string& strFile : gArgs.GetArgs("-loadblock")) {
        vImportFiles.push_back(strFile);
    }

    threadGroup.create_thread(std::bind(&ThreadImport, vImportFiles));

    // Wait for genesis block to be processed
    {
        WAIT_LOCK(g_genesis_wait_mutex, lock);
        // We previously could hang here if StartShutdown() is called prior to
        // ThreadImport getting started, so instead we just wait on a timer to
        // check ShutdownRequested() regularly.
        while (!fHaveGenesis && !ShutdownRequestedMainThread()) {
            g_genesis_wait_cv.wait_for(lock, std::chrono::milliseconds(500));
        }
        block_notify_genesis_wait_connection.disconnect();
    }

    // ********************************************************* Step 10.1: start secure messaging

    if (fParticlMode && gArgs.GetBoolArg("-smsg", true)) { // SMSG breaks functional tests with services flag, see version msg
#ifdef ENABLE_WALLET
        auto vpwallets = GetWallets();
        smsgModule.Start(vpwallets.size() > 0 ? vpwallets[0] : nullptr, vpwallets, gArgs.GetBoolArg("-smsgscanchain", false));
#else
        std::vector<std::shared_ptr<CWallet>> empty;
        smsgModule.Start(nullptr, empty, gArgs.GetBoolArg("-smsgscanchain", false));
#endif
    }

    if (ShutdownRequestedMainThread()) {
        return false;
    }

    // ********************************************************* Step 12: start node

    int chain_active_height;

    //// debug print
    {
        LOCK(cs_main);
        LogPrintf("block tree size = %u\n", ::BlockIndex().size());
        chain_active_height = ::ChainActive().Height();
    }
    LogPrintf("nBestHeight = %d\n", chain_active_height);

    if (gArgs.GetBoolArg("-listenonion", DEFAULT_LISTEN_ONION))
        StartTorControl();

    Discover();

    // Map ports with UPnP
    if (gArgs.GetBoolArg("-upnp", DEFAULT_UPNP)) {
        StartMapPort();
    }

    CConnman::Options connOptions;
    connOptions.nLocalServices = smsg::fSecMsgEnabled ? ServiceFlags(nLocalServices | NODE_SMSG) : nLocalServices;
    connOptions.nMaxConnections = nMaxConnections;
    connOptions.m_max_outbound_full_relay = std::min(MAX_OUTBOUND_FULL_RELAY_CONNECTIONS, connOptions.nMaxConnections);
    connOptions.m_max_outbound_block_relay = std::min(MAX_BLOCKS_ONLY_CONNECTIONS, connOptions.nMaxConnections-connOptions.m_max_outbound_full_relay);
    connOptions.nMaxAddnode = MAX_ADDNODE_CONNECTIONS;
    connOptions.nMaxFeeler = 1;
    connOptions.nBestHeight = chain_active_height;
    connOptions.uiInterface = &uiInterface;
    connOptions.m_banman = node.banman.get();
    connOptions.m_msgproc = node.peer_logic.get();
    connOptions.nSendBufferMaxSize = 1000*gArgs.GetArg("-maxsendbuffer", DEFAULT_MAXSENDBUFFER);
    connOptions.nReceiveFloodSize = 1000*gArgs.GetArg("-maxreceivebuffer", DEFAULT_MAXRECEIVEBUFFER);
    connOptions.m_added_nodes = gArgs.GetArgs("-addnode");

    connOptions.nMaxOutboundTimeframe = nMaxOutboundTimeframe;
    connOptions.nMaxOutboundLimit = nMaxOutboundLimit;
    connOptions.m_peer_connect_timeout = peer_connect_timeout;

    for (const std::string& strBind : gArgs.GetArgs("-bind")) {
        CService addrBind;
        if (!Lookup(strBind, addrBind, GetListenPort(), false)) {
            return InitError(ResolveErrMsg("bind", strBind));
        }
        connOptions.vBinds.push_back(addrBind);
    }
    for (const std::string& strBind : gArgs.GetArgs("-whitebind")) {
        NetWhitebindPermissions whitebind;
        std::string error;
        if (!NetWhitebindPermissions::TryParse(strBind, whitebind, error)) return InitError(error);
        connOptions.vWhiteBinds.push_back(whitebind);
    }

    for (const auto& net : gArgs.GetArgs("-whitelist")) {
        NetWhitelistPermissions subnet;
        std::string error;
        if (!NetWhitelistPermissions::TryParse(net, subnet, error)) return InitError(error);
        connOptions.vWhitelistedRange.push_back(subnet);
    }

    connOptions.vSeedNodes = gArgs.GetArgs("-seednode");

    // Initiate outbound connections unless connect=0
    connOptions.m_use_addrman_outgoing = !gArgs.IsArgSet("-connect");
    if (!connOptions.m_use_addrman_outgoing) {
        const auto connect = gArgs.GetArgs("-connect");
        if (connect.size() != 1 || connect[0] != "0") {
            connOptions.m_specified_outgoing = connect;
        }
    }
    if (!node.connman->Start(*node.scheduler, connOptions)) {
        return false;
    }

    // ********************************************************* Step 12.5: start staking
#ifdef ENABLE_WALLET
    if (fParticlMode && GetWallets().size() > 0) {
        StartThreadStakeMiner();
    }
#endif

    // ********************************************************* Step 13: finished

    SetRPCWarmupFinished();
    uiInterface.InitMessage(_("Done loading").translated);

    for (const auto& client : node.chain_clients) {
        client->start(*node.scheduler);
    }

    BanMan* banman = node.banman.get();
    node.scheduler->scheduleEvery([banman]{
        banman->DumpBanlist();
    }, DUMP_BANS_INTERVAL);

    return true;
}<|MERGE_RESOLUTION|>--- conflicted
+++ resolved
@@ -400,12 +400,9 @@
     GetMainSignals().UnregisterBackgroundSignalScheduler();
     globalVerifyHandle.reset();
     ECC_Stop();
-<<<<<<< HEAD
     ECC_Stop_Stealth();
     ECC_Stop_Blinding();
-=======
     node.args = nullptr;
->>>>>>> 54470976
     if (node.mempool) node.mempool = nullptr;
     node.scheduler.reset();
 
