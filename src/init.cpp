--- conflicted
+++ resolved
@@ -487,16 +487,10 @@
     gArgs.AddArg("-pid=<file>", strprintf("Specify pid file. Relative paths will be prefixed by a net-specific datadir location. (default: %s)", BITCOIN_PID_FILENAME), ArgsManager::ALLOW_ANY, OptionsCategory::OPTIONS);
     gArgs.AddArg("-prune=<n>", strprintf("Reduce storage requirements by enabling pruning (deleting) of old blocks. This allows the pruneblockchain RPC to be called to delete specific blocks, and enables automatic pruning of old blocks if a target size in MiB is provided. This mode is incompatible with -txindex and -rescan. "
             "Warning: Reverting this setting requires re-downloading the entire blockchain. "
-<<<<<<< HEAD
-            "(default: 0 = disable pruning blocks, 1 = allow manual pruning via RPC, >=%u = automatically prune block files to stay under the specified target size in MiB)", MIN_DISK_SPACE_FOR_BLOCK_FILES / 1024 / 1024), false, OptionsCategory::OPTIONS);
-    gArgs.AddArg("-reindex", "Rebuild chain state and block index from the blk*.dat files on disk", false, OptionsCategory::OPTIONS);
-    gArgs.AddArg("-reindex-chainstate", "Rebuild chain state from the currently indexed blocks. When in pruning mode or if blocks on disk might be corrupted, use full -reindex instead.", false, OptionsCategory::OPTIONS);
-    gArgs.AddArg("-skiprangeproofverify", "Skip verifying rangeproofs when reindexing or importing.", false, OptionsCategory::OPTIONS);
-=======
             "(default: 0 = disable pruning blocks, 1 = allow manual pruning via RPC, >=%u = automatically prune block files to stay under the specified target size in MiB)", MIN_DISK_SPACE_FOR_BLOCK_FILES / 1024 / 1024), ArgsManager::ALLOW_ANY, OptionsCategory::OPTIONS);
     gArgs.AddArg("-reindex", "Rebuild chain state and block index from the blk*.dat files on disk", ArgsManager::ALLOW_ANY, OptionsCategory::OPTIONS);
     gArgs.AddArg("-reindex-chainstate", "Rebuild chain state from the currently indexed blocks. When in pruning mode or if blocks on disk might be corrupted, use full -reindex instead.", ArgsManager::ALLOW_ANY, OptionsCategory::OPTIONS);
->>>>>>> 3a3d8b83
+    gArgs.AddArg("-skiprangeproofverify", "Skip verifying rangeproofs when reindexing or importing.", ArgsManager::ALLOW_ANY, OptionsCategory::OPTIONS);
 #ifndef WIN32
     gArgs.AddArg("-sysperms", "Create new files with system default permissions, instead of umask 077 (only effective with disabled wallet functionality)", ArgsManager::ALLOW_ANY, OptionsCategory::OPTIONS);
 #else
@@ -506,58 +500,24 @@
     gArgs.AddArg("-blockfilterindex=<type>",
                  strprintf("Maintain an index of compact filters by block (default: %s, values: %s).", DEFAULT_BLOCKFILTERINDEX, ListBlockFilterTypes()) +
                  " If <type> is not supplied or if <type> = 1, indexes for all known types are enabled.",
-<<<<<<< HEAD
-                 false, OptionsCategory::OPTIONS);
-
-    gArgs.AddArg("-addressindex", strprintf("Maintain a full address index, used to query for the balance, txids and unspent outputs for addresses (default: %u)", DEFAULT_ADDRESSINDEX), false, OptionsCategory::OPTIONS);
-    gArgs.AddArg("-timestampindex", strprintf("Maintain a timestamp index for block hashes, used to query blocks hashes by a range of timestamps (default: %u)", DEFAULT_TIMESTAMPINDEX), false, OptionsCategory::OPTIONS);
-    gArgs.AddArg("-spentindex", strprintf("Maintain a full spent index, used to query the spending txid and input index for an outpoint (default: %u)", DEFAULT_SPENTINDEX), false, OptionsCategory::OPTIONS);
-    gArgs.AddArg("-csindex", strprintf("Maintain an index of outputs by coldstaking address (default: %u)", DEFAULT_CSINDEX), false, OptionsCategory::OPTIONS);
-    gArgs.AddArg("-cswhitelist", strprintf("Only index coldstaked outputs with matching stake address. Can be specified multiple times."), false, OptionsCategory::OPTIONS);
-
-    gArgs.AddArg("-dbmaxopenfiles", strprintf("Maximum number of open files parameter passed to level-db (default: %u)", DEFAULT_DB_MAX_OPEN_FILES), false, OptionsCategory::OPTIONS);
-    gArgs.AddArg("-dbcompression", strprintf("Database compression parameter passed to level-db (default: %s)", DEFAULT_DB_COMPRESSION ? "true" : "false"), false, OptionsCategory::OPTIONS);
-
-    gArgs.AddArg("-findpeers", "Node will search for peers (default: 1)", false, OptionsCategory::CONNECTION);
-
-    gArgs.AddArg("-addnode=<ip>", "Add a node to connect to and attempt to keep the connection open (see the `addnode` RPC command help for more info). This option can be specified multiple times to add multiple nodes.", false, OptionsCategory::CONNECTION);
-    gArgs.AddArg("-banscore=<n>", strprintf("Threshold for disconnecting misbehaving peers (default: %u)", DEFAULT_BANSCORE_THRESHOLD), false, OptionsCategory::CONNECTION);
-    gArgs.AddArg("-bantime=<n>", strprintf("Number of seconds to keep misbehaving peers from reconnecting (default: %u)", DEFAULT_MISBEHAVING_BANTIME), false, OptionsCategory::CONNECTION);
-    gArgs.AddArg("-bind=<addr>", "Bind to given address and always listen on it. Use [host]:port notation for IPv6", false, OptionsCategory::CONNECTION);
-    gArgs.AddArg("-connect=<ip>", "Connect only to the specified node; -noconnect disables automatic connections (the rules for this peer are the same as for -addnode). This option can be specified multiple times to connect to multiple nodes.", false, OptionsCategory::CONNECTION);
-    gArgs.AddArg("-discover", "Discover own IP addresses (default: 1 when listening and no -externalip or -proxy)", false, OptionsCategory::CONNECTION);
-    gArgs.AddArg("-dns", strprintf("Allow DNS lookups for -addnode, -seednode and -connect (default: %u)", DEFAULT_NAME_LOOKUP), false, OptionsCategory::CONNECTION);
-    gArgs.AddArg("-dnsseed", "Query for peer addresses via DNS lookup, if low on addresses (default: 1 unless -connect used)", false, OptionsCategory::CONNECTION);
-    gArgs.AddArg("-enablebip61", strprintf("Send reject messages per BIP61 (default: %u)", DEFAULT_ENABLE_BIP61), false, OptionsCategory::CONNECTION);
-    gArgs.AddArg("-externalip=<ip>", "Specify your own public address", false, OptionsCategory::CONNECTION);
-    gArgs.AddArg("-forcednsseed", strprintf("Always query for peer addresses via DNS lookup (default: %u)", DEFAULT_FORCEDNSSEED), false, OptionsCategory::CONNECTION);
-    gArgs.AddArg("-listen", "Accept connections from outside (default: 1 if no -proxy or -connect)", false, OptionsCategory::CONNECTION);
-    gArgs.AddArg("-listenonion", strprintf("Automatically create Tor hidden service (default: %d)", DEFAULT_LISTEN_ONION), false, OptionsCategory::CONNECTION);
-    gArgs.AddArg("-maxconnections=<n>", strprintf("Maintain at most <n> connections to peers (default: %u)", DEFAULT_MAX_PEER_CONNECTIONS), false, OptionsCategory::CONNECTION);
-    gArgs.AddArg("-maxreceivebuffer=<n>", strprintf("Maximum per-connection receive buffer, <n>*1000 bytes (default: %u)", DEFAULT_MAXRECEIVEBUFFER), false, OptionsCategory::CONNECTION);
-    gArgs.AddArg("-maxsendbuffer=<n>", strprintf("Maximum per-connection send buffer, <n>*1000 bytes (default: %u)", DEFAULT_MAXSENDBUFFER), false, OptionsCategory::CONNECTION);
-    gArgs.AddArg("-maxtimeadjustment", strprintf("Maximum allowed median peer time offset adjustment. Local perspective of time may be influenced by peers forward or backward by this amount. (default: %u seconds)", DEFAULT_MAX_TIME_ADJUSTMENT), false, OptionsCategory::CONNECTION);
-    gArgs.AddArg("-maxuploadtarget=<n>", strprintf("Tries to keep outbound traffic under the given target (in MiB per 24h), 0 = no limit (default: %d)", DEFAULT_MAX_UPLOAD_TARGET), false, OptionsCategory::CONNECTION);
-    gArgs.AddArg("-onion=<ip:port>", "Use separate SOCKS5 proxy to reach peers via Tor hidden services, set -noonion to disable (default: -proxy)", false, OptionsCategory::CONNECTION);
-    gArgs.AddArg("-onlynet=<net>", "Make outgoing connections only through network <net> (ipv4, ipv6 or onion). Incoming connections are not affected by this option. This option can be specified multiple times to allow multiple networks.", false, OptionsCategory::CONNECTION);
-    gArgs.AddArg("-peerbloomfilters", strprintf("Support filtering of blocks and transaction with bloom filters (default: %u)", DEFAULT_PEERBLOOMFILTERS), false, OptionsCategory::CONNECTION);
-    gArgs.AddArg("-permitbaremultisig", strprintf("Relay non-P2SH multisig (default: %u)", DEFAULT_PERMIT_BAREMULTISIG), false, OptionsCategory::CONNECTION);
-    gArgs.AddArg("-port=<port>", strprintf("Listen for connections on <port> (default: %u, testnet: %u, regtest: %u)", defaultChainParams->GetDefaultPort(), testnetChainParams->GetDefaultPort(), regtestChainParams->GetDefaultPort()), false, OptionsCategory::CONNECTION);
-    gArgs.AddArg("-proxy=<ip:port>", "Connect through SOCKS5 proxy, set -noproxy to disable (default: disabled)", false, OptionsCategory::CONNECTION);
-    gArgs.AddArg("-proxyrandomize", strprintf("Randomize credentials for every proxy connection. This enables Tor stream isolation (default: %u)", DEFAULT_PROXYRANDOMIZE), false, OptionsCategory::CONNECTION);
-    gArgs.AddArg("-seednode=<ip>", "Connect to a node to retrieve peer addresses, and disconnect. This option can be specified multiple times to connect to multiple nodes.", false, OptionsCategory::CONNECTION);
-    gArgs.AddArg("-timeout=<n>", strprintf("Specify connection timeout in milliseconds (minimum: 1, default: %d)", DEFAULT_CONNECT_TIMEOUT), false, OptionsCategory::CONNECTION);
-    gArgs.AddArg("-peertimeout=<n>", strprintf("Specify p2p connection timeout in seconds. This option determines the amount of time a peer may be inactive before the connection to it is dropped. (minimum: 1, default: %d)", DEFAULT_PEER_CONNECT_TIMEOUT), true, OptionsCategory::CONNECTION);
-    gArgs.AddArg("-torcontrol=<ip>:<port>", strprintf("Tor control port to use if onion listening enabled (default: %s)", DEFAULT_TOR_CONTROL), false, OptionsCategory::CONNECTION);
-    gArgs.AddArg("-torpassword=<pass>", "Tor control port password (default: empty)", false, OptionsCategory::CONNECTION);
-=======
                  ArgsManager::ALLOW_ANY, OptionsCategory::OPTIONS);
 
-    gArgs.AddArg("-addnode=<ip>", "Add a node to connect to and attempt to keep the connection open (see the `addnode` RPC command help for more info). This option can be specified multiple times to add multiple nodes.", ArgsManager::ALLOW_ANY | ArgsManager::NETWORK_ONLY, OptionsCategory::CONNECTION);
+    gArgs.AddArg("-addressindex", strprintf("Maintain a full address index, used to query for the balance, txids and unspent outputs for addresses (default: %u)", DEFAULT_ADDRESSINDEX), ArgsManager::ALLOW_ANY, OptionsCategory::OPTIONS);
+    gArgs.AddArg("-timestampindex", strprintf("Maintain a timestamp index for block hashes, used to query blocks hashes by a range of timestamps (default: %u)", DEFAULT_TIMESTAMPINDEX), ArgsManager::ALLOW_ANY, OptionsCategory::OPTIONS);
+    gArgs.AddArg("-spentindex", strprintf("Maintain a full spent index, used to query the spending txid and input index for an outpoint (default: %u)", DEFAULT_SPENTINDEX), ArgsManager::ALLOW_ANY, OptionsCategory::OPTIONS);
+    gArgs.AddArg("-csindex", strprintf("Maintain an index of outputs by coldstaking address (default: %u)", DEFAULT_CSINDEX), ArgsManager::ALLOW_ANY, OptionsCategory::OPTIONS);
+    gArgs.AddArg("-cswhitelist", strprintf("Only index coldstaked outputs with matching stake address. Can be specified multiple times."), ArgsManager::ALLOW_ANY, OptionsCategory::OPTIONS);
+
+    gArgs.AddArg("-dbmaxopenfiles", strprintf("Maximum number of open files parameter passed to level-db (default: %u)", DEFAULT_DB_MAX_OPEN_FILES), ArgsManager::ALLOW_ANY, OptionsCategory::OPTIONS);
+    gArgs.AddArg("-dbcompression", strprintf("Database compression parameter passed to level-db (default: %s)", DEFAULT_DB_COMPRESSION ? "true" : "false"), ArgsManager::ALLOW_ANY, OptionsCategory::OPTIONS);
+
+    gArgs.AddArg("-findpeers", "Node will search for peers (default: 1)", ArgsManager::ALLOW_ANY, OptionsCategory::CONNECTION);
+
+    gArgs.AddArg("-addnode=<ip>", "Add a node to connect to and attempt to keep the connection open (see the `addnode` RPC command help for more info). This option can be specified multiple times to add multiple nodes.", ArgsManager::ALLOW_ANY, OptionsCategory::CONNECTION);
     gArgs.AddArg("-banscore=<n>", strprintf("Threshold for disconnecting misbehaving peers (default: %u)", DEFAULT_BANSCORE_THRESHOLD), ArgsManager::ALLOW_ANY, OptionsCategory::CONNECTION);
     gArgs.AddArg("-bantime=<n>", strprintf("Number of seconds to keep misbehaving peers from reconnecting (default: %u)", DEFAULT_MISBEHAVING_BANTIME), ArgsManager::ALLOW_ANY, OptionsCategory::CONNECTION);
     gArgs.AddArg("-bind=<addr>", "Bind to given address and always listen on it. Use [host]:port notation for IPv6", ArgsManager::ALLOW_ANY | ArgsManager::NETWORK_ONLY, OptionsCategory::CONNECTION);
-    gArgs.AddArg("-connect=<ip>", "Connect only to the specified node; -noconnect disables automatic connections (the rules for this peer are the same as for -addnode). This option can be specified multiple times to connect to multiple nodes.", ArgsManager::ALLOW_ANY | ArgsManager::NETWORK_ONLY, OptionsCategory::CONNECTION);
+    gArgs.AddArg("-connect=<ip>", "Connect only to the specified node; -noconnect disables automatic connections (the rules for this peer are the same as for -addnode). This option can be specified multiple times to connect to multiple nodes.", ArgsManager::ALLOW_ANY, OptionsCategory::CONNECTION);
     gArgs.AddArg("-discover", "Discover own IP addresses (default: 1 when listening and no -externalip or -proxy)", ArgsManager::ALLOW_ANY, OptionsCategory::CONNECTION);
     gArgs.AddArg("-dns", strprintf("Allow DNS lookups for -addnode, -seednode and -connect (default: %u)", DEFAULT_NAME_LOOKUP), ArgsManager::ALLOW_ANY, OptionsCategory::CONNECTION);
     gArgs.AddArg("-dnsseed", "Query for peer addresses via DNS lookup, if low on addresses (default: 1 unless -connect used)", ArgsManager::ALLOW_ANY, OptionsCategory::CONNECTION);
@@ -580,10 +540,9 @@
     gArgs.AddArg("-proxyrandomize", strprintf("Randomize credentials for every proxy connection. This enables Tor stream isolation (default: %u)", DEFAULT_PROXYRANDOMIZE), ArgsManager::ALLOW_ANY, OptionsCategory::CONNECTION);
     gArgs.AddArg("-seednode=<ip>", "Connect to a node to retrieve peer addresses, and disconnect. This option can be specified multiple times to connect to multiple nodes.", ArgsManager::ALLOW_ANY, OptionsCategory::CONNECTION);
     gArgs.AddArg("-timeout=<n>", strprintf("Specify connection timeout in milliseconds (minimum: 1, default: %d)", DEFAULT_CONNECT_TIMEOUT), ArgsManager::ALLOW_ANY, OptionsCategory::CONNECTION);
-    gArgs.AddArg("-peertimeout=<n>", strprintf("Specify p2p connection timeout in seconds. This option determines the amount of time a peer may be inactive before the connection to it is dropped. (minimum: 1, default: %d)", DEFAULT_PEER_CONNECT_TIMEOUT), ArgsManager::ALLOW_ANY | ArgsManager::DEBUG_ONLY, OptionsCategory::CONNECTION);
+    gArgs.AddArg("-peertimeout=<n>", strprintf("Specify p2p connection timeout in seconds. This option determines the amount of time a peer may be inactive before the connection to it is dropped. (minimum: 1, default: %d)", DEFAULT_PEER_CONNECT_TIMEOUT), true, OptionsCategory::CONNECTION);
     gArgs.AddArg("-torcontrol=<ip>:<port>", strprintf("Tor control port to use if onion listening enabled (default: %s)", DEFAULT_TOR_CONTROL), ArgsManager::ALLOW_ANY, OptionsCategory::CONNECTION);
     gArgs.AddArg("-torpassword=<pass>", "Tor control port password (default: empty)", ArgsManager::ALLOW_ANY, OptionsCategory::CONNECTION);
->>>>>>> 3a3d8b83
 #ifdef USE_UPNP
 #if USE_UPNP
     gArgs.AddArg("-upnp", "Use UPnP to map the listening port (default: 1 when listening and no -proxy)", ArgsManager::ALLOW_ANY, OptionsCategory::CONNECTION);
@@ -608,32 +567,21 @@
 
 
 #if ENABLE_ZMQ
-<<<<<<< HEAD
-    gArgs.AddArg("-zmqpubhashblock=<address>", "Enable publish hash block in <address>", false, OptionsCategory::ZMQ);
-    gArgs.AddArg("-zmqpubhashtx=<address>", "Enable publish hash transaction in <address>", false, OptionsCategory::ZMQ);
-    gArgs.AddArg("-zmqpubrawblock=<address>", "Enable publish raw block in <address>", false, OptionsCategory::ZMQ);
-    gArgs.AddArg("-zmqpubrawtx=<address>", "Enable publish raw transaction in <address>", false, OptionsCategory::ZMQ);
-
-    gArgs.AddArg("-zmqpubhashblockhwm=<n>", strprintf("Set publish hash block outbound message high water mark (default: %d)", CZMQAbstractNotifier::DEFAULT_ZMQ_SNDHWM), false, OptionsCategory::ZMQ);
-    gArgs.AddArg("-zmqpubhashtxhwm=<n>", strprintf("Set publish hash transaction outbound message high water mark (default: %d)", CZMQAbstractNotifier::DEFAULT_ZMQ_SNDHWM), false, OptionsCategory::ZMQ);
-    gArgs.AddArg("-zmqpubrawblockhwm=<n>", strprintf("Set publish raw block outbound message high water mark (default: %d)", CZMQAbstractNotifier::DEFAULT_ZMQ_SNDHWM), false, OptionsCategory::ZMQ);
-    gArgs.AddArg("-zmqpubrawtxhwm=<n>", strprintf("Set publish raw transaction outbound message high water mark (default: %d)", CZMQAbstractNotifier::DEFAULT_ZMQ_SNDHWM), false, OptionsCategory::ZMQ);
-
-    gArgs.AddArg("-zmqpubhashwtx=<address>", "Enable publish hash transaction received by wallets in <address>", false, OptionsCategory::ZMQ);
-    gArgs.AddArg("-zmqpubsmsg=<address>", "Enable publish secure message in <address>", false, OptionsCategory::ZMQ);
-    gArgs.AddArg("-serverkeyzmq=<secret_key>", "Base64 encoded string of the z85 encoded secret key for CurveZMQ.", false, OptionsCategory::ZMQ);
-    gArgs.AddArg("-newserverkeypairzmq", "Generate new key pair for CurveZMQ, print and exit.", false, OptionsCategory::ZMQ);
-    gArgs.AddArg("-whitelistzmq=<IP address or network>", "Whitelist peers connecting from the given IP address (e.g. 1.2.3.4) or CIDR notated network (e.g. 1.2.3.0/24). Can be specified multiple times.", false, OptionsCategory::ZMQ);
-=======
     gArgs.AddArg("-zmqpubhashblock=<address>", "Enable publish hash block in <address>", ArgsManager::ALLOW_ANY, OptionsCategory::ZMQ);
     gArgs.AddArg("-zmqpubhashtx=<address>", "Enable publish hash transaction in <address>", ArgsManager::ALLOW_ANY, OptionsCategory::ZMQ);
     gArgs.AddArg("-zmqpubrawblock=<address>", "Enable publish raw block in <address>", ArgsManager::ALLOW_ANY, OptionsCategory::ZMQ);
     gArgs.AddArg("-zmqpubrawtx=<address>", "Enable publish raw transaction in <address>", ArgsManager::ALLOW_ANY, OptionsCategory::ZMQ);
+
     gArgs.AddArg("-zmqpubhashblockhwm=<n>", strprintf("Set publish hash block outbound message high water mark (default: %d)", CZMQAbstractNotifier::DEFAULT_ZMQ_SNDHWM), ArgsManager::ALLOW_ANY, OptionsCategory::ZMQ);
     gArgs.AddArg("-zmqpubhashtxhwm=<n>", strprintf("Set publish hash transaction outbound message high water mark (default: %d)", CZMQAbstractNotifier::DEFAULT_ZMQ_SNDHWM), ArgsManager::ALLOW_ANY, OptionsCategory::ZMQ);
     gArgs.AddArg("-zmqpubrawblockhwm=<n>", strprintf("Set publish raw block outbound message high water mark (default: %d)", CZMQAbstractNotifier::DEFAULT_ZMQ_SNDHWM), ArgsManager::ALLOW_ANY, OptionsCategory::ZMQ);
     gArgs.AddArg("-zmqpubrawtxhwm=<n>", strprintf("Set publish raw transaction outbound message high water mark (default: %d)", CZMQAbstractNotifier::DEFAULT_ZMQ_SNDHWM), ArgsManager::ALLOW_ANY, OptionsCategory::ZMQ);
->>>>>>> 3a3d8b83
+
+    gArgs.AddArg("-zmqpubhashwtx=<address>", "Enable publish hash transaction received by wallets in <address>", ArgsManager::ALLOW_ANY, OptionsCategory::ZMQ);
+    gArgs.AddArg("-zmqpubsmsg=<address>", "Enable publish secure message in <address>", ArgsManager::ALLOW_ANY, OptionsCategory::ZMQ);
+    gArgs.AddArg("-serverkeyzmq=<secret_key>", "Base64 encoded string of the z85 encoded secret key for CurveZMQ.", ArgsManager::ALLOW_ANY, OptionsCategory::ZMQ);
+    gArgs.AddArg("-newserverkeypairzmq", "Generate new key pair for CurveZMQ, print and exit.", ArgsManager::ALLOW_ANY, OptionsCategory::ZMQ);
+    gArgs.AddArg("-whitelistzmq=<IP address or network>", "Whitelist peers connecting from the given IP address (e.g. 1.2.3.4) or CIDR notated network (e.g. 1.2.3.0/24). Can be specified multiple times.", ArgsManager::ALLOW_ANY, OptionsCategory::ZMQ);
 #else
     hidden_args.emplace_back("-zmqpubhashblock=<address>");
     hidden_args.emplace_back("-zmqpubhashtx=<address>");
@@ -697,34 +645,6 @@
     gArgs.AddArg("-datacarrier", strprintf("Relay and mine data carrier transactions (default: %u)", DEFAULT_ACCEPT_DATACARRIER), ArgsManager::ALLOW_ANY, OptionsCategory::NODE_RELAY);
     gArgs.AddArg("-datacarriersize", strprintf("Maximum size of data in data carrier transactions we relay and mine (default: %u)", MAX_OP_RETURN_RELAY), ArgsManager::ALLOW_ANY, OptionsCategory::NODE_RELAY);
     gArgs.AddArg("-minrelaytxfee=<amt>", strprintf("Fees (in %s/kB) smaller than this are considered zero fee for relaying, mining and transaction creation (default: %s)",
-<<<<<<< HEAD
-        CURRENCY_UNIT, FormatMoney(DEFAULT_MIN_RELAY_TX_FEE)), false, OptionsCategory::NODE_RELAY);
-    gArgs.AddArg("-whitelistforcerelay", strprintf("Force relay of transactions from whitelisted peers even if the transactions were already in the mempool or violate local relay policy (default: %d)", DEFAULT_WHITELISTFORCERELAY), false, OptionsCategory::NODE_RELAY);
-    gArgs.AddArg("-whitelistrelay", strprintf("Accept relayed transactions received from whitelisted peers even when not relaying transactions (default: %d)", DEFAULT_WHITELISTRELAY), false, OptionsCategory::NODE_RELAY);
-
-
-    gArgs.AddArg("-blockmaxweight=<n>", strprintf("Set maximum BIP141 block weight (default: %d)", DEFAULT_BLOCK_MAX_WEIGHT), false, OptionsCategory::BLOCK_CREATION);
-    gArgs.AddArg("-blockmintxfee=<amt>", strprintf("Set lowest fee rate (in %s/kB) for transactions to be included in block creation. (default: %s)", CURRENCY_UNIT, FormatMoney(DEFAULT_BLOCK_MIN_TX_FEE)), false, OptionsCategory::BLOCK_CREATION);
-    gArgs.AddArg("-blockversion=<n>", "Override block version to test forking scenarios", true, OptionsCategory::BLOCK_CREATION);
-
-    gArgs.AddArg("-rest", strprintf("Accept public REST requests (default: %u)", DEFAULT_REST_ENABLE), false, OptionsCategory::RPC);
-    gArgs.AddArg("-rpcallowip=<ip>", "Allow JSON-RPC connections from specified source. Valid for <ip> are a single IP (e.g. 1.2.3.4), a network/netmask (e.g. 1.2.3.4/255.255.255.0) or a network/CIDR (e.g. 1.2.3.4/24). This option can be specified multiple times", false, OptionsCategory::RPC);
-    gArgs.AddArg("-rpcauth=<userpw>", "Username and HMAC-SHA-256 hashed password for JSON-RPC connections. The field <userpw> comes in the format: <USERNAME>:<SALT>$<HASH>. A canonical python script is included in share/rpcauth. The client then connects normally using the rpcuser=<USERNAME>/rpcpassword=<PASSWORD> pair of arguments. This option can be specified multiple times", false, OptionsCategory::RPC);
-    gArgs.AddArg("-rpcbind=<addr>[:port]", "Bind to given address to listen for JSON-RPC connections. Do not expose the RPC server to untrusted networks such as the public internet! This option is ignored unless -rpcallowip is also passed. Port is optional and overrides -rpcport. Use [host]:port notation for IPv6. This option can be specified multiple times (default: 127.0.0.1 and ::1 i.e., localhost)", false, OptionsCategory::RPC);
-    gArgs.AddArg("-rpccookiefile=<loc>", "Location of the auth cookie. Relative paths will be prefixed by a net-specific datadir location. (default: data dir)", false, OptionsCategory::RPC);
-    gArgs.AddArg("-rpcpassword=<pw>", "Password for JSON-RPC connections", false, OptionsCategory::RPC);
-    gArgs.AddArg("-rpcport=<port>", strprintf("Listen for JSON-RPC connections on <port> (default: %u, testnet: %u, regtest: %u)", defaultBaseParams->RPCPort(), testnetBaseParams->RPCPort(), regtestBaseParams->RPCPort()), false, OptionsCategory::RPC);
-    gArgs.AddArg("-rpcserialversion", strprintf("Sets the serialization of raw transaction or block hex returned in non-verbose mode, non-segwit(0) or segwit(1) (default: %d)", DEFAULT_RPC_SERIALIZE_VERSION), false, OptionsCategory::RPC);
-    gArgs.AddArg("-rpcservertimeout=<n>", strprintf("Timeout during HTTP requests (default: %d)", DEFAULT_HTTP_SERVER_TIMEOUT), true, OptionsCategory::RPC);
-    gArgs.AddArg("-rpcthreads=<n>", strprintf("Set the number of threads to service RPC calls (default: %d)", DEFAULT_HTTP_THREADS), false, OptionsCategory::RPC);
-    gArgs.AddArg("-rpcuser=<user>", "Username for JSON-RPC connections", false, OptionsCategory::RPC);
-    gArgs.AddArg("-rpcworkqueue=<n>", strprintf("Set the depth of the work queue to service RPC calls (default: %d)", DEFAULT_HTTP_WORKQUEUE), true, OptionsCategory::RPC);
-    gArgs.AddArg("-server", "Accept command line and JSON-RPC commands", false, OptionsCategory::RPC);
-    gArgs.AddArg("-rpccorsdomain=<domain>", "Allow JSON-RPC connections from specified domain (e.g. http://localhost:4200 or \"*\"). This needs to be set if you are using the Particl GUI in a browser.", false, OptionsCategory::RPC);
-
-    gArgs.AddArg("-displaylocaltime", "Display human readable time strings in local timezone (default: false)", false, OptionsCategory::RPC);
-    gArgs.AddArg("-displayutctime", "Display human readable time strings in UTC (default: false)", false, OptionsCategory::RPC);
-=======
         CURRENCY_UNIT, FormatMoney(DEFAULT_MIN_RELAY_TX_FEE)), ArgsManager::ALLOW_ANY, OptionsCategory::NODE_RELAY);
     gArgs.AddArg("-whitelistforcerelay", strprintf("Force relay of transactions from whitelisted peers even if the transactions were already in the mempool or violate local relay policy (default: %d)", DEFAULT_WHITELISTFORCERELAY), ArgsManager::ALLOW_ANY, OptionsCategory::NODE_RELAY);
     gArgs.AddArg("-whitelistrelay", strprintf("Accept relayed transactions received from whitelisted peers even when not relaying transactions (default: %d)", DEFAULT_WHITELISTRELAY), ArgsManager::ALLOW_ANY, OptionsCategory::NODE_RELAY);
@@ -737,7 +657,7 @@
     gArgs.AddArg("-rest", strprintf("Accept public REST requests (default: %u)", DEFAULT_REST_ENABLE), ArgsManager::ALLOW_ANY, OptionsCategory::RPC);
     gArgs.AddArg("-rpcallowip=<ip>", "Allow JSON-RPC connections from specified source. Valid for <ip> are a single IP (e.g. 1.2.3.4), a network/netmask (e.g. 1.2.3.4/255.255.255.0) or a network/CIDR (e.g. 1.2.3.4/24). This option can be specified multiple times", ArgsManager::ALLOW_ANY, OptionsCategory::RPC);
     gArgs.AddArg("-rpcauth=<userpw>", "Username and HMAC-SHA-256 hashed password for JSON-RPC connections. The field <userpw> comes in the format: <USERNAME>:<SALT>$<HASH>. A canonical python script is included in share/rpcauth. The client then connects normally using the rpcuser=<USERNAME>/rpcpassword=<PASSWORD> pair of arguments. This option can be specified multiple times", ArgsManager::ALLOW_ANY, OptionsCategory::RPC);
-    gArgs.AddArg("-rpcbind=<addr>[:port]", "Bind to given address to listen for JSON-RPC connections. Do not expose the RPC server to untrusted networks such as the public internet! This option is ignored unless -rpcallowip is also passed. Port is optional and overrides -rpcport. Use [host]:port notation for IPv6. This option can be specified multiple times (default: 127.0.0.1 and ::1 i.e., localhost)", ArgsManager::ALLOW_ANY | ArgsManager::NETWORK_ONLY, OptionsCategory::RPC);
+    gArgs.AddArg("-rpcbind=<addr>[:port]", "Bind to given address to listen for JSON-RPC connections. Do not expose the RPC server to untrusted networks such as the public internet! This option is ignored unless -rpcallowip is also passed. Port is optional and overrides -rpcport. Use [host]:port notation for IPv6. This option can be specified multiple times (default: 127.0.0.1 and ::1 i.e., localhost)", ArgsManager::ALLOW_ANY, OptionsCategory::RPC);
     gArgs.AddArg("-rpccookiefile=<loc>", "Location of the auth cookie. Relative paths will be prefixed by a net-specific datadir location. (default: data dir)", ArgsManager::ALLOW_ANY, OptionsCategory::RPC);
     gArgs.AddArg("-rpcpassword=<pw>", "Password for JSON-RPC connections", ArgsManager::ALLOW_ANY, OptionsCategory::RPC);
     gArgs.AddArg("-rpcport=<port>", strprintf("Listen for JSON-RPC connections on <port> (default: %u, testnet: %u, regtest: %u)", defaultBaseParams->RPCPort(), testnetBaseParams->RPCPort(), regtestBaseParams->RPCPort()), ArgsManager::ALLOW_ANY | ArgsManager::NETWORK_ONLY, OptionsCategory::RPC);
@@ -747,7 +667,10 @@
     gArgs.AddArg("-rpcuser=<user>", "Username for JSON-RPC connections", ArgsManager::ALLOW_ANY, OptionsCategory::RPC);
     gArgs.AddArg("-rpcworkqueue=<n>", strprintf("Set the depth of the work queue to service RPC calls (default: %d)", DEFAULT_HTTP_WORKQUEUE), ArgsManager::ALLOW_ANY | ArgsManager::DEBUG_ONLY, OptionsCategory::RPC);
     gArgs.AddArg("-server", "Accept command line and JSON-RPC commands", ArgsManager::ALLOW_ANY, OptionsCategory::RPC);
->>>>>>> 3a3d8b83
+    gArgs.AddArg("-rpccorsdomain=<domain>", "Allow JSON-RPC connections from specified domain (e.g. http://localhost:4200 or \"*\"). This needs to be set if you are using the Particl GUI in a browser.", ArgsManager::ALLOW_ANY, OptionsCategory::RPC);
+
+    gArgs.AddArg("-displaylocaltime", "Display human readable time strings in local timezone (default: false)", ArgsManager::ALLOW_ANY, OptionsCategory::RPC);
+    gArgs.AddArg("-displayutctime", "Display human readable time strings in UTC (default: false)", ArgsManager::ALLOW_ANY, OptionsCategory::RPC);
 
 #if HAVE_DECL_DAEMON
     gArgs.AddArg("-daemon", "Run in the background as a daemon and accept commands", ArgsManager::ALLOW_ANY, OptionsCategory::OPTIONS);
