--- conflicted
+++ resolved
@@ -398,63 +398,23 @@
 #endif
     gArgs.AddArg("-prune=<n>", strprintf("Reduce storage requirements by enabling pruning (deleting) of old blocks. This allows the pruneblockchain RPC to be called to delete specific blocks, and enables automatic pruning of old blocks if a target size in MiB is provided. This mode is incompatible with -txindex and -rescan. "
             "Warning: Reverting this setting requires re-downloading the entire blockchain. "
-<<<<<<< HEAD
-            "(default: 0 = disable pruning blocks, 1 = allow manual pruning via RPC, >%u = automatically prune block files to stay under the specified target size in MiB)"), MIN_DISK_SPACE_FOR_BLOCK_FILES / 1024 / 1024), false, OptionsCategory::OPTIONS);
-    gArgs.AddArg("-reindex", _("Rebuild chain state and block index from the blk*.dat files on disk"), false, OptionsCategory::OPTIONS);
-    gArgs.AddArg("-reindex-chainstate", _("Rebuild chain state from the currently indexed blocks"), false, OptionsCategory::OPTIONS);
-    gArgs.AddArg("-skiprangeproofverify", _("Skip verifying rangeproofs when reindexing or importing."), false, OptionsCategory::OPTIONS);
-=======
             "(default: 0 = disable pruning blocks, 1 = allow manual pruning via RPC, >%u = automatically prune block files to stay under the specified target size in MiB)", MIN_DISK_SPACE_FOR_BLOCK_FILES / 1024 / 1024), false, OptionsCategory::OPTIONS);
     gArgs.AddArg("-reindex", "Rebuild chain state and block index from the blk*.dat files on disk", false, OptionsCategory::OPTIONS);
     gArgs.AddArg("-reindex-chainstate", "Rebuild chain state from the currently indexed blocks", false, OptionsCategory::OPTIONS);
->>>>>>> 472fe8a2
+    gArgs.AddArg("-skiprangeproofverify", "Skip verifying rangeproofs when reindexing or importing.", false, OptionsCategory::OPTIONS);
 #ifndef WIN32
     gArgs.AddArg("-sysperms", "Create new files with system default permissions, instead of umask 077 (only effective with disabled wallet functionality)", false, OptionsCategory::OPTIONS);
 #endif
-<<<<<<< HEAD
-
-    gArgs.AddArg("-txindex", strprintf(_("Maintain a full transaction index, used by the getrawtransaction rpc call (default: %u)"), DEFAULT_TXINDEX), false, OptionsCategory::OPTIONS);
-
-    gArgs.AddArg("-addressindex", strprintf(_("Maintain a full address index, used to query for the balance, txids and unspent outputs for addresses (default: %u)"), DEFAULT_ADDRESSINDEX), false, OptionsCategory::OPTIONS);
-    gArgs.AddArg("-timestampindex", strprintf(_("Maintain a timestamp index for block hashes, used to query blocks hashes by a range of timestamps (default: %u)"), DEFAULT_TIMESTAMPINDEX), false, OptionsCategory::OPTIONS);
-    gArgs.AddArg("-spentindex", strprintf(_("Maintain a full spent index, used to query the spending txid and input index for an outpoint (default: %u)"), DEFAULT_SPENTINDEX), false, OptionsCategory::OPTIONS);
-
-    gArgs.AddArg("-dbmaxopenfiles", strprintf(_("Maximum number of open files parameter passed to level-db (default: %u)"), DEFAULT_DB_MAX_OPEN_FILES), false, OptionsCategory::OPTIONS);
-    gArgs.AddArg("-dbcompression", strprintf(_("Database compression parameter passed to level-db (default: %s)"), DEFAULT_DB_COMPRESSION ? "true" : "false"), false, OptionsCategory::OPTIONS);
-
-
-    gArgs.AddArg("-findpeers", _("Node will search for peers (default: 1)"), false, OptionsCategory::CONNECTION);
-    gArgs.AddArg("-addnode=<ip>", _("Add a node to connect to and attempt to keep the connection open (see the `addnode` RPC command help for more info)"), false, OptionsCategory::CONNECTION);
-    gArgs.AddArg("-banscore=<n>", strprintf(_("Threshold for disconnecting misbehaving peers (default: %u)"), DEFAULT_BANSCORE_THRESHOLD), false, OptionsCategory::CONNECTION);
-    gArgs.AddArg("-bantime=<n>", strprintf(_("Number of seconds to keep misbehaving peers from reconnecting (default: %u)"), DEFAULT_MISBEHAVING_BANTIME), false, OptionsCategory::CONNECTION);
-    gArgs.AddArg("-bind=<addr>", _("Bind to given address and always listen on it. Use [host]:port notation for IPv6"), false, OptionsCategory::CONNECTION);
-    gArgs.AddArg("-connect=<ip>", _("Connect only to the specified node(s); -connect=0 disables automatic connections (the rules for this peer are the same as for -addnode)"), false, OptionsCategory::CONNECTION);
-    gArgs.AddArg("-discover", _("Discover own IP addresses (default: 1 when listening and no -externalip or -proxy)"), false, OptionsCategory::CONNECTION);
-    gArgs.AddArg("-dns", _("Allow DNS lookups for -addnode, -seednode and -connect") + " " + strprintf(_("(default: %u)"), DEFAULT_NAME_LOOKUP), false, OptionsCategory::CONNECTION);
-    gArgs.AddArg("-dnsseed", _("Query for peer addresses via DNS lookup, if low on addresses (default: 1 unless -connect used)"), false, OptionsCategory::CONNECTION);
-    gArgs.AddArg("-enablebip61", strprintf(_("Send reject messages per BIP61 (default: %u)"), DEFAULT_ENABLE_BIP61), false, OptionsCategory::CONNECTION);
-    gArgs.AddArg("-externalip=<ip>", _("Specify your own public address"), false, OptionsCategory::CONNECTION);
-    gArgs.AddArg("-forcednsseed", strprintf(_("Always query for peer addresses via DNS lookup (default: %u)"), DEFAULT_FORCEDNSSEED), false, OptionsCategory::CONNECTION);
-    gArgs.AddArg("-listen", _("Accept connections from outside (default: 1 if no -proxy or -connect)"), false, OptionsCategory::CONNECTION);
-    gArgs.AddArg("-listenonion", strprintf(_("Automatically create Tor hidden service (default: %d)"), DEFAULT_LISTEN_ONION), false, OptionsCategory::CONNECTION);
-    gArgs.AddArg("-maxconnections=<n>", strprintf(_("Maintain at most <n> connections to peers (default: %u)"), DEFAULT_MAX_PEER_CONNECTIONS), false, OptionsCategory::CONNECTION);
-    gArgs.AddArg("-maxreceivebuffer=<n>", strprintf(_("Maximum per-connection receive buffer, <n>*1000 bytes (default: %u)"), DEFAULT_MAXRECEIVEBUFFER), false, OptionsCategory::CONNECTION);
-    gArgs.AddArg("-maxsendbuffer=<n>", strprintf(_("Maximum per-connection send buffer, <n>*1000 bytes (default: %u)"), DEFAULT_MAXSENDBUFFER), false, OptionsCategory::CONNECTION);
-    gArgs.AddArg("-maxtimeadjustment", strprintf(_("Maximum allowed median peer time offset adjustment. Local perspective of time may be influenced by peers forward or backward by this amount. (default: %u seconds)"), DEFAULT_MAX_TIME_ADJUSTMENT), false, OptionsCategory::CONNECTION);
-    gArgs.AddArg("-maxuploadtarget=<n>", strprintf(_("Tries to keep outbound traffic under the given target (in MiB per 24h), 0 = no limit (default: %d)"), DEFAULT_MAX_UPLOAD_TARGET), false, OptionsCategory::CONNECTION);
-    gArgs.AddArg("-onion=<ip:port>", strprintf(_("Use separate SOCKS5 proxy to reach peers via Tor hidden services (default: %s)"), "-proxy"), false, OptionsCategory::CONNECTION);
-    gArgs.AddArg("-onlynet=<net>", _("Only connect to nodes in network <net> (ipv4, ipv6 or onion)"), false, OptionsCategory::CONNECTION);
-    gArgs.AddArg("-peerbloomfilters", strprintf(_("Support filtering of blocks and transaction with bloom filters (default: %u)"), DEFAULT_PEERBLOOMFILTERS), false, OptionsCategory::CONNECTION);
-    gArgs.AddArg("-permitbaremultisig", strprintf(_("Relay non-P2SH multisig (default: %u)"), DEFAULT_PERMIT_BAREMULTISIG), false, OptionsCategory::CONNECTION);
-    gArgs.AddArg("-port=<port>", strprintf(_("Listen for connections on <port> (default: %u or testnet: %u)"), defaultChainParams->GetDefaultPort(), testnetChainParams->GetDefaultPort()), false, OptionsCategory::CONNECTION);
-    gArgs.AddArg("-proxy=<ip:port>", _("Connect through SOCKS5 proxy"), false, OptionsCategory::CONNECTION);
-    gArgs.AddArg("-proxyrandomize", strprintf(_("Randomize credentials for every proxy connection. This enables Tor stream isolation (default: %u)"), DEFAULT_PROXYRANDOMIZE), false, OptionsCategory::CONNECTION);
-    gArgs.AddArg("-seednode=<ip>", _("Connect to a node to retrieve peer addresses, and disconnect"), false, OptionsCategory::CONNECTION);
-    gArgs.AddArg("-timeout=<n>", strprintf(_("Specify connection timeout in milliseconds (minimum: 1, default: %d)"), DEFAULT_CONNECT_TIMEOUT), false, OptionsCategory::CONNECTION);
-    gArgs.AddArg("-torcontrol=<ip>:<port>", strprintf(_("Tor control port to use if onion listening enabled (default: %s)"), DEFAULT_TOR_CONTROL), false, OptionsCategory::CONNECTION);
-    gArgs.AddArg("-torpassword=<pass>", _("Tor control port password (default: empty)"), false, OptionsCategory::CONNECTION);
-=======
     gArgs.AddArg("-txindex", strprintf("Maintain a full transaction index, used by the getrawtransaction rpc call (default: %u)", DEFAULT_TXINDEX), false, OptionsCategory::OPTIONS);
+
+    gArgs.AddArg("-addressindex", strprintf("Maintain a full address index, used to query for the balance, txids and unspent outputs for addresses (default: %u)", DEFAULT_ADDRESSINDEX), false, OptionsCategory::OPTIONS);
+    gArgs.AddArg("-timestampindex", strprintf("Maintain a timestamp index for block hashes, used to query blocks hashes by a range of timestamps (default: %u)", DEFAULT_TIMESTAMPINDEX), false, OptionsCategory::OPTIONS);
+    gArgs.AddArg("-spentindex", strprintf("Maintain a full spent index, used to query the spending txid and input index for an outpoint (default: %u)", DEFAULT_SPENTINDEX), false, OptionsCategory::OPTIONS);
+
+    gArgs.AddArg("-dbmaxopenfiles", strprintf("Maximum number of open files parameter passed to level-db (default: %u)", DEFAULT_DB_MAX_OPEN_FILES), false, OptionsCategory::OPTIONS);
+    gArgs.AddArg("-dbcompression", strprintf("Database compression parameter passed to level-db (default: %s)", DEFAULT_DB_COMPRESSION ? "true" : "false"), false, OptionsCategory::OPTIONS);
+
+    gArgs.AddArg("-findpeers", "Node will search for peers (default: 1)", false, OptionsCategory::CONNECTION);
 
     gArgs.AddArg("-addnode=<ip>", "Add a node to connect to and attempt to keep the connection open (see the `addnode` RPC command help for more info)", false, OptionsCategory::CONNECTION);
     gArgs.AddArg("-banscore=<n>", strprintf("Threshold for disconnecting misbehaving peers (default: %u)", DEFAULT_BANSCORE_THRESHOLD), false, OptionsCategory::CONNECTION);
@@ -485,7 +445,6 @@
     gArgs.AddArg("-timeout=<n>", strprintf("Specify connection timeout in milliseconds (minimum: 1, default: %d)", DEFAULT_CONNECT_TIMEOUT), false, OptionsCategory::CONNECTION);
     gArgs.AddArg("-torcontrol=<ip>:<port>", strprintf("Tor control port to use if onion listening enabled (default: %s)", DEFAULT_TOR_CONTROL), false, OptionsCategory::CONNECTION);
     gArgs.AddArg("-torpassword=<pass>", "Tor control port password (default: empty)", false, OptionsCategory::CONNECTION);
->>>>>>> 472fe8a2
 #ifdef USE_UPNP
 #if USE_UPNP
     gArgs.AddArg("-upnp", "Use UPnP to map the listening port (default: 1 when listening and no -proxy)", false, OptionsCategory::CONNECTION);
@@ -508,22 +467,15 @@
 
 
 #if ENABLE_ZMQ
-<<<<<<< HEAD
-    gArgs.AddArg("-zmqpubhashblock=<address>", _("Enable publish hash block in <address>"), false, OptionsCategory::ZMQ);
-    gArgs.AddArg("-zmqpubhashtx=<address>", _("Enable publish hash transaction in <address>"), false, OptionsCategory::ZMQ);
-    gArgs.AddArg("-zmqpubrawblock=<address>", _("Enable publish raw block in <address>"), false, OptionsCategory::ZMQ);
-    gArgs.AddArg("-zmqpubrawtx=<address>", _("Enable publish raw transaction in <address>"), false, OptionsCategory::ZMQ);
-    gArgs.AddArg("-zmqpubhashwtx=<address>", _("Enable publish hash transaction received by wallets in <address>"), false, OptionsCategory::ZMQ);
-    gArgs.AddArg("-zmqpubsmsg=<address>", _("Enable publish secure message in <address>"), false, OptionsCategory::ZMQ);
-    gArgs.AddArg("-serverkeyzmq=<secret_key>", _("Base64 encoded string of the z85 encoded secret key for CurveZMQ."), false, OptionsCategory::ZMQ);
-    gArgs.AddArg("-newserverkeypairzmq", _("Generate new key pair for CurveZMQ, print and exit."), false, OptionsCategory::ZMQ);
-    gArgs.AddArg("-whitelistzmq=<IP address or network>", _("Whitelist peers connecting from the given IP address (e.g. 1.2.3.4) or CIDR notated network (e.g. 1.2.3.0/24). Can be specified multiple times."), false, OptionsCategory::ZMQ);
-=======
     gArgs.AddArg("-zmqpubhashblock=<address>", "Enable publish hash block in <address>", false, OptionsCategory::ZMQ);
     gArgs.AddArg("-zmqpubhashtx=<address>", "Enable publish hash transaction in <address>", false, OptionsCategory::ZMQ);
     gArgs.AddArg("-zmqpubrawblock=<address>", "Enable publish raw block in <address>", false, OptionsCategory::ZMQ);
     gArgs.AddArg("-zmqpubrawtx=<address>", "Enable publish raw transaction in <address>", false, OptionsCategory::ZMQ);
->>>>>>> 472fe8a2
+    gArgs.AddArg("-zmqpubhashwtx=<address>", "Enable publish hash transaction received by wallets in <address>", false, OptionsCategory::ZMQ);
+    gArgs.AddArg("-zmqpubsmsg=<address>", "Enable publish secure message in <address>", false, OptionsCategory::ZMQ);
+    gArgs.AddArg("-serverkeyzmq=<secret_key>", "Base64 encoded string of the z85 encoded secret key for CurveZMQ.", false, OptionsCategory::ZMQ);
+    gArgs.AddArg("-newserverkeypairzmq", "Generate new key pair for CurveZMQ, print and exit.", false, OptionsCategory::ZMQ);
+    gArgs.AddArg("-whitelistzmq=<IP address or network>", "Whitelist peers connecting from the given IP address (e.g. 1.2.3.4) or CIDR notated network (e.g. 1.2.3.0/24). Can be specified multiple times.", false, OptionsCategory::ZMQ);
 #endif
 
     gArgs.AddArg("-checkblocks=<n>", strprintf("How many blocks to check at startup (default: %u, 0 = all)", DEFAULT_CHECKBLOCKS), true, OptionsCategory::DEBUG_TEST);
@@ -586,20 +538,14 @@
     gArgs.AddArg("-rpcport=<port>", strprintf("Listen for JSON-RPC connections on <port> (default: %u or testnet: %u)", defaultBaseParams->RPCPort(), testnetBaseParams->RPCPort()), false, OptionsCategory::RPC);
     gArgs.AddArg("-rpcserialversion", strprintf("Sets the serialization of raw transaction or block hex returned in non-verbose mode, non-segwit(0) or segwit(1) (default: %d)", DEFAULT_RPC_SERIALIZE_VERSION), false, OptionsCategory::RPC);
     gArgs.AddArg("-rpcservertimeout=<n>", strprintf("Timeout during HTTP requests (default: %d)", DEFAULT_HTTP_SERVER_TIMEOUT), true, OptionsCategory::RPC);
-<<<<<<< HEAD
-    gArgs.AddArg("-rpcthreads=<n>", strprintf(_("Set the number of threads to service RPC calls (default: %d)"), DEFAULT_HTTP_THREADS), false, OptionsCategory::RPC);
-    gArgs.AddArg("-rpccorsdomain=<domain>", _("Allow JSON-RPC connections from specified domain (e.g. http://localhost:4200 or \"*\"). This needs to be set if you are using the Particl GUI in a browser."), false, OptionsCategory::RPC);
-    gArgs.AddArg("-rpcuser=<user>", _("Username for JSON-RPC connections"), false, OptionsCategory::RPC);
-    gArgs.AddArg("-rpcworkqueue=<n>", strprintf("Set the depth of the work queue to service RPC calls (default: %d)", DEFAULT_HTTP_WORKQUEUE), true, OptionsCategory::RPC);
-    gArgs.AddArg("-server", _("Accept command line and JSON-RPC commands"), false, OptionsCategory::RPC);
-
-    gArgs.AddArg("-displaylocaltime", _("Display human readable time strings in local timezone (default: false)"), false, OptionsCategory::RPC);
-    gArgs.AddArg("-displayutctime", _("Display human readable time strings in UTC (default: false)"), false, OptionsCategory::RPC);
-=======
     gArgs.AddArg("-rpcthreads=<n>", strprintf("Set the number of threads to service RPC calls (default: %d)", DEFAULT_HTTP_THREADS), false, OptionsCategory::RPC);
     gArgs.AddArg("-rpcuser=<user>", "Username for JSON-RPC connections", false, OptionsCategory::RPC);
     gArgs.AddArg("-rpcworkqueue=<n>", strprintf("Set the depth of the work queue to service RPC calls (default: %d)", DEFAULT_HTTP_WORKQUEUE), true, OptionsCategory::RPC);
     gArgs.AddArg("-server", "Accept command line and JSON-RPC commands", false, OptionsCategory::RPC);
+    gArgs.AddArg("-rpccorsdomain=<domain>", "Allow JSON-RPC connections from specified domain (e.g. http://localhost:4200 or \"*\"). This needs to be set if you are using the Particl GUI in a browser.", false, OptionsCategory::RPC);
+
+    gArgs.AddArg("-displaylocaltime", "Display human readable time strings in local timezone (default: false)", false, OptionsCategory::RPC);
+    gArgs.AddArg("-displayutctime", "Display human readable time strings in UTC (default: false)", false, OptionsCategory::RPC);
 
     // Hidden options
     gArgs.AddArg("-rpcssl", "", false, OptionsCategory::HIDDEN);
@@ -617,7 +563,8 @@
     gArgs.AddArg("-dbcrashratio", "", false, OptionsCategory::HIDDEN);
     gArgs.AddArg("-forcecompactdb", "", false, OptionsCategory::HIDDEN);
     gArgs.AddArg("-usehd", "", false, OptionsCategory::HIDDEN);
->>>>>>> 472fe8a2
+
+    gArgs.AddArg("-legacymode", "", false, OptionsCategory::HIDDEN);
 }
 
 std::string LicenseInfo()
