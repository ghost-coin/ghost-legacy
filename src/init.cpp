--- conflicted
+++ resolved
@@ -405,14 +405,9 @@
     GetMainSignals().UnregisterBackgroundSignalScheduler();
     globalVerifyHandle.reset();
     ECC_Stop();
-<<<<<<< HEAD
     ECC_Stop_Stealth();
     ECC_Stop_Blinding();
-    node.args = nullptr;
-    node.mempool = nullptr;
-=======
     node.mempool.reset();
->>>>>>> be3af4f3
     node.chainman = nullptr;
     node.scheduler.reset();
 
@@ -529,15 +524,9 @@
     argsman.AddArg("-prune=<n>", strprintf("Reduce storage requirements by enabling pruning (deleting) of old blocks. This allows the pruneblockchain RPC to be called to delete specific blocks, and enables automatic pruning of old blocks if a target size in MiB is provided. This mode is incompatible with -txindex and -rescan. "
             "Warning: Reverting this setting requires re-downloading the entire blockchain. "
             "(default: 0 = disable pruning blocks, 1 = allow manual pruning via RPC, >=%u = automatically prune block files to stay under the specified target size in MiB)", MIN_DISK_SPACE_FOR_BLOCK_FILES / 1024 / 1024), ArgsManager::ALLOW_ANY, OptionsCategory::OPTIONS);
-<<<<<<< HEAD
-    gArgs.AddArg("-reindex", "Rebuild chain state and block index from the blk*.dat files on disk", ArgsManager::ALLOW_ANY, OptionsCategory::OPTIONS);
-    gArgs.AddArg("-reindex-chainstate", "Rebuild chain state from the currently indexed blocks. When in pruning mode or if blocks on disk might be corrupted, use full -reindex instead.", ArgsManager::ALLOW_ANY, OptionsCategory::OPTIONS);
-    gArgs.AddArg("-skiprangeproofverify", "Skip verifying rangeproofs when reindexing or importing.", ArgsManager::ALLOW_ANY, OptionsCategory::OPTIONS);
-=======
     argsman.AddArg("-reindex", "Rebuild chain state and block index from the blk*.dat files on disk", ArgsManager::ALLOW_ANY, OptionsCategory::OPTIONS);
     argsman.AddArg("-reindex-chainstate", "Rebuild chain state from the currently indexed blocks. When in pruning mode or if blocks on disk might be corrupted, use full -reindex instead.", ArgsManager::ALLOW_ANY, OptionsCategory::OPTIONS);
-    argsman.AddArg("-settings=<file>", strprintf("Specify path to dynamic settings data file. Can be disabled with -nosettings. File is written at runtime and not meant to be edited by users (use %s instead for custom settings). Relative paths will be prefixed by datadir location. (default: %s)", BITCOIN_CONF_FILENAME, BITCOIN_SETTINGS_FILENAME), ArgsManager::ALLOW_ANY, OptionsCategory::OPTIONS);
->>>>>>> be3af4f3
+    argsman.AddArg("-skiprangeproofverify", "Skip verifying rangeproofs when reindexing or importing.", ArgsManager::ALLOW_ANY, OptionsCategory::OPTIONS);
 #ifndef WIN32
     argsman.AddArg("-sysperms", "Create new files with system default permissions, instead of umask 077 (only effective with disabled wallet functionality)", ArgsManager::ALLOW_ANY, OptionsCategory::OPTIONS);
 #else
@@ -549,70 +538,38 @@
                  " If <type> is not supplied or if <type> = 1, indexes for all known types are enabled.",
                  ArgsManager::ALLOW_ANY, OptionsCategory::OPTIONS);
 
-<<<<<<< HEAD
     // Particl specific
-    gArgs.AddArg("-addressindex", strprintf("Maintain a full address index, used to query for the balance, txids and unspent outputs for addresses (default: %u)", DEFAULT_ADDRESSINDEX), ArgsManager::ALLOW_ANY, OptionsCategory::OPTIONS);
-    gArgs.AddArg("-timestampindex", strprintf("Maintain a timestamp index for block hashes, used to query blocks hashes by a range of timestamps (default: %u)", DEFAULT_TIMESTAMPINDEX), ArgsManager::ALLOW_ANY, OptionsCategory::OPTIONS);
-    gArgs.AddArg("-spentindex", strprintf("Maintain a full spent index, used to query the spending txid and input index for an outpoint (default: %u)", DEFAULT_SPENTINDEX), ArgsManager::ALLOW_ANY, OptionsCategory::OPTIONS);
-    gArgs.AddArg("-csindex", strprintf("Maintain an index of outputs by coldstaking address (default: %u)", DEFAULT_CSINDEX), ArgsManager::ALLOW_ANY, OptionsCategory::OPTIONS);
-    gArgs.AddArg("-cswhitelist", strprintf("Only index coldstaked outputs with matching stake address. Can be specified multiple times."), ArgsManager::ALLOW_ANY, OptionsCategory::OPTIONS);
-
-    gArgs.AddArg("-dbmaxopenfiles", strprintf("Maximum number of open files parameter passed to level-db (default: %u)", DEFAULT_DB_MAX_OPEN_FILES), ArgsManager::ALLOW_ANY, OptionsCategory::OPTIONS);
-    gArgs.AddArg("-dbcompression", strprintf("Database compression parameter passed to level-db (default: %s)", DEFAULT_DB_COMPRESSION ? "true" : "false"), ArgsManager::ALLOW_ANY, OptionsCategory::OPTIONS);
-
-    gArgs.AddArg("-findpeers", "Node will search for peers (default: 1)", ArgsManager::ALLOW_ANY, OptionsCategory::CONNECTION);
+    argsman.AddArg("-addressindex", strprintf("Maintain a full address index, used to query for the balance, txids and unspent outputs for addresses (default: %u)", DEFAULT_ADDRESSINDEX), ArgsManager::ALLOW_ANY, OptionsCategory::OPTIONS);
+    argsman.AddArg("-timestampindex", strprintf("Maintain a timestamp index for block hashes, used to query blocks hashes by a range of timestamps (default: %u)", DEFAULT_TIMESTAMPINDEX), ArgsManager::ALLOW_ANY, OptionsCategory::OPTIONS);
+    argsman.AddArg("-spentindex", strprintf("Maintain a full spent index, used to query the spending txid and input index for an outpoint (default: %u)", DEFAULT_SPENTINDEX), ArgsManager::ALLOW_ANY, OptionsCategory::OPTIONS);
+    argsman.AddArg("-csindex", strprintf("Maintain an index of outputs by coldstaking address (default: %u)", DEFAULT_CSINDEX), ArgsManager::ALLOW_ANY, OptionsCategory::OPTIONS);
+    argsman.AddArg("-cswhitelist", strprintf("Only index coldstaked outputs with matching stake address. Can be specified multiple times."), ArgsManager::ALLOW_ANY, OptionsCategory::OPTIONS);
+
+    argsman.AddArg("-dbmaxopenfiles", strprintf("Maximum number of open files parameter passed to level-db (default: %u)", DEFAULT_DB_MAX_OPEN_FILES), ArgsManager::ALLOW_ANY, OptionsCategory::OPTIONS);
+    argsman.AddArg("-dbcompression", strprintf("Database compression parameter passed to level-db (default: %s)", DEFAULT_DB_COMPRESSION ? "true" : "false"), ArgsManager::ALLOW_ANY, OptionsCategory::OPTIONS);
+
+    argsman.AddArg("-findpeers", "Node will search for peers (default: 1)", ArgsManager::ALLOW_ANY, OptionsCategory::CONNECTION);
     // end Particl specific
 
-    gArgs.AddArg("-addnode=<ip>", "Add a node to connect to and attempt to keep the connection open (see the `addnode` RPC command help for more info). This option can be specified multiple times to add multiple nodes.", ArgsManager::ALLOW_ANY | ArgsManager::NETWORK_ONLY, OptionsCategory::CONNECTION);
-    gArgs.AddArg("-banscore=<n>", strprintf("Threshold for disconnecting misbehaving peers (default: %u)", DEFAULT_BANSCORE_THRESHOLD), ArgsManager::ALLOW_ANY, OptionsCategory::CONNECTION);
-    gArgs.AddArg("-asmap=<file>", strprintf("Specify asn mapping used for bucketing of the peers (default: %s). Relative paths will be prefixed by the net-specific datadir location.", DEFAULT_ASMAP_FILENAME), ArgsManager::ALLOW_ANY, OptionsCategory::CONNECTION);
-    gArgs.AddArg("-bantime=<n>", strprintf("Default duration (in seconds) of manually configured bans (default: %u)", DEFAULT_MISBEHAVING_BANTIME), ArgsManager::ALLOW_ANY, OptionsCategory::CONNECTION);
-    gArgs.AddArg("-bind=<addr>", "Bind to given address and always listen on it. Use [host]:port notation for IPv6", ArgsManager::ALLOW_ANY | ArgsManager::NETWORK_ONLY, OptionsCategory::CONNECTION);
-    gArgs.AddArg("-connect=<ip>", "Connect only to the specified node; -noconnect disables automatic connections (the rules for this peer are the same as for -addnode). This option can be specified multiple times to connect to multiple nodes.", ArgsManager::ALLOW_ANY, OptionsCategory::CONNECTION);
-    gArgs.AddArg("-discover", "Discover own IP addresses (default: 1 when listening and no -externalip or -proxy)", ArgsManager::ALLOW_ANY, OptionsCategory::CONNECTION);
-    gArgs.AddArg("-dns", strprintf("Allow DNS lookups for -addnode, -seednode and -connect (default: %u)", DEFAULT_NAME_LOOKUP), ArgsManager::ALLOW_ANY, OptionsCategory::CONNECTION);
-    gArgs.AddArg("-dnsseed", "Query for peer addresses via DNS lookup, if low on addresses (default: 1 unless -connect used)", ArgsManager::ALLOW_ANY, OptionsCategory::CONNECTION);
-    gArgs.AddArg("-externalip=<ip>", "Specify your own public address", ArgsManager::ALLOW_ANY, OptionsCategory::CONNECTION);
-    gArgs.AddArg("-forcednsseed", strprintf("Always query for peer addresses via DNS lookup (default: %u)", DEFAULT_FORCEDNSSEED), ArgsManager::ALLOW_ANY, OptionsCategory::CONNECTION);
-    gArgs.AddArg("-listen", "Accept connections from outside (default: 1 if no -proxy or -connect)", ArgsManager::ALLOW_ANY, OptionsCategory::CONNECTION);
-    gArgs.AddArg("-listenonion", strprintf("Automatically create Tor hidden service (default: %d)", DEFAULT_LISTEN_ONION), ArgsManager::ALLOW_ANY, OptionsCategory::CONNECTION);
-    gArgs.AddArg("-maxconnections=<n>", strprintf("Maintain at most <n> connections to peers (default: %u)", DEFAULT_MAX_PEER_CONNECTIONS), ArgsManager::ALLOW_ANY, OptionsCategory::CONNECTION);
-    gArgs.AddArg("-maxreceivebuffer=<n>", strprintf("Maximum per-connection receive buffer, <n>*1000 bytes (default: %u)", DEFAULT_MAXRECEIVEBUFFER), ArgsManager::ALLOW_ANY, OptionsCategory::CONNECTION);
-    gArgs.AddArg("-maxsendbuffer=<n>", strprintf("Maximum per-connection send buffer, <n>*1000 bytes (default: %u)", DEFAULT_MAXSENDBUFFER), ArgsManager::ALLOW_ANY, OptionsCategory::CONNECTION);
-    gArgs.AddArg("-maxtimeadjustment", strprintf("Maximum allowed median peer time offset adjustment. Local perspective of time may be influenced by peers forward or backward by this amount. (default: %u seconds)", DEFAULT_MAX_TIME_ADJUSTMENT), ArgsManager::ALLOW_ANY, OptionsCategory::CONNECTION);
-    gArgs.AddArg("-maxuploadtarget=<n>", strprintf("Tries to keep outbound traffic under the given target (in MiB per 24h). Limit does not apply to peers with 'download' permission. 0 = no limit (default: %d)", DEFAULT_MAX_UPLOAD_TARGET), ArgsManager::ALLOW_ANY, OptionsCategory::CONNECTION);
-    gArgs.AddArg("-onion=<ip:port>", "Use separate SOCKS5 proxy to reach peers via Tor hidden services, set -noonion to disable (default: -proxy)", ArgsManager::ALLOW_ANY, OptionsCategory::CONNECTION);
-    gArgs.AddArg("-onlynet=<net>", "Make outgoing connections only through network <net> (ipv4, ipv6 or onion). Incoming connections are not affected by this option. This option can be specified multiple times to allow multiple networks.", ArgsManager::ALLOW_ANY, OptionsCategory::CONNECTION);
-    gArgs.AddArg("-peerbloomfilters", strprintf("Support filtering of blocks and transaction with bloom filters (default: %u)", DEFAULT_PEERBLOOMFILTERS), ArgsManager::ALLOW_ANY, OptionsCategory::CONNECTION);
-    gArgs.AddArg("-peerblockfilters", strprintf("Serve compact block filters to peers per BIP 157 (default: %u)", DEFAULT_PEERBLOCKFILTERS), ArgsManager::ALLOW_ANY, OptionsCategory::CONNECTION);
-    gArgs.AddArg("-permitbaremultisig", strprintf("Relay non-P2SH multisig (default: %u)", DEFAULT_PERMIT_BAREMULTISIG), ArgsManager::ALLOW_ANY, OptionsCategory::CONNECTION);
-    gArgs.AddArg("-port=<port>", strprintf("Listen for connections on <port> (default: %u, testnet: %u, regtest: %u)", defaultChainParams->GetDefaultPort(), testnetChainParams->GetDefaultPort(), regtestChainParams->GetDefaultPort()), ArgsManager::ALLOW_ANY | ArgsManager::NETWORK_ONLY, OptionsCategory::CONNECTION);
-    gArgs.AddArg("-proxy=<ip:port>", "Connect through SOCKS5 proxy, set -noproxy to disable (default: disabled)", ArgsManager::ALLOW_ANY, OptionsCategory::CONNECTION);
-    gArgs.AddArg("-proxyrandomize", strprintf("Randomize credentials for every proxy connection. This enables Tor stream isolation (default: %u)", DEFAULT_PROXYRANDOMIZE), ArgsManager::ALLOW_ANY, OptionsCategory::CONNECTION);
-    gArgs.AddArg("-seednode=<ip>", "Connect to a node to retrieve peer addresses, and disconnect. This option can be specified multiple times to connect to multiple nodes.", ArgsManager::ALLOW_ANY, OptionsCategory::CONNECTION);
-    gArgs.AddArg("-timeout=<n>", strprintf("Specify connection timeout in milliseconds (minimum: 1, default: %d)", DEFAULT_CONNECT_TIMEOUT), ArgsManager::ALLOW_ANY, OptionsCategory::CONNECTION);
-    gArgs.AddArg("-peertimeout=<n>", strprintf("Specify p2p connection timeout in seconds. This option determines the amount of time a peer may be inactive before the connection to it is dropped. (minimum: 1, default: %d)", DEFAULT_PEER_CONNECT_TIMEOUT), true, OptionsCategory::CONNECTION);
-    gArgs.AddArg("-torcontrol=<ip>:<port>", strprintf("Tor control port to use if onion listening enabled (default: %s)", DEFAULT_TOR_CONTROL), ArgsManager::ALLOW_ANY, OptionsCategory::CONNECTION);
-    gArgs.AddArg("-torpassword=<pass>", "Tor control port password (default: empty)", ArgsManager::ALLOW_ANY | ArgsManager::SENSITIVE, OptionsCategory::CONNECTION);
-=======
     argsman.AddArg("-addnode=<ip>", "Add a node to connect to and attempt to keep the connection open (see the `addnode` RPC command help for more info). This option can be specified multiple times to add multiple nodes.", ArgsManager::ALLOW_ANY | ArgsManager::NETWORK_ONLY, OptionsCategory::CONNECTION);
+    argsman.AddArg("-banscore=<n>", strprintf("Threshold for disconnecting misbehaving peers (default: %u)", DEFAULT_BANSCORE_THRESHOLD), ArgsManager::ALLOW_ANY, OptionsCategory::CONNECTION);
     argsman.AddArg("-asmap=<file>", strprintf("Specify asn mapping used for bucketing of the peers (default: %s). Relative paths will be prefixed by the net-specific datadir location.", DEFAULT_ASMAP_FILENAME), ArgsManager::ALLOW_ANY, OptionsCategory::CONNECTION);
     argsman.AddArg("-bantime=<n>", strprintf("Default duration (in seconds) of manually configured bans (default: %u)", DEFAULT_MISBEHAVING_BANTIME), ArgsManager::ALLOW_ANY, OptionsCategory::CONNECTION);
     argsman.AddArg("-bind=<addr>", "Bind to given address and always listen on it. Use [host]:port notation for IPv6", ArgsManager::ALLOW_ANY | ArgsManager::NETWORK_ONLY, OptionsCategory::CONNECTION);
-    argsman.AddArg("-connect=<ip>", "Connect only to the specified node; -noconnect disables automatic connections (the rules for this peer are the same as for -addnode). This option can be specified multiple times to connect to multiple nodes.", ArgsManager::ALLOW_ANY | ArgsManager::NETWORK_ONLY, OptionsCategory::CONNECTION);
+    argsman.AddArg("-connect=<ip>", "Connect only to the specified node; -noconnect disables automatic connections (the rules for this peer are the same as for -addnode). This option can be specified multiple times to connect to multiple nodes.", ArgsManager::ALLOW_ANY, OptionsCategory::CONNECTION);
     argsman.AddArg("-discover", "Discover own IP addresses (default: 1 when listening and no -externalip or -proxy)", ArgsManager::ALLOW_ANY, OptionsCategory::CONNECTION);
     argsman.AddArg("-dns", strprintf("Allow DNS lookups for -addnode, -seednode and -connect (default: %u)", DEFAULT_NAME_LOOKUP), ArgsManager::ALLOW_ANY, OptionsCategory::CONNECTION);
     argsman.AddArg("-dnsseed", "Query for peer addresses via DNS lookup, if low on addresses (default: 1 unless -connect used)", ArgsManager::ALLOW_ANY, OptionsCategory::CONNECTION);
     argsman.AddArg("-externalip=<ip>", "Specify your own public address", ArgsManager::ALLOW_ANY, OptionsCategory::CONNECTION);
     argsman.AddArg("-forcednsseed", strprintf("Always query for peer addresses via DNS lookup (default: %u)", DEFAULT_FORCEDNSSEED), ArgsManager::ALLOW_ANY, OptionsCategory::CONNECTION);
     argsman.AddArg("-listen", "Accept connections from outside (default: 1 if no -proxy or -connect)", ArgsManager::ALLOW_ANY, OptionsCategory::CONNECTION);
-    argsman.AddArg("-listenonion", strprintf("Automatically create Tor onion service (default: %d)", DEFAULT_LISTEN_ONION), ArgsManager::ALLOW_ANY, OptionsCategory::CONNECTION);
+    argsman.AddArg("-listenonion", strprintf("Automatically create Tor hidden service (default: %d)", DEFAULT_LISTEN_ONION), ArgsManager::ALLOW_ANY, OptionsCategory::CONNECTION);
     argsman.AddArg("-maxconnections=<n>", strprintf("Maintain at most <n> connections to peers (default: %u)", DEFAULT_MAX_PEER_CONNECTIONS), ArgsManager::ALLOW_ANY, OptionsCategory::CONNECTION);
     argsman.AddArg("-maxreceivebuffer=<n>", strprintf("Maximum per-connection receive buffer, <n>*1000 bytes (default: %u)", DEFAULT_MAXRECEIVEBUFFER), ArgsManager::ALLOW_ANY, OptionsCategory::CONNECTION);
     argsman.AddArg("-maxsendbuffer=<n>", strprintf("Maximum per-connection send buffer, <n>*1000 bytes (default: %u)", DEFAULT_MAXSENDBUFFER), ArgsManager::ALLOW_ANY, OptionsCategory::CONNECTION);
     argsman.AddArg("-maxtimeadjustment", strprintf("Maximum allowed median peer time offset adjustment. Local perspective of time may be influenced by peers forward or backward by this amount. (default: %u seconds)", DEFAULT_MAX_TIME_ADJUSTMENT), ArgsManager::ALLOW_ANY, OptionsCategory::CONNECTION);
     argsman.AddArg("-maxuploadtarget=<n>", strprintf("Tries to keep outbound traffic under the given target (in MiB per 24h). Limit does not apply to peers with 'download' permission. 0 = no limit (default: %d)", DEFAULT_MAX_UPLOAD_TARGET), ArgsManager::ALLOW_ANY, OptionsCategory::CONNECTION);
-    argsman.AddArg("-onion=<ip:port>", "Use separate SOCKS5 proxy to reach peers via Tor onion services, set -noonion to disable (default: -proxy)", ArgsManager::ALLOW_ANY, OptionsCategory::CONNECTION);
+    argsman.AddArg("-onion=<ip:port>", "Use separate SOCKS5 proxy to reach peers via Tor hidden services, set -noonion to disable (default: -proxy)", ArgsManager::ALLOW_ANY, OptionsCategory::CONNECTION);
     argsman.AddArg("-onlynet=<net>", "Make outgoing connections only through network <net> (ipv4, ipv6 or onion). Incoming connections are not affected by this option. This option can be specified multiple times to allow multiple networks.", ArgsManager::ALLOW_ANY, OptionsCategory::CONNECTION);
     argsman.AddArg("-peerbloomfilters", strprintf("Support filtering of blocks and transaction with bloom filters (default: %u)", DEFAULT_PEERBLOOMFILTERS), ArgsManager::ALLOW_ANY, OptionsCategory::CONNECTION);
     argsman.AddArg("-peerblockfilters", strprintf("Serve compact block filters to peers per BIP 157 (default: %u)", DEFAULT_PEERBLOCKFILTERS), ArgsManager::ALLOW_ANY, OptionsCategory::CONNECTION);
@@ -623,10 +580,9 @@
     argsman.AddArg("-seednode=<ip>", "Connect to a node to retrieve peer addresses, and disconnect. This option can be specified multiple times to connect to multiple nodes.", ArgsManager::ALLOW_ANY, OptionsCategory::CONNECTION);
     argsman.AddArg("-networkactive", "Enable all P2P network activity (default: 1). Can be changed by the setnetworkactive RPC command", ArgsManager::ALLOW_BOOL, OptionsCategory::CONNECTION);
     argsman.AddArg("-timeout=<n>", strprintf("Specify connection timeout in milliseconds (minimum: 1, default: %d)", DEFAULT_CONNECT_TIMEOUT), ArgsManager::ALLOW_ANY, OptionsCategory::CONNECTION);
-    argsman.AddArg("-peertimeout=<n>", strprintf("Specify p2p connection timeout in seconds. This option determines the amount of time a peer may be inactive before the connection to it is dropped. (minimum: 1, default: %d)", DEFAULT_PEER_CONNECT_TIMEOUT), ArgsManager::ALLOW_ANY | ArgsManager::DEBUG_ONLY, OptionsCategory::CONNECTION);
+    argsman.AddArg("-peertimeout=<n>", strprintf("Specify p2p connection timeout in seconds. This option determines the amount of time a peer may be inactive before the connection to it is dropped. (minimum: 1, default: %d)", DEFAULT_PEER_CONNECT_TIMEOUT), true, OptionsCategory::CONNECTION);
     argsman.AddArg("-torcontrol=<ip>:<port>", strprintf("Tor control port to use if onion listening enabled (default: %s)", DEFAULT_TOR_CONTROL), ArgsManager::ALLOW_ANY, OptionsCategory::CONNECTION);
     argsman.AddArg("-torpassword=<pass>", "Tor control port password (default: empty)", ArgsManager::ALLOW_ANY | ArgsManager::SENSITIVE, OptionsCategory::CONNECTION);
->>>>>>> be3af4f3
 #ifdef USE_UPNP
 #if USE_UPNP
     argsman.AddArg("-upnp", "Use UPnP to map the listening port (default: 1 when listening and no -proxy)", ArgsManager::ALLOW_ANY, OptionsCategory::CONNECTION);
@@ -644,35 +600,14 @@
         "CIDR-notated network (e.g. 1.2.3.0/24). Uses the same permissions as "
         "-whitebind. Can be specified multiple times." , ArgsManager::ALLOW_ANY, OptionsCategory::CONNECTION);
 
-<<<<<<< HEAD
-    smsg::AddOptions();
-
-    g_wallet_init_interface.AddWalletOptions();
+    smsg::AddOptions(argsman);
+
+    g_wallet_init_interface.AddWalletOptions(argsman);
 #ifdef ENABLE_WALLET
     if (fParticlMode) {
-        CHDWallet::AddOptions();
-    }
-#endif
-
-
-#if ENABLE_ZMQ
-    gArgs.AddArg("-zmqpubhashblock=<address>", "Enable publish hash block in <address>", ArgsManager::ALLOW_ANY, OptionsCategory::ZMQ);
-    gArgs.AddArg("-zmqpubhashtx=<address>", "Enable publish hash transaction in <address>", ArgsManager::ALLOW_ANY, OptionsCategory::ZMQ);
-    gArgs.AddArg("-zmqpubrawblock=<address>", "Enable publish raw block in <address>", ArgsManager::ALLOW_ANY, OptionsCategory::ZMQ);
-    gArgs.AddArg("-zmqpubrawtx=<address>", "Enable publish raw transaction in <address>", ArgsManager::ALLOW_ANY, OptionsCategory::ZMQ);
-
-    gArgs.AddArg("-zmqpubhashblockhwm=<n>", strprintf("Set publish hash block outbound message high water mark (default: %d)", CZMQAbstractNotifier::DEFAULT_ZMQ_SNDHWM), ArgsManager::ALLOW_ANY, OptionsCategory::ZMQ);
-    gArgs.AddArg("-zmqpubhashtxhwm=<n>", strprintf("Set publish hash transaction outbound message high water mark (default: %d)", CZMQAbstractNotifier::DEFAULT_ZMQ_SNDHWM), ArgsManager::ALLOW_ANY, OptionsCategory::ZMQ);
-    gArgs.AddArg("-zmqpubrawblockhwm=<n>", strprintf("Set publish raw block outbound message high water mark (default: %d)", CZMQAbstractNotifier::DEFAULT_ZMQ_SNDHWM), ArgsManager::ALLOW_ANY, OptionsCategory::ZMQ);
-    gArgs.AddArg("-zmqpubrawtxhwm=<n>", strprintf("Set publish raw transaction outbound message high water mark (default: %d)", CZMQAbstractNotifier::DEFAULT_ZMQ_SNDHWM), ArgsManager::ALLOW_ANY, OptionsCategory::ZMQ);
-
-    gArgs.AddArg("-zmqpubhashwtx=<address>", "Enable publish hash transaction received by wallets in <address>", ArgsManager::ALLOW_ANY, OptionsCategory::ZMQ);
-    gArgs.AddArg("-zmqpubsmsg=<address>", "Enable publish secure message in <address>", ArgsManager::ALLOW_ANY, OptionsCategory::ZMQ);
-    gArgs.AddArg("-serverkeyzmq=<secret_key>", "Base64 encoded string of the z85 encoded secret key for CurveZMQ.", ArgsManager::ALLOW_ANY, OptionsCategory::ZMQ);
-    gArgs.AddArg("-newserverkeypairzmq", "Generate new key pair for CurveZMQ, print and exit.", ArgsManager::ALLOW_ANY, OptionsCategory::ZMQ);
-    gArgs.AddArg("-whitelistzmq=<IP address or network>", "Whitelist peers connecting from the given IP address (e.g. 1.2.3.4) or CIDR notated network (e.g. 1.2.3.0/24). Can be specified multiple times.", ArgsManager::ALLOW_ANY, OptionsCategory::ZMQ);
-=======
-    g_wallet_init_interface.AddWalletOptions(argsman);
+        CHDWallet::AddOptions(argsman);
+    }
+#endif
 
 #if ENABLE_ZMQ
     argsman.AddArg("-zmqpubhashblock=<address>", "Enable publish hash block in <address>", ArgsManager::ALLOW_ANY, OptionsCategory::ZMQ);
@@ -683,7 +618,13 @@
     argsman.AddArg("-zmqpubhashtxhwm=<n>", strprintf("Set publish hash transaction outbound message high water mark (default: %d)", CZMQAbstractNotifier::DEFAULT_ZMQ_SNDHWM), ArgsManager::ALLOW_ANY, OptionsCategory::ZMQ);
     argsman.AddArg("-zmqpubrawblockhwm=<n>", strprintf("Set publish raw block outbound message high water mark (default: %d)", CZMQAbstractNotifier::DEFAULT_ZMQ_SNDHWM), ArgsManager::ALLOW_ANY, OptionsCategory::ZMQ);
     argsman.AddArg("-zmqpubrawtxhwm=<n>", strprintf("Set publish raw transaction outbound message high water mark (default: %d)", CZMQAbstractNotifier::DEFAULT_ZMQ_SNDHWM), ArgsManager::ALLOW_ANY, OptionsCategory::ZMQ);
->>>>>>> be3af4f3
+
+    // Particl
+    argsman.AddArg("-zmqpubhashwtx=<address>", "Enable publish hash transaction received by wallets in <address>", ArgsManager::ALLOW_ANY, OptionsCategory::ZMQ);
+    argsman.AddArg("-zmqpubsmsg=<address>", "Enable publish secure message in <address>", ArgsManager::ALLOW_ANY, OptionsCategory::ZMQ);
+    argsman.AddArg("-serverkeyzmq=<secret_key>", "Base64 encoded string of the z85 encoded secret key for CurveZMQ.", ArgsManager::ALLOW_ANY, OptionsCategory::ZMQ);
+    argsman.AddArg("-newserverkeypairzmq", "Generate new key pair for CurveZMQ, print and exit.", ArgsManager::ALLOW_ANY, OptionsCategory::ZMQ);
+    argsman.AddArg("-whitelistzmq=<IP address or network>", "Whitelist peers connecting from the given IP address (e.g. 1.2.3.4) or CIDR notated network (e.g. 1.2.3.0/24). Can be specified multiple times.", ArgsManager::ALLOW_ANY, OptionsCategory::ZMQ);
 #else
     hidden_args.emplace_back("-zmqpubhashblock=<address>");
     hidden_args.emplace_back("-zmqpubhashtx=<address>");
@@ -746,36 +687,6 @@
     argsman.AddArg("-datacarriersize", strprintf("Maximum size of data in data carrier transactions we relay and mine (default: %u)", MAX_OP_RETURN_RELAY), ArgsManager::ALLOW_ANY, OptionsCategory::NODE_RELAY);
     argsman.AddArg("-minrelaytxfee=<amt>", strprintf("Fees (in %s/kB) smaller than this are considered zero fee for relaying, mining and transaction creation (default: %s)",
         CURRENCY_UNIT, FormatMoney(DEFAULT_MIN_RELAY_TX_FEE)), ArgsManager::ALLOW_ANY, OptionsCategory::NODE_RELAY);
-<<<<<<< HEAD
-    gArgs.AddArg("-whitelistforcerelay", strprintf("Add 'forcerelay' permission to whitelisted inbound peers with default permissions. This will relay transactions even if the transactions were already in the mempool. (default: %d)", DEFAULT_WHITELISTFORCERELAY), ArgsManager::ALLOW_ANY, OptionsCategory::NODE_RELAY);
-    gArgs.AddArg("-whitelistrelay", strprintf("Add 'relay' permission to whitelisted inbound peers with default permissions. This will accept relayed transactions even when not relaying transactions (default: %d)", DEFAULT_WHITELISTRELAY), ArgsManager::ALLOW_ANY, OptionsCategory::NODE_RELAY);
-
-
-    gArgs.AddArg("-blockmaxweight=<n>", strprintf("Set maximum BIP141 block weight (default: %d)", DEFAULT_BLOCK_MAX_WEIGHT), ArgsManager::ALLOW_ANY, OptionsCategory::BLOCK_CREATION);
-    gArgs.AddArg("-blockmintxfee=<amt>", strprintf("Set lowest fee rate (in %s/kB) for transactions to be included in block creation. (default: %s)", CURRENCY_UNIT, FormatMoney(DEFAULT_BLOCK_MIN_TX_FEE)), ArgsManager::ALLOW_ANY, OptionsCategory::BLOCK_CREATION);
-    gArgs.AddArg("-blockversion=<n>", "Override block version to test forking scenarios", ArgsManager::ALLOW_ANY | ArgsManager::DEBUG_ONLY, OptionsCategory::BLOCK_CREATION);
-
-    gArgs.AddArg("-rest", strprintf("Accept public REST requests (default: %u)", DEFAULT_REST_ENABLE), ArgsManager::ALLOW_ANY, OptionsCategory::RPC);
-    gArgs.AddArg("-rpcallowip=<ip>", "Allow JSON-RPC connections from specified source. Valid for <ip> are a single IP (e.g. 1.2.3.4), a network/netmask (e.g. 1.2.3.4/255.255.255.0) or a network/CIDR (e.g. 1.2.3.4/24). This option can be specified multiple times", ArgsManager::ALLOW_ANY, OptionsCategory::RPC);
-    gArgs.AddArg("-rpcauth=<userpw>", "Username and HMAC-SHA-256 hashed password for JSON-RPC connections. The field <userpw> comes in the format: <USERNAME>:<SALT>$<HASH>. A canonical python script is included in share/rpcauth. The client then connects normally using the rpcuser=<USERNAME>/rpcpassword=<PASSWORD> pair of arguments. This option can be specified multiple times", ArgsManager::ALLOW_ANY | ArgsManager::SENSITIVE, OptionsCategory::RPC);
-    gArgs.AddArg("-rpcbind=<addr>[:port]", "Bind to given address to listen for JSON-RPC connections. Do not expose the RPC server to untrusted networks such as the public internet! This option is ignored unless -rpcallowip is also passed. Port is optional and overrides -rpcport. Use [host]:port notation for IPv6. This option can be specified multiple times (default: 127.0.0.1 and ::1 i.e., localhost)", ArgsManager::ALLOW_ANY | ArgsManager::NETWORK_ONLY | ArgsManager::SENSITIVE, OptionsCategory::RPC);
-    gArgs.AddArg("-rpccookiefile=<loc>", "Location of the auth cookie. Relative paths will be prefixed by a net-specific datadir location. (default: data dir)", ArgsManager::ALLOW_ANY, OptionsCategory::RPC);
-    gArgs.AddArg("-rpcpassword=<pw>", "Password for JSON-RPC connections", ArgsManager::ALLOW_ANY | ArgsManager::SENSITIVE, OptionsCategory::RPC);
-    gArgs.AddArg("-rpcport=<port>", strprintf("Listen for JSON-RPC connections on <port> (default: %u, testnet: %u, regtest: %u)", defaultBaseParams->RPCPort(), testnetBaseParams->RPCPort(), regtestBaseParams->RPCPort()), ArgsManager::ALLOW_ANY | ArgsManager::NETWORK_ONLY, OptionsCategory::RPC);
-    gArgs.AddArg("-rpcserialversion", strprintf("Sets the serialization of raw transaction or block hex returned in non-verbose mode, non-segwit(0) or segwit(1) (default: %d)", DEFAULT_RPC_SERIALIZE_VERSION), ArgsManager::ALLOW_ANY, OptionsCategory::RPC);
-    gArgs.AddArg("-rpcservertimeout=<n>", strprintf("Timeout during HTTP requests (default: %d)", DEFAULT_HTTP_SERVER_TIMEOUT), ArgsManager::ALLOW_ANY | ArgsManager::DEBUG_ONLY, OptionsCategory::RPC);
-    gArgs.AddArg("-rpcthreads=<n>", strprintf("Set the number of threads to service RPC calls (default: %d)", DEFAULT_HTTP_THREADS), ArgsManager::ALLOW_ANY, OptionsCategory::RPC);
-    gArgs.AddArg("-rpcuser=<user>", "Username for JSON-RPC connections", ArgsManager::ALLOW_ANY | ArgsManager::SENSITIVE, OptionsCategory::RPC);
-    gArgs.AddArg("-rpcwhitelist=<whitelist>", "Set a whitelist to filter incoming RPC calls for a specific user. The field <whitelist> comes in the format: <USERNAME>:<rpc 1>,<rpc 2>,...,<rpc n>. If multiple whitelists are set for a given user, they are set-intersected. See -rpcwhitelistdefault documentation for information on default whitelist behavior.", ArgsManager::ALLOW_ANY, OptionsCategory::RPC);
-    gArgs.AddArg("-rpcwhitelistdefault", "Sets default behavior for rpc whitelisting. Unless rpcwhitelistdefault is set to 0, if any -rpcwhitelist is set, the rpc server acts as if all rpc users are subject to empty-unless-otherwise-specified whitelists. If rpcwhitelistdefault is set to 1 and no -rpcwhitelist is set, rpc server acts as if all rpc users are subject to empty whitelists.", ArgsManager::ALLOW_BOOL, OptionsCategory::RPC);
-    gArgs.AddArg("-rpcworkqueue=<n>", strprintf("Set the depth of the work queue to service RPC calls (default: %d)", DEFAULT_HTTP_WORKQUEUE), ArgsManager::ALLOW_ANY | ArgsManager::DEBUG_ONLY, OptionsCategory::RPC);
-    gArgs.AddArg("-server", "Accept command line and JSON-RPC commands", ArgsManager::ALLOW_ANY, OptionsCategory::RPC);
-    gArgs.AddArg("-rpccorsdomain=<domain>", "Allow JSON-RPC connections from specified domain (e.g. http://localhost:4200 or \"*\"). This needs to be set if you are using the Particl GUI in a browser.", ArgsManager::ALLOW_ANY, OptionsCategory::RPC);
-
-    gArgs.AddArg("-displaylocaltime", "Display human readable time strings in local timezone (default: false)", ArgsManager::ALLOW_ANY, OptionsCategory::RPC);
-    gArgs.AddArg("-displayutctime", "Display human readable time strings in UTC (default: false)", ArgsManager::ALLOW_ANY, OptionsCategory::RPC);
-    gArgs.AddArg("-rebuildrollingindices", "Force rebuild of rolling indices (default: false)", ArgsManager::ALLOW_ANY, OptionsCategory::RPC);
-=======
     argsman.AddArg("-whitelistforcerelay", strprintf("Add 'forcerelay' permission to whitelisted inbound peers with default permissions. This will relay transactions even if the transactions were already in the mempool. (default: %d)", DEFAULT_WHITELISTFORCERELAY), ArgsManager::ALLOW_ANY, OptionsCategory::NODE_RELAY);
     argsman.AddArg("-whitelistrelay", strprintf("Add 'relay' permission to whitelisted inbound peers with default permissions. This will accept relayed transactions even when not relaying transactions (default: %d)", DEFAULT_WHITELISTRELAY), ArgsManager::ALLOW_ANY, OptionsCategory::NODE_RELAY);
 
@@ -799,7 +710,11 @@
     argsman.AddArg("-rpcwhitelistdefault", "Sets default behavior for rpc whitelisting. Unless rpcwhitelistdefault is set to 0, if any -rpcwhitelist is set, the rpc server acts as if all rpc users are subject to empty-unless-otherwise-specified whitelists. If rpcwhitelistdefault is set to 1 and no -rpcwhitelist is set, rpc server acts as if all rpc users are subject to empty whitelists.", ArgsManager::ALLOW_BOOL, OptionsCategory::RPC);
     argsman.AddArg("-rpcworkqueue=<n>", strprintf("Set the depth of the work queue to service RPC calls (default: %d)", DEFAULT_HTTP_WORKQUEUE), ArgsManager::ALLOW_ANY | ArgsManager::DEBUG_ONLY, OptionsCategory::RPC);
     argsman.AddArg("-server", "Accept command line and JSON-RPC commands", ArgsManager::ALLOW_ANY, OptionsCategory::RPC);
->>>>>>> be3af4f3
+    argsman.AddArg("-rpccorsdomain=<domain>", "Allow JSON-RPC connections from specified domain (e.g. http://localhost:4200 or \"*\"). This needs to be set if you are using the Particl GUI in a browser.", ArgsManager::ALLOW_ANY, OptionsCategory::RPC);
+
+    argsman.AddArg("-displaylocaltime", "Display human readable time strings in local timezone (default: false)", ArgsManager::ALLOW_ANY, OptionsCategory::RPC);
+    argsman.AddArg("-displayutctime", "Display human readable time strings in UTC (default: false)", ArgsManager::ALLOW_ANY, OptionsCategory::RPC);
+    argsman.AddArg("-rebuildrollingindices", "Force rebuild of rolling indices (default: false)", ArgsManager::ALLOW_ANY, OptionsCategory::RPC);
 
 #if HAVE_DECL_DAEMON
     argsman.AddArg("-daemon", "Run in the background as a daemon and accept commands", ArgsManager::ALLOW_ANY, OptionsCategory::OPTIONS);
@@ -951,12 +866,8 @@
         }
     }
 
-    } // End scope of CImportingNow (set fImporting to false)
-
-    assert(fImporting == false);
-    assert(fReindex == false);
-
     // scan for better chains in the block chain database, that are not yet connected in the active best chain
+
     // We can't hold cs_main during ActivateBestChain even though we're accessing
     // the chainman unique_ptrs since ABC requires us not to be holding cs_main, so retrieve
     // the relevant pointers before the ABC call.
@@ -974,17 +885,9 @@
         StartShutdown();
         return;
     }
-<<<<<<< HEAD
-
-    if (gArgs.GetArg("-persistmempool", DEFAULT_PERSIST_MEMPOOL)) {
-        LoadMempool(::mempool);
-    }
-    fBusyImporting = false;
-    ::mempool.SetIsLoaded(!ShutdownRequested());
-=======
     } // End scope of CImportingNow
     chainman.ActiveChainstate().LoadMempool(args);
->>>>>>> be3af4f3
+    fBusyImporting = false;
 }
 
 /** Sanity checks
@@ -1297,12 +1200,7 @@
         InitWarning(strprintf(_("Reducing -maxconnections from %d to %d, because of system limitations."), nUserMaxConnections, nMaxConnections));
 
     // ********************************************************* Step 3: parameter-to-internal-flags
-<<<<<<< HEAD
-
-    if (gArgs.IsArgSet("-debug")) {
-=======
     if (args.IsArgSet("-debug")) {
->>>>>>> be3af4f3
         // Special-case: if -debug=0/-nodebug is set, turn off debugging messages
         const std::vector<std::string> categories = args.GetArgs("-debug");
 
@@ -1785,14 +1683,9 @@
 
     // ********************************************************* Step 7: load block chain
 
-<<<<<<< HEAD
-    fReindex = gArgs.GetBoolArg("-reindex", false);
-    fSkipRangeproof = gArgs.GetBoolArg("-skiprangeproofverify", false);
-    bool fReindexChainState = gArgs.GetBoolArg("-reindex-chainstate", false);
-=======
     fReindex = args.GetBoolArg("-reindex", false);
+    fSkipRangeproof = args.GetBoolArg("-skiprangeproofverify", false);
     bool fReindexChainState = args.GetBoolArg("-reindex-chainstate", false);
->>>>>>> be3af4f3
 
     fs::path blocksDir = GetDataDir() / "blocks";
     if (!fs::exists(blocksDir))
@@ -2118,13 +2011,9 @@
     fFeeEstimatesInitialized = true;
 
     // ********************************************************* Step 8: start indexers
-<<<<<<< HEAD
     SetCoreWriteGetSpentIndex(&GetSpentIndex);
 
-    if (gArgs.GetBoolArg("-txindex", DEFAULT_TXINDEX)) {
-=======
     if (args.GetBoolArg("-txindex", DEFAULT_TXINDEX)) {
->>>>>>> be3af4f3
         g_txindex = MakeUnique<TxIndex>(nTxIndexCache, false, fReindex);
 
         if (gArgs.GetBoolArg("-csindex", DEFAULT_CSINDEX)) {
