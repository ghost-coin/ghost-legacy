--- conflicted
+++ resolved
@@ -515,7 +515,7 @@
                  " If <type> is not supplied or if <type> = 1, indexes for all known types are enabled.",
                  ArgsManager::ALLOW_ANY, OptionsCategory::OPTIONS);
 
-<<<<<<< HEAD
+    // Particl specific
     gArgs.AddArg("-addressindex", strprintf("Maintain a full address index, used to query for the balance, txids and unspent outputs for addresses (default: %u)", DEFAULT_ADDRESSINDEX), ArgsManager::ALLOW_ANY, OptionsCategory::OPTIONS);
     gArgs.AddArg("-timestampindex", strprintf("Maintain a timestamp index for block hashes, used to query blocks hashes by a range of timestamps (default: %u)", DEFAULT_TIMESTAMPINDEX), ArgsManager::ALLOW_ANY, OptionsCategory::OPTIONS);
     gArgs.AddArg("-spentindex", strprintf("Maintain a full spent index, used to query the spending txid and input index for an outpoint (default: %u)", DEFAULT_SPENTINDEX), ArgsManager::ALLOW_ANY, OptionsCategory::OPTIONS);
@@ -526,12 +526,10 @@
     gArgs.AddArg("-dbcompression", strprintf("Database compression parameter passed to level-db (default: %s)", DEFAULT_DB_COMPRESSION ? "true" : "false"), ArgsManager::ALLOW_ANY, OptionsCategory::OPTIONS);
 
     gArgs.AddArg("-findpeers", "Node will search for peers (default: 1)", ArgsManager::ALLOW_ANY, OptionsCategory::CONNECTION);
-
-    gArgs.AddArg("-addnode=<ip>", "Add a node to connect to and attempt to keep the connection open (see the `addnode` RPC command help for more info). This option can be specified multiple times to add multiple nodes.", ArgsManager::ALLOW_ANY, OptionsCategory::CONNECTION);
-=======
+    // end Particl specific
+
     gArgs.AddArg("-addnode=<ip>", "Add a node to connect to and attempt to keep the connection open (see the `addnode` RPC command help for more info). This option can be specified multiple times to add multiple nodes.", ArgsManager::ALLOW_ANY | ArgsManager::NETWORK_ONLY, OptionsCategory::CONNECTION);
     gArgs.AddArg("-asmap=<file>", strprintf("Specify asn mapping used for bucketing of the peers (default: %s). Relative paths will be prefixed by the net-specific datadir location.", DEFAULT_ASMAP_FILENAME), ArgsManager::ALLOW_ANY, OptionsCategory::CONNECTION);
->>>>>>> 5e12a610
     gArgs.AddArg("-banscore=<n>", strprintf("Threshold for disconnecting misbehaving peers (default: %u)", DEFAULT_BANSCORE_THRESHOLD), ArgsManager::ALLOW_ANY, OptionsCategory::CONNECTION);
     gArgs.AddArg("-bantime=<n>", strprintf("Number of seconds to keep misbehaving peers from reconnecting (default: %u)", DEFAULT_MISBEHAVING_BANTIME), ArgsManager::ALLOW_ANY, OptionsCategory::CONNECTION);
     gArgs.AddArg("-bind=<addr>", "Bind to given address and always listen on it. Use [host]:port notation for IPv6", ArgsManager::ALLOW_ANY | ArgsManager::NETWORK_ONLY, OptionsCategory::CONNECTION);
@@ -2121,34 +2119,13 @@
         return false;
     }
 
-<<<<<<< HEAD
-    // Read asmap file if configured
-    if (gArgs.IsArgSet("-asmap")) {
-        std::string asmap_file = gArgs.GetArg("-asmap", "");
-        if (asmap_file.empty()) {
-            asmap_file = DEFAULT_ASMAP_FILENAME;
-        }
-        const fs::path asmap_path = GetDataDir() / asmap_file;
-        std::vector<bool> asmap = CAddrMan::DecodeAsmap(asmap_path);
-        if (asmap.size() == 0) {
-            InitError(strprintf(_("Could not find or parse specified asmap: '%s'").translated, asmap_path));
-            return false;
-        }
-        const uint256 asmap_version = SerializeHash(asmap);
-        node.connman->SetAsmap(std::move(asmap));
-        LogPrintf("Using asmap version %s for IP bucketing.\n", asmap_version.ToString());
-    } else {
-        LogPrintf("Using /16 prefix for IP bucketing.\n");
-    }
-
     // ********************************************************* Step 12.5: start staking
 #ifdef ENABLE_WALLET
     if (fParticlMode && GetWallets().size() > 0) {
         StartThreadStakeMiner();
     }
 #endif
-=======
->>>>>>> 5e12a610
+
     // ********************************************************* Step 13: finished
 
     SetRPCWarmupFinished();
