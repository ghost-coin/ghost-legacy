--- conflicted
+++ resolved
@@ -346,19 +346,6 @@
     sa.sa_flags = 0;
     sigaction(signal, &sa, nullptr);
 }
-#else
-BOOL WINAPI ConsoleHandler(DWORD dwType)
-{
-    switch(dwType)
-    {
-        case CTRL_C_EVENT:
-            HandleSIGTERM(1);
-            return TRUE;
-        default:
-            break;
-    }
-    return FALSE;
-}
 #endif
 
 static void OnRPCStarted()
@@ -991,12 +978,7 @@
     // Ignore SIGPIPE, otherwise it will bring the daemon down if the client closes unexpectedly
     signal(SIGPIPE, SIG_IGN);
 #else
-<<<<<<< HEAD
-    if (!SetConsoleCtrlHandler((PHANDLER_ROUTINE)ConsoleHandler, TRUE))
-        return InitError("SetConsoleCtrlHandler failed");
-=======
     SetConsoleCtrlHandler(consoleCtrlHandler, true);
->>>>>>> bf9b03dd
 #endif
 
     std::set_new_handler(new_handler_terminate);
