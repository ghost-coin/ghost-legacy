// Copyright (c) 2009-2010 Satoshi Nakamoto
// Copyright (c) 2009-2017 The Bitcoin Core developers
// Distributed under the MIT software license, see the accompanying
// file COPYING or http://www.opensource.org/licenses/mit-license.php.

#if defined(HAVE_CONFIG_H)
#include <config/bitcoin-config.h>
#endif

#include <init.h>

#include <addrman.h>
#include <amount.h>
#include <blind.h>
#include <chain.h>
#include <chainparams.h>
#include <checkpoints.h>
#include <compat/sanity.h>
#include <consensus/validation.h>
#include <fs.h>
#include <httpserver.h>
#include <httprpc.h>
#include <key.h>
#include <validation.h>
#include <miner.h>
#include <netbase.h>
#include <net.h>
#include <net_processing.h>
#include <policy/feerate.h>
#include <policy/fees.h>
#include <policy/policy.h>
#include <rpc/server.h>
#include <rpc/register.h>
#include <rpc/safemode.h>
#include <rpc/blockchain.h>
#include <script/standard.h>
#include <script/sigcache.h>
#include <scheduler.h>
#include <timedata.h>
#include <txdb.h>
#include <txmempool.h>
#include <torcontrol.h>
#include <ui_interface.h>
#include <util.h>
#include <utilmoneystr.h>
#include <validationinterface.h>
#include <smsg/smessage.h>
#include <smsg/rpcsmessage.h>
#include <pos/miner.h>
#ifdef ENABLE_WALLET
#include <wallet/init.h>
#include <wallet/hdwallet.h>
#endif
#if ENABLE_USBDEVICE
#include <usbdevice/rpcusbdevice.h>
#endif
#include <warnings.h>
#include <anon.h>
#include <core_io.h>
#include <stdint.h>
#include <stdio.h>
#include <memory>

#ifndef WIN32
#include <signal.h>
#endif

#include <boost/algorithm/string/classification.hpp>
#include <boost/algorithm/string/replace.hpp>
#include <boost/algorithm/string/split.hpp>
#include <boost/bind.hpp>
#include <boost/interprocess/sync/file_lock.hpp>
#include <boost/thread.hpp>
#include <openssl/crypto.h>

#if ENABLE_ZMQ
#include <zmq/zmqnotificationinterface.h>
#endif

bool fFeeEstimatesInitialized = false;
static const bool DEFAULT_PROXYRANDOMIZE = true;
static const bool DEFAULT_REST_ENABLE = false;
static const bool DEFAULT_STOPAFTERBLOCKIMPORT = false;

std::unique_ptr<CConnman> g_connman;
std::unique_ptr<PeerLogicValidation> peerLogic;

#if ENABLE_ZMQ
static CZMQNotificationInterface* pzmqNotificationInterface = nullptr;
#endif

#ifdef WIN32
// Win32 LevelDB doesn't use filedescriptors, and the ones used for
// accessing block files don't count towards the fd_set size limit
// anyway.
#define MIN_CORE_FILEDESCRIPTORS 0
#else
#define MIN_CORE_FILEDESCRIPTORS 150
#endif

static const char* FEE_ESTIMATES_FILENAME="fee_estimates.dat";

#ifdef WIN32

HWND winHwnd = nullptr;
MSG winMsg;
const char lpcszClassName[] = "messageClass";

LRESULT APIENTRY MainWndProc(HWND hwnd, UINT uMsg, WPARAM wParam, LPARAM lParam)
{
    switch (uMsg)
    {
        case WM_CLOSE:
            StartShutdown();
            return 1;
        default:
            break;
    };
    return DefWindowProc(hwnd, uMsg, wParam, lParam);
};

int CreateMessageWindow()
{
    // Create a message-only window to intercept WM_CLOSE events from particld

    WNDCLASSEX WindowClassEx;
    ZeroMemory(&WindowClassEx, sizeof(WNDCLASSEX));
    WindowClassEx.cbSize = sizeof(WNDCLASSEX);
    WindowClassEx.lpfnWndProc = MainWndProc;
    WindowClassEx.hInstance = nullptr;
    WindowClassEx.lpszClassName = lpcszClassName;

    if (!RegisterClassEx(&WindowClassEx))
    {
        fprintf(stderr, "RegisterClassEx failed: %d.\n", GetLastError());
        return 1;
    };

    winHwnd = CreateWindowEx(0, lpcszClassName, NULL, 0, 0, 0, 0, 0, HWND_MESSAGE, NULL, nullptr, NULL);
    if (!winHwnd)
    {
        fprintf(stderr, "CreateWindowEx failed: %d.\n", GetLastError());
        return 1;
    };

    ShowWindow(winHwnd, SW_SHOWDEFAULT);

    return 0;
};

int CloseMessageWindow()
{
    if (!winHwnd)
        return 0;

    if (!DestroyWindow(winHwnd))
    {
        fprintf(stderr, "DestroyWindow failed: %d.\n", GetLastError());
        return 1;
    };

    if (!UnregisterClass(lpcszClassName, nullptr))
    {
        fprintf(stderr, "UnregisterClass failed: %d.\n", GetLastError());
        return 1;
    };

    return 0;
};

#endif

//////////////////////////////////////////////////////////////////////////////
//
// Shutdown
//

//
// Thread management and startup/shutdown:
//
// The network-processing threads are all part of a thread group
// created by AppInit() or the Qt main() function.
//
// A clean exit happens when StartShutdown() or the SIGTERM
// signal handler sets fRequestShutdown, which makes main thread's
// WaitForShutdown() interrupts the thread group.
// And then, WaitForShutdown() makes all other on-going threads
// in the thread group join the main thread.
// Shutdown() is then called to clean up database connections, and stop other
// threads that should only be stopped after the main network-processing
// threads have exited.
//
// Shutdown for Qt is very similar, only it uses a QTimer to detect
// fRequestShutdown getting set, and then does the normal Qt
// shutdown thing.
//

std::atomic<bool> fRequestShutdown(false);
std::atomic<bool> fDumpMempoolLater(false);

void StartShutdown()
{
    fRequestShutdown = true;
}
bool ShutdownRequested()
{
    return fRequestShutdown;
}

bool ShutdownRequestedMainThread()
{
#ifdef WIN32
    // Only particld will create a hidden window to receive messages
    while (winHwnd && PeekMessage(&winMsg, 0, 0, 0, PM_REMOVE))
    {
        TranslateMessage(&winMsg);
        DispatchMessage(&winMsg);
    };
#endif
    return fRequestShutdown;
}



/**
 * This is a minimally invasive approach to shutdown on LevelDB read errors from the
 * chainstate, while keeping user interface out of the common library, which is shared
 * between bitcoind, and bitcoin-qt and non-server tools.
*/
class CCoinsViewErrorCatcher final : public CCoinsViewBacked
{
public:
    explicit CCoinsViewErrorCatcher(CCoinsView* view) : CCoinsViewBacked(view) {}
    bool GetCoin(const COutPoint &outpoint, Coin &coin) const override {
        try {
            return CCoinsViewBacked::GetCoin(outpoint, coin);
        } catch(const std::runtime_error& e) {
            uiInterface.ThreadSafeMessageBox(_("Error reading from database, shutting down."), "", CClientUIInterface::MSG_ERROR);
            LogPrintf("Error reading from database: %s\n", e.what());
            // Starting the shutdown sequence and returning false to the caller would be
            // interpreted as 'entry not found' (as opposed to unable to read data), and
            // could lead to invalid interpretation. Just exit immediately, as we can't
            // continue anyway, and all writes should be atomic.
            abort();
        }
    }
    // Writes do not need similar protection, as failure to write is handled by the caller.
};

static std::unique_ptr<CCoinsViewErrorCatcher> pcoinscatcher;
static std::unique_ptr<ECCVerifyHandle> globalVerifyHandle;

static boost::thread_group threadGroup;
static CScheduler scheduler;

void Interrupt()
{
    InterruptHTTPServer();
    InterruptHTTPRPC();
    InterruptRPC();
    InterruptREST();
    InterruptTorControl();
    if (g_connman)
        g_connman->Interrupt();
}

void Shutdown()
{
    LogPrintf("%s: In progress...\n", __func__);
    static CCriticalSection cs_Shutdown;
    TRY_LOCK(cs_Shutdown, lockShutdown);
    if (!lockShutdown)
        return;

    /// Note: Shutdown() must be able to handle cases in which initialization failed part of the way,
    /// for example if the data directory was found to be locked.
    /// Be sure that anything that writes files or flushes caches only does this if the respective
    /// module was initialized.
    RenameThread("particl-shutoff");
    mempool.AddTransactionsUpdated(1);


    StopHTTPRPC();
    StopREST();
    StopRPC();
    StopHTTPServer();
    smsgModule.Shutdown();
#ifdef ENABLE_WALLET
    ShutdownThreadStakeMiner();
    FlushWallets();
#endif
    MapPort(false);

    // Because these depend on each-other, we make sure that neither can be
    // using the other before destroying them.
    if (peerLogic) UnregisterValidationInterface(peerLogic.get());
    if (g_connman) g_connman->Stop();

    peerLogic.reset();
    g_connman.reset();

    StopTorControl();

    // After everything has been shut down, but before things get flushed, stop the
    // CScheduler/checkqueue threadGroup
    threadGroup.interrupt_all();
    threadGroup.join_all();

    if (fDumpMempoolLater && gArgs.GetArg("-persistmempool", DEFAULT_PERSIST_MEMPOOL)) {
        DumpMempool();
    }

    if (fFeeEstimatesInitialized)
    {
        ::feeEstimator.FlushUnconfirmed(::mempool);
        fs::path est_path = GetDataDir() / FEE_ESTIMATES_FILENAME;
        CAutoFile est_fileout(fsbridge::fopen(est_path, "wb"), SER_DISK, CLIENT_VERSION);
        if (!est_fileout.IsNull())
            ::feeEstimator.Write(est_fileout);
        else
            LogPrintf("%s: Failed to write fee estimates to %s\n", __func__, est_path.string());
        fFeeEstimatesInitialized = false;
    }

    // FlushStateToDisk generates a SetBestChain callback, which we should avoid missing
    if (pcoinsTip != nullptr) {
        FlushStateToDisk();
    }

    // After there are no more peers/RPC left to give us new data which may generate
    // CValidationInterface callbacks, flush them...
    GetMainSignals().FlushBackgroundCallbacks();

    // Any future callbacks will be dropped. This should absolutely be safe - if
    // missing a callback results in an unrecoverable situation, unclean shutdown
    // would too. The only reason to do the above flushes is to let the wallet catch
    // up with our current chain to avoid any strange pruning edge cases and make
    // next startup faster by avoiding rescan.

    {
        LOCK(cs_main);
        if (pcoinsTip != nullptr) {
            FlushStateToDisk();
        }
        pcoinsTip.reset();
        pcoinscatcher.reset();
        pcoinsdbview.reset();
        pblocktree.reset();
    }
#ifdef ENABLE_WALLET
    StopWallets();
#endif

#if ENABLE_ZMQ
    if (pzmqNotificationInterface) {
        UnregisterValidationInterface(pzmqNotificationInterface);
        delete pzmqNotificationInterface;
        pzmqNotificationInterface = nullptr;
    }
#endif

#ifndef WIN32
    try {
        fs::remove(GetPidFile());
    } catch (const fs::filesystem_error& e) {
        LogPrintf("%s: Unable to remove pidfile: %s\n", __func__, e.what());
    }
#else
    CloseMessageWindow();
#endif
    UnregisterAllValidationInterfaces();
    GetMainSignals().UnregisterBackgroundSignalScheduler();
    GetMainSignals().UnregisterWithMempoolSignals(mempool);
#ifdef ENABLE_WALLET
    CloseWallets();
#endif
    globalVerifyHandle.reset();
    ECC_Stop();
    ECC_Stop_Stealth();
    ECC_Stop_Blinding();
    LogPrintf("%s: done\n", __func__);
}

/**
 * Signal handlers are very limited in what they are allowed to do.
 * The execution context the handler is invoked in is not guaranteed,
 * so we restrict handler operations to just touching variables:
 */
#ifndef WIN32
static void HandleSIGTERM(int)
{
    fRequestShutdown = true;
}

static void HandleSIGHUP(int)
{
    fReopenDebugLog = true;
}
#else
static BOOL WINAPI consoleCtrlHandler(DWORD dwCtrlType)
{
    fRequestShutdown = true;
    Sleep(INFINITE);
    return true;
}
#endif

#ifndef WIN32
static void registerSignalHandler(int signal, void(*handler)(int))
{
    struct sigaction sa;
    sa.sa_handler = handler;
    sigemptyset(&sa.sa_mask);
    sa.sa_flags = 0;
    sigaction(signal, &sa, nullptr);
}
#else
BOOL WINAPI ConsoleHandler(DWORD dwType)
{
    fRequestShutdown = true;
    Sleep(INFINITE);
    return true;
}
#endif

void OnRPCStarted()
{
    uiInterface.NotifyBlockTip.connect(&RPCNotifyBlockChange);
}

void OnRPCStopped()
{
    uiInterface.NotifyBlockTip.disconnect(&RPCNotifyBlockChange);
    RPCNotifyBlockChange(false, nullptr);
    cvBlockChange.notify_all();
    LogPrint(BCLog::RPC, "RPC stopped.\n");
}

std::string HelpMessage(HelpMessageMode mode)
{
    const auto defaultBaseParams = CreateBaseChainParams(CBaseChainParams::MAIN);
    const auto testnetBaseParams = CreateBaseChainParams(CBaseChainParams::TESTNET);
    const auto defaultChainParams = CreateChainParams(CBaseChainParams::MAIN);
    const auto testnetChainParams = CreateChainParams(CBaseChainParams::TESTNET);
    const bool showDebug = gArgs.GetBoolArg("-help-debug", false);

    // When adding new options to the categories, please keep and ensure alphabetical ordering.
    // Do not translate _(...) -help-debug options, Many technical terms, and only a very small audience, so is unnecessary stress to translators.
    std::string strUsage = HelpMessageGroup(_("Options:"));
    strUsage += HelpMessageOpt("-?", _("Print this help message and exit"));
    strUsage += HelpMessageOpt("-version", _("Print version and exit"));
    strUsage += HelpMessageOpt("-alertnotify=<cmd>", _("Execute command when a relevant alert is received or we see a really long fork (%s in cmd is replaced by message)"));
    strUsage += HelpMessageOpt("-blocknotify=<cmd>", _("Execute command when the best block changes (%s in cmd is replaced by block hash)"));
    if (showDebug)
        strUsage += HelpMessageOpt("-blocksonly", strprintf(_("Whether to operate in a blocks only mode (default: %u)"), DEFAULT_BLOCKSONLY));
    strUsage +=HelpMessageOpt("-assumevalid=<hex>", strprintf(_("If this block is in the chain assume that it and its ancestors are valid and potentially skip their script verification (0 to verify all, default: %s, testnet: %s)"), defaultChainParams->GetConsensus().defaultAssumeValid.GetHex(), testnetChainParams->GetConsensus().defaultAssumeValid.GetHex()));
    strUsage += HelpMessageOpt("-conf=<file>", strprintf(_("Specify configuration file (default: %s)"), BITCOIN_CONF_FILENAME));
    if (mode == HMM_BITCOIND)
    {
#if HAVE_DECL_DAEMON
        strUsage += HelpMessageOpt("-daemon", _("Run in the background as a daemon and accept commands"));
#endif
    }
    strUsage += HelpMessageOpt("-datadir=<dir>", _("Specify data directory"));
    if (showDebug) {
        strUsage += HelpMessageOpt("-dbbatchsize", strprintf("Maximum database write batch size in bytes (default: %u)", nDefaultDbBatchSize));
    }
    strUsage += HelpMessageOpt("-dbcache=<n>", strprintf(_("Set database cache size in megabytes (%d to %d, default: %d)"), nMinDbCache, nMaxDbCache, nDefaultDbCache));
    if (showDebug)
        strUsage += HelpMessageOpt("-feefilter", strprintf("Tell other nodes to filter invs to us by our mempool min fee (default: %u)", DEFAULT_FEEFILTER));
    strUsage += HelpMessageOpt("-loadblock=<file>", _("Imports blocks from external blk000??.dat file on startup"));
    strUsage += HelpMessageOpt("-debuglogfile=<file>", strprintf(_("Specify location of debug log file: this can be an absolute path or a path relative to the data directory (default: %s)"), DEFAULT_DEBUGLOGFILE));
    strUsage += HelpMessageOpt("-maxorphantx=<n>", strprintf(_("Keep at most <n> unconnectable transactions in memory (default: %u)"), DEFAULT_MAX_ORPHAN_TRANSACTIONS));
    strUsage += HelpMessageOpt("-maxmempool=<n>", strprintf(_("Keep the transaction memory pool below <n> megabytes (default: %u)"), DEFAULT_MAX_MEMPOOL_SIZE));
    strUsage += HelpMessageOpt("-mempoolexpiry=<n>", strprintf(_("Do not keep transactions in the mempool longer than <n> hours (default: %u)"), DEFAULT_MEMPOOL_EXPIRY));
    if (showDebug) {
        strUsage += HelpMessageOpt("-minimumchainwork=<hex>", strprintf("Minimum work assumed to exist on a valid chain in hex (default: %s, testnet: %s)", defaultChainParams->GetConsensus().nMinimumChainWork.GetHex(), testnetChainParams->GetConsensus().nMinimumChainWork.GetHex()));
    }
    strUsage += HelpMessageOpt("-persistmempool", strprintf(_("Whether to save the mempool on shutdown and load on restart (default: %u)"), DEFAULT_PERSIST_MEMPOOL));
    strUsage += HelpMessageOpt("-blockreconstructionextratxn=<n>", strprintf(_("Extra transactions to keep in memory for compact block reconstructions (default: %u)"), DEFAULT_BLOCK_RECONSTRUCTION_EXTRA_TXN));
    strUsage += HelpMessageOpt("-par=<n>", strprintf(_("Set the number of script verification threads (%u to %d, 0 = auto, <0 = leave that many cores free, default: %d)"),
        -GetNumCores(), MAX_SCRIPTCHECK_THREADS, DEFAULT_SCRIPTCHECK_THREADS));
#ifndef WIN32
    strUsage += HelpMessageOpt("-pid=<file>", strprintf(_("Specify pid file (default: %s)"), BITCOIN_PID_FILENAME));
#endif
    strUsage += HelpMessageOpt("-prune=<n>", strprintf(_("Reduce storage requirements by enabling pruning (deleting) of old blocks. This allows the pruneblockchain RPC to be called to delete specific blocks, and enables automatic pruning of old blocks if a target size in MiB is provided. This mode is incompatible with -txindex and -rescan. "
            "Warning: Reverting this setting requires re-downloading the entire blockchain. "
            "(default: 0 = disable pruning blocks, 1 = allow manual pruning via RPC, >%u = automatically prune block files to stay under the specified target size in MiB)"), MIN_DISK_SPACE_FOR_BLOCK_FILES / 1024 / 1024));
    strUsage += HelpMessageOpt("-reindex-chainstate", _("Rebuild chain state from the currently indexed blocks"));
    strUsage += HelpMessageOpt("-reindex", _("Rebuild chain state and block index from the blk*.dat files on disk"));
    strUsage += HelpMessageOpt("-skiprangeproofverify", _("Skip verifying rangeproofs when reindexing or importing."));
#ifndef WIN32
    strUsage += HelpMessageOpt("-sysperms", _("Create new files with system default permissions, instead of umask 077 (only effective with disabled wallet functionality)"));
#endif
    strUsage += HelpMessageOpt("-txindex", strprintf(_("Maintain a full transaction index, used by the getrawtransaction rpc call (default: %u)"), DEFAULT_TXINDEX));

    strUsage += HelpMessageOpt("-addressindex", strprintf(_("Maintain a full address index, used to query for the balance, txids and unspent outputs for addresses (default: %u)"), DEFAULT_ADDRESSINDEX));
    strUsage += HelpMessageOpt("-timestampindex", strprintf(_("Maintain a timestamp index for block hashes, used to query blocks hashes by a range of timestamps (default: %u)"), DEFAULT_TIMESTAMPINDEX));
    strUsage += HelpMessageOpt("-spentindex", strprintf(_("Maintain a full spent index, used to query the spending txid and input index for an outpoint (default: %u)"), DEFAULT_SPENTINDEX));

    strUsage += HelpMessageOpt("-spentindex", strprintf(_("Maintain a full spent index, used to query the spending txid and input index for an outpoint (default: %u)"), DEFAULT_SPENTINDEX));

    strUsage += HelpMessageOpt("-dbmaxopenfiles", strprintf(_("Maximum number of open files parameter passed to level-db (default: %u)"), DEFAULT_DB_MAX_OPEN_FILES));
    strUsage += HelpMessageOpt("-dbcompression", strprintf(_("Database compression parameter passed to level-db (default: %s)"), DEFAULT_DB_COMPRESSION ? "true" : "false"));

    strUsage += HelpMessageGroup(_("Connection options:"));

    strUsage += HelpMessageOpt("-findpeers", _("Node will search for peers (default: 1)"));
    strUsage += HelpMessageOpt("-addnode=<ip>", _("Add a node to connect to and attempt to keep the connection open"));
    strUsage += HelpMessageOpt("-banscore=<n>", strprintf(_("Threshold for disconnecting misbehaving peers (default: %u)"), DEFAULT_BANSCORE_THRESHOLD));
    strUsage += HelpMessageOpt("-bantime=<n>", strprintf(_("Number of seconds to keep misbehaving peers from reconnecting (default: %u)"), DEFAULT_MISBEHAVING_BANTIME));
    strUsage += HelpMessageOpt("-bind=<addr>", _("Bind to given address and always listen on it. Use [host]:port notation for IPv6"));
    strUsage += HelpMessageOpt("-connect=<ip>", _("Connect only to the specified node(s); -connect=0 disables automatic connections (the rules for this peer are the same as for -addnode)"));
    strUsage += HelpMessageOpt("-discover", _("Discover own IP addresses (default: 1 when listening and no -externalip or -proxy)"));
    strUsage += HelpMessageOpt("-dns", _("Allow DNS lookups for -addnode, -seednode and -connect") + " " + strprintf(_("(default: %u)"), DEFAULT_NAME_LOOKUP));
    strUsage += HelpMessageOpt("-dnsseed", _("Query for peer addresses via DNS lookup, if low on addresses (default: 1 unless -connect used)"));
    strUsage += HelpMessageOpt("-externalip=<ip>", _("Specify your own public address"));
    strUsage += HelpMessageOpt("-forcednsseed", strprintf(_("Always query for peer addresses via DNS lookup (default: %u)"), DEFAULT_FORCEDNSSEED));
    strUsage += HelpMessageOpt("-listen", _("Accept connections from outside (default: 1 if no -proxy or -connect)"));
    strUsage += HelpMessageOpt("-listenonion", strprintf(_("Automatically create Tor hidden service (default: %d)"), DEFAULT_LISTEN_ONION));
    strUsage += HelpMessageOpt("-maxconnections=<n>", strprintf(_("Maintain at most <n> connections to peers (default: %u)"), DEFAULT_MAX_PEER_CONNECTIONS));
    strUsage += HelpMessageOpt("-maxreceivebuffer=<n>", strprintf(_("Maximum per-connection receive buffer, <n>*1000 bytes (default: %u)"), DEFAULT_MAXRECEIVEBUFFER));
    strUsage += HelpMessageOpt("-maxsendbuffer=<n>", strprintf(_("Maximum per-connection send buffer, <n>*1000 bytes (default: %u)"), DEFAULT_MAXSENDBUFFER));
    strUsage += HelpMessageOpt("-maxtimeadjustment", strprintf(_("Maximum allowed median peer time offset adjustment. Local perspective of time may be influenced by peers forward or backward by this amount. (default: %u seconds)"), DEFAULT_MAX_TIME_ADJUSTMENT));
    strUsage += HelpMessageOpt("-onion=<ip:port>", strprintf(_("Use separate SOCKS5 proxy to reach peers via Tor hidden services (default: %s)"), "-proxy"));
    strUsage += HelpMessageOpt("-onlynet=<net>", _("Only connect to nodes in network <net> (ipv4, ipv6 or onion)"));
    strUsage += HelpMessageOpt("-permitbaremultisig", strprintf(_("Relay non-P2SH multisig (default: %u)"), DEFAULT_PERMIT_BAREMULTISIG));
    strUsage += HelpMessageOpt("-peerbloomfilters", strprintf(_("Support filtering of blocks and transaction with bloom filters (default: %u)"), DEFAULT_PEERBLOOMFILTERS));
    strUsage += HelpMessageOpt("-port=<port>", strprintf(_("Listen for connections on <port> (default: %u or testnet: %u)"), defaultChainParams->GetDefaultPort(), testnetChainParams->GetDefaultPort()));
    strUsage += HelpMessageOpt("-proxy=<ip:port>", _("Connect through SOCKS5 proxy"));
    strUsage += HelpMessageOpt("-proxyrandomize", strprintf(_("Randomize credentials for every proxy connection. This enables Tor stream isolation (default: %u)"), DEFAULT_PROXYRANDOMIZE));
    strUsage += HelpMessageOpt("-seednode=<ip>", _("Connect to a node to retrieve peer addresses, and disconnect"));
    strUsage += HelpMessageOpt("-timeout=<n>", strprintf(_("Specify connection timeout in milliseconds (minimum: 1, default: %d)"), DEFAULT_CONNECT_TIMEOUT));
    strUsage += HelpMessageOpt("-torcontrol=<ip>:<port>", strprintf(_("Tor control port to use if onion listening enabled (default: %s)"), DEFAULT_TOR_CONTROL));
    strUsage += HelpMessageOpt("-torpassword=<pass>", _("Tor control port password (default: empty)"));
#ifdef USE_UPNP
#if USE_UPNP
    strUsage += HelpMessageOpt("-upnp", _("Use UPnP to map the listening port (default: 1 when listening and no -proxy)"));
#else
    strUsage += HelpMessageOpt("-upnp", strprintf(_("Use UPnP to map the listening port (default: %u)"), 0));
#endif
#endif
    strUsage += HelpMessageOpt("-whitebind=<addr>", _("Bind to given address and whitelist peers connecting to it. Use [host]:port notation for IPv6"));
    strUsage += HelpMessageOpt("-whitelist=<IP address or network>", _("Whitelist peers connecting from the given IP address (e.g. 1.2.3.4) or CIDR notated network (e.g. 1.2.3.0/24). Can be specified multiple times.") +
        " " + _("Whitelisted peers cannot be DoS banned and their transactions are always relayed, even if they are already in the mempool, useful e.g. for a gateway"));
    strUsage += HelpMessageOpt("-maxuploadtarget=<n>", strprintf(_("Tries to keep outbound traffic under the given target (in MiB per 24h), 0 = no limit (default: %d)"), DEFAULT_MAX_UPLOAD_TARGET));

    strUsage += smsg::GetHelpString(showDebug);

#ifdef ENABLE_WALLET
    if (fParticlMode)
        strUsage += CHDWallet::GetWalletHelpString(showDebug);
    else
        strUsage += GetWalletHelpString(showDebug);
#endif

#if ENABLE_ZMQ
    strUsage += HelpMessageGroup(_("ZeroMQ notification options:"));
    strUsage += HelpMessageOpt("-zmqpubhashblock=<address>", _("Enable publish hash block in <address>"));
    strUsage += HelpMessageOpt("-zmqpubhashtx=<address>", _("Enable publish hash transaction in <address>"));
    strUsage += HelpMessageOpt("-zmqpubrawblock=<address>", _("Enable publish raw block in <address>"));
    strUsage += HelpMessageOpt("-zmqpubrawtx=<address>", _("Enable publish raw transaction in <address>"));
    strUsage += HelpMessageOpt("-zmqpubhashwtx=<address>", _("Enable publish hash transaction received by wallets in <address>"));
    strUsage += HelpMessageOpt("-zmqpubsmsg=<address>", _("Enable publish secure message in <address>"));
    strUsage += HelpMessageOpt("-serverkeyzmq=<secret_key>", _("Base64 encoded string of the z85 encoded secret key for CurveZMQ."));
    strUsage += HelpMessageOpt("-newserverkeypairzmq", _("Generate new key pair for CurveZMQ, print and exit."));
    strUsage += HelpMessageOpt("-whitelistzmq=<IP address or network>", _("Whitelist peers connecting from the given IP address (e.g. 1.2.3.4) or CIDR notated network (e.g. 1.2.3.0/24). Can be specified multiple times."));
#endif

    strUsage += HelpMessageGroup(_("Debugging/Testing options:"));
    strUsage += HelpMessageOpt("-uacomment=<cmt>", _("Append comment to the user agent string"));
    if (showDebug)
    {
        strUsage += HelpMessageOpt("-checkblocks=<n>", strprintf(_("How many blocks to check at startup (default: %u, 0 = all)"), DEFAULT_CHECKBLOCKS));
        strUsage += HelpMessageOpt("-checklevel=<n>", strprintf(_("How thorough the block verification of -checkblocks is (0-4, default: %u)"), DEFAULT_CHECKLEVEL));
        strUsage += HelpMessageOpt("-checkblockindex", strprintf("Do a full consistency check for mapBlockIndex, setBlockIndexCandidates, chainActive and mapBlocksUnlinked occasionally. Also sets -checkmempool (default: %u)", defaultChainParams->DefaultConsistencyChecks()));
        strUsage += HelpMessageOpt("-checkmempool=<n>", strprintf("Run checks every <n> transactions (default: %u)", defaultChainParams->DefaultConsistencyChecks()));
        strUsage += HelpMessageOpt("-checkpoints", strprintf("Disable expensive verification for known chain history (default: %u)", DEFAULT_CHECKPOINTS_ENABLED));
        strUsage += HelpMessageOpt("-disablesafemode", strprintf("Disable safemode, override a real safe mode event (default: %u)", DEFAULT_DISABLE_SAFEMODE));
        strUsage += HelpMessageOpt("-deprecatedrpc=<method>", "Allows deprecated RPC method(s) to be used");
        strUsage += HelpMessageOpt("-testsafemode", strprintf("Force safe mode (default: %u)", DEFAULT_TESTSAFEMODE));
        strUsage += HelpMessageOpt("-dropmessagestest=<n>", "Randomly drop 1 of every <n> network messages");
        strUsage += HelpMessageOpt("-fuzzmessagestest=<n>", "Randomly fuzz 1 of every <n> network messages");
        strUsage += HelpMessageOpt("-stopafterblockimport", strprintf("Stop running after importing blocks from disk (default: %u)", DEFAULT_STOPAFTERBLOCKIMPORT));
        strUsage += HelpMessageOpt("-stopatheight", strprintf("Stop running after reaching the given height in the main chain (default: %u)", DEFAULT_STOPATHEIGHT));

        strUsage += HelpMessageOpt("-limitancestorcount=<n>", strprintf("Do not accept transactions if number of in-mempool ancestors is <n> or more (default: %u)", DEFAULT_ANCESTOR_LIMIT));
        strUsage += HelpMessageOpt("-limitancestorsize=<n>", strprintf("Do not accept transactions whose size with all in-mempool ancestors exceeds <n> kilobytes (default: %u)", DEFAULT_ANCESTOR_SIZE_LIMIT));
        strUsage += HelpMessageOpt("-limitdescendantcount=<n>", strprintf("Do not accept transactions if any ancestor would have <n> or more in-mempool descendants (default: %u)", DEFAULT_DESCENDANT_LIMIT));
        strUsage += HelpMessageOpt("-limitdescendantsize=<n>", strprintf("Do not accept transactions if any ancestor would have more than <n> kilobytes of in-mempool descendants (default: %u).", DEFAULT_DESCENDANT_SIZE_LIMIT));
        strUsage += HelpMessageOpt("-vbparams=deployment:start:end", "Use given start/end times for specified version bits deployment (regtest-only)");
    }
    strUsage += HelpMessageOpt("-debug=<category>", strprintf(_("Output debugging information (default: %u, supplying <category> is optional)"), 0) + ". " +
        _("If <category> is not supplied or if <category> = 1, output all debugging information.") + " " + _("<category> can be:") + " " + ListLogCategories() + ".");
    strUsage += HelpMessageOpt("-debugexclude=<category>", strprintf(_("Exclude debugging information for a category. Can be used in conjunction with -debug=1 to output debug logs for all categories except one or more specified categories.")));
    strUsage += HelpMessageOpt("-help-debug", _("Show all debugging options (usage: --help -help-debug)"));
    strUsage += HelpMessageOpt("-logips", strprintf(_("Include IP addresses in debug output (default: %u)"), DEFAULT_LOGIPS));
    strUsage += HelpMessageOpt("-logtimestamps", strprintf(_("Prepend debug output with timestamp (default: %u)"), DEFAULT_LOGTIMESTAMPS));
    if (showDebug)
    {
        strUsage += HelpMessageOpt("-logtimemicros", strprintf("Add microsecond precision to debug timestamps (default: %u)", DEFAULT_LOGTIMEMICROS));
        strUsage += HelpMessageOpt("-mocktime=<n>", "Replace actual time with <n> seconds since epoch (default: 0)");
        strUsage += HelpMessageOpt("-maxsigcachesize=<n>", strprintf("Limit sum of signature cache and script execution cache sizes to <n> MiB (default: %u)", DEFAULT_MAX_SIG_CACHE_SIZE));
        strUsage += HelpMessageOpt("-maxtipage=<n>", strprintf("Maximum tip age in seconds to consider node in initial block download (default: %u)", DEFAULT_MAX_TIP_AGE));
    }
    strUsage += HelpMessageOpt("-maxtxfee=<amt>", strprintf(_("Maximum total fees (in %s) to use in a single wallet transaction or raw transaction; setting this too low may abort large transactions (default: %s)"),
        CURRENCY_UNIT, FormatMoney(DEFAULT_TRANSACTION_MAXFEE)));
    strUsage += HelpMessageOpt("-printtoconsole", _("Send trace/debug info to console instead of debug.log file"));
    if (showDebug)
    {
        strUsage += HelpMessageOpt("-printpriority", strprintf("Log transaction fee per kB when mining blocks (default: %u)", DEFAULT_PRINTPRIORITY));
    }
    strUsage += HelpMessageOpt("-shrinkdebugfile", _("Shrink debug.log file on client startup (default: 1 when no -debug)"));

    AppendParamsHelpMessages(strUsage, showDebug);

    strUsage += HelpMessageGroup(_("Node relay options:"));
    if (showDebug) {
        strUsage += HelpMessageOpt("-acceptnonstdtxn", strprintf("Relay and mine \"non-standard\" transactions (%sdefault: %u)", "testnet/regtest only; ", !testnetChainParams->RequireStandard()));
        strUsage += HelpMessageOpt("-incrementalrelayfee=<amt>", strprintf("Fee rate (in %s/kB) used to define cost of relay, used for mempool limiting and BIP 125 replacement. (default: %s)", CURRENCY_UNIT, FormatMoney(DEFAULT_INCREMENTAL_RELAY_FEE)));
        strUsage += HelpMessageOpt("-dustrelayfee=<amt>", strprintf("Fee rate (in %s/kB) used to defined dust, the value of an output such that it will cost more than its value in fees at this fee rate to spend it. (default: %s)", CURRENCY_UNIT, FormatMoney(DUST_RELAY_TX_FEE)));
    }
    strUsage += HelpMessageOpt("-bytespersigop", strprintf(_("Equivalent bytes per sigop in transactions for relay and mining (default: %u)"), DEFAULT_BYTES_PER_SIGOP));
    strUsage += HelpMessageOpt("-datacarrier", strprintf(_("Relay and mine data carrier transactions (default: %u)"), DEFAULT_ACCEPT_DATACARRIER));
    strUsage += HelpMessageOpt("-datacarriersize", strprintf(_("Maximum size of data in data carrier transactions we relay and mine (default: %u)"), MAX_OP_RETURN_RELAY));
    strUsage += HelpMessageOpt("-mempoolreplacement", strprintf(_("Enable transaction replacement in the memory pool (default: %u)"), DEFAULT_ENABLE_REPLACEMENT));
    strUsage += HelpMessageOpt("-minrelaytxfee=<amt>", strprintf(_("Fees (in %s/kB) smaller than this are considered zero fee for relaying, mining and transaction creation (default: %s)"),
        CURRENCY_UNIT, FormatMoney(DEFAULT_MIN_RELAY_TX_FEE)));
    strUsage += HelpMessageOpt("-whitelistrelay", strprintf(_("Accept relayed transactions received from whitelisted peers even when not relaying transactions (default: %d)"), DEFAULT_WHITELISTRELAY));
    strUsage += HelpMessageOpt("-whitelistforcerelay", strprintf(_("Force relay of transactions from whitelisted peers even if they violate local relay policy (default: %d)"), DEFAULT_WHITELISTFORCERELAY));

    strUsage += HelpMessageGroup(_("Block creation options:"));
    strUsage += HelpMessageOpt("-blockmaxweight=<n>", strprintf(_("Set maximum BIP141 block weight (default: %d)"), DEFAULT_BLOCK_MAX_WEIGHT));
    strUsage += HelpMessageOpt("-blockmintxfee=<amt>", strprintf(_("Set lowest fee rate (in %s/kB) for transactions to be included in block creation. (default: %s)"), CURRENCY_UNIT, FormatMoney(DEFAULT_BLOCK_MIN_TX_FEE)));
    if (showDebug)
        strUsage += HelpMessageOpt("-blockversion=<n>", "Override block version to test forking scenarios");

    strUsage += HelpMessageGroup(_("RPC server options:"));
    strUsage += HelpMessageOpt("-server", _("Accept command line and JSON-RPC commands"));
    strUsage += HelpMessageOpt("-rest", strprintf(_("Accept public REST requests (default: %u)"), DEFAULT_REST_ENABLE));
    strUsage += HelpMessageOpt("-rpcbind=<addr>[:port]", _("Bind to given address to listen for JSON-RPC connections. This option is ignored unless -rpcallowip is also passed. Port is optional and overrides -rpcport. Use [host]:port notation for IPv6. This option can be specified multiple times (default: 127.0.0.1 and ::1 i.e., localhost, or if -rpcallowip has been specified, 0.0.0.0 and :: i.e., all addresses)"));
    strUsage += HelpMessageOpt("-rpccookiefile=<loc>", _("Location of the auth cookie (default: data dir)"));
    strUsage += HelpMessageOpt("-rpcuser=<user>", _("Username for JSON-RPC connections"));
    strUsage += HelpMessageOpt("-rpcpassword=<pw>", _("Password for JSON-RPC connections"));
    strUsage += HelpMessageOpt("-rpcauth=<userpw>", _("Username and hashed password for JSON-RPC connections. The field <userpw> comes in the format: <USERNAME>:<SALT>$<HASH>. A canonical python script is included in share/rpcuser. The client then connects normally using the rpcuser=<USERNAME>/rpcpassword=<PASSWORD> pair of arguments. This option can be specified multiple times"));
    strUsage += HelpMessageOpt("-rpcport=<port>", strprintf(_("Listen for JSON-RPC connections on <port> (default: %u or testnet: %u)"), defaultBaseParams->RPCPort(), testnetBaseParams->RPCPort()));
    strUsage += HelpMessageOpt("-rpcallowip=<ip>", _("Allow JSON-RPC connections from specified source. Valid for <ip> are a single IP (e.g. 1.2.3.4), a network/netmask (e.g. 1.2.3.4/255.255.255.0) or a network/CIDR (e.g. 1.2.3.4/24). This option can be specified multiple times"));
    strUsage += HelpMessageOpt("-rpcserialversion", strprintf(_("Sets the serialization of raw transaction or block hex returned in non-verbose mode, non-segwit(0) or segwit(1) (default: %d)"), DEFAULT_RPC_SERIALIZE_VERSION));
    strUsage += HelpMessageOpt("-rpcthreads=<n>", strprintf(_("Set the number of threads to service RPC calls (default: %d)"), DEFAULT_HTTP_THREADS));
    strUsage += HelpMessageOpt("-rpccorsdomain=<domain>", _("Allow JSON-RPC connections from specified domain (e.g. http://localhost:4200 or \"*\"). This needs to be set if you are using the Particl GUI in a browser."));

    strUsage += HelpMessageOpt("-displaylocaltime", _("Display human readable time strings in local timezone (default: false)"));
    strUsage += HelpMessageOpt("-displayutctime", _("Display human readable time strings in UTC (default: false)"));

    if (showDebug) {
        strUsage += HelpMessageOpt("-rpcworkqueue=<n>", strprintf("Set the depth of the work queue to service RPC calls (default: %d)", DEFAULT_HTTP_WORKQUEUE));
        strUsage += HelpMessageOpt("-rpcservertimeout=<n>", strprintf("Timeout during HTTP requests (default: %d)", DEFAULT_HTTP_SERVER_TIMEOUT));
    }

    return strUsage;
}

std::string LicenseInfo()
{
    const std::string URL_SOURCE_CODE = "<https://github.com/particl/particl-core>";
    const std::string URL_WEBSITE = "<https://particl.io/>";

    return CopyrightHolders(_("Copyright (C)")) + "\n" +
           "\n" +
           strprintf(_("Please contribute if you find %s useful. "
                       "Visit %s for further information about the software."),
               PACKAGE_NAME, URL_WEBSITE) +
           "\n" +
           strprintf(_("The source code is available from %s."),
               URL_SOURCE_CODE) +
           "\n" +
           "\n" +
           _("This is experimental software.") + "\n" +
           strprintf(_("Distributed under the MIT software license, see the accompanying file %s or %s"), "COPYING", "<https://opensource.org/licenses/MIT>") + "\n" +
           "\n" +
           strprintf(_("This product includes software developed by the OpenSSL Project for use in the OpenSSL Toolkit %s and cryptographic software written by Eric Young and UPnP software written by Thomas Bernard."), "<https://www.openssl.org>") +
           "\n";
}

static void BlockNotifyCallback(bool initialSync, const CBlockIndex *pBlockIndex)
{
    if (initialSync || !pBlockIndex)
        return;

    std::string strCmd = gArgs.GetArg("-blocknotify", "");
    if (!strCmd.empty()) {
        boost::replace_all(strCmd, "%s", pBlockIndex->GetBlockHash().GetHex());
        boost::thread t(runCommand, strCmd); // thread runs free
    }
}

static bool fHaveGenesis = false;
static CWaitableCriticalSection cs_GenesisWait;
static CConditionVariable condvar_GenesisWait;

static void BlockNotifyGenesisWait(bool, const CBlockIndex *pBlockIndex)
{
    if (pBlockIndex != nullptr) {
        {
            WaitableLock lock_GenesisWait(cs_GenesisWait);
            fHaveGenesis = true;
        }
        condvar_GenesisWait.notify_all();
    }
}

struct CImportingNow
{
    CImportingNow() {
        assert(fImporting == false);
        fImporting = true;
    }

    ~CImportingNow() {
        assert(fImporting == true);
        fImporting = false;
    }
};


// If we're using -prune with -reindex, then delete block files that will be ignored by the
// reindex.  Since reindexing works by starting at block file 0 and looping until a blockfile
// is missing, do the same here to delete any later block files after a gap.  Also delete all
// rev files since they'll be rewritten by the reindex anyway.  This ensures that vinfoBlockFile
// is in sync with what's actually on disk by the time we start downloading, so that pruning
// works correctly.
void CleanupBlockRevFiles()
{
    std::map<std::string, fs::path> mapBlockFiles;

    // Glob all blk?????.dat and rev?????.dat files from the blocks directory.
    // Remove the rev files immediately and insert the blk file paths into an
    // ordered map keyed by block file index.
    LogPrintf("Removing unusable blk?????.dat and rev?????.dat files for -reindex with -prune\n");
    fs::path blocksdir = GetDataDir() / "blocks";
    for (fs::directory_iterator it(blocksdir); it != fs::directory_iterator(); it++) {
        if (fs::is_regular_file(*it) &&
            it->path().filename().string().length() == 12 &&
            it->path().filename().string().substr(8,4) == ".dat")
        {
            if (it->path().filename().string().substr(0,3) == "blk")
                mapBlockFiles[it->path().filename().string().substr(3,5)] = it->path();
            else if (it->path().filename().string().substr(0,3) == "rev")
                remove(it->path());
        }
    }

    // Remove all block files that aren't part of a contiguous set starting at
    // zero by walking the ordered map (keys are block file indices) by
    // keeping a separate counter.  Once we hit a gap (or if 0 doesn't exist)
    // start removing block files.
    int nContigCounter = 0;
    for (const std::pair<std::string, fs::path>& item : mapBlockFiles) {
        if (atoi(item.first) == nContigCounter) {
            nContigCounter++;
            continue;
        }
        remove(item.second);
    }
}

void ThreadImport(std::vector<fs::path> vImportFiles)
{
    const CChainParams& chainparams = Params();
    RenameThread("particl-loadblk");

    fBusyImporting = true;
    {
    CImportingNow imp;

    // -reindex
    if (fReindex) {
        int nFile = 0;
        while (true) {
            CDiskBlockPos pos(nFile, 0);
            if (!fs::exists(GetBlockPosFilename(pos, "blk")))
                break; // No block files left to reindex
            FILE *file = OpenBlockFile(pos, true);
            if (!file)
                break; // This error is logged in OpenBlockFile
            LogPrintf("Reindexing block file blk%05u.dat...\n", (unsigned int)nFile);
            LoadExternalBlockFile(chainparams, file, &pos);
            nFile++;
        }
        pblocktree->WriteReindexing(false);
        fReindex = false;
        LogPrintf("Reindexing finished\n");
        // To avoid ending up in a situation without genesis block, re-try initializing (no-op if reindexing worked):
        LoadGenesisBlock(chainparams);
    }

    // hardcoded $DATADIR/bootstrap.dat
    fs::path pathBootstrap = GetDataDir() / "bootstrap.dat";
    if (fs::exists(pathBootstrap)) {
        FILE *file = fsbridge::fopen(pathBootstrap, "rb");
        if (file) {
            fs::path pathBootstrapOld = GetDataDir() / "bootstrap.dat.old";
            LogPrintf("Importing bootstrap.dat...\n");
            LoadExternalBlockFile(chainparams, file);
            RenameOver(pathBootstrap, pathBootstrapOld);
        } else {
            LogPrintf("Warning: Could not open bootstrap file %s\n", pathBootstrap.string());
        }
    }

    // -loadblock=
    for (const fs::path& path : vImportFiles) {
        FILE *file = fsbridge::fopen(path, "rb");
        if (file) {
            LogPrintf("Importing blocks file %s...\n", path.string());
            LoadExternalBlockFile(chainparams, file);
        } else {
            LogPrintf("Warning: Could not open blocks file %s\n", path.string());
        }
    }

    } // End scope of CImportingNow (set fImporting to false)

    assert(fImporting == false);
    assert(fReindex == false);

    // scan for better chains in the block chain database, that are not yet connected in the active best chain
    CValidationState state;
    if (!ActivateBestChain(state, chainparams)) {
        LogPrintf("Failed to connect best block\n");
<<<<<<< HEAD
        //StartShutdown();
        //return;
=======
        StartShutdown();
        return;
>>>>>>> 2848aa80
    }

    if (gArgs.GetBoolArg("-stopafterblockimport", DEFAULT_STOPAFTERBLOCKIMPORT)) {
        LogPrintf("Stopping after block import\n");
        StartShutdown();
        return;
    }

    if (gArgs.GetArg("-persistmempool", DEFAULT_PERSIST_MEMPOOL)) {
        LoadMempool();
        fDumpMempoolLater = !fRequestShutdown;
    }

    fBusyImporting = false;
}

/** Sanity checks
 *  Ensure that Bitcoin is running in a usable environment with all
 *  necessary library support.
 */
bool InitSanityCheck(void)
{
    if(!ECC_InitSanityCheck()) {
        InitError("Elliptic curve cryptography sanity check failure. Aborting.");
        return false;
    }

    if (!glibc_sanity_test() || !glibcxx_sanity_test())
        return false;

    if (!Random_SanityCheck()) {
        InitError("OS cryptographic RNG sanity check failure. Aborting.");
        return false;
    }

    return true;
}

bool AppInitServers()
{
    RPCServer::OnStarted(&OnRPCStarted);
    RPCServer::OnStopped(&OnRPCStopped);
    if (!InitHTTPServer())
        return false;
    if (!StartRPC())
        return false;
    if (!StartHTTPRPC())
        return false;
    if (gArgs.GetBoolArg("-rest", DEFAULT_REST_ENABLE) && !StartREST())
        return false;
    if (!StartHTTPServer())
        return false;
    return true;
}

// Parameter interaction based on rules
void InitParameterInteraction()
{
    // when specifying an explicit binding address, you want to listen on it
    // even when -connect or -proxy is specified
    if (gArgs.IsArgSet("-bind")) {
        if (gArgs.SoftSetBoolArg("-listen", true))
            LogPrintf("%s: parameter interaction: -bind set -> setting -listen=1\n", __func__);
    }
    if (gArgs.IsArgSet("-whitebind")) {
        if (gArgs.SoftSetBoolArg("-listen", true))
            LogPrintf("%s: parameter interaction: -whitebind set -> setting -listen=1\n", __func__);
    }

    if (gArgs.IsArgSet("-connect")) {
        // when only connecting to trusted nodes, do not seed via DNS, or listen by default
        if (gArgs.SoftSetBoolArg("-dnsseed", false))
            LogPrintf("%s: parameter interaction: -connect set -> setting -dnsseed=0\n", __func__);
        if (gArgs.SoftSetBoolArg("-listen", false))
            LogPrintf("%s: parameter interaction: -connect set -> setting -listen=0\n", __func__);
    }

    if (gArgs.IsArgSet("-proxy")) {
        // to protect privacy, do not listen by default if a default proxy server is specified
        if (gArgs.SoftSetBoolArg("-listen", false))
            LogPrintf("%s: parameter interaction: -proxy set -> setting -listen=0\n", __func__);
        // to protect privacy, do not use UPNP when a proxy is set. The user may still specify -listen=1
        // to listen locally, so don't rely on this happening through -listen below.
        if (gArgs.SoftSetBoolArg("-upnp", false))
            LogPrintf("%s: parameter interaction: -proxy set -> setting -upnp=0\n", __func__);
        // to protect privacy, do not discover addresses by default
        if (gArgs.SoftSetBoolArg("-discover", false))
            LogPrintf("%s: parameter interaction: -proxy set -> setting -discover=0\n", __func__);
    }

    if (!gArgs.GetBoolArg("-listen", DEFAULT_LISTEN)) {
        // do not map ports or try to retrieve public IP when not listening (pointless)
        if (gArgs.SoftSetBoolArg("-upnp", false))
            LogPrintf("%s: parameter interaction: -listen=0 -> setting -upnp=0\n", __func__);
        if (gArgs.SoftSetBoolArg("-discover", false))
            LogPrintf("%s: parameter interaction: -listen=0 -> setting -discover=0\n", __func__);
        if (gArgs.SoftSetBoolArg("-listenonion", false))
            LogPrintf("%s: parameter interaction: -listen=0 -> setting -listenonion=0\n", __func__);
    }

    if (gArgs.IsArgSet("-externalip")) {
        // if an explicit public IP is specified, do not try to find others
        if (gArgs.SoftSetBoolArg("-discover", false))
            LogPrintf("%s: parameter interaction: -externalip set -> setting -discover=0\n", __func__);
    }

    // disable whitelistrelay in blocksonly mode
    if (gArgs.GetBoolArg("-blocksonly", DEFAULT_BLOCKSONLY)) {
        if (gArgs.SoftSetBoolArg("-whitelistrelay", false))
            LogPrintf("%s: parameter interaction: -blocksonly=1 -> setting -whitelistrelay=0\n", __func__);
    }

    // Forcing relay from whitelisted hosts implies we will accept relays from them in the first place.
    if (gArgs.GetBoolArg("-whitelistforcerelay", DEFAULT_WHITELISTFORCERELAY)) {
        if (gArgs.SoftSetBoolArg("-whitelistrelay", true))
            LogPrintf("%s: parameter interaction: -whitelistforcerelay=1 -> setting -whitelistrelay=1\n", __func__);
    }
}

static std::string ResolveErrMsg(const char * const optname, const std::string& strBind)
{
    return strprintf(_("Cannot resolve -%s address: '%s'"), optname, strBind);
}

void InitLogging()
{
    fPrintToConsole = gArgs.GetBoolArg("-printtoconsole", false);
    fLogTimestamps = gArgs.GetBoolArg("-logtimestamps", DEFAULT_LOGTIMESTAMPS);
    fLogTimeMicros = gArgs.GetBoolArg("-logtimemicros", DEFAULT_LOGTIMEMICROS);
    fLogIPs = gArgs.GetBoolArg("-logips", DEFAULT_LOGIPS);

    LogPrintf("\n\n\n\n\n\n\n\n\n\n\n\n\n\n\n\n\n\n\n\n");
    std::string version_string = FormatFullVersion();
#ifdef DEBUG
    version_string += " (debug build)";
#else
    version_string += " (release build)";
#endif
    LogPrintf(PACKAGE_NAME " version %s\n", version_string);
}

namespace { // Variables internal to initialization process only

int nMaxConnections;
int nUserMaxConnections;
int nFD;
ServiceFlags nLocalServices = ServiceFlags(NODE_NETWORK | NODE_NETWORK_LIMITED);

} // namespace

[[noreturn]] static void new_handler_terminate()
{
    // Rather than throwing std::bad-alloc if allocation fails, terminate
    // immediately to (try to) avoid chain corruption.
    // Since LogPrintf may itself allocate memory, set the handler directly
    // to terminate first.
    std::set_new_handler(std::terminate);
    LogPrintf("Error: Out of memory. Terminating.\n");

    // The log was successful, terminate now.
    std::terminate();
};

bool AppInitBasicSetup()
{
    // ********************************************************* Step 1: setup
#ifdef _MSC_VER
    // Turn off Microsoft heap dump noise
    _CrtSetReportMode(_CRT_WARN, _CRTDBG_MODE_FILE);
    _CrtSetReportFile(_CRT_WARN, CreateFileA("NUL", GENERIC_WRITE, 0, nullptr, OPEN_EXISTING, 0, 0));
    // Disable confusing "helpful" text message on abort, Ctrl-C
    _set_abort_behavior(0, _WRITE_ABORT_MSG | _CALL_REPORTFAULT);
#endif
#ifdef WIN32
    // Enable Data Execution Prevention (DEP)
    // Minimum supported OS versions: WinXP SP3, WinVista >= SP1, Win Server 2008
    // A failure is non-critical and needs no further attention!
#ifndef PROCESS_DEP_ENABLE
    // We define this here, because GCCs winbase.h limits this to _WIN32_WINNT >= 0x0601 (Windows 7),
    // which is not correct. Can be removed, when GCCs winbase.h is fixed!
#define PROCESS_DEP_ENABLE 0x00000001
#endif
    typedef BOOL (WINAPI *PSETPROCDEPPOL)(DWORD);
    PSETPROCDEPPOL setProcDEPPol = (PSETPROCDEPPOL)GetProcAddress(GetModuleHandleA("Kernel32.dll"), "SetProcessDEPPolicy");
    if (setProcDEPPol != nullptr) setProcDEPPol(PROCESS_DEP_ENABLE);
#endif

    if (!SetupNetworking())
        return InitError("Initializing networking failed");

#ifndef WIN32
    if (!gArgs.GetBoolArg("-sysperms", false)) {
        umask(077);
    }

    // Clean shutdown on SIGTERM
    registerSignalHandler(SIGTERM, HandleSIGTERM);
    registerSignalHandler(SIGINT, HandleSIGTERM);

    // Reopen debug.log on SIGHUP
    registerSignalHandler(SIGHUP, HandleSIGHUP);

    // Ignore SIGPIPE, otherwise it will bring the daemon down if the client closes unexpectedly
    signal(SIGPIPE, SIG_IGN);
#else
<<<<<<< HEAD
    if (!SetConsoleCtrlHandler((PHANDLER_ROUTINE)ConsoleHandler, TRUE))
        return InitError("SetConsoleCtrlHandler failed");
=======
    SetConsoleCtrlHandler(consoleCtrlHandler, true);
>>>>>>> 2848aa80
#endif

    std::set_new_handler(new_handler_terminate);

    return true;
}

bool AppInitParameterInteraction()
{
    const CChainParams& chainparams = Params();
    // ********************************************************* Step 2: parameter interactions

    // also see: InitParameterInteraction()

    // if using block pruning, then disallow txindex
    if (gArgs.GetArg("-prune", 0)) {
        if (gArgs.GetBoolArg("-txindex", DEFAULT_TXINDEX))
            return InitError(_("Prune mode is incompatible with -txindex."));
    }

    // -bind and -whitebind can't be set when not listening
    size_t nUserBind = gArgs.GetArgs("-bind").size() + gArgs.GetArgs("-whitebind").size();
    if (nUserBind != 0 && !gArgs.GetBoolArg("-listen", DEFAULT_LISTEN)) {
        return InitError("Cannot set -bind or -whitebind together with -listen=0");
    }

    // Make sure enough file descriptors are available
    int nBind = std::max(nUserBind, size_t(1));
    nUserMaxConnections = gArgs.GetArg("-maxconnections", DEFAULT_MAX_PEER_CONNECTIONS);
    nMaxConnections = std::max(nUserMaxConnections, 0);

    // Trim requested connection counts, to fit into system limitations
    nMaxConnections = std::max(std::min(nMaxConnections, (int)(FD_SETSIZE - nBind - MIN_CORE_FILEDESCRIPTORS - MAX_ADDNODE_CONNECTIONS)), 0);
    nFD = RaiseFileDescriptorLimit(nMaxConnections + MIN_CORE_FILEDESCRIPTORS + MAX_ADDNODE_CONNECTIONS);
    if (nFD < MIN_CORE_FILEDESCRIPTORS)
        return InitError(_("Not enough file descriptors available."));
    nMaxConnections = std::min(nFD - MIN_CORE_FILEDESCRIPTORS - MAX_ADDNODE_CONNECTIONS, nMaxConnections);

    if (nMaxConnections < nUserMaxConnections)
        InitWarning(strprintf(_("Reducing -maxconnections from %d to %d, because of system limitations."), nUserMaxConnections, nMaxConnections));

    // ********************************************************* Step 3: parameter-to-internal-flags

    fParticlMode = !gArgs.GetBoolArg("-legacymode", false); // qa tests
    if (gArgs.GetBoolArg("-regtest", false) && !fParticlMode)
        ResetParams(CBaseChainParams::REGTEST, fParticlMode);

    if (gArgs.IsArgSet("-debug")) {
        // Special-case: if -debug=0/-nodebug is set, turn off debugging messages
        const std::vector<std::string> categories = gArgs.GetArgs("-debug");

        if (std::none_of(categories.begin(), categories.end(),
            [](std::string cat){return cat == "0" || cat == "none";})) {
            for (const auto& cat : categories) {
                uint32_t flag = 0;
                if (!GetLogCategory(&flag, &cat)) {
                    InitWarning(strprintf(_("Unsupported logging category %s=%s."), "-debug", cat));
                    continue;
                }
                logCategories |= flag;
            }
        }
    }

    // Now remove the logging categories which were explicitly excluded
    for (const std::string& cat : gArgs.GetArgs("-debugexclude")) {
        uint32_t flag = 0;
        if (!GetLogCategory(&flag, &cat)) {
            InitWarning(strprintf(_("Unsupported logging category %s=%s."), "-debugexclude", cat));
            continue;
        }
        logCategories &= ~flag;
    }

    // Check for -debugsmsg
    if (gArgs.GetBoolArg("-debugsmsg", false))
        InitWarning(_("Unsupported argument -debugnet ignored, use -debug=smsg."));
    // Check for -debugnet
    if (gArgs.GetBoolArg("-debugnet", false))
        InitWarning(_("Unsupported argument -debugnet ignored, use -debug=net."));
    // Check for -socks - as this is a privacy risk to continue, exit here
    if (gArgs.IsArgSet("-socks"))
        return InitError(_("Unsupported argument -socks found. Setting SOCKS version isn't possible anymore, only SOCKS5 proxies are supported."));
    // Check for -tor - as this is a privacy risk to continue, exit here
    if (gArgs.GetBoolArg("-tor", false))
        return InitError(_("Unsupported argument -tor found, use -onion."));

    if (gArgs.GetBoolArg("-benchmark", false))
        InitWarning(_("Unsupported argument -benchmark ignored, use -debug=bench."));

    if (gArgs.GetBoolArg("-whitelistalwaysrelay", false))
        InitWarning(_("Unsupported argument -whitelistalwaysrelay ignored, use -whitelistrelay and/or -whitelistforcerelay."));

    if (gArgs.IsArgSet("-blockminsize"))
        InitWarning("Unsupported argument -blockminsize ignored.");

    // Checkmempool and checkblockindex default to true in regtest mode
    int ratio = std::min<int>(std::max<int>(gArgs.GetArg("-checkmempool", chainparams.DefaultConsistencyChecks() ? 1 : 0), 0), 1000000);
    if (ratio != 0) {
        mempool.setSanityCheck(1.0 / ratio);
    }
    fCheckBlockIndex = gArgs.GetBoolArg("-checkblockindex", chainparams.DefaultConsistencyChecks());
    fCheckpointsEnabled = gArgs.GetBoolArg("-checkpoints", DEFAULT_CHECKPOINTS_ENABLED);

    hashAssumeValid = uint256S(gArgs.GetArg("-assumevalid", chainparams.GetConsensus().defaultAssumeValid.GetHex()));
    if (!hashAssumeValid.IsNull())
        LogPrintf("Assuming ancestors of block %s have valid signatures.\n", hashAssumeValid.GetHex());
    else
        LogPrintf("Validating signatures for all blocks.\n");

    if (gArgs.IsArgSet("-minimumchainwork")) {
        const std::string minChainWorkStr = gArgs.GetArg("-minimumchainwork", "");
        if (!IsHexNumber(minChainWorkStr)) {
            return InitError(strprintf("Invalid non-hex (%s) minimum chain work value specified", minChainWorkStr));
        }
        nMinimumChainWork = UintToArith256(uint256S(minChainWorkStr));
    } else {
        nMinimumChainWork = UintToArith256(chainparams.GetConsensus().nMinimumChainWork);
    }
    LogPrintf("Setting nMinimumChainWork=%s\n", nMinimumChainWork.GetHex());
    if (nMinimumChainWork < UintToArith256(chainparams.GetConsensus().nMinimumChainWork)) {
        LogPrintf("Warning: nMinimumChainWork set below default value of %s\n", chainparams.GetConsensus().nMinimumChainWork.GetHex());
    }

    // mempool limits
    int64_t nMempoolSizeMax = gArgs.GetArg("-maxmempool", DEFAULT_MAX_MEMPOOL_SIZE) * 1000000;
    int64_t nMempoolSizeMin = gArgs.GetArg("-limitdescendantsize", DEFAULT_DESCENDANT_SIZE_LIMIT) * 1000 * 40;
    if (nMempoolSizeMax < 0 || nMempoolSizeMax < nMempoolSizeMin)
        return InitError(strprintf(_("-maxmempool must be at least %d MB"), std::ceil(nMempoolSizeMin / 1000000.0)));
    // incremental relay fee sets the minimum feerate increase necessary for BIP 125 replacement in the mempool
    // and the amount the mempool min fee increases above the feerate of txs evicted due to mempool limiting.
    if (gArgs.IsArgSet("-incrementalrelayfee"))
    {
        CAmount n = 0;
        if (!ParseMoney(gArgs.GetArg("-incrementalrelayfee", ""), n))
            return InitError(AmountErrMsg("incrementalrelayfee", gArgs.GetArg("-incrementalrelayfee", "")));
        incrementalRelayFee = CFeeRate(n);
    }

    // -par=0 means autodetect, but nScriptCheckThreads==0 means no concurrency
    nScriptCheckThreads = gArgs.GetArg("-par", DEFAULT_SCRIPTCHECK_THREADS);
    if (nScriptCheckThreads <= 0)
        nScriptCheckThreads += GetNumCores();
    if (nScriptCheckThreads <= 1)
        nScriptCheckThreads = 0;
    else if (nScriptCheckThreads > MAX_SCRIPTCHECK_THREADS)
        nScriptCheckThreads = MAX_SCRIPTCHECK_THREADS;

    // block pruning; get the amount of disk space (in MiB) to allot for block & undo files
    int64_t nPruneArg = gArgs.GetArg("-prune", 0);
    if (nPruneArg < 0) {
        return InitError(_("Prune cannot be configured with a negative value."));
    }
    nPruneTarget = (uint64_t) nPruneArg * 1024 * 1024;
    if (nPruneArg == 1) {  // manual pruning: -prune=1
        LogPrintf("Block pruning enabled.  Use RPC call pruneblockchain(height) to manually prune block and undo files.\n");
        nPruneTarget = std::numeric_limits<uint64_t>::max();
        fPruneMode = true;
    } else if (nPruneTarget) {
        if (nPruneTarget < MIN_DISK_SPACE_FOR_BLOCK_FILES) {
            return InitError(strprintf(_("Prune configured below the minimum of %d MiB.  Please use a higher number."), MIN_DISK_SPACE_FOR_BLOCK_FILES / 1024 / 1024));
        }
        LogPrintf("Prune configured to target %uMiB on disk for block and undo files.\n", nPruneTarget / 1024 / 1024);
        fPruneMode = true;
    }

    // TODO: Check pruning
    if (fPruneMode)
    {
        LogPrintf("Block pruning disabled.  Todo.\n");
        fPruneMode = false;
    }

    nConnectTimeout = gArgs.GetArg("-timeout", DEFAULT_CONNECT_TIMEOUT);
    if (nConnectTimeout <= 0)
        nConnectTimeout = DEFAULT_CONNECT_TIMEOUT;

    if (gArgs.IsArgSet("-minrelaytxfee")) {
        CAmount n = 0;
        if (!ParseMoney(gArgs.GetArg("-minrelaytxfee", ""), n)) {
            return InitError(AmountErrMsg("minrelaytxfee", gArgs.GetArg("-minrelaytxfee", "")));
        }
        // High fee check is done afterward in WalletParameterInteraction()
        ::minRelayTxFee = CFeeRate(n);
    } else if (incrementalRelayFee > ::minRelayTxFee) {
        // Allow only setting incrementalRelayFee to control both
        ::minRelayTxFee = incrementalRelayFee;
        LogPrintf("Increasing minrelaytxfee to %s to match incrementalrelayfee\n",::minRelayTxFee.ToString());
    }

    // Sanity check argument for min fee for including tx in block
    // TODO: Harmonize which arguments need sanity checking and where that happens
    if (gArgs.IsArgSet("-blockmintxfee"))
    {
        CAmount n = 0;
        if (!ParseMoney(gArgs.GetArg("-blockmintxfee", ""), n))
            return InitError(AmountErrMsg("blockmintxfee", gArgs.GetArg("-blockmintxfee", "")));
    }

    // Feerate used to define dust.  Shouldn't be changed lightly as old
    // implementations may inadvertently create non-standard transactions
    if (gArgs.IsArgSet("-dustrelayfee"))
    {
        CAmount n = 0;
        if (!ParseMoney(gArgs.GetArg("-dustrelayfee", ""), n) || 0 == n)
            return InitError(AmountErrMsg("dustrelayfee", gArgs.GetArg("-dustrelayfee", "")));
        dustRelayFee = CFeeRate(n);
    }

    fRequireStandard = !gArgs.GetBoolArg("-acceptnonstdtxn", !chainparams.RequireStandard());
    if (chainparams.RequireStandard() && !fRequireStandard)
        return InitError(strprintf("acceptnonstdtxn is not currently supported for %s chain", chainparams.NetworkIDString()));
    nBytesPerSigOp = gArgs.GetArg("-bytespersigop", nBytesPerSigOp);

#ifdef ENABLE_WALLET
    if (!WalletParameterInteraction())
        return false;
#endif

    fIsBareMultisigStd = gArgs.GetBoolArg("-permitbaremultisig", DEFAULT_PERMIT_BAREMULTISIG);
    fAcceptDatacarrier = gArgs.GetBoolArg("-datacarrier", DEFAULT_ACCEPT_DATACARRIER);
    nMaxDatacarrierBytes = gArgs.GetArg("-datacarriersize", nMaxDatacarrierBytes);

    // Option to startup with mocktime set (used for regression testing):
    SetMockTime(gArgs.GetArg("-mocktime", 0)); // SetMockTime(0) is a no-op

    if (gArgs.GetBoolArg("-peerbloomfilters", DEFAULT_PEERBLOOMFILTERS))
        nLocalServices = ServiceFlags(nLocalServices | NODE_BLOOM);

    if (gArgs.GetArg("-rpcserialversion", DEFAULT_RPC_SERIALIZE_VERSION) < 0)
        return InitError("rpcserialversion must be non-negative.");

    if (gArgs.GetArg("-rpcserialversion", DEFAULT_RPC_SERIALIZE_VERSION) > 1)
        return InitError("unknown rpcserialversion requested.");

    nMaxTipAge = gArgs.GetArg("-maxtipage", DEFAULT_MAX_TIP_AGE);

    fEnableReplacement = gArgs.GetBoolArg("-mempoolreplacement", DEFAULT_ENABLE_REPLACEMENT);
    if ((!fEnableReplacement) && gArgs.IsArgSet("-mempoolreplacement")) {
        // Minimal effort at forwards compatibility
        std::string strReplacementModeList = gArgs.GetArg("-mempoolreplacement", "");  // default is impossible
        std::vector<std::string> vstrReplacementModes;
        boost::split(vstrReplacementModes, strReplacementModeList, boost::is_any_of(","));
        fEnableReplacement = (std::find(vstrReplacementModes.begin(), vstrReplacementModes.end(), "fee") != vstrReplacementModes.end());
    }

    if (gArgs.IsArgSet("-vbparams")) {
        // Allow overriding version bits parameters for testing
        if (!chainparams.MineBlocksOnDemand()) {
            return InitError("Version bits parameters may only be overridden on regtest.");
        }
        for (const std::string& strDeployment : gArgs.GetArgs("-vbparams")) {
            std::vector<std::string> vDeploymentParams;
            boost::split(vDeploymentParams, strDeployment, boost::is_any_of(":"));
            if (vDeploymentParams.size() != 3) {
                return InitError("Version bits parameters malformed, expecting deployment:start:end");
            }
            int64_t nStartTime, nTimeout;
            if (!ParseInt64(vDeploymentParams[1], &nStartTime)) {
                return InitError(strprintf("Invalid nStartTime (%s)", vDeploymentParams[1]));
            }
            if (!ParseInt64(vDeploymentParams[2], &nTimeout)) {
                return InitError(strprintf("Invalid nTimeout (%s)", vDeploymentParams[2]));
            }
            bool found = false;
            for (int j=0; j<(int)Consensus::MAX_VERSION_BITS_DEPLOYMENTS; ++j)
            {
                if (vDeploymentParams[0].compare(VersionBitsDeploymentInfo[j].name) == 0) {
                    UpdateVersionBitsParameters(Consensus::DeploymentPos(j), nStartTime, nTimeout);
                    found = true;
                    LogPrintf("Setting version bits activation parameters for %s to start=%ld, timeout=%ld\n", vDeploymentParams[0], nStartTime, nTimeout);
                    break;
                }
            }
            if (!found) {
                return InitError(strprintf("Invalid deployment (%s)", vDeploymentParams[0]));
            }
        }
    }
    return true;
}

static bool LockDataDirectory(bool probeOnly)
{
    // Make sure only a single Bitcoin process is using the data directory.
    fs::path datadir = GetDataDir();
    if (!LockDirectory(datadir, ".lock", probeOnly)) {
        return InitError(strprintf(_("Cannot obtain a lock on data directory %s. %s is probably already running."), datadir.string(), _(PACKAGE_NAME)));
    }
    return true;
}

bool AppInitSanityChecks()
{
    // ********************************************************* Step 4: sanity checks

    // Initialize elliptic curve code
    std::string sha256_algo = SHA256AutoDetect();
    LogPrintf("Using the '%s' SHA256 implementation\n", sha256_algo);
    RandomInit();
    ECC_Start();
    ECC_Start_Stealth();
    ECC_Start_Blinding();
    globalVerifyHandle.reset(new ECCVerifyHandle());

    // Sanity check
    if (!InitSanityCheck())
        return InitError(strprintf(_("Initialization sanity check failed. %s is shutting down."), _(PACKAGE_NAME)));

    // Probe the data directory lock to give an early error message, if possible
    // We cannot hold the data directory lock here, as the forking for daemon() hasn't yet happened,
    // and a fork will cause weird behavior to it.
    return LockDataDirectory(true);
}

bool AppInitLockDataDirectory()
{
    // After daemonization get the data directory lock again and hold on to it until exit
    // This creates a slight window for a race condition to happen, however this condition is harmless: it
    // will at most make us exit without printing a message to console.
    if (!LockDataDirectory(false)) {
        // Detailed error printed inside LockDataDirectory
        return false;
    }
    return true;
}

bool AppInitMain()
{
    const CChainParams& chainparams = Params();
    // ********************************************************* Step 4a: application initialization
#ifndef WIN32
    CreatePidFile(GetPidFile(), getpid());
#endif
    if (gArgs.GetBoolArg("-shrinkdebugfile", logCategories == BCLog::NONE)) {
        // Do this first since it both loads a bunch of debug.log into memory,
        // and because this needs to happen before any other debug.log printing
        ShrinkDebugFile();
    }

    if (fPrintToDebugLog) {
        if (!OpenDebugLog()) {
            return InitError(strprintf("Could not open debug log file %s", GetDebugLogPath().string()));
        }
    }

    if (!fLogTimestamps)
        LogPrintf("Startup time: %s\n", DateTimeStrFormat("%Y-%m-%d %H:%M:%S", GetTime()));
    LogPrintf("Default data directory %s\n", GetDefaultDataDir().string());
    LogPrintf("Using data directory %s\n", GetDataDir().string());
    LogPrintf("Using config file %s\n", GetConfigFile(gArgs.GetArg("-conf", BITCOIN_CONF_FILENAME)).string());
    LogPrintf("Using at most %i automatic connections (%i file descriptors available)\n", nMaxConnections, nFD);

    // Warn about relative -datadir path.
    if (gArgs.IsArgSet("-datadir") && !fs::path(gArgs.GetArg("-datadir", "")).is_absolute()) {
        LogPrintf("Warning: relative datadir option '%s' specified, which will be interpreted relative to the "
                  "current working directory '%s'. This is fragile, because if bitcoin is started in the future "
                  "from a different location, it will be unable to locate the current data files. There could "
                  "also be data loss if bitcoin is started while in a temporary directory.\n",
            gArgs.GetArg("-datadir", ""), fs::current_path().string());
    }

    InitSignatureCache();
    InitScriptExecutionCache();

    LogPrintf("Using %u threads for script verification\n", nScriptCheckThreads);
    if (nScriptCheckThreads) {
        for (int i=0; i<nScriptCheckThreads-1; i++)
            threadGroup.create_thread(&ThreadScriptCheck);
    }

    // Start the lightweight task scheduler thread
    CScheduler::Function serviceLoop = boost::bind(&CScheduler::serviceQueue, &scheduler);
    threadGroup.create_thread(boost::bind(&TraceThread<CScheduler::Function>, "scheduler", serviceLoop));

    GetMainSignals().RegisterBackgroundSignalScheduler(scheduler);
    GetMainSignals().RegisterWithMempoolSignals(mempool);

    /* Register RPC commands regardless of -server setting so they will be
     * available in the GUI RPC console even if external calls are disabled.
     */
    RegisterAllCoreRPCCommands(tableRPC);
    RegisterSmsgRPCCommands(tableRPC);
#ifdef ENABLE_WALLET
    RegisterWalletRPC(tableRPC);
    RegisterHDWalletRPCCommands(tableRPC);
#endif
#if ENABLE_USBDEVICE
    RegisterUSBDeviceRPC(tableRPC);
#endif

    /* Start the RPC server already.  It will be started in "warmup" mode
     * and not really process calls already (but it will signify connections
     * that the server is there and will be ready later).  Warmup mode will
     * be disabled when initialisation is finished.
     */
    if (gArgs.GetBoolArg("-server", false))
    {
        uiInterface.InitMessage.connect(SetRPCWarmupStatus);
        if (!AppInitServers())
            return InitError(_("Unable to start HTTP server. See debug log for details."));
    }

    int64_t nStart;

    // ********************************************************* Step 5: verify wallet database integrity
#ifdef ENABLE_WALLET
    if (!VerifyWallets())
        return false;
#endif
    // ********************************************************* Step 6: network initialization
    // Note that we absolutely cannot open any actual connections
    // until the very end ("start node") as the UTXO/block state
    // is not yet setup and may end up being set up twice if we
    // need to reindex later.

    assert(!g_connman);
    g_connman = std::unique_ptr<CConnman>(new CConnman(GetRand(std::numeric_limits<uint64_t>::max()), GetRand(std::numeric_limits<uint64_t>::max())));
    CConnman& connman = *g_connman;

    peerLogic.reset(new PeerLogicValidation(&connman, scheduler));
    RegisterValidationInterface(peerLogic.get());

    // sanitize comments per BIP-0014, format user agent and check total size
    std::vector<std::string> uacomments;
    for (const std::string& cmt : gArgs.GetArgs("-uacomment")) {
        if (cmt != SanitizeString(cmt, SAFE_CHARS_UA_COMMENT))
            return InitError(strprintf(_("User Agent comment (%s) contains unsafe characters."), cmt));
        uacomments.push_back(cmt);
    }
    strSubVersion = FormatSubVersion(CLIENT_NAME, CLIENT_VERSION, uacomments);
    if (strSubVersion.size() > MAX_SUBVERSION_LENGTH) {
        return InitError(strprintf(_("Total length of network version string (%i) exceeds maximum length (%i). Reduce the number or size of uacomments."),
            strSubVersion.size(), MAX_SUBVERSION_LENGTH));
    }

    if (gArgs.IsArgSet("-onlynet")) {
        std::set<enum Network> nets;
        for (const std::string& snet : gArgs.GetArgs("-onlynet")) {
            enum Network net = ParseNetwork(snet);
            if (net == NET_UNROUTABLE)
                return InitError(strprintf(_("Unknown network specified in -onlynet: '%s'"), snet));
            nets.insert(net);
        }
        for (int n = 0; n < NET_MAX; n++) {
            enum Network net = (enum Network)n;
            if (!nets.count(net))
                SetLimited(net);
        }
    }

    // Check for host lookup allowed before parsing any network related parameters
    fNameLookup = gArgs.GetBoolArg("-dns", DEFAULT_NAME_LOOKUP);

    bool proxyRandomize = gArgs.GetBoolArg("-proxyrandomize", DEFAULT_PROXYRANDOMIZE);
    // -proxy sets a proxy for all outgoing network traffic
    // -noproxy (or -proxy=0) as well as the empty string can be used to not set a proxy, this is the default
    std::string proxyArg = gArgs.GetArg("-proxy", "");
    SetLimited(NET_TOR);
    if (proxyArg != "" && proxyArg != "0") {
        CService proxyAddr;
        if (!Lookup(proxyArg.c_str(), proxyAddr, 9050, fNameLookup)) {
            return InitError(strprintf(_("Invalid -proxy address or hostname: '%s'"), proxyArg));
        }

        proxyType addrProxy = proxyType(proxyAddr, proxyRandomize);
        if (!addrProxy.IsValid())
            return InitError(strprintf(_("Invalid -proxy address or hostname: '%s'"), proxyArg));

        SetProxy(NET_IPV4, addrProxy);
        SetProxy(NET_IPV6, addrProxy);
        SetProxy(NET_TOR, addrProxy);
        SetNameProxy(addrProxy);
        SetLimited(NET_TOR, false); // by default, -proxy sets onion as reachable, unless -noonion later
    }

    // -onion can be used to set only a proxy for .onion, or override normal proxy for .onion addresses
    // -noonion (or -onion=0) disables connecting to .onion entirely
    // An empty string is used to not override the onion proxy (in which case it defaults to -proxy set above, or none)
    std::string onionArg = gArgs.GetArg("-onion", "");
    if (onionArg != "") {
        if (onionArg == "0") { // Handle -noonion/-onion=0
            SetLimited(NET_TOR); // set onions as unreachable
        } else {
            CService onionProxy;
            if (!Lookup(onionArg.c_str(), onionProxy, 9050, fNameLookup)) {
                return InitError(strprintf(_("Invalid -onion address or hostname: '%s'"), onionArg));
            }
            proxyType addrOnion = proxyType(onionProxy, proxyRandomize);
            if (!addrOnion.IsValid())
                return InitError(strprintf(_("Invalid -onion address or hostname: '%s'"), onionArg));
            SetProxy(NET_TOR, addrOnion);
            SetLimited(NET_TOR, false);
        }
    }

    // see Step 2: parameter interactions for more information about these
    fListen = gArgs.GetBoolArg("-listen", DEFAULT_LISTEN);
    fDiscover = gArgs.GetBoolArg("-discover", true);
    fRelayTxes = !gArgs.GetBoolArg("-blocksonly", DEFAULT_BLOCKSONLY);

    for (const std::string& strAddr : gArgs.GetArgs("-externalip")) {
        CService addrLocal;
        if (Lookup(strAddr.c_str(), addrLocal, GetListenPort(), fNameLookup) && addrLocal.IsValid())
            AddLocal(addrLocal, LOCAL_MANUAL);
        else
            return InitError(ResolveErrMsg("externalip", strAddr));
    }

#if ENABLE_ZMQ
    pzmqNotificationInterface = CZMQNotificationInterface::Create();

    if (pzmqNotificationInterface) {
        RegisterValidationInterface(pzmqNotificationInterface);
    }
#endif
    uint64_t nMaxOutboundLimit = 0; //unlimited unless -maxuploadtarget is set
    uint64_t nMaxOutboundTimeframe = MAX_UPLOAD_TIMEFRAME;

    if (gArgs.IsArgSet("-maxuploadtarget")) {
        nMaxOutboundLimit = gArgs.GetArg("-maxuploadtarget", DEFAULT_MAX_UPLOAD_TARGET)*1024*1024;
    }

    // ********************************************************* Step 7: load block chain

    fReindex = gArgs.GetBoolArg("-reindex", false);
    fSkipRangeproof = gArgs.GetBoolArg("-skiprangeproofverify", false);
    bool fReindexChainState = gArgs.GetBoolArg("-reindex-chainstate", false);

    fs::path blocksDir = GetDataDir() / "blocks";
    if (!fs::exists(blocksDir))
        fs::create_directories(blocksDir);


    // block tree db settings
    int dbMaxOpenFiles = gArgs.GetArg("-dbmaxopenfiles", DEFAULT_DB_MAX_OPEN_FILES);
    bool dbCompression = gArgs.GetBoolArg("-dbcompression", DEFAULT_DB_COMPRESSION);

    LogPrintf("Block index database configuration:\n");
    LogPrintf("* Using %d max open files\n", dbMaxOpenFiles);
    LogPrintf("* Compression is %s\n", dbCompression ? "enabled" : "disabled");

    // cache size calculations
    int64_t nTotalCache = (gArgs.GetArg("-dbcache", nDefaultDbCache) << 20);
    nTotalCache = std::max(nTotalCache, nMinDbCache << 20); // total cache cannot be less than nMinDbCache
    nTotalCache = std::min(nTotalCache, nMaxDbCache << 20); // total cache cannot be greater than nMaxDbcache
    int64_t nBlockTreeDBCache = nTotalCache / 8;

    if (gArgs.GetBoolArg("-addressindex", DEFAULT_ADDRESSINDEX) || gArgs.GetBoolArg("-spentindex", DEFAULT_SPENTINDEX))
    {
        // enable 3/4 of the cache if addressindex and/or spentindex is enabled
        nBlockTreeDBCache = nTotalCache * 3 / 4;
    } else
    {
        nBlockTreeDBCache = std::min(nBlockTreeDBCache, (gArgs.GetBoolArg("-txindex", DEFAULT_TXINDEX) ? nMaxBlockDBAndTxIndexCache : nMaxBlockDBCache) << 20);
    };

    nTotalCache -= nBlockTreeDBCache;
    int64_t nCoinDBCache = std::min(nTotalCache / 2, (nTotalCache / 4) + (1 << 23)); // use 25%-50% of the remainder for disk cache
    nCoinDBCache = std::min(nCoinDBCache, nMaxCoinsDBCache << 20); // cap total coins db cache
    nTotalCache -= nCoinDBCache;
    nCoinCacheUsage = nTotalCache; // the rest goes to in-memory cache
    int64_t nMempoolSizeMax = gArgs.GetArg("-maxmempool", DEFAULT_MAX_MEMPOOL_SIZE) * 1000000;
    LogPrintf("Cache configuration:\n");
    LogPrintf("* Max cache setting possible %.1fMiB\n", nMaxDbCache);
    LogPrintf("* Using %.1fMiB for block index database\n", nBlockTreeDBCache * (1.0 / 1024 / 1024));
    LogPrintf("* Using %.1fMiB for chain state database\n", nCoinDBCache * (1.0 / 1024 / 1024));
    LogPrintf("* Using %.1fMiB for in-memory UTXO set (plus up to %.1fMiB of unused mempool space)\n", nCoinCacheUsage * (1.0 / 1024 / 1024), nMempoolSizeMax * (1.0 / 1024 / 1024));


    bool fLoaded = false;
    while (!fLoaded && !ShutdownRequestedMainThread()) {
        bool fReset = fReindex;
        std::string strLoadError;

        uiInterface.InitMessage(_("Loading block index..."));

        nStart = GetTimeMillis();
        do {
            try {
                UnloadBlockIndex();
                pcoinsTip.reset();
                pcoinsdbview.reset();
                pcoinscatcher.reset();
                // new CBlockTreeDB tries to delete the existing file, which
                // fails if it's still open from the previous loop. Close it first:
                pblocktree.reset();
                pblocktree.reset(new CBlockTreeDB(nBlockTreeDBCache, false, fReset));

                // Automatically start reindexing if necessary
                if (!fReset && TryAutoReindex())
                {
                    fReindex = true;
                    fReset = true;
                    pblocktree.reset();
                    pblocktree.reset(new CBlockTreeDB(nBlockTreeDBCache, false, fReset));
                };

                if (fReset) {
                    pblocktree->WriteReindexing(true);
                    //If we're reindexing in prune mode, wipe away unusable block files and all undo data files
                    if (fPruneMode)
                        CleanupBlockRevFiles();
                }

                if (ShutdownRequestedMainThread()) break;

                // LoadBlockIndex will load fTxIndex from the db, or set it if
                // we're reindexing. It will also load fHavePruned if we've
                // ever removed a block file from disk.
                // Note that it also sets fReindex based on the disk flag!
                // From here on out fReindex and fReset mean something different!
                if (!LoadBlockIndex(chainparams)) {
                    strLoadError = _("Error loading block database");
                    break;
                }

                // If the loaded chain has a wrong genesis, bail out immediately
                // (we're likely using a testnet datadir, or the other way around).
                if (!mapBlockIndex.empty() && mapBlockIndex.count(chainparams.GetConsensus().hashGenesisBlock) == 0)
                    return InitError(_("Incorrect or no genesis block found. Wrong datadir for network?"));

                // Check for changed -txindex state
                if (fTxIndex != gArgs.GetBoolArg("-txindex", DEFAULT_TXINDEX)) {
                    strLoadError = _("You need to rebuild the database using -reindex to change -txindex");
                    break;
                }

                // Check for changed -addressindex state
                if (fAddressIndex != gArgs.GetBoolArg("-addressindex", DEFAULT_ADDRESSINDEX)) {
                    strLoadError = _("You need to rebuild the database using -reindex to change -addressindex");
                    break;
                }

                // Check for changed -spentindex state
                if (fSpentIndex != gArgs.GetBoolArg("-spentindex", DEFAULT_SPENTINDEX)) {
                    strLoadError = _("You need to rebuild the database using -reindex to change -spentindex");
                    break;
                }

                // Check for changed -timestampindex state
                if (fTimestampIndex != gArgs.GetBoolArg("-timestampindex", DEFAULT_TIMESTAMPINDEX)) {
                    strLoadError = _("You need to rebuild the database using -reindex to change -timestampindex");
                    break;
                }

                // Check for changed -prune state.  What we are concerned about is a user who has pruned blocks
                // in the past, but is now trying to run unpruned.
                if (fHavePruned && !fPruneMode) {
                    strLoadError = _("You need to rebuild the database using -reindex to go back to unpruned mode.  This will redownload the entire blockchain");
                    break;
                }

                // At this point blocktree args are consistent with what's on disk.
                // If we're not mid-reindex (based on disk + args), add a genesis block on disk
                // (otherwise we use the one already on disk).
                // This is called again in ThreadImport after the reindex completes.
                if (!fReindex && !LoadGenesisBlock(chainparams)) {
                    strLoadError = _("Error initializing block database");
                    break;
                }

                // At this point we're either in reindex or we've loaded a useful
                // block tree into mapBlockIndex!

                pcoinsdbview.reset(new CCoinsViewDB(nCoinDBCache, false, fReset || fReindexChainState));
                pcoinscatcher.reset(new CCoinsViewErrorCatcher(pcoinsdbview.get()));

                // If necessary, upgrade from older database format.
                // This is a no-op if we cleared the coinsviewdb with -reindex or -reindex-chainstate
                if (!pcoinsdbview->Upgrade()) {
                    strLoadError = _("Error upgrading chainstate database");
                    break;
                }

                // ReplayBlocks is a no-op if we cleared the coinsviewdb with -reindex or -reindex-chainstate
                if (!ReplayBlocks(chainparams, pcoinsdbview.get())) {
                    strLoadError = _("Unable to replay blocks. You will need to rebuild the database using -reindex-chainstate.");
                    break;
                }

                // The on-disk coinsdb is now in a good state, create the cache
                pcoinsTip.reset(new CCoinsViewCache(pcoinscatcher.get()));

                bool is_coinsview_empty = fReset || fReindexChainState || pcoinsTip->GetBestBlock().IsNull();
                if (!is_coinsview_empty) {
                    // LoadChainTip sets chainActive based on pcoinsTip's best block
                    if (!LoadChainTip(chainparams)) {
                        strLoadError = _("Error initializing block database");
                        break;
                    }
                    assert(chainActive.Tip() != nullptr);
                }

                if (!fReset) {
                    // Note that RewindBlockIndex MUST run even if we're about to -reindex-chainstate.
                    // It both disconnects blocks based on chainActive, and drops block data in
                    // mapBlockIndex based on lack of available witness data.
                    uiInterface.InitMessage(_("Rewinding blocks..."));
                    if (!RewindBlockIndex(chainparams)) {
                        strLoadError = _("Unable to rewind the database to a pre-fork state. You will need to redownload the blockchain");
                        break;
                    }
                }

                if (!is_coinsview_empty) {
                    uiInterface.InitMessage(_("Verifying blocks..."));
                    if (fHavePruned && gArgs.GetArg("-checkblocks", DEFAULT_CHECKBLOCKS) > MIN_BLOCKS_TO_KEEP) {
                        LogPrintf("Prune: pruned datadir may not have more than %d blocks; only checking available blocks",
                            MIN_BLOCKS_TO_KEEP);
                    }

                    {
                        LOCK(cs_main);
                        CBlockIndex* tip = chainActive.Tip();
                        RPCNotifyBlockChange(true, tip);

                        if (tip
                            && tip != chainActive.Genesis() // genesis block can be set in the future
                            && tip->nTime > GetAdjustedTime() + MAX_FUTURE_BLOCK_TIME) {
                            strLoadError = _("The block database contains a block which appears to be from the future. "
                                        "This may be due to your computer's date and time being set incorrectly. "
                                        "Only rebuild the block database if you are sure that your computer's date and time are correct");
                            break;
                        }

                    }

                    if (!CVerifyDB().VerifyDB(chainparams, pcoinsdbview.get(), gArgs.GetArg("-checklevel", DEFAULT_CHECKLEVEL),
                                  gArgs.GetArg("-checkblocks", DEFAULT_CHECKBLOCKS))) {
                        strLoadError = _("Corrupted block database detected");
                        break;
                    }
                }
            } catch (const std::exception& e) {
                LogPrintf("%s\n", e.what());
                strLoadError = _("Error opening block database");
                break;
            }

            fLoaded = true;
        } while(false);

        if (!fLoaded && !ShutdownRequestedMainThread()) {
            // first suggest a reindex
            if (!fReset) {
                bool fRet = uiInterface.ThreadSafeQuestion(
                    strLoadError + ".\n\n" + _("Do you want to rebuild the block database now?"),
                    strLoadError + ".\nPlease restart with -reindex or -reindex-chainstate to recover.",
                    "", CClientUIInterface::MSG_ERROR | CClientUIInterface::BTN_ABORT);
                if (fRet) {
                    fReindex = true;
                    fRequestShutdown = false;
                } else {
                    LogPrintf("Aborted block database rebuild. Exiting.\n");
                    return false;
                }
            } else {
                return InitError(strLoadError);
            }
        }
    }

    // As LoadBlockIndex can take several minutes, it's possible the user
    // requested to kill the GUI during the last operation. If so, exit.
    // As the program has not fully started yet, Shutdown() is possibly overkill.
    if (ShutdownRequestedMainThread())
    {
        LogPrintf("Shutdown requested. Exiting.\n");
        return false;
    }
    if (fLoaded) {
        LogPrintf(" block index %15dms\n", GetTimeMillis() - nStart);
    }

    fs::path est_path = GetDataDir() / FEE_ESTIMATES_FILENAME;
    CAutoFile est_filein(fsbridge::fopen(est_path, "rb"), SER_DISK, CLIENT_VERSION);
    // Allowed to fail as this file IS missing on first startup.
    if (!est_filein.IsNull())
        ::feeEstimator.Read(est_filein);
    fFeeEstimatesInitialized = true;


    SetCoreWriteGetSpentIndex(&GetSpentIndex);

    // ********************************************************* Step 8: load wallet
#ifdef ENABLE_WALLET
    if (fParticlMode)
    {
        if (!CHDWallet::InitLoadWallet())
            return InitError(_("Load HD wallet failed. Exiting."));
    } else
    {
        if (!OpenWallets())
            return false;
    };
#else
    LogPrintf("No wallet support compiled in!\n");
#endif

    // ********************************************************* Step 9: data directory maintenance

    // if pruning, unset the service bit and perform the initial blockstore prune
    // after any wallet rescanning has taken place.
    if (fPruneMode) {
        LogPrintf("Unsetting NODE_NETWORK on prune mode\n");
        nLocalServices = ServiceFlags(nLocalServices & ~NODE_NETWORK);
        if (!fReindex) {
            uiInterface.InitMessage(_("Pruning blockstore..."));
            PruneAndFlush();
        }
    }

    if (chainparams.GetConsensus().vDeployments[Consensus::DEPLOYMENT_SEGWIT].nTimeout != 0) {
        // Only advertise witness capabilities if they have a reasonable start time.
        // This allows us to have the code merged without a defined softfork, by setting its
        // end time to 0.
        // Note that setting NODE_WITNESS is never required: the only downside from not
        // doing so is that after activation, no upgraded nodes will fetch from you.
        nLocalServices = ServiceFlags(nLocalServices | NODE_WITNESS);
    }

    // ********************************************************* Step 10: import blocks

    if (!CheckDiskSpace())
        return false;

    // Either install a handler to notify us when genesis activates, or set fHaveGenesis directly.
    // No locking, as this happens before any background thread is started.
    if (chainActive.Tip() == nullptr) {
        uiInterface.NotifyBlockTip.connect(BlockNotifyGenesisWait);
    } else {
        fHaveGenesis = true;
    }

    if (gArgs.IsArgSet("-blocknotify"))
        uiInterface.NotifyBlockTip.connect(BlockNotifyCallback);

    std::vector<fs::path> vImportFiles;
    for (const std::string& strFile : gArgs.GetArgs("-loadblock")) {
        vImportFiles.push_back(strFile);
    }

    threadGroup.create_thread(boost::bind(&ThreadImport, vImportFiles));

    // Wait for genesis block to be processed
    {
        WaitableLock lock(cs_GenesisWait);
        // We previously could hang here if StartShutdown() is called prior to
        // ThreadImport getting started, so instead we just wait on a timer to
        // check ShutdownRequested() regularly.
        while (!fHaveGenesis && !ShutdownRequestedMainThread()) {
            condvar_GenesisWait.wait_for(lock, std::chrono::milliseconds(500));
        }
        uiInterface.NotifyBlockTip.disconnect(BlockNotifyGenesisWait);
    }

    // ********************************************************* Step 10.1: start secure messaging
#ifdef ENABLE_WALLET
    assert(vpwallets.size() > 0);
    if (fParticlMode) // SMSG breaks functional tests with services flag, see version msg
    smsgModule.Start(vpwallets[0], !gArgs.GetBoolArg("-smsg", true), gArgs.GetBoolArg("-smsgscanchain", false));
#else
    if (fParticlMode)
    smsgModule.Start(nullptr, !gArgs.GetBoolArg("-smsg", true), gArgs.GetBoolArg("-smsgscanchain", false));
#endif

    if (ShutdownRequestedMainThread()) {
        return false;
    }

    // ********************************************************* Step 11: start node

    int chain_active_height;

    //// debug print
    {
        LOCK(cs_main);
        LogPrintf("mapBlockIndex.size() = %u\n", mapBlockIndex.size());
        chain_active_height = chainActive.Height();
    }
    LogPrintf("nBestHeight = %d\n", chain_active_height);

    if (gArgs.GetBoolArg("-listenonion", DEFAULT_LISTEN_ONION))
        StartTorControl(threadGroup, scheduler);

    Discover(threadGroup);

    // Map ports with UPnP
    MapPort(gArgs.GetBoolArg("-upnp", DEFAULT_UPNP));

    CConnman::Options connOptions;
    connOptions.nLocalServices = smsg::fSecMsgEnabled ? ServiceFlags(nLocalServices | NODE_SMSG) : nLocalServices;
    connOptions.nMaxConnections = nMaxConnections;
    connOptions.nMaxOutbound = std::min(MAX_OUTBOUND_CONNECTIONS, connOptions.nMaxConnections);
    connOptions.nMaxAddnode = MAX_ADDNODE_CONNECTIONS;
    connOptions.nMaxFeeler = 1;
    connOptions.nBestHeight = chain_active_height;
    connOptions.uiInterface = &uiInterface;
    connOptions.m_msgproc = peerLogic.get();
    connOptions.nSendBufferMaxSize = 1000*gArgs.GetArg("-maxsendbuffer", DEFAULT_MAXSENDBUFFER);
    connOptions.nReceiveFloodSize = 1000*gArgs.GetArg("-maxreceivebuffer", DEFAULT_MAXRECEIVEBUFFER);
    connOptions.m_added_nodes = gArgs.GetArgs("-addnode");

    connOptions.nMaxOutboundTimeframe = nMaxOutboundTimeframe;
    connOptions.nMaxOutboundLimit = nMaxOutboundLimit;

    for (const std::string& strBind : gArgs.GetArgs("-bind")) {
        CService addrBind;
        if (!Lookup(strBind.c_str(), addrBind, GetListenPort(), false)) {
            return InitError(ResolveErrMsg("bind", strBind));
        }
        connOptions.vBinds.push_back(addrBind);
    }
    for (const std::string& strBind : gArgs.GetArgs("-whitebind")) {
        CService addrBind;
        if (!Lookup(strBind.c_str(), addrBind, 0, false)) {
            return InitError(ResolveErrMsg("whitebind", strBind));
        }
        if (addrBind.GetPort() == 0) {
            return InitError(strprintf(_("Need to specify a port with -whitebind: '%s'"), strBind));
        }
        connOptions.vWhiteBinds.push_back(addrBind);
    }

    for (const auto& net : gArgs.GetArgs("-whitelist")) {
        CSubNet subnet;
        LookupSubNet(net.c_str(), subnet);
        if (!subnet.IsValid())
            return InitError(strprintf(_("Invalid netmask specified in -whitelist: '%s'"), net));
        connOptions.vWhitelistedRange.push_back(subnet);
    }

    connOptions.vSeedNodes = gArgs.GetArgs("-seednode");

    // Initiate outbound connections unless connect=0
    connOptions.m_use_addrman_outgoing = !gArgs.IsArgSet("-connect");
    if (!connOptions.m_use_addrman_outgoing) {
        const auto connect = gArgs.GetArgs("-connect");
        if (connect.size() != 1 || connect[0] != "0") {
            connOptions.m_specified_outgoing = connect;
        }
    }
    if (!connman.Start(scheduler, connOptions)) {
        return false;
    }

    // ********************************************************* Step 11.1: start staking
    #ifdef ENABLE_WALLET
    if (fParticlWallet)
    {
        nMinStakeInterval = gArgs.GetArg("-minstakeinterval", 0);
        nMinerSleep = gArgs.GetArg("-minersleep", 500);
        if (!gArgs.GetBoolArg("-staking", true))
            LogPrintf("Staking disabled\n");
        else
        {
            size_t nWallets = vpwallets.size();
            assert(nWallets > 0);
            size_t nThreads = std::min(nWallets, (size_t)gArgs.GetArg("-stakingthreads", 1));

            size_t nPerThread = nWallets / nThreads;
            for (size_t i = 0; i < nThreads; ++i)
            {
                size_t nStart = nPerThread * i;
                size_t nEnd = (i == nThreads-1) ? nWallets : nPerThread * (i+1);
                StakeThread *t = new StakeThread();
                vStakeThreads.push_back(t);
                GetHDWallet(vpwallets[i])->nStakeThread = i;
                t->sName = strprintf("miner%d", i);
                t->thread = std::thread(&TraceThread<std::function<void()> >, t->sName.c_str(), std::function<void()>(std::bind(&ThreadStakeMiner, i, vpwallets, nStart, nEnd)));
            };
        }
    };
    #endif

    // ********************************************************* Step 12: finished

    SetRPCWarmupFinished();

    uiInterface.InitMessage(_("Done loading"));

#ifdef ENABLE_WALLET
    StartWallets(scheduler);
#endif

    return true;
}<|MERGE_RESOLUTION|>--- conflicted
+++ resolved
@@ -828,13 +828,8 @@
     CValidationState state;
     if (!ActivateBestChain(state, chainparams)) {
         LogPrintf("Failed to connect best block\n");
-<<<<<<< HEAD
         //StartShutdown();
         //return;
-=======
-        StartShutdown();
-        return;
->>>>>>> 2848aa80
     }
 
     if (gArgs.GetBoolArg("-stopafterblockimport", DEFAULT_STOPAFTERBLOCKIMPORT)) {
@@ -1040,12 +1035,7 @@
     // Ignore SIGPIPE, otherwise it will bring the daemon down if the client closes unexpectedly
     signal(SIGPIPE, SIG_IGN);
 #else
-<<<<<<< HEAD
-    if (!SetConsoleCtrlHandler((PHANDLER_ROUTINE)ConsoleHandler, TRUE))
-        return InitError("SetConsoleCtrlHandler failed");
-=======
     SetConsoleCtrlHandler(consoleCtrlHandler, true);
->>>>>>> 2848aa80
 #endif
 
     std::set_new_handler(new_handler_terminate);
