// Copyright (c) 2009-2010 Satoshi Nakamoto
// Copyright (c) 2009-2018 The Bitcoin Core developers
// Distributed under the MIT software license, see the accompanying
// file COPYING or http://www.opensource.org/licenses/mit-license.php.

#if defined(HAVE_CONFIG_H)
#include <config/bitcoin-config.h>
#endif

#include <init.h>

#include <addrman.h>
#include <amount.h>
#include <banman.h>
#include <blockfilter.h>
#include <chain.h>
#include <chainparams.h>
#include <compat/sanity.h>
#include <consensus/validation.h>
#include <fs.h>
#include <httpserver.h>
#include <httprpc.h>
#include <index/blockfilterindex.h>
#include <interfaces/chain.h>
#include <index/txindex.h>
#include <key.h>
#include <validation.h>
#include <miner.h>
#include <netbase.h>
#include <net.h>
#include <net_processing.h>
#include <policy/feerate.h>
#include <policy/fees.h>
#include <policy/policy.h>
#include <policy/settings.h>
#include <rpc/server.h>
#include <rpc/register.h>
#include <rpc/blockchain.h>
#include <rpc/util.h>
#include <script/standard.h>
#include <script/sigcache.h>
#include <scheduler.h>
#include <shutdown.h>
#include <util/threadnames.h>
#include <timedata.h>
#include <txdb.h>
#include <txmempool.h>
#include <torcontrol.h>
#include <ui_interface.h>
#include <util/system.h>
#include <util/moneystr.h>
#include <util/validation.h>
#include <validationinterface.h>
#include <anon.h>
#include <blind.h>
#include <smsg/smessage.h>
#include <smsg/rpcsmessage.h>
#include <insight/rpc.h>
#include <pos/miner.h>
#ifdef ENABLE_WALLET
#include <wallet/hdwallet.h>
#endif
#if ENABLE_USBDEVICE
#include <usbdevice/rpcusbdevice.h>
#include <usbdevice/usbdevice.h>
#endif

#include <core_io.h>
#include <warnings.h>
#include <walletinitinterface.h>
#include <stdint.h>
#include <stdio.h>

#ifndef WIN32
#include <attributes.h>
#include <cerrno>
#include <signal.h>
#include <sys/stat.h>
#endif

#include <boost/algorithm/string/classification.hpp>
#include <boost/algorithm/string/replace.hpp>
#include <boost/algorithm/string/split.hpp>
#include <boost/thread.hpp>

#if ENABLE_ZMQ
#include <zmq/zmqabstractnotifier.h>
#include <zmq/zmqnotificationinterface.h>
#include <zmq/zmqrpc.h>
#endif

#include <insight/insight.h>

bool fFeeEstimatesInitialized = false;
static const bool DEFAULT_PROXYRANDOMIZE = true;
static const bool DEFAULT_REST_ENABLE = false;
static const bool DEFAULT_STOPAFTERBLOCKIMPORT = false;

// Dump addresses to banlist.dat every 15 minutes (900s)
static constexpr int DUMP_BANS_INTERVAL = 60 * 15;

std::unique_ptr<CConnman> g_connman;
std::unique_ptr<PeerLogicValidation> peerLogic;
std::unique_ptr<BanMan> g_banman;

#ifdef WIN32
// Win32 LevelDB doesn't use filedescriptors, and the ones used for
// accessing block files don't count towards the fd_set size limit
// anyway.
#define MIN_CORE_FILEDESCRIPTORS 0
#else
#define MIN_CORE_FILEDESCRIPTORS 150
#endif

static const char* FEE_ESTIMATES_FILENAME="fee_estimates.dat";

#ifdef WIN32

HWND winHwnd = nullptr;
MSG winMsg;
const char lpcszClassName[] = "messageClass";

LRESULT APIENTRY MainWndProc(HWND hwnd, UINT uMsg, WPARAM wParam, LPARAM lParam)
{
    switch (uMsg) {
        case WM_CLOSE:
            StartShutdown();
            return 1;
        default:
            break;
    }
    return DefWindowProc(hwnd, uMsg, wParam, lParam);
};

int CreateMessageWindow()
{
    // Create a message-only window to intercept WM_CLOSE events from particld

    WNDCLASSEX WindowClassEx;
    ZeroMemory(&WindowClassEx, sizeof(WNDCLASSEX));
    WindowClassEx.cbSize = sizeof(WNDCLASSEX);
    WindowClassEx.lpfnWndProc = MainWndProc;
    WindowClassEx.hInstance = nullptr;
    WindowClassEx.lpszClassName = lpcszClassName;

    if (!RegisterClassEx(&WindowClassEx)) {
        fprintf(stderr, "RegisterClassEx failed: %d.\n", GetLastError());
        return 1;
    }

    winHwnd = CreateWindowEx(0, lpcszClassName, NULL, 0, 0, 0, 0, 0, HWND_MESSAGE, NULL, nullptr, NULL);
    if (!winHwnd) {
        fprintf(stderr, "CreateWindowEx failed: %d.\n", GetLastError());
        return 1;
    }

    ShowWindow(winHwnd, SW_SHOWDEFAULT);

    return 0;
};

int CloseMessageWindow()
{
    if (!winHwnd) {
        return 0;
    }

    if (!DestroyWindow(winHwnd)) {
        fprintf(stderr, "DestroyWindow failed: %d.\n", GetLastError());
        return 1;
    }

    if (!UnregisterClass(lpcszClassName, nullptr)) {
        fprintf(stderr, "UnregisterClass failed: %d.\n", GetLastError());
        return 1;
    }

    return 0;
};
#endif

/**
 * The PID file facilities.
 */
static const char* BITCOIN_PID_FILENAME = "particl.pid";

static fs::path GetPidFile()
{
    return AbsPathForConfigVal(fs::path(gArgs.GetArg("-pid", BITCOIN_PID_FILENAME)));
}

NODISCARD static bool CreatePidFile()
{
    FILE* file = fsbridge::fopen(GetPidFile(), "w");
    if (file) {
#ifdef WIN32
        fprintf(file, "%d\n", GetCurrentProcessId());
#else
        fprintf(file, "%d\n", getpid());
#endif
        fclose(file);
        return true;
    } else {
        return InitError(strprintf(_("Unable to create the PID file '%s': %s"), GetPidFile().string(), std::strerror(errno)));
    }
}

//////////////////////////////////////////////////////////////////////////////
//
// Shutdown
//

//
// Thread management and startup/shutdown:
//
// The network-processing threads are all part of a thread group
// created by AppInit() or the Qt main() function.
//
// A clean exit happens when StartShutdown() or the SIGTERM
// signal handler sets ShutdownRequested(), which makes main thread's
// WaitForShutdown() interrupts the thread group.
// And then, WaitForShutdown() makes all other on-going threads
// in the thread group join the main thread.
// Shutdown() is then called to clean up database connections, and stop other
// threads that should only be stopped after the main network-processing
// threads have exited.
//
// Shutdown for Qt is very similar, only it uses a QTimer to detect
// ShutdownRequested() getting set, and then does the normal Qt
// shutdown thing.
//

bool ShutdownRequestedMainThread()
{
#ifdef WIN32
    // Only particld will create a hidden window to receive messages
    while (winHwnd && PeekMessage(&winMsg, 0, 0, 0, PM_REMOVE)) {
        TranslateMessage(&winMsg);
        DispatchMessage(&winMsg);
    }
#endif
    return ShutdownRequested();
}

/**
 * This is a minimally invasive approach to shutdown on LevelDB read errors from the
 * chainstate, while keeping user interface out of the common library, which is shared
 * between bitcoind, and bitcoin-qt and non-server tools.
*/
class CCoinsViewErrorCatcher final : public CCoinsViewBacked
{
public:
    explicit CCoinsViewErrorCatcher(CCoinsView* view) : CCoinsViewBacked(view) {}
    bool GetCoin(const COutPoint &outpoint, Coin &coin) const override {
        try {
            return CCoinsViewBacked::GetCoin(outpoint, coin);
        } catch(const std::runtime_error& e) {
            uiInterface.ThreadSafeMessageBox(_("Error reading from database, shutting down."), "", CClientUIInterface::MSG_ERROR);
            LogPrintf("Error reading from database: %s\n", e.what());
            // Starting the shutdown sequence and returning false to the caller would be
            // interpreted as 'entry not found' (as opposed to unable to read data), and
            // could lead to invalid interpretation. Just exit immediately, as we can't
            // continue anyway, and all writes should be atomic.
            abort();
        }
    }
    // Writes do not need similar protection, as failure to write is handled by the caller.
};

static std::unique_ptr<CCoinsViewErrorCatcher> pcoinscatcher;
static std::unique_ptr<ECCVerifyHandle> globalVerifyHandle;

static boost::thread_group threadGroup;
static CScheduler scheduler;

void Interrupt()
{
    InterruptHTTPServer();
    InterruptHTTPRPC();
    InterruptRPC();
    InterruptREST();
    InterruptTorControl();
    InterruptMapPort();
    if (g_connman)
        g_connman->Interrupt();
    if (g_txindex) {
        g_txindex->Interrupt();
    }
    ForEachBlockFilterIndex([](BlockFilterIndex& index) { index.Interrupt(); });
}

void Shutdown(InitInterfaces& interfaces)
{
    LogPrintf("%s: In progress...\n", __func__);
    static CCriticalSection cs_Shutdown;
    TRY_LOCK(cs_Shutdown, lockShutdown);
    if (!lockShutdown)
        return;

    /// Note: Shutdown() must be able to handle cases in which initialization failed part of the way,
    /// for example if the data directory was found to be locked.
    /// Be sure that anything that writes files or flushes caches only does this if the respective
    /// module was initialized.
<<<<<<< HEAD
    RenameThread("particl-shutoff");
=======
    util::ThreadRename("shutoff");
>>>>>>> 2c35fe62
    mempool.AddTransactionsUpdated(1);

    StopHTTPRPC();
    StopREST();
    StopRPC();
    StopHTTPServer();
    smsgModule.Shutdown();
#ifdef ENABLE_WALLET
    StopThreadStakeMiner();
#endif
    for (const auto& client : interfaces.chain_clients) {
        client->flush();
    }
    StopMapPort();

    // Because these depend on each-other, we make sure that neither can be
    // using the other before destroying them.
    if (peerLogic) UnregisterValidationInterface(peerLogic.get());
    if (g_connman) g_connman->Stop();
    if (g_txindex) g_txindex->Stop();
    ForEachBlockFilterIndex([](BlockFilterIndex& index) { index.Stop(); });

    StopTorControl();

    // After everything has been shut down, but before things get flushed, stop the
    // CScheduler/checkqueue threadGroup
    threadGroup.interrupt_all();
    threadGroup.join_all();

    // After the threads that potentially access these pointers have been stopped,
    // destruct and reset all to nullptr.
    peerLogic.reset();
    g_connman.reset();
    g_banman.reset();
    g_txindex.reset();
    DestroyAllBlockFilterIndexes();

    if (g_is_mempool_loaded && gArgs.GetArg("-persistmempool", DEFAULT_PERSIST_MEMPOOL)) {
        DumpMempool();
    }

    if (fFeeEstimatesInitialized)
    {
        ::feeEstimator.FlushUnconfirmed();
        fs::path est_path = GetDataDir() / FEE_ESTIMATES_FILENAME;
        CAutoFile est_fileout(fsbridge::fopen(est_path, "wb"), SER_DISK, CLIENT_VERSION);
        if (!est_fileout.IsNull())
            ::feeEstimator.Write(est_fileout);
        else
            LogPrintf("%s: Failed to write fee estimates to %s\n", __func__, est_path.string());
        fFeeEstimatesInitialized = false;
    }

    // FlushStateToDisk generates a ChainStateFlushed callback, which we should avoid missing
    if (pcoinsTip != nullptr) {
        FlushStateToDisk();
    }

    // After there are no more peers/RPC left to give us new data which may generate
    // CValidationInterface callbacks, flush them...
    GetMainSignals().FlushBackgroundCallbacks();

    // Any future callbacks will be dropped. This should absolutely be safe - if
    // missing a callback results in an unrecoverable situation, unclean shutdown
    // would too. The only reason to do the above flushes is to let the wallet catch
    // up with our current chain to avoid any strange pruning edge cases and make
    // next startup faster by avoiding rescan.

    {
        LOCK(cs_main);
        if (pcoinsTip != nullptr) {
            FlushStateToDisk();
        }
        pcoinsTip.reset();
        pcoinscatcher.reset();
        pcoinsdbview.reset();
        pblocktree.reset();
    }
    for (const auto& client : interfaces.chain_clients) {
        client->stop();
    }

#if ENABLE_ZMQ
    if (g_zmq_notification_interface) {
        UnregisterValidationInterface(g_zmq_notification_interface);
        delete g_zmq_notification_interface;
        g_zmq_notification_interface = nullptr;
    }
#endif

#if ENABLE_USBDEVICE
    usb_device::ShutdownHardwareIntegration();
#endif

    try {
        if (!fs::remove(GetPidFile())) {
            LogPrintf("%s: Unable to remove PID file: File does not exist\n", __func__);
        }
    } catch (const fs::filesystem_error& e) {
        LogPrintf("%s: Unable to remove PID file: %s\n", __func__, fsbridge::get_filesystem_error_message(e));
    }

#ifdef WIN32
    CloseMessageWindow();
#endif

    interfaces.chain_clients.clear();
    UnregisterAllValidationInterfaces();
    GetMainSignals().UnregisterBackgroundSignalScheduler();
    GetMainSignals().UnregisterWithMempoolSignals(mempool);
    globalVerifyHandle.reset();
    ECC_Stop();
    ECC_Stop_Stealth();
    ECC_Stop_Blinding();
    LogPrintf("%s: done\n", __func__);
}

/**
 * Signal handlers are very limited in what they are allowed to do.
 * The execution context the handler is invoked in is not guaranteed,
 * so we restrict handler operations to just touching variables:
 */
#ifndef WIN32
static void HandleSIGTERM(int)
{
    StartShutdown();
}

static void HandleSIGHUP(int)
{
    LogInstance().m_reopen_file = true;
}
#else
static BOOL WINAPI consoleCtrlHandler(DWORD dwCtrlType)
{
    StartShutdown();
    Sleep(INFINITE);
    return true;
}
#endif

#ifndef WIN32
static void registerSignalHandler(int signal, void(*handler)(int))
{
    struct sigaction sa;
    sa.sa_handler = handler;
    sigemptyset(&sa.sa_mask);
    sa.sa_flags = 0;
    sigaction(signal, &sa, nullptr);
}
#endif

static boost::signals2::connection rpc_notify_block_change_connection;
static void OnRPCStarted()
{
    rpc_notify_block_change_connection = uiInterface.NotifyBlockTip_connect(&RPCNotifyBlockChange);
}

static void OnRPCStopped()
{
    rpc_notify_block_change_connection.disconnect();
    RPCNotifyBlockChange(false, nullptr);
    g_best_block_cv.notify_all();
    LogPrint(BCLog::RPC, "RPC stopped.\n");
}

void SetupServerArgs()
{
    SetupHelpOptions(gArgs);
    gArgs.AddArg("-help-debug", "Print help message with debugging options and exit", false, OptionsCategory::DEBUG_TEST); // server-only for now

    const auto defaultBaseParams = CreateBaseChainParams(CBaseChainParams::MAIN);
    const auto testnetBaseParams = CreateBaseChainParams(CBaseChainParams::TESTNET);
    const auto regtestBaseParams = CreateBaseChainParams(CBaseChainParams::REGTEST);
    const auto defaultChainParams = CreateChainParams(CBaseChainParams::MAIN);
    const auto testnetChainParams = CreateChainParams(CBaseChainParams::TESTNET);
    const auto regtestChainParams = CreateChainParams(CBaseChainParams::REGTEST);

    // Hidden Options
    std::vector<std::string> hidden_args = {
        "-dbcrashratio", "-forcecompactdb",
        // GUI args. These will be overwritten by SetupUIArgs for the GUI
        "-allowselfsignedrootcertificates", "-choosedatadir", "-lang=<lang>", "-min", "-resetguisettings", "-rootcertificates=<file>", "-splash", "-uiplatform"};

    gArgs.AddArg("-version", "Print version and exit", false, OptionsCategory::OPTIONS);
    gArgs.AddArg("-alertnotify=<cmd>", "Execute command when a relevant alert is received or we see a really long fork (%s in cmd is replaced by message)", false, OptionsCategory::OPTIONS);
    gArgs.AddArg("-assumevalid=<hex>", strprintf("If this block is in the chain assume that it and its ancestors are valid and potentially skip their script verification (0 to verify all, default: %s, testnet: %s)", defaultChainParams->GetConsensus().defaultAssumeValid.GetHex(), testnetChainParams->GetConsensus().defaultAssumeValid.GetHex()), false, OptionsCategory::OPTIONS);
    gArgs.AddArg("-blocksdir=<dir>", "Specify blocks directory (default: <datadir>/blocks)", false, OptionsCategory::OPTIONS);
    gArgs.AddArg("-blocknotify=<cmd>", "Execute command when the best block changes (%s in cmd is replaced by block hash)", false, OptionsCategory::OPTIONS);
    gArgs.AddArg("-blockreconstructionextratxn=<n>", strprintf("Extra transactions to keep in memory for compact block reconstructions (default: %u)", DEFAULT_BLOCK_RECONSTRUCTION_EXTRA_TXN), false, OptionsCategory::OPTIONS);
    gArgs.AddArg("-blocksonly", strprintf("Whether to operate in a blocks only mode (default: %u)", DEFAULT_BLOCKSONLY), true, OptionsCategory::OPTIONS);
    gArgs.AddArg("-conf=<file>", strprintf("Specify configuration file. Relative paths will be prefixed by datadir location. (default: %s)", BITCOIN_CONF_FILENAME), false, OptionsCategory::OPTIONS);
    gArgs.AddArg("-datadir=<dir>", "Specify data directory", false, OptionsCategory::OPTIONS);
    gArgs.AddArg("-dbbatchsize", strprintf("Maximum database write batch size in bytes (default: %u)", nDefaultDbBatchSize), true, OptionsCategory::OPTIONS);
    gArgs.AddArg("-dbcache=<n>", strprintf("Maximum database cache size <n> MiB (%d to %d, default: %d). In addition, unused mempool memory is shared for this cache (see -maxmempool).", nMinDbCache, nMaxDbCache, nDefaultDbCache), false, OptionsCategory::OPTIONS);
    gArgs.AddArg("-debuglogfile=<file>", strprintf("Specify location of debug log file. Relative paths will be prefixed by a net-specific datadir location. (-nodebuglogfile to disable; default: %s)", DEFAULT_DEBUGLOGFILE), false, OptionsCategory::OPTIONS);
    gArgs.AddArg("-feefilter", strprintf("Tell other nodes to filter invs to us by our mempool min fee (default: %u)", DEFAULT_FEEFILTER), true, OptionsCategory::OPTIONS);
    gArgs.AddArg("-includeconf=<file>", "Specify additional configuration file, relative to the -datadir path (only useable from configuration file, not command line)", false, OptionsCategory::OPTIONS);
    gArgs.AddArg("-loadblock=<file>", "Imports blocks from external blk000??.dat file on startup", false, OptionsCategory::OPTIONS);
    gArgs.AddArg("-maxmempool=<n>", strprintf("Keep the transaction memory pool below <n> megabytes (default: %u)", DEFAULT_MAX_MEMPOOL_SIZE), false, OptionsCategory::OPTIONS);
    gArgs.AddArg("-maxorphantx=<n>", strprintf("Keep at most <n> unconnectable transactions in memory (default: %u)", DEFAULT_MAX_ORPHAN_TRANSACTIONS), false, OptionsCategory::OPTIONS);
    gArgs.AddArg("-mempoolexpiry=<n>", strprintf("Do not keep transactions in the mempool longer than <n> hours (default: %u)", DEFAULT_MEMPOOL_EXPIRY), false, OptionsCategory::OPTIONS);
    gArgs.AddArg("-minimumchainwork=<hex>", strprintf("Minimum work assumed to exist on a valid chain in hex (default: %s, testnet: %s)", defaultChainParams->GetConsensus().nMinimumChainWork.GetHex(), testnetChainParams->GetConsensus().nMinimumChainWork.GetHex()), true, OptionsCategory::OPTIONS);
    gArgs.AddArg("-par=<n>", strprintf("Set the number of script verification threads (%u to %d, 0 = auto, <0 = leave that many cores free, default: %d)",
        -GetNumCores(), MAX_SCRIPTCHECK_THREADS, DEFAULT_SCRIPTCHECK_THREADS), false, OptionsCategory::OPTIONS);
    gArgs.AddArg("-persistmempool", strprintf("Whether to save the mempool on shutdown and load on restart (default: %u)", DEFAULT_PERSIST_MEMPOOL), false, OptionsCategory::OPTIONS);
    gArgs.AddArg("-pid=<file>", strprintf("Specify pid file. Relative paths will be prefixed by a net-specific datadir location. (default: %s)", BITCOIN_PID_FILENAME), false, OptionsCategory::OPTIONS);
    gArgs.AddArg("-prune=<n>", strprintf("Reduce storage requirements by enabling pruning (deleting) of old blocks. This allows the pruneblockchain RPC to be called to delete specific blocks, and enables automatic pruning of old blocks if a target size in MiB is provided. This mode is incompatible with -txindex and -rescan. "
            "Warning: Reverting this setting requires re-downloading the entire blockchain. "
            "(default: 0 = disable pruning blocks, 1 = allow manual pruning via RPC, >=%u = automatically prune block files to stay under the specified target size in MiB)", MIN_DISK_SPACE_FOR_BLOCK_FILES / 1024 / 1024), false, OptionsCategory::OPTIONS);
    gArgs.AddArg("-reindex", "Rebuild chain state and block index from the blk*.dat files on disk", false, OptionsCategory::OPTIONS);
    gArgs.AddArg("-reindex-chainstate", "Rebuild chain state from the currently indexed blocks. When in pruning mode or if blocks on disk might be corrupted, use full -reindex instead.", false, OptionsCategory::OPTIONS);
    gArgs.AddArg("-skiprangeproofverify", "Skip verifying rangeproofs when reindexing or importing.", false, OptionsCategory::OPTIONS);
#ifndef WIN32
    gArgs.AddArg("-sysperms", "Create new files with system default permissions, instead of umask 077 (only effective with disabled wallet functionality)", false, OptionsCategory::OPTIONS);
#else
    hidden_args.emplace_back("-sysperms");
#endif
    gArgs.AddArg("-txindex", strprintf("Maintain a full transaction index, used by the getrawtransaction rpc call (default: %u)", DEFAULT_TXINDEX), false, OptionsCategory::OPTIONS);
    gArgs.AddArg("-blockfilterindex=<type>",
                 strprintf("Maintain an index of compact filters by block (default: %s, values: %s).", DEFAULT_BLOCKFILTERINDEX, ListBlockFilterTypes()) +
                 " If <type> is not supplied or if <type> = 1, indexes for all known types are enabled.",
                 false, OptionsCategory::OPTIONS);

    gArgs.AddArg("-addressindex", strprintf("Maintain a full address index, used to query for the balance, txids and unspent outputs for addresses (default: %u)", DEFAULT_ADDRESSINDEX), false, OptionsCategory::OPTIONS);
    gArgs.AddArg("-timestampindex", strprintf("Maintain a timestamp index for block hashes, used to query blocks hashes by a range of timestamps (default: %u)", DEFAULT_TIMESTAMPINDEX), false, OptionsCategory::OPTIONS);
    gArgs.AddArg("-spentindex", strprintf("Maintain a full spent index, used to query the spending txid and input index for an outpoint (default: %u)", DEFAULT_SPENTINDEX), false, OptionsCategory::OPTIONS);
    gArgs.AddArg("-csindex", strprintf("Maintain an index of outputs by coldstaking address (default: %u)", DEFAULT_CSINDEX), false, OptionsCategory::OPTIONS);
    gArgs.AddArg("-cswhitelist", strprintf("Only index coldstaked outputs with matching stake address. Can be specified multiple times."), false, OptionsCategory::OPTIONS);

    gArgs.AddArg("-dbmaxopenfiles", strprintf("Maximum number of open files parameter passed to level-db (default: %u)", DEFAULT_DB_MAX_OPEN_FILES), false, OptionsCategory::OPTIONS);
    gArgs.AddArg("-dbcompression", strprintf("Database compression parameter passed to level-db (default: %s)", DEFAULT_DB_COMPRESSION ? "true" : "false"), false, OptionsCategory::OPTIONS);

    gArgs.AddArg("-findpeers", "Node will search for peers (default: 1)", false, OptionsCategory::CONNECTION);

    gArgs.AddArg("-addnode=<ip>", "Add a node to connect to and attempt to keep the connection open (see the `addnode` RPC command help for more info). This option can be specified multiple times to add multiple nodes.", false, OptionsCategory::CONNECTION);
    gArgs.AddArg("-banscore=<n>", strprintf("Threshold for disconnecting misbehaving peers (default: %u)", DEFAULT_BANSCORE_THRESHOLD), false, OptionsCategory::CONNECTION);
    gArgs.AddArg("-bantime=<n>", strprintf("Number of seconds to keep misbehaving peers from reconnecting (default: %u)", DEFAULT_MISBEHAVING_BANTIME), false, OptionsCategory::CONNECTION);
    gArgs.AddArg("-bind=<addr>", "Bind to given address and always listen on it. Use [host]:port notation for IPv6", false, OptionsCategory::CONNECTION);
    gArgs.AddArg("-connect=<ip>", "Connect only to the specified node; -noconnect disables automatic connections (the rules for this peer are the same as for -addnode). This option can be specified multiple times to connect to multiple nodes.", false, OptionsCategory::CONNECTION);
    gArgs.AddArg("-discover", "Discover own IP addresses (default: 1 when listening and no -externalip or -proxy)", false, OptionsCategory::CONNECTION);
    gArgs.AddArg("-dns", strprintf("Allow DNS lookups for -addnode, -seednode and -connect (default: %u)", DEFAULT_NAME_LOOKUP), false, OptionsCategory::CONNECTION);
    gArgs.AddArg("-dnsseed", "Query for peer addresses via DNS lookup, if low on addresses (default: 1 unless -connect used)", false, OptionsCategory::CONNECTION);
    gArgs.AddArg("-enablebip61", strprintf("Send reject messages per BIP61 (default: %u)", DEFAULT_ENABLE_BIP61), false, OptionsCategory::CONNECTION);
    gArgs.AddArg("-externalip=<ip>", "Specify your own public address", false, OptionsCategory::CONNECTION);
    gArgs.AddArg("-forcednsseed", strprintf("Always query for peer addresses via DNS lookup (default: %u)", DEFAULT_FORCEDNSSEED), false, OptionsCategory::CONNECTION);
    gArgs.AddArg("-listen", "Accept connections from outside (default: 1 if no -proxy or -connect)", false, OptionsCategory::CONNECTION);
    gArgs.AddArg("-listenonion", strprintf("Automatically create Tor hidden service (default: %d)", DEFAULT_LISTEN_ONION), false, OptionsCategory::CONNECTION);
    gArgs.AddArg("-maxconnections=<n>", strprintf("Maintain at most <n> connections to peers (default: %u)", DEFAULT_MAX_PEER_CONNECTIONS), false, OptionsCategory::CONNECTION);
    gArgs.AddArg("-maxreceivebuffer=<n>", strprintf("Maximum per-connection receive buffer, <n>*1000 bytes (default: %u)", DEFAULT_MAXRECEIVEBUFFER), false, OptionsCategory::CONNECTION);
    gArgs.AddArg("-maxsendbuffer=<n>", strprintf("Maximum per-connection send buffer, <n>*1000 bytes (default: %u)", DEFAULT_MAXSENDBUFFER), false, OptionsCategory::CONNECTION);
    gArgs.AddArg("-maxtimeadjustment", strprintf("Maximum allowed median peer time offset adjustment. Local perspective of time may be influenced by peers forward or backward by this amount. (default: %u seconds)", DEFAULT_MAX_TIME_ADJUSTMENT), false, OptionsCategory::CONNECTION);
    gArgs.AddArg("-maxuploadtarget=<n>", strprintf("Tries to keep outbound traffic under the given target (in MiB per 24h), 0 = no limit (default: %d)", DEFAULT_MAX_UPLOAD_TARGET), false, OptionsCategory::CONNECTION);
    gArgs.AddArg("-onion=<ip:port>", "Use separate SOCKS5 proxy to reach peers via Tor hidden services, set -noonion to disable (default: -proxy)", false, OptionsCategory::CONNECTION);
    gArgs.AddArg("-onlynet=<net>", "Make outgoing connections only through network <net> (ipv4, ipv6 or onion). Incoming connections are not affected by this option. This option can be specified multiple times to allow multiple networks.", false, OptionsCategory::CONNECTION);
    gArgs.AddArg("-peerbloomfilters", strprintf("Support filtering of blocks and transaction with bloom filters (default: %u)", DEFAULT_PEERBLOOMFILTERS), false, OptionsCategory::CONNECTION);
    gArgs.AddArg("-permitbaremultisig", strprintf("Relay non-P2SH multisig (default: %u)", DEFAULT_PERMIT_BAREMULTISIG), false, OptionsCategory::CONNECTION);
    gArgs.AddArg("-port=<port>", strprintf("Listen for connections on <port> (default: %u, testnet: %u, regtest: %u)", defaultChainParams->GetDefaultPort(), testnetChainParams->GetDefaultPort(), regtestChainParams->GetDefaultPort()), false, OptionsCategory::CONNECTION);
    gArgs.AddArg("-proxy=<ip:port>", "Connect through SOCKS5 proxy, set -noproxy to disable (default: disabled)", false, OptionsCategory::CONNECTION);
    gArgs.AddArg("-proxyrandomize", strprintf("Randomize credentials for every proxy connection. This enables Tor stream isolation (default: %u)", DEFAULT_PROXYRANDOMIZE), false, OptionsCategory::CONNECTION);
    gArgs.AddArg("-seednode=<ip>", "Connect to a node to retrieve peer addresses, and disconnect. This option can be specified multiple times to connect to multiple nodes.", false, OptionsCategory::CONNECTION);
    gArgs.AddArg("-timeout=<n>", strprintf("Specify connection timeout in milliseconds (minimum: 1, default: %d)", DEFAULT_CONNECT_TIMEOUT), false, OptionsCategory::CONNECTION);
    gArgs.AddArg("-peertimeout=<n>", strprintf("Specify p2p connection timeout in seconds. This option determines the amount of time a peer may be inactive before the connection to it is dropped. (minimum: 1, default: %d)", DEFAULT_PEER_CONNECT_TIMEOUT), true, OptionsCategory::CONNECTION);
    gArgs.AddArg("-torcontrol=<ip>:<port>", strprintf("Tor control port to use if onion listening enabled (default: %s)", DEFAULT_TOR_CONTROL), false, OptionsCategory::CONNECTION);
    gArgs.AddArg("-torpassword=<pass>", "Tor control port password (default: empty)", false, OptionsCategory::CONNECTION);
#ifdef USE_UPNP
#if USE_UPNP
    gArgs.AddArg("-upnp", "Use UPnP to map the listening port (default: 1 when listening and no -proxy)", false, OptionsCategory::CONNECTION);
#else
    gArgs.AddArg("-upnp", strprintf("Use UPnP to map the listening port (default: %u)", 0), false, OptionsCategory::CONNECTION);
#endif
#else
    hidden_args.emplace_back("-upnp");
#endif
    gArgs.AddArg("-whitebind=<addr>", "Bind to given address and whitelist peers connecting to it. Use [host]:port notation for IPv6", false, OptionsCategory::CONNECTION);
    gArgs.AddArg("-whitelist=<IP address or network>", "Whitelist peers connecting from the given IP address (e.g. 1.2.3.4) or CIDR notated network (e.g. 1.2.3.0/24). Can be specified multiple times."
        " Whitelisted peers cannot be DoS banned and their transactions are always relayed, even if they are already in the mempool, useful e.g. for a gateway", false, OptionsCategory::CONNECTION);

    smsg::AddOptions();

    g_wallet_init_interface.AddWalletOptions();
#ifdef ENABLE_WALLET
    if (fParticlMode) {
        CHDWallet::AddOptions();
    }
#endif


#if ENABLE_ZMQ
    gArgs.AddArg("-zmqpubhashblock=<address>", "Enable publish hash block in <address>", false, OptionsCategory::ZMQ);
    gArgs.AddArg("-zmqpubhashtx=<address>", "Enable publish hash transaction in <address>", false, OptionsCategory::ZMQ);
    gArgs.AddArg("-zmqpubrawblock=<address>", "Enable publish raw block in <address>", false, OptionsCategory::ZMQ);
    gArgs.AddArg("-zmqpubrawtx=<address>", "Enable publish raw transaction in <address>", false, OptionsCategory::ZMQ);

    gArgs.AddArg("-zmqpubhashblockhwm=<n>", strprintf("Set publish hash block outbound message high water mark (default: %d)", CZMQAbstractNotifier::DEFAULT_ZMQ_SNDHWM), false, OptionsCategory::ZMQ);
    gArgs.AddArg("-zmqpubhashtxhwm=<n>", strprintf("Set publish hash transaction outbound message high water mark (default: %d)", CZMQAbstractNotifier::DEFAULT_ZMQ_SNDHWM), false, OptionsCategory::ZMQ);
    gArgs.AddArg("-zmqpubrawblockhwm=<n>", strprintf("Set publish raw block outbound message high water mark (default: %d)", CZMQAbstractNotifier::DEFAULT_ZMQ_SNDHWM), false, OptionsCategory::ZMQ);
    gArgs.AddArg("-zmqpubrawtxhwm=<n>", strprintf("Set publish raw transaction outbound message high water mark (default: %d)", CZMQAbstractNotifier::DEFAULT_ZMQ_SNDHWM), false, OptionsCategory::ZMQ);

    gArgs.AddArg("-zmqpubhashwtx=<address>", "Enable publish hash transaction received by wallets in <address>", false, OptionsCategory::ZMQ);
    gArgs.AddArg("-zmqpubsmsg=<address>", "Enable publish secure message in <address>", false, OptionsCategory::ZMQ);
    gArgs.AddArg("-serverkeyzmq=<secret_key>", "Base64 encoded string of the z85 encoded secret key for CurveZMQ.", false, OptionsCategory::ZMQ);
    gArgs.AddArg("-newserverkeypairzmq", "Generate new key pair for CurveZMQ, print and exit.", false, OptionsCategory::ZMQ);
    gArgs.AddArg("-whitelistzmq=<IP address or network>", "Whitelist peers connecting from the given IP address (e.g. 1.2.3.4) or CIDR notated network (e.g. 1.2.3.0/24). Can be specified multiple times.", false, OptionsCategory::ZMQ);
#else
    hidden_args.emplace_back("-zmqpubhashblock=<address>");
    hidden_args.emplace_back("-zmqpubhashtx=<address>");
    hidden_args.emplace_back("-zmqpubrawblock=<address>");
    hidden_args.emplace_back("-zmqpubrawtx=<address>");

    hidden_args.emplace_back("-zmqpubhashblockhwm=<n>");
    hidden_args.emplace_back("-zmqpubhashtxhwm=<n>");
    hidden_args.emplace_back("-zmqpubrawblockhwm=<n>");
    hidden_args.emplace_back("-zmqpubrawtxhwm=<n>");

    hidden_args.emplace_back("-zmqpubhashwtx=<address>");
    hidden_args.emplace_back("-zmqpubsmsg=<address>");
    hidden_args.emplace_back("-serverkeyzmq=<secret_key>");
    hidden_args.emplace_back("-newserverkeypairzmq");
    hidden_args.emplace_back("-whitelistzmq=<IP address or network>");
#endif

    gArgs.AddArg("-checkblocks=<n>", strprintf("How many blocks to check at startup (default: %u, 0 = all)", DEFAULT_CHECKBLOCKS), true, OptionsCategory::DEBUG_TEST);
    gArgs.AddArg("-checklevel=<n>", strprintf("How thorough the block verification of -checkblocks is: "
        "level 0 reads the blocks from disk, "
        "level 1 verifies block validity, "
        "level 2 verifies undo data, "
        "level 3 checks disconnection of tip blocks, "
        "and level 4 tries to reconnect the blocks, "
        "each level includes the checks of the previous levels "
        "(0-4, default: %u)", DEFAULT_CHECKLEVEL), true, OptionsCategory::DEBUG_TEST);
    gArgs.AddArg("-checkblockindex", strprintf("Do a full consistency check for mapBlockIndex, setBlockIndexCandidates, chainActive and mapBlocksUnlinked occasionally. (default: %u, regtest: %u)", defaultChainParams->DefaultConsistencyChecks(), regtestChainParams->DefaultConsistencyChecks()), true, OptionsCategory::DEBUG_TEST);
    gArgs.AddArg("-checkmempool=<n>", strprintf("Run checks every <n> transactions (default: %u, regtest: %u)", defaultChainParams->DefaultConsistencyChecks(), regtestChainParams->DefaultConsistencyChecks()), true, OptionsCategory::DEBUG_TEST);
    gArgs.AddArg("-checkpoints", strprintf("Disable expensive verification for known chain history (default: %u)", DEFAULT_CHECKPOINTS_ENABLED), true, OptionsCategory::DEBUG_TEST);
    gArgs.AddArg("-deprecatedrpc=<method>", "Allows deprecated RPC method(s) to be used", true, OptionsCategory::DEBUG_TEST);
    gArgs.AddArg("-dropmessagestest=<n>", "Randomly drop 1 of every <n> network messages", true, OptionsCategory::DEBUG_TEST);
    gArgs.AddArg("-stopafterblockimport", strprintf("Stop running after importing blocks from disk (default: %u)", DEFAULT_STOPAFTERBLOCKIMPORT), true, OptionsCategory::DEBUG_TEST);
    gArgs.AddArg("-stopatheight", strprintf("Stop running after reaching the given height in the main chain (default: %u)", DEFAULT_STOPATHEIGHT), true, OptionsCategory::DEBUG_TEST);
    gArgs.AddArg("-limitancestorcount=<n>", strprintf("Do not accept transactions if number of in-mempool ancestors is <n> or more (default: %u)", DEFAULT_ANCESTOR_LIMIT), true, OptionsCategory::DEBUG_TEST);
    gArgs.AddArg("-limitancestorsize=<n>", strprintf("Do not accept transactions whose size with all in-mempool ancestors exceeds <n> kilobytes (default: %u)", DEFAULT_ANCESTOR_SIZE_LIMIT), true, OptionsCategory::DEBUG_TEST);
    gArgs.AddArg("-limitdescendantcount=<n>", strprintf("Do not accept transactions if any ancestor would have <n> or more in-mempool descendants (default: %u)", DEFAULT_DESCENDANT_LIMIT), true, OptionsCategory::DEBUG_TEST);
    gArgs.AddArg("-limitdescendantsize=<n>", strprintf("Do not accept transactions if any ancestor would have more than <n> kilobytes of in-mempool descendants (default: %u).", DEFAULT_DESCENDANT_SIZE_LIMIT), true, OptionsCategory::DEBUG_TEST);
    gArgs.AddArg("-addrmantest", "Allows to test address relay on localhost", true, OptionsCategory::DEBUG_TEST);
    gArgs.AddArg("-debug=<category>", "Output debugging information (default: -nodebug, supplying <category> is optional). "
        "If <category> is not supplied or if <category> = 1, output all debugging information. <category> can be: " + ListLogCategories() + ".", false, OptionsCategory::DEBUG_TEST);
    gArgs.AddArg("-debugexclude=<category>", strprintf("Exclude debugging information for a category. Can be used in conjunction with -debug=1 to output debug logs for all categories except one or more specified categories."), false, OptionsCategory::DEBUG_TEST);
    gArgs.AddArg("-logips", strprintf("Include IP addresses in debug output (default: %u)", DEFAULT_LOGIPS), false, OptionsCategory::DEBUG_TEST);
    gArgs.AddArg("-logtimestamps", strprintf("Prepend debug output with timestamp (default: %u)", DEFAULT_LOGTIMESTAMPS), false, OptionsCategory::DEBUG_TEST);
    gArgs.AddArg("-logthreadnames", strprintf("Prepend debug output with name of the originating thread (only available on platforms supporting thread_local) (default: %u)", DEFAULT_LOGTHREADNAMES), false, OptionsCategory::DEBUG_TEST);
    gArgs.AddArg("-logtimemicros", strprintf("Add microsecond precision to debug timestamps (default: %u)", DEFAULT_LOGTIMEMICROS), true, OptionsCategory::DEBUG_TEST);
    gArgs.AddArg("-mocktime=<n>", "Replace actual time with <n> seconds since epoch (default: 0)", true, OptionsCategory::DEBUG_TEST);
    gArgs.AddArg("-maxsigcachesize=<n>", strprintf("Limit sum of signature cache and script execution cache sizes to <n> MiB (default: %u)", DEFAULT_MAX_SIG_CACHE_SIZE), true, OptionsCategory::DEBUG_TEST);
    gArgs.AddArg("-maxtipage=<n>", strprintf("Maximum tip age in seconds to consider node in initial block download (default: %u)", DEFAULT_MAX_TIP_AGE), true, OptionsCategory::DEBUG_TEST);
    gArgs.AddArg("-printpriority", strprintf("Log transaction fee per kB when mining blocks (default: %u)", DEFAULT_PRINTPRIORITY), true, OptionsCategory::DEBUG_TEST);
    gArgs.AddArg("-printtoconsole", "Send trace/debug info to console (default: 1 when no -daemon. To disable logging to file, set -nodebuglogfile)", false, OptionsCategory::DEBUG_TEST);
    gArgs.AddArg("-shrinkdebugfile", "Shrink debug.log file on client startup (default: 1 when no -debug)", false, OptionsCategory::DEBUG_TEST);
    gArgs.AddArg("-uacomment=<cmt>", "Append comment to the user agent string", false, OptionsCategory::DEBUG_TEST);

    SetupChainParamsBaseOptions();

    gArgs.AddArg("-acceptnonstdtxn", strprintf("Relay and mine \"non-standard\" transactions (%sdefault: %u)", "testnet/regtest only; ", !testnetChainParams->RequireStandard()), true, OptionsCategory::NODE_RELAY);
    gArgs.AddArg("-incrementalrelayfee=<amt>", strprintf("Fee rate (in %s/kB) used to define cost of relay, used for mempool limiting and BIP 125 replacement. (default: %s)", CURRENCY_UNIT, FormatMoney(DEFAULT_INCREMENTAL_RELAY_FEE)), true, OptionsCategory::NODE_RELAY);
    gArgs.AddArg("-dustrelayfee=<amt>", strprintf("Fee rate (in %s/kB) used to define dust, the value of an output such that it will cost more than its value in fees at this fee rate to spend it. (default: %s)", CURRENCY_UNIT, FormatMoney(DUST_RELAY_TX_FEE)), true, OptionsCategory::NODE_RELAY);
    gArgs.AddArg("-bytespersigop", strprintf("Equivalent bytes per sigop in transactions for relay and mining (default: %u)", DEFAULT_BYTES_PER_SIGOP), false, OptionsCategory::NODE_RELAY);
    gArgs.AddArg("-datacarrier", strprintf("Relay and mine data carrier transactions (default: %u)", DEFAULT_ACCEPT_DATACARRIER), false, OptionsCategory::NODE_RELAY);
    gArgs.AddArg("-datacarriersize", strprintf("Maximum size of data in data carrier transactions we relay and mine (default: %u)", MAX_OP_RETURN_RELAY), false, OptionsCategory::NODE_RELAY);
    gArgs.AddArg("-mempoolreplacement", strprintf("Enable transaction replacement in the memory pool (default: %u)", DEFAULT_ENABLE_REPLACEMENT), false, OptionsCategory::NODE_RELAY);
    gArgs.AddArg("-minrelaytxfee=<amt>", strprintf("Fees (in %s/kB) smaller than this are considered zero fee for relaying, mining and transaction creation (default: %s)",
        CURRENCY_UNIT, FormatMoney(DEFAULT_MIN_RELAY_TX_FEE)), false, OptionsCategory::NODE_RELAY);
    gArgs.AddArg("-whitelistforcerelay", strprintf("Force relay of transactions from whitelisted peers even if they violate local relay policy (default: %d)", DEFAULT_WHITELISTFORCERELAY), false, OptionsCategory::NODE_RELAY);
    gArgs.AddArg("-whitelistrelay", strprintf("Accept relayed transactions received from whitelisted peers even when not relaying transactions (default: %d)", DEFAULT_WHITELISTRELAY), false, OptionsCategory::NODE_RELAY);


    gArgs.AddArg("-blockmaxweight=<n>", strprintf("Set maximum BIP141 block weight (default: %d)", DEFAULT_BLOCK_MAX_WEIGHT), false, OptionsCategory::BLOCK_CREATION);
    gArgs.AddArg("-blockmintxfee=<amt>", strprintf("Set lowest fee rate (in %s/kB) for transactions to be included in block creation. (default: %s)", CURRENCY_UNIT, FormatMoney(DEFAULT_BLOCK_MIN_TX_FEE)), false, OptionsCategory::BLOCK_CREATION);
    gArgs.AddArg("-blockversion=<n>", "Override block version to test forking scenarios", true, OptionsCategory::BLOCK_CREATION);

    gArgs.AddArg("-rest", strprintf("Accept public REST requests (default: %u)", DEFAULT_REST_ENABLE), false, OptionsCategory::RPC);
    gArgs.AddArg("-rpcallowip=<ip>", "Allow JSON-RPC connections from specified source. Valid for <ip> are a single IP (e.g. 1.2.3.4), a network/netmask (e.g. 1.2.3.4/255.255.255.0) or a network/CIDR (e.g. 1.2.3.4/24). This option can be specified multiple times", false, OptionsCategory::RPC);
    gArgs.AddArg("-rpcauth=<userpw>", "Username and HMAC-SHA-256 hashed password for JSON-RPC connections. The field <userpw> comes in the format: <USERNAME>:<SALT>$<HASH>. A canonical python script is included in share/rpcauth. The client then connects normally using the rpcuser=<USERNAME>/rpcpassword=<PASSWORD> pair of arguments. This option can be specified multiple times", false, OptionsCategory::RPC);
    gArgs.AddArg("-rpcbind=<addr>[:port]", "Bind to given address to listen for JSON-RPC connections. Do not expose the RPC server to untrusted networks such as the public internet! This option is ignored unless -rpcallowip is also passed. Port is optional and overrides -rpcport. Use [host]:port notation for IPv6. This option can be specified multiple times (default: 127.0.0.1 and ::1 i.e., localhost)", false, OptionsCategory::RPC);
    gArgs.AddArg("-rpccookiefile=<loc>", "Location of the auth cookie. Relative paths will be prefixed by a net-specific datadir location. (default: data dir)", false, OptionsCategory::RPC);
    gArgs.AddArg("-rpcpassword=<pw>", "Password for JSON-RPC connections", false, OptionsCategory::RPC);
    gArgs.AddArg("-rpcport=<port>", strprintf("Listen for JSON-RPC connections on <port> (default: %u, testnet: %u, regtest: %u)", defaultBaseParams->RPCPort(), testnetBaseParams->RPCPort(), regtestBaseParams->RPCPort()), false, OptionsCategory::RPC);
    gArgs.AddArg("-rpcserialversion", strprintf("Sets the serialization of raw transaction or block hex returned in non-verbose mode, non-segwit(0) or segwit(1) (default: %d)", DEFAULT_RPC_SERIALIZE_VERSION), false, OptionsCategory::RPC);
    gArgs.AddArg("-rpcservertimeout=<n>", strprintf("Timeout during HTTP requests (default: %d)", DEFAULT_HTTP_SERVER_TIMEOUT), true, OptionsCategory::RPC);
    gArgs.AddArg("-rpcthreads=<n>", strprintf("Set the number of threads to service RPC calls (default: %d)", DEFAULT_HTTP_THREADS), false, OptionsCategory::RPC);
    gArgs.AddArg("-rpcuser=<user>", "Username for JSON-RPC connections", false, OptionsCategory::RPC);
    gArgs.AddArg("-rpcworkqueue=<n>", strprintf("Set the depth of the work queue to service RPC calls (default: %d)", DEFAULT_HTTP_WORKQUEUE), true, OptionsCategory::RPC);
    gArgs.AddArg("-server", "Accept command line and JSON-RPC commands", false, OptionsCategory::RPC);
    gArgs.AddArg("-rpccorsdomain=<domain>", "Allow JSON-RPC connections from specified domain (e.g. http://localhost:4200 or \"*\"). This needs to be set if you are using the Particl GUI in a browser.", false, OptionsCategory::RPC);

    gArgs.AddArg("-displaylocaltime", "Display human readable time strings in local timezone (default: false)", false, OptionsCategory::RPC);
    gArgs.AddArg("-displayutctime", "Display human readable time strings in UTC (default: false)", false, OptionsCategory::RPC);

#if HAVE_DECL_DAEMON
    gArgs.AddArg("-daemon", "Run in the background as a daemon and accept commands", false, OptionsCategory::OPTIONS);
#else
    hidden_args.emplace_back("-daemon");
#endif

    hidden_args.emplace_back("-btcmode");

    // Add the hidden options
    gArgs.AddHiddenArgs(hidden_args);
}

std::string LicenseInfo()
{
    const std::string URL_SOURCE_CODE = "<https://github.com/particl/particl-core>";
    const std::string URL_WEBSITE = "<https://particl.io/>";

    return CopyrightHolders(_("Copyright (C)")) + "\n" +
           "\n" +
           strprintf(_("Please contribute if you find %s useful. "
                       "Visit %s for further information about the software."),
               PACKAGE_NAME, URL_WEBSITE) +
           "\n" +
           strprintf(_("The source code is available from %s."),
               URL_SOURCE_CODE) +
           "\n" +
           "\n" +
           _("This is experimental software.") + "\n" +
           strprintf(_("Distributed under the MIT software license, see the accompanying file %s or %s"), "COPYING", "<https://opensource.org/licenses/MIT>") + "\n" +
           "\n" +
           strprintf(_("This product includes software developed by the OpenSSL Project for use in the OpenSSL Toolkit %s and cryptographic software written by Eric Young and UPnP software written by Thomas Bernard."), "<https://www.openssl.org>") +
           "\n";
}

static void BlockNotifyCallback(bool initialSync, const CBlockIndex *pBlockIndex)
{
    if (initialSync || !pBlockIndex)
        return;

    std::string strCmd = gArgs.GetArg("-blocknotify", "");
    if (!strCmd.empty()) {
        boost::replace_all(strCmd, "%s", pBlockIndex->GetBlockHash().GetHex());
        std::thread t(runCommand, strCmd);
        t.detach(); // thread runs free
    }
}

static bool fHaveGenesis = false;
static Mutex g_genesis_wait_mutex;
static std::condition_variable g_genesis_wait_cv;

static void BlockNotifyGenesisWait(bool, const CBlockIndex *pBlockIndex)
{
    if (pBlockIndex != nullptr) {
        {
            LOCK(g_genesis_wait_mutex);
            fHaveGenesis = true;
        }
        g_genesis_wait_cv.notify_all();
    }
}

struct CImportingNow
{
    CImportingNow() {
        assert(fImporting == false);
        fImporting = true;
    }

    ~CImportingNow() {
        assert(fImporting == true);
        fImporting = false;
    }
};


// If we're using -prune with -reindex, then delete block files that will be ignored by the
// reindex.  Since reindexing works by starting at block file 0 and looping until a blockfile
// is missing, do the same here to delete any later block files after a gap.  Also delete all
// rev files since they'll be rewritten by the reindex anyway.  This ensures that vinfoBlockFile
// is in sync with what's actually on disk by the time we start downloading, so that pruning
// works correctly.
static void CleanupBlockRevFiles()
{
    std::map<std::string, fs::path> mapBlockFiles;

    // Glob all blk?????.dat and rev?????.dat files from the blocks directory.
    // Remove the rev files immediately and insert the blk file paths into an
    // ordered map keyed by block file index.
    LogPrintf("Removing unusable blk?????.dat and rev?????.dat files for -reindex with -prune\n");
    fs::path blocksdir = GetBlocksDir();
    for (fs::directory_iterator it(blocksdir); it != fs::directory_iterator(); it++) {
        if (fs::is_regular_file(*it) &&
            it->path().filename().string().length() == 12 &&
            it->path().filename().string().substr(8,4) == ".dat")
        {
            if (it->path().filename().string().substr(0,3) == "blk")
                mapBlockFiles[it->path().filename().string().substr(3,5)] = it->path();
            else if (it->path().filename().string().substr(0,3) == "rev")
                remove(it->path());
        }
    }

    // Remove all block files that aren't part of a contiguous set starting at
    // zero by walking the ordered map (keys are block file indices) by
    // keeping a separate counter.  Once we hit a gap (or if 0 doesn't exist)
    // start removing block files.
    int nContigCounter = 0;
    for (const std::pair<const std::string, fs::path>& item : mapBlockFiles) {
        if (atoi(item.first) == nContigCounter) {
            nContigCounter++;
            continue;
        }
        remove(item.second);
    }
}

static void ThreadImport(std::vector<fs::path> vImportFiles)
{
    const CChainParams& chainparams = Params();
<<<<<<< HEAD
    RenameThread("particl-loadblk");
=======
    util::ThreadRename("loadblk");
>>>>>>> 2c35fe62
    ScheduleBatchPriority();

    fBusyImporting = true;
    {
    CImportingNow imp;

    // -reindex
    if (fReindex) {
        int nFile = 0;
        while (true) {
            FlatFilePos pos(nFile, 0);
            if (!fs::exists(GetBlockPosFilename(pos)))
                break; // No block files left to reindex
            FILE *file = OpenBlockFile(pos, true);
            if (!file)
                break; // This error is logged in OpenBlockFile
            LogPrintf("Reindexing block file blk%05u.dat...\n", (unsigned int)nFile);
            LoadExternalBlockFile(chainparams, file, &pos);
            nFile++;
        }
        pblocktree->WriteReindexing(false);
        fReindex = false;
        LogPrintf("Reindexing finished\n");
        // To avoid ending up in a situation without genesis block, re-try initializing (no-op if reindexing worked):
        LoadGenesisBlock(chainparams);
    }

    // hardcoded $DATADIR/bootstrap.dat
    fs::path pathBootstrap = GetDataDir() / "bootstrap.dat";
    if (fs::exists(pathBootstrap)) {
        FILE *file = fsbridge::fopen(pathBootstrap, "rb");
        if (file) {
            fs::path pathBootstrapOld = GetDataDir() / "bootstrap.dat.old";
            LogPrintf("Importing bootstrap.dat...\n");
            LoadExternalBlockFile(chainparams, file);
            RenameOver(pathBootstrap, pathBootstrapOld);
        } else {
            LogPrintf("Warning: Could not open bootstrap file %s\n", pathBootstrap.string());
        }
    }

    // -loadblock=
    for (const fs::path& path : vImportFiles) {
        FILE *file = fsbridge::fopen(path, "rb");
        if (file) {
            LogPrintf("Importing blocks file %s...\n", path.string());
            LoadExternalBlockFile(chainparams, file);
        } else {
            LogPrintf("Warning: Could not open blocks file %s\n", path.string());
        }
    }

    } // End scope of CImportingNow (set fImporting to false)

    assert(fImporting == false);
    assert(fReindex == false);

    // scan for better chains in the block chain database, that are not yet connected in the active best chain
    CValidationState state;
    if (!ActivateBestChain(state, chainparams)) {
        LogPrintf("Failed to connect best block (%s)\n", FormatStateMessage(state));
        //StartShutdown();
        //return;
    }

    if (gArgs.GetBoolArg("-stopafterblockimport", DEFAULT_STOPAFTERBLOCKIMPORT)) {
        LogPrintf("Stopping after block import\n");
        StartShutdown();
        return;
    }

    if (gArgs.GetArg("-persistmempool", DEFAULT_PERSIST_MEMPOOL)) {
        LoadMempool();
    }
    fBusyImporting = false;
    g_is_mempool_loaded = !ShutdownRequested();
}

/** Sanity checks
 *  Ensure that Bitcoin is running in a usable environment with all
 *  necessary library support.
 */
static bool InitSanityCheck()
{
    if(!ECC_InitSanityCheck()) {
        InitError("Elliptic curve cryptography sanity check failure. Aborting.");
        return false;
    }

    if (!glibc_sanity_test() || !glibcxx_sanity_test())
        return false;

    if (!Random_SanityCheck()) {
        InitError("OS cryptographic RNG sanity check failure. Aborting.");
        return false;
    }

    return true;
}

static bool AppInitServers()
{
    RPCServer::OnStarted(&OnRPCStarted);
    RPCServer::OnStopped(&OnRPCStopped);
    if (!InitHTTPServer())
        return false;
    StartRPC();
    if (!StartHTTPRPC())
        return false;
    if (gArgs.GetBoolArg("-rest", DEFAULT_REST_ENABLE)) StartREST();
    StartHTTPServer();
    return true;
}

// Parameter interaction based on rules
void InitParameterInteraction()
{
    // when specifying an explicit binding address, you want to listen on it
    // even when -connect or -proxy is specified
    if (gArgs.IsArgSet("-bind")) {
        if (gArgs.SoftSetBoolArg("-listen", true))
            LogPrintf("%s: parameter interaction: -bind set -> setting -listen=1\n", __func__);
    }
    if (gArgs.IsArgSet("-whitebind")) {
        if (gArgs.SoftSetBoolArg("-listen", true))
            LogPrintf("%s: parameter interaction: -whitebind set -> setting -listen=1\n", __func__);
    }

    if (gArgs.IsArgSet("-connect")) {
        // when only connecting to trusted nodes, do not seed via DNS, or listen by default
        if (gArgs.SoftSetBoolArg("-dnsseed", false))
            LogPrintf("%s: parameter interaction: -connect set -> setting -dnsseed=0\n", __func__);
        if (gArgs.SoftSetBoolArg("-listen", false))
            LogPrintf("%s: parameter interaction: -connect set -> setting -listen=0\n", __func__);
    }

    if (gArgs.IsArgSet("-proxy")) {
        // to protect privacy, do not listen by default if a default proxy server is specified
        if (gArgs.SoftSetBoolArg("-listen", false))
            LogPrintf("%s: parameter interaction: -proxy set -> setting -listen=0\n", __func__);
        // to protect privacy, do not use UPNP when a proxy is set. The user may still specify -listen=1
        // to listen locally, so don't rely on this happening through -listen below.
        if (gArgs.SoftSetBoolArg("-upnp", false))
            LogPrintf("%s: parameter interaction: -proxy set -> setting -upnp=0\n", __func__);
        // to protect privacy, do not discover addresses by default
        if (gArgs.SoftSetBoolArg("-discover", false))
            LogPrintf("%s: parameter interaction: -proxy set -> setting -discover=0\n", __func__);
    }

    if (!gArgs.GetBoolArg("-listen", DEFAULT_LISTEN)) {
        // do not map ports or try to retrieve public IP when not listening (pointless)
        if (gArgs.SoftSetBoolArg("-upnp", false))
            LogPrintf("%s: parameter interaction: -listen=0 -> setting -upnp=0\n", __func__);
        if (gArgs.SoftSetBoolArg("-discover", false))
            LogPrintf("%s: parameter interaction: -listen=0 -> setting -discover=0\n", __func__);
        if (gArgs.SoftSetBoolArg("-listenonion", false))
            LogPrintf("%s: parameter interaction: -listen=0 -> setting -listenonion=0\n", __func__);
    }

    if (gArgs.IsArgSet("-externalip")) {
        // if an explicit public IP is specified, do not try to find others
        if (gArgs.SoftSetBoolArg("-discover", false))
            LogPrintf("%s: parameter interaction: -externalip set -> setting -discover=0\n", __func__);
    }

    // disable whitelistrelay in blocksonly mode
    if (gArgs.GetBoolArg("-blocksonly", DEFAULT_BLOCKSONLY)) {
        if (gArgs.SoftSetBoolArg("-whitelistrelay", false))
            LogPrintf("%s: parameter interaction: -blocksonly=1 -> setting -whitelistrelay=0\n", __func__);
    }

    // Forcing relay from whitelisted hosts implies we will accept relays from them in the first place.
    if (gArgs.GetBoolArg("-whitelistforcerelay", DEFAULT_WHITELISTFORCERELAY)) {
        if (gArgs.SoftSetBoolArg("-whitelistrelay", true))
            LogPrintf("%s: parameter interaction: -whitelistforcerelay=1 -> setting -whitelistrelay=1\n", __func__);
    }
}

static std::string ResolveErrMsg(const char * const optname, const std::string& strBind)
{
    return strprintf(_("Cannot resolve -%s address: '%s'"), optname, strBind);
}

/**
 * Initialize global loggers.
 *
 * Note that this is called very early in the process lifetime, so you should be
 * careful about what global state you rely on here.
 */
void InitLogging()
{
    LogInstance().m_print_to_file = !gArgs.IsArgNegated("-debuglogfile");
    LogInstance().m_file_path = AbsPathForConfigVal(gArgs.GetArg("-debuglogfile", DEFAULT_DEBUGLOGFILE));

    // Add newlines to the logfile to distinguish this execution from the last
    // one; called before console logging is set up, so this is only sent to
    // debug.log.
    LogPrintf("\n\n\n\n\n");

    LogInstance().m_print_to_console = gArgs.GetBoolArg("-printtoconsole", !gArgs.GetBoolArg("-daemon", false));
    LogInstance().m_log_timestamps = gArgs.GetBoolArg("-logtimestamps", DEFAULT_LOGTIMESTAMPS);
    LogInstance().m_log_time_micros = gArgs.GetBoolArg("-logtimemicros", DEFAULT_LOGTIMEMICROS);
    LogInstance().m_log_threadnames = gArgs.GetBoolArg("-logthreadnames", DEFAULT_LOGTHREADNAMES);

    fLogIPs = gArgs.GetBoolArg("-logips", DEFAULT_LOGIPS);

    std::string version_string = FormatFullVersion();
#ifdef DEBUG
    version_string += " (debug build)";
#else
    version_string += " (release build)";
#endif
    LogPrintf(PACKAGE_NAME " version %s\n", version_string);
}

namespace { // Variables internal to initialization process only

int nMaxConnections;
int nUserMaxConnections;
int nFD;
ServiceFlags nLocalServices = ServiceFlags(NODE_NETWORK | NODE_NETWORK_LIMITED);
int64_t peer_connect_timeout;
std::vector<BlockFilterType> g_enabled_filter_types;

} // namespace

[[noreturn]] static void new_handler_terminate()
{
    // Rather than throwing std::bad-alloc if allocation fails, terminate
    // immediately to (try to) avoid chain corruption.
    // Since LogPrintf may itself allocate memory, set the handler directly
    // to terminate first.
    std::set_new_handler(std::terminate);
    LogPrintf("Error: Out of memory. Terminating.\n");

    // The log was successful, terminate now.
    std::terminate();
};

bool AppInitBasicSetup()
{
    // ********************************************************* Step 1: setup
#ifdef _MSC_VER
    // Turn off Microsoft heap dump noise
    _CrtSetReportMode(_CRT_WARN, _CRTDBG_MODE_FILE);
    _CrtSetReportFile(_CRT_WARN, CreateFileA("NUL", GENERIC_WRITE, 0, nullptr, OPEN_EXISTING, 0, 0));
    // Disable confusing "helpful" text message on abort, Ctrl-C
    _set_abort_behavior(0, _WRITE_ABORT_MSG | _CALL_REPORTFAULT);
#endif
#ifdef WIN32
    // Enable Data Execution Prevention (DEP)
    SetProcessDEPPolicy(PROCESS_DEP_ENABLE);
#endif

    if (!SetupNetworking())
        return InitError("Initializing networking failed");

#ifndef WIN32
    if (!gArgs.GetBoolArg("-sysperms", false)) {
        umask(077);
    }

    // Clean shutdown on SIGTERM
    registerSignalHandler(SIGTERM, HandleSIGTERM);
    registerSignalHandler(SIGINT, HandleSIGTERM);

    // Reopen debug.log on SIGHUP
    registerSignalHandler(SIGHUP, HandleSIGHUP);

    // Ignore SIGPIPE, otherwise it will bring the daemon down if the client closes unexpectedly
    signal(SIGPIPE, SIG_IGN);
#else
    SetConsoleCtrlHandler(consoleCtrlHandler, true);
#endif

    std::set_new_handler(new_handler_terminate);

    return true;
}

bool AppInitParameterInteraction()
{
    fParticlMode = !gArgs.GetBoolArg("-btcmode", false); // qa tests
    if (!fParticlMode) {
        WITNESS_SCALE_FACTOR = WITNESS_SCALE_FACTOR_BTC;
        if (gArgs.GetBoolArg("-regtest", false)) {
            ResetParams(CBaseChainParams::REGTEST, fParticlMode);
        }
    }

    const CChainParams& chainparams = Params();
    // ********************************************************* Step 2: parameter interactions

    // also see: InitParameterInteraction()

    // Warn if network-specific options (-addnode, -connect, etc) are
    // specified in default section of config file, but not overridden
    // on the command line or in this network's section of the config file.
    std::string network = gArgs.GetChainName();
    for (const auto& arg : gArgs.GetUnsuitableSectionOnlyArgs()) {
        return InitError(strprintf(_("Config setting for %s only applied on %s network when in [%s] section."), arg, network, network));
    }

    // Warn if unrecognized section name are present in the config file.
    for (const auto& section : gArgs.GetUnrecognizedSections()) {
        InitWarning(strprintf("%s:%i " + _("Section [%s] is not recognized."), section.m_file, section.m_line, section.m_name));
    }

    if (!fs::is_directory(GetBlocksDir())) {
        return InitError(strprintf(_("Specified blocks directory \"%s\" does not exist."), gArgs.GetArg("-blocksdir", "").c_str()));
    }

    // parse and validate enabled filter types
    std::string blockfilterindex_value = gArgs.GetArg("-blockfilterindex", DEFAULT_BLOCKFILTERINDEX);
    if (blockfilterindex_value == "" || blockfilterindex_value == "1") {
        g_enabled_filter_types = AllBlockFilterTypes();
    } else if (blockfilterindex_value != "0") {
        const std::vector<std::string> names = gArgs.GetArgs("-blockfilterindex");
        g_enabled_filter_types.reserve(names.size());
        for (const auto& name : names) {
            BlockFilterType filter_type;
            if (!BlockFilterTypeByName(name, filter_type)) {
                return InitError(strprintf(_("Unknown -blockfilterindex value %s."), name));
            }
            g_enabled_filter_types.push_back(filter_type);
        }
    }

    // if using block pruning, then disallow txindex
    if (gArgs.GetArg("-prune", 0)) {
        if (gArgs.GetBoolArg("-txindex", DEFAULT_TXINDEX))
            return InitError(_("Prune mode is incompatible with -txindex."));
        if (!g_enabled_filter_types.empty()) {
            return InitError(_("Prune mode is incompatible with -blockfilterindex."));
        }
    }

    // -bind and -whitebind can't be set when not listening
    size_t nUserBind = gArgs.GetArgs("-bind").size() + gArgs.GetArgs("-whitebind").size();
    if (nUserBind != 0 && !gArgs.GetBoolArg("-listen", DEFAULT_LISTEN)) {
        return InitError("Cannot set -bind or -whitebind together with -listen=0");
    }

    // Make sure enough file descriptors are available
    int nBind = std::max(nUserBind, size_t(1));
    nUserMaxConnections = gArgs.GetArg("-maxconnections", DEFAULT_MAX_PEER_CONNECTIONS);
    nMaxConnections = std::max(nUserMaxConnections, 0);

    // Trim requested connection counts, to fit into system limitations
    // <int> in std::min<int>(...) to work around FreeBSD compilation issue described in #2695
    nFD = RaiseFileDescriptorLimit(nMaxConnections + MIN_CORE_FILEDESCRIPTORS + MAX_ADDNODE_CONNECTIONS);
#ifdef USE_POLL
    int fd_max = nFD;
#else
    int fd_max = FD_SETSIZE;
#endif
    nMaxConnections = std::max(std::min<int>(nMaxConnections, fd_max - nBind - MIN_CORE_FILEDESCRIPTORS - MAX_ADDNODE_CONNECTIONS), 0);
    if (nFD < MIN_CORE_FILEDESCRIPTORS)
        return InitError(_("Not enough file descriptors available."));
    nMaxConnections = std::min(nFD - MIN_CORE_FILEDESCRIPTORS - MAX_ADDNODE_CONNECTIONS, nMaxConnections);

    if (nMaxConnections < nUserMaxConnections)
        InitWarning(strprintf(_("Reducing -maxconnections from %d to %d, because of system limitations."), nUserMaxConnections, nMaxConnections));

    // ********************************************************* Step 3: parameter-to-internal-flags

    if (gArgs.IsArgSet("-debug")) {
        // Special-case: if -debug=0/-nodebug is set, turn off debugging messages
        const std::vector<std::string> categories = gArgs.GetArgs("-debug");

        if (std::none_of(categories.begin(), categories.end(),
            [](std::string cat){return cat == "0" || cat == "none";})) {
            for (const auto& cat : categories) {
                if (!LogInstance().EnableCategory(cat)) {
                    InitWarning(strprintf(_("Unsupported logging category %s=%s."), "-debug", cat));
                }
            }
        }
    }

    // Now remove the logging categories which were explicitly excluded
    for (const std::string& cat : gArgs.GetArgs("-debugexclude")) {
        if (!LogInstance().DisableCategory(cat)) {
            InitWarning(strprintf(_("Unsupported logging category %s=%s."), "-debugexclude", cat));
        }
    }

    // Checkmempool and checkblockindex default to true in regtest mode
    int ratio = std::min<int>(std::max<int>(gArgs.GetArg("-checkmempool", chainparams.DefaultConsistencyChecks() ? 1 : 0), 0), 1000000);
    if (ratio != 0) {
        mempool.setSanityCheck(1.0 / ratio);
    }
    fCheckBlockIndex = gArgs.GetBoolArg("-checkblockindex", chainparams.DefaultConsistencyChecks());
    fCheckpointsEnabled = gArgs.GetBoolArg("-checkpoints", DEFAULT_CHECKPOINTS_ENABLED);

    hashAssumeValid = uint256S(gArgs.GetArg("-assumevalid", chainparams.GetConsensus().defaultAssumeValid.GetHex()));
    if (!hashAssumeValid.IsNull())
        LogPrintf("Assuming ancestors of block %s have valid signatures.\n", hashAssumeValid.GetHex());
    else
        LogPrintf("Validating signatures for all blocks.\n");

    if (gArgs.IsArgSet("-minimumchainwork")) {
        const std::string minChainWorkStr = gArgs.GetArg("-minimumchainwork", "");
        if (!IsHexNumber(minChainWorkStr)) {
            return InitError(strprintf("Invalid non-hex (%s) minimum chain work value specified", minChainWorkStr));
        }
        nMinimumChainWork = UintToArith256(uint256S(minChainWorkStr));
    } else {
        nMinimumChainWork = UintToArith256(chainparams.GetConsensus().nMinimumChainWork);
    }
    LogPrintf("Setting nMinimumChainWork=%s\n", nMinimumChainWork.GetHex());
    if (nMinimumChainWork < UintToArith256(chainparams.GetConsensus().nMinimumChainWork)) {
        LogPrintf("Warning: nMinimumChainWork set below default value of %s\n", chainparams.GetConsensus().nMinimumChainWork.GetHex());
    }

    // mempool limits
    int64_t nMempoolSizeMax = gArgs.GetArg("-maxmempool", DEFAULT_MAX_MEMPOOL_SIZE) * 1000000;
    int64_t nMempoolSizeMin = gArgs.GetArg("-limitdescendantsize", DEFAULT_DESCENDANT_SIZE_LIMIT) * 1000 * 40;
    if (nMempoolSizeMax < 0 || nMempoolSizeMax < nMempoolSizeMin)
        return InitError(strprintf(_("-maxmempool must be at least %d MB"), std::ceil(nMempoolSizeMin / 1000000.0)));
    // incremental relay fee sets the minimum feerate increase necessary for BIP 125 replacement in the mempool
    // and the amount the mempool min fee increases above the feerate of txs evicted due to mempool limiting.
    if (gArgs.IsArgSet("-incrementalrelayfee"))
    {
        CAmount n = 0;
        if (!ParseMoney(gArgs.GetArg("-incrementalrelayfee", ""), n))
            return InitError(AmountErrMsg("incrementalrelayfee", gArgs.GetArg("-incrementalrelayfee", "")));
        incrementalRelayFee = CFeeRate(n);
    }

    // -par=0 means autodetect, but nScriptCheckThreads==0 means no concurrency
    nScriptCheckThreads = gArgs.GetArg("-par", DEFAULT_SCRIPTCHECK_THREADS);
    if (nScriptCheckThreads <= 0)
        nScriptCheckThreads += GetNumCores();
    if (nScriptCheckThreads <= 1)
        nScriptCheckThreads = 0;
    else if (nScriptCheckThreads > MAX_SCRIPTCHECK_THREADS)
        nScriptCheckThreads = MAX_SCRIPTCHECK_THREADS;

    // block pruning; get the amount of disk space (in MiB) to allot for block & undo files
    int64_t nPruneArg = gArgs.GetArg("-prune", 0);
    if (nPruneArg < 0) {
        return InitError(_("Prune cannot be configured with a negative value."));
    }
    nPruneTarget = (uint64_t) nPruneArg * 1024 * 1024;
    if (nPruneArg == 1) {  // manual pruning: -prune=1
        LogPrintf("Block pruning enabled.  Use RPC call pruneblockchain(height) to manually prune block and undo files.\n");
        nPruneTarget = std::numeric_limits<uint64_t>::max();
        fPruneMode = true;
    } else if (nPruneTarget) {
        if (nPruneTarget < MIN_DISK_SPACE_FOR_BLOCK_FILES) {
            return InitError(strprintf(_("Prune configured below the minimum of %d MiB.  Please use a higher number."), MIN_DISK_SPACE_FOR_BLOCK_FILES / 1024 / 1024));
        }
        LogPrintf("Prune configured to target %u MiB on disk for block and undo files.\n", nPruneTarget / 1024 / 1024);
        fPruneMode = true;
    }

    // TODO: Check pruning
    if (fPruneMode && fParticlMode)
    {
        LogPrintf("Block pruning disabled.  Todo.\n");
        fPruneMode = false;
    }

    nConnectTimeout = gArgs.GetArg("-timeout", DEFAULT_CONNECT_TIMEOUT);
    if (nConnectTimeout <= 0) {
        nConnectTimeout = DEFAULT_CONNECT_TIMEOUT;
    }

    peer_connect_timeout = gArgs.GetArg("-peertimeout", DEFAULT_PEER_CONNECT_TIMEOUT);
    if (peer_connect_timeout <= 0) {
        return InitError("peertimeout cannot be configured with a negative value.");
    }

    if (gArgs.IsArgSet("-minrelaytxfee")) {
        CAmount n = 0;
        if (!ParseMoney(gArgs.GetArg("-minrelaytxfee", ""), n)) {
            return InitError(AmountErrMsg("minrelaytxfee", gArgs.GetArg("-minrelaytxfee", "")));
        }
        // High fee check is done afterward in WalletParameterInteraction()
        ::minRelayTxFee = CFeeRate(n);
    } else if (incrementalRelayFee > ::minRelayTxFee) {
        // Allow only setting incrementalRelayFee to control both
        ::minRelayTxFee = incrementalRelayFee;
        LogPrintf("Increasing minrelaytxfee to %s to match incrementalrelayfee\n",::minRelayTxFee.ToString());
    }

    // Sanity check argument for min fee for including tx in block
    // TODO: Harmonize which arguments need sanity checking and where that happens
    if (gArgs.IsArgSet("-blockmintxfee"))
    {
        CAmount n = 0;
        if (!ParseMoney(gArgs.GetArg("-blockmintxfee", ""), n))
            return InitError(AmountErrMsg("blockmintxfee", gArgs.GetArg("-blockmintxfee", "")));
    }

    // Feerate used to define dust.  Shouldn't be changed lightly as old
    // implementations may inadvertently create non-standard transactions
    if (gArgs.IsArgSet("-dustrelayfee"))
    {
        CAmount n = 0;
        if (!ParseMoney(gArgs.GetArg("-dustrelayfee", ""), n))
            return InitError(AmountErrMsg("dustrelayfee", gArgs.GetArg("-dustrelayfee", "")));
        dustRelayFee = CFeeRate(n);
    }

    fRequireStandard = !gArgs.GetBoolArg("-acceptnonstdtxn", !chainparams.RequireStandard());
    if (chainparams.RequireStandard() && !fRequireStandard)
        return InitError(strprintf("acceptnonstdtxn is not currently supported for %s chain", chainparams.NetworkIDString()));
    nBytesPerSigOp = gArgs.GetArg("-bytespersigop", nBytesPerSigOp);

    if (!g_wallet_init_interface.ParameterInteraction()) return false;

    fIsBareMultisigStd = gArgs.GetBoolArg("-permitbaremultisig", DEFAULT_PERMIT_BAREMULTISIG);
    fAcceptDatacarrier = gArgs.GetBoolArg("-datacarrier", DEFAULT_ACCEPT_DATACARRIER);
    nMaxDatacarrierBytes = gArgs.GetArg("-datacarriersize", nMaxDatacarrierBytes);

    // Option to startup with mocktime set (used for regression testing):
    SetMockTime(gArgs.GetArg("-mocktime", 0)); // SetMockTime(0) is a no-op

    if (gArgs.GetBoolArg("-peerbloomfilters", DEFAULT_PEERBLOOMFILTERS))
        nLocalServices = ServiceFlags(nLocalServices | NODE_BLOOM);

    if (gArgs.GetArg("-rpcserialversion", DEFAULT_RPC_SERIALIZE_VERSION) < 0)
        return InitError("rpcserialversion must be non-negative.");

    if (gArgs.GetArg("-rpcserialversion", DEFAULT_RPC_SERIALIZE_VERSION) > 1)
        return InitError("unknown rpcserialversion requested.");

    nMaxTipAge = gArgs.GetArg("-maxtipage", DEFAULT_MAX_TIP_AGE);

    fEnableReplacement = gArgs.GetBoolArg("-mempoolreplacement", DEFAULT_ENABLE_REPLACEMENT);
    if ((!fEnableReplacement) && gArgs.IsArgSet("-mempoolreplacement")) {
        // Minimal effort at forwards compatibility
        std::string strReplacementModeList = gArgs.GetArg("-mempoolreplacement", "");  // default is impossible
        std::vector<std::string> vstrReplacementModes;
        boost::split(vstrReplacementModes, strReplacementModeList, boost::is_any_of(","));
        fEnableReplacement = (std::find(vstrReplacementModes.begin(), vstrReplacementModes.end(), "fee") != vstrReplacementModes.end());
    }

    return true;
}

static bool LockDataDirectory(bool probeOnly)
{
    // Make sure only a single Bitcoin process is using the data directory.
    fs::path datadir = GetDataDir();
    if (!DirIsWritable(datadir)) {
        return InitError(strprintf(_("Cannot write to data directory '%s'; check permissions."), datadir.string()));
    }
    if (!LockDirectory(datadir, ".lock", probeOnly)) {
        return InitError(strprintf(_("Cannot obtain a lock on data directory %s. %s is probably already running."), datadir.string(), _(PACKAGE_NAME)));
    }
    return true;
}

bool AppInitSanityChecks()
{
    // ********************************************************* Step 4: sanity checks

    // Initialize elliptic curve code
    std::string sha256_algo = SHA256AutoDetect();
    LogPrintf("Using the '%s' SHA256 implementation\n", sha256_algo);
    RandomInit();
    ECC_Start();
    ECC_Start_Stealth();
    ECC_Start_Blinding();
    globalVerifyHandle.reset(new ECCVerifyHandle());

    // Sanity check
    if (!InitSanityCheck())
        return InitError(strprintf(_("Initialization sanity check failed. %s is shutting down."), _(PACKAGE_NAME)));

    // Probe the data directory lock to give an early error message, if possible
    // We cannot hold the data directory lock here, as the forking for daemon() hasn't yet happened,
    // and a fork will cause weird behavior to it.
    return LockDataDirectory(true);
}

bool AppInitLockDataDirectory()
{
    // After daemonization get the data directory lock again and hold on to it until exit
    // This creates a slight window for a race condition to happen, however this condition is harmless: it
    // will at most make us exit without printing a message to console.
    if (!LockDataDirectory(false)) {
        // Detailed error printed inside LockDataDirectory
        return false;
    }
    return true;
}

bool AppInitMain(InitInterfaces& interfaces)
{
    const CChainParams& chainparams = Params();
    // ********************************************************* Step 4a: application initialization
    if (!CreatePidFile()) {
        // Detailed error printed inside CreatePidFile().
        return false;
    }
    if (LogInstance().m_print_to_file) {
        if (gArgs.GetBoolArg("-shrinkdebugfile", LogInstance().DefaultShrinkDebugFile())) {
            // Do this first since it both loads a bunch of debug.log into memory,
            // and because this needs to happen before any other debug.log printing
            LogInstance().ShrinkDebugFile();
        }
        if (!LogInstance().OpenDebugLog()) {
            return InitError(strprintf("Could not open debug log file %s",
                LogInstance().m_file_path.string()));
        }
    }

    if (!LogInstance().m_log_timestamps)
        LogPrintf("Startup time: %s\n", FormatISO8601DateTime(GetTime()));
    LogPrintf("Default data directory %s\n", GetDefaultDataDir().string());
    LogPrintf("Using data directory %s\n", GetDataDir().string());

    // Only log conf file usage message if conf file actually exists.
    fs::path config_file_path = GetConfigFile(gArgs.GetArg("-conf", BITCOIN_CONF_FILENAME));
    if (fs::exists(config_file_path)) {
        LogPrintf("Config file: %s\n", config_file_path.string());
    } else if (gArgs.IsArgSet("-conf")) {
        // Warn if no conf file exists at path provided by user
        InitWarning(strprintf(_("The specified config file %s does not exist\n"), config_file_path.string()));
    } else {
        // Not categorizing as "Warning" because it's the default behavior
        LogPrintf("Config file: %s (not found, skipping)\n", config_file_path.string());
    }

    LogPrintf("Using at most %i automatic connections (%i file descriptors available)\n", nMaxConnections, nFD);

    // Warn about relative -datadir path.
    if (gArgs.IsArgSet("-datadir") && !fs::path(gArgs.GetArg("-datadir", "")).is_absolute()) {
        LogPrintf("Warning: relative datadir option '%s' specified, which will be interpreted relative to the " /* Continued */
                  "current working directory '%s'. This is fragile, because if bitcoin is started in the future "
                  "from a different location, it will be unable to locate the current data files. There could "
                  "also be data loss if bitcoin is started while in a temporary directory.\n",
            gArgs.GetArg("-datadir", ""), fs::current_path().string());
    }

    InitSignatureCache();
    InitScriptExecutionCache();

    LogPrintf("Using %u threads for script verification\n", nScriptCheckThreads);
    if (nScriptCheckThreads) {
        for (int i=0; i<nScriptCheckThreads-1; i++)
            threadGroup.create_thread([i]() { return ThreadScriptCheck(i); });
    }

    // Start the lightweight task scheduler thread
    CScheduler::Function serviceLoop = std::bind(&CScheduler::serviceQueue, &scheduler);
    threadGroup.create_thread(std::bind(&TraceThread<CScheduler::Function>, "scheduler", serviceLoop));

    GetMainSignals().RegisterBackgroundSignalScheduler(scheduler);
    GetMainSignals().RegisterWithMempoolSignals(mempool);

    // Create client interfaces for wallets that are supposed to be loaded
    // according to -wallet and -disablewallet options. This only constructs
    // the interfaces, it doesn't load wallet data. Wallets actually get loaded
    // when load() and start() interface methods are called below.
    g_wallet_init_interface.Construct(interfaces);

    /* Register RPC commands regardless of -server setting so they will be
     * available in the GUI RPC console even if external calls are disabled.
     */
    RegisterAllCoreRPCCommands(tableRPC);
    RegisterSmsgRPCCommands(tableRPC);
    RegisterInsightRPCCommands(tableRPC);
#if ENABLE_USBDEVICE
    RegisterUSBDeviceRPC(tableRPC);
#endif
    for (const auto& client : interfaces.chain_clients) {
        client->registerRpcs();
    }
    g_rpc_interfaces = &interfaces;
#if ENABLE_ZMQ
    RegisterZMQRPCCommands(tableRPC);
#endif

    /* Start the RPC server already.  It will be started in "warmup" mode
     * and not really process calls already (but it will signify connections
     * that the server is there and will be ready later).  Warmup mode will
     * be disabled when initialisation is finished.
     */
    if (gArgs.GetBoolArg("-server", false))
    {
        uiInterface.InitMessage_connect(SetRPCWarmupStatus);
        if (!AppInitServers())
            return InitError(_("Unable to start HTTP server. See debug log for details."));
    }

    // ********************************************************* Step 5: verify wallet database integrity
    for (const auto& client : interfaces.chain_clients) {
        if (!client->verify()) {
            return false;
        }
    }

    // ********************************************************* Step 6: network initialization
    // Note that we absolutely cannot open any actual connections
    // until the very end ("start node") as the UTXO/block state
    // is not yet setup and may end up being set up twice if we
    // need to reindex later.

    assert(!g_banman);
    g_banman = MakeUnique<BanMan>(GetDataDir() / "banlist.dat", &uiInterface, gArgs.GetArg("-bantime", DEFAULT_MISBEHAVING_BANTIME));
    assert(!g_connman);
    g_connman = std::unique_ptr<CConnman>(new CConnman(GetRand(std::numeric_limits<uint64_t>::max()), GetRand(std::numeric_limits<uint64_t>::max())));

    peerLogic.reset(new PeerLogicValidation(g_connman.get(), g_banman.get(), scheduler, gArgs.GetBoolArg("-enablebip61", DEFAULT_ENABLE_BIP61)));
    RegisterValidationInterface(peerLogic.get());

    // sanitize comments per BIP-0014, format user agent and check total size
    std::vector<std::string> uacomments;
    for (const std::string& cmt : gArgs.GetArgs("-uacomment")) {
        if (cmt != SanitizeString(cmt, SAFE_CHARS_UA_COMMENT))
            return InitError(strprintf(_("User Agent comment (%s) contains unsafe characters."), cmt));
        uacomments.push_back(cmt);
    }
    strSubVersion = FormatSubVersion(CLIENT_NAME, CLIENT_VERSION, uacomments);
    if (strSubVersion.size() > MAX_SUBVERSION_LENGTH) {
        return InitError(strprintf(_("Total length of network version string (%i) exceeds maximum length (%i). Reduce the number or size of uacomments."),
            strSubVersion.size(), MAX_SUBVERSION_LENGTH));
    }

    if (gArgs.IsArgSet("-onlynet")) {
        std::set<enum Network> nets;
        for (const std::string& snet : gArgs.GetArgs("-onlynet")) {
            enum Network net = ParseNetwork(snet);
            if (net == NET_UNROUTABLE)
                return InitError(strprintf(_("Unknown network specified in -onlynet: '%s'"), snet));
            nets.insert(net);
        }
        for (int n = 0; n < NET_MAX; n++) {
            enum Network net = (enum Network)n;
            if (!nets.count(net))
                SetReachable(net, false);
        }
    }

    // Check for host lookup allowed before parsing any network related parameters
    fNameLookup = gArgs.GetBoolArg("-dns", DEFAULT_NAME_LOOKUP);

    bool proxyRandomize = gArgs.GetBoolArg("-proxyrandomize", DEFAULT_PROXYRANDOMIZE);
    // -proxy sets a proxy for all outgoing network traffic
    // -noproxy (or -proxy=0) as well as the empty string can be used to not set a proxy, this is the default
    std::string proxyArg = gArgs.GetArg("-proxy", "");
    SetReachable(NET_ONION, false);
    if (proxyArg != "" && proxyArg != "0") {
        CService proxyAddr;
        if (!Lookup(proxyArg.c_str(), proxyAddr, 9050, fNameLookup)) {
            return InitError(strprintf(_("Invalid -proxy address or hostname: '%s'"), proxyArg));
        }

        proxyType addrProxy = proxyType(proxyAddr, proxyRandomize);
        if (!addrProxy.IsValid())
            return InitError(strprintf(_("Invalid -proxy address or hostname: '%s'"), proxyArg));

        SetProxy(NET_IPV4, addrProxy);
        SetProxy(NET_IPV6, addrProxy);
        SetProxy(NET_ONION, addrProxy);
        SetNameProxy(addrProxy);
        SetReachable(NET_ONION, true); // by default, -proxy sets onion as reachable, unless -noonion later
    }

    // -onion can be used to set only a proxy for .onion, or override normal proxy for .onion addresses
    // -noonion (or -onion=0) disables connecting to .onion entirely
    // An empty string is used to not override the onion proxy (in which case it defaults to -proxy set above, or none)
    std::string onionArg = gArgs.GetArg("-onion", "");
    if (onionArg != "") {
        if (onionArg == "0") { // Handle -noonion/-onion=0
            SetReachable(NET_ONION, false);
        } else {
            CService onionProxy;
            if (!Lookup(onionArg.c_str(), onionProxy, 9050, fNameLookup)) {
                return InitError(strprintf(_("Invalid -onion address or hostname: '%s'"), onionArg));
            }
            proxyType addrOnion = proxyType(onionProxy, proxyRandomize);
            if (!addrOnion.IsValid())
                return InitError(strprintf(_("Invalid -onion address or hostname: '%s'"), onionArg));
            SetProxy(NET_ONION, addrOnion);
            SetReachable(NET_ONION, true);
        }
    }

    // see Step 2: parameter interactions for more information about these
    fListen = gArgs.GetBoolArg("-listen", DEFAULT_LISTEN);
    fDiscover = gArgs.GetBoolArg("-discover", true);
    fRelayTxes = !gArgs.GetBoolArg("-blocksonly", DEFAULT_BLOCKSONLY);

    for (const std::string& strAddr : gArgs.GetArgs("-externalip")) {
        CService addrLocal;
        if (Lookup(strAddr.c_str(), addrLocal, GetListenPort(), fNameLookup) && addrLocal.IsValid())
            AddLocal(addrLocal, LOCAL_MANUAL);
        else
            return InitError(ResolveErrMsg("externalip", strAddr));
    }

#if ENABLE_ZMQ
    g_zmq_notification_interface = CZMQNotificationInterface::Create();

    if (g_zmq_notification_interface) {
        RegisterValidationInterface(g_zmq_notification_interface);
    }
#endif
    uint64_t nMaxOutboundLimit = 0; //unlimited unless -maxuploadtarget is set
    uint64_t nMaxOutboundTimeframe = MAX_UPLOAD_TIMEFRAME;

    if (gArgs.IsArgSet("-maxuploadtarget")) {
        nMaxOutboundLimit = gArgs.GetArg("-maxuploadtarget", DEFAULT_MAX_UPLOAD_TARGET)*1024*1024;
    }

    // ********************************************************* Step 7: load block chain

    fReindex = gArgs.GetBoolArg("-reindex", false);
    fSkipRangeproof = gArgs.GetBoolArg("-skiprangeproofverify", false);
    bool fReindexChainState = gArgs.GetBoolArg("-reindex-chainstate", false);

    fs::path blocksDir = GetDataDir() / "blocks";
    if (!fs::exists(blocksDir))
        fs::create_directories(blocksDir);


    // block tree db settings
    int dbMaxOpenFiles = gArgs.GetArg("-dbmaxopenfiles", DEFAULT_DB_MAX_OPEN_FILES);
    bool dbCompression = gArgs.GetBoolArg("-dbcompression", DEFAULT_DB_COMPRESSION);

    LogPrintf("Block index database configuration:\n");
    LogPrintf("* Using %d max open files\n", dbMaxOpenFiles);
    LogPrintf("* Compression is %s\n", dbCompression ? "enabled" : "disabled");

    // cache size calculations
    int64_t nTotalCache = (gArgs.GetArg("-dbcache", nDefaultDbCache) << 20);
    nTotalCache = std::max(nTotalCache, nMinDbCache << 20); // total cache cannot be less than nMinDbCache
    nTotalCache = std::min(nTotalCache, nMaxDbCache << 20); // total cache cannot be greater than nMaxDbcache
    int64_t nBlockTreeDBCache = nTotalCache / 8;

    if (gArgs.GetBoolArg("-addressindex", DEFAULT_ADDRESSINDEX) || gArgs.GetBoolArg("-spentindex", DEFAULT_SPENTINDEX))
    {
        // enable 3/4 of the cache if addressindex and/or spentindex is enabled
        nBlockTreeDBCache = nTotalCache * 3 / 4;
    } else
    {
        nBlockTreeDBCache = std::min(nBlockTreeDBCache, (gArgs.GetBoolArg("-txindex", DEFAULT_TXINDEX) ? nMaxTxIndexCache : nMaxBlockDBCache) << 20);
    };

    //int64_t nBlockTreeDBCache = std::min(nTotalCache / 8, nMaxBlockDBCache << 20);
    nTotalCache -= nBlockTreeDBCache;
    int64_t nTxIndexCache = std::min(nTotalCache / 8, gArgs.GetBoolArg("-txindex", DEFAULT_TXINDEX) ? nMaxTxIndexCache << 20 : 0);
    nTotalCache -= nTxIndexCache;
    int64_t filter_index_cache = 0;
    if (!g_enabled_filter_types.empty()) {
        size_t n_indexes = g_enabled_filter_types.size();
        int64_t max_cache = std::min(nTotalCache / 8, max_filter_index_cache << 20);
        filter_index_cache = max_cache / n_indexes;
        nTotalCache -= filter_index_cache * n_indexes;
    }
    int64_t nCoinDBCache = std::min(nTotalCache / 2, (nTotalCache / 4) + (1 << 23)); // use 25%-50% of the remainder for disk cache
    nCoinDBCache = std::min(nCoinDBCache, nMaxCoinsDBCache << 20); // cap total coins db cache
    nTotalCache -= nCoinDBCache;
    nCoinCacheUsage = nTotalCache; // the rest goes to in-memory cache
    int64_t nMempoolSizeMax = gArgs.GetArg("-maxmempool", DEFAULT_MAX_MEMPOOL_SIZE) * 1000000;
    LogPrintf("Cache configuration:\n");
    LogPrintf("* Max cache setting possible %.1fMiB\n", nMaxDbCache);
    LogPrintf("* Using %.1f MiB for block index database\n", nBlockTreeDBCache * (1.0 / 1024 / 1024));
    if (gArgs.GetBoolArg("-txindex", DEFAULT_TXINDEX)) {
        LogPrintf("* Using %.1f MiB for transaction index database\n", nTxIndexCache * (1.0 / 1024 / 1024));
    }
    for (BlockFilterType filter_type : g_enabled_filter_types) {
        LogPrintf("* Using %.1f MiB for %s block filter index database\n",
                  filter_index_cache * (1.0 / 1024 / 1024), BlockFilterTypeName(filter_type));
    }
    LogPrintf("* Using %.1f MiB for chain state database\n", nCoinDBCache * (1.0 / 1024 / 1024));
    LogPrintf("* Using %.1f MiB for in-memory UTXO set (plus up to %.1f MiB of unused mempool space)\n", nCoinCacheUsage * (1.0 / 1024 / 1024), nMempoolSizeMax * (1.0 / 1024 / 1024));


    bool fLoaded = false;
    while (!fLoaded && !ShutdownRequestedMainThread()) {
        bool fReset = fReindex;
        std::string strLoadError;

        uiInterface.InitMessage(_("Loading block index..."));

        do {
            const int64_t load_block_index_start_time = GetTimeMillis();
            bool is_coinsview_empty;
            try {
                LOCK(cs_main);
                UnloadBlockIndex();
                pcoinsTip.reset();
                pcoinsdbview.reset();
                pcoinscatcher.reset();
                // new CBlockTreeDB tries to delete the existing file, which
                // fails if it's still open from the previous loop. Close it first:
                pblocktree.reset();
                pblocktree.reset(new CBlockTreeDB(nBlockTreeDBCache, false, fReset));

                // Automatically start reindexing if necessary
                if (!fReset && TryAutoReindex()) {
                    fReindex = true;
                    fReset = true;
                    pblocktree.reset();
                    pblocktree.reset(new CBlockTreeDB(nBlockTreeDBCache, false, fReset));
                }

                if (fReset) {
                    pblocktree->WriteReindexing(true);
                    //If we're reindexing in prune mode, wipe away unusable block files and all undo data files
                    if (fPruneMode)
                        CleanupBlockRevFiles();
                }

                if (ShutdownRequestedMainThread()) break;

                // LoadBlockIndex will load fHavePruned if we've ever removed a
                // block file from disk.
                // Note that it also sets fReindex based on the disk flag!
                // From here on out fReindex and fReset mean something different!
                if (!LoadBlockIndex(chainparams)) {
                    strLoadError = _("Error loading block database");
                    break;
                }

                // If the loaded chain has a wrong genesis, bail out immediately
                // (we're likely using a testnet datadir, or the other way around).
                if (!mapBlockIndex.empty() && !LookupBlockIndex(chainparams.GetConsensus().hashGenesisBlock)) {
                    return InitError(_("Incorrect or no genesis block found. Wrong datadir for network?"));
                }

                // Check for changed -addressindex state
                if (fAddressIndex != gArgs.GetBoolArg("-addressindex", DEFAULT_ADDRESSINDEX)) {
                    strLoadError = _("You need to rebuild the database using -reindex to change -addressindex");
                    break;
                }

                // Check for changed -spentindex state
                if (fSpentIndex != gArgs.GetBoolArg("-spentindex", DEFAULT_SPENTINDEX)) {
                    strLoadError = _("You need to rebuild the database using -reindex to change -spentindex");
                    break;
                }

                // Check for changed -timestampindex state
                if (fTimestampIndex != gArgs.GetBoolArg("-timestampindex", DEFAULT_TIMESTAMPINDEX)) {
                    strLoadError = _("You need to rebuild the database using -reindex to change -timestampindex");
                    break;
                }

                // Check for changed -prune state.  What we are concerned about is a user who has pruned blocks
                // in the past, but is now trying to run unpruned.
                if (fHavePruned && !fPruneMode) {
                    strLoadError = _("You need to rebuild the database using -reindex to go back to unpruned mode.  This will redownload the entire blockchain");
                    break;
                }

                // At this point blocktree args are consistent with what's on disk.
                // If we're not mid-reindex (based on disk + args), add a genesis block on disk
                // (otherwise we use the one already on disk).
                // This is called again in ThreadImport after the reindex completes.
                if (!fReindex && !LoadGenesisBlock(chainparams)) {
                    strLoadError = _("Error initializing block database");
                    break;
                }

                // At this point we're either in reindex or we've loaded a useful
                // block tree into mapBlockIndex!

                pcoinsdbview.reset(new CCoinsViewDB(nCoinDBCache, false, fReset || fReindexChainState));
                pcoinscatcher.reset(new CCoinsViewErrorCatcher(pcoinsdbview.get()));

                // If necessary, upgrade from older database format.
                // This is a no-op if we cleared the coinsviewdb with -reindex or -reindex-chainstate
                if (!pcoinsdbview->Upgrade()) {
                    strLoadError = _("Error upgrading chainstate database");
                    break;
                }

                // ReplayBlocks is a no-op if we cleared the coinsviewdb with -reindex or -reindex-chainstate
                if (!ReplayBlocks(chainparams, pcoinsdbview.get())) {
                    strLoadError = _("Unable to replay blocks. You will need to rebuild the database using -reindex-chainstate.");
                    break;
                }

                // The on-disk coinsdb is now in a good state, create the cache
                pcoinsTip.reset(new CCoinsViewCache(pcoinscatcher.get()));

                is_coinsview_empty = fReset || fReindexChainState || pcoinsTip->GetBestBlock().IsNull();
                if (!is_coinsview_empty) {
                    // LoadChainTip sets chainActive based on pcoinsTip's best block
                    if (!LoadChainTip(chainparams)) {
                        strLoadError = _("Error initializing block database");
                        break;
                    }
                    assert(chainActive.Tip() != nullptr);
                }
            } catch (const std::exception& e) {
                LogPrintf("%s\n", e.what());
                strLoadError = _("Error opening block database");
                break;
            }

            if (!fReset) {
                // Note that RewindBlockIndex MUST run even if we're about to -reindex-chainstate.
                // It both disconnects blocks based on chainActive, and drops block data in
                // mapBlockIndex based on lack of available witness data.
                uiInterface.InitMessage(_("Rewinding blocks..."));
                if (!RewindBlockIndex(chainparams)) {
                    strLoadError = _("Unable to rewind the database to a pre-fork state. You will need to redownload the blockchain");
                    break;
                }
            }

            try {
                LOCK(cs_main);
                if (!is_coinsview_empty) {
                    uiInterface.InitMessage(_("Verifying blocks..."));
                    if (fHavePruned && gArgs.GetArg("-checkblocks", DEFAULT_CHECKBLOCKS) > MIN_BLOCKS_TO_KEEP) {
                        LogPrintf("Prune: pruned datadir may not have more than %d blocks; only checking available blocks\n",
                            MIN_BLOCKS_TO_KEEP);
                    }

                    CBlockIndex* tip = chainActive.Tip();
                    RPCNotifyBlockChange(true, tip);

                    if (tip
                        && tip != chainActive.Genesis() // genesis block can be set in the future
                        && tip->nTime > GetAdjustedTime() + MAX_FUTURE_BLOCK_TIME) {
                        strLoadError = _("The block database contains a block which appears to be from the future. "
                            "This may be due to your computer's date and time being set incorrectly. "
                            "Only rebuild the block database if you are sure that your computer's date and time are correct");
                        break;
                    }

                    if (!CVerifyDB().VerifyDB(chainparams, pcoinsdbview.get(), gArgs.GetArg("-checklevel", DEFAULT_CHECKLEVEL),
                                  gArgs.GetArg("-checkblocks", DEFAULT_CHECKBLOCKS))) {
                        strLoadError = _("Corrupted block database detected");
                        break;
                    }
                }
            } catch (const std::exception& e) {
                LogPrintf("%s\n", e.what());
                strLoadError = _("Error opening block database");
                break;
            }

            fLoaded = true;
            LogPrintf(" block index %15dms\n", GetTimeMillis() - load_block_index_start_time);
        } while(false);

        if (!fLoaded && !ShutdownRequestedMainThread()) {
            // first suggest a reindex
            if (!fReset) {
                bool fRet = uiInterface.ThreadSafeQuestion(
                    strLoadError + ".\n\n" + _("Do you want to rebuild the block database now?"),
                    strLoadError + ".\nPlease restart with -reindex or -reindex-chainstate to recover.",
                    "", CClientUIInterface::MSG_ERROR | CClientUIInterface::BTN_ABORT);
                if (fRet) {
                    fReindex = true;
                    AbortShutdown();
                } else {
                    LogPrintf("Aborted block database rebuild. Exiting.\n");
                    return false;
                }
            } else {
                return InitError(strLoadError);
            }
        }
    }

    // As LoadBlockIndex can take several minutes, it's possible the user
    // requested to kill the GUI during the last operation. If so, exit.
    // As the program has not fully started yet, Shutdown() is possibly overkill.
    if (ShutdownRequestedMainThread()) {
        LogPrintf("Shutdown requested. Exiting.\n");
        return false;
    }

    fs::path est_path = GetDataDir() / FEE_ESTIMATES_FILENAME;
    CAutoFile est_filein(fsbridge::fopen(est_path, "rb"), SER_DISK, CLIENT_VERSION);
    // Allowed to fail as this file IS missing on first startup.
    if (!est_filein.IsNull())
        ::feeEstimator.Read(est_filein);
    fFeeEstimatesInitialized = true;

    // ********************************************************* Step 8: start indexers
    SetCoreWriteGetSpentIndex(&GetSpentIndex);

    if (gArgs.GetBoolArg("-txindex", DEFAULT_TXINDEX)) {
        g_txindex = MakeUnique<TxIndex>(nTxIndexCache, false, fReindex);

        if (gArgs.GetBoolArg("-csindex", DEFAULT_CSINDEX)) {
            g_txindex->m_cs_index = true;
            for (const auto &addr : gArgs.GetArgs("-cswhitelist")) {
                g_txindex->AppendCSAddress(addr);
            }
        }
        g_txindex->Start();
    }

    for (const auto& filter_type : g_enabled_filter_types) {
        InitBlockFilterIndex(filter_type, filter_index_cache, false, fReindex);
        GetBlockFilterIndex(filter_type)->Start();
    }

    // ********************************************************* Step 9: load wallet
    for (const auto& client : interfaces.chain_clients) {
        if (!client->load()) {
            return false;
        }
    }

    // ********************************************************* Step 10: data directory maintenance

    // if pruning, unset the service bit and perform the initial blockstore prune
    // after any wallet rescanning has taken place.
    if (fPruneMode) {
        LogPrintf("Unsetting NODE_NETWORK on prune mode\n");
        nLocalServices = ServiceFlags(nLocalServices & ~NODE_NETWORK);
        if (!fReindex) {
            uiInterface.InitMessage(_("Pruning blockstore..."));
            PruneAndFlush();
        }
    }

    if (chainparams.GetConsensus().vDeployments[Consensus::DEPLOYMENT_SEGWIT].nTimeout != 0) {
        // Only advertise witness capabilities if they have a reasonable start time.
        // This allows us to have the code merged without a defined softfork, by setting its
        // end time to 0.
        // Note that setting NODE_WITNESS is never required: the only downside from not
        // doing so is that after activation, no upgraded nodes will fetch from you.
        nLocalServices = ServiceFlags(nLocalServices | NODE_WITNESS);
    }

    // ********************************************************* Step 11: import blocks

    if (!CheckDiskSpace(GetDataDir())) {
        InitError(strprintf(_("Error: Disk space is low for %s"), GetDataDir()));
        return false;
    }
    if (!CheckDiskSpace(GetBlocksDir())) {
        InitError(strprintf(_("Error: Disk space is low for %s"), GetBlocksDir()));
        return false;
    }

    // Either install a handler to notify us when genesis activates, or set fHaveGenesis directly.
    // No locking, as this happens before any background thread is started.
    boost::signals2::connection block_notify_genesis_wait_connection;
    if (chainActive.Tip() == nullptr) {
        block_notify_genesis_wait_connection = uiInterface.NotifyBlockTip_connect(BlockNotifyGenesisWait);
    } else {
        fHaveGenesis = true;
    }

    if (gArgs.IsArgSet("-blocknotify"))
        uiInterface.NotifyBlockTip_connect(BlockNotifyCallback);

    std::vector<fs::path> vImportFiles;
    for (const std::string& strFile : gArgs.GetArgs("-loadblock")) {
        vImportFiles.push_back(strFile);
    }

    threadGroup.create_thread(std::bind(&ThreadImport, vImportFiles));

    // Wait for genesis block to be processed
    {
        WAIT_LOCK(g_genesis_wait_mutex, lock);
        // We previously could hang here if StartShutdown() is called prior to
        // ThreadImport getting started, so instead we just wait on a timer to
        // check ShutdownRequested() regularly.
        while (!fHaveGenesis && !ShutdownRequestedMainThread()) {
            g_genesis_wait_cv.wait_for(lock, std::chrono::milliseconds(500));
        }
        block_notify_genesis_wait_connection.disconnect();
    }

    // ********************************************************* Step 10.1: start secure messaging

    if (fParticlMode) { // SMSG breaks functional tests with services flag, see version msg
#ifdef ENABLE_WALLET
        auto vpwallets = GetWallets();
        smsgModule.Start(vpwallets.size() > 0 ? vpwallets[0] : nullptr, !gArgs.GetBoolArg("-smsg", true), gArgs.GetBoolArg("-smsgscanchain", false));
#else
        smsgModule.Start(nullptr, !gArgs.GetBoolArg("-smsg", true), gArgs.GetBoolArg("-smsgscanchain", false));
#endif
    }


    if (ShutdownRequestedMainThread()) {
        return false;
    }

    // ********************************************************* Step 12: start node

    int chain_active_height;

    //// debug print
    {
        LOCK(cs_main);
        LogPrintf("mapBlockIndex.size() = %u\n", mapBlockIndex.size());
        chain_active_height = chainActive.Height();
    }
    LogPrintf("nBestHeight = %d\n", chain_active_height);

    if (gArgs.GetBoolArg("-listenonion", DEFAULT_LISTEN_ONION))
        StartTorControl();

    Discover();

    // Map ports with UPnP
    if (gArgs.GetBoolArg("-upnp", DEFAULT_UPNP)) {
        StartMapPort();
    }

    CConnman::Options connOptions;
    connOptions.nLocalServices = smsg::fSecMsgEnabled ? ServiceFlags(nLocalServices | NODE_SMSG) : nLocalServices;
    connOptions.nMaxConnections = nMaxConnections;
    connOptions.nMaxOutbound = std::min(MAX_OUTBOUND_CONNECTIONS, connOptions.nMaxConnections);
    connOptions.nMaxAddnode = MAX_ADDNODE_CONNECTIONS;
    connOptions.nMaxFeeler = 1;
    connOptions.nBestHeight = chain_active_height;
    connOptions.uiInterface = &uiInterface;
    connOptions.m_banman = g_banman.get();
    connOptions.m_msgproc = peerLogic.get();
    connOptions.nSendBufferMaxSize = 1000*gArgs.GetArg("-maxsendbuffer", DEFAULT_MAXSENDBUFFER);
    connOptions.nReceiveFloodSize = 1000*gArgs.GetArg("-maxreceivebuffer", DEFAULT_MAXRECEIVEBUFFER);
    connOptions.m_added_nodes = gArgs.GetArgs("-addnode");

    connOptions.nMaxOutboundTimeframe = nMaxOutboundTimeframe;
    connOptions.nMaxOutboundLimit = nMaxOutboundLimit;
    connOptions.m_peer_connect_timeout = peer_connect_timeout;

    for (const std::string& strBind : gArgs.GetArgs("-bind")) {
        CService addrBind;
        if (!Lookup(strBind.c_str(), addrBind, GetListenPort(), false)) {
            return InitError(ResolveErrMsg("bind", strBind));
        }
        connOptions.vBinds.push_back(addrBind);
    }
    for (const std::string& strBind : gArgs.GetArgs("-whitebind")) {
        CService addrBind;
        if (!Lookup(strBind.c_str(), addrBind, 0, false)) {
            return InitError(ResolveErrMsg("whitebind", strBind));
        }
        if (addrBind.GetPort() == 0) {
            return InitError(strprintf(_("Need to specify a port with -whitebind: '%s'"), strBind));
        }
        connOptions.vWhiteBinds.push_back(addrBind);
    }

    for (const auto& net : gArgs.GetArgs("-whitelist")) {
        CSubNet subnet;
        LookupSubNet(net.c_str(), subnet);
        if (!subnet.IsValid())
            return InitError(strprintf(_("Invalid netmask specified in -whitelist: '%s'"), net));
        connOptions.vWhitelistedRange.push_back(subnet);
    }

    connOptions.vSeedNodes = gArgs.GetArgs("-seednode");

    // Initiate outbound connections unless connect=0
    connOptions.m_use_addrman_outgoing = !gArgs.IsArgSet("-connect");
    if (!connOptions.m_use_addrman_outgoing) {
        const auto connect = gArgs.GetArgs("-connect");
        if (connect.size() != 1 || connect[0] != "0") {
            connOptions.m_specified_outgoing = connect;
        }
    }
    if (!g_connman->Start(scheduler, connOptions)) {
        return false;
    }

    // ********************************************************* Step 12.5: start staking
    #ifdef ENABLE_WALLET
    if (fParticlWallet) {
        StartThreadStakeMiner();
    }
    #endif

    // ********************************************************* Step 13: finished

    SetRPCWarmupFinished();

    uiInterface.InitMessage(_("Done loading"));

    for (const auto& client : interfaces.chain_clients) {
        client->start(scheduler);
    }

    scheduler.scheduleEvery([]{
        g_banman->DumpBanlist();
    }, DUMP_BANS_INTERVAL * 1000);

    return true;
}<|MERGE_RESOLUTION|>--- conflicted
+++ resolved
@@ -301,11 +301,7 @@
     /// for example if the data directory was found to be locked.
     /// Be sure that anything that writes files or flushes caches only does this if the respective
     /// module was initialized.
-<<<<<<< HEAD
-    RenameThread("particl-shutoff");
-=======
     util::ThreadRename("shutoff");
->>>>>>> 2c35fe62
     mempool.AddTransactionsUpdated(1);
 
     StopHTTPRPC();
@@ -821,11 +817,7 @@
 static void ThreadImport(std::vector<fs::path> vImportFiles)
 {
     const CChainParams& chainparams = Params();
-<<<<<<< HEAD
-    RenameThread("particl-loadblk");
-=======
     util::ThreadRename("loadblk");
->>>>>>> 2c35fe62
     ScheduleBatchPriority();
 
     fBusyImporting = true;
