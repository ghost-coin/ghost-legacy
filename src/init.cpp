// Copyright (c) 2009-2010 Satoshi Nakamoto
// Copyright (c) 2009-2018 The Bitcoin Core developers
// Distributed under the MIT software license, see the accompanying
// file COPYING or http://www.opensource.org/licenses/mit-license.php.

#if defined(HAVE_CONFIG_H)
#include <config/bitcoin-config.h>
#endif

#include <init.h>

#include <addrman.h>
#include <amount.h>
<<<<<<< HEAD
#include <blind.h>
=======
#include <banman.h>
>>>>>>> 9bad1e0b
#include <chain.h>
#include <chainparams.h>
#include <checkpoints.h>
#include <compat/sanity.h>
#include <consensus/validation.h>
#include <fs.h>
#include <httpserver.h>
#include <httprpc.h>
#include <interfaces/chain.h>
#include <index/txindex.h>
#include <key.h>
#include <validation.h>
#include <miner.h>
#include <netbase.h>
#include <net.h>
#include <net_processing.h>
#include <policy/feerate.h>
#include <policy/fees.h>
#include <policy/policy.h>
#include <rpc/server.h>
#include <rpc/register.h>
#include <rpc/blockchain.h>
#include <rpc/util.h>
#include <script/standard.h>
#include <script/sigcache.h>
#include <scheduler.h>
#include <shutdown.h>
#include <timedata.h>
#include <txdb.h>
#include <txmempool.h>
#include <torcontrol.h>
#include <ui_interface.h>
#include <util/system.h>
#include <util/moneystr.h>
#include <validationinterface.h>
#include <smsg/smessage.h>
#include <smsg/rpcsmessage.h>
#include <insight/rpc.h>
#include <pos/miner.h>
#ifdef ENABLE_WALLET
#include <wallet/hdwallet.h>
#endif
#if ENABLE_USBDEVICE
#include <usbdevice/rpcusbdevice.h>
#include <usbdevice/usbdevice.h>
#endif
#include <anon.h>
#include <core_io.h>
#include <warnings.h>
#include <walletinitinterface.h>
#include <stdint.h>
#include <stdio.h>

#ifndef WIN32
#include <signal.h>
#include <sys/stat.h>
#endif

#include <boost/algorithm/string/classification.hpp>
#include <boost/algorithm/string/replace.hpp>
#include <boost/algorithm/string/split.hpp>
#include <boost/thread.hpp>
#include <openssl/crypto.h>

#if ENABLE_ZMQ
#include <zmq/zmqabstractnotifier.h>
#include <zmq/zmqnotificationinterface.h>
#include <zmq/zmqrpc.h>
#endif

#include <insight/insight.h>

bool fFeeEstimatesInitialized = false;
static const bool DEFAULT_PROXYRANDOMIZE = true;
static const bool DEFAULT_REST_ENABLE = false;
static const bool DEFAULT_STOPAFTERBLOCKIMPORT = false;

// Dump addresses to banlist.dat every 15 minutes (900s)
static constexpr int DUMP_BANS_INTERVAL = 60 * 15;

std::unique_ptr<CConnman> g_connman;
std::unique_ptr<PeerLogicValidation> peerLogic;
std::unique_ptr<BanMan> g_banman;

#ifdef WIN32
// Win32 LevelDB doesn't use filedescriptors, and the ones used for
// accessing block files don't count towards the fd_set size limit
// anyway.
#define MIN_CORE_FILEDESCRIPTORS 0
#else
#define MIN_CORE_FILEDESCRIPTORS 150
#endif

static const char* FEE_ESTIMATES_FILENAME="fee_estimates.dat";

#ifdef WIN32

HWND winHwnd = nullptr;
MSG winMsg;
const char lpcszClassName[] = "messageClass";

LRESULT APIENTRY MainWndProc(HWND hwnd, UINT uMsg, WPARAM wParam, LPARAM lParam)
{
    switch (uMsg) {
        case WM_CLOSE:
            StartShutdown();
            return 1;
        default:
            break;
    }
    return DefWindowProc(hwnd, uMsg, wParam, lParam);
};

int CreateMessageWindow()
{
    // Create a message-only window to intercept WM_CLOSE events from particld

    WNDCLASSEX WindowClassEx;
    ZeroMemory(&WindowClassEx, sizeof(WNDCLASSEX));
    WindowClassEx.cbSize = sizeof(WNDCLASSEX);
    WindowClassEx.lpfnWndProc = MainWndProc;
    WindowClassEx.hInstance = nullptr;
    WindowClassEx.lpszClassName = lpcszClassName;

    if (!RegisterClassEx(&WindowClassEx)) {
        fprintf(stderr, "RegisterClassEx failed: %d.\n", GetLastError());
        return 1;
    }

    winHwnd = CreateWindowEx(0, lpcszClassName, NULL, 0, 0, 0, 0, 0, HWND_MESSAGE, NULL, nullptr, NULL);
    if (!winHwnd) {
        fprintf(stderr, "CreateWindowEx failed: %d.\n", GetLastError());
        return 1;
    }

    ShowWindow(winHwnd, SW_SHOWDEFAULT);

    return 0;
};

int CloseMessageWindow()
{
    if (!winHwnd) {
        return 0;
    }

    if (!DestroyWindow(winHwnd)) {
        fprintf(stderr, "DestroyWindow failed: %d.\n", GetLastError());
        return 1;
    }

    if (!UnregisterClass(lpcszClassName, nullptr)) {
        fprintf(stderr, "UnregisterClass failed: %d.\n", GetLastError());
        return 1;
    }

    return 0;
};

#endif

//////////////////////////////////////////////////////////////////////////////
//
// Shutdown
//

//
// Thread management and startup/shutdown:
//
// The network-processing threads are all part of a thread group
// created by AppInit() or the Qt main() function.
//
// A clean exit happens when StartShutdown() or the SIGTERM
// signal handler sets ShutdownRequested(), which makes main thread's
// WaitForShutdown() interrupts the thread group.
// And then, WaitForShutdown() makes all other on-going threads
// in the thread group join the main thread.
// Shutdown() is then called to clean up database connections, and stop other
// threads that should only be stopped after the main network-processing
// threads have exited.
//
// Shutdown for Qt is very similar, only it uses a QTimer to detect
// ShutdownRequested() getting set, and then does the normal Qt
// shutdown thing.
//

bool ShutdownRequestedMainThread()
{
#ifdef WIN32
    // Only particld will create a hidden window to receive messages
    while (winHwnd && PeekMessage(&winMsg, 0, 0, 0, PM_REMOVE)) {
        TranslateMessage(&winMsg);
        DispatchMessage(&winMsg);
    }
#endif
    return ShutdownRequested();
}

/**
 * This is a minimally invasive approach to shutdown on LevelDB read errors from the
 * chainstate, while keeping user interface out of the common library, which is shared
 * between bitcoind, and bitcoin-qt and non-server tools.
*/
class CCoinsViewErrorCatcher final : public CCoinsViewBacked
{
public:
    explicit CCoinsViewErrorCatcher(CCoinsView* view) : CCoinsViewBacked(view) {}
    bool GetCoin(const COutPoint &outpoint, Coin &coin) const override {
        try {
            return CCoinsViewBacked::GetCoin(outpoint, coin);
        } catch(const std::runtime_error& e) {
            uiInterface.ThreadSafeMessageBox(_("Error reading from database, shutting down."), "", CClientUIInterface::MSG_ERROR);
            LogPrintf("Error reading from database: %s\n", e.what());
            // Starting the shutdown sequence and returning false to the caller would be
            // interpreted as 'entry not found' (as opposed to unable to read data), and
            // could lead to invalid interpretation. Just exit immediately, as we can't
            // continue anyway, and all writes should be atomic.
            abort();
        }
    }
    // Writes do not need similar protection, as failure to write is handled by the caller.
};

static std::unique_ptr<CCoinsViewErrorCatcher> pcoinscatcher;
static std::unique_ptr<ECCVerifyHandle> globalVerifyHandle;

static boost::thread_group threadGroup;
static CScheduler scheduler;

void Interrupt()
{
    InterruptHTTPServer();
    InterruptHTTPRPC();
    InterruptRPC();
    InterruptREST();
    InterruptTorControl();
    InterruptMapPort();
    if (g_connman)
        g_connman->Interrupt();
    if (g_txindex) {
        g_txindex->Interrupt();
    }
}

void Shutdown(InitInterfaces& interfaces)
{
    LogPrintf("%s: In progress...\n", __func__);
    static CCriticalSection cs_Shutdown;
    TRY_LOCK(cs_Shutdown, lockShutdown);
    if (!lockShutdown)
        return;

    /// Note: Shutdown() must be able to handle cases in which initialization failed part of the way,
    /// for example if the data directory was found to be locked.
    /// Be sure that anything that writes files or flushes caches only does this if the respective
    /// module was initialized.
    RenameThread("particl-shutoff");
    mempool.AddTransactionsUpdated(1);

    StopHTTPRPC();
    StopREST();
    StopRPC();
    StopHTTPServer();
    smsgModule.Shutdown();
#ifdef ENABLE_WALLET
    StopThreadStakeMiner();
#endif
    for (const auto& client : interfaces.chain_clients) {
        client->flush();
    }
    StopMapPort();

    // Because these depend on each-other, we make sure that neither can be
    // using the other before destroying them.
    if (peerLogic) UnregisterValidationInterface(peerLogic.get());
    if (g_connman) g_connman->Stop();
    if (g_txindex) g_txindex->Stop();

    StopTorControl();

    // After everything has been shut down, but before things get flushed, stop the
    // CScheduler/checkqueue threadGroup
    threadGroup.interrupt_all();
    threadGroup.join_all();

    // After the threads that potentially access these pointers have been stopped,
    // destruct and reset all to nullptr.
    peerLogic.reset();
    g_connman.reset();
    g_banman.reset();
    g_txindex.reset();

    if (g_is_mempool_loaded && gArgs.GetArg("-persistmempool", DEFAULT_PERSIST_MEMPOOL)) {
        DumpMempool();
    }

    if (fFeeEstimatesInitialized)
    {
        ::feeEstimator.FlushUnconfirmed();
        fs::path est_path = GetDataDir() / FEE_ESTIMATES_FILENAME;
        CAutoFile est_fileout(fsbridge::fopen(est_path, "wb"), SER_DISK, CLIENT_VERSION);
        if (!est_fileout.IsNull())
            ::feeEstimator.Write(est_fileout);
        else
            LogPrintf("%s: Failed to write fee estimates to %s\n", __func__, est_path.string());
        fFeeEstimatesInitialized = false;
    }

    // FlushStateToDisk generates a ChainStateFlushed callback, which we should avoid missing
    if (pcoinsTip != nullptr) {
        FlushStateToDisk();
    }

    // After there are no more peers/RPC left to give us new data which may generate
    // CValidationInterface callbacks, flush them...
    GetMainSignals().FlushBackgroundCallbacks();

    // Any future callbacks will be dropped. This should absolutely be safe - if
    // missing a callback results in an unrecoverable situation, unclean shutdown
    // would too. The only reason to do the above flushes is to let the wallet catch
    // up with our current chain to avoid any strange pruning edge cases and make
    // next startup faster by avoiding rescan.

    {
        LOCK(cs_main);
        if (pcoinsTip != nullptr) {
            FlushStateToDisk();
        }
        pcoinsTip.reset();
        pcoinscatcher.reset();
        pcoinsdbview.reset();
        pblocktree.reset();
    }
    for (const auto& client : interfaces.chain_clients) {
        client->stop();
    }

#if ENABLE_ZMQ
    if (g_zmq_notification_interface) {
        UnregisterValidationInterface(g_zmq_notification_interface);
        delete g_zmq_notification_interface;
        g_zmq_notification_interface = nullptr;
    }
#endif

#if ENABLE_USBDEVICE
    usb_device::ShutdownHardwareIntegration();
#endif

#ifndef WIN32
    try {
        fs::remove(GetPidFile());
    } catch (const fs::filesystem_error& e) {
        LogPrintf("%s: Unable to remove pidfile: %s\n", __func__, e.what());
    }
#else
    CloseMessageWindow();
#endif
    interfaces.chain_clients.clear();
    UnregisterAllValidationInterfaces();
    GetMainSignals().UnregisterBackgroundSignalScheduler();
    GetMainSignals().UnregisterWithMempoolSignals(mempool);
    globalVerifyHandle.reset();
    ECC_Stop();
    ECC_Stop_Stealth();
    ECC_Stop_Blinding();
    LogPrintf("%s: done\n", __func__);
}

/**
 * Signal handlers are very limited in what they are allowed to do.
 * The execution context the handler is invoked in is not guaranteed,
 * so we restrict handler operations to just touching variables:
 */
#ifndef WIN32
static void HandleSIGTERM(int)
{
    StartShutdown();
}

static void HandleSIGHUP(int)
{
    g_logger->m_reopen_file = true;
}
#else
static BOOL WINAPI consoleCtrlHandler(DWORD dwCtrlType)
{
    StartShutdown();
    Sleep(INFINITE);
    return true;
}
#endif

#ifndef WIN32
static void registerSignalHandler(int signal, void(*handler)(int))
{
    struct sigaction sa;
    sa.sa_handler = handler;
    sigemptyset(&sa.sa_mask);
    sa.sa_flags = 0;
    sigaction(signal, &sa, nullptr);
}
#endif

static void OnRPCStarted()
{
    uiInterface.NotifyBlockTip_connect(&RPCNotifyBlockChange);
}

static void OnRPCStopped()
{
    uiInterface.NotifyBlockTip_disconnect(&RPCNotifyBlockChange);
    RPCNotifyBlockChange(false, nullptr);
    g_best_block_cv.notify_all();
    LogPrint(BCLog::RPC, "RPC stopped.\n");
}

void SetupServerArgs()
{
    const auto defaultBaseParams = CreateBaseChainParams(CBaseChainParams::MAIN);
    const auto testnetBaseParams = CreateBaseChainParams(CBaseChainParams::TESTNET);
    const auto regtestBaseParams = CreateBaseChainParams(CBaseChainParams::REGTEST);
    const auto defaultChainParams = CreateChainParams(CBaseChainParams::MAIN);
    const auto testnetChainParams = CreateChainParams(CBaseChainParams::TESTNET);
    const auto regtestChainParams = CreateChainParams(CBaseChainParams::REGTEST);

    // Hidden Options
    std::vector<std::string> hidden_args = {"-h", "-help",
        "-dbcrashratio", "-forcecompactdb",
        // GUI args. These will be overwritten by SetupUIArgs for the GUI
        "-allowselfsignedrootcertificates", "-choosedatadir", "-lang=<lang>", "-min", "-resetguisettings", "-rootcertificates=<file>", "-splash", "-uiplatform"};

    // Set all of the args and their help
    // When adding new options to the categories, please keep and ensure alphabetical ordering.
    gArgs.AddArg("-?", "Print this help message and exit", false, OptionsCategory::OPTIONS);
    gArgs.AddArg("-version", "Print version and exit", false, OptionsCategory::OPTIONS);
    gArgs.AddArg("-alertnotify=<cmd>", "Execute command when a relevant alert is received or we see a really long fork (%s in cmd is replaced by message)", false, OptionsCategory::OPTIONS);
    gArgs.AddArg("-assumevalid=<hex>", strprintf("If this block is in the chain assume that it and its ancestors are valid and potentially skip their script verification (0 to verify all, default: %s, testnet: %s)", defaultChainParams->GetConsensus().defaultAssumeValid.GetHex(), testnetChainParams->GetConsensus().defaultAssumeValid.GetHex()), false, OptionsCategory::OPTIONS);
    gArgs.AddArg("-blocksdir=<dir>", "Specify blocks directory (default: <datadir>/blocks)", false, OptionsCategory::OPTIONS);
    gArgs.AddArg("-blocknotify=<cmd>", "Execute command when the best block changes (%s in cmd is replaced by block hash)", false, OptionsCategory::OPTIONS);
    gArgs.AddArg("-blockreconstructionextratxn=<n>", strprintf("Extra transactions to keep in memory for compact block reconstructions (default: %u)", DEFAULT_BLOCK_RECONSTRUCTION_EXTRA_TXN), false, OptionsCategory::OPTIONS);
    gArgs.AddArg("-blocksonly", strprintf("Whether to operate in a blocks only mode (default: %u)", DEFAULT_BLOCKSONLY), true, OptionsCategory::OPTIONS);
    gArgs.AddArg("-conf=<file>", strprintf("Specify configuration file. Relative paths will be prefixed by datadir location. (default: %s)", BITCOIN_CONF_FILENAME), false, OptionsCategory::OPTIONS);
    gArgs.AddArg("-datadir=<dir>", "Specify data directory", false, OptionsCategory::OPTIONS);
    gArgs.AddArg("-dbbatchsize", strprintf("Maximum database write batch size in bytes (default: %u)", nDefaultDbBatchSize), true, OptionsCategory::OPTIONS);
    gArgs.AddArg("-dbcache=<n>", strprintf("Set database cache size in megabytes (%d to %d, default: %d)", nMinDbCache, nMaxDbCache, nDefaultDbCache), false, OptionsCategory::OPTIONS);
    gArgs.AddArg("-debuglogfile=<file>", strprintf("Specify location of debug log file. Relative paths will be prefixed by a net-specific datadir location. (-nodebuglogfile to disable; default: %s)", DEFAULT_DEBUGLOGFILE), false, OptionsCategory::OPTIONS);
    gArgs.AddArg("-feefilter", strprintf("Tell other nodes to filter invs to us by our mempool min fee (default: %u)", DEFAULT_FEEFILTER), true, OptionsCategory::OPTIONS);
    gArgs.AddArg("-includeconf=<file>", "Specify additional configuration file, relative to the -datadir path (only useable from configuration file, not command line)", false, OptionsCategory::OPTIONS);
    gArgs.AddArg("-loadblock=<file>", "Imports blocks from external blk000??.dat file on startup", false, OptionsCategory::OPTIONS);
    gArgs.AddArg("-maxmempool=<n>", strprintf("Keep the transaction memory pool below <n> megabytes (default: %u)", DEFAULT_MAX_MEMPOOL_SIZE), false, OptionsCategory::OPTIONS);
    gArgs.AddArg("-maxorphantx=<n>", strprintf("Keep at most <n> unconnectable transactions in memory (default: %u)", DEFAULT_MAX_ORPHAN_TRANSACTIONS), false, OptionsCategory::OPTIONS);
    gArgs.AddArg("-mempoolexpiry=<n>", strprintf("Do not keep transactions in the mempool longer than <n> hours (default: %u)", DEFAULT_MEMPOOL_EXPIRY), false, OptionsCategory::OPTIONS);
    gArgs.AddArg("-minimumchainwork=<hex>", strprintf("Minimum work assumed to exist on a valid chain in hex (default: %s, testnet: %s)", defaultChainParams->GetConsensus().nMinimumChainWork.GetHex(), testnetChainParams->GetConsensus().nMinimumChainWork.GetHex()), true, OptionsCategory::OPTIONS);
    gArgs.AddArg("-par=<n>", strprintf("Set the number of script verification threads (%u to %d, 0 = auto, <0 = leave that many cores free, default: %d)",
        -GetNumCores(), MAX_SCRIPTCHECK_THREADS, DEFAULT_SCRIPTCHECK_THREADS), false, OptionsCategory::OPTIONS);
    gArgs.AddArg("-persistmempool", strprintf("Whether to save the mempool on shutdown and load on restart (default: %u)", DEFAULT_PERSIST_MEMPOOL), false, OptionsCategory::OPTIONS);
#ifndef WIN32
    gArgs.AddArg("-pid=<file>", strprintf("Specify pid file. Relative paths will be prefixed by a net-specific datadir location. (default: %s)", BITCOIN_PID_FILENAME), false, OptionsCategory::OPTIONS);
#else
    hidden_args.emplace_back("-pid");
#endif
    gArgs.AddArg("-prune=<n>", strprintf("Reduce storage requirements by enabling pruning (deleting) of old blocks. This allows the pruneblockchain RPC to be called to delete specific blocks, and enables automatic pruning of old blocks if a target size in MiB is provided. This mode is incompatible with -txindex and -rescan. "
            "Warning: Reverting this setting requires re-downloading the entire blockchain. "
            "(default: 0 = disable pruning blocks, 1 = allow manual pruning via RPC, >=%u = automatically prune block files to stay under the specified target size in MiB)", MIN_DISK_SPACE_FOR_BLOCK_FILES / 1024 / 1024), false, OptionsCategory::OPTIONS);
    gArgs.AddArg("-reindex", "Rebuild chain state and block index from the blk*.dat files on disk", false, OptionsCategory::OPTIONS);
    gArgs.AddArg("-reindex-chainstate", "Rebuild chain state from the currently indexed blocks. When in pruning mode or if blocks on disk might be corrupted, use full -reindex instead.", false, OptionsCategory::OPTIONS);
    gArgs.AddArg("-skiprangeproofverify", "Skip verifying rangeproofs when reindexing or importing.", false, OptionsCategory::OPTIONS);
#ifndef WIN32
    gArgs.AddArg("-sysperms", "Create new files with system default permissions, instead of umask 077 (only effective with disabled wallet functionality)", false, OptionsCategory::OPTIONS);
#else
    hidden_args.emplace_back("-sysperms");
#endif
    gArgs.AddArg("-txindex", strprintf("Maintain a full transaction index, used by the getrawtransaction rpc call (default: %u)", DEFAULT_TXINDEX), false, OptionsCategory::OPTIONS);
    gArgs.AddArg("-addressindex", strprintf("Maintain a full address index, used to query for the balance, txids and unspent outputs for addresses (default: %u)", DEFAULT_ADDRESSINDEX), false, OptionsCategory::OPTIONS);
    gArgs.AddArg("-timestampindex", strprintf("Maintain a timestamp index for block hashes, used to query blocks hashes by a range of timestamps (default: %u)", DEFAULT_TIMESTAMPINDEX), false, OptionsCategory::OPTIONS);
    gArgs.AddArg("-spentindex", strprintf("Maintain a full spent index, used to query the spending txid and input index for an outpoint (default: %u)", DEFAULT_SPENTINDEX), false, OptionsCategory::OPTIONS);
    gArgs.AddArg("-csindex", strprintf("Maintain an index of outputs by coldstaking address (default: %u)", DEFAULT_CSINDEX), false, OptionsCategory::OPTIONS);
    gArgs.AddArg("-cswhitelist", strprintf("Only index coldstaked outputs with matching stake address. Can be specified multiple times."), false, OptionsCategory::OPTIONS);

    gArgs.AddArg("-dbmaxopenfiles", strprintf("Maximum number of open files parameter passed to level-db (default: %u)", DEFAULT_DB_MAX_OPEN_FILES), false, OptionsCategory::OPTIONS);
    gArgs.AddArg("-dbcompression", strprintf("Database compression parameter passed to level-db (default: %s)", DEFAULT_DB_COMPRESSION ? "true" : "false"), false, OptionsCategory::OPTIONS);

    gArgs.AddArg("-findpeers", "Node will search for peers (default: 1)", false, OptionsCategory::CONNECTION);

    gArgs.AddArg("-addnode=<ip>", "Add a node to connect to and attempt to keep the connection open (see the `addnode` RPC command help for more info). This option can be specified multiple times to add multiple nodes.", false, OptionsCategory::CONNECTION);
    gArgs.AddArg("-banscore=<n>", strprintf("Threshold for disconnecting misbehaving peers (default: %u)", DEFAULT_BANSCORE_THRESHOLD), false, OptionsCategory::CONNECTION);
    gArgs.AddArg("-bantime=<n>", strprintf("Number of seconds to keep misbehaving peers from reconnecting (default: %u)", DEFAULT_MISBEHAVING_BANTIME), false, OptionsCategory::CONNECTION);
    gArgs.AddArg("-bind=<addr>", "Bind to given address and always listen on it. Use [host]:port notation for IPv6", false, OptionsCategory::CONNECTION);
    gArgs.AddArg("-connect=<ip>", "Connect only to the specified node; -noconnect disables automatic connections (the rules for this peer are the same as for -addnode). This option can be specified multiple times to connect to multiple nodes.", false, OptionsCategory::CONNECTION);
    gArgs.AddArg("-discover", "Discover own IP addresses (default: 1 when listening and no -externalip or -proxy)", false, OptionsCategory::CONNECTION);
    gArgs.AddArg("-dns", strprintf("Allow DNS lookups for -addnode, -seednode and -connect (default: %u)", DEFAULT_NAME_LOOKUP), false, OptionsCategory::CONNECTION);
    gArgs.AddArg("-dnsseed", "Query for peer addresses via DNS lookup, if low on addresses (default: 1 unless -connect used)", false, OptionsCategory::CONNECTION);
    gArgs.AddArg("-enablebip61", strprintf("Send reject messages per BIP61 (default: %u)", DEFAULT_ENABLE_BIP61), false, OptionsCategory::CONNECTION);
    gArgs.AddArg("-externalip=<ip>", "Specify your own public address", false, OptionsCategory::CONNECTION);
    gArgs.AddArg("-forcednsseed", strprintf("Always query for peer addresses via DNS lookup (default: %u)", DEFAULT_FORCEDNSSEED), false, OptionsCategory::CONNECTION);
    gArgs.AddArg("-listen", "Accept connections from outside (default: 1 if no -proxy or -connect)", false, OptionsCategory::CONNECTION);
    gArgs.AddArg("-listenonion", strprintf("Automatically create Tor hidden service (default: %d)", DEFAULT_LISTEN_ONION), false, OptionsCategory::CONNECTION);
    gArgs.AddArg("-maxconnections=<n>", strprintf("Maintain at most <n> connections to peers (default: %u)", DEFAULT_MAX_PEER_CONNECTIONS), false, OptionsCategory::CONNECTION);
    gArgs.AddArg("-maxreceivebuffer=<n>", strprintf("Maximum per-connection receive buffer, <n>*1000 bytes (default: %u)", DEFAULT_MAXRECEIVEBUFFER), false, OptionsCategory::CONNECTION);
    gArgs.AddArg("-maxsendbuffer=<n>", strprintf("Maximum per-connection send buffer, <n>*1000 bytes (default: %u)", DEFAULT_MAXSENDBUFFER), false, OptionsCategory::CONNECTION);
    gArgs.AddArg("-maxtimeadjustment", strprintf("Maximum allowed median peer time offset adjustment. Local perspective of time may be influenced by peers forward or backward by this amount. (default: %u seconds)", DEFAULT_MAX_TIME_ADJUSTMENT), false, OptionsCategory::CONNECTION);
    gArgs.AddArg("-maxuploadtarget=<n>", strprintf("Tries to keep outbound traffic under the given target (in MiB per 24h), 0 = no limit (default: %d)", DEFAULT_MAX_UPLOAD_TARGET), false, OptionsCategory::CONNECTION);
    gArgs.AddArg("-onion=<ip:port>", "Use separate SOCKS5 proxy to reach peers via Tor hidden services, set -noonion to disable (default: -proxy)", false, OptionsCategory::CONNECTION);
    gArgs.AddArg("-onlynet=<net>", "Make outgoing connections only through network <net> (ipv4, ipv6 or onion). Incoming connections are not affected by this option. This option can be specified multiple times to allow multiple networks.", false, OptionsCategory::CONNECTION);
    gArgs.AddArg("-peerbloomfilters", strprintf("Support filtering of blocks and transaction with bloom filters (default: %u)", DEFAULT_PEERBLOOMFILTERS), false, OptionsCategory::CONNECTION);
    gArgs.AddArg("-permitbaremultisig", strprintf("Relay non-P2SH multisig (default: %u)", DEFAULT_PERMIT_BAREMULTISIG), false, OptionsCategory::CONNECTION);
    gArgs.AddArg("-port=<port>", strprintf("Listen for connections on <port> (default: %u, testnet: %u, regtest: %u)", defaultChainParams->GetDefaultPort(), testnetChainParams->GetDefaultPort(), regtestChainParams->GetDefaultPort()), false, OptionsCategory::CONNECTION);
    gArgs.AddArg("-proxy=<ip:port>", "Connect through SOCKS5 proxy, set -noproxy to disable (default: disabled)", false, OptionsCategory::CONNECTION);
    gArgs.AddArg("-proxyrandomize", strprintf("Randomize credentials for every proxy connection. This enables Tor stream isolation (default: %u)", DEFAULT_PROXYRANDOMIZE), false, OptionsCategory::CONNECTION);
    gArgs.AddArg("-seednode=<ip>", "Connect to a node to retrieve peer addresses, and disconnect. This option can be specified multiple times to connect to multiple nodes.", false, OptionsCategory::CONNECTION);
    gArgs.AddArg("-timeout=<n>", strprintf("Specify connection timeout in milliseconds (minimum: 1, default: %d)", DEFAULT_CONNECT_TIMEOUT), false, OptionsCategory::CONNECTION);
    gArgs.AddArg("-peertimeout=<n>", strprintf("Specify p2p connection timeout in seconds. This option determines the amount of time a peer may be inactive before the connection to it is dropped. (minimum: 1, default: %d)", DEFAULT_PEER_CONNECT_TIMEOUT), true, OptionsCategory::CONNECTION);
    gArgs.AddArg("-torcontrol=<ip>:<port>", strprintf("Tor control port to use if onion listening enabled (default: %s)", DEFAULT_TOR_CONTROL), false, OptionsCategory::CONNECTION);
    gArgs.AddArg("-torpassword=<pass>", "Tor control port password (default: empty)", false, OptionsCategory::CONNECTION);
#ifdef USE_UPNP
#if USE_UPNP
    gArgs.AddArg("-upnp", "Use UPnP to map the listening port (default: 1 when listening and no -proxy)", false, OptionsCategory::CONNECTION);
#else
    gArgs.AddArg("-upnp", strprintf("Use UPnP to map the listening port (default: %u)", 0), false, OptionsCategory::CONNECTION);
#endif
#else
    hidden_args.emplace_back("-upnp");
#endif
    gArgs.AddArg("-whitebind=<addr>", "Bind to given address and whitelist peers connecting to it. Use [host]:port notation for IPv6", false, OptionsCategory::CONNECTION);
    gArgs.AddArg("-whitelist=<IP address or network>", "Whitelist peers connecting from the given IP address (e.g. 1.2.3.4) or CIDR notated network (e.g. 1.2.3.0/24). Can be specified multiple times."
        " Whitelisted peers cannot be DoS banned and their transactions are always relayed, even if they are already in the mempool, useful e.g. for a gateway", false, OptionsCategory::CONNECTION);

    smsg::AddOptions();

    g_wallet_init_interface.AddWalletOptions();
#ifdef ENABLE_WALLET
    if (fParticlMode) {
        CHDWallet::AddOptions();
    }
#endif


#if ENABLE_ZMQ
    gArgs.AddArg("-zmqpubhashblock=<address>", "Enable publish hash block in <address>", false, OptionsCategory::ZMQ);
    gArgs.AddArg("-zmqpubhashtx=<address>", "Enable publish hash transaction in <address>", false, OptionsCategory::ZMQ);
    gArgs.AddArg("-zmqpubrawblock=<address>", "Enable publish raw block in <address>", false, OptionsCategory::ZMQ);
    gArgs.AddArg("-zmqpubrawtx=<address>", "Enable publish raw transaction in <address>", false, OptionsCategory::ZMQ);

    gArgs.AddArg("-zmqpubhashblockhwm=<n>", strprintf("Set publish hash block outbound message high water mark (default: %d)", CZMQAbstractNotifier::DEFAULT_ZMQ_SNDHWM), false, OptionsCategory::ZMQ);
    gArgs.AddArg("-zmqpubhashtxhwm=<n>", strprintf("Set publish hash transaction outbound message high water mark (default: %d)", CZMQAbstractNotifier::DEFAULT_ZMQ_SNDHWM), false, OptionsCategory::ZMQ);
    gArgs.AddArg("-zmqpubrawblockhwm=<n>", strprintf("Set publish raw block outbound message high water mark (default: %d)", CZMQAbstractNotifier::DEFAULT_ZMQ_SNDHWM), false, OptionsCategory::ZMQ);
    gArgs.AddArg("-zmqpubrawtxhwm=<n>", strprintf("Set publish raw transaction outbound message high water mark (default: %d)", CZMQAbstractNotifier::DEFAULT_ZMQ_SNDHWM), false, OptionsCategory::ZMQ);

    gArgs.AddArg("-zmqpubhashwtx=<address>", "Enable publish hash transaction received by wallets in <address>", false, OptionsCategory::ZMQ);
    gArgs.AddArg("-zmqpubsmsg=<address>", "Enable publish secure message in <address>", false, OptionsCategory::ZMQ);
    gArgs.AddArg("-serverkeyzmq=<secret_key>", "Base64 encoded string of the z85 encoded secret key for CurveZMQ.", false, OptionsCategory::ZMQ);
    gArgs.AddArg("-newserverkeypairzmq", "Generate new key pair for CurveZMQ, print and exit.", false, OptionsCategory::ZMQ);
    gArgs.AddArg("-whitelistzmq=<IP address or network>", "Whitelist peers connecting from the given IP address (e.g. 1.2.3.4) or CIDR notated network (e.g. 1.2.3.0/24). Can be specified multiple times.", false, OptionsCategory::ZMQ);
#else
    hidden_args.emplace_back("-zmqpubhashblock=<address>");
    hidden_args.emplace_back("-zmqpubhashtx=<address>");
    hidden_args.emplace_back("-zmqpubrawblock=<address>");
    hidden_args.emplace_back("-zmqpubrawtx=<address>");

    hidden_args.emplace_back("-zmqpubhashblockhwm=<n>");
    hidden_args.emplace_back("-zmqpubhashtxhwm=<n>");
    hidden_args.emplace_back("-zmqpubrawblockhwm=<n>");
    hidden_args.emplace_back("-zmqpubrawtxhwm=<n>");

    hidden_args.emplace_back("-zmqpubhashwtx=<address>");
    hidden_args.emplace_back("-zmqpubsmsg=<address>");
    hidden_args.emplace_back("-serverkeyzmq=<secret_key>");
    hidden_args.emplace_back("-newserverkeypairzmq");
    hidden_args.emplace_back("-whitelistzmq=<IP address or network>");
#endif

    gArgs.AddArg("-checkblocks=<n>", strprintf("How many blocks to check at startup (default: %u, 0 = all)", DEFAULT_CHECKBLOCKS), true, OptionsCategory::DEBUG_TEST);
    gArgs.AddArg("-checklevel=<n>", strprintf("How thorough the block verification of -checkblocks is: "
        "level 0 reads the blocks from disk, "
        "level 1 verifies block validity, "
        "level 2 verifies undo data, "
        "level 3 checks disconnection of tip blocks, "
        "and level 4 tries to reconnect the blocks, "
        "each level includes the checks of the previous levels "
        "(0-4, default: %u)", DEFAULT_CHECKLEVEL), true, OptionsCategory::DEBUG_TEST);
    gArgs.AddArg("-checkblockindex", strprintf("Do a full consistency check for mapBlockIndex, setBlockIndexCandidates, chainActive and mapBlocksUnlinked occasionally. (default: %u, regtest: %u)", defaultChainParams->DefaultConsistencyChecks(), regtestChainParams->DefaultConsistencyChecks()), true, OptionsCategory::DEBUG_TEST);
    gArgs.AddArg("-checkmempool=<n>", strprintf("Run checks every <n> transactions (default: %u, regtest: %u)", defaultChainParams->DefaultConsistencyChecks(), regtestChainParams->DefaultConsistencyChecks()), true, OptionsCategory::DEBUG_TEST);
    gArgs.AddArg("-checkpoints", strprintf("Disable expensive verification for known chain history (default: %u)", DEFAULT_CHECKPOINTS_ENABLED), true, OptionsCategory::DEBUG_TEST);
    gArgs.AddArg("-deprecatedrpc=<method>", "Allows deprecated RPC method(s) to be used", true, OptionsCategory::DEBUG_TEST);
    gArgs.AddArg("-dropmessagestest=<n>", "Randomly drop 1 of every <n> network messages", true, OptionsCategory::DEBUG_TEST);
    gArgs.AddArg("-stopafterblockimport", strprintf("Stop running after importing blocks from disk (default: %u)", DEFAULT_STOPAFTERBLOCKIMPORT), true, OptionsCategory::DEBUG_TEST);
    gArgs.AddArg("-stopatheight", strprintf("Stop running after reaching the given height in the main chain (default: %u)", DEFAULT_STOPATHEIGHT), true, OptionsCategory::DEBUG_TEST);
    gArgs.AddArg("-limitancestorcount=<n>", strprintf("Do not accept transactions if number of in-mempool ancestors is <n> or more (default: %u)", DEFAULT_ANCESTOR_LIMIT), true, OptionsCategory::DEBUG_TEST);
    gArgs.AddArg("-limitancestorsize=<n>", strprintf("Do not accept transactions whose size with all in-mempool ancestors exceeds <n> kilobytes (default: %u)", DEFAULT_ANCESTOR_SIZE_LIMIT), true, OptionsCategory::DEBUG_TEST);
    gArgs.AddArg("-limitdescendantcount=<n>", strprintf("Do not accept transactions if any ancestor would have <n> or more in-mempool descendants (default: %u)", DEFAULT_DESCENDANT_LIMIT), true, OptionsCategory::DEBUG_TEST);
    gArgs.AddArg("-limitdescendantsize=<n>", strprintf("Do not accept transactions if any ancestor would have more than <n> kilobytes of in-mempool descendants (default: %u).", DEFAULT_DESCENDANT_SIZE_LIMIT), true, OptionsCategory::DEBUG_TEST);
    gArgs.AddArg("-addrmantest", "Allows to test address relay on localhost", true, OptionsCategory::DEBUG_TEST);
    gArgs.AddArg("-debug=<category>", "Output debugging information (default: -nodebug, supplying <category> is optional). "
        "If <category> is not supplied or if <category> = 1, output all debugging information. <category> can be: " + ListLogCategories() + ".", false, OptionsCategory::DEBUG_TEST);
    gArgs.AddArg("-debugexclude=<category>", strprintf("Exclude debugging information for a category. Can be used in conjunction with -debug=1 to output debug logs for all categories except one or more specified categories."), false, OptionsCategory::DEBUG_TEST);
    gArgs.AddArg("-help-debug", "Print help message with debugging options and exit", false, OptionsCategory::DEBUG_TEST);
    gArgs.AddArg("-logips", strprintf("Include IP addresses in debug output (default: %u)", DEFAULT_LOGIPS), false, OptionsCategory::DEBUG_TEST);
    gArgs.AddArg("-logtimestamps", strprintf("Prepend debug output with timestamp (default: %u)", DEFAULT_LOGTIMESTAMPS), false, OptionsCategory::DEBUG_TEST);
    gArgs.AddArg("-logtimemicros", strprintf("Add microsecond precision to debug timestamps (default: %u)", DEFAULT_LOGTIMEMICROS), true, OptionsCategory::DEBUG_TEST);
    gArgs.AddArg("-mocktime=<n>", "Replace actual time with <n> seconds since epoch (default: 0)", true, OptionsCategory::DEBUG_TEST);
    gArgs.AddArg("-maxsigcachesize=<n>", strprintf("Limit sum of signature cache and script execution cache sizes to <n> MiB (default: %u)", DEFAULT_MAX_SIG_CACHE_SIZE), true, OptionsCategory::DEBUG_TEST);
    gArgs.AddArg("-maxtipage=<n>", strprintf("Maximum tip age in seconds to consider node in initial block download (default: %u)", DEFAULT_MAX_TIP_AGE), true, OptionsCategory::DEBUG_TEST);
    gArgs.AddArg("-maxtxfee=<amt>", strprintf("Maximum total fees (in %s) to use in a single wallet transaction or raw transaction; setting this too low may abort large transactions (default: %s)",
        CURRENCY_UNIT, FormatMoney(DEFAULT_TRANSACTION_MAXFEE)), false, OptionsCategory::DEBUG_TEST);
    gArgs.AddArg("-printpriority", strprintf("Log transaction fee per kB when mining blocks (default: %u)", DEFAULT_PRINTPRIORITY), true, OptionsCategory::DEBUG_TEST);
    gArgs.AddArg("-printtoconsole", "Send trace/debug info to console (default: 1 when no -daemon. To disable logging to file, set -nodebuglogfile)", false, OptionsCategory::DEBUG_TEST);
    gArgs.AddArg("-shrinkdebugfile", "Shrink debug.log file on client startup (default: 1 when no -debug)", false, OptionsCategory::DEBUG_TEST);
    gArgs.AddArg("-uacomment=<cmt>", "Append comment to the user agent string", false, OptionsCategory::DEBUG_TEST);

    SetupChainParamsBaseOptions();

    gArgs.AddArg("-acceptnonstdtxn", strprintf("Relay and mine \"non-standard\" transactions (%sdefault: %u)", "testnet/regtest only; ", !testnetChainParams->RequireStandard()), true, OptionsCategory::NODE_RELAY);
    gArgs.AddArg("-incrementalrelayfee=<amt>", strprintf("Fee rate (in %s/kB) used to define cost of relay, used for mempool limiting and BIP 125 replacement. (default: %s)", CURRENCY_UNIT, FormatMoney(DEFAULT_INCREMENTAL_RELAY_FEE)), true, OptionsCategory::NODE_RELAY);
    gArgs.AddArg("-dustrelayfee=<amt>", strprintf("Fee rate (in %s/kB) used to defined dust, the value of an output such that it will cost more than its value in fees at this fee rate to spend it. (default: %s)", CURRENCY_UNIT, FormatMoney(DUST_RELAY_TX_FEE)), true, OptionsCategory::NODE_RELAY);
    gArgs.AddArg("-bytespersigop", strprintf("Equivalent bytes per sigop in transactions for relay and mining (default: %u)", DEFAULT_BYTES_PER_SIGOP), false, OptionsCategory::NODE_RELAY);
    gArgs.AddArg("-datacarrier", strprintf("Relay and mine data carrier transactions (default: %u)", DEFAULT_ACCEPT_DATACARRIER), false, OptionsCategory::NODE_RELAY);
    gArgs.AddArg("-datacarriersize", strprintf("Maximum size of data in data carrier transactions we relay and mine (default: %u)", MAX_OP_RETURN_RELAY), false, OptionsCategory::NODE_RELAY);
    gArgs.AddArg("-mempoolreplacement", strprintf("Enable transaction replacement in the memory pool (default: %u)", DEFAULT_ENABLE_REPLACEMENT), false, OptionsCategory::NODE_RELAY);
    gArgs.AddArg("-minrelaytxfee=<amt>", strprintf("Fees (in %s/kB) smaller than this are considered zero fee for relaying, mining and transaction creation (default: %s)",
        CURRENCY_UNIT, FormatMoney(DEFAULT_MIN_RELAY_TX_FEE)), false, OptionsCategory::NODE_RELAY);
    gArgs.AddArg("-whitelistforcerelay", strprintf("Force relay of transactions from whitelisted peers even if they violate local relay policy (default: %d)", DEFAULT_WHITELISTFORCERELAY), false, OptionsCategory::NODE_RELAY);
    gArgs.AddArg("-whitelistrelay", strprintf("Accept relayed transactions received from whitelisted peers even when not relaying transactions (default: %d)", DEFAULT_WHITELISTRELAY), false, OptionsCategory::NODE_RELAY);


    gArgs.AddArg("-blockmaxweight=<n>", strprintf("Set maximum BIP141 block weight (default: %d)", DEFAULT_BLOCK_MAX_WEIGHT), false, OptionsCategory::BLOCK_CREATION);
    gArgs.AddArg("-blockmintxfee=<amt>", strprintf("Set lowest fee rate (in %s/kB) for transactions to be included in block creation. (default: %s)", CURRENCY_UNIT, FormatMoney(DEFAULT_BLOCK_MIN_TX_FEE)), false, OptionsCategory::BLOCK_CREATION);
    gArgs.AddArg("-blockversion=<n>", "Override block version to test forking scenarios", true, OptionsCategory::BLOCK_CREATION);

    gArgs.AddArg("-rest", strprintf("Accept public REST requests (default: %u)", DEFAULT_REST_ENABLE), false, OptionsCategory::RPC);
    gArgs.AddArg("-rpcallowip=<ip>", "Allow JSON-RPC connections from specified source. Valid for <ip> are a single IP (e.g. 1.2.3.4), a network/netmask (e.g. 1.2.3.4/255.255.255.0) or a network/CIDR (e.g. 1.2.3.4/24). This option can be specified multiple times", false, OptionsCategory::RPC);
    gArgs.AddArg("-rpcauth=<userpw>", "Username and HMAC-SHA-256 hashed password for JSON-RPC connections. The field <userpw> comes in the format: <USERNAME>:<SALT>$<HASH>. A canonical python script is included in share/rpcauth. The client then connects normally using the rpcuser=<USERNAME>/rpcpassword=<PASSWORD> pair of arguments. This option can be specified multiple times", false, OptionsCategory::RPC);
    gArgs.AddArg("-rpcbind=<addr>[:port]", "Bind to given address to listen for JSON-RPC connections. Do not expose the RPC server to untrusted networks such as the public internet! This option is ignored unless -rpcallowip is also passed. Port is optional and overrides -rpcport. Use [host]:port notation for IPv6. This option can be specified multiple times (default: 127.0.0.1 and ::1 i.e., localhost)", false, OptionsCategory::RPC);
    gArgs.AddArg("-rpccookiefile=<loc>", "Location of the auth cookie. Relative paths will be prefixed by a net-specific datadir location. (default: data dir)", false, OptionsCategory::RPC);
    gArgs.AddArg("-rpcpassword=<pw>", "Password for JSON-RPC connections", false, OptionsCategory::RPC);
    gArgs.AddArg("-rpcport=<port>", strprintf("Listen for JSON-RPC connections on <port> (default: %u, testnet: %u, regtest: %u)", defaultBaseParams->RPCPort(), testnetBaseParams->RPCPort(), regtestBaseParams->RPCPort()), false, OptionsCategory::RPC);
    gArgs.AddArg("-rpcserialversion", strprintf("Sets the serialization of raw transaction or block hex returned in non-verbose mode, non-segwit(0) or segwit(1) (default: %d)", DEFAULT_RPC_SERIALIZE_VERSION), false, OptionsCategory::RPC);
    gArgs.AddArg("-rpcservertimeout=<n>", strprintf("Timeout during HTTP requests (default: %d)", DEFAULT_HTTP_SERVER_TIMEOUT), true, OptionsCategory::RPC);
    gArgs.AddArg("-rpcthreads=<n>", strprintf("Set the number of threads to service RPC calls (default: %d)", DEFAULT_HTTP_THREADS), false, OptionsCategory::RPC);
    gArgs.AddArg("-rpcuser=<user>", "Username for JSON-RPC connections", false, OptionsCategory::RPC);
    gArgs.AddArg("-rpcworkqueue=<n>", strprintf("Set the depth of the work queue to service RPC calls (default: %d)", DEFAULT_HTTP_WORKQUEUE), true, OptionsCategory::RPC);
    gArgs.AddArg("-server", "Accept command line and JSON-RPC commands", false, OptionsCategory::RPC);
    gArgs.AddArg("-rpccorsdomain=<domain>", "Allow JSON-RPC connections from specified domain (e.g. http://localhost:4200 or \"*\"). This needs to be set if you are using the Particl GUI in a browser.", false, OptionsCategory::RPC);

    gArgs.AddArg("-displaylocaltime", "Display human readable time strings in local timezone (default: false)", false, OptionsCategory::RPC);
    gArgs.AddArg("-displayutctime", "Display human readable time strings in UTC (default: false)", false, OptionsCategory::RPC);

#if HAVE_DECL_DAEMON
    gArgs.AddArg("-daemon", "Run in the background as a daemon and accept commands", false, OptionsCategory::OPTIONS);
#else
    hidden_args.emplace_back("-daemon");
#endif

    hidden_args.emplace_back("-btcmode");

    // Add the hidden options
    gArgs.AddHiddenArgs(hidden_args);
}

std::string LicenseInfo()
{
    const std::string URL_SOURCE_CODE = "<https://github.com/particl/particl-core>";
    const std::string URL_WEBSITE = "<https://particl.io/>";

    return CopyrightHolders(_("Copyright (C)")) + "\n" +
           "\n" +
           strprintf(_("Please contribute if you find %s useful. "
                       "Visit %s for further information about the software."),
               PACKAGE_NAME, URL_WEBSITE) +
           "\n" +
           strprintf(_("The source code is available from %s."),
               URL_SOURCE_CODE) +
           "\n" +
           "\n" +
           _("This is experimental software.") + "\n" +
           strprintf(_("Distributed under the MIT software license, see the accompanying file %s or %s"), "COPYING", "<https://opensource.org/licenses/MIT>") + "\n" +
           "\n" +
           strprintf(_("This product includes software developed by the OpenSSL Project for use in the OpenSSL Toolkit %s and cryptographic software written by Eric Young and UPnP software written by Thomas Bernard."), "<https://www.openssl.org>") +
           "\n";
}

static void BlockNotifyCallback(bool initialSync, const CBlockIndex *pBlockIndex)
{
    if (initialSync || !pBlockIndex)
        return;

    std::string strCmd = gArgs.GetArg("-blocknotify", "");
    if (!strCmd.empty()) {
        boost::replace_all(strCmd, "%s", pBlockIndex->GetBlockHash().GetHex());
        std::thread t(runCommand, strCmd);
        t.detach(); // thread runs free
    }
}

static bool fHaveGenesis = false;
static Mutex g_genesis_wait_mutex;
static std::condition_variable g_genesis_wait_cv;

static void BlockNotifyGenesisWait(bool, const CBlockIndex *pBlockIndex)
{
    if (pBlockIndex != nullptr) {
        {
            LOCK(g_genesis_wait_mutex);
            fHaveGenesis = true;
        }
        g_genesis_wait_cv.notify_all();
    }
}

struct CImportingNow
{
    CImportingNow() {
        assert(fImporting == false);
        fImporting = true;
    }

    ~CImportingNow() {
        assert(fImporting == true);
        fImporting = false;
    }
};


// If we're using -prune with -reindex, then delete block files that will be ignored by the
// reindex.  Since reindexing works by starting at block file 0 and looping until a blockfile
// is missing, do the same here to delete any later block files after a gap.  Also delete all
// rev files since they'll be rewritten by the reindex anyway.  This ensures that vinfoBlockFile
// is in sync with what's actually on disk by the time we start downloading, so that pruning
// works correctly.
static void CleanupBlockRevFiles()
{
    std::map<std::string, fs::path> mapBlockFiles;

    // Glob all blk?????.dat and rev?????.dat files from the blocks directory.
    // Remove the rev files immediately and insert the blk file paths into an
    // ordered map keyed by block file index.
    LogPrintf("Removing unusable blk?????.dat and rev?????.dat files for -reindex with -prune\n");
    fs::path blocksdir = GetBlocksDir();
    for (fs::directory_iterator it(blocksdir); it != fs::directory_iterator(); it++) {
        if (fs::is_regular_file(*it) &&
            it->path().filename().string().length() == 12 &&
            it->path().filename().string().substr(8,4) == ".dat")
        {
            if (it->path().filename().string().substr(0,3) == "blk")
                mapBlockFiles[it->path().filename().string().substr(3,5)] = it->path();
            else if (it->path().filename().string().substr(0,3) == "rev")
                remove(it->path());
        }
    }

    // Remove all block files that aren't part of a contiguous set starting at
    // zero by walking the ordered map (keys are block file indices) by
    // keeping a separate counter.  Once we hit a gap (or if 0 doesn't exist)
    // start removing block files.
    int nContigCounter = 0;
    for (const std::pair<const std::string, fs::path>& item : mapBlockFiles) {
        if (atoi(item.first) == nContigCounter) {
            nContigCounter++;
            continue;
        }
        remove(item.second);
    }
}

static void ThreadImport(std::vector<fs::path> vImportFiles)
{
    const CChainParams& chainparams = Params();
    RenameThread("particl-loadblk");
    ScheduleBatchPriority();

    fBusyImporting = true;
    {
    CImportingNow imp;

    // -reindex
    if (fReindex) {
        int nFile = 0;
        while (true) {
            CDiskBlockPos pos(nFile, 0);
            if (!fs::exists(GetBlockPosFilename(pos, "blk")))
                break; // No block files left to reindex
            FILE *file = OpenBlockFile(pos, true);
            if (!file)
                break; // This error is logged in OpenBlockFile
            LogPrintf("Reindexing block file blk%05u.dat...\n", (unsigned int)nFile);
            LoadExternalBlockFile(chainparams, file, &pos);
            nFile++;
        }
        pblocktree->WriteReindexing(false);
        fReindex = false;
        LogPrintf("Reindexing finished\n");
        // To avoid ending up in a situation without genesis block, re-try initializing (no-op if reindexing worked):
        LoadGenesisBlock(chainparams);
    }

    // hardcoded $DATADIR/bootstrap.dat
    fs::path pathBootstrap = GetDataDir() / "bootstrap.dat";
    if (fs::exists(pathBootstrap)) {
        FILE *file = fsbridge::fopen(pathBootstrap, "rb");
        if (file) {
            fs::path pathBootstrapOld = GetDataDir() / "bootstrap.dat.old";
            LogPrintf("Importing bootstrap.dat...\n");
            LoadExternalBlockFile(chainparams, file);
            RenameOver(pathBootstrap, pathBootstrapOld);
        } else {
            LogPrintf("Warning: Could not open bootstrap file %s\n", pathBootstrap.string());
        }
    }

    // -loadblock=
    for (const fs::path& path : vImportFiles) {
        FILE *file = fsbridge::fopen(path, "rb");
        if (file) {
            LogPrintf("Importing blocks file %s...\n", path.string());
            LoadExternalBlockFile(chainparams, file);
        } else {
            LogPrintf("Warning: Could not open blocks file %s\n", path.string());
        }
    }

    } // End scope of CImportingNow (set fImporting to false)

    assert(fImporting == false);
    assert(fReindex == false);

    // scan for better chains in the block chain database, that are not yet connected in the active best chain
    CValidationState state;
    if (!ActivateBestChain(state, chainparams)) {
        LogPrintf("Failed to connect best block (%s)\n", FormatStateMessage(state));
        //StartShutdown();
        //return;
    }

    if (gArgs.GetBoolArg("-stopafterblockimport", DEFAULT_STOPAFTERBLOCKIMPORT)) {
        LogPrintf("Stopping after block import\n");
        StartShutdown();
        return;
    }

    if (gArgs.GetArg("-persistmempool", DEFAULT_PERSIST_MEMPOOL)) {
        LoadMempool();
    }
    fBusyImporting = false;
    g_is_mempool_loaded = !ShutdownRequested();
}

/** Sanity checks
 *  Ensure that Bitcoin is running in a usable environment with all
 *  necessary library support.
 */
static bool InitSanityCheck()
{
    if(!ECC_InitSanityCheck()) {
        InitError("Elliptic curve cryptography sanity check failure. Aborting.");
        return false;
    }

    if (!glibc_sanity_test() || !glibcxx_sanity_test())
        return false;

    if (!Random_SanityCheck()) {
        InitError("OS cryptographic RNG sanity check failure. Aborting.");
        return false;
    }

    return true;
}

static bool AppInitServers()
{
    RPCServer::OnStarted(&OnRPCStarted);
    RPCServer::OnStopped(&OnRPCStopped);
    if (!InitHTTPServer())
        return false;
    StartRPC();
    if (!StartHTTPRPC())
        return false;
    if (gArgs.GetBoolArg("-rest", DEFAULT_REST_ENABLE)) StartREST();
    StartHTTPServer();
    return true;
}

// Parameter interaction based on rules
void InitParameterInteraction()
{
    // when specifying an explicit binding address, you want to listen on it
    // even when -connect or -proxy is specified
    if (gArgs.IsArgSet("-bind")) {
        if (gArgs.SoftSetBoolArg("-listen", true))
            LogPrintf("%s: parameter interaction: -bind set -> setting -listen=1\n", __func__);
    }
    if (gArgs.IsArgSet("-whitebind")) {
        if (gArgs.SoftSetBoolArg("-listen", true))
            LogPrintf("%s: parameter interaction: -whitebind set -> setting -listen=1\n", __func__);
    }

    if (gArgs.IsArgSet("-connect")) {
        // when only connecting to trusted nodes, do not seed via DNS, or listen by default
        if (gArgs.SoftSetBoolArg("-dnsseed", false))
            LogPrintf("%s: parameter interaction: -connect set -> setting -dnsseed=0\n", __func__);
        if (gArgs.SoftSetBoolArg("-listen", false))
            LogPrintf("%s: parameter interaction: -connect set -> setting -listen=0\n", __func__);
    }

    if (gArgs.IsArgSet("-proxy")) {
        // to protect privacy, do not listen by default if a default proxy server is specified
        if (gArgs.SoftSetBoolArg("-listen", false))
            LogPrintf("%s: parameter interaction: -proxy set -> setting -listen=0\n", __func__);
        // to protect privacy, do not use UPNP when a proxy is set. The user may still specify -listen=1
        // to listen locally, so don't rely on this happening through -listen below.
        if (gArgs.SoftSetBoolArg("-upnp", false))
            LogPrintf("%s: parameter interaction: -proxy set -> setting -upnp=0\n", __func__);
        // to protect privacy, do not discover addresses by default
        if (gArgs.SoftSetBoolArg("-discover", false))
            LogPrintf("%s: parameter interaction: -proxy set -> setting -discover=0\n", __func__);
    }

    if (!gArgs.GetBoolArg("-listen", DEFAULT_LISTEN)) {
        // do not map ports or try to retrieve public IP when not listening (pointless)
        if (gArgs.SoftSetBoolArg("-upnp", false))
            LogPrintf("%s: parameter interaction: -listen=0 -> setting -upnp=0\n", __func__);
        if (gArgs.SoftSetBoolArg("-discover", false))
            LogPrintf("%s: parameter interaction: -listen=0 -> setting -discover=0\n", __func__);
        if (gArgs.SoftSetBoolArg("-listenonion", false))
            LogPrintf("%s: parameter interaction: -listen=0 -> setting -listenonion=0\n", __func__);
    }

    if (gArgs.IsArgSet("-externalip")) {
        // if an explicit public IP is specified, do not try to find others
        if (gArgs.SoftSetBoolArg("-discover", false))
            LogPrintf("%s: parameter interaction: -externalip set -> setting -discover=0\n", __func__);
    }

    // disable whitelistrelay in blocksonly mode
    if (gArgs.GetBoolArg("-blocksonly", DEFAULT_BLOCKSONLY)) {
        if (gArgs.SoftSetBoolArg("-whitelistrelay", false))
            LogPrintf("%s: parameter interaction: -blocksonly=1 -> setting -whitelistrelay=0\n", __func__);
    }

    // Forcing relay from whitelisted hosts implies we will accept relays from them in the first place.
    if (gArgs.GetBoolArg("-whitelistforcerelay", DEFAULT_WHITELISTFORCERELAY)) {
        if (gArgs.SoftSetBoolArg("-whitelistrelay", true))
            LogPrintf("%s: parameter interaction: -whitelistforcerelay=1 -> setting -whitelistrelay=1\n", __func__);
    }

    // Warn if network-specific options (-addnode, -connect, etc) are
    // specified in default section of config file, but not overridden
    // on the command line or in this network's section of the config file.
    std::string network = gArgs.GetChainName();
    for (const auto& arg : gArgs.GetUnsuitableSectionOnlyArgs()) {
        InitWarning(strprintf(_("Config setting for %s only applied on %s network when in [%s] section."), arg, network, network));
    }

    // Warn if unrecognized section name are present in the config file.
    for (const auto& section : gArgs.GetUnrecognizedSections()) {
        InitWarning(strprintf(_("Section [%s] is not recognized."), section));
    }
}

static std::string ResolveErrMsg(const char * const optname, const std::string& strBind)
{
    return strprintf(_("Cannot resolve -%s address: '%s'"), optname, strBind);
}

/**
 * Initialize global loggers.
 *
 * Note that this is called very early in the process lifetime, so you should be
 * careful about what global state you rely on here.
 */
void InitLogging()
{
    g_logger->m_print_to_file = !gArgs.IsArgNegated("-debuglogfile");
    g_logger->m_file_path = AbsPathForConfigVal(gArgs.GetArg("-debuglogfile", DEFAULT_DEBUGLOGFILE));

    // Add newlines to the logfile to distinguish this execution from the last
    // one; called before console logging is set up, so this is only sent to
    // debug.log.
    LogPrintf("\n\n\n\n\n");

    g_logger->m_print_to_console = gArgs.GetBoolArg("-printtoconsole", !gArgs.GetBoolArg("-daemon", false));
    g_logger->m_log_timestamps = gArgs.GetBoolArg("-logtimestamps", DEFAULT_LOGTIMESTAMPS);
    g_logger->m_log_time_micros = gArgs.GetBoolArg("-logtimemicros", DEFAULT_LOGTIMEMICROS);

    fLogIPs = gArgs.GetBoolArg("-logips", DEFAULT_LOGIPS);

    std::string version_string = FormatFullVersion();
#ifdef DEBUG
    version_string += " (debug build)";
#else
    version_string += " (release build)";
#endif
    LogPrintf(PACKAGE_NAME " version %s\n", version_string);
}

namespace { // Variables internal to initialization process only

int nMaxConnections;
int nUserMaxConnections;
int nFD;
ServiceFlags nLocalServices = ServiceFlags(NODE_NETWORK | NODE_NETWORK_LIMITED);
int64_t peer_connect_timeout;

} // namespace

[[noreturn]] static void new_handler_terminate()
{
    // Rather than throwing std::bad-alloc if allocation fails, terminate
    // immediately to (try to) avoid chain corruption.
    // Since LogPrintf may itself allocate memory, set the handler directly
    // to terminate first.
    std::set_new_handler(std::terminate);
    LogPrintf("Error: Out of memory. Terminating.\n");

    // The log was successful, terminate now.
    std::terminate();
};

bool AppInitBasicSetup()
{
    // ********************************************************* Step 1: setup
#ifdef _MSC_VER
    // Turn off Microsoft heap dump noise
    _CrtSetReportMode(_CRT_WARN, _CRTDBG_MODE_FILE);
    _CrtSetReportFile(_CRT_WARN, CreateFileA("NUL", GENERIC_WRITE, 0, nullptr, OPEN_EXISTING, 0, 0));
    // Disable confusing "helpful" text message on abort, Ctrl-C
    _set_abort_behavior(0, _WRITE_ABORT_MSG | _CALL_REPORTFAULT);
#endif
#ifdef WIN32
    // Enable Data Execution Prevention (DEP)
    // Minimum supported OS versions: WinXP SP3, WinVista >= SP1, Win Server 2008
    // A failure is non-critical and needs no further attention!
#ifndef PROCESS_DEP_ENABLE
    // We define this here, because GCCs winbase.h limits this to _WIN32_WINNT >= 0x0601 (Windows 7),
    // which is not correct. Can be removed, when GCCs winbase.h is fixed!
#define PROCESS_DEP_ENABLE 0x00000001
#endif
    typedef BOOL (WINAPI *PSETPROCDEPPOL)(DWORD);
    PSETPROCDEPPOL setProcDEPPol = (PSETPROCDEPPOL)GetProcAddress(GetModuleHandleA("Kernel32.dll"), "SetProcessDEPPolicy");
    if (setProcDEPPol != nullptr) setProcDEPPol(PROCESS_DEP_ENABLE);
#endif

    if (!SetupNetworking())
        return InitError("Initializing networking failed");

#ifndef WIN32
    if (!gArgs.GetBoolArg("-sysperms", false)) {
        umask(077);
    }

    // Clean shutdown on SIGTERM
    registerSignalHandler(SIGTERM, HandleSIGTERM);
    registerSignalHandler(SIGINT, HandleSIGTERM);

    // Reopen debug.log on SIGHUP
    registerSignalHandler(SIGHUP, HandleSIGHUP);

    // Ignore SIGPIPE, otherwise it will bring the daemon down if the client closes unexpectedly
    signal(SIGPIPE, SIG_IGN);
#else
    SetConsoleCtrlHandler(consoleCtrlHandler, true);
#endif

    std::set_new_handler(new_handler_terminate);

    return true;
}

bool AppInitParameterInteraction()
{
    fParticlMode = !gArgs.GetBoolArg("-btcmode", false); // qa tests
    if (!fParticlMode) {
        WITNESS_SCALE_FACTOR = WITNESS_SCALE_FACTOR_BTC;
        if (gArgs.GetBoolArg("-regtest", false)) {
            ResetParams(CBaseChainParams::REGTEST, fParticlMode);
        }
    }

    const CChainParams& chainparams = Params();
    // ********************************************************* Step 2: parameter interactions

    // also see: InitParameterInteraction()

    if (!fs::is_directory(GetBlocksDir())) {
        return InitError(strprintf(_("Specified blocks directory \"%s\" does not exist."), gArgs.GetArg("-blocksdir", "").c_str()));
    }

    // if using block pruning, then disallow txindex
    if (gArgs.GetArg("-prune", 0)) {
        if (gArgs.GetBoolArg("-txindex", DEFAULT_TXINDEX))
            return InitError(_("Prune mode is incompatible with -txindex."));
    }

    // -bind and -whitebind can't be set when not listening
    size_t nUserBind = gArgs.GetArgs("-bind").size() + gArgs.GetArgs("-whitebind").size();
    if (nUserBind != 0 && !gArgs.GetBoolArg("-listen", DEFAULT_LISTEN)) {
        return InitError("Cannot set -bind or -whitebind together with -listen=0");
    }

    // Make sure enough file descriptors are available
    int nBind = std::max(nUserBind, size_t(1));
    nUserMaxConnections = gArgs.GetArg("-maxconnections", DEFAULT_MAX_PEER_CONNECTIONS);
    nMaxConnections = std::max(nUserMaxConnections, 0);

    // Trim requested connection counts, to fit into system limitations
    // <int> in std::min<int>(...) to work around FreeBSD compilation issue described in #2695
    nFD = RaiseFileDescriptorLimit(nMaxConnections + MIN_CORE_FILEDESCRIPTORS + MAX_ADDNODE_CONNECTIONS);
#ifdef USE_POLL
    int fd_max = nFD;
#else
    int fd_max = FD_SETSIZE;
#endif
    nMaxConnections = std::max(std::min<int>(nMaxConnections, fd_max - nBind - MIN_CORE_FILEDESCRIPTORS - MAX_ADDNODE_CONNECTIONS), 0);
    if (nFD < MIN_CORE_FILEDESCRIPTORS)
        return InitError(_("Not enough file descriptors available."));
    nMaxConnections = std::min(nFD - MIN_CORE_FILEDESCRIPTORS - MAX_ADDNODE_CONNECTIONS, nMaxConnections);

    if (nMaxConnections < nUserMaxConnections)
        InitWarning(strprintf(_("Reducing -maxconnections from %d to %d, because of system limitations."), nUserMaxConnections, nMaxConnections));

    // ********************************************************* Step 3: parameter-to-internal-flags

    if (gArgs.IsArgSet("-debug")) {
        // Special-case: if -debug=0/-nodebug is set, turn off debugging messages
        const std::vector<std::string> categories = gArgs.GetArgs("-debug");

        if (std::none_of(categories.begin(), categories.end(),
            [](std::string cat){return cat == "0" || cat == "none";})) {
            for (const auto& cat : categories) {
                if (!g_logger->EnableCategory(cat)) {
                    InitWarning(strprintf(_("Unsupported logging category %s=%s."), "-debug", cat));
                }
            }
        }
    }

    // Now remove the logging categories which were explicitly excluded
    for (const std::string& cat : gArgs.GetArgs("-debugexclude")) {
        if (!g_logger->DisableCategory(cat)) {
            InitWarning(strprintf(_("Unsupported logging category %s=%s."), "-debugexclude", cat));
        }
    }

    // Checkmempool and checkblockindex default to true in regtest mode
    int ratio = std::min<int>(std::max<int>(gArgs.GetArg("-checkmempool", chainparams.DefaultConsistencyChecks() ? 1 : 0), 0), 1000000);
    if (ratio != 0) {
        mempool.setSanityCheck(1.0 / ratio);
    }
    fCheckBlockIndex = gArgs.GetBoolArg("-checkblockindex", chainparams.DefaultConsistencyChecks());
    fCheckpointsEnabled = gArgs.GetBoolArg("-checkpoints", DEFAULT_CHECKPOINTS_ENABLED);

    hashAssumeValid = uint256S(gArgs.GetArg("-assumevalid", chainparams.GetConsensus().defaultAssumeValid.GetHex()));
    if (!hashAssumeValid.IsNull())
        LogPrintf("Assuming ancestors of block %s have valid signatures.\n", hashAssumeValid.GetHex());
    else
        LogPrintf("Validating signatures for all blocks.\n");

    if (gArgs.IsArgSet("-minimumchainwork")) {
        const std::string minChainWorkStr = gArgs.GetArg("-minimumchainwork", "");
        if (!IsHexNumber(minChainWorkStr)) {
            return InitError(strprintf("Invalid non-hex (%s) minimum chain work value specified", minChainWorkStr));
        }
        nMinimumChainWork = UintToArith256(uint256S(minChainWorkStr));
    } else {
        nMinimumChainWork = UintToArith256(chainparams.GetConsensus().nMinimumChainWork);
    }
    LogPrintf("Setting nMinimumChainWork=%s\n", nMinimumChainWork.GetHex());
    if (nMinimumChainWork < UintToArith256(chainparams.GetConsensus().nMinimumChainWork)) {
        LogPrintf("Warning: nMinimumChainWork set below default value of %s\n", chainparams.GetConsensus().nMinimumChainWork.GetHex());
    }

    // mempool limits
    int64_t nMempoolSizeMax = gArgs.GetArg("-maxmempool", DEFAULT_MAX_MEMPOOL_SIZE) * 1000000;
    int64_t nMempoolSizeMin = gArgs.GetArg("-limitdescendantsize", DEFAULT_DESCENDANT_SIZE_LIMIT) * 1000 * 40;
    if (nMempoolSizeMax < 0 || nMempoolSizeMax < nMempoolSizeMin)
        return InitError(strprintf(_("-maxmempool must be at least %d MB"), std::ceil(nMempoolSizeMin / 1000000.0)));
    // incremental relay fee sets the minimum feerate increase necessary for BIP 125 replacement in the mempool
    // and the amount the mempool min fee increases above the feerate of txs evicted due to mempool limiting.
    if (gArgs.IsArgSet("-incrementalrelayfee"))
    {
        CAmount n = 0;
        if (!ParseMoney(gArgs.GetArg("-incrementalrelayfee", ""), n))
            return InitError(AmountErrMsg("incrementalrelayfee", gArgs.GetArg("-incrementalrelayfee", "")));
        incrementalRelayFee = CFeeRate(n);
    }

    // -par=0 means autodetect, but nScriptCheckThreads==0 means no concurrency
    nScriptCheckThreads = gArgs.GetArg("-par", DEFAULT_SCRIPTCHECK_THREADS);
    if (nScriptCheckThreads <= 0)
        nScriptCheckThreads += GetNumCores();
    if (nScriptCheckThreads <= 1)
        nScriptCheckThreads = 0;
    else if (nScriptCheckThreads > MAX_SCRIPTCHECK_THREADS)
        nScriptCheckThreads = MAX_SCRIPTCHECK_THREADS;

    // block pruning; get the amount of disk space (in MiB) to allot for block & undo files
    int64_t nPruneArg = gArgs.GetArg("-prune", 0);
    if (nPruneArg < 0) {
        return InitError(_("Prune cannot be configured with a negative value."));
    }
    nPruneTarget = (uint64_t) nPruneArg * 1024 * 1024;
    if (nPruneArg == 1) {  // manual pruning: -prune=1
        LogPrintf("Block pruning enabled.  Use RPC call pruneblockchain(height) to manually prune block and undo files.\n");
        nPruneTarget = std::numeric_limits<uint64_t>::max();
        fPruneMode = true;
    } else if (nPruneTarget) {
        if (nPruneTarget < MIN_DISK_SPACE_FOR_BLOCK_FILES) {
            return InitError(strprintf(_("Prune configured below the minimum of %d MiB.  Please use a higher number."), MIN_DISK_SPACE_FOR_BLOCK_FILES / 1024 / 1024));
        }
        LogPrintf("Prune configured to target %uMiB on disk for block and undo files.\n", nPruneTarget / 1024 / 1024);
        fPruneMode = true;
    }

    // TODO: Check pruning
    if (fPruneMode && fParticlMode)
    {
        LogPrintf("Block pruning disabled.  Todo.\n");
        fPruneMode = false;
    }

    nConnectTimeout = gArgs.GetArg("-timeout", DEFAULT_CONNECT_TIMEOUT);
    if (nConnectTimeout <= 0) {
        nConnectTimeout = DEFAULT_CONNECT_TIMEOUT;
    }

    peer_connect_timeout = gArgs.GetArg("-peertimeout", DEFAULT_PEER_CONNECT_TIMEOUT);
    if (peer_connect_timeout <= 0) {
        return InitError("peertimeout cannot be configured with a negative value.");
    }

    if (gArgs.IsArgSet("-minrelaytxfee")) {
        CAmount n = 0;
        if (!ParseMoney(gArgs.GetArg("-minrelaytxfee", ""), n)) {
            return InitError(AmountErrMsg("minrelaytxfee", gArgs.GetArg("-minrelaytxfee", "")));
        }
        // High fee check is done afterward in WalletParameterInteraction()
        ::minRelayTxFee = CFeeRate(n);
    } else if (incrementalRelayFee > ::minRelayTxFee) {
        // Allow only setting incrementalRelayFee to control both
        ::minRelayTxFee = incrementalRelayFee;
        LogPrintf("Increasing minrelaytxfee to %s to match incrementalrelayfee\n",::minRelayTxFee.ToString());
    }

    // Sanity check argument for min fee for including tx in block
    // TODO: Harmonize which arguments need sanity checking and where that happens
    if (gArgs.IsArgSet("-blockmintxfee"))
    {
        CAmount n = 0;
        if (!ParseMoney(gArgs.GetArg("-blockmintxfee", ""), n))
            return InitError(AmountErrMsg("blockmintxfee", gArgs.GetArg("-blockmintxfee", "")));
    }

    // Feerate used to define dust.  Shouldn't be changed lightly as old
    // implementations may inadvertently create non-standard transactions
    if (gArgs.IsArgSet("-dustrelayfee"))
    {
        CAmount n = 0;
        if (!ParseMoney(gArgs.GetArg("-dustrelayfee", ""), n))
            return InitError(AmountErrMsg("dustrelayfee", gArgs.GetArg("-dustrelayfee", "")));
        dustRelayFee = CFeeRate(n);
    }

    fRequireStandard = !gArgs.GetBoolArg("-acceptnonstdtxn", !chainparams.RequireStandard());
    if (chainparams.RequireStandard() && !fRequireStandard)
        return InitError(strprintf("acceptnonstdtxn is not currently supported for %s chain", chainparams.NetworkIDString()));
    nBytesPerSigOp = gArgs.GetArg("-bytespersigop", nBytesPerSigOp);

    if (!g_wallet_init_interface.ParameterInteraction()) return false;

    fIsBareMultisigStd = gArgs.GetBoolArg("-permitbaremultisig", DEFAULT_PERMIT_BAREMULTISIG);
    fAcceptDatacarrier = gArgs.GetBoolArg("-datacarrier", DEFAULT_ACCEPT_DATACARRIER);
    nMaxDatacarrierBytes = gArgs.GetArg("-datacarriersize", nMaxDatacarrierBytes);

    // Option to startup with mocktime set (used for regression testing):
    SetMockTime(gArgs.GetArg("-mocktime", 0)); // SetMockTime(0) is a no-op

    if (gArgs.GetBoolArg("-peerbloomfilters", DEFAULT_PEERBLOOMFILTERS))
        nLocalServices = ServiceFlags(nLocalServices | NODE_BLOOM);

    if (gArgs.GetArg("-rpcserialversion", DEFAULT_RPC_SERIALIZE_VERSION) < 0)
        return InitError("rpcserialversion must be non-negative.");

    if (gArgs.GetArg("-rpcserialversion", DEFAULT_RPC_SERIALIZE_VERSION) > 1)
        return InitError("unknown rpcserialversion requested.");

    nMaxTipAge = gArgs.GetArg("-maxtipage", DEFAULT_MAX_TIP_AGE);

    fEnableReplacement = gArgs.GetBoolArg("-mempoolreplacement", DEFAULT_ENABLE_REPLACEMENT);
    if ((!fEnableReplacement) && gArgs.IsArgSet("-mempoolreplacement")) {
        // Minimal effort at forwards compatibility
        std::string strReplacementModeList = gArgs.GetArg("-mempoolreplacement", "");  // default is impossible
        std::vector<std::string> vstrReplacementModes;
        boost::split(vstrReplacementModes, strReplacementModeList, boost::is_any_of(","));
        fEnableReplacement = (std::find(vstrReplacementModes.begin(), vstrReplacementModes.end(), "fee") != vstrReplacementModes.end());
    }

    return true;
}

static bool LockDataDirectory(bool probeOnly)
{
    // Make sure only a single Bitcoin process is using the data directory.
    fs::path datadir = GetDataDir();
    if (!DirIsWritable(datadir)) {
        return InitError(strprintf(_("Cannot write to data directory '%s'; check permissions."), datadir.string()));
    }
    if (!LockDirectory(datadir, ".lock", probeOnly)) {
        return InitError(strprintf(_("Cannot obtain a lock on data directory %s. %s is probably already running."), datadir.string(), _(PACKAGE_NAME)));
    }
    return true;
}

bool AppInitSanityChecks()
{
    // ********************************************************* Step 4: sanity checks

    // Initialize elliptic curve code
    std::string sha256_algo = SHA256AutoDetect();
    LogPrintf("Using the '%s' SHA256 implementation\n", sha256_algo);
    RandomInit();
    ECC_Start();
    ECC_Start_Stealth();
    ECC_Start_Blinding();
    globalVerifyHandle.reset(new ECCVerifyHandle());

    // Sanity check
    if (!InitSanityCheck())
        return InitError(strprintf(_("Initialization sanity check failed. %s is shutting down."), _(PACKAGE_NAME)));

    // Probe the data directory lock to give an early error message, if possible
    // We cannot hold the data directory lock here, as the forking for daemon() hasn't yet happened,
    // and a fork will cause weird behavior to it.
    return LockDataDirectory(true);
}

bool AppInitLockDataDirectory()
{
    // After daemonization get the data directory lock again and hold on to it until exit
    // This creates a slight window for a race condition to happen, however this condition is harmless: it
    // will at most make us exit without printing a message to console.
    if (!LockDataDirectory(false)) {
        // Detailed error printed inside LockDataDirectory
        return false;
    }
    return true;
}

bool AppInitMain(InitInterfaces& interfaces)
{
    const CChainParams& chainparams = Params();
    // ********************************************************* Step 4a: application initialization
#ifndef WIN32
    CreatePidFile(GetPidFile(), getpid());
#endif
    if (g_logger->m_print_to_file) {
        if (gArgs.GetBoolArg("-shrinkdebugfile", g_logger->DefaultShrinkDebugFile())) {
            // Do this first since it both loads a bunch of debug.log into memory,
            // and because this needs to happen before any other debug.log printing
            g_logger->ShrinkDebugFile();
        }
        if (!g_logger->OpenDebugLog()) {
            return InitError(strprintf("Could not open debug log file %s",
                                       g_logger->m_file_path.string()));
        }
    }

    if (!g_logger->m_log_timestamps)
        LogPrintf("Startup time: %s\n", FormatISO8601DateTime(GetTime()));
    LogPrintf("Default data directory %s\n", GetDefaultDataDir().string());
    LogPrintf("Using data directory %s\n", GetDataDir().string());

    // Only log conf file usage message if conf file actually exists.
    fs::path config_file_path = GetConfigFile(gArgs.GetArg("-conf", BITCOIN_CONF_FILENAME));
    if (fs::exists(config_file_path)) {
        LogPrintf("Config file: %s\n", config_file_path.string());
    } else if (gArgs.IsArgSet("-conf")) {
        // Warn if no conf file exists at path provided by user
        InitWarning(strprintf(_("The specified config file %s does not exist\n"), config_file_path.string()));
    } else {
        // Not categorizing as "Warning" because it's the default behavior
        LogPrintf("Config file: %s (not found, skipping)\n", config_file_path.string());
    }

    LogPrintf("Using at most %i automatic connections (%i file descriptors available)\n", nMaxConnections, nFD);

    // Warn about relative -datadir path.
    if (gArgs.IsArgSet("-datadir") && !fs::path(gArgs.GetArg("-datadir", "")).is_absolute()) {
        LogPrintf("Warning: relative datadir option '%s' specified, which will be interpreted relative to the " /* Continued */
                  "current working directory '%s'. This is fragile, because if bitcoin is started in the future "
                  "from a different location, it will be unable to locate the current data files. There could "
                  "also be data loss if bitcoin is started while in a temporary directory.\n",
            gArgs.GetArg("-datadir", ""), fs::current_path().string());
    }

    InitSignatureCache();
    InitScriptExecutionCache();

    LogPrintf("Using %u threads for script verification\n", nScriptCheckThreads);
    if (nScriptCheckThreads) {
        for (int i=0; i<nScriptCheckThreads-1; i++)
            threadGroup.create_thread(&ThreadScriptCheck);
    }

    // Start the lightweight task scheduler thread
    CScheduler::Function serviceLoop = std::bind(&CScheduler::serviceQueue, &scheduler);
    threadGroup.create_thread(std::bind(&TraceThread<CScheduler::Function>, "scheduler", serviceLoop));

    GetMainSignals().RegisterBackgroundSignalScheduler(scheduler);
    GetMainSignals().RegisterWithMempoolSignals(mempool);

    // Create client interfaces for wallets that are supposed to be loaded
    // according to -wallet and -disablewallet options. This only constructs
    // the interfaces, it doesn't load wallet data. Wallets actually get loaded
    // when load() and start() interface methods are called below.
    g_wallet_init_interface.Construct(interfaces);

    /* Register RPC commands regardless of -server setting so they will be
     * available in the GUI RPC console even if external calls are disabled.
     */
    RegisterAllCoreRPCCommands(tableRPC);
    RegisterSmsgRPCCommands(tableRPC);
    RegisterInsightRPCCommands(tableRPC);
#ifdef ENABLE_WALLET
    RegisterHDWalletRPCCommands(tableRPC);
#endif
#if ENABLE_USBDEVICE
    RegisterUSBDeviceRPC(tableRPC);
#endif
    for (const auto& client : interfaces.chain_clients) {
        client->registerRpcs();
    }
    g_rpc_interfaces = &interfaces;
#if ENABLE_ZMQ
    RegisterZMQRPCCommands(tableRPC);
#endif

    /* Start the RPC server already.  It will be started in "warmup" mode
     * and not really process calls already (but it will signify connections
     * that the server is there and will be ready later).  Warmup mode will
     * be disabled when initialisation is finished.
     */
    if (gArgs.GetBoolArg("-server", false))
    {
        uiInterface.InitMessage_connect(SetRPCWarmupStatus);
        if (!AppInitServers())
            return InitError(_("Unable to start HTTP server. See debug log for details."));
    }

    // ********************************************************* Step 5: verify wallet database integrity
    for (const auto& client : interfaces.chain_clients) {
        if (!client->verify()) {
            return false;
        }
    }

    // ********************************************************* Step 6: network initialization
    // Note that we absolutely cannot open any actual connections
    // until the very end ("start node") as the UTXO/block state
    // is not yet setup and may end up being set up twice if we
    // need to reindex later.

    assert(!g_banman);
    g_banman = MakeUnique<BanMan>(GetDataDir() / "banlist.dat", &uiInterface, gArgs.GetArg("-bantime", DEFAULT_MISBEHAVING_BANTIME));
    assert(!g_connman);
    g_connman = std::unique_ptr<CConnman>(new CConnman(GetRand(std::numeric_limits<uint64_t>::max()), GetRand(std::numeric_limits<uint64_t>::max())));

    peerLogic.reset(new PeerLogicValidation(g_connman.get(), g_banman.get(), scheduler, gArgs.GetBoolArg("-enablebip61", DEFAULT_ENABLE_BIP61)));
    RegisterValidationInterface(peerLogic.get());

    // sanitize comments per BIP-0014, format user agent and check total size
    std::vector<std::string> uacomments;
    for (const std::string& cmt : gArgs.GetArgs("-uacomment")) {
        if (cmt != SanitizeString(cmt, SAFE_CHARS_UA_COMMENT))
            return InitError(strprintf(_("User Agent comment (%s) contains unsafe characters."), cmt));
        uacomments.push_back(cmt);
    }
    strSubVersion = FormatSubVersion(CLIENT_NAME, CLIENT_VERSION, uacomments);
    if (strSubVersion.size() > MAX_SUBVERSION_LENGTH) {
        return InitError(strprintf(_("Total length of network version string (%i) exceeds maximum length (%i). Reduce the number or size of uacomments."),
            strSubVersion.size(), MAX_SUBVERSION_LENGTH));
    }

    if (gArgs.IsArgSet("-onlynet")) {
        std::set<enum Network> nets;
        for (const std::string& snet : gArgs.GetArgs("-onlynet")) {
            enum Network net = ParseNetwork(snet);
            if (net == NET_UNROUTABLE)
                return InitError(strprintf(_("Unknown network specified in -onlynet: '%s'"), snet));
            nets.insert(net);
        }
        for (int n = 0; n < NET_MAX; n++) {
            enum Network net = (enum Network)n;
            if (!nets.count(net))
                SetReachable(net, false);
        }
    }

    // Check for host lookup allowed before parsing any network related parameters
    fNameLookup = gArgs.GetBoolArg("-dns", DEFAULT_NAME_LOOKUP);

    bool proxyRandomize = gArgs.GetBoolArg("-proxyrandomize", DEFAULT_PROXYRANDOMIZE);
    // -proxy sets a proxy for all outgoing network traffic
    // -noproxy (or -proxy=0) as well as the empty string can be used to not set a proxy, this is the default
    std::string proxyArg = gArgs.GetArg("-proxy", "");
    SetReachable(NET_ONION, false);
    if (proxyArg != "" && proxyArg != "0") {
        CService proxyAddr;
        if (!Lookup(proxyArg.c_str(), proxyAddr, 9050, fNameLookup)) {
            return InitError(strprintf(_("Invalid -proxy address or hostname: '%s'"), proxyArg));
        }

        proxyType addrProxy = proxyType(proxyAddr, proxyRandomize);
        if (!addrProxy.IsValid())
            return InitError(strprintf(_("Invalid -proxy address or hostname: '%s'"), proxyArg));

        SetProxy(NET_IPV4, addrProxy);
        SetProxy(NET_IPV6, addrProxy);
        SetProxy(NET_ONION, addrProxy);
        SetNameProxy(addrProxy);
        SetReachable(NET_ONION, true); // by default, -proxy sets onion as reachable, unless -noonion later
    }

    // -onion can be used to set only a proxy for .onion, or override normal proxy for .onion addresses
    // -noonion (or -onion=0) disables connecting to .onion entirely
    // An empty string is used to not override the onion proxy (in which case it defaults to -proxy set above, or none)
    std::string onionArg = gArgs.GetArg("-onion", "");
    if (onionArg != "") {
        if (onionArg == "0") { // Handle -noonion/-onion=0
            SetReachable(NET_ONION, false);
        } else {
            CService onionProxy;
            if (!Lookup(onionArg.c_str(), onionProxy, 9050, fNameLookup)) {
                return InitError(strprintf(_("Invalid -onion address or hostname: '%s'"), onionArg));
            }
            proxyType addrOnion = proxyType(onionProxy, proxyRandomize);
            if (!addrOnion.IsValid())
                return InitError(strprintf(_("Invalid -onion address or hostname: '%s'"), onionArg));
            SetProxy(NET_ONION, addrOnion);
            SetReachable(NET_ONION, true);
        }
    }

    // see Step 2: parameter interactions for more information about these
    fListen = gArgs.GetBoolArg("-listen", DEFAULT_LISTEN);
    fDiscover = gArgs.GetBoolArg("-discover", true);
    fRelayTxes = !gArgs.GetBoolArg("-blocksonly", DEFAULT_BLOCKSONLY);

    for (const std::string& strAddr : gArgs.GetArgs("-externalip")) {
        CService addrLocal;
        if (Lookup(strAddr.c_str(), addrLocal, GetListenPort(), fNameLookup) && addrLocal.IsValid())
            AddLocal(addrLocal, LOCAL_MANUAL);
        else
            return InitError(ResolveErrMsg("externalip", strAddr));
    }

#if ENABLE_ZMQ
    g_zmq_notification_interface = CZMQNotificationInterface::Create();

    if (g_zmq_notification_interface) {
        RegisterValidationInterface(g_zmq_notification_interface);
    }
#endif
    uint64_t nMaxOutboundLimit = 0; //unlimited unless -maxuploadtarget is set
    uint64_t nMaxOutboundTimeframe = MAX_UPLOAD_TIMEFRAME;

    if (gArgs.IsArgSet("-maxuploadtarget")) {
        nMaxOutboundLimit = gArgs.GetArg("-maxuploadtarget", DEFAULT_MAX_UPLOAD_TARGET)*1024*1024;
    }

    // ********************************************************* Step 7: load block chain

    fReindex = gArgs.GetBoolArg("-reindex", false);
    fSkipRangeproof = gArgs.GetBoolArg("-skiprangeproofverify", false);
    bool fReindexChainState = gArgs.GetBoolArg("-reindex-chainstate", false);

    fs::path blocksDir = GetDataDir() / "blocks";
    if (!fs::exists(blocksDir))
        fs::create_directories(blocksDir);


    // block tree db settings
    int dbMaxOpenFiles = gArgs.GetArg("-dbmaxopenfiles", DEFAULT_DB_MAX_OPEN_FILES);
    bool dbCompression = gArgs.GetBoolArg("-dbcompression", DEFAULT_DB_COMPRESSION);

    LogPrintf("Block index database configuration:\n");
    LogPrintf("* Using %d max open files\n", dbMaxOpenFiles);
    LogPrintf("* Compression is %s\n", dbCompression ? "enabled" : "disabled");

    // cache size calculations
    int64_t nTotalCache = (gArgs.GetArg("-dbcache", nDefaultDbCache) << 20);
    nTotalCache = std::max(nTotalCache, nMinDbCache << 20); // total cache cannot be less than nMinDbCache
    nTotalCache = std::min(nTotalCache, nMaxDbCache << 20); // total cache cannot be greater than nMaxDbcache
    int64_t nBlockTreeDBCache = nTotalCache / 8;

    if (gArgs.GetBoolArg("-addressindex", DEFAULT_ADDRESSINDEX) || gArgs.GetBoolArg("-spentindex", DEFAULT_SPENTINDEX))
    {
        // enable 3/4 of the cache if addressindex and/or spentindex is enabled
        nBlockTreeDBCache = nTotalCache * 3 / 4;
    } else
    {
        nBlockTreeDBCache = std::min(nBlockTreeDBCache, (gArgs.GetBoolArg("-txindex", DEFAULT_TXINDEX) ? nMaxTxIndexCache : nMaxBlockDBCache) << 20);
    };

    //int64_t nBlockTreeDBCache = std::min(nTotalCache / 8, nMaxBlockDBCache << 20);
    nTotalCache -= nBlockTreeDBCache;
    int64_t nTxIndexCache = std::min(nTotalCache / 8, gArgs.GetBoolArg("-txindex", DEFAULT_TXINDEX) ? nMaxTxIndexCache << 20 : 0);
    nTotalCache -= nTxIndexCache;
    int64_t nCoinDBCache = std::min(nTotalCache / 2, (nTotalCache / 4) + (1 << 23)); // use 25%-50% of the remainder for disk cache
    nCoinDBCache = std::min(nCoinDBCache, nMaxCoinsDBCache << 20); // cap total coins db cache
    nTotalCache -= nCoinDBCache;
    nCoinCacheUsage = nTotalCache; // the rest goes to in-memory cache
    int64_t nMempoolSizeMax = gArgs.GetArg("-maxmempool", DEFAULT_MAX_MEMPOOL_SIZE) * 1000000;
    LogPrintf("Cache configuration:\n");
    LogPrintf("* Max cache setting possible %.1fMiB\n", nMaxDbCache);
    LogPrintf("* Using %.1fMiB for block index database\n", nBlockTreeDBCache * (1.0 / 1024 / 1024));
    if (gArgs.GetBoolArg("-txindex", DEFAULT_TXINDEX)) {
        LogPrintf("* Using %.1fMiB for transaction index database\n", nTxIndexCache * (1.0 / 1024 / 1024));
    }
    LogPrintf("* Using %.1fMiB for chain state database\n", nCoinDBCache * (1.0 / 1024 / 1024));
    LogPrintf("* Using %.1fMiB for in-memory UTXO set (plus up to %.1fMiB of unused mempool space)\n", nCoinCacheUsage * (1.0 / 1024 / 1024), nMempoolSizeMax * (1.0 / 1024 / 1024));


    bool fLoaded = false;
    while (!fLoaded && !ShutdownRequestedMainThread()) {
        bool fReset = fReindex;
        std::string strLoadError;

        uiInterface.InitMessage(_("Loading block index..."));

        LOCK(cs_main);

        do {
            const int64_t load_block_index_start_time = GetTimeMillis();
            try {
                UnloadBlockIndex();
                pcoinsTip.reset();
                pcoinsdbview.reset();
                pcoinscatcher.reset();
                // new CBlockTreeDB tries to delete the existing file, which
                // fails if it's still open from the previous loop. Close it first:
                pblocktree.reset();
                pblocktree.reset(new CBlockTreeDB(nBlockTreeDBCache, false, fReset));

                // Automatically start reindexing if necessary
                if (!fReset && TryAutoReindex()) {
                    fReindex = true;
                    fReset = true;
                    pblocktree.reset();
                    pblocktree.reset(new CBlockTreeDB(nBlockTreeDBCache, false, fReset));
                }

                if (fReset) {
                    pblocktree->WriteReindexing(true);
                    //If we're reindexing in prune mode, wipe away unusable block files and all undo data files
                    if (fPruneMode)
                        CleanupBlockRevFiles();
                }

                if (ShutdownRequestedMainThread()) break;

                // LoadBlockIndex will load fHavePruned if we've ever removed a
                // block file from disk.
                // Note that it also sets fReindex based on the disk flag!
                // From here on out fReindex and fReset mean something different!
                if (!LoadBlockIndex(chainparams)) {
                    strLoadError = _("Error loading block database");
                    break;
                }

                // If the loaded chain has a wrong genesis, bail out immediately
                // (we're likely using a testnet datadir, or the other way around).
                if (!mapBlockIndex.empty() && !LookupBlockIndex(chainparams.GetConsensus().hashGenesisBlock)) {
                    return InitError(_("Incorrect or no genesis block found. Wrong datadir for network?"));
                }

                // Check for changed -addressindex state
                if (fAddressIndex != gArgs.GetBoolArg("-addressindex", DEFAULT_ADDRESSINDEX)) {
                    strLoadError = _("You need to rebuild the database using -reindex to change -addressindex");
                    break;
                }

                // Check for changed -spentindex state
                if (fSpentIndex != gArgs.GetBoolArg("-spentindex", DEFAULT_SPENTINDEX)) {
                    strLoadError = _("You need to rebuild the database using -reindex to change -spentindex");
                    break;
                }

                // Check for changed -timestampindex state
                if (fTimestampIndex != gArgs.GetBoolArg("-timestampindex", DEFAULT_TIMESTAMPINDEX)) {
                    strLoadError = _("You need to rebuild the database using -reindex to change -timestampindex");
                    break;
                }

                // Check for changed -prune state.  What we are concerned about is a user who has pruned blocks
                // in the past, but is now trying to run unpruned.
                if (fHavePruned && !fPruneMode) {
                    strLoadError = _("You need to rebuild the database using -reindex to go back to unpruned mode.  This will redownload the entire blockchain");
                    break;
                }

                // At this point blocktree args are consistent with what's on disk.
                // If we're not mid-reindex (based on disk + args), add a genesis block on disk
                // (otherwise we use the one already on disk).
                // This is called again in ThreadImport after the reindex completes.
                if (!fReindex && !LoadGenesisBlock(chainparams)) {
                    strLoadError = _("Error initializing block database");
                    break;
                }

                // At this point we're either in reindex or we've loaded a useful
                // block tree into mapBlockIndex!

                pcoinsdbview.reset(new CCoinsViewDB(nCoinDBCache, false, fReset || fReindexChainState));
                pcoinscatcher.reset(new CCoinsViewErrorCatcher(pcoinsdbview.get()));

                // If necessary, upgrade from older database format.
                // This is a no-op if we cleared the coinsviewdb with -reindex or -reindex-chainstate
                if (!pcoinsdbview->Upgrade()) {
                    strLoadError = _("Error upgrading chainstate database");
                    break;
                }

                // ReplayBlocks is a no-op if we cleared the coinsviewdb with -reindex or -reindex-chainstate
                if (!ReplayBlocks(chainparams, pcoinsdbview.get())) {
                    strLoadError = _("Unable to replay blocks. You will need to rebuild the database using -reindex-chainstate.");
                    break;
                }

                // The on-disk coinsdb is now in a good state, create the cache
                pcoinsTip.reset(new CCoinsViewCache(pcoinscatcher.get()));

                bool is_coinsview_empty = fReset || fReindexChainState || pcoinsTip->GetBestBlock().IsNull();
                if (!is_coinsview_empty) {
                    // LoadChainTip sets chainActive based on pcoinsTip's best block
                    if (!LoadChainTip(chainparams)) {
                        strLoadError = _("Error initializing block database");
                        break;
                    }
                    assert(chainActive.Tip() != nullptr);
                }

                if (!fReset) {
                    // Note that RewindBlockIndex MUST run even if we're about to -reindex-chainstate.
                    // It both disconnects blocks based on chainActive, and drops block data in
                    // mapBlockIndex based on lack of available witness data.
                    uiInterface.InitMessage(_("Rewinding blocks..."));
                    if (!RewindBlockIndex(chainparams)) {
                        strLoadError = _("Unable to rewind the database to a pre-fork state. You will need to redownload the blockchain");
                        break;
                    }
                }

                if (!is_coinsview_empty) {
                    uiInterface.InitMessage(_("Verifying blocks..."));
                    if (fHavePruned && gArgs.GetArg("-checkblocks", DEFAULT_CHECKBLOCKS) > MIN_BLOCKS_TO_KEEP) {
                        LogPrintf("Prune: pruned datadir may not have more than %d blocks; only checking available blocks\n",
                            MIN_BLOCKS_TO_KEEP);
                    }

                    CBlockIndex* tip = chainActive.Tip();
                    RPCNotifyBlockChange(true, tip);

                    if (tip
                        && tip != chainActive.Genesis() // genesis block can be set in the future
                        && tip->nTime > GetAdjustedTime() + MAX_FUTURE_BLOCK_TIME) {
                        strLoadError = _("The block database contains a block which appears to be from the future. "
                            "This may be due to your computer's date and time being set incorrectly. "
                            "Only rebuild the block database if you are sure that your computer's date and time are correct");
                        break;
                    }

                    if (!CVerifyDB().VerifyDB(chainparams, pcoinsdbview.get(), gArgs.GetArg("-checklevel", DEFAULT_CHECKLEVEL),
                                  gArgs.GetArg("-checkblocks", DEFAULT_CHECKBLOCKS))) {
                        strLoadError = _("Corrupted block database detected");
                        break;
                    }
                }
            } catch (const std::exception& e) {
                LogPrintf("%s\n", e.what());
                strLoadError = _("Error opening block database");
                break;
            }

            fLoaded = true;
            LogPrintf(" block index %15dms\n", GetTimeMillis() - load_block_index_start_time);
        } while(false);

        if (!fLoaded && !ShutdownRequestedMainThread()) {
            // first suggest a reindex
            if (!fReset) {
                bool fRet = uiInterface.ThreadSafeQuestion(
                    strLoadError + ".\n\n" + _("Do you want to rebuild the block database now?"),
                    strLoadError + ".\nPlease restart with -reindex or -reindex-chainstate to recover.",
                    "", CClientUIInterface::MSG_ERROR | CClientUIInterface::BTN_ABORT);
                if (fRet) {
                    fReindex = true;
                    AbortShutdown();
                } else {
                    LogPrintf("Aborted block database rebuild. Exiting.\n");
                    return false;
                }
            } else {
                return InitError(strLoadError);
            }
        }
    }

    // As LoadBlockIndex can take several minutes, it's possible the user
    // requested to kill the GUI during the last operation. If so, exit.
    // As the program has not fully started yet, Shutdown() is possibly overkill.
    if (ShutdownRequestedMainThread()) {
        LogPrintf("Shutdown requested. Exiting.\n");
        return false;
    }

    fs::path est_path = GetDataDir() / FEE_ESTIMATES_FILENAME;
    CAutoFile est_filein(fsbridge::fopen(est_path, "rb"), SER_DISK, CLIENT_VERSION);
    // Allowed to fail as this file IS missing on first startup.
    if (!est_filein.IsNull())
        ::feeEstimator.Read(est_filein);
    fFeeEstimatesInitialized = true;

    // ********************************************************* Step 8: start indexers
    SetCoreWriteGetSpentIndex(&GetSpentIndex);

    if (gArgs.GetBoolArg("-txindex", DEFAULT_TXINDEX)) {
        g_txindex = MakeUnique<TxIndex>(nTxIndexCache, false, fReindex);

        if (gArgs.GetBoolArg("-csindex", DEFAULT_CSINDEX)) {
            g_txindex->m_cs_index = true;
            for (const auto &addr : gArgs.GetArgs("-cswhitelist")) {
                g_txindex->AppendCSAddress(addr);
            }
        }
        g_txindex->Start();
    }

    // ********************************************************* Step 9: load wallet
    for (const auto& client : interfaces.chain_clients) {
        if (!client->load()) {
            return false;
        }
    }

    // ********************************************************* Step 10: data directory maintenance

    // if pruning, unset the service bit and perform the initial blockstore prune
    // after any wallet rescanning has taken place.
    if (fPruneMode) {
        LogPrintf("Unsetting NODE_NETWORK on prune mode\n");
        nLocalServices = ServiceFlags(nLocalServices & ~NODE_NETWORK);
        if (!fReindex) {
            uiInterface.InitMessage(_("Pruning blockstore..."));
            PruneAndFlush();
        }
    }

    if (chainparams.GetConsensus().vDeployments[Consensus::DEPLOYMENT_SEGWIT].nTimeout != 0) {
        // Only advertise witness capabilities if they have a reasonable start time.
        // This allows us to have the code merged without a defined softfork, by setting its
        // end time to 0.
        // Note that setting NODE_WITNESS is never required: the only downside from not
        // doing so is that after activation, no upgraded nodes will fetch from you.
        nLocalServices = ServiceFlags(nLocalServices | NODE_WITNESS);
    }

    // ********************************************************* Step 11: import blocks

    if (!CheckDiskSpace(/* additional_bytes */ 0, /* blocks_dir */ false)) {
        InitError(strprintf(_("Error: Disk space is low for %s"), GetDataDir()));
        return false;
    }
    if (!CheckDiskSpace(/* additional_bytes */ 0, /* blocks_dir */ true)) {
        InitError(strprintf(_("Error: Disk space is low for %s"), GetBlocksDir()));
        return false;
    }

    // Either install a handler to notify us when genesis activates, or set fHaveGenesis directly.
    // No locking, as this happens before any background thread is started.
    if (chainActive.Tip() == nullptr) {
        uiInterface.NotifyBlockTip_connect(BlockNotifyGenesisWait);
    } else {
        fHaveGenesis = true;
    }

    if (gArgs.IsArgSet("-blocknotify"))
        uiInterface.NotifyBlockTip_connect(BlockNotifyCallback);

    std::vector<fs::path> vImportFiles;
    for (const std::string& strFile : gArgs.GetArgs("-loadblock")) {
        vImportFiles.push_back(strFile);
    }

    threadGroup.create_thread(std::bind(&ThreadImport, vImportFiles));

    // Wait for genesis block to be processed
    {
        WAIT_LOCK(g_genesis_wait_mutex, lock);
        // We previously could hang here if StartShutdown() is called prior to
        // ThreadImport getting started, so instead we just wait on a timer to
        // check ShutdownRequested() regularly.
        while (!fHaveGenesis && !ShutdownRequestedMainThread()) {
            g_genesis_wait_cv.wait_for(lock, std::chrono::milliseconds(500));
        }
        uiInterface.NotifyBlockTip_disconnect(BlockNotifyGenesisWait);
    }

    // ********************************************************* Step 10.1: start secure messaging

    if (fParticlMode) { // SMSG breaks functional tests with services flag, see version msg
#ifdef ENABLE_WALLET
        auto vpwallets = GetWallets();
        smsgModule.Start(vpwallets.size() > 0 ? vpwallets[0] : nullptr, !gArgs.GetBoolArg("-smsg", true), gArgs.GetBoolArg("-smsgscanchain", false));
#else
        smsgModule.Start(nullptr, !gArgs.GetBoolArg("-smsg", true), gArgs.GetBoolArg("-smsgscanchain", false));
#endif
    }


    if (ShutdownRequestedMainThread()) {
        return false;
    }

    // ********************************************************* Step 12: start node

    int chain_active_height;

    //// debug print
    {
        LOCK(cs_main);
        LogPrintf("mapBlockIndex.size() = %u\n", mapBlockIndex.size());
        chain_active_height = chainActive.Height();
    }
    LogPrintf("nBestHeight = %d\n", chain_active_height);

    if (gArgs.GetBoolArg("-listenonion", DEFAULT_LISTEN_ONION))
        StartTorControl();

    Discover();

    // Map ports with UPnP
    if (gArgs.GetBoolArg("-upnp", DEFAULT_UPNP)) {
        StartMapPort();
    }

    CConnman::Options connOptions;
    connOptions.nLocalServices = smsg::fSecMsgEnabled ? ServiceFlags(nLocalServices | NODE_SMSG) : nLocalServices;
    connOptions.nMaxConnections = nMaxConnections;
    connOptions.nMaxOutbound = std::min(MAX_OUTBOUND_CONNECTIONS, connOptions.nMaxConnections);
    connOptions.nMaxAddnode = MAX_ADDNODE_CONNECTIONS;
    connOptions.nMaxFeeler = 1;
    connOptions.nBestHeight = chain_active_height;
    connOptions.uiInterface = &uiInterface;
    connOptions.m_banman = g_banman.get();
    connOptions.m_msgproc = peerLogic.get();
    connOptions.nSendBufferMaxSize = 1000*gArgs.GetArg("-maxsendbuffer", DEFAULT_MAXSENDBUFFER);
    connOptions.nReceiveFloodSize = 1000*gArgs.GetArg("-maxreceivebuffer", DEFAULT_MAXRECEIVEBUFFER);
    connOptions.m_added_nodes = gArgs.GetArgs("-addnode");

    connOptions.nMaxOutboundTimeframe = nMaxOutboundTimeframe;
    connOptions.nMaxOutboundLimit = nMaxOutboundLimit;
    connOptions.m_peer_connect_timeout = peer_connect_timeout;

    for (const std::string& strBind : gArgs.GetArgs("-bind")) {
        CService addrBind;
        if (!Lookup(strBind.c_str(), addrBind, GetListenPort(), false)) {
            return InitError(ResolveErrMsg("bind", strBind));
        }
        connOptions.vBinds.push_back(addrBind);
    }
    for (const std::string& strBind : gArgs.GetArgs("-whitebind")) {
        CService addrBind;
        if (!Lookup(strBind.c_str(), addrBind, 0, false)) {
            return InitError(ResolveErrMsg("whitebind", strBind));
        }
        if (addrBind.GetPort() == 0) {
            return InitError(strprintf(_("Need to specify a port with -whitebind: '%s'"), strBind));
        }
        connOptions.vWhiteBinds.push_back(addrBind);
    }

    for (const auto& net : gArgs.GetArgs("-whitelist")) {
        CSubNet subnet;
        LookupSubNet(net.c_str(), subnet);
        if (!subnet.IsValid())
            return InitError(strprintf(_("Invalid netmask specified in -whitelist: '%s'"), net));
        connOptions.vWhitelistedRange.push_back(subnet);
    }

    connOptions.vSeedNodes = gArgs.GetArgs("-seednode");

    // Initiate outbound connections unless connect=0
    connOptions.m_use_addrman_outgoing = !gArgs.IsArgSet("-connect");
    if (!connOptions.m_use_addrman_outgoing) {
        const auto connect = gArgs.GetArgs("-connect");
        if (connect.size() != 1 || connect[0] != "0") {
            connOptions.m_specified_outgoing = connect;
        }
    }
    if (!g_connman->Start(scheduler, connOptions)) {
        return false;
    }

    // ********************************************************* Step 12.5: start staking
    #ifdef ENABLE_WALLET
    if (fParticlWallet) {
        StartThreadStakeMiner();
    }
    #endif

    // ********************************************************* Step 13: finished

    SetRPCWarmupFinished();

    uiInterface.InitMessage(_("Done loading"));

    for (const auto& client : interfaces.chain_clients) {
        client->start(scheduler);
    }

    scheduler.scheduleEvery([]{
        g_banman->DumpBanlist();
    }, DUMP_BANS_INTERVAL * 1000);

    return true;
}<|MERGE_RESOLUTION|>--- conflicted
+++ resolved
@@ -11,11 +11,8 @@
 
 #include <addrman.h>
 #include <amount.h>
-<<<<<<< HEAD
+#include <banman.h>
 #include <blind.h>
-=======
-#include <banman.h>
->>>>>>> 9bad1e0b
 #include <chain.h>
 #include <chainparams.h>
 #include <checkpoints.h>
