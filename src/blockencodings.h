--- conflicted
+++ resolved
@@ -160,7 +160,7 @@
     template <typename Stream, typename Operation>
     inline void SerializationOp(Stream& s, Operation ser_action) {
         READWRITE(header);
-        
+
         if (header.IsParticlVersion())
             READWRITE(vchBlockSig);
         READWRITE(nonce);
@@ -202,12 +202,8 @@
     CTxMemPool* pool;
 public:
     CBlockHeader header;
-<<<<<<< HEAD
     std::vector<uint8_t> vchBlockSig;
-    PartiallyDownloadedBlock(CTxMemPool* poolIn) : pool(poolIn) {}
-=======
     explicit PartiallyDownloadedBlock(CTxMemPool* poolIn) : pool(poolIn) {}
->>>>>>> f17942a3
 
     // extra_txn is a list of extra transactions to look at, in <witness hash, reference> form
     ReadStatus InitData(const CBlockHeaderAndShortTxIDs& cmpctblock, const std::vector<std::pair<uint256, CTransactionRef>>& extra_txn);
