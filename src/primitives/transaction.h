// Copyright (c) 2009-2010 Satoshi Nakamoto
// Copyright (c) 2009-2016 The Bitcoin Core developers
// Distributed under the MIT software license, see the accompanying
// file COPYING or http://www.opensource.org/licenses/mit-license.php.

#ifndef BITCOIN_PRIMITIVES_TRANSACTION_H
#define BITCOIN_PRIMITIVES_TRANSACTION_H

#include <stdint.h>
#include "amount.h"
#include "script/script.h"
#include "serialize.h"
#include "uint256.h"
#include "pubkey.h"

#include <secp256k1_rangeproof.h>

static const int SERIALIZE_TRANSACTION_NO_WITNESS = 0x40000000;

<<<<<<< HEAD
static const int WITNESS_SCALE_FACTOR = 2;

static const uint8_t PARTICL_BLOCK_VERSION = 0xA0;
static const uint8_t PARTICL_TXN_VERSION = 0xA0;
static const uint8_t MAX_PARTICL_TXN_VERSION = 0xBF;


enum OutputTypes
{
    OUTPUT_NULL             = 0, // marker for CCoinsView
    OUTPUT_STANDARD         = 1,
    OUTPUT_CT               = 2,
    OUTPUT_RINGCT           = 3,
    OUTPUT_DATA             = 4,
};

enum TransactionTypes
{
    TXN_STANDARD            = 0,
    TXN_COINBASE            = 1,
    TXN_COINSTAKE           = 2,
};

enum DataOutputTypes
{
    DO_NULL                 = 0, // reserved
    DO_NARR_PLAIN           = 1,
    DO_NARR_CRYPT           = 2,
    DO_STEALTH              = 3,
    DO_STEALTH_PREFIX       = 4,
    DO_VOTE                 = 5,
    DO_FEE                  = 6,
    DO_DEV_FUND_CFWD        = 7,
};

inline bool IsParticlTxVersion(int nVersion)
{
    return (nVersion & 0xFF) >= PARTICL_TXN_VERSION;
}

=======
>>>>>>> 0d3e8183
/** An outpoint - a combination of a transaction hash and an index n into its vout */
class COutPoint
{
public:
    uint256 hash;
    uint32_t n;

    COutPoint(): n((uint32_t) -1) { }
    COutPoint(const uint256& hashIn, uint32_t nIn): hash(hashIn), n(nIn) { }

    ADD_SERIALIZE_METHODS;

    template <typename Stream, typename Operation>
    inline void SerializationOp(Stream& s, Operation ser_action) {
        READWRITE(hash);
        READWRITE(n);
    }

    void SetNull() { hash.SetNull(); n = (uint32_t) -1; }
    bool IsNull() const { return (hash.IsNull() && n == (uint32_t) -1); }

    friend bool operator<(const COutPoint& a, const COutPoint& b)
    {
        int cmp = a.hash.Compare(b.hash);
        return cmp < 0 || (cmp == 0 && a.n < b.n);
    }

    friend bool operator==(const COutPoint& a, const COutPoint& b)
    {
        return (a.hash == b.hash && a.n == b.n);
    }

    friend bool operator!=(const COutPoint& a, const COutPoint& b)
    {
        return !(a == b);
    }

    std::string ToString() const;
};

/** An input of a transaction.  It contains the location of the previous
 * transaction's output that it claims and a signature that matches the
 * output's public key.
 */
class CTxIn
{
public:
    COutPoint prevout;
    CScript scriptSig;
    uint32_t nSequence;
    CScriptWitness scriptData; // Non prunable
    CScriptWitness scriptWitness; //! Only serialized through CTransaction

    /* Setting nSequence to this value for every input in a transaction
     * disables nLockTime. */
    static const uint32_t SEQUENCE_FINAL = 0xffffffff;

    /* Below flags apply in the context of BIP 68*/
    /* If this flag set, CTxIn::nSequence is NOT interpreted as a
     * relative lock-time. */
    static const uint32_t SEQUENCE_LOCKTIME_DISABLE_FLAG = (1 << 31);

    /* If CTxIn::nSequence encodes a relative lock-time and this flag
     * is set, the relative lock-time has units of 512 seconds,
     * otherwise it specifies blocks with a granularity of 1. */
    static const uint32_t SEQUENCE_LOCKTIME_TYPE_FLAG = (1 << 22);

    /* If CTxIn::nSequence encodes a relative lock-time, this mask is
     * applied to extract that lock-time from the sequence field. */
    static const uint32_t SEQUENCE_LOCKTIME_MASK = 0x0000ffff;

    /* In order to use the same number of bits to encode roughly the
     * same wall-clock duration, and because blocks are naturally
     * limited to occur every 600s on average, the minimum granularity
     * for time-based relative lock-time is fixed at 512 seconds.
     * Converting from CTxIn::nSequence to seconds is performed by
     * multiplying by 512 = 2^9, or equivalently shifting up by
     * 9 bits. */
    static const int SEQUENCE_LOCKTIME_GRANULARITY = 9;


    static const uint32_t ANON_MARKER = 0xffffffa0;

    CTxIn()
    {
        nSequence = SEQUENCE_FINAL;
    }

    explicit CTxIn(COutPoint prevoutIn, CScript scriptSigIn=CScript(), uint32_t nSequenceIn=SEQUENCE_FINAL);
    CTxIn(uint256 hashPrevTx, uint32_t nOut, CScript scriptSigIn=CScript(), uint32_t nSequenceIn=SEQUENCE_FINAL);

    ADD_SERIALIZE_METHODS;

    template <typename Stream, typename Operation>
    inline void SerializationOp(Stream& s, Operation ser_action) {
        READWRITE(prevout);
        READWRITE(scriptSig);
        READWRITE(nSequence);
        
        if (IsAnonInput())
        {
            READWRITE(scriptData.stack);
        };
    }

    friend bool operator==(const CTxIn& a, const CTxIn& b)
    {
        return (a.prevout   == b.prevout &&
                a.scriptSig == b.scriptSig &&
                a.nSequence == b.nSequence);
    }

    friend bool operator!=(const CTxIn& a, const CTxIn& b)
    {
        return !(a == b);
    }

    bool IsAnonInput() const
    {
        return prevout.n == ANON_MARKER;
    };
    
    bool SetAnonInfo(uint32_t nInputs, uint32_t nRingSize)
    {
        memcpy(prevout.hash.begin(), &nInputs, 4);
        memcpy(prevout.hash.begin()+4, &nRingSize, 4);
        return true;
    };
    
    bool GetAnonInfo(uint32_t &nInputs, uint32_t &nRingSize) const
    {
        memcpy(&nInputs, prevout.hash.begin(), 4);
        memcpy(&nRingSize, prevout.hash.begin()+4, 4);
        return true;
    };

    std::string ToString() const;
};

class CTxOutStandard;
class CTxOutCT;
class CTxOutRingCT;
class CTxOutData;

class CTxOutBase
{
public:
    CTxOutBase(uint8_t v) : nVersion(v) {};
    uint8_t nVersion;
    
    template<typename Stream>
    void Serialize(Stream &s) const
    {
        switch (nVersion)
        {
            case OUTPUT_STANDARD:
                s << *((CTxOutStandard*) this);
                break;
            case OUTPUT_CT:
                s << *((CTxOutCT*) this);
                break;
            case OUTPUT_RINGCT:
                s << *((CTxOutRingCT*) this);
                break;
            case OUTPUT_DATA:
                s << *((CTxOutData*) this);
                break;
            default:
                assert(false);
        };
    };
    
    template<typename Stream>
    void Unserialize(Stream &s)
    {
        switch (nVersion)
        {
            case OUTPUT_STANDARD:
                s >> *((CTxOutStandard*) this);
                break;
            case OUTPUT_CT:
                s >> *((CTxOutCT*) this);
                break;
            case OUTPUT_RINGCT:
                s >> *((CTxOutRingCT*) this);
                break;
            case OUTPUT_DATA:
                s >> *((CTxOutData*) this);
                break;
            default:
                assert(false);
        };
    };
    
    uint8_t GetType() const
    {
        return nVersion;
    };
    
    bool IsType(uint8_t nType) const
    {
        return nVersion == nType;
    };
    
    bool IsStandardOutput() const
    {
        return nVersion == OUTPUT_STANDARD;
    };
    
    const CTxOutStandard *GetStandardOutput() const
    {
        assert(nVersion == OUTPUT_STANDARD);
        return (CTxOutStandard*)this;
    };
    
    virtual bool IsEmpty() const { return false;}
    
    void SetValue(CAmount value);
    
    CAmount GetValue() const;
    
    virtual bool PutValue(std::vector<uint8_t> &vchAmount) const
    {
        return false;
    };
    
    virtual bool GetScriptPubKey(CScript &scriptPubKey_) const
    {
        return false;
    };
    
    virtual const CScript *GetPScriptPubKey() const
    {
        return NULL;
    };
    
    virtual secp256k1_pedersen_commitment *GetPCommitment()
    {
        return NULL;
    };
    
    virtual std::vector<uint8_t> *GetPRangeproof()
    {
        return NULL;
    };
    
    virtual bool IsDust(const CFeeRate &minRelayTxFee) const
    {
        return true;
    };
    
    std::string ToString() const;
};


typedef std::shared_ptr<CTxOutBase> CTxOutBaseRef;
#define OUTPUT_PTR std::shared_ptr
#define MAKE_OUTPUT std::make_shared

typedef OUTPUT_PTR<CTxOutBase> CTxOutBaseRef;


class CTxOutStandard : public CTxOutBase
{
public:
    CTxOutStandard() : CTxOutBase(OUTPUT_STANDARD) {};
    CTxOutStandard(const CAmount& nValueIn, CScript scriptPubKeyIn);
    
    CAmount nValue;
    CScript scriptPubKey;
    
    template<typename Stream>
    void Serialize(Stream &s) const
    {
        s << nValue;
        s << *(CScriptBase*)(&scriptPubKey);
    };
    
    template<typename Stream>
    void Unserialize(Stream &s)
    {
        s >> nValue;
        s >> *(CScriptBase*)(&scriptPubKey);
    };
    
    CAmount GetDustThreshold(const CFeeRate &minRelayTxFee) const
    {
        // "Dust" is defined in terms of CTransaction::minRelayTxFee,
        // which has units satoshis-per-kilobyte.
        // If you'd pay more than 1/3 in fees
        // to spend something, then we consider it dust.
        // A typical spendable non-segwit txout is 34 bytes big, and will
        // need a CTxIn of at least 148 bytes to spend:
        // so dust is a spendable txout less than
        // 546*minRelayTxFee/1000 (in satoshis).
        // A typical spendable segwit txout is 31 bytes big, and will
        // need a CTxIn of at least 67 bytes to spend:
        // so dust is a spendable txout less than
        // 294*minRelayTxFee/1000 (in satoshis).
        if (scriptPubKey.IsUnspendable())
            return 0;

        size_t nSize = GetSerializeSize(*this, SER_DISK, 0);
        int witnessversion = 0;
        std::vector<unsigned char> witnessprogram;

        if (scriptPubKey.IsWitnessProgram(witnessversion, witnessprogram)) {
            // sum the sizes of the parts of a transaction input
            // with 75% segwit discount applied to the script size.
            nSize += (32 + 4 + 1 + (107 / WITNESS_SCALE_FACTOR) + 4);
        } else {
            nSize += (32 + 4 + 1 + 107 + 4); // the 148 mentioned above
        }

        return 3 * minRelayTxFee.GetFee(nSize);
    }

    bool IsDust(const CFeeRate &minRelayTxFee) const
    {
        return (nValue < GetDustThreshold(minRelayTxFee));
    }
    
    virtual bool IsEmpty() const
    {
        return (nValue == 0 && scriptPubKey.empty());
    }
    
    bool PutValue(std::vector<uint8_t> &vchAmount) const
    {
        vchAmount.resize(8);
        memcpy(&vchAmount[0], &nValue, 8);
        return true;
    };
    
    bool GetScriptPubKey(CScript &scriptPubKey_) const
    {
        scriptPubKey_ = scriptPubKey;
        return true;
    };
    
    virtual const CScript *GetPScriptPubKey() const
    {
        return &scriptPubKey;
    };
};

class CTxOutCT : public CTxOutBase
{
public:
    CTxOutCT() : CTxOutBase(OUTPUT_CT) {};
    secp256k1_pedersen_commitment commitment;
    std::vector<uint8_t> vData; // first 33 bytes is always ephemeral pubkey, can contain token for stealth prefix matching
    CScript scriptPubKey;
    
    std::vector<uint8_t> vRangeproof;
    
    template<typename Stream>
    void Serialize(Stream &s) const
    {
        const bool fAllowWitness = !(s.GetVersion() & SERIALIZE_TRANSACTION_NO_WITNESS);
        s.write((char*)&commitment.data[0], 33);
        s << vData;
        s << *(CScriptBase*)(&scriptPubKey);
        
        if (fAllowWitness)
        {
            s << vRangeproof;
        } else
        {
            WriteCompactSize(s, 0);
        };
    };
    
    template<typename Stream>
    void Unserialize(Stream &s)
    {
        s.read((char*)&commitment.data[0], 33);
        s >> vData;
        s >> *(CScriptBase*)(&scriptPubKey);
        
        s >> vRangeproof;
    };
    
    bool PutValue(std::vector<uint8_t> &vchAmount) const
    {
        vchAmount.resize(33);
        memcpy(&vchAmount[0], commitment.data, 33);
        return true;
    };
    
    bool GetScriptPubKey(CScript &scriptPubKey_) const
    {
        scriptPubKey_ = scriptPubKey;
        return true;
    };
    
    virtual const CScript *GetPScriptPubKey() const
    {
        return &scriptPubKey;
    };
    
    secp256k1_pedersen_commitment *GetPCommitment()
    {
        return &commitment;
    };
    
    std::vector<uint8_t> *GetPRangeproof()
    {
        return &vRangeproof;
    };
};

class CTxOutRingCT : public CTxOutBase
{
public:
    CTxOutRingCT() : CTxOutBase(OUTPUT_RINGCT) {};
    CCmpPubKey pk;
    std::vector<uint8_t> vData; // first 33 bytes is always ephemeral pubkey, can contain token for stealth prefix matching
    secp256k1_pedersen_commitment commitment;
    std::vector<uint8_t> vRangeproof;
    
    template<typename Stream>
    void Serialize(Stream &s) const
    {
        const bool fAllowWitness = !(s.GetVersion() & SERIALIZE_TRANSACTION_NO_WITNESS);
        s.write((char*)pk.begin(), 33);
        s.write((char*)&commitment.data[0], 33);
        s << vData;
        
        if (fAllowWitness)
        {
            s << vRangeproof;
        } else
        {
            WriteCompactSize(s, 0);
        };
    };
    
    template<typename Stream>
    void Unserialize(Stream &s)
    {
        s.read((char*)pk.ncbegin(), 33);
        s.read((char*)&commitment.data[0], 33);
        s >> vData;
        s >> vRangeproof;
    };
    
    bool PutValue(std::vector<uint8_t> &vchAmount) const
    {
        vchAmount.resize(33);
        memcpy(&vchAmount[0], commitment.data, 33);
        return true;
    };
    
    secp256k1_pedersen_commitment *GetPCommitment()
    {
        return &commitment;
    };
    
    std::vector<uint8_t> *GetPRangeproof()
    {
        return &vRangeproof;
    };
};

class CTxOutData : public CTxOutBase
{
public:
    CTxOutData() : CTxOutBase(OUTPUT_DATA) {};
    CTxOutData(const std::vector<uint8_t> &vData_) : CTxOutBase(OUTPUT_DATA), vData(vData_) {};
    
    std::vector<uint8_t> vData;
    
    template<typename Stream>
    void Serialize(Stream &s) const
    {
        s << vData;
    };
    
    template<typename Stream>
    void Unserialize(Stream &s)
    {
        s >> vData;
    };
};


/** An output of a transaction.  It contains the public key that the next input
 * must be able to sign with to claim it.
 */
class CTxOut
{
public:
    CAmount nValue;
    CScript scriptPubKey;

    CTxOut()
    {
        SetNull();
    }

    CTxOut(const CAmount& nValueIn, CScript scriptPubKeyIn);

    ADD_SERIALIZE_METHODS;

    template <typename Stream, typename Operation>
    inline void SerializationOp(Stream& s, Operation ser_action) {
        READWRITE(nValue);
        READWRITE(scriptPubKey);
    }

    void SetNull()
    {
        nValue = -1;
        scriptPubKey.clear();
    }

    bool IsNull() const
    {
        return (nValue == -1);
    }

<<<<<<< HEAD
    bool IsEmpty() const
    {
        return (nValue == 0 && scriptPubKey.empty());
    }
    
    CAmount GetDustThreshold(const CFeeRate &minRelayTxFee) const
    {
        // "Dust" is defined in terms of CTransaction::minRelayTxFee,
        // which has units satoshis-per-kilobyte.
        // If you'd pay more than 1/3 in fees
        // to spend something, then we consider it dust.
        // A typical spendable non-segwit txout is 34 bytes big, and will
        // need a CTxIn of at least 148 bytes to spend:
        // so dust is a spendable txout less than
        // 546*minRelayTxFee/1000 (in satoshis).
        // A typical spendable segwit txout is 31 bytes big, and will
        // need a CTxIn of at least 67 bytes to spend:
        // so dust is a spendable txout less than
        // 294*minRelayTxFee/1000 (in satoshis).
        if (scriptPubKey.IsUnspendable())
            return 0;

        size_t nSize = GetSerializeSize(*this, SER_DISK, 0);
        int witnessversion = 0;
        std::vector<unsigned char> witnessprogram;

        if (scriptPubKey.IsWitnessProgram(witnessversion, witnessprogram)) {
            // sum the sizes of the parts of a transaction input
            // with 75% segwit discount applied to the script size.
            nSize += (32 + 4 + 1 + (107 / WITNESS_SCALE_FACTOR) + 4);
        } else {
            nSize += (32 + 4 + 1 + 107 + 4); // the 148 mentioned above
        }

        return 3 * minRelayTxFee.GetFee(nSize);
    }

    bool IsDust(const CFeeRate &minRelayTxFee) const
    {
        return (nValue < GetDustThreshold(minRelayTxFee));
    }

=======
>>>>>>> 0d3e8183
    friend bool operator==(const CTxOut& a, const CTxOut& b)
    {
        return (a.nValue       == b.nValue &&
                a.scriptPubKey == b.scriptPubKey);
    }

    friend bool operator!=(const CTxOut& a, const CTxOut& b)
    {
        return !(a == b);
    }

    std::string ToString() const;
};

struct CMutableTransaction;

/**
 * Basic transaction serialization format:
 * - int32_t nVersion
 * - std::vector<CTxIn> vin
 * - std::vector<CTxOut> vout
 * - uint32_t nLockTime
 *
 * Extended transaction serialization format:
 * - int32_t nVersion
 * - unsigned char dummy = 0x00
 * - unsigned char flags (!= 0)
 * - std::vector<CTxIn> vin
 * - std::vector<CTxOut> vout
 * - if (flags & 1):
 *   - CTxWitness wit;
 * - uint32_t nLockTime
 */
template<typename Stream, typename TxType>
inline void UnserializeTransaction(TxType& tx, Stream& s) {
    const bool fAllowWitness = !(s.GetVersion() & SERIALIZE_TRANSACTION_NO_WITNESS);

    uint8_t bv;
    tx.nVersion = 0;
    s >> bv;
    
    if (bv >= PARTICL_TXN_VERSION)
    {
        tx.nVersion = bv;
        
        s >> bv;
        tx.nVersion |= bv<<8; // TransactionTypes
        
        s >> tx.nLockTime;
        
        tx.vin.clear();
        s >> tx.vin;
        
        size_t nOutputs = ReadCompactSize(s);
        tx.vpout.resize(nOutputs);
        for (size_t k = 0; k < tx.vpout.size(); ++k)
        {
            s >> bv;
            
            switch (bv)
            {
                case OUTPUT_STANDARD:
                    tx.vpout[k] = MAKE_OUTPUT<CTxOutStandard>();
                    break;
                case OUTPUT_CT:
                    tx.vpout[k] = MAKE_OUTPUT<CTxOutCT>();
                    break;
                case OUTPUT_RINGCT:
                    tx.vpout[k] = MAKE_OUTPUT<CTxOutRingCT>();
                    break;
                case OUTPUT_DATA:
                    tx.vpout[k] = MAKE_OUTPUT<CTxOutData>();
                    break;
                default:
                    return;
            };
            
            tx.vpout[k]->nVersion = bv;
            s >> *tx.vpout[k];
        }
        
        if (fAllowWitness)
        {
            for (auto &txin : tx.vin)
                s >> txin.scriptWitness.stack;
        };
        return;
    };
    
    tx.nVersion |= bv;
    s >> bv;
    tx.nVersion |= bv<<8;
    s >> bv;
    tx.nVersion |= bv<<16;
    s >> bv;
    tx.nVersion |= bv<<24;
    
    
    unsigned char flags = 0;
    tx.vin.clear();
    tx.vout.clear();
    /* Try to read the vin. In case the dummy is there, this will be read as an empty vector. */
    s >> tx.vin;
    if (tx.vin.size() == 0 && fAllowWitness) {
        /* We read a dummy or an empty vin. */
        s >> flags;
        if (flags != 0) {
            s >> tx.vin;
            s >> tx.vout;
        }
    } else {
        /* We read a non-empty vin. Assume a normal vout follows. */
        s >> tx.vout;
    }
    if ((flags & 1) && fAllowWitness) {
        /* The witness flag is present, and we support witnesses. */
        flags ^= 1;
        for (size_t i = 0; i < tx.vin.size(); i++) {
            s >> tx.vin[i].scriptWitness.stack;
        }
    }
    if (flags) {
        /* Unknown flag in the serialization */
        throw std::ios_base::failure("Unknown transaction optional data");
    }
    s >> tx.nLockTime;
}

template<typename Stream, typename TxType>
inline void SerializeTransaction(const TxType& tx, Stream& s) {
    const bool fAllowWitness = !(s.GetVersion() & SERIALIZE_TRANSACTION_NO_WITNESS);
    
    if (IsParticlTxVersion(tx.nVersion))
    {
        uint8_t bv = tx.nVersion & 0xFF;
        s << bv;
        
        bv = (tx.nVersion>>8) & 0xFF;
        s << bv; // TransactionType
        
        s << tx.nLockTime;
        s << tx.vin;
        
        WriteCompactSize(s, tx.vpout.size());
        for (size_t k = 0; k < tx.vpout.size(); ++k)
        {
            s << tx.vpout[k]->nVersion;
            s << *tx.vpout[k];
        };
        
        if (fAllowWitness)
        {
            for (auto &txin : tx.vin)
                s << txin.scriptWitness.stack;
        };
        return;
    };
    
    s << tx.nVersion;
    
    unsigned char flags = 0;
    // Consistency check
    if (fAllowWitness) {
        /* Check whether witnesses need to be serialized. */
        if (tx.HasWitness()) {
            flags |= 1;
        }
    }
    if (flags) {
        /* Use extended format in case witnesses are to be serialized. */
        std::vector<CTxIn> vinDummy;
        s << vinDummy;
        s << flags;
    }
    s << tx.vin;
    s << tx.vout;
    if (flags & 1) {
        for (size_t i = 0; i < tx.vin.size(); i++) {
            s << tx.vin[i].scriptWitness.stack;
        }
    }
    s << tx.nLockTime;
}


/** The basic transaction that is broadcasted on the network and contained in
 * blocks.  A transaction can contain multiple inputs and outputs.
 */
class CTransaction
{
public:
    // Default transaction version.
    static const int32_t CURRENT_VERSION=2;

    // Changing the default transaction version requires a two step process: first
    // adapting relay policy by bumping MAX_STANDARD_VERSION, and then later date
    // bumping the default CURRENT_VERSION at which point both CURRENT_VERSION and
    // MAX_STANDARD_VERSION will be equal.
    static const int32_t MAX_STANDARD_VERSION=2;
    
    //static const int32_t CURRENT_PARTICL_VERSION=2;

    // The local variables are made const to prevent unintended modification
    // without updating the cached hash value. However, CTransaction is not
    // actually immutable; deserialization and assignment are implemented,
    // and bypass the constness. This is safe, as they update the entire
    // structure, including the hash.
    const int32_t nVersion;
    const std::vector<CTxIn> vin;
    const std::vector<CTxOut> vout;
    const std::vector<CTxOutBaseRef> vpout;
    const uint32_t nLockTime;

private:
    /** Memory only. */
    const uint256 hash;

    uint256 ComputeHash() const;

public:
    /** Construct a CTransaction that qualifies as IsNull() */
    CTransaction();
    ~CTransaction() {};

    /** Convert a CMutableTransaction into a CTransaction. */
    CTransaction(const CMutableTransaction &tx);
    CTransaction(CMutableTransaction &&tx);

    template <typename Stream>
    inline void Serialize(Stream& s) const {
        SerializeTransaction(*this, s);
    }

    /** This deserializing constructor is provided instead of an Unserialize method.
     *  Unserialize is not possible, since it would require overwriting const fields. */
    template <typename Stream>
    CTransaction(deserialize_type, Stream& s) : CTransaction(CMutableTransaction(deserialize, s)) {}

    bool IsNull() const {
        return vin.empty() && vout.empty() && vpout.empty();
    }
    
    bool IsParticlVersion() const {
        return IsParticlTxVersion(nVersion);
    }
    
    int GetType() const {
        return (nVersion >> 8) & 0xFF;
    }
    
    const uint256& GetHash() const {
        return hash;
    }

    // Compute a hash that includes both transaction and witness data
    uint256 GetWitnessHash() const;

    // Return sum of txouts.
    CAmount GetValueOut() const;
    
    // Return sum of standard txouts and counts of output types
    CAmount GetPlainValueOut(size_t &nStandard, size_t &nCT, size_t &nRingCT) const;
    
    // GetValueIn() is a method on CCoinsViewCache, because
    // inputs must be known to compute value in.

    /**
     * Get the total transaction size in bytes, including witness data.
     * "Total Size" defined in BIP141 and BIP144.
     * @return Total transaction size in bytes
     */
    unsigned int GetTotalSize() const;

    bool IsCoinBase() const
    {
        if (IsParticlVersion())
            return (GetType() == TXN_COINBASE
                && vin.size() == 1 && vin[0].prevout.IsNull()); // TODO [rm]?
        
        return (vin.size() == 1 && vin[0].prevout.IsNull());
    }

    bool IsCoinStake() const
    {
        return GetType() == TXN_COINSTAKE
            && vin.size() > 0 && vpout.size() > 1
            && vpout[0]->nVersion == OUTPUT_DATA
            && vpout[1]->nVersion == OUTPUT_STANDARD;
    }

    bool GetCoinStakeHeight(int &height) const
    {
        if (vpout.size() < 2 || vpout[0]->nVersion != OUTPUT_DATA)
            return false;
        
        std::vector<uint8_t> &vData = ((CTxOutData*)vpout[0].get())->vData;
        if (vData.size() < 4)
            return false;
        
        memcpy(&height, &vData[0], 4);
        
        return true;
    }

    bool GetCTFee(CAmount &nFee) const
    {
        if (vpout.size() < 2 || vpout[0]->nVersion != OUTPUT_DATA)
            return false;
        
        std::vector<uint8_t> &vData = ((CTxOutData*)vpout[0].get())->vData;
        if (vData.size() < 2 || vData[0] != DO_FEE)
            return false;
        
        size_t nb;
        return (0 == GetVarInt(vData, 1, (uint64_t&)nFee, nb));
    }

    bool GetDevFundCfwd(CAmount &nCfwd) const
    {
        if (vpout.size() < 1 || vpout[0]->nVersion != OUTPUT_DATA)
            return false;
        
        std::vector<uint8_t> &vData = ((CTxOutData*)vpout[0].get())->vData;
        if (vData.size() < 5)
            return false;
        
        size_t ofs = 4; // first 4 bytes will be height
        while (ofs < vData.size())
        {
            if (vData[ofs] == DO_VOTE)
            {
                ofs += 5;
                continue;
            };
            if (vData[ofs] == DO_DEV_FUND_CFWD)
            {
                ofs++;
                size_t nb;
                return (0 == GetVarInt(vData, ofs, (uint64_t&)nCfwd, nb));
            };
            break;
        };
        
        return false;
    }

    friend bool operator==(const CTransaction& a, const CTransaction& b)
    {
        return a.hash == b.hash;
    }

    friend bool operator!=(const CTransaction& a, const CTransaction& b)
    {
        return a.hash != b.hash;
    }

    std::string ToString() const;

    bool HasWitness() const
    {
        for (size_t i = 0; i < vin.size(); i++) {
            if (!vin[i].scriptWitness.IsNull()) {
                return true;
            }
        }
        return false;
    }
};

/** A mutable version of CTransaction. */
struct CMutableTransaction
{
    int32_t nVersion;
    std::vector<CTxIn> vin;
    std::vector<CTxOut> vout;
    std::vector<CTxOutBaseRef> vpout;
    uint32_t nLockTime;

    CMutableTransaction();
    CMutableTransaction(const CTransaction& tx);

    template <typename Stream>
    inline void Serialize(Stream& s) const {
        SerializeTransaction(*this, s);
    }

    template <typename Stream>
    inline void Unserialize(Stream& s) {
        UnserializeTransaction(*this, s);
    }

    template <typename Stream>
    CMutableTransaction(deserialize_type, Stream& s) {
        Unserialize(s);
    }
    
    void SetType(int type) {
        nVersion |= (type & 0xFF) << 8;
    }
    
    bool IsParticlVersion() const {
        return IsParticlTxVersion(nVersion);
    }

    /** Compute the hash of this CMutableTransaction. This is computed on the
     * fly, as opposed to GetHash() in CTransaction, which uses a cached result.
     */
    uint256 GetHash() const;

    friend bool operator==(const CMutableTransaction& a, const CMutableTransaction& b)
    {
        return a.GetHash() == b.GetHash();
    }

    bool HasWitness() const
    {
        for (size_t i = 0; i < vin.size(); i++) {
            if (!vin[i].scriptWitness.IsNull()) {
                return true;
            }
        }
        return false;
    }
};

typedef std::shared_ptr<const CTransaction> CTransactionRef;
static inline CTransactionRef MakeTransactionRef() { return std::make_shared<const CTransaction>(); }
template <typename Tx> static inline CTransactionRef MakeTransactionRef(Tx&& txIn) { return std::make_shared<const CTransaction>(std::forward<Tx>(txIn)); }

#endif // BITCOIN_PRIMITIVES_TRANSACTION_H<|MERGE_RESOLUTION|>--- conflicted
+++ resolved
@@ -12,13 +12,11 @@
 #include "serialize.h"
 #include "uint256.h"
 #include "pubkey.h"
+#include "consensus/consensus.h"
 
 #include <secp256k1_rangeproof.h>
 
 static const int SERIALIZE_TRANSACTION_NO_WITNESS = 0x40000000;
-
-<<<<<<< HEAD
-static const int WITNESS_SCALE_FACTOR = 2;
 
 static const uint8_t PARTICL_BLOCK_VERSION = 0xA0;
 static const uint8_t PARTICL_TXN_VERSION = 0xA0;
@@ -58,8 +56,6 @@
     return (nVersion & 0xFF) >= PARTICL_TXN_VERSION;
 }
 
-=======
->>>>>>> 0d3e8183
 /** An outpoint - a combination of a transaction hash and an index n into its vout */
 class COutPoint
 {
@@ -306,10 +302,6 @@
         return NULL;
     };
     
-    virtual bool IsDust(const CFeeRate &minRelayTxFee) const
-    {
-        return true;
-    };
     
     std::string ToString() const;
 };
@@ -345,42 +337,6 @@
         s >> *(CScriptBase*)(&scriptPubKey);
     };
     
-    CAmount GetDustThreshold(const CFeeRate &minRelayTxFee) const
-    {
-        // "Dust" is defined in terms of CTransaction::minRelayTxFee,
-        // which has units satoshis-per-kilobyte.
-        // If you'd pay more than 1/3 in fees
-        // to spend something, then we consider it dust.
-        // A typical spendable non-segwit txout is 34 bytes big, and will
-        // need a CTxIn of at least 148 bytes to spend:
-        // so dust is a spendable txout less than
-        // 546*minRelayTxFee/1000 (in satoshis).
-        // A typical spendable segwit txout is 31 bytes big, and will
-        // need a CTxIn of at least 67 bytes to spend:
-        // so dust is a spendable txout less than
-        // 294*minRelayTxFee/1000 (in satoshis).
-        if (scriptPubKey.IsUnspendable())
-            return 0;
-
-        size_t nSize = GetSerializeSize(*this, SER_DISK, 0);
-        int witnessversion = 0;
-        std::vector<unsigned char> witnessprogram;
-
-        if (scriptPubKey.IsWitnessProgram(witnessversion, witnessprogram)) {
-            // sum the sizes of the parts of a transaction input
-            // with 75% segwit discount applied to the script size.
-            nSize += (32 + 4 + 1 + (107 / WITNESS_SCALE_FACTOR) + 4);
-        } else {
-            nSize += (32 + 4 + 1 + 107 + 4); // the 148 mentioned above
-        }
-
-        return 3 * minRelayTxFee.GetFee(nSize);
-    }
-
-    bool IsDust(const CFeeRate &minRelayTxFee) const
-    {
-        return (nValue < GetDustThreshold(minRelayTxFee));
-    }
     
     virtual bool IsEmpty() const
     {
@@ -582,51 +538,11 @@
         return (nValue == -1);
     }
 
-<<<<<<< HEAD
     bool IsEmpty() const
     {
         return (nValue == 0 && scriptPubKey.empty());
     }
-    
-    CAmount GetDustThreshold(const CFeeRate &minRelayTxFee) const
-    {
-        // "Dust" is defined in terms of CTransaction::minRelayTxFee,
-        // which has units satoshis-per-kilobyte.
-        // If you'd pay more than 1/3 in fees
-        // to spend something, then we consider it dust.
-        // A typical spendable non-segwit txout is 34 bytes big, and will
-        // need a CTxIn of at least 148 bytes to spend:
-        // so dust is a spendable txout less than
-        // 546*minRelayTxFee/1000 (in satoshis).
-        // A typical spendable segwit txout is 31 bytes big, and will
-        // need a CTxIn of at least 67 bytes to spend:
-        // so dust is a spendable txout less than
-        // 294*minRelayTxFee/1000 (in satoshis).
-        if (scriptPubKey.IsUnspendable())
-            return 0;
-
-        size_t nSize = GetSerializeSize(*this, SER_DISK, 0);
-        int witnessversion = 0;
-        std::vector<unsigned char> witnessprogram;
-
-        if (scriptPubKey.IsWitnessProgram(witnessversion, witnessprogram)) {
-            // sum the sizes of the parts of a transaction input
-            // with 75% segwit discount applied to the script size.
-            nSize += (32 + 4 + 1 + (107 / WITNESS_SCALE_FACTOR) + 4);
-        } else {
-            nSize += (32 + 4 + 1 + 107 + 4); // the 148 mentioned above
-        }
-
-        return 3 * minRelayTxFee.GetFee(nSize);
-    }
-
-    bool IsDust(const CFeeRate &minRelayTxFee) const
-    {
-        return (nValue < GetDustThreshold(minRelayTxFee));
-    }
-
-=======
->>>>>>> 0d3e8183
+
     friend bool operator==(const CTxOut& a, const CTxOut& b)
     {
         return (a.nValue       == b.nValue &&
