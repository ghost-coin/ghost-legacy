--- conflicted
+++ resolved
@@ -600,7 +600,6 @@
     void addUnchecked(const CTxMemPoolEntry& entry, bool validFeeEstimate = true) EXCLUSIVE_LOCKS_REQUIRED(cs, cs_main);
     void addUnchecked(const CTxMemPoolEntry& entry, setEntries& setAncestors, bool validFeeEstimate = true) EXCLUSIVE_LOCKS_REQUIRED(cs, cs_main);
 
-<<<<<<< HEAD
     void addAddressIndex(const CTxMemPoolEntry &entry, const CCoinsViewCache &view);
     bool getAddressIndex(std::vector<std::pair<uint256, int> > &addresses,
                          std::vector<std::pair<CMempoolAddressDeltaKey, CMempoolAddressDelta> > &results);
@@ -610,16 +609,10 @@
     bool getSpentIndex(CSpentIndexKey &key, CSpentIndexValue &value);
     bool removeSpentIndex(const uint256 txhash);
 
-    void removeRecursive(const CTransaction &tx, MemPoolRemovalReason reason = MemPoolRemovalReason::UNKNOWN);
-    void removeForReorg(const CCoinsViewCache *pcoins, unsigned int nMemPoolHeight, int flags) EXCLUSIVE_LOCKS_REQUIRED(cs_main);
+    void removeRecursive(const CTransaction &tx, MemPoolRemovalReason reason = MemPoolRemovalReason::UNKNOWN) EXCLUSIVE_LOCKS_REQUIRED(cs);
+    void removeForReorg(const CCoinsViewCache *pcoins, unsigned int nMemPoolHeight, int flags) EXCLUSIVE_LOCKS_REQUIRED(cs, cs_main);
     void removeConflicts(const CTransaction &tx) EXCLUSIVE_LOCKS_REQUIRED(cs);
-    void removeForBlock(const std::vector<CTransactionRef>& vtx, unsigned int nBlockHeight);
-=======
-    void removeRecursive(const CTransaction& tx, MemPoolRemovalReason reason = MemPoolRemovalReason::UNKNOWN) EXCLUSIVE_LOCKS_REQUIRED(cs);
-    void removeForReorg(const CCoinsViewCache* pcoins, unsigned int nMemPoolHeight, int flags) EXCLUSIVE_LOCKS_REQUIRED(cs, cs_main);
-    void removeConflicts(const CTransaction& tx) EXCLUSIVE_LOCKS_REQUIRED(cs);
     void removeForBlock(const std::vector<CTransactionRef>& vtx, unsigned int nBlockHeight) EXCLUSIVE_LOCKS_REQUIRED(cs);
->>>>>>> c84349a1
 
     void clear();
     void _clear() EXCLUSIVE_LOCKS_REQUIRED(cs); //lock free
