--- conflicted
+++ resolved
@@ -39,7 +39,6 @@
   bench/bech32.cpp \
   bench/lockedpool.cpp \
   bench/poly1305.cpp \
-<<<<<<< HEAD
   bench/prevector.cpp \
   bench/blind.cpp \
   bench/mlsag.cpp
@@ -51,26 +50,10 @@
 bench_bench_particl_LDADD = \
   $(LIBPARTICL_SERVER) \
   $(LIBPARTICL_WALLET) \
-  $(LIBPARTICL_SERVER) \
   $(LIBPARTICL_COMMON) \
   $(LIBPARTICL_UTIL) \
   $(LIBPARTICL_CONSENSUS) \
   $(LIBPARTICL_CRYPTO) \
-=======
-  bench/prevector.cpp
-
-nodist_bench_bench_bitcoin_SOURCES = $(GENERATED_BENCH_FILES)
-
-bench_bench_bitcoin_CPPFLAGS = $(AM_CPPFLAGS) $(BITCOIN_INCLUDES) $(EVENT_CFLAGS) $(EVENT_PTHREADS_CFLAGS) -I$(builddir)/bench/
-bench_bench_bitcoin_CXXFLAGS = $(AM_CXXFLAGS) $(PIE_FLAGS)
-bench_bench_bitcoin_LDADD = \
-  $(LIBBITCOIN_SERVER) \
-  $(LIBBITCOIN_WALLET) \
-  $(LIBBITCOIN_COMMON) \
-  $(LIBBITCOIN_UTIL) \
-  $(LIBBITCOIN_CONSENSUS) \
-  $(LIBBITCOIN_CRYPTO) \
->>>>>>> 7eed413e
   $(LIBTEST_UTIL) \
   $(LIBLEVELDB) \
   $(LIBLEVELDB_SSE42) \
