--- conflicted
+++ resolved
@@ -15,12 +15,7 @@
   bench/bench_bitcoin.cpp \
   bench/bench.cpp \
   bench/bench.h \
-<<<<<<< HEAD
-  bench/blind.cpp \
-  bench/mlsag.cpp \
-=======
   bench/block_assemble.cpp \
->>>>>>> b1dc39df
   bench/checkblock.cpp \
   bench/checkqueue.cpp \
   bench/examples.cpp \
@@ -32,7 +27,9 @@
   bench/verify_script.cpp \
   bench/base58.cpp \
   bench/lockedpool.cpp \
-  bench/prevector.cpp
+  bench/prevector.cpp \
+  bench/blind.cpp \
+  bench/mlsag.cpp
 
 nodist_bench_bench_particl_SOURCES = $(GENERATED_BENCH_FILES)
 
