--- conflicted
+++ resolved
@@ -39,13 +39,10 @@
   bench/lockedpool.cpp \
   bench/poly1305.cpp \
   bench/prevector.cpp \
-<<<<<<< HEAD
   bench/blind.cpp \
   bench/mlsag.cpp \
-=======
   test/lib/transaction_utils.h \
   test/lib/transaction_utils.cpp \
->>>>>>> b688b859
   test/setup_common.h \
   test/setup_common.cpp \
   test/util.h \
