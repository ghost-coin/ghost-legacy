// Copyright (c) 2009-2010 Satoshi Nakamoto
// Copyright (c) 2009-2018 The Bitcoin Core developers
// Distributed under the MIT software license, see the accompanying
// file COPYING or http://www.opensource.org/licenses/mit-license.php.

#ifndef BITCOIN_RANDOM_H
#define BITCOIN_RANDOM_H

#include <crypto/chacha20.h>
#include <crypto/common.h>
#include <uint256.h>

#include <stdint.h>
#include <limits>

/**
 * Overall design of the RNG and entropy sources.
 *
 * We maintain a single global 256-bit RNG state for all high-quality randomness.
 * The following (classes of) functions interact with that state by mixing in new
 * entropy, and optionally extracting random output from it:
 *
 * - The GetRand*() class of functions, as well as construction of FastRandomContext objects,
 *   perform 'fast' seeding, consisting of mixing in:
 *   - A stack pointer (indirectly committing to calling thread and call stack)
 *   - A high-precision timestamp (rdtsc when available, c++ high_resolution_clock otherwise)
 *   - Hardware RNG (rdrand) when available.
 *   These entropy sources are very fast, and only designed to protect against situations
 *   where a VM state restore/copy results in multiple systems with the same randomness.
 *   FastRandomContext on the other hand does not protect against this once created, but
 *   is even faster (and acceptable to use inside tight loops).
 *
 * - The GetStrongRand*() class of function perform 'slow' seeding, including everything
 *   that fast seeding includes, but additionally:
 *   - OS entropy (/dev/urandom, getrandom(), ...). The application will terminate if
 *     this entropy source fails.
 *   - Bytes from OpenSSL's RNG (which itself may be seeded from various sources)
 *   - Another high-precision timestamp (indirectly committing to a benchmark of all the
 *     previous sources).
 *   These entropy sources are slower, but designed to make sure the RNG state contains
 *   fresh data that is unpredictable to attackers.
 *
 * - RandAddSeedSleep() seeds everything that fast seeding includes, but additionally:
 *   - A high-precision timestamp before and after sleeping 1ms.
 *   - (On Windows) Once every 10 minutes, performance monitoring data from the OS.
 *   These just exploit the fact the system is idle to improve the quality of the RNG
 *   slightly.
 *
 * On first use of the RNG (regardless of what function is called first), all entropy
 * sources used in the 'slow' seeder are included, but also:
 * - (On Windows) Performance monitoring data from the OS.
 * - (On Windows) Through OpenSSL, the screen contents.
 *
 * When mixing in new entropy, H = SHA512(entropy || old_rng_state) is computed, and
 * (up to) the first 32 bytes of H are produced as output, while the last 32 bytes
 * become the new RNG state.
*/

/**
 * Generate random data via the internal PRNG.
 *
 * These functions are designed to be fast (sub microsecond), but do not necessarily
 * meaningfully add entropy to the PRNG state.
 *
 * Thread-safe.
 */
<<<<<<< HEAD
void GetRandBytes(unsigned char* buf, int num);
uint64_t GetRand(uint64_t nMax);
int GetRandInt(int nMax);
uint256 GetRandHash();
double GetRandDoubleUnit();
=======
void GetRandBytes(unsigned char* buf, int num) noexcept;
uint64_t GetRand(uint64_t nMax) noexcept;
int GetRandInt(int nMax) noexcept;
uint256 GetRandHash() noexcept;
>>>>>>> 9bad1e0b

/**
 * Gather entropy from various sources, feed it into the internal PRNG, and
 * generate random data using it.
 *
 * This function will cause failure whenever the OS RNG fails.
 *
 * Thread-safe.
 */
void GetStrongRandBytes(unsigned char* buf, int num) noexcept;

/**
 * Sleep for 1ms, gather entropy from various sources, and feed them to the PRNG state.
 *
 * Thread-safe.
 */
<<<<<<< HEAD
void GetStrongRandBytes(unsigned char* buf, int num);
void GetStrongRandBytes2(unsigned char* buf, int num);
=======
void RandAddSeedSleep();
>>>>>>> 9bad1e0b

/**
 * Fast randomness source. This is seeded once with secure random data, but
 * is completely deterministic and does not gather more entropy after that.
 *
 * This class is not thread-safe.
 */
class FastRandomContext {
private:
    bool requires_seed;
    ChaCha20 rng;

    unsigned char bytebuf[64];
    int bytebuf_size;

    uint64_t bitbuf;
    int bitbuf_size;

    void RandomSeed();

    void FillByteBuffer()
    {
        if (requires_seed) {
            RandomSeed();
        }
        rng.Output(bytebuf, sizeof(bytebuf));
        bytebuf_size = sizeof(bytebuf);
    }

    void FillBitBuffer()
    {
        bitbuf = rand64();
        bitbuf_size = 64;
    }

public:
    explicit FastRandomContext(bool fDeterministic = false) noexcept;

    /** Initialize with explicit seed (only for testing) */
    explicit FastRandomContext(const uint256& seed) noexcept;

    // Do not permit copying a FastRandomContext (move it, or create a new one to get reseeded).
    FastRandomContext(const FastRandomContext&) = delete;
    FastRandomContext(FastRandomContext&&) = delete;
    FastRandomContext& operator=(const FastRandomContext&) = delete;

    /** Move a FastRandomContext. If the original one is used again, it will be reseeded. */
    FastRandomContext& operator=(FastRandomContext&& from) noexcept;

    /** Generate a random 64-bit integer. */
    uint64_t rand64() noexcept
    {
        if (bytebuf_size < 8) FillByteBuffer();
        uint64_t ret = ReadLE64(bytebuf + 64 - bytebuf_size);
        bytebuf_size -= 8;
        return ret;
    }

    /** Generate a random (bits)-bit integer. */
    uint64_t randbits(int bits) noexcept {
        if (bits == 0) {
            return 0;
        } else if (bits > 32) {
            return rand64() >> (64 - bits);
        } else {
            if (bitbuf_size < bits) FillBitBuffer();
            uint64_t ret = bitbuf & (~(uint64_t)0 >> (64 - bits));
            bitbuf >>= bits;
            bitbuf_size -= bits;
            return ret;
        }
    }

    /** Generate a random integer in the range [0..range). */
    uint64_t randrange(uint64_t range) noexcept
    {
        --range;
        int bits = CountBits(range);
        while (true) {
            uint64_t ret = randbits(bits);
            if (ret <= range) return ret;
        }
    }

    /** Generate random bytes. */
    std::vector<unsigned char> randbytes(size_t len);

    /** Generate a random 32-bit integer. */
    uint32_t rand32() noexcept { return randbits(32); }

    /** generate a random uint256. */
    uint256 rand256() noexcept;

    /** Generate a random boolean. */
    bool randbool() noexcept { return randbits(1); }

    // Compatibility with the C++11 UniformRandomBitGenerator concept
    typedef uint64_t result_type;
    static constexpr uint64_t min() { return 0; }
    static constexpr uint64_t max() { return std::numeric_limits<uint64_t>::max(); }
    inline uint64_t operator()() noexcept { return rand64(); }
};

/** More efficient than using std::shuffle on a FastRandomContext.
 *
 * This is more efficient as std::shuffle will consume entropy in groups of
 * 64 bits at the time and throw away most.
 *
 * This also works around a bug in libstdc++ std::shuffle that may cause
 * type::operator=(type&&) to be invoked on itself, which the library's
 * debug mode detects and panics on. This is a known issue, see
 * https://stackoverflow.com/questions/22915325/avoiding-self-assignment-in-stdshuffle
 */
template<typename I, typename R>
void Shuffle(I first, I last, R&& rng)
{
    while (first != last) {
        size_t j = rng.randrange(last - first);
        if (j) {
            using std::swap;
            swap(*first, *(first + j));
        }
        ++first;
    }
}

/* Number of random bytes returned by GetOSRand.
 * When changing this constant make sure to change all call sites, and make
 * sure that the underlying OS APIs for all platforms support the number.
 * (many cap out at 256 bytes).
 */
static const int NUM_OS_RANDOM_BYTES = 32;

/** Get 32 bytes of system entropy. Do not use this in application code: use
 * GetStrongRandBytes instead.
 */
void GetOSRand(unsigned char *ent32);

/** Check that OS randomness is available and returning the requested number
 * of bytes.
 */
bool Random_SanityCheck();

/**
 * Initialize global RNG state and log any CPU features that are used.
 *
 * Calling this function is optional. RNG state will be initialized when first
 * needed if it is not called.
 */
void RandomInit();

#endif // BITCOIN_RANDOM_H<|MERGE_RESOLUTION|>--- conflicted
+++ resolved
@@ -64,18 +64,12 @@
  *
  * Thread-safe.
  */
-<<<<<<< HEAD
-void GetRandBytes(unsigned char* buf, int num);
-uint64_t GetRand(uint64_t nMax);
-int GetRandInt(int nMax);
-uint256 GetRandHash();
-double GetRandDoubleUnit();
-=======
 void GetRandBytes(unsigned char* buf, int num) noexcept;
 uint64_t GetRand(uint64_t nMax) noexcept;
 int GetRandInt(int nMax) noexcept;
 uint256 GetRandHash() noexcept;
->>>>>>> 9bad1e0b
+
+double GetRandDoubleUnit();
 
 /**
  * Gather entropy from various sources, feed it into the internal PRNG, and
@@ -86,18 +80,14 @@
  * Thread-safe.
  */
 void GetStrongRandBytes(unsigned char* buf, int num) noexcept;
+void GetStrongRandBytes2(unsigned char* buf, int num);
 
 /**
  * Sleep for 1ms, gather entropy from various sources, and feed them to the PRNG state.
  *
  * Thread-safe.
  */
-<<<<<<< HEAD
-void GetStrongRandBytes(unsigned char* buf, int num);
-void GetStrongRandBytes2(unsigned char* buf, int num);
-=======
 void RandAddSeedSleep();
->>>>>>> 9bad1e0b
 
 /**
  * Fast randomness source. This is seeded once with secure random data, but
