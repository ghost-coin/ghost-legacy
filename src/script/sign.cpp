--- conflicted
+++ resolved
@@ -14,11 +14,7 @@
 
 typedef std::vector<unsigned char> valtype;
 
-<<<<<<< HEAD
-TransactionSignatureCreator::TransactionSignatureCreator(const CKeyStore* keystoreIn, const CTransaction* txToIn, unsigned int nInIn, const std::vector<uint8_t>& amountIn, int nHashTypeIn) : BaseSignatureCreator(keystoreIn), txTo(txToIn), nIn(nInIn), nHashType(nHashTypeIn), amount(amountIn), checker(txTo, nIn, amountIn) {}
-=======
-TransactionSignatureCreator::TransactionSignatureCreator(const SigningProvider* provider, const CTransaction* txToIn, unsigned int nInIn, const CAmount& amountIn, int nHashTypeIn) : BaseSignatureCreator(provider), txTo(txToIn), nIn(nInIn), nHashType(nHashTypeIn), amount(amountIn), checker(txTo, nIn, amountIn) {}
->>>>>>> 243c9bb7
+TransactionSignatureCreator::TransactionSignatureCreator(const SigningProvider* provider, const CTransaction* txToIn, unsigned int nInIn, const std::vector<uint8_t>& amountIn, int nHashTypeIn) : BaseSignatureCreator(provider), txTo(txToIn), nIn(nInIn), nHashType(nHashTypeIn), amount(amountIn), checker(txTo, nIn, amountIn) {}
 
 bool TransactionSignatureCreator::CreateSig(std::vector<unsigned char>& vchSig, const CKeyID& address, const CScript& scriptCode, SigVersion sigversion) const
 {
@@ -126,7 +122,6 @@
         }
         return true;
     case TX_SCRIPTHASH:
-<<<<<<< HEAD
     case TX_TIMELOCKED_SCRIPTHASH:
     case TX_SCRIPTHASH256:
         {
@@ -138,10 +133,7 @@
             idScript.Set(uint256(vSolutions[0]));
         else
             return false;
-        if (creator.KeyStore().GetCScript(idScript, scriptRet)) {
-=======
-        if (creator.Provider().GetCScript(uint160(vSolutions[0]), scriptRet)) {
->>>>>>> 243c9bb7
+        if (creator.Provider().GetCScript(idScript, scriptRet)) {
             ret.push_back(std::vector<unsigned char>(scriptRet.begin(), scriptRet.end()));
             return true;
         }
@@ -193,12 +185,7 @@
 {
     std::vector<valtype> result;
     txnouttype whichType;
-<<<<<<< HEAD
-
-    bool solved = SignStep(creator, script, result, whichType, SIGVERSION_BASE);
-=======
     bool solved = SignStep(creator, fromPubKey, result, whichType, SigVersion::BASE);
->>>>>>> 243c9bb7
     bool P2SH = false;
     CScript subscript;
     sigdata.scriptWitness.stack.clear();
@@ -211,15 +198,9 @@
         // Solver returns the subscript that needs to be evaluated;
         // the final scriptSig is the signatures from that
         // and then the serialized subscript:
-<<<<<<< HEAD
-        script = subscript = CScript(result[0].begin(), result[0].end());
-
-        solved = solved && SignStep(creator, script, result, whichType, SIGVERSION_BASE) && (whichType != TX_SCRIPTHASH
-            && whichType != TX_SCRIPTHASH256 && whichType != TX_TIMELOCKED_SCRIPTHASH);
-=======
         subscript = CScript(result[0].begin(), result[0].end());
-        solved = solved && SignStep(creator, subscript, result, whichType, SigVersion::BASE) && whichType != TX_SCRIPTHASH;
->>>>>>> 243c9bb7
+        solved = solved && SignStep(creator, subscript, result, whichType, SigVersion::BASE) && whichType != TX_SCRIPTHASH
+            && whichType != TX_SCRIPTHASH256 && whichType != TX_TIMELOCKED_SCRIPTHASH;
         P2SH = true;
     }
 
@@ -284,24 +265,14 @@
 void UpdateTransaction(CMutableTransaction& tx, unsigned int nIn, const SignatureData& data)
 {
     assert(tx.vin.size() > nIn);
-<<<<<<< HEAD
 
     if (tx.IsParticlVersion())
-    {
         assert(data.scriptSig.empty());
-    };
-
-    tx.vin[nIn].scriptSig = data.scriptSig;
-    tx.vin[nIn].scriptWitness = data.scriptWitness;
-}
-
-bool SignSignature(const CKeyStore &keystore, const CScript& fromPubKey, CMutableTransaction& txTo, unsigned int nIn, const std::vector<uint8_t>& amount, int nHashType)
-=======
+
     UpdateInput(tx.vin[nIn], data);
 }
 
-bool SignSignature(const SigningProvider &provider, const CScript& fromPubKey, CMutableTransaction& txTo, unsigned int nIn, const CAmount& amount, int nHashType)
->>>>>>> 243c9bb7
+bool SignSignature(const SigningProvider &provider, const CScript& fromPubKey, CMutableTransaction& txTo, unsigned int nIn, const std::vector<uint8_t>& amount, int nHashType)
 {
     assert(nIn < txTo.vin.size());
 
@@ -320,7 +291,6 @@
     CTxIn& txin = txTo.vin[nIn];
     assert(txin.prevout.n < txFrom.GetNumVOuts());
 
-<<<<<<< HEAD
     CScript scriptPubKey;
     std::vector<uint8_t> vchAmount;
     if (txFrom.IsParticlVersion())
@@ -337,10 +307,7 @@
         vchAmount.resize(8);
         memcpy(&vchAmount[0], &txout.nValue, 8);
     };
-    return SignSignature(keystore, scriptPubKey, txTo, nIn, vchAmount, nHashType);
-=======
-    return SignSignature(provider, txout.scriptPubKey, txTo, nIn, txout.nValue, nHashType);
->>>>>>> 243c9bb7
+    return SignSignature(provider, scriptPubKey, txTo, nIn, vchAmount, nHashType);
 }
 
 static std::vector<valtype> CombineMultisig(const CScript& scriptPubKey, const BaseSignatureChecker& checker,
