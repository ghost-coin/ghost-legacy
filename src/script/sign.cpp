--- conflicted
+++ resolved
@@ -101,26 +101,17 @@
     std::vector<unsigned char> sig;
 
     std::vector<valtype> vSolutions;
-<<<<<<< HEAD
-
-    if (HasIsCoinstakeOp(scriptPubKey))
-    {
+
+    if (HasIsCoinstakeOp(scriptPubKey)) {
         CScript scriptPath;
         if (!GetColdStakeScriptPath(creator.IsCoinStake(), scriptPubKey, scriptPath)) {
             return false;
         }
 
-        if (!Solver(scriptPath, whichTypeRet, vSolutions)) {
-            return false;
-        }
-    } else
-    {
-        if (!Solver(scriptPubKey, whichTypeRet, vSolutions))
-            return false;
-    };
-=======
-    whichTypeRet = Solver(scriptPubKey, vSolutions);
->>>>>>> 427253cf
+        whichTypeRet = Solver(scriptPath, vSolutions);
+    } else {
+        whichTypeRet = Solver(scriptPubKey, vSolutions);
+    }
 
     switch (whichTypeRet)
     {
@@ -387,17 +378,13 @@
 
     // Get scripts
     std::vector<std::vector<unsigned char>> solutions;
-<<<<<<< HEAD
-    if (HasIsCoinstakeOp(scriptPubKey))
-    {
+    txnouttype script_type;
+    if (HasIsCoinstakeOp(scriptPubKey)) {
         CScript script;
         GetColdStakeScriptPath(tx_checker.IsCoinStake(), scriptPubKey, script);
-        Solver(script, script_type, solutions);
+        script_type = Solver(script, solutions);
     } else
-    Solver(scriptPubKey, script_type, solutions);
-=======
-    txnouttype script_type = Solver(txout.scriptPubKey, solutions);
->>>>>>> 427253cf
+    script_type = Solver(scriptPubKey, solutions);
     SigVersion sigversion = SigVersion::BASE;
     CScript next_script = scriptPubKey;
 
