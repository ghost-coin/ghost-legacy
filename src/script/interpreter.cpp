--- conflicted
+++ resolved
@@ -369,12 +369,8 @@
     {
         while (pc < pend)
         {
-<<<<<<< HEAD
-            bool fExec = !count(vfExec.begin(), vfExec.end(), false);
-=======
             bool fExec = vfExec.all_true();
 
->>>>>>> d402c1e4
             //
             // Read instruction
             //
