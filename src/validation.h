// Copyright (c) 2009-2010 Satoshi Nakamoto
// Copyright (c) 2009-2018 The Bitcoin Core developers
// Distributed under the MIT software license, see the accompanying
// file COPYING or http://www.opensource.org/licenses/mit-license.php.

#ifndef BITCOIN_VALIDATION_H
#define BITCOIN_VALIDATION_H

#if defined(HAVE_CONFIG_H)
#include <config/bitcoin-config.h>
#endif

#include <amount.h>
#include <coins.h>
#include <crypto/common.h> // for ReadLE64
#include <fs.h>
#include <protocol.h> // For CMessageHeader::MessageStartChars
#include <policy/feerate.h>
#include <script/script_error.h>
#include <sync.h>
#include <versionbits.h>

#include <algorithm>
#include <exception>
#include <map>
#include <memory>
#include <set>
#include <stdint.h>
#include <string>
#include <utility>
#include <vector>

#include <atomic>

class CBlockIndex;
class CBlockTreeDB;
class CChainParams;
class CCoinsViewDB;
class CInv;
class CConnman;
class CScriptCheck;
class CBlockPolicyEstimator;
class CTxMemPool;
class CValidationState;
struct ChainTxData;

struct PrecomputedTransactionData;
struct LockPoints;

/** Default for -whitelistrelay. */
static const bool DEFAULT_WHITELISTRELAY = true;
/** Default for -whitelistforcerelay. */
static const bool DEFAULT_WHITELISTFORCERELAY = false;
/** Default for -minrelaytxfee, minimum relay fee for transactions */
static const unsigned int DEFAULT_MIN_RELAY_TX_FEE = 1000;
//! -maxtxfee default
static const CAmount DEFAULT_TRANSACTION_MAXFEE = COIN / 2;
//! Discourage users to set fees higher than this amount (in satoshis) per kB
static const CAmount HIGH_TX_FEE_PER_KB = COIN / 100;
//! -maxtxfee will warn if called with a higher fee than this amount (in satoshis)
static const CAmount HIGH_MAX_TX_FEE = 100 * HIGH_TX_FEE_PER_KB;
/** Default for -limitancestorcount, max number of in-mempool ancestors */
static const unsigned int DEFAULT_ANCESTOR_LIMIT = 25;
/** Default for -limitancestorsize, maximum kilobytes of tx + all in-mempool ancestors */
static const unsigned int DEFAULT_ANCESTOR_SIZE_LIMIT = 101;
/** Default for -limitdescendantcount, max number of in-mempool descendants */
static const unsigned int DEFAULT_DESCENDANT_LIMIT = 25;
/** Default for -limitdescendantsize, maximum kilobytes of in-mempool descendants */
static const unsigned int DEFAULT_DESCENDANT_SIZE_LIMIT = 101;
/** Default for -mempoolexpiry, expiration time for mempool transactions in hours */
static const unsigned int DEFAULT_MEMPOOL_EXPIRY = 336;
/** Maximum kilobytes for transactions to store for processing during reorg */
static const unsigned int MAX_DISCONNECTED_TX_POOL_SIZE = 20000;
/** The maximum size of a blk?????.dat file (since 0.8) */
static const unsigned int MAX_BLOCKFILE_SIZE = 0x8000000; // 128 MiB
/** The pre-allocation chunk size for blk?????.dat files (since 0.8) */
static const unsigned int BLOCKFILE_CHUNK_SIZE = 0x1000000; // 16 MiB
/** The pre-allocation chunk size for rev?????.dat files (since 0.8) */
static const unsigned int UNDOFILE_CHUNK_SIZE = 0x100000; // 1 MiB

/** Maximum number of script-checking threads allowed */
static const int MAX_SCRIPTCHECK_THREADS = 16;
/** -par default (number of script-checking threads, 0 = auto) */
static const int DEFAULT_SCRIPTCHECK_THREADS = 0;
/** Number of blocks that can be requested at any given time from a single peer. */
static const int MAX_BLOCKS_IN_TRANSIT_PER_PEER = 16;
/** Timeout in seconds during which a peer must stall block download progress before being disconnected. */
static const unsigned int BLOCK_STALLING_TIMEOUT = 2;
/** Number of headers sent in one getheaders result. We rely on the assumption that if a peer sends
 *  less than this number, we reached its tip. Changing this value is a protocol upgrade. */
static const unsigned int MAX_HEADERS_RESULTS = 2000;
/** Maximum depth of blocks we're willing to serve as compact blocks to peers
 *  when requested. For older blocks, a regular BLOCK response will be sent. */
static const int MAX_CMPCTBLOCK_DEPTH = 5;
/** Maximum depth of blocks we're willing to respond to GETBLOCKTXN requests for. */
static const int MAX_BLOCKTXN_DEPTH = 10;
/** Size of the "block download window": how far ahead of our current height do we fetch?
 *  Larger windows tolerate larger download speed differences between peer, but increase the potential
 *  degree of disordering of blocks on disk (which make reindexing and pruning harder). We'll probably
 *  want to make this a per-peer adaptive value at some point. */
static const unsigned int BLOCK_DOWNLOAD_WINDOW = 1024;
/** Time to wait (in seconds) between writing blocks/block index to disk. */
static const unsigned int DATABASE_WRITE_INTERVAL = 60 * 60;
/** Time to wait (in seconds) between flushing chainstate to disk. */
static const unsigned int DATABASE_FLUSH_INTERVAL = 24 * 60 * 60;
/** Maximum length of reject messages. */
static const unsigned int MAX_REJECT_MESSAGE_LENGTH = 111;
/** Block download timeout base, expressed in millionths of the block interval (i.e. 10 min) */
static const int64_t BLOCK_DOWNLOAD_TIMEOUT_BASE = 1000000;
/** Additional block download timeout per parallel downloading peer (i.e. 5 min) */
static const int64_t BLOCK_DOWNLOAD_TIMEOUT_PER_PEER = 500000;

static const int64_t DEFAULT_MAX_TIP_AGE = 24 * 60 * 60;
/** Maximum age of our tip in seconds for us to be considered current for fee estimation */
static const int64_t MAX_FEE_ESTIMATION_TIP_AGE = 3 * 60 * 60;

/** Default for -permitbaremultisig */
static const bool DEFAULT_PERMIT_BAREMULTISIG = true;
static const bool DEFAULT_CHECKPOINTS_ENABLED = true;
static const bool DEFAULT_TXINDEX_ = true; // required for staking
#define DEFAULT_TXINDEX (gArgs.GetBoolArg("-btcmode", false) ? false : DEFAULT_TXINDEX_)
static const bool DEFAULT_CSINDEX = false;
static const bool DEFAULT_ADDRESSINDEX = false;
static const bool DEFAULT_TIMESTAMPINDEX = false;
static const bool DEFAULT_SPENTINDEX = false;
static const unsigned int DEFAULT_DB_MAX_OPEN_FILES = 64; // set to 1000 for insight
static const bool DEFAULT_DB_COMPRESSION = false; // set to true for insight
static const unsigned int DEFAULT_BANSCORE_THRESHOLD = 100;
/** Default for -persistmempool */
static const bool DEFAULT_PERSIST_MEMPOOL = true;
/** Default for -mempoolreplacement */
static const bool DEFAULT_ENABLE_REPLACEMENT = true;
/** Default for using fee filter */
static const bool DEFAULT_FEEFILTER = true;

/** Maximum number of headers to announce when relaying blocks with headers message.*/
static const unsigned int MAX_BLOCKS_TO_ANNOUNCE = 8;

/** Maximum number of unconnecting headers announcements before DoS score */
static const int MAX_UNCONNECTING_HEADERS = 10;

static const bool DEFAULT_PEERBLOOMFILTERS = true;

static const size_t MAX_STAKE_SEEN_SIZE = 1000;

inline int64_t FutureDrift(int64_t nTime) { return nTime + 15; } // FutureDriftV2

/** Default for -stopatheight */
static const int DEFAULT_STOPATHEIGHT = 0;


struct BlockHasher
{
    // this used to call `GetCheapHash()` in uint256, which was later moved; the
    // cheap hash function simply calls ReadLE64() however, so the end result is
    // identical
    size_t operator()(const uint256& hash) const { return ReadLE64(hash.begin()); }
};

typedef int64_t NodeId;
class StakeConflict
{
public:
    int64_t nLastUpdated = 0;
    //COutPoint kernel;
    std::map<NodeId, int> peerCount;

    //int SetKernel(const COutPoint &kernel_);
    int Add(NodeId id);
};

/** Cache recently seen coinstake transactions */
class CoinStakeCache
{
public:
    size_t nMaxSize = 16;
    std::list<std::pair<uint256, CTransactionRef> > lData;

    bool GetCoinStake(const uint256 &blockHash, CTransactionRef &tx);
    bool InsertCoinStake(const uint256 &blockHash, const CTransactionRef &tx);
};

extern std::map<uint256, StakeConflict> mapStakeConflict;
extern CoinStakeCache coinStakeCache;

extern CScript COINBASE_FLAGS;
extern CCriticalSection cs_main;
extern CBlockPolicyEstimator feeEstimator;
extern CTxMemPool mempool;
extern std::atomic_bool g_is_mempool_loaded;
typedef std::unordered_map<uint256, CBlockIndex*, BlockHasher> BlockMap;
extern BlockMap& mapBlockIndex;
extern std::map<COutPoint, uint256> mapStakeSeen;
extern std::list<COutPoint> listStakeSeen;
extern uint64_t nLastBlockTx;
extern uint64_t nLastBlockSize;
extern uint64_t nLastBlockWeight;
extern const std::string strMessageMagic;
extern Mutex g_best_block_mutex;
extern std::condition_variable g_best_block_cv;
extern uint256 g_best_block;
extern std::atomic_bool fImporting;
extern std::atomic_bool fReindex;
extern std::atomic_bool fSkipRangeproof;
extern std::atomic_bool fBusyImporting;
extern int nScriptCheckThreads;
extern bool fAddressIndex;
extern bool fSpentIndex;
extern bool fTimestampIndex;
extern bool fIsBareMultisigStd;
extern bool fRequireStandard;
extern bool fCheckBlockIndex;
extern bool fCheckpointsEnabled;
extern size_t nCoinCacheUsage;
/** A fee rate smaller than this is considered zero fee (for relaying, mining and transaction creation) */
extern CFeeRate minRelayTxFee;
/** Absolute maximum transaction fee (in satoshis) used by wallet and mempool (rejects high fee in sendrawtransaction) */
extern CAmount maxTxFee;
/** If the tip is older than this (in seconds), the node is considered to be in initial block download. */
extern int64_t nMaxTipAge;
extern bool fEnableReplacement;

/** Block hash whose ancestors we will assume to have valid scripts without checking them. */
extern uint256 hashAssumeValid;

/** Minimum work we will assume exists on some valid chain. */
extern arith_uint256 nMinimumChainWork;

/** Best header we've seen so far (used for getheaders queries' starting points). */
extern CBlockIndex *pindexBestHeader;

/** Minimum disk space required - used in CheckDiskSpace() */
static const uint64_t nMinDiskSpace = 52428800;

/** Pruning-related variables and constants */
/** True if any block files have ever been pruned. */
extern bool fHavePruned;
/** True if we're running in -prune mode. */
extern bool fPruneMode;
/** Number of MiB of block files that we're trying to stay below. */
extern uint64_t nPruneTarget;
/** Block files containing a block-height within MIN_BLOCKS_TO_KEEP of chainActive.Tip() will not be pruned. */
static const unsigned int MIN_BLOCKS_TO_KEEP = 288;
/** Minimum blocks required to signal NODE_NETWORK_LIMITED */
static const unsigned int NODE_NETWORK_LIMITED_MIN_BLOCKS = 288;

static const signed int DEFAULT_CHECKBLOCKS = 6;
static const unsigned int DEFAULT_CHECKLEVEL = 3;

// Require that user allocate at least 550 MiB for block & undo files (blk???.dat and rev???.dat)
// At 1MB per block, 288 blocks = 288MB.
// Add 15% for Undo data = 331MB
// Add 20% for Orphan block rate = 397MB
// We want the low water mark after pruning to be at least 397 MB and since we prune in
// full block file chunks, we need the high water mark which triggers the prune to be
// one 128MB block file + added 15% undo data = 147MB greater for a total of 545MB
// Setting the target to >= 550 MiB will make it likely we can respect the target.
static const uint64_t MIN_DISK_SPACE_FOR_BLOCK_FILES = 550 * 1024 * 1024;

/**
 * Process an incoming block. This only returns after the best known valid
 * block is made active. Note that it does not, however, guarantee that the
 * specific block passed to it has been checked for validity!
 *
 * If you want to *possibly* get feedback on whether pblock is valid, you must
 * install a CValidationInterface (see validationinterface.h) - this will have
 * its BlockChecked method called whenever *any* block completes validation.
 *
 * Note that we guarantee that either the proof-of-work is valid on pblock, or
 * (and possibly also) BlockChecked will have been called.
 *
 * May not be called in a
 * validationinterface callback.
 *
 * @param[in]   pblock  The block we want to process.
 * @param[in]   fForceProcessing Process this block even if unrequested; used for non-network block sources and whitelisted peers.
 * @param[out]  fNewBlock A boolean which is set to indicate if the block was first received via this call
 * @return True if state.IsValid()
 */
bool ProcessNewBlock(const CChainParams& chainparams, const std::shared_ptr<const CBlock> pblock, bool fForceProcessing, bool* fNewBlock) LOCKS_EXCLUDED(cs_main);

/**
 * Process incoming block headers.
 *
 * May not be called in a
 * validationinterface callback.
 *
 * @param[in]  block The block headers themselves
 * @param[out] state This may be set to an Error state if any error occurred processing them
 * @param[in]  chainparams The params for the chain we want to connect to
 * @param[out] ppindex If set, the pointer will be set to point to the last new block index object for the given headers
 * @param[out] first_invalid First header that fails validation, if one exists
 */
bool ProcessNewBlockHeaders(const std::vector<CBlockHeader>& block, CValidationState& state, const CChainParams& chainparams, const CBlockIndex** ppindex = nullptr, CBlockHeader* first_invalid = nullptr) LOCKS_EXCLUDED(cs_main);

/** Check whether enough disk space is available for an incoming block */
bool CheckDiskSpace(uint64_t nAdditionalBytes = 0, bool blocks_dir = false);
/** Open a block file (blk?????.dat) */
FILE* OpenBlockFile(const CDiskBlockPos &pos, bool fReadOnly = false);
/** Translation to a filesystem path */
fs::path GetBlockPosFilename(const CDiskBlockPos &pos, const char *prefix);
/** Import blocks from an external file */
bool LoadExternalBlockFile(const CChainParams& chainparams, FILE* fileIn, CDiskBlockPos *dbp = nullptr);
/** Ensures we have a genesis block in the block tree, possibly writing one to disk. */
bool LoadGenesisBlock(const CChainParams& chainparams);
/** Returns true if the block index needs to be reindexed. */
bool TryAutoReindex();
/** Load the block tree and coins database from disk,
 * initializing state if we're running with -reindex. */
bool LoadBlockIndex(const CChainParams& chainparams) EXCLUSIVE_LOCKS_REQUIRED(cs_main);
/** Update the chain tip based on database information. */
bool LoadChainTip(const CChainParams& chainparams) EXCLUSIVE_LOCKS_REQUIRED(cs_main);
/** Unload database information */
void UnloadBlockIndex();
/** Run an instance of the script checking thread */
void ThreadScriptCheck();
/** Return the average number of blocks that other nodes claim to have */
int GetNumBlocksOfPeers() EXCLUSIVE_LOCKS_REQUIRED(cs_main);
/** Check whether we are doing an initial block download (synchronizing from disk or network) */
bool IsInitialBlockDownload();
/** Retrieve a transaction (from memory pool, or from disk, if possible) */
<<<<<<< HEAD
bool GetTransaction(const uint256 &hash, CTransactionRef &txOut, const Consensus::Params& params, uint256 &hashBlock, bool fAllowSlow = false, CBlockIndex* blockIndex = nullptr);

/** Retrieve a transaction and block header from disk */
bool GetTransaction(const uint256 &hash, CTransactionRef &txOut, const Consensus::Params& params, CBlock &block, bool fAllowSlow = false, CBlockIndex* blockIndex = nullptr);

=======
bool GetTransaction(const uint256& hash, CTransactionRef& tx, const Consensus::Params& params, uint256& hashBlock, const CBlockIndex* const blockIndex = nullptr);
>>>>>>> bb36f5e2
/**
 * Find the best known block, and make it the tip of the block chain
 *
 * May not be called with cs_main held. May not be called in a
 * validationinterface callback.
 */
bool ActivateBestChain(CValidationState& state, const CChainParams& chainparams, std::shared_ptr<const CBlock> pblock = std::shared_ptr<const CBlock>());
CAmount GetBlockSubsidy(int nHeight, const Consensus::Params& consensusParams);

/** Guess verification progress (as a fraction between 0.0=genesis and 1.0=current tip). */
double GuessVerificationProgress(const ChainTxData& data, const CBlockIndex* pindex);

/** Calculate the amount of disk space the block & undo files currently use */
uint64_t CalculateCurrentUsage();

/**
 *  Mark one block file as pruned.
 */
void PruneOneBlockFile(const int fileNumber);

/**
 *  Actually unlink the specified files
 */
void UnlinkPrunedFiles(const std::set<int>& setFilesToPrune);

/** Flush all state, indexes and buffers to disk. */
void FlushStateToDisk();
/** Prune block files and flush state to disk. */
void PruneAndFlush();

bool FlushView(CCoinsViewCache *view, CValidationState& state, bool fDisconnecting);

/** Update chainActive and related internal data structures. */
void UpdateTip(const CBlockIndex *pindexNew, const CChainParams& chainParams);

/** Prune block files up to a given height */
void PruneBlockFilesManual(int nManualPruneHeight);

/** (try to) add transaction to memory pool
 * plTxnReplaced will be appended to with all transactions replaced from mempool **/
bool AcceptToMemoryPool(CTxMemPool& pool, CValidationState &state, const CTransactionRef &tx,
                        bool* pfMissingInputs, std::list<CTransactionRef>* plTxnReplaced,
                        bool bypass_limits, const CAmount nAbsurdFee, bool test_accept=false, bool ignore_locks=false) EXCLUSIVE_LOCKS_REQUIRED(cs_main);

/** Convert CValidationState to a human-readable message for logging */
std::string FormatStateMessage(const CValidationState &state);

/** Get the BIP9 state for a given deployment at the current tip. */
ThresholdState VersionBitsTipState(const Consensus::Params& params, Consensus::DeploymentPos pos);

/** Get the numerical statistics for the BIP9 state for a given deployment at the current tip. */
BIP9Stats VersionBitsTipStatistics(const Consensus::Params& params, Consensus::DeploymentPos pos);

/** Get the block height at which the BIP9 deployment switched into the state for the block building on the current tip. */
int VersionBitsTipStateSinceHeight(const Consensus::Params& params, Consensus::DeploymentPos pos);

/** Apply the effects of this transaction on the UTXO set represented by view */
void UpdateCoins(const CTransaction& tx, CCoinsViewCache& inputs, int nHeight);

enum class FlushStateMode {
    NONE,
    IF_NEEDED,
    PERIODIC,
    ALWAYS
};

bool FlushStateToDisk(const CChainParams& chainParams, CValidationState &state, FlushStateMode mode, int nManualPruneHeight=0);

/**
 * Check if transaction will be final in the next block to be created.
 *
 * Calls IsFinalTx() with current block height and appropriate block time.
 *
 * See consensus/consensus.h for flag definitions.
 */
bool CheckFinalTx(const CTransaction &tx, int flags = -1) EXCLUSIVE_LOCKS_REQUIRED(cs_main);

/**
 * Test whether the LockPoints height and time are still valid on the current chain
 */
bool TestLockPointValidity(const LockPoints* lp) EXCLUSIVE_LOCKS_REQUIRED(cs_main);

/**
 * Check if transaction will be BIP 68 final in the next block to be created.
 *
 * Simulates calling SequenceLocks() with data from the tip of the current active chain.
 * Optionally stores in LockPoints the resulting height and time calculated and the hash
 * of the block needed for calculation or skips the calculation and uses the LockPoints
 * passed in for evaluation.
 * The LockPoints should not be considered valid if CheckSequenceLocks returns false.
 *
 * See consensus/consensus.h for flag definitions.
 */
bool CheckSequenceLocks(const CTxMemPool& pool, const CTransaction& tx, int flags, LockPoints* lp = nullptr, bool useExistingLockPoints = false) EXCLUSIVE_LOCKS_REQUIRED(cs_main);

/**
 * Closure representing one script verification
 * Note that this stores references to the spending transaction
 */
class CScriptCheck
{
private:
    CScript scriptPubKey;
    CAmount amount;
    std::vector<uint8_t> vchAmount;
    CTxOut m_tx_out;
    const CTransaction *ptxTo;
    unsigned int nIn;
    unsigned int nFlags;
    bool cacheStore;
    ScriptError error;
    PrecomputedTransactionData *txdata;
public:
    CScriptCheck(const CScript& scriptPubKeyIn, const std::vector<uint8_t> &vchAmountIn, const CTransaction& txToIn, unsigned int nInIn, unsigned int nFlagsIn, bool cacheIn, PrecomputedTransactionData* txdataIn) :
        scriptPubKey(scriptPubKeyIn), vchAmount(vchAmountIn),
        ptxTo(&txToIn), nIn(nInIn), nFlags(nFlagsIn), cacheStore(cacheIn), error(SCRIPT_ERR_UNKNOWN_ERROR), txdata(txdataIn) { }

    CScriptCheck(const CScript& scriptPubKeyIn, const CAmount amountIn, const CTransaction& txToIn, unsigned int nInIn, unsigned int nFlagsIn, bool cacheIn, PrecomputedTransactionData* txdataIn) :
        scriptPubKey(scriptPubKeyIn), amount(amountIn),
        ptxTo(&txToIn), nIn(nInIn), nFlags(nFlagsIn), cacheStore(cacheIn), error(SCRIPT_ERR_UNKNOWN_ERROR), txdata(txdataIn)
        {
            vchAmount.resize(8);
            memcpy(&vchAmount[0], &amountIn, 8);
        };
    CScriptCheck(): amount(0), ptxTo(nullptr), nIn(0), nFlags(0), cacheStore(false), error(SCRIPT_ERR_UNKNOWN_ERROR) {}
    CScriptCheck(const CTxOut& outIn, const CTransaction& txToIn, unsigned int nInIn, unsigned int nFlagsIn, bool cacheIn, PrecomputedTransactionData* txdataIn) :
        m_tx_out(outIn), ptxTo(&txToIn), nIn(nInIn), nFlags(nFlagsIn), cacheStore(cacheIn), error(SCRIPT_ERR_UNKNOWN_ERROR), txdata(txdataIn)
    {
        vchAmount.resize(8);
        memcpy(&vchAmount[0], &m_tx_out.nValue, 8);
        scriptPubKey = m_tx_out.scriptPubKey;
    };

    bool operator()();

    void swap(CScriptCheck &check) {
        std::swap(ptxTo, check.ptxTo);
        std::swap(scriptPubKey, check.scriptPubKey);
        std::swap(amount, check.amount);
        std::swap(vchAmount, check.vchAmount);
        std::swap(m_tx_out, check.m_tx_out);
        std::swap(nIn, check.nIn);
        std::swap(nFlags, check.nFlags);
        std::swap(cacheStore, check.cacheStore);
        std::swap(error, check.error);
        std::swap(txdata, check.txdata);
    }

    ScriptError GetScriptError() const { return error; }
};

/** Initializes the script-execution cache */
void InitScriptExecutionCache();


/** Functions for disk access for blocks */
bool ReadBlockFromDisk(CBlock& block, const CDiskBlockPos& pos, const Consensus::Params& consensusParams);
bool ReadBlockFromDisk(CBlock& block, const CBlockIndex* pindex, const Consensus::Params& consensusParams);
bool ReadTransactionFromDiskBlock(const CBlockIndex *pindex, int nIndex, CTransactionRef &txOut);

bool ReadRawBlockFromDisk(std::vector<uint8_t>& block, const CDiskBlockPos& pos, const CMessageHeader::MessageStartChars& message_start);
bool ReadRawBlockFromDisk(std::vector<uint8_t>& block, const CBlockIndex* pindex, const CMessageHeader::MessageStartChars& message_start);

/** Functions for validating blocks and updating the block tree */

bool AddToMapStakeSeen(const COutPoint &kernel, const uint256 &blockHash) EXCLUSIVE_LOCKS_REQUIRED(cs_main);
bool CheckStakeUnused(const COutPoint &kernel);
bool CheckStakeUnique(const CBlock &block, bool fUpdate=true);

/** Context-independent validity checks */
bool CheckBlock(const CBlock& block, CValidationState& state, const Consensus::Params& consensusParams, bool fCheckPOW = true, bool fCheckMerkleRoot = true);

unsigned int GetNextTargetRequired(const CBlockIndex *pindexLast);

enum DisconnectResult
{
    DISCONNECT_OK,      // All good.
    DISCONNECT_UNCLEAN, // Rolled back, but UTXO set was inconsistent with block.
    DISCONNECT_FAILED   // Something else went wrong.
};

bool ConnectBlock(const CBlock& block, CValidationState& state, CBlockIndex* pindex,
    CCoinsViewCache& view, const CChainParams& chainparams, bool fJustCheck = false) EXCLUSIVE_LOCKS_REQUIRED(cs_main);

DisconnectResult DisconnectBlock(const CBlock& block, const CBlockIndex* pindex, CCoinsViewCache& view);

/** Check a block is completely valid from start to finish (only works on top of our current best block, with cs_main held) */
bool TestBlockValidity(CValidationState& state, const CChainParams& chainparams, const CBlock& block, CBlockIndex* pindexPrev, bool fCheckPOW = true, bool fCheckMerkleRoot = true) EXCLUSIVE_LOCKS_REQUIRED(cs_main);

/** Check whether witness commitments are required for block. */
bool IsWitnessEnabled(const CBlockIndex* pindexPrev, const Consensus::Params& params);

/** Check whether NULLDUMMY (BIP 147) has activated. */
bool IsNullDummyEnabled(const CBlockIndex* pindexPrev, const Consensus::Params& params);

/** When there are blocks in the active chain with missing data, rewind the chainstate and remove them from the block index */
bool RewindBlockIndex(const CChainParams& params);

/** Update uncommitted block structures (currently: only the witness reserved value). This is safe for submitted blocks. */
void UpdateUncommittedBlockStructures(CBlock& block, const CBlockIndex* pindexPrev, const Consensus::Params& consensusParams);

/** Produce the necessary coinbase commitment for a block (modifies the hash, don't call for mined blocks). */
std::vector<unsigned char> GenerateCoinbaseCommitment(CBlock& block, const CBlockIndex* pindexPrev, const Consensus::Params& consensusParams);

/** RAII wrapper for VerifyDB: Verify consistency of the block and coin databases */
class CVerifyDB {
public:
    CVerifyDB();
    ~CVerifyDB();
    bool VerifyDB(const CChainParams& chainparams, CCoinsView *coinsview, int nCheckLevel, int nCheckDepth);
};

/** Replay blocks that aren't fully applied to the database. */
bool ReplayBlocks(const CChainParams& params, CCoinsView* view);

inline CBlockIndex* LookupBlockIndex(const uint256& hash)
{
    AssertLockHeld(cs_main);
    BlockMap::const_iterator it = mapBlockIndex.find(hash);
    return it == mapBlockIndex.end() ? nullptr : it->second;
}

/** Find the last common block between the parameter chain and a locator. */
CBlockIndex* FindForkInGlobalIndex(const CChain& chain, const CBlockLocator& locator) EXCLUSIVE_LOCKS_REQUIRED(cs_main);

/** Mark a block as precious and reorganize.
 *
 * May not be called in a
 * validationinterface callback.
 */
bool PreciousBlock(CValidationState& state, const CChainParams& params, CBlockIndex *pindex) LOCKS_EXCLUDED(cs_main);

/** Mark a block as invalid. */
bool InvalidateBlock(CValidationState& state, const CChainParams& chainparams, CBlockIndex* pindex) EXCLUSIVE_LOCKS_REQUIRED(cs_main);

/** Remove invalidity status from a block and its descendants. */
void ResetBlockFailureFlags(CBlockIndex* pindex) EXCLUSIVE_LOCKS_REQUIRED(cs_main);

/** The currently-connected chain of blocks (protected by cs_main). */
extern CChain& chainActive;

/** Global variable that points to the coins database (protected by cs_main) */
extern std::unique_ptr<CCoinsViewDB> pcoinsdbview;

/** Global variable that points to the active CCoinsView (protected by cs_main) */
extern std::unique_ptr<CCoinsViewCache> pcoinsTip;

/** Global variable that points to the active block tree (protected by cs_main) */
extern std::unique_ptr<CBlockTreeDB> pblocktree;

/**
 * Return the spend height, which is one more than the inputs.GetBestBlock().
 * While checking, GetBestBlock() refers to the parent block. (protected by cs_main)
 * This is also true for mempool checks.
 */
int GetSpendHeight(const CCoinsViewCache& inputs);

extern VersionBitsCache versionbitscache;

/**
 * Determine what nVersion a new block should use.
 */
int32_t ComputeBlockVersion(const CBlockIndex* pindexPrev, const Consensus::Params& params);

/** Reject codes greater or equal to this can be returned by AcceptToMemPool
 * for transactions, to signal internal conditions. They cannot and should not
 * be sent over the P2P network.
 */
static const unsigned int REJECT_INTERNAL = 0x100;
/** Too high fee. Can not be triggered by P2P transactions */
static const unsigned int REJECT_HIGHFEE = 0x100;

/** Get block file info entry for one block file */
CBlockFileInfo* GetBlockFileInfo(size_t n);

/** Dump the mempool to disk. */
bool DumpMempool();

/** Load the mempool from disk. */
bool LoadMempool();

//! Check whether the block associated with this index entry is pruned or not.
inline bool IsBlockPruned(const CBlockIndex* pblockindex)
{
    return (fHavePruned && !(pblockindex->nStatus & BLOCK_HAVE_DATA) && pblockindex->nTx > 0);
}

bool RemoveUnreceivedHeader(const uint256 &hash) EXCLUSIVE_LOCKS_REQUIRED(cs_main);
size_t CountDelayedBlocks() EXCLUSIVE_LOCKS_REQUIRED(cs_main);
int64_t GetSmsgFeeRate(const CBlockIndex *pindex, bool reduce_height=false) EXCLUSIVE_LOCKS_REQUIRED(cs_main);

#endif // BITCOIN_VALIDATION_H<|MERGE_RESOLUTION|>--- conflicted
+++ resolved
@@ -319,15 +319,11 @@
 /** Check whether we are doing an initial block download (synchronizing from disk or network) */
 bool IsInitialBlockDownload();
 /** Retrieve a transaction (from memory pool, or from disk, if possible) */
-<<<<<<< HEAD
-bool GetTransaction(const uint256 &hash, CTransactionRef &txOut, const Consensus::Params& params, uint256 &hashBlock, bool fAllowSlow = false, CBlockIndex* blockIndex = nullptr);
+bool GetTransaction(const uint256 &hash, CTransactionRef &tx, const Consensus::Params& params, uint256 &hashBlock, const CBlockIndex* const block_index = nullptr);
 
 /** Retrieve a transaction and block header from disk */
-bool GetTransaction(const uint256 &hash, CTransactionRef &txOut, const Consensus::Params& params, CBlock &block, bool fAllowSlow = false, CBlockIndex* blockIndex = nullptr);
-
-=======
-bool GetTransaction(const uint256& hash, CTransactionRef& tx, const Consensus::Params& params, uint256& hashBlock, const CBlockIndex* const blockIndex = nullptr);
->>>>>>> bb36f5e2
+bool GetTransaction(const uint256 &hash, CTransactionRef &tx, const Consensus::Params& params, CBlock &block, bool fAllowSlow = false, CBlockIndex* blockIndex = nullptr);
+
 /**
  * Find the best known block, and make it the tip of the block chain
  *
