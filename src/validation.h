// Copyright (c) 2009-2010 Satoshi Nakamoto
// Copyright (c) 2009-2019 The Bitcoin Core developers
// Distributed under the MIT software license, see the accompanying
// file COPYING or http://www.opensource.org/licenses/mit-license.php.

#ifndef BITCOIN_VALIDATION_H
#define BITCOIN_VALIDATION_H

#if defined(HAVE_CONFIG_H)
#include <config/bitcoin-config.h>
#endif

#include <amount.h>
#include <coins.h>
#include <crypto/common.h> // for ReadLE64
#include <fs.h>
#include <policy/feerate.h>
#include <protocol.h> // For CMessageHeader::MessageStartChars
#include <script/script_error.h>
#include <sync.h>
#include <txmempool.h> // For CTxMemPool::cs
#include <txdb.h>
#include <versionbits.h>

#include <algorithm>
#include <atomic>
#include <map>
#include <memory>
#include <set>
#include <stdint.h>
#include <utility>
#include <vector>

class CChainState;
class BlockValidationState;
class CBlockIndex;
class CBlockTreeDB;
class CBlockUndo;
class CChainParams;
class CInv;
class CConnman;
class CScriptCheck;
class CBlockPolicyEstimator;
class CTxMemPool;
class TxValidationState;
struct ChainTxData;

struct DisconnectedBlockTransactions;
struct PrecomputedTransactionData;
struct LockPoints;

/** Default for -minrelaytxfee, minimum relay fee for transactions */
static const unsigned int DEFAULT_MIN_RELAY_TX_FEE = 1000;
/** Default for -limitancestorcount, max number of in-mempool ancestors */
static const unsigned int DEFAULT_ANCESTOR_LIMIT = 25;
/** Default for -limitancestorsize, maximum kilobytes of tx + all in-mempool ancestors */
static const unsigned int DEFAULT_ANCESTOR_SIZE_LIMIT = 101;
/** Default for -limitdescendantcount, max number of in-mempool descendants */
static const unsigned int DEFAULT_DESCENDANT_LIMIT = 25;
/** Default for -limitdescendantsize, maximum kilobytes of in-mempool descendants */
static const unsigned int DEFAULT_DESCENDANT_SIZE_LIMIT = 101;
/**
 * An extra transaction can be added to a package, as long as it only has one
 * ancestor and is no larger than this. Not really any reason to make this
 * configurable as it doesn't materially change DoS parameters.
 */
static const unsigned int EXTRA_DESCENDANT_TX_SIZE_LIMIT = 10000;
/** Default for -mempoolexpiry, expiration time for mempool transactions in hours */
static const unsigned int DEFAULT_MEMPOOL_EXPIRY = 336;
/** Maximum kilobytes for transactions to store for processing during reorg */
static const unsigned int MAX_DISCONNECTED_TX_POOL_SIZE = 20000;
/** The maximum size of a blk?????.dat file (since 0.8) */
static const unsigned int MAX_BLOCKFILE_SIZE = 0x8000000; // 128 MiB
/** The pre-allocation chunk size for blk?????.dat files (since 0.8) */
static const unsigned int BLOCKFILE_CHUNK_SIZE = 0x1000000; // 16 MiB
/** The pre-allocation chunk size for rev?????.dat files (since 0.8) */
static const unsigned int UNDOFILE_CHUNK_SIZE = 0x100000; // 1 MiB

/** Maximum number of script-checking threads allowed */
static const int MAX_SCRIPTCHECK_THREADS = 16;
/** -par default (number of script-checking threads, 0 = auto) */
static const int DEFAULT_SCRIPTCHECK_THREADS = 0;
/** Number of blocks that can be requested at any given time from a single peer. */
static const int MAX_BLOCKS_IN_TRANSIT_PER_PEER = 16;
/** Timeout in seconds during which a peer must stall block download progress before being disconnected. */
static const unsigned int BLOCK_STALLING_TIMEOUT = 2;
/** Number of headers sent in one getheaders result. We rely on the assumption that if a peer sends
 *  less than this number, we reached its tip. Changing this value is a protocol upgrade. */
static const unsigned int MAX_HEADERS_RESULTS = 2000;
/** Maximum depth of blocks we're willing to serve as compact blocks to peers
 *  when requested. For older blocks, a regular BLOCK response will be sent. */
static const int MAX_CMPCTBLOCK_DEPTH = 5;
/** Maximum depth of blocks we're willing to respond to GETBLOCKTXN requests for. */
static const int MAX_BLOCKTXN_DEPTH = 10;
/** Size of the "block download window": how far ahead of our current height do we fetch?
 *  Larger windows tolerate larger download speed differences between peer, but increase the potential
 *  degree of disordering of blocks on disk (which make reindexing and pruning harder). We'll probably
 *  want to make this a per-peer adaptive value at some point. */
static const unsigned int BLOCK_DOWNLOAD_WINDOW = 1024;
/** Time to wait (in seconds) between writing blocks/block index to disk. */
static const unsigned int DATABASE_WRITE_INTERVAL = 60 * 60;
/** Time to wait (in seconds) between flushing chainstate to disk. */
static const unsigned int DATABASE_FLUSH_INTERVAL = 24 * 60 * 60;
/** Block download timeout base, expressed in millionths of the block interval (i.e. 10 min) */
static const int64_t BLOCK_DOWNLOAD_TIMEOUT_BASE = 1000000;
/** Additional block download timeout per parallel downloading peer (i.e. 5 min) */
static const int64_t BLOCK_DOWNLOAD_TIMEOUT_PER_PEER = 500000;

static const int64_t DEFAULT_MAX_TIP_AGE = 24 * 60 * 60;
/** Maximum age of our tip in seconds for us to be considered current for fee estimation */
static const int64_t MAX_FEE_ESTIMATION_TIP_AGE = 3 * 60 * 60;

static const bool DEFAULT_CHECKPOINTS_ENABLED = true;
static const bool DEFAULT_TXINDEX_ = true; // required for staking
static const char* const DEFAULT_BLOCKFILTERINDEX = "0";
#define DEFAULT_TXINDEX (gArgs.GetBoolArg("-btcmode", false) ? false : DEFAULT_TXINDEX_)
static const bool DEFAULT_CSINDEX = false;
static const bool DEFAULT_ADDRESSINDEX = false;
static const bool DEFAULT_TIMESTAMPINDEX = false;
static const bool DEFAULT_SPENTINDEX = false;
static const unsigned int DEFAULT_DB_MAX_OPEN_FILES = 64; // set to 1000 for insight
static const bool DEFAULT_DB_COMPRESSION = false; // set to true for insight
static const unsigned int DEFAULT_BANSCORE_THRESHOLD = 100;
/** Default for -persistmempool */
static const bool DEFAULT_PERSIST_MEMPOOL = true;
/** Default for using fee filter */
static const bool DEFAULT_FEEFILTER = true;

/** Maximum number of headers to announce when relaying blocks with headers message.*/
static const unsigned int MAX_BLOCKS_TO_ANNOUNCE = 8;

/** Maximum number of unconnecting headers announcements before DoS score */
static const int MAX_UNCONNECTING_HEADERS = 10;

static const size_t MAX_STAKE_SEEN_SIZE = 1000;

inline int64_t FutureDrift(int64_t nTime) { return nTime + 15; } // FutureDriftV2

typedef int64_t NodeId;

/** Default for -stopatheight */
static const int DEFAULT_STOPATHEIGHT = 0;


struct BlockHasher
{
    // this used to call `GetCheapHash()` in uint256, which was later moved; the
    // cheap hash function simply calls ReadLE64() however, so the end result is
    // identical
    size_t operator()(const uint256& hash) const { return ReadLE64(hash.begin()); }
};

extern CScript COINBASE_FLAGS;
extern CCriticalSection cs_main;
extern CBlockPolicyEstimator feeEstimator;
extern CTxMemPool mempool;
typedef std::unordered_map<uint256, CBlockIndex*, BlockHasher> BlockMap;
extern std::map<COutPoint, uint256> mapStakeSeen;
extern std::list<COutPoint> listStakeSeen;
extern uint64_t nLastBlockTx;
extern uint64_t nLastBlockSize;
extern Mutex g_best_block_mutex;
extern std::condition_variable g_best_block_cv;
extern uint256 g_best_block;
extern std::atomic_bool fImporting;
extern std::atomic_bool fReindex;
extern std::atomic_bool fSkipRangeproof;
extern std::atomic_bool fBusyImporting;
extern int nScriptCheckThreads;
extern bool fRequireStandard;
extern bool fCheckBlockIndex;
extern bool fCheckpointsEnabled;
extern size_t nCoinCacheUsage;
/** A fee rate smaller than this is considered zero fee (for relaying, mining and transaction creation) */
extern CFeeRate minRelayTxFee;
/** If the tip is older than this (in seconds), the node is considered to be in initial block download. */
extern int64_t nMaxTipAge;

/** Block hash whose ancestors we will assume to have valid scripts without checking them. */
extern uint256 hashAssumeValid;

/** Minimum work we will assume exists on some valid chain. */
extern arith_uint256 nMinimumChainWork;

/** Best header we've seen so far (used for getheaders queries' starting points). */
extern CBlockIndex *pindexBestHeader;

/** Pruning-related variables and constants */
/** True if any block files have ever been pruned. */
extern bool fHavePruned;
/** True if we're running in -prune mode. */
extern bool fPruneMode;
/** Number of MiB of block files that we're trying to stay below. */
extern uint64_t nPruneTarget;
/** Block files containing a block-height within MIN_BLOCKS_TO_KEEP of ::ChainActive().Tip() will not be pruned. */
static const unsigned int MIN_BLOCKS_TO_KEEP = 288;
/** Minimum blocks required to signal NODE_NETWORK_LIMITED */
static const unsigned int NODE_NETWORK_LIMITED_MIN_BLOCKS = 288;

static const signed int DEFAULT_CHECKBLOCKS = 6;
static const unsigned int DEFAULT_CHECKLEVEL = 3;

// Require that user allocate at least 550 MiB for block & undo files (blk???.dat and rev???.dat)
// At 1MB per block, 288 blocks = 288MB.
// Add 15% for Undo data = 331MB
// Add 20% for Orphan block rate = 397MB
// We want the low water mark after pruning to be at least 397 MB and since we prune in
// full block file chunks, we need the high water mark which triggers the prune to be
// one 128MB block file + added 15% undo data = 147MB greater for a total of 545MB
// Setting the target to >= 550 MiB will make it likely we can respect the target.
static const uint64_t MIN_DISK_SPACE_FOR_BLOCK_FILES = 550 * 1024 * 1024;

/**
 * Process an incoming block. This only returns after the best known valid
 * block is made active. Note that it does not, however, guarantee that the
 * specific block passed to it has been checked for validity!
 *
 * If you want to *possibly* get feedback on whether pblock is valid, you must
 * install a CValidationInterface (see validationinterface.h) - this will have
 * its BlockChecked method called whenever *any* block completes validation.
 *
 * Note that we guarantee that either the proof-of-work is valid on pblock, or
 * (and possibly also) BlockChecked will have been called.
 *
 * May not be called in a
 * validationinterface callback.
 *
 * @param[in]   pblock  The block we want to process.
 * @param[in]   fForceProcessing Process this block even if unrequested; used for non-network block sources and whitelisted peers.
 * @param[out]  fNewBlock A boolean which is set to indicate if the block was first received via this call
 * @returns     If the block was processed, independently of block validity
 */
bool ProcessNewBlock(const CChainParams& chainparams, const std::shared_ptr<const CBlock> pblock, bool fForceProcessing, bool* fNewBlock, NodeId node_id = 0) LOCKS_EXCLUDED(cs_main);

/**
 * Process incoming block headers.
 *
 * May not be called in a
 * validationinterface callback.
 *
 * @param[in]  block The block headers themselves
 * @param[out] state This may be set to an Error state if any error occurred processing them
 * @param[in]  chainparams The params for the chain we want to connect to
 * @param[out] ppindex If set, the pointer will be set to point to the last new block index object for the given headers
 */
bool ProcessNewBlockHeaders(const std::vector<CBlockHeader>& block, BlockValidationState& state, const CChainParams& chainparams, const CBlockIndex** ppindex = nullptr) LOCKS_EXCLUDED(cs_main);

/** Open a block file (blk?????.dat) */
FILE* OpenBlockFile(const FlatFilePos &pos, bool fReadOnly = false);
/** Translation to a filesystem path */
fs::path GetBlockPosFilename(const FlatFilePos &pos);
/** Import blocks from an external file */
bool LoadExternalBlockFile(const CChainParams& chainparams, FILE* fileIn, FlatFilePos *dbp = nullptr);
/** Ensures we have a genesis block in the block tree, possibly writing one to disk. */
bool LoadGenesisBlock(const CChainParams& chainparams);
/** Returns true if the block index needs to be reindexed. */
bool TryAutoReindex();
/** Load the block tree and coins database from disk,
 * initializing state if we're running with -reindex. */
bool LoadBlockIndex(const CChainParams& chainparams) EXCLUSIVE_LOCKS_REQUIRED(cs_main);
/** Unload database information */
void UnloadBlockIndex();
/** Run an instance of the script checking thread */
void ThreadScriptCheck(int worker_num);
/** Return the median number of blocks that other nodes claim to have */
int GetNumBlocksOfPeers();
/** Return the median number of connected nodes */
int GetNumPeers();
/** Retrieve a transaction (from memory pool, or from disk, if possible) */
bool GetTransaction(const uint256 &hash, CTransactionRef &tx, const Consensus::Params& params, uint256 &hashBlock, const CBlockIndex* const block_index = nullptr);

/** Retrieve a transaction and block header from disk */
bool GetTransaction(const uint256 &hash, CTransactionRef &tx, const Consensus::Params& params, CBlock &block, bool fAllowSlow = false, CBlockIndex* blockIndex = nullptr);

/**
 * Find the best known block, and make it the tip of the block chain
 *
 * May not be called with cs_main held. May not be called in a
 * validationinterface callback.
 */
bool ActivateBestChain(BlockValidationState& state, const CChainParams& chainparams, std::shared_ptr<const CBlock> pblock = std::shared_ptr<const CBlock>());
CAmount GetBlockSubsidy(int nHeight, const Consensus::Params& consensusParams);

/** Guess verification progress (as a fraction between 0.0=genesis and 1.0=current tip). */
double GuessVerificationProgress(const ChainTxData& data, const CBlockIndex* pindex);

/** Calculate the amount of disk space the block & undo files currently use */
uint64_t CalculateCurrentUsage();

/**
 *  Mark one block file as pruned.
 */
void PruneOneBlockFile(const int fileNumber) EXCLUSIVE_LOCKS_REQUIRED(cs_main);

/**
 *  Actually unlink the specified files
 */
void UnlinkPrunedFiles(const std::set<int>& setFilesToPrune);

/** Prune block files up to a given height */
void PruneBlockFilesManual(int nManualPruneHeight);

/** (try to) add transaction to memory pool
 * plTxnReplaced will be appended to with all transactions replaced from mempool **/
<<<<<<< HEAD
bool AcceptToMemoryPool(CTxMemPool& pool, CValidationState &state, const CTransactionRef &tx,
                        bool* pfMissingInputs, std::list<CTransactionRef>* plTxnReplaced,
                        bool bypass_limits, const CAmount nAbsurdFee, bool test_accept=false, bool ignore_locks=false) EXCLUSIVE_LOCKS_REQUIRED(cs_main);
=======
bool AcceptToMemoryPool(CTxMemPool& pool, TxValidationState &state, const CTransactionRef &tx,
                        std::list<CTransactionRef>* plTxnReplaced,
                        bool bypass_limits, const CAmount nAbsurdFee, bool test_accept=false) EXCLUSIVE_LOCKS_REQUIRED(cs_main);
>>>>>>> 08e29473

/** Get the BIP9 state for a given deployment at the current tip. */
ThresholdState VersionBitsTipState(const Consensus::Params& params, Consensus::DeploymentPos pos);

/** Get the numerical statistics for the BIP9 state for a given deployment at the current tip. */
BIP9Stats VersionBitsTipStatistics(const Consensus::Params& params, Consensus::DeploymentPos pos);

/** Get the block height at which the BIP9 deployment switched into the state for the block building on the current tip. */
int VersionBitsTipStateSinceHeight(const Consensus::Params& params, Consensus::DeploymentPos pos);

/** Apply the effects of this transaction on the UTXO set represented by view */
void UpdateCoins(const CTransaction& tx, CCoinsViewCache& inputs, int nHeight);

/**
 * Check if transaction will be final in the next block to be created.
 *
 * Calls IsFinalTx() with current block height and appropriate block time.
 *
 * See consensus/consensus.h for flag definitions.
 */
bool CheckFinalTx(const CTransaction &tx, int flags = -1) EXCLUSIVE_LOCKS_REQUIRED(cs_main);

/**
 * Test whether the LockPoints height and time are still valid on the current chain
 */
bool TestLockPointValidity(const LockPoints* lp) EXCLUSIVE_LOCKS_REQUIRED(cs_main);

/**
 * Check if transaction will be BIP 68 final in the next block to be created.
 *
 * Simulates calling SequenceLocks() with data from the tip of the current active chain.
 * Optionally stores in LockPoints the resulting height and time calculated and the hash
 * of the block needed for calculation or skips the calculation and uses the LockPoints
 * passed in for evaluation.
 * The LockPoints should not be considered valid if CheckSequenceLocks returns false.
 *
 * See consensus/consensus.h for flag definitions.
 */
bool CheckSequenceLocks(const CTxMemPool& pool, const CTransaction& tx, int flags, LockPoints* lp = nullptr, bool useExistingLockPoints = false) EXCLUSIVE_LOCKS_REQUIRED(cs_main);

/**
 * Closure representing one script verification
 * Note that this stores references to the spending transaction
 */
class CScriptCheck
{
private:
    CScript scriptPubKey;
    CAmount amount;
    std::vector<uint8_t> vchAmount;
    CTxOut m_tx_out;
    const CTransaction *ptxTo;
    unsigned int nIn;
    unsigned int nFlags;
    bool cacheStore;
    ScriptError error;
    PrecomputedTransactionData *txdata;
public:
    CScriptCheck(const CScript& scriptPubKeyIn, const std::vector<uint8_t> &vchAmountIn, const CTransaction& txToIn, unsigned int nInIn, unsigned int nFlagsIn, bool cacheIn, PrecomputedTransactionData* txdataIn) :
        scriptPubKey(scriptPubKeyIn), vchAmount(vchAmountIn),
        ptxTo(&txToIn), nIn(nInIn), nFlags(nFlagsIn), cacheStore(cacheIn), error(SCRIPT_ERR_UNKNOWN_ERROR), txdata(txdataIn) { }

    CScriptCheck(const CScript& scriptPubKeyIn, const CAmount amountIn, const CTransaction& txToIn, unsigned int nInIn, unsigned int nFlagsIn, bool cacheIn, PrecomputedTransactionData* txdataIn) :
        scriptPubKey(scriptPubKeyIn), amount(amountIn),
        ptxTo(&txToIn), nIn(nInIn), nFlags(nFlagsIn), cacheStore(cacheIn), error(SCRIPT_ERR_UNKNOWN_ERROR), txdata(txdataIn)
        {
            vchAmount.resize(8);
            memcpy(&vchAmount[0], &amountIn, 8);
        };
    CScriptCheck(): amount(0), ptxTo(nullptr), nIn(0), nFlags(0), cacheStore(false), error(SCRIPT_ERR_UNKNOWN_ERROR) {}
    CScriptCheck(const CTxOut& outIn, const CTransaction& txToIn, unsigned int nInIn, unsigned int nFlagsIn, bool cacheIn, PrecomputedTransactionData* txdataIn) :
        m_tx_out(outIn), ptxTo(&txToIn), nIn(nInIn), nFlags(nFlagsIn), cacheStore(cacheIn), error(SCRIPT_ERR_UNKNOWN_ERROR), txdata(txdataIn)
    {
        vchAmount.resize(8);
        memcpy(&vchAmount[0], &m_tx_out.nValue, 8);
        scriptPubKey = m_tx_out.scriptPubKey;
    };

    bool operator()();

    void swap(CScriptCheck &check) {
        std::swap(ptxTo, check.ptxTo);
        std::swap(scriptPubKey, check.scriptPubKey);
        std::swap(amount, check.amount);
        std::swap(vchAmount, check.vchAmount);
        std::swap(m_tx_out, check.m_tx_out);
        std::swap(nIn, check.nIn);
        std::swap(nFlags, check.nFlags);
        std::swap(cacheStore, check.cacheStore);
        std::swap(error, check.error);
        std::swap(txdata, check.txdata);
    }

    ScriptError GetScriptError() const { return error; }
};

/** Initializes the script-execution cache */
void InitScriptExecutionCache();


/** Functions for disk access for blocks */
bool ReadBlockFromDisk(CBlock& block, const FlatFilePos& pos, const Consensus::Params& consensusParams);
bool ReadBlockFromDisk(CBlock& block, const CBlockIndex* pindex, const Consensus::Params& consensusParams);
bool ReadTransactionFromDiskBlock(const CBlockIndex *pindex, int nIndex, CTransactionRef &txOut);

bool ReadRawBlockFromDisk(std::vector<uint8_t>& block, const FlatFilePos& pos, const CMessageHeader::MessageStartChars& message_start);
bool ReadRawBlockFromDisk(std::vector<uint8_t>& block, const CBlockIndex* pindex, const CMessageHeader::MessageStartChars& message_start);

bool UndoReadFromDisk(CBlockUndo& blockundo, const CBlockIndex* pindex);

/** Functions for validating blocks and updating the block tree */

bool AddToMapStakeSeen(const COutPoint &kernel, const uint256 &blockHash) EXCLUSIVE_LOCKS_REQUIRED(cs_main);
bool CheckStakeUnused(const COutPoint &kernel);
bool CheckStakeUnique(const CBlock &block, bool fUpdate=true);

/** Context-independent validity checks */
bool CheckBlock(const CBlock& block, BlockValidationState& state, const Consensus::Params& consensusParams, bool fCheckPOW = true, bool fCheckMerkleRoot = true);

<<<<<<< HEAD
unsigned int GetNextTargetRequired(const CBlockIndex *pindexLast);

bool ConnectBlock(const CBlock& block, CValidationState& state, CBlockIndex* pindex,
    CCoinsViewCache& view, const CChainParams& chainparams, bool fJustCheck = false) EXCLUSIVE_LOCKS_REQUIRED(cs_main);

/** Check a block is completely valid from start to finish (only works on top of our current best block, with cs_main held) */
bool TestBlockValidity(CValidationState& state, const CChainParams& chainparams, const CBlock& block, CBlockIndex* pindexPrev, bool fCheckPOW = true, bool fCheckMerkleRoot = true) EXCLUSIVE_LOCKS_REQUIRED(cs_main);
=======
/** Check a block is completely valid from start to finish (only works on top of our current best block) */
bool TestBlockValidity(BlockValidationState& state, const CChainParams& chainparams, const CBlock& block, CBlockIndex* pindexPrev, bool fCheckPOW = true, bool fCheckMerkleRoot = true) EXCLUSIVE_LOCKS_REQUIRED(cs_main);
>>>>>>> 08e29473

/** Check whether witness commitments are required for a block, and whether to enforce NULLDUMMY (BIP 147) rules.
 *  Note that transaction witness validation rules are always enforced when P2SH is enforced. */
bool IsWitnessEnabled(const CBlockIndex* pindexPrev, const Consensus::Params& params);

/** When there are blocks in the active chain with missing data, rewind the chainstate and remove them from the block index */
bool RewindBlockIndex(const CChainParams& params) LOCKS_EXCLUDED(cs_main);

/** Compute at which vout of the block's coinbase transaction the witness commitment occurs, or -1 if not found */
int GetWitnessCommitmentIndex(const CBlock& block);

/** Update uncommitted block structures (currently: only the witness reserved value). This is safe for submitted blocks. */
void UpdateUncommittedBlockStructures(CBlock& block, const CBlockIndex* pindexPrev, const Consensus::Params& consensusParams);

/** Produce the necessary coinbase commitment for a block (modifies the hash, don't call for mined blocks). */
std::vector<unsigned char> GenerateCoinbaseCommitment(CBlock& block, const CBlockIndex* pindexPrev, const Consensus::Params& consensusParams);

/** RAII wrapper for VerifyDB: Verify consistency of the block and coin databases */
class CVerifyDB {
public:
    CVerifyDB();
    ~CVerifyDB();
    bool VerifyDB(const CChainParams& chainparams, CCoinsView *coinsview, int nCheckLevel, int nCheckDepth);
};

CBlockIndex* LookupBlockIndex(const uint256& hash) EXCLUSIVE_LOCKS_REQUIRED(cs_main);

/** Find the last common block between the parameter chain and a locator. */
CBlockIndex* FindForkInGlobalIndex(const CChain& chain, const CBlockLocator& locator) EXCLUSIVE_LOCKS_REQUIRED(cs_main);

enum DisconnectResult
{
    DISCONNECT_OK,      // All good.
    DISCONNECT_UNCLEAN, // Rolled back, but UTXO set was inconsistent with block.
    DISCONNECT_FAILED   // Something else went wrong.
};

class ConnectTrace;

/** @see CChainState::FlushStateToDisk */
enum class FlushStateMode {
    NONE,
    IF_NEEDED,
    PERIODIC,
    ALWAYS
};

struct CBlockIndexWorkComparator
{
    bool operator()(const CBlockIndex *pa, const CBlockIndex *pb) const;
};

/**
 * Maintains a tree of blocks (stored in `m_block_index`) which is consulted
 * to determine where the most-work tip is.
 *
 * This data is used mostly in `CChainState` - information about, e.g.,
 * candidate tips is not maintained here.
 */
class BlockManager {
public:
    BlockMap m_block_index GUARDED_BY(cs_main);

    /** In order to efficiently track invalidity of headers, we keep the set of
      * blocks which we tried to connect and found to be invalid here (ie which
      * were set to BLOCK_FAILED_VALID since the last restart). We can then
      * walk this set and check if a new header is a descendant of something in
      * this set, preventing us from having to walk m_block_index when we try
      * to connect a bad block and fail.
      *
      * While this is more complicated than marking everything which descends
      * from an invalid block as invalid at the time we discover it to be
      * invalid, doing so would require walking all of m_block_index to find all
      * descendants. Since this case should be very rare, keeping track of all
      * BLOCK_FAILED_VALID blocks in a set should be just fine and work just as
      * well.
      *
      * Because we already walk m_block_index in height-order at startup, we go
      * ahead and mark descendants of invalid blocks as FAILED_CHILD at that time,
      * instead of putting things in this set.
      */
    std::set<CBlockIndex*> m_failed_blocks;

    /**
     * All pairs A->B, where A (or one of its ancestors) misses transactions, but B has transactions.
     * Pruned nodes may have entries where B is missing data.
     */
    std::multimap<CBlockIndex*, CBlockIndex*> m_blocks_unlinked;

    /**
     * Load the blocktree off disk and into memory. Populate certain metadata
     * per index entry (nStatus, nChainWork, nTimeMax, etc.) as well as peripheral
     * collections like setDirtyBlockIndex.
     *
     * @param[out] block_index_candidates  Fill this set with any valid blocks for
     *                                     which we've downloaded all transactions.
     */
    bool LoadBlockIndex(
        const Consensus::Params& consensus_params,
        CBlockTreeDB& blocktree,
        std::set<CBlockIndex*, CBlockIndexWorkComparator>& block_index_candidates)
        EXCLUSIVE_LOCKS_REQUIRED(cs_main);

    /** Clear all data members. */
    void Unload() EXCLUSIVE_LOCKS_REQUIRED(cs_main);

    CBlockIndex* AddToBlockIndex(const CBlockHeader& block) EXCLUSIVE_LOCKS_REQUIRED(cs_main);
    /** Create a new block index entry for a given block hash */
    CBlockIndex* InsertBlockIndex(const uint256& hash) EXCLUSIVE_LOCKS_REQUIRED(cs_main);

    /**
     * If a block header hasn't already been seen, call CheckBlockHeader on it, ensure
     * that it doesn't descend from an invalid block, and then add it to m_block_index.
     */
    bool AcceptBlockHeader(
        const CBlockHeader& block,
        BlockValidationState& state,
        const CChainParams& chainparams,
        CBlockIndex** ppindex,
        bool fRequested=false) EXCLUSIVE_LOCKS_REQUIRED(cs_main);
};

/**
 * A convenience class for constructing the CCoinsView* hierarchy used
 * to facilitate access to the UTXO set.
 *
 * This class consists of an arrangement of layered CCoinsView objects,
 * preferring to store and retrieve coins in memory via `m_cacheview` but
 * ultimately falling back on cache misses to the canonical store of UTXOs on
 * disk, `m_dbview`.
 */
class CoinsViews {

public:
    //! The lowest level of the CoinsViews cache hierarchy sits in a leveldb database on disk.
    //! All unspent coins reside in this store.
    CCoinsViewDB m_dbview GUARDED_BY(cs_main);

    //! This view wraps access to the leveldb instance and handles read errors gracefully.
    CCoinsViewErrorCatcher m_catcherview GUARDED_BY(cs_main);

    //! This is the top layer of the cache hierarchy - it keeps as many coins in memory as
    //! can fit per the dbcache setting.
    std::unique_ptr<CCoinsViewCache> m_cacheview GUARDED_BY(cs_main);

    //! This constructor initializes CCoinsViewDB and CCoinsViewErrorCatcher instances, but it
    //! *does not* create a CCoinsViewCache instance by default. This is done separately because the
    //! presence of the cache has implications on whether or not we're allowed to flush the cache's
    //! state to disk, which should not be done until the health of the database is verified.
    //!
    //! All arguments forwarded onto CCoinsViewDB.
    CoinsViews(std::string ldb_name, size_t cache_size_bytes, bool in_memory, bool should_wipe);

    //! Initialize the CCoinsViewCache member.
    void InitCache() EXCLUSIVE_LOCKS_REQUIRED(::cs_main);
};

/**
 * CChainState stores and provides an API to update our local knowledge of the
 * current best chain.
 *
 * Eventually, the API here is targeted at being exposed externally as a
 * consumable libconsensus library, so any functions added must only call
 * other class member functions, pure functions in other parts of the consensus
 * library, callbacks via the validation interface, or read/write-to-disk
 * functions (eventually this will also be via callbacks).
 *
 * Anything that is contingent on the current tip of the chain is stored here,
 * whereas block information and metadata independent of the current tip is
 * kept in `BlockMetadataManager`.
 */
class CChainState {
private:

    /**
     * Every received block is assigned a unique and increasing identifier, so we
     * know which one to give priority in case of a fork.
     */
    CCriticalSection cs_nBlockSequenceId;
    /** Blocks loaded from disk are assigned id 0, so start the counter at 1. */
    int32_t nBlockSequenceId = 1;
    /** Decreasing counter (used by subsequent preciousblock calls). */
    int32_t nBlockReverseSequenceId = -1;
    /** chainwork for the last block that preciousblock has been applied to. */
    arith_uint256 nLastPreciousChainwork = 0;

    /**
     * the ChainState CriticalSection
     * A lock that must be held when modifying this ChainState - held in ActivateBestChain()
     */
    CCriticalSection m_cs_chainstate;

    /**
     * Whether this chainstate is undergoing initial block download.
     *
     * Mutable because we need to be able to mark IsInitialBlockDownload()
     * const, which latches this for caching purposes.
     */
    mutable std::atomic<bool> m_cached_finished_ibd{false};

    //! Reference to a BlockManager instance which itself is shared across all
    //! CChainState instances. Keeping a local reference allows us to test more
    //! easily as opposed to referencing a global.
    BlockManager& m_blockman;

    //! Manages the UTXO set, which is a reflection of the contents of `m_chain`.
    std::unique_ptr<CoinsViews> m_coins_views;

public:
    CChainState(BlockManager& blockman) : m_blockman(blockman) {}
    CChainState();

    /**
     * Initialize the CoinsViews UTXO set database management data structures. The in-memory
     * cache is initialized separately.
     *
     * All parameters forwarded to CoinsViews.
     */
    void InitCoinsDB(
        size_t cache_size_bytes,
        bool in_memory,
        bool should_wipe,
        std::string leveldb_name = "chainstate");

    //! Initialize the in-memory coins cache (to be done after the health of the on-disk database
    //! is verified).
    void InitCoinsCache() EXCLUSIVE_LOCKS_REQUIRED(::cs_main);

    //! @returns whether or not the CoinsViews object has been fully initialized and we can
    //!          safely flush this object to disk.
    bool CanFlushToDisk() EXCLUSIVE_LOCKS_REQUIRED(cs_main) {
        return m_coins_views && m_coins_views->m_cacheview;
    }

    //! The current chain of blockheaders we consult and build on.
    //! @see CChain, CBlockIndex.
    CChain m_chain;

    /**
     * The set of all CBlockIndex entries with BLOCK_VALID_TRANSACTIONS (for itself and all ancestors) and
     * as good as our current tip or better. Entries may be failed, though, and pruning nodes may be
     * missing the data for the block.
     */
    std::set<CBlockIndex*, CBlockIndexWorkComparator> setBlockIndexCandidates;

    //! @returns A reference to the in-memory cache of the UTXO set.
    CCoinsViewCache& CoinsTip() EXCLUSIVE_LOCKS_REQUIRED(cs_main)
    {
        assert(m_coins_views->m_cacheview);
        return *m_coins_views->m_cacheview.get();
    }

    //! @returns A reference to the on-disk UTXO set database.
    CCoinsViewDB& CoinsDB() EXCLUSIVE_LOCKS_REQUIRED(cs_main)
    {
        return m_coins_views->m_dbview;
    }

    //! @returns A reference to a wrapped view of the in-memory UTXO set that
    //!     handles disk read errors gracefully.
    CCoinsViewErrorCatcher& CoinsErrorCatcher() EXCLUSIVE_LOCKS_REQUIRED(cs_main)
    {
        return m_coins_views->m_catcherview;
    }

    //! Destructs all objects related to accessing the UTXO set.
    void ResetCoinsViews() { m_coins_views.reset(); }

    /**
     * Update the on-disk chain state.
     * The caches and indexes are flushed depending on the mode we're called with
     * if they're too large, if it's been a while since the last write,
     * or always and in all cases if we're in prune mode and are deleting files.
     *
     * If FlushStateMode::NONE is used, then FlushStateToDisk(...) won't do anything
     * besides checking if we need to prune.
     *
     * @returns true unless a system error occurred
     */
    bool FlushStateToDisk(
        const CChainParams& chainparams,
        BlockValidationState &state,
        FlushStateMode mode,
        int nManualPruneHeight = 0);

    //! Unconditionally flush all changes to disk.
    void ForceFlushStateToDisk();

    //! Prune blockfiles from the disk if necessary and then flush chainstate changes
    //! if we pruned.
    void PruneAndFlush();

    /**
     * Make the best chain active, in multiple steps. The result is either failure
     * or an activated best chain. pblock is either nullptr or a pointer to a block
     * that is already loaded (to avoid loading it again from disk).
     *
     * ActivateBestChain is split into steps (see ActivateBestChainStep) so that
     * we avoid holding cs_main for an extended period of time; the length of this
     * call may be quite long during reindexing or a substantial reorg.
     *
     * May not be called with cs_main held. May not be called in a
     * validationinterface callback.
     *
     * @returns true unless a system error occurred
     */
    bool ActivateBestChain(
        BlockValidationState& state,
        const CChainParams& chainparams,
        std::shared_ptr<const CBlock> pblock) LOCKS_EXCLUDED(cs_main);

    bool AcceptBlock(const std::shared_ptr<const CBlock>& pblock, BlockValidationState& state, const CChainParams& chainparams, CBlockIndex** ppindex, bool fRequested, const FlatFilePos* dbp, bool* fNewBlock) EXCLUSIVE_LOCKS_REQUIRED(cs_main);

    // Block (dis)connection on a given view:
    DisconnectResult DisconnectBlock(const CBlock& block, const CBlockIndex* pindex, CCoinsViewCache& view);
    bool ConnectBlock(const CBlock& block, BlockValidationState& state, CBlockIndex* pindex,
                      CCoinsViewCache& view, const CChainParams& chainparams, bool fJustCheck = false) EXCLUSIVE_LOCKS_REQUIRED(cs_main);

    // Apply the effects of a block disconnection on the UTXO set.
    bool DisconnectTip(BlockValidationState& state, const CChainParams& chainparams, DisconnectedBlockTransactions* disconnectpool) EXCLUSIVE_LOCKS_REQUIRED(cs_main, ::mempool.cs);

    // Manual block validity manipulation:
    bool PreciousBlock(BlockValidationState& state, const CChainParams& params, CBlockIndex* pindex) LOCKS_EXCLUDED(cs_main);
    bool InvalidateBlock(BlockValidationState& state, const CChainParams& chainparams, CBlockIndex* pindex) LOCKS_EXCLUDED(cs_main);
    void ResetBlockFailureFlags(CBlockIndex* pindex) EXCLUSIVE_LOCKS_REQUIRED(cs_main);

    /** Replay blocks that aren't fully applied to the database. */
    bool ReplayBlocks(const CChainParams& params);
    bool RewindBlockIndex(const CChainParams& params) LOCKS_EXCLUDED(cs_main);
    bool LoadGenesisBlock(const CChainParams& chainparams);

    void PruneBlockIndexCandidates();

    void UnloadBlockIndex();

    /** Check whether we are doing an initial block download (synchronizing from disk or network) */
    bool IsInitialBlockDownload() const;

    /**
     * Make various assertions about the state of the block index.
     *
     * By default this only executes fully when using the Regtest chain; see: fCheckBlockIndex.
     */
    void CheckBlockIndex(const Consensus::Params& consensusParams);

//private:
    /** Update the chain tip based on database information, i.e. CoinsTip()'s best block. */
    bool LoadChainTip(const CChainParams& chainparams) EXCLUSIVE_LOCKS_REQUIRED(cs_main);

<<<<<<< HEAD
    bool ActivateBestChainStep(CValidationState& state, const CChainParams& chainparams, CBlockIndex* pindexMostWork, const std::shared_ptr<const CBlock>& pblock, bool& fInvalidFound, ConnectTrace& connectTrace) EXCLUSIVE_LOCKS_REQUIRED(cs_main, ::mempool.cs);
    bool ConnectTip(CValidationState& state, const CChainParams& chainparams, CBlockIndex* pindexNew, const std::shared_ptr<const CBlock>& pblock, ConnectTrace& connectTrace, DisconnectedBlockTransactions& disconnectpool) EXCLUSIVE_LOCKS_REQUIRED(cs_main, ::mempool.cs);

    void InvalidBlockFound(CBlockIndex *pindex, const CBlock &block, const CValidationState &state) EXCLUSIVE_LOCKS_REQUIRED(cs_main);
=======
private:
    bool ActivateBestChainStep(BlockValidationState& state, const CChainParams& chainparams, CBlockIndex* pindexMostWork, const std::shared_ptr<const CBlock>& pblock, bool& fInvalidFound, ConnectTrace& connectTrace) EXCLUSIVE_LOCKS_REQUIRED(cs_main, ::mempool.cs);
    bool ConnectTip(BlockValidationState& state, const CChainParams& chainparams, CBlockIndex* pindexNew, const std::shared_ptr<const CBlock>& pblock, ConnectTrace& connectTrace, DisconnectedBlockTransactions& disconnectpool) EXCLUSIVE_LOCKS_REQUIRED(cs_main, ::mempool.cs);

    void InvalidBlockFound(CBlockIndex *pindex, const BlockValidationState &state) EXCLUSIVE_LOCKS_REQUIRED(cs_main);
>>>>>>> 08e29473
    CBlockIndex* FindMostWorkChain() EXCLUSIVE_LOCKS_REQUIRED(cs_main);
    void ReceivedBlockTransactions(const CBlock& block, CBlockIndex* pindexNew, const FlatFilePos& pos, const Consensus::Params& consensusParams) EXCLUSIVE_LOCKS_REQUIRED(cs_main);

    bool RollforwardBlock(const CBlockIndex* pindex, CCoinsViewCache& inputs, const CChainParams& params) EXCLUSIVE_LOCKS_REQUIRED(cs_main);

    //! Mark a block as not having block data
    void EraseBlockData(CBlockIndex* index) EXCLUSIVE_LOCKS_REQUIRED(cs_main);
};

/** Mark a block as precious and reorganize.
 *
 * May not be called in a
 * validationinterface callback.
 */
bool PreciousBlock(BlockValidationState& state, const CChainParams& params, CBlockIndex *pindex) LOCKS_EXCLUDED(cs_main);

/** Mark a block as invalid. */
bool InvalidateBlock(BlockValidationState& state, const CChainParams& chainparams, CBlockIndex* pindex) LOCKS_EXCLUDED(cs_main);

/** Remove invalidity status from a block and its descendants. */
void ResetBlockFailureFlags(CBlockIndex* pindex) EXCLUSIVE_LOCKS_REQUIRED(cs_main);

/** @returns the most-work valid chainstate. */
CChainState& ChainstateActive();

/** @returns the most-work chain. */
CChain& ChainActive();

/** @returns the global block index map. */
BlockMap& BlockIndex();

// Most often ::ChainstateActive() should be used instead of this, but some code
// may not be able to assume that this has been initialized yet and so must use it
// directly, e.g. init.cpp.
extern std::unique_ptr<CChainState> g_chainstate;

/** Global variable that points to the active block tree (protected by cs_main) */
extern std::unique_ptr<CBlockTreeDB> pblocktree;

/**
 * Return the spend height, which is one more than the inputs.GetBestBlock().
 * While checking, GetBestBlock() refers to the parent block. (protected by cs_main)
 * This is also true for mempool checks.
 */
int GetSpendHeight(const CCoinsViewCache& inputs);

extern VersionBitsCache versionbitscache;

/**
 * Determine what nVersion a new block should use.
 */
int32_t ComputeBlockVersion(const CBlockIndex* pindexPrev, const Consensus::Params& params);

/** Get block file info entry for one block file */
CBlockFileInfo* GetBlockFileInfo(size_t n);

/** Dump the mempool to disk. */
bool DumpMempool(const CTxMemPool& pool);

/** Load the mempool from disk. */
bool LoadMempool(CTxMemPool& pool);

//! Check whether the block associated with this index entry is pruned or not.
inline bool IsBlockPruned(const CBlockIndex* pblockindex)
{
    return (fHavePruned && !(pblockindex->nStatus & BLOCK_HAVE_DATA) && pblockindex->nTx > 0);
}

bool RemoveUnreceivedHeader(const uint256 &hash) EXCLUSIVE_LOCKS_REQUIRED(cs_main);
size_t CountDelayedBlocks() EXCLUSIVE_LOCKS_REQUIRED(cs_main);
int64_t GetSmsgFeeRate(const CBlockIndex *pindex, bool reduce_height=false) EXCLUSIVE_LOCKS_REQUIRED(cs_main);
uint32_t GetSmsgDifficulty(uint64_t time, bool verify=false) EXCLUSIVE_LOCKS_REQUIRED(cs_main);

class StakeConflict
{
public:
    int64_t nLastUpdated = 0;
    //COutPoint kernel;
    std::map<NodeId, int> peerCount;

    //int SetKernel(const COutPoint &kernel_);
    int Add(NodeId id);
};

/** Cache recently seen coinstake transactions */
class CoinStakeCache
{
public:
    CoinStakeCache() {};
    explicit CoinStakeCache(size_t max_size) : nMaxSize(max_size) {};
    size_t nMaxSize = 16;
    std::list<std::pair<uint256, CTransactionRef> > lData;

    bool GetCoinStake(const uint256 &blockHash, CTransactionRef &tx) EXCLUSIVE_LOCKS_REQUIRED(cs_main);
    bool InsertCoinStake(const uint256 &blockHash, const CTransactionRef &tx) EXCLUSIVE_LOCKS_REQUIRED(cs_main);
};

extern std::map<uint256, StakeConflict> mapStakeConflict;
extern CoinStakeCache coinStakeCache;

DisconnectResult DisconnectBlock(const CBlock& block, const CBlockIndex* pindex, CCoinsViewCache& view);
bool FlushStateToDisk(const CChainParams& chainParams, CValidationState &state, FlushStateMode mode, int nManualPruneHeight=0);
bool FlushView(CCoinsViewCache *view, CValidationState& state, bool fDisconnecting);
void UpdateTip(const CBlockIndex *pindexNew, const CChainParams& chainParams);

#endif // BITCOIN_VALIDATION_H<|MERGE_RESOLUTION|>--- conflicted
+++ resolved
@@ -302,15 +302,9 @@
 
 /** (try to) add transaction to memory pool
  * plTxnReplaced will be appended to with all transactions replaced from mempool **/
-<<<<<<< HEAD
-bool AcceptToMemoryPool(CTxMemPool& pool, CValidationState &state, const CTransactionRef &tx,
-                        bool* pfMissingInputs, std::list<CTransactionRef>* plTxnReplaced,
-                        bool bypass_limits, const CAmount nAbsurdFee, bool test_accept=false, bool ignore_locks=false) EXCLUSIVE_LOCKS_REQUIRED(cs_main);
-=======
 bool AcceptToMemoryPool(CTxMemPool& pool, TxValidationState &state, const CTransactionRef &tx,
                         std::list<CTransactionRef>* plTxnReplaced,
-                        bool bypass_limits, const CAmount nAbsurdFee, bool test_accept=false) EXCLUSIVE_LOCKS_REQUIRED(cs_main);
->>>>>>> 08e29473
+                        bool bypass_limits, const CAmount nAbsurdFee, bool test_accept=false, bool ignore_locks=false) EXCLUSIVE_LOCKS_REQUIRED(cs_main);
 
 /** Get the BIP9 state for a given deployment at the current tip. */
 ThresholdState VersionBitsTipState(const Consensus::Params& params, Consensus::DeploymentPos pos);
@@ -430,18 +424,13 @@
 /** Context-independent validity checks */
 bool CheckBlock(const CBlock& block, BlockValidationState& state, const Consensus::Params& consensusParams, bool fCheckPOW = true, bool fCheckMerkleRoot = true);
 
-<<<<<<< HEAD
 unsigned int GetNextTargetRequired(const CBlockIndex *pindexLast);
 
-bool ConnectBlock(const CBlock& block, CValidationState& state, CBlockIndex* pindex,
+bool ConnectBlock(const CBlock& block, BlockValidationState& state, CBlockIndex* pindex,
     CCoinsViewCache& view, const CChainParams& chainparams, bool fJustCheck = false) EXCLUSIVE_LOCKS_REQUIRED(cs_main);
 
 /** Check a block is completely valid from start to finish (only works on top of our current best block, with cs_main held) */
-bool TestBlockValidity(CValidationState& state, const CChainParams& chainparams, const CBlock& block, CBlockIndex* pindexPrev, bool fCheckPOW = true, bool fCheckMerkleRoot = true) EXCLUSIVE_LOCKS_REQUIRED(cs_main);
-=======
-/** Check a block is completely valid from start to finish (only works on top of our current best block) */
 bool TestBlockValidity(BlockValidationState& state, const CChainParams& chainparams, const CBlock& block, CBlockIndex* pindexPrev, bool fCheckPOW = true, bool fCheckMerkleRoot = true) EXCLUSIVE_LOCKS_REQUIRED(cs_main);
->>>>>>> 08e29473
 
 /** Check whether witness commitments are required for a block, and whether to enforce NULLDUMMY (BIP 147) rules.
  *  Note that transaction witness validation rules are always enforced when P2SH is enforced. */
@@ -791,18 +780,10 @@
     /** Update the chain tip based on database information, i.e. CoinsTip()'s best block. */
     bool LoadChainTip(const CChainParams& chainparams) EXCLUSIVE_LOCKS_REQUIRED(cs_main);
 
-<<<<<<< HEAD
-    bool ActivateBestChainStep(CValidationState& state, const CChainParams& chainparams, CBlockIndex* pindexMostWork, const std::shared_ptr<const CBlock>& pblock, bool& fInvalidFound, ConnectTrace& connectTrace) EXCLUSIVE_LOCKS_REQUIRED(cs_main, ::mempool.cs);
-    bool ConnectTip(CValidationState& state, const CChainParams& chainparams, CBlockIndex* pindexNew, const std::shared_ptr<const CBlock>& pblock, ConnectTrace& connectTrace, DisconnectedBlockTransactions& disconnectpool) EXCLUSIVE_LOCKS_REQUIRED(cs_main, ::mempool.cs);
-
-    void InvalidBlockFound(CBlockIndex *pindex, const CBlock &block, const CValidationState &state) EXCLUSIVE_LOCKS_REQUIRED(cs_main);
-=======
-private:
     bool ActivateBestChainStep(BlockValidationState& state, const CChainParams& chainparams, CBlockIndex* pindexMostWork, const std::shared_ptr<const CBlock>& pblock, bool& fInvalidFound, ConnectTrace& connectTrace) EXCLUSIVE_LOCKS_REQUIRED(cs_main, ::mempool.cs);
     bool ConnectTip(BlockValidationState& state, const CChainParams& chainparams, CBlockIndex* pindexNew, const std::shared_ptr<const CBlock>& pblock, ConnectTrace& connectTrace, DisconnectedBlockTransactions& disconnectpool) EXCLUSIVE_LOCKS_REQUIRED(cs_main, ::mempool.cs);
 
-    void InvalidBlockFound(CBlockIndex *pindex, const BlockValidationState &state) EXCLUSIVE_LOCKS_REQUIRED(cs_main);
->>>>>>> 08e29473
+    void InvalidBlockFound(CBlockIndex *pindex, const CBlock &block, const BlockValidationState &state) EXCLUSIVE_LOCKS_REQUIRED(cs_main);
     CBlockIndex* FindMostWorkChain() EXCLUSIVE_LOCKS_REQUIRED(cs_main);
     void ReceivedBlockTransactions(const CBlock& block, CBlockIndex* pindexNew, const FlatFilePos& pos, const Consensus::Params& consensusParams) EXCLUSIVE_LOCKS_REQUIRED(cs_main);
 
@@ -904,8 +885,8 @@
 extern CoinStakeCache coinStakeCache;
 
 DisconnectResult DisconnectBlock(const CBlock& block, const CBlockIndex* pindex, CCoinsViewCache& view);
-bool FlushStateToDisk(const CChainParams& chainParams, CValidationState &state, FlushStateMode mode, int nManualPruneHeight=0);
-bool FlushView(CCoinsViewCache *view, CValidationState& state, bool fDisconnecting);
+bool FlushStateToDisk(const CChainParams& chainParams, BlockValidationState &state, FlushStateMode mode, int nManualPruneHeight=0);
+bool FlushView(CCoinsViewCache *view, BlockValidationState& state, bool fDisconnecting);
 void UpdateTip(const CBlockIndex *pindexNew, const CChainParams& chainParams);
 
 #endif // BITCOIN_VALIDATION_H