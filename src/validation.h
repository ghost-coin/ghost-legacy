// Copyright (c) 2009-2010 Satoshi Nakamoto
// Copyright (c) 2009-2019 The Bitcoin Core developers
// Distributed under the MIT software license, see the accompanying
// file COPYING or http://www.opensource.org/licenses/mit-license.php.

#ifndef BITCOIN_VALIDATION_H
#define BITCOIN_VALIDATION_H

#if defined(HAVE_CONFIG_H)
#include <config/bitcoin-config.h>
#endif

#include <amount.h>
#include <coins.h>
#include <crypto/common.h> // for ReadLE64
#include <fs.h>
#include <policy/feerate.h>
#include <protocol.h> // For CMessageHeader::MessageStartChars
#include <script/script_error.h>
#include <sync.h>
#include <txmempool.h> // For CTxMemPool::cs
#include <txdb.h>
#include <versionbits.h>

#include <algorithm>
#include <atomic>
#include <exception>
#include <map>
#include <memory>
#include <set>
#include <stdint.h>
#include <string>
#include <utility>
#include <vector>

class CChainState;
class CBlockIndex;
class CBlockTreeDB;
class CBlockUndo;
class CChainParams;
class CInv;
class CConnman;
class CScriptCheck;
class CBlockPolicyEstimator;
class CTxMemPool;
class CValidationState;
struct ChainTxData;

struct DisconnectedBlockTransactions;
struct PrecomputedTransactionData;
struct LockPoints;

/** Default for -minrelaytxfee, minimum relay fee for transactions */
static const unsigned int DEFAULT_MIN_RELAY_TX_FEE = 1000;
/** Default for -limitancestorcount, max number of in-mempool ancestors */
static const unsigned int DEFAULT_ANCESTOR_LIMIT = 25;
/** Default for -limitancestorsize, maximum kilobytes of tx + all in-mempool ancestors */
static const unsigned int DEFAULT_ANCESTOR_SIZE_LIMIT = 101;
/** Default for -limitdescendantcount, max number of in-mempool descendants */
static const unsigned int DEFAULT_DESCENDANT_LIMIT = 25;
/** Default for -limitdescendantsize, maximum kilobytes of in-mempool descendants */
static const unsigned int DEFAULT_DESCENDANT_SIZE_LIMIT = 101;
/**
 * An extra transaction can be added to a package, as long as it only has one
 * ancestor and is no larger than this. Not really any reason to make this
 * configurable as it doesn't materially change DoS parameters.
 */
static const unsigned int EXTRA_DESCENDANT_TX_SIZE_LIMIT = 10000;
/** Default for -mempoolexpiry, expiration time for mempool transactions in hours */
static const unsigned int DEFAULT_MEMPOOL_EXPIRY = 336;
/** Maximum kilobytes for transactions to store for processing during reorg */
static const unsigned int MAX_DISCONNECTED_TX_POOL_SIZE = 20000;
/** The maximum size of a blk?????.dat file (since 0.8) */
static const unsigned int MAX_BLOCKFILE_SIZE = 0x8000000; // 128 MiB
/** The pre-allocation chunk size for blk?????.dat files (since 0.8) */
static const unsigned int BLOCKFILE_CHUNK_SIZE = 0x1000000; // 16 MiB
/** The pre-allocation chunk size for rev?????.dat files (since 0.8) */
static const unsigned int UNDOFILE_CHUNK_SIZE = 0x100000; // 1 MiB

/** Maximum number of script-checking threads allowed */
static const int MAX_SCRIPTCHECK_THREADS = 16;
/** -par default (number of script-checking threads, 0 = auto) */
static const int DEFAULT_SCRIPTCHECK_THREADS = 0;
/** Number of blocks that can be requested at any given time from a single peer. */
static const int MAX_BLOCKS_IN_TRANSIT_PER_PEER = 16;
/** Timeout in seconds during which a peer must stall block download progress before being disconnected. */
static const unsigned int BLOCK_STALLING_TIMEOUT = 2;
/** Number of headers sent in one getheaders result. We rely on the assumption that if a peer sends
 *  less than this number, we reached its tip. Changing this value is a protocol upgrade. */
static const unsigned int MAX_HEADERS_RESULTS = 2000;
/** Maximum depth of blocks we're willing to serve as compact blocks to peers
 *  when requested. For older blocks, a regular BLOCK response will be sent. */
static const int MAX_CMPCTBLOCK_DEPTH = 5;
/** Maximum depth of blocks we're willing to respond to GETBLOCKTXN requests for. */
static const int MAX_BLOCKTXN_DEPTH = 10;
/** Size of the "block download window": how far ahead of our current height do we fetch?
 *  Larger windows tolerate larger download speed differences between peer, but increase the potential
 *  degree of disordering of blocks on disk (which make reindexing and pruning harder). We'll probably
 *  want to make this a per-peer adaptive value at some point. */
static const unsigned int BLOCK_DOWNLOAD_WINDOW = 1024;
/** Time to wait (in seconds) between writing blocks/block index to disk. */
static const unsigned int DATABASE_WRITE_INTERVAL = 60 * 60;
/** Time to wait (in seconds) between flushing chainstate to disk. */
static const unsigned int DATABASE_FLUSH_INTERVAL = 24 * 60 * 60;
/** Maximum length of reject messages. */
static const unsigned int MAX_REJECT_MESSAGE_LENGTH = 111;
/** Block download timeout base, expressed in millionths of the block interval (i.e. 10 min) */
static const int64_t BLOCK_DOWNLOAD_TIMEOUT_BASE = 1000000;
/** Additional block download timeout per parallel downloading peer (i.e. 5 min) */
static const int64_t BLOCK_DOWNLOAD_TIMEOUT_PER_PEER = 500000;

static const int64_t DEFAULT_MAX_TIP_AGE = 24 * 60 * 60;
/** Maximum age of our tip in seconds for us to be considered current for fee estimation */
static const int64_t MAX_FEE_ESTIMATION_TIP_AGE = 3 * 60 * 60;

static const bool DEFAULT_CHECKPOINTS_ENABLED = true;
static const bool DEFAULT_TXINDEX_ = true; // required for staking
static const char* const DEFAULT_BLOCKFILTERINDEX = "0";
#define DEFAULT_TXINDEX (gArgs.GetBoolArg("-btcmode", false) ? false : DEFAULT_TXINDEX_)
static const bool DEFAULT_CSINDEX = false;
static const bool DEFAULT_ADDRESSINDEX = false;
static const bool DEFAULT_TIMESTAMPINDEX = false;
static const bool DEFAULT_SPENTINDEX = false;
static const unsigned int DEFAULT_DB_MAX_OPEN_FILES = 64; // set to 1000 for insight
static const bool DEFAULT_DB_COMPRESSION = false; // set to true for insight
static const unsigned int DEFAULT_BANSCORE_THRESHOLD = 100;
/** Default for -persistmempool */
static const bool DEFAULT_PERSIST_MEMPOOL = true;
/** Default for using fee filter */
static const bool DEFAULT_FEEFILTER = true;

/** Maximum number of headers to announce when relaying blocks with headers message.*/
static const unsigned int MAX_BLOCKS_TO_ANNOUNCE = 8;

/** Maximum number of unconnecting headers announcements before DoS score */
static const int MAX_UNCONNECTING_HEADERS = 10;

static const size_t MAX_STAKE_SEEN_SIZE = 1000;

inline int64_t FutureDrift(int64_t nTime) { return nTime + 15; } // FutureDriftV2

typedef int64_t NodeId;

/** Default for -stopatheight */
static const int DEFAULT_STOPATHEIGHT = 0;


struct BlockHasher
{
    // this used to call `GetCheapHash()` in uint256, which was later moved; the
    // cheap hash function simply calls ReadLE64() however, so the end result is
    // identical
    size_t operator()(const uint256& hash) const { return ReadLE64(hash.begin()); }
};

extern CScript COINBASE_FLAGS;
extern CCriticalSection cs_main;
extern CBlockPolicyEstimator feeEstimator;
extern CTxMemPool mempool;
typedef std::unordered_map<uint256, CBlockIndex*, BlockHasher> BlockMap;
extern std::map<COutPoint, uint256> mapStakeSeen;
extern std::list<COutPoint> listStakeSeen;
extern uint64_t nLastBlockTx;
extern uint64_t nLastBlockSize;
extern Mutex g_best_block_mutex;
extern std::condition_variable g_best_block_cv;
extern uint256 g_best_block;
extern std::atomic_bool fImporting;
extern std::atomic_bool fReindex;
extern std::atomic_bool fSkipRangeproof;
extern std::atomic_bool fBusyImporting;
extern int nScriptCheckThreads;
extern bool fRequireStandard;
extern bool fCheckBlockIndex;
extern bool fCheckpointsEnabled;
extern size_t nCoinCacheUsage;
/** A fee rate smaller than this is considered zero fee (for relaying, mining and transaction creation) */
extern CFeeRate minRelayTxFee;
/** If the tip is older than this (in seconds), the node is considered to be in initial block download. */
extern int64_t nMaxTipAge;

/** Block hash whose ancestors we will assume to have valid scripts without checking them. */
extern uint256 hashAssumeValid;

/** Minimum work we will assume exists on some valid chain. */
extern arith_uint256 nMinimumChainWork;

/** Best header we've seen so far (used for getheaders queries' starting points). */
extern CBlockIndex *pindexBestHeader;

/** Pruning-related variables and constants */
/** True if any block files have ever been pruned. */
extern bool fHavePruned;
/** True if we're running in -prune mode. */
extern bool fPruneMode;
/** Number of MiB of block files that we're trying to stay below. */
extern uint64_t nPruneTarget;
/** Block files containing a block-height within MIN_BLOCKS_TO_KEEP of ::ChainActive().Tip() will not be pruned. */
static const unsigned int MIN_BLOCKS_TO_KEEP = 288;
/** Minimum blocks required to signal NODE_NETWORK_LIMITED */
static const unsigned int NODE_NETWORK_LIMITED_MIN_BLOCKS = 288;

static const signed int DEFAULT_CHECKBLOCKS = 6;
static const unsigned int DEFAULT_CHECKLEVEL = 3;

// Require that user allocate at least 550 MiB for block & undo files (blk???.dat and rev???.dat)
// At 1MB per block, 288 blocks = 288MB.
// Add 15% for Undo data = 331MB
// Add 20% for Orphan block rate = 397MB
// We want the low water mark after pruning to be at least 397 MB and since we prune in
// full block file chunks, we need the high water mark which triggers the prune to be
// one 128MB block file + added 15% undo data = 147MB greater for a total of 545MB
// Setting the target to >= 550 MiB will make it likely we can respect the target.
static const uint64_t MIN_DISK_SPACE_FOR_BLOCK_FILES = 550 * 1024 * 1024;

/**
 * Process an incoming block. This only returns after the best known valid
 * block is made active. Note that it does not, however, guarantee that the
 * specific block passed to it has been checked for validity!
 *
 * If you want to *possibly* get feedback on whether pblock is valid, you must
 * install a CValidationInterface (see validationinterface.h) - this will have
 * its BlockChecked method called whenever *any* block completes validation.
 *
 * Note that we guarantee that either the proof-of-work is valid on pblock, or
 * (and possibly also) BlockChecked will have been called.
 *
 * May not be called in a
 * validationinterface callback.
 *
 * @param[in]   pblock  The block we want to process.
 * @param[in]   fForceProcessing Process this block even if unrequested; used for non-network block sources and whitelisted peers.
 * @param[out]  fNewBlock A boolean which is set to indicate if the block was first received via this call
 * @returns     If the block was processed, independently of block validity
 */
bool ProcessNewBlock(const CChainParams& chainparams, const std::shared_ptr<const CBlock> pblock, bool fForceProcessing, bool* fNewBlock, NodeId node_id = 0) LOCKS_EXCLUDED(cs_main);

/**
 * Process incoming block headers.
 *
 * May not be called in a
 * validationinterface callback.
 *
 * @param[in]  block The block headers themselves
 * @param[out] state This may be set to an Error state if any error occurred processing them
 * @param[in]  chainparams The params for the chain we want to connect to
 * @param[out] ppindex If set, the pointer will be set to point to the last new block index object for the given headers
 * @param[out] first_invalid First header that fails validation, if one exists
 */
bool ProcessNewBlockHeaders(const std::vector<CBlockHeader>& block, CValidationState& state, const CChainParams& chainparams, const CBlockIndex** ppindex = nullptr, CBlockHeader* first_invalid = nullptr) LOCKS_EXCLUDED(cs_main);

/** Open a block file (blk?????.dat) */
FILE* OpenBlockFile(const FlatFilePos &pos, bool fReadOnly = false);
/** Translation to a filesystem path */
fs::path GetBlockPosFilename(const FlatFilePos &pos);
/** Import blocks from an external file */
bool LoadExternalBlockFile(const CChainParams& chainparams, FILE* fileIn, FlatFilePos *dbp = nullptr);
/** Ensures we have a genesis block in the block tree, possibly writing one to disk. */
bool LoadGenesisBlock(const CChainParams& chainparams);
/** Returns true if the block index needs to be reindexed. */
bool TryAutoReindex();
/** Load the block tree and coins database from disk,
 * initializing state if we're running with -reindex. */
bool LoadBlockIndex(const CChainParams& chainparams) EXCLUSIVE_LOCKS_REQUIRED(cs_main);
/** Unload database information */
void UnloadBlockIndex();
/** Run an instance of the script checking thread */
void ThreadScriptCheck(int worker_num);
/** Return the median number of blocks that other nodes claim to have */
int GetNumBlocksOfPeers();
/** Return the median number of connected nodes */
int GetNumPeers();
/** Retrieve a transaction (from memory pool, or from disk, if possible) */
bool GetTransaction(const uint256 &hash, CTransactionRef &tx, const Consensus::Params& params, uint256 &hashBlock, const CBlockIndex* const block_index = nullptr);

/** Retrieve a transaction and block header from disk */
bool GetTransaction(const uint256 &hash, CTransactionRef &tx, const Consensus::Params& params, CBlock &block, bool fAllowSlow = false, CBlockIndex* blockIndex = nullptr);

/**
 * Find the best known block, and make it the tip of the block chain
 *
 * May not be called with cs_main held. May not be called in a
 * validationinterface callback.
 */
bool ActivateBestChain(CValidationState& state, const CChainParams& chainparams, std::shared_ptr<const CBlock> pblock = std::shared_ptr<const CBlock>());
CAmount GetBlockSubsidy(int nHeight, const Consensus::Params& consensusParams);

/** Guess verification progress (as a fraction between 0.0=genesis and 1.0=current tip). */
double GuessVerificationProgress(const ChainTxData& data, const CBlockIndex* pindex);

/** Calculate the amount of disk space the block & undo files currently use */
uint64_t CalculateCurrentUsage();

/**
 *  Mark one block file as pruned.
 */
void PruneOneBlockFile(const int fileNumber) EXCLUSIVE_LOCKS_REQUIRED(cs_main);

/**
 *  Actually unlink the specified files
 */
void UnlinkPrunedFiles(const std::set<int>& setFilesToPrune);

/** Prune block files up to a given height */
void PruneBlockFilesManual(int nManualPruneHeight);

/** (try to) add transaction to memory pool
 * plTxnReplaced will be appended to with all transactions replaced from mempool **/
bool AcceptToMemoryPool(CTxMemPool& pool, CValidationState &state, const CTransactionRef &tx,
                        bool* pfMissingInputs, std::list<CTransactionRef>* plTxnReplaced,
                        bool bypass_limits, const CAmount nAbsurdFee, bool test_accept=false, bool ignore_locks=false) EXCLUSIVE_LOCKS_REQUIRED(cs_main);

/** Get the BIP9 state for a given deployment at the current tip. */
ThresholdState VersionBitsTipState(const Consensus::Params& params, Consensus::DeploymentPos pos);

/** Get the numerical statistics for the BIP9 state for a given deployment at the current tip. */
BIP9Stats VersionBitsTipStatistics(const Consensus::Params& params, Consensus::DeploymentPos pos);

/** Get the block height at which the BIP9 deployment switched into the state for the block building on the current tip. */
int VersionBitsTipStateSinceHeight(const Consensus::Params& params, Consensus::DeploymentPos pos);

/** Apply the effects of this transaction on the UTXO set represented by view */
void UpdateCoins(const CTransaction& tx, CCoinsViewCache& inputs, int nHeight);

/**
 * Check if transaction will be final in the next block to be created.
 *
 * Calls IsFinalTx() with current block height and appropriate block time.
 *
 * See consensus/consensus.h for flag definitions.
 */
bool CheckFinalTx(const CTransaction &tx, int flags = -1) EXCLUSIVE_LOCKS_REQUIRED(cs_main);

/**
 * Test whether the LockPoints height and time are still valid on the current chain
 */
bool TestLockPointValidity(const LockPoints* lp) EXCLUSIVE_LOCKS_REQUIRED(cs_main);

/**
 * Check if transaction will be BIP 68 final in the next block to be created.
 *
 * Simulates calling SequenceLocks() with data from the tip of the current active chain.
 * Optionally stores in LockPoints the resulting height and time calculated and the hash
 * of the block needed for calculation or skips the calculation and uses the LockPoints
 * passed in for evaluation.
 * The LockPoints should not be considered valid if CheckSequenceLocks returns false.
 *
 * See consensus/consensus.h for flag definitions.
 */
bool CheckSequenceLocks(const CTxMemPool& pool, const CTransaction& tx, int flags, LockPoints* lp = nullptr, bool useExistingLockPoints = false) EXCLUSIVE_LOCKS_REQUIRED(cs_main);

/**
 * Closure representing one script verification
 * Note that this stores references to the spending transaction
 */
class CScriptCheck
{
private:
    CScript scriptPubKey;
    CAmount amount;
    std::vector<uint8_t> vchAmount;
    CTxOut m_tx_out;
    const CTransaction *ptxTo;
    unsigned int nIn;
    unsigned int nFlags;
    bool cacheStore;
    ScriptError error;
    PrecomputedTransactionData *txdata;
public:
    CScriptCheck(const CScript& scriptPubKeyIn, const std::vector<uint8_t> &vchAmountIn, const CTransaction& txToIn, unsigned int nInIn, unsigned int nFlagsIn, bool cacheIn, PrecomputedTransactionData* txdataIn) :
        scriptPubKey(scriptPubKeyIn), vchAmount(vchAmountIn),
        ptxTo(&txToIn), nIn(nInIn), nFlags(nFlagsIn), cacheStore(cacheIn), error(SCRIPT_ERR_UNKNOWN_ERROR), txdata(txdataIn) { }

    CScriptCheck(const CScript& scriptPubKeyIn, const CAmount amountIn, const CTransaction& txToIn, unsigned int nInIn, unsigned int nFlagsIn, bool cacheIn, PrecomputedTransactionData* txdataIn) :
        scriptPubKey(scriptPubKeyIn), amount(amountIn),
        ptxTo(&txToIn), nIn(nInIn), nFlags(nFlagsIn), cacheStore(cacheIn), error(SCRIPT_ERR_UNKNOWN_ERROR), txdata(txdataIn)
        {
            vchAmount.resize(8);
            memcpy(&vchAmount[0], &amountIn, 8);
        };
    CScriptCheck(): amount(0), ptxTo(nullptr), nIn(0), nFlags(0), cacheStore(false), error(SCRIPT_ERR_UNKNOWN_ERROR) {}
    CScriptCheck(const CTxOut& outIn, const CTransaction& txToIn, unsigned int nInIn, unsigned int nFlagsIn, bool cacheIn, PrecomputedTransactionData* txdataIn) :
        m_tx_out(outIn), ptxTo(&txToIn), nIn(nInIn), nFlags(nFlagsIn), cacheStore(cacheIn), error(SCRIPT_ERR_UNKNOWN_ERROR), txdata(txdataIn)
    {
        vchAmount.resize(8);
        memcpy(&vchAmount[0], &m_tx_out.nValue, 8);
        scriptPubKey = m_tx_out.scriptPubKey;
    };

    bool operator()();

    void swap(CScriptCheck &check) {
        std::swap(ptxTo, check.ptxTo);
        std::swap(scriptPubKey, check.scriptPubKey);
        std::swap(amount, check.amount);
        std::swap(vchAmount, check.vchAmount);
        std::swap(m_tx_out, check.m_tx_out);
        std::swap(nIn, check.nIn);
        std::swap(nFlags, check.nFlags);
        std::swap(cacheStore, check.cacheStore);
        std::swap(error, check.error);
        std::swap(txdata, check.txdata);
    }

    ScriptError GetScriptError() const { return error; }
};

/** Initializes the script-execution cache */
void InitScriptExecutionCache();


/** Functions for disk access for blocks */
bool ReadBlockFromDisk(CBlock& block, const FlatFilePos& pos, const Consensus::Params& consensusParams);
bool ReadBlockFromDisk(CBlock& block, const CBlockIndex* pindex, const Consensus::Params& consensusParams);
bool ReadTransactionFromDiskBlock(const CBlockIndex *pindex, int nIndex, CTransactionRef &txOut);

bool ReadRawBlockFromDisk(std::vector<uint8_t>& block, const FlatFilePos& pos, const CMessageHeader::MessageStartChars& message_start);
bool ReadRawBlockFromDisk(std::vector<uint8_t>& block, const CBlockIndex* pindex, const CMessageHeader::MessageStartChars& message_start);

bool UndoReadFromDisk(CBlockUndo& blockundo, const CBlockIndex* pindex);

/** Functions for validating blocks and updating the block tree */

bool AddToMapStakeSeen(const COutPoint &kernel, const uint256 &blockHash) EXCLUSIVE_LOCKS_REQUIRED(cs_main);
bool CheckStakeUnused(const COutPoint &kernel);
bool CheckStakeUnique(const CBlock &block, bool fUpdate=true);

/** Context-independent validity checks */
bool CheckBlock(const CBlock& block, CValidationState& state, const Consensus::Params& consensusParams, bool fCheckPOW = true, bool fCheckMerkleRoot = true);

unsigned int GetNextTargetRequired(const CBlockIndex *pindexLast);

bool ConnectBlock(const CBlock& block, CValidationState& state, CBlockIndex* pindex,
    CCoinsViewCache& view, const CChainParams& chainparams, bool fJustCheck = false) EXCLUSIVE_LOCKS_REQUIRED(cs_main);

/** Check a block is completely valid from start to finish (only works on top of our current best block, with cs_main held) */
bool TestBlockValidity(CValidationState& state, const CChainParams& chainparams, const CBlock& block, CBlockIndex* pindexPrev, bool fCheckPOW = true, bool fCheckMerkleRoot = true) EXCLUSIVE_LOCKS_REQUIRED(cs_main);

/** Check whether witness commitments are required for a block, and whether to enforce NULLDUMMY (BIP 147) rules.
 *  Note that transaction witness validation rules are always enforced when P2SH is enforced. */
bool IsWitnessEnabled(const CBlockIndex* pindexPrev, const Consensus::Params& params);

/** When there are blocks in the active chain with missing data, rewind the chainstate and remove them from the block index */
bool RewindBlockIndex(const CChainParams& params) LOCKS_EXCLUDED(cs_main);

/** Update uncommitted block structures (currently: only the witness reserved value). This is safe for submitted blocks. */
void UpdateUncommittedBlockStructures(CBlock& block, const CBlockIndex* pindexPrev, const Consensus::Params& consensusParams);

/** Produce the necessary coinbase commitment for a block (modifies the hash, don't call for mined blocks). */
std::vector<unsigned char> GenerateCoinbaseCommitment(CBlock& block, const CBlockIndex* pindexPrev, const Consensus::Params& consensusParams);

/** RAII wrapper for VerifyDB: Verify consistency of the block and coin databases */
class CVerifyDB {
public:
    CVerifyDB();
    ~CVerifyDB();
    bool VerifyDB(const CChainParams& chainparams, CCoinsView *coinsview, int nCheckLevel, int nCheckDepth);
};

CBlockIndex* LookupBlockIndex(const uint256& hash) EXCLUSIVE_LOCKS_REQUIRED(cs_main);

/** Find the last common block between the parameter chain and a locator. */
CBlockIndex* FindForkInGlobalIndex(const CChain& chain, const CBlockLocator& locator) EXCLUSIVE_LOCKS_REQUIRED(cs_main);

enum DisconnectResult
{
    DISCONNECT_OK,      // All good.
    DISCONNECT_UNCLEAN, // Rolled back, but UTXO set was inconsistent with block.
    DISCONNECT_FAILED   // Something else went wrong.
};

class ConnectTrace;

/** @see CChainState::FlushStateToDisk */
enum class FlushStateMode {
    NONE,
    IF_NEEDED,
    PERIODIC,
    ALWAYS
};

struct CBlockIndexWorkComparator
{
    bool operator()(const CBlockIndex *pa, const CBlockIndex *pb) const;
};

/**
 * Maintains a tree of blocks (stored in `m_block_index`) which is consulted
 * to determine where the most-work tip is.
 *
 * This data is used mostly in `CChainState` - information about, e.g.,
 * candidate tips is not maintained here.
 */
class BlockManager {
public:
    BlockMap m_block_index GUARDED_BY(cs_main);

    /** In order to efficiently track invalidity of headers, we keep the set of
      * blocks which we tried to connect and found to be invalid here (ie which
      * were set to BLOCK_FAILED_VALID since the last restart). We can then
      * walk this set and check if a new header is a descendant of something in
      * this set, preventing us from having to walk m_block_index when we try
      * to connect a bad block and fail.
      *
      * While this is more complicated than marking everything which descends
      * from an invalid block as invalid at the time we discover it to be
      * invalid, doing so would require walking all of m_block_index to find all
      * descendants. Since this case should be very rare, keeping track of all
      * BLOCK_FAILED_VALID blocks in a set should be just fine and work just as
      * well.
      *
      * Because we already walk m_block_index in height-order at startup, we go
      * ahead and mark descendants of invalid blocks as FAILED_CHILD at that time,
      * instead of putting things in this set.
      */
    std::set<CBlockIndex*> m_failed_blocks;

    /**
     * All pairs A->B, where A (or one of its ancestors) misses transactions, but B has transactions.
     * Pruned nodes may have entries where B is missing data.
     */
    std::multimap<CBlockIndex*, CBlockIndex*> m_blocks_unlinked;

    /**
     * Load the blocktree off disk and into memory. Populate certain metadata
     * per index entry (nStatus, nChainWork, nTimeMax, etc.) as well as peripheral
     * collections like setDirtyBlockIndex.
     *
     * @param[out] block_index_candidates  Fill this set with any valid blocks for
     *                                     which we've downloaded all transactions.
     */
    bool LoadBlockIndex(
        const Consensus::Params& consensus_params,
        CBlockTreeDB& blocktree,
        std::set<CBlockIndex*, CBlockIndexWorkComparator>& block_index_candidates)
        EXCLUSIVE_LOCKS_REQUIRED(cs_main);

    /** Clear all data members. */
    void Unload() EXCLUSIVE_LOCKS_REQUIRED(cs_main);

    CBlockIndex* AddToBlockIndex(const CBlockHeader& block) EXCLUSIVE_LOCKS_REQUIRED(cs_main);
    /** Create a new block index entry for a given block hash */
    CBlockIndex* InsertBlockIndex(const uint256& hash) EXCLUSIVE_LOCKS_REQUIRED(cs_main);

    /**
     * If a block header hasn't already been seen, call CheckBlockHeader on it, ensure
     * that it doesn't descend from an invalid block, and then add it to m_block_index.
     */
    bool AcceptBlockHeader(
        const CBlockHeader& block,
        CValidationState& state,
        const CChainParams& chainparams,
        CBlockIndex** ppindex,
        bool fRequested=false) EXCLUSIVE_LOCKS_REQUIRED(cs_main);
};

/**
 * A convenience class for constructing the CCoinsView* hierarchy used
 * to facilitate access to the UTXO set.
 *
 * This class consists of an arrangement of layered CCoinsView objects,
 * preferring to store and retrieve coins in memory via `m_cacheview` but
 * ultimately falling back on cache misses to the canonical store of UTXOs on
 * disk, `m_dbview`.
 */
class CoinsViews {

public:
    //! The lowest level of the CoinsViews cache hierarchy sits in a leveldb database on disk.
    //! All unspent coins reside in this store.
    CCoinsViewDB m_dbview GUARDED_BY(cs_main);

    //! This view wraps access to the leveldb instance and handles read errors gracefully.
    CCoinsViewErrorCatcher m_catcherview GUARDED_BY(cs_main);

    //! This is the top layer of the cache hierarchy - it keeps as many coins in memory as
    //! can fit per the dbcache setting.
    std::unique_ptr<CCoinsViewCache> m_cacheview GUARDED_BY(cs_main);

    //! This constructor initializes CCoinsViewDB and CCoinsViewErrorCatcher instances, but it
    //! *does not* create a CCoinsViewCache instance by default. This is done separately because the
    //! presence of the cache has implications on whether or not we're allowed to flush the cache's
    //! state to disk, which should not be done until the health of the database is verified.
    //!
    //! All arguments forwarded onto CCoinsViewDB.
    CoinsViews(std::string ldb_name, size_t cache_size_bytes, bool in_memory, bool should_wipe);

    //! Initialize the CCoinsViewCache member.
    void InitCache() EXCLUSIVE_LOCKS_REQUIRED(::cs_main);
};

/**
 * CChainState stores and provides an API to update our local knowledge of the
 * current best chain.
 *
 * Eventually, the API here is targeted at being exposed externally as a
 * consumable libconsensus library, so any functions added must only call
 * other class member functions, pure functions in other parts of the consensus
 * library, callbacks via the validation interface, or read/write-to-disk
 * functions (eventually this will also be via callbacks).
 *
 * Anything that is contingent on the current tip of the chain is stored here,
 * whereas block information and metadata independent of the current tip is
 * kept in `BlockMetadataManager`.
 */
class CChainState {
private:

    /**
     * Every received block is assigned a unique and increasing identifier, so we
     * know which one to give priority in case of a fork.
     */
    CCriticalSection cs_nBlockSequenceId;
    /** Blocks loaded from disk are assigned id 0, so start the counter at 1. */
    int32_t nBlockSequenceId = 1;
    /** Decreasing counter (used by subsequent preciousblock calls). */
    int32_t nBlockReverseSequenceId = -1;
    /** chainwork for the last block that preciousblock has been applied to. */
    arith_uint256 nLastPreciousChainwork = 0;

    /**
     * the ChainState CriticalSection
     * A lock that must be held when modifying this ChainState - held in ActivateBestChain()
     */
    CCriticalSection m_cs_chainstate;

    /**
     * Whether this chainstate is undergoing initial block download.
     *
     * Mutable because we need to be able to mark IsInitialBlockDownload()
     * const, which latches this for caching purposes.
     */
    mutable std::atomic<bool> m_cached_finished_ibd{false};

    //! Reference to a BlockManager instance which itself is shared across all
    //! CChainState instances. Keeping a local reference allows us to test more
    //! easily as opposed to referencing a global.
    BlockManager& m_blockman;

    //! Manages the UTXO set, which is a reflection of the contents of `m_chain`.
    std::unique_ptr<CoinsViews> m_coins_views;

public:
    CChainState(BlockManager& blockman) : m_blockman(blockman) {}
    CChainState();

    /**
     * Initialize the CoinsViews UTXO set database management data structures. The in-memory
     * cache is initialized separately.
     *
     * All parameters forwarded to CoinsViews.
     */
    void InitCoinsDB(
        size_t cache_size_bytes,
        bool in_memory,
        bool should_wipe,
        std::string leveldb_name = "chainstate");

    //! Initialize the in-memory coins cache (to be done after the health of the on-disk database
    //! is verified).
    void InitCoinsCache() EXCLUSIVE_LOCKS_REQUIRED(::cs_main);

    //! @returns whether or not the CoinsViews object has been fully initialized and we can
    //!          safely flush this object to disk.
    bool CanFlushToDisk() EXCLUSIVE_LOCKS_REQUIRED(cs_main) {
        return m_coins_views && m_coins_views->m_cacheview;
    }

    //! The current chain of blockheaders we consult and build on.
    //! @see CChain, CBlockIndex.
    CChain m_chain;

    /**
     * The set of all CBlockIndex entries with BLOCK_VALID_TRANSACTIONS (for itself and all ancestors) and
     * as good as our current tip or better. Entries may be failed, though, and pruning nodes may be
     * missing the data for the block.
     */
    std::set<CBlockIndex*, CBlockIndexWorkComparator> setBlockIndexCandidates;

    //! @returns A reference to the in-memory cache of the UTXO set.
    CCoinsViewCache& CoinsTip() EXCLUSIVE_LOCKS_REQUIRED(cs_main)
    {
        assert(m_coins_views->m_cacheview);
        return *m_coins_views->m_cacheview.get();
    }

    //! @returns A reference to the on-disk UTXO set database.
    CCoinsViewDB& CoinsDB() EXCLUSIVE_LOCKS_REQUIRED(cs_main)
    {
        return m_coins_views->m_dbview;
    }

    //! @returns A reference to a wrapped view of the in-memory UTXO set that
    //!     handles disk read errors gracefully.
    CCoinsViewErrorCatcher& CoinsErrorCatcher() EXCLUSIVE_LOCKS_REQUIRED(cs_main)
    {
        return m_coins_views->m_catcherview;
    }

    //! Destructs all objects related to accessing the UTXO set.
    void ResetCoinsViews() { m_coins_views.reset(); }

    /**
     * Update the on-disk chain state.
     * The caches and indexes are flushed depending on the mode we're called with
     * if they're too large, if it's been a while since the last write,
     * or always and in all cases if we're in prune mode and are deleting files.
     *
     * If FlushStateMode::NONE is used, then FlushStateToDisk(...) won't do anything
     * besides checking if we need to prune.
     *
     * @returns true unless a system error occurred
     */
    bool FlushStateToDisk(
        const CChainParams& chainparams,
        CValidationState &state,
        FlushStateMode mode,
        int nManualPruneHeight = 0);

    //! Unconditionally flush all changes to disk.
    void ForceFlushStateToDisk();

    //! Prune blockfiles from the disk if necessary and then flush chainstate changes
    //! if we pruned.
    void PruneAndFlush();

    /**
     * Make the best chain active, in multiple steps. The result is either failure
     * or an activated best chain. pblock is either nullptr or a pointer to a block
     * that is already loaded (to avoid loading it again from disk).
     *
     * ActivateBestChain is split into steps (see ActivateBestChainStep) so that
     * we avoid holding cs_main for an extended period of time; the length of this
     * call may be quite long during reindexing or a substantial reorg.
     *
     * May not be called with cs_main held. May not be called in a
     * validationinterface callback.
     *
     * @returns true unless a system error occurred
     */
    bool ActivateBestChain(
        CValidationState& state,
        const CChainParams& chainparams,
        std::shared_ptr<const CBlock> pblock) LOCKS_EXCLUDED(cs_main);

    bool AcceptBlock(const std::shared_ptr<const CBlock>& pblock, CValidationState& state, const CChainParams& chainparams, CBlockIndex** ppindex, bool fRequested, const FlatFilePos* dbp, bool* fNewBlock) EXCLUSIVE_LOCKS_REQUIRED(cs_main);

    // Block (dis)connection on a given view:
    DisconnectResult DisconnectBlock(const CBlock& block, const CBlockIndex* pindex, CCoinsViewCache& view);
    bool ConnectBlock(const CBlock& block, CValidationState& state, CBlockIndex* pindex,
                      CCoinsViewCache& view, const CChainParams& chainparams, bool fJustCheck = false) EXCLUSIVE_LOCKS_REQUIRED(cs_main);

    // Apply the effects of a block disconnection on the UTXO set.
    bool DisconnectTip(CValidationState& state, const CChainParams& chainparams, DisconnectedBlockTransactions* disconnectpool) EXCLUSIVE_LOCKS_REQUIRED(cs_main, ::mempool.cs);

    // Manual block validity manipulation:
    bool PreciousBlock(CValidationState& state, const CChainParams& params, CBlockIndex* pindex) LOCKS_EXCLUDED(cs_main);
    bool InvalidateBlock(CValidationState& state, const CChainParams& chainparams, CBlockIndex* pindex) LOCKS_EXCLUDED(cs_main);
    void ResetBlockFailureFlags(CBlockIndex* pindex) EXCLUSIVE_LOCKS_REQUIRED(cs_main);

    /** Replay blocks that aren't fully applied to the database. */
    bool ReplayBlocks(const CChainParams& params);
    bool RewindBlockIndex(const CChainParams& params) LOCKS_EXCLUDED(cs_main);
    bool LoadGenesisBlock(const CChainParams& chainparams);

    void PruneBlockIndexCandidates();

    void UnloadBlockIndex();

    /** Check whether we are doing an initial block download (synchronizing from disk or network) */
    bool IsInitialBlockDownload() const;

    /**
     * Make various assertions about the state of the block index.
     *
     * By default this only executes fully when using the Regtest chain; see: fCheckBlockIndex.
     */
    void CheckBlockIndex(const Consensus::Params& consensusParams);

<<<<<<< HEAD
//private:
=======
    /** Update the chain tip based on database information, i.e. CoinsTip()'s best block. */
    bool LoadChainTip(const CChainParams& chainparams) EXCLUSIVE_LOCKS_REQUIRED(cs_main);

private:
>>>>>>> 7d4bc60f
    bool ActivateBestChainStep(CValidationState& state, const CChainParams& chainparams, CBlockIndex* pindexMostWork, const std::shared_ptr<const CBlock>& pblock, bool& fInvalidFound, ConnectTrace& connectTrace) EXCLUSIVE_LOCKS_REQUIRED(cs_main, ::mempool.cs);
    bool ConnectTip(CValidationState& state, const CChainParams& chainparams, CBlockIndex* pindexNew, const std::shared_ptr<const CBlock>& pblock, ConnectTrace& connectTrace, DisconnectedBlockTransactions& disconnectpool) EXCLUSIVE_LOCKS_REQUIRED(cs_main, ::mempool.cs);

    void InvalidBlockFound(CBlockIndex *pindex, const CBlock &block, const CValidationState &state) EXCLUSIVE_LOCKS_REQUIRED(cs_main);
    CBlockIndex* FindMostWorkChain() EXCLUSIVE_LOCKS_REQUIRED(cs_main);
    void ReceivedBlockTransactions(const CBlock& block, CBlockIndex* pindexNew, const FlatFilePos& pos, const Consensus::Params& consensusParams) EXCLUSIVE_LOCKS_REQUIRED(cs_main);

    bool RollforwardBlock(const CBlockIndex* pindex, CCoinsViewCache& inputs, const CChainParams& params) EXCLUSIVE_LOCKS_REQUIRED(cs_main);

    //! Mark a block as not having block data
    void EraseBlockData(CBlockIndex* index) EXCLUSIVE_LOCKS_REQUIRED(cs_main);
};

/** Mark a block as precious and reorganize.
 *
 * May not be called in a
 * validationinterface callback.
 */
bool PreciousBlock(CValidationState& state, const CChainParams& params, CBlockIndex *pindex) LOCKS_EXCLUDED(cs_main);

/** Mark a block as invalid. */
bool InvalidateBlock(CValidationState& state, const CChainParams& chainparams, CBlockIndex* pindex) LOCKS_EXCLUDED(cs_main);

/** Remove invalidity status from a block and its descendants. */
void ResetBlockFailureFlags(CBlockIndex* pindex) EXCLUSIVE_LOCKS_REQUIRED(cs_main);

/** @returns the most-work valid chainstate. */
CChainState& ChainstateActive();

/** @returns the most-work chain. */
CChain& ChainActive();

/** @returns the global block index map. */
BlockMap& BlockIndex();

// Most often ::ChainstateActive() should be used instead of this, but some code
// may not be able to assume that this has been initialized yet and so must use it
// directly, e.g. init.cpp.
extern std::unique_ptr<CChainState> g_chainstate;

/** Global variable that points to the active block tree (protected by cs_main) */
extern std::unique_ptr<CBlockTreeDB> pblocktree;

/**
 * Return the spend height, which is one more than the inputs.GetBestBlock().
 * While checking, GetBestBlock() refers to the parent block. (protected by cs_main)
 * This is also true for mempool checks.
 */
int GetSpendHeight(const CCoinsViewCache& inputs);

extern VersionBitsCache versionbitscache;

/**
 * Determine what nVersion a new block should use.
 */
int32_t ComputeBlockVersion(const CBlockIndex* pindexPrev, const Consensus::Params& params);

/** Reject codes greater or equal to this can be returned by AcceptToMemPool
 * for transactions, to signal internal conditions. They cannot and should not
 * be sent over the P2P network.
 */
static const unsigned int REJECT_INTERNAL = 0x100;
/** Too high fee. Can not be triggered by P2P transactions */
static const unsigned int REJECT_HIGHFEE = 0x100;

/** Get block file info entry for one block file */
CBlockFileInfo* GetBlockFileInfo(size_t n);

/** Dump the mempool to disk. */
bool DumpMempool(const CTxMemPool& pool);

/** Load the mempool from disk. */
bool LoadMempool(CTxMemPool& pool);

//! Check whether the block associated with this index entry is pruned or not.
inline bool IsBlockPruned(const CBlockIndex* pblockindex)
{
    return (fHavePruned && !(pblockindex->nStatus & BLOCK_HAVE_DATA) && pblockindex->nTx > 0);
}

bool RemoveUnreceivedHeader(const uint256 &hash) EXCLUSIVE_LOCKS_REQUIRED(cs_main);
size_t CountDelayedBlocks() EXCLUSIVE_LOCKS_REQUIRED(cs_main);
int64_t GetSmsgFeeRate(const CBlockIndex *pindex, bool reduce_height=false) EXCLUSIVE_LOCKS_REQUIRED(cs_main);
uint32_t GetSmsgDifficulty(uint64_t time, bool verify=false) EXCLUSIVE_LOCKS_REQUIRED(cs_main);

class StakeConflict
{
public:
    int64_t nLastUpdated = 0;
    //COutPoint kernel;
    std::map<NodeId, int> peerCount;

    //int SetKernel(const COutPoint &kernel_);
    int Add(NodeId id);
};

/** Cache recently seen coinstake transactions */
class CoinStakeCache
{
public:
    CoinStakeCache() {};
    explicit CoinStakeCache(size_t max_size) : nMaxSize(max_size) {};
    size_t nMaxSize = 16;
    std::list<std::pair<uint256, CTransactionRef> > lData;

    bool GetCoinStake(const uint256 &blockHash, CTransactionRef &tx) EXCLUSIVE_LOCKS_REQUIRED(cs_main);
    bool InsertCoinStake(const uint256 &blockHash, const CTransactionRef &tx) EXCLUSIVE_LOCKS_REQUIRED(cs_main);
};

extern std::map<uint256, StakeConflict> mapStakeConflict;
extern CoinStakeCache coinStakeCache;

DisconnectResult DisconnectBlock(const CBlock& block, const CBlockIndex* pindex, CCoinsViewCache& view);
bool FlushStateToDisk(const CChainParams& chainParams, CValidationState &state, FlushStateMode mode, int nManualPruneHeight=0);
bool FlushView(CCoinsViewCache *view, CValidationState& state, bool fDisconnecting);
void UpdateTip(const CBlockIndex *pindexNew, const CChainParams& chainParams);

#endif // BITCOIN_VALIDATION_H<|MERGE_RESOLUTION|>--- conflicted
+++ resolved
@@ -777,14 +777,10 @@
      */
     void CheckBlockIndex(const Consensus::Params& consensusParams);
 
-<<<<<<< HEAD
 //private:
-=======
     /** Update the chain tip based on database information, i.e. CoinsTip()'s best block. */
     bool LoadChainTip(const CChainParams& chainparams) EXCLUSIVE_LOCKS_REQUIRED(cs_main);
 
-private:
->>>>>>> 7d4bc60f
     bool ActivateBestChainStep(CValidationState& state, const CChainParams& chainparams, CBlockIndex* pindexMostWork, const std::shared_ptr<const CBlock>& pblock, bool& fInvalidFound, ConnectTrace& connectTrace) EXCLUSIVE_LOCKS_REQUIRED(cs_main, ::mempool.cs);
     bool ConnectTip(CValidationState& state, const CChainParams& chainparams, CBlockIndex* pindexNew, const std::shared_ptr<const CBlock>& pblock, ConnectTrace& connectTrace, DisconnectedBlockTransactions& disconnectpool) EXCLUSIVE_LOCKS_REQUIRED(cs_main, ::mempool.cs);
 
