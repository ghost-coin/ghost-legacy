// Copyright (c) 2009-2010 Satoshi Nakamoto
// Copyright (c) 2009-2020 The Bitcoin Core developers
// Distributed under the MIT software license, see the accompanying
// file COPYING or http://www.opensource.org/licenses/mit-license.php.

#ifndef BITCOIN_VALIDATION_H
#define BITCOIN_VALIDATION_H

#if defined(HAVE_CONFIG_H)
#include <config/bitcoin-config.h>
#endif

#include <amount.h>
#include <coins.h>
#include <crypto/common.h> // for ReadLE64
#include <fs.h>
#include <optional.h>
#include <policy/feerate.h>
#include <protocol.h> // For CMessageHeader::MessageStartChars
#include <script/script_error.h>
#include <sync.h>
#include <txmempool.h> // For CTxMemPool::cs
#include <txdb.h>
#include <versionbits.h>
#include <serialize.h>

#include <atomic>
#include <map>
#include <memory>
#include <set>
#include <stdint.h>
#include <string>
#include <utility>
#include <vector>

class CChainState;
class BlockValidationState;
class CBlockIndex;
class CBlockTreeDB;
class CBlockUndo;
class CChainParams;
class CInv;
class CConnman;
class CScriptCheck;
class CBlockPolicyEstimator;
class CTxMemPool;
class ChainstateManager;
class TxValidationState;
struct ChainTxData;

struct DisconnectedBlockTransactions;
struct PrecomputedTransactionData;
struct LockPoints;

/** Default for -minrelaytxfee, minimum relay fee for transactions */
static const unsigned int DEFAULT_MIN_RELAY_TX_FEE = 1000;
/** Default for -limitancestorcount, max number of in-mempool ancestors */
static const unsigned int DEFAULT_ANCESTOR_LIMIT = 25;
/** Default for -limitancestorsize, maximum kilobytes of tx + all in-mempool ancestors */
static const unsigned int DEFAULT_ANCESTOR_SIZE_LIMIT = 101;
/** Default for -limitdescendantcount, max number of in-mempool descendants */
static const unsigned int DEFAULT_DESCENDANT_LIMIT = 25;
/** Default for -limitdescendantsize, maximum kilobytes of in-mempool descendants */
static const unsigned int DEFAULT_DESCENDANT_SIZE_LIMIT = 101;
/** Default for -mempoolexpiry, expiration time for mempool transactions in hours */
static const unsigned int DEFAULT_MEMPOOL_EXPIRY = 336;
/** The maximum size of a blk?????.dat file (since 0.8) */
static const unsigned int MAX_BLOCKFILE_SIZE = 0x8000000; // 128 MiB
/** Maximum number of dedicated script-checking threads allowed */
static const int MAX_SCRIPTCHECK_THREADS = 15;
/** -par default (number of script-checking threads, 0 = auto) */
static const int DEFAULT_SCRIPTCHECK_THREADS = 0;
static const int64_t DEFAULT_MAX_TIP_AGE = 24 * 60 * 60;
static const bool DEFAULT_CHECKPOINTS_ENABLED = true;
static const bool DEFAULT_TXINDEX = false;
static const char* const DEFAULT_BLOCKFILTERINDEX = "0";
<<<<<<< HEAD
static const bool DEFAULT_CSINDEX = false;
static const bool DEFAULT_ADDRESSINDEX = false;
static const bool DEFAULT_TIMESTAMPINDEX = false;
static const bool DEFAULT_SPENTINDEX = false;
static const unsigned int DEFAULT_DB_MAX_OPEN_FILES = 64; // set to 1000 for insight
static const bool DEFAULT_DB_COMPRESSION = false; // set to true for insight
static const unsigned int DEFAULT_BANSCORE_THRESHOLD = 100;
=======
>>>>>>> 31bdd866
/** Default for -persistmempool */
static const bool DEFAULT_PERSIST_MEMPOOL = true;
/** Default for using fee filter */
static const bool DEFAULT_FEEFILTER = true;

static const size_t MAX_STAKE_SEEN_SIZE = 1000;

inline int64_t FutureDrift(int64_t nTime) { return nTime + 15; } // FutureDriftV2

typedef int64_t NodeId;

/** Default for -stopatheight */
static const int DEFAULT_STOPATHEIGHT = 0;
/** Block files containing a block-height within MIN_BLOCKS_TO_KEEP of ::ChainActive().Tip() will not be pruned. */
extern unsigned int MIN_BLOCKS_TO_KEEP;
extern unsigned int NODE_NETWORK_LIMITED_MIN_BLOCKS;
static const signed int DEFAULT_CHECKBLOCKS = 6;
static const unsigned int DEFAULT_CHECKLEVEL = 3;
// Require that user allocate at least 550 MiB for block & undo files (blk???.dat and rev???.dat)
// At 1MB per block, 288 blocks = 288MB.
// Add 15% for Undo data = 331MB
// Add 20% for Orphan block rate = 397MB
// We want the low water mark after pruning to be at least 397 MB and since we prune in
// full block file chunks, we need the high water mark which triggers the prune to be
// one 128MB block file + added 15% undo data = 147MB greater for a total of 545MB
// Setting the target to >= 550 MiB will make it likely we can respect the target.
static const uint64_t MIN_DISK_SPACE_FOR_BLOCK_FILES = 550 * 1024 * 1024;
/** Minimum size of a witness commitment structure. Defined in BIP 141. **/
static constexpr size_t MINIMUM_WITNESS_COMMITMENT{38};


struct BlockHasher
{
    // this used to call `GetCheapHash()` in uint256, which was later moved; the
    // cheap hash function simply calls ReadLE64() however, so the end result is
    // identical
    size_t operator()(const uint256& hash) const { return ReadLE64(hash.begin()); }
};

/** Current sync state passed to tip changed callbacks. */
enum class SynchronizationState {
    INIT_REINDEX,
    INIT_DOWNLOAD,
    POST_INIT
};

extern RecursiveMutex cs_main;
extern CBlockPolicyEstimator feeEstimator;
extern CTxMemPool mempool;
typedef std::unordered_map<uint256, CBlockIndex*, BlockHasher> BlockMap;
extern std::map<COutPoint, uint256> mapStakeSeen;
extern std::list<COutPoint> listStakeSeen;
extern uint64_t nLastBlockTx;
extern uint64_t nLastBlockSize;
extern Mutex g_best_block_mutex;
extern std::condition_variable g_best_block_cv;
extern uint256 g_best_block;
extern std::atomic_bool fImporting;
extern std::atomic_bool fReindex;
extern std::atomic_bool fSkipRangeproof;
extern std::atomic_bool fBusyImporting;
/** Whether there are dedicated script-checking threads running.
 * False indicates all script checking is done on the main threadMessageHandler thread.
 */
extern bool g_parallel_script_checks;
extern bool fRequireStandard;
extern bool fCheckBlockIndex;
extern bool fCheckpointsEnabled;
extern size_t nCoinCacheUsage;
/** A fee rate smaller than this is considered zero fee (for relaying, mining and transaction creation) */
extern CFeeRate minRelayTxFee;
/** If the tip is older than this (in seconds), the node is considered to be in initial block download. */
extern int64_t nMaxTipAge;

/** Block hash whose ancestors we will assume to have valid scripts without checking them. */
extern uint256 hashAssumeValid;

/** Minimum work we will assume exists on some valid chain. */
extern arith_uint256 nMinimumChainWork;

/** Best header we've seen so far (used for getheaders queries' starting points). */
extern CBlockIndex *pindexBestHeader;

/** Pruning-related variables and constants */
/** True if any block files have ever been pruned. */
extern bool fHavePruned;
/** True if we're running in -prune mode. */
extern bool fPruneMode;
/** Number of MiB of block files that we're trying to stay below. */
extern uint64_t nPruneTarget;
/** Documentation for argument 'checklevel'. */
extern const std::vector<std::string> CHECKLEVEL_DOC;

/** Open a block file (blk?????.dat) */
FILE* OpenBlockFile(const FlatFilePos &pos, bool fReadOnly = false);
/** Translation to a filesystem path */
fs::path GetBlockPosFilename(const FlatFilePos &pos);
/** Import blocks from an external file */
void LoadExternalBlockFile(const CChainParams& chainparams, FILE* fileIn, FlatFilePos* dbp = nullptr);
/** Ensures we have a genesis block in the block tree, possibly writing one to disk. */
bool LoadGenesisBlock(const CChainParams& chainparams);
/** Returns true if the block index needs to be reindexed. */
bool ShouldAutoReindex() EXCLUSIVE_LOCKS_REQUIRED(cs_main);
/** Returns true if the block index was rewound to rebuild the temporary indices. */
bool RebuildRollingIndices();
/** Unload database information */
void UnloadBlockIndex();
/** Run an instance of the script checking thread */
void ThreadScriptCheck(int worker_num);
/** Return the median number of blocks that other nodes claim to have */
int GetNumBlocksOfPeers();
/** Return the median number of connected nodes */
int GetNumPeers();
/** Retrieve a transaction (from memory pool, or from disk, if possible) */
bool GetTransaction(const uint256 &hash, CTransactionRef &tx, const Consensus::Params& params, uint256 &hashBlock, const CBlockIndex* const block_index = nullptr);

/** Retrieve a transaction and block header from disk */
bool GetTransaction(const uint256 &hash, CTransactionRef &tx, const Consensus::Params& params, CBlock &block, bool fAllowSlow = false, CBlockIndex* blockIndex = nullptr);

/**
 * Find the best known block, and make it the tip of the block chain
 *
 * May not be called with cs_main held. May not be called in a
 * validationinterface callback.
 */
bool ActivateBestChain(BlockValidationState& state, const CChainParams& chainparams, std::shared_ptr<const CBlock> pblock = std::shared_ptr<const CBlock>());
CAmount GetBlockSubsidy(int nHeight, const Consensus::Params& consensusParams);

/** Guess verification progress (as a fraction between 0.0=genesis and 1.0=current tip). */
double GuessVerificationProgress(const ChainTxData& data, const CBlockIndex* pindex);

/** Calculate the amount of disk space the block & undo files currently use */
uint64_t CalculateCurrentUsage();

/**
 *  Actually unlink the specified files
 */
void UnlinkPrunedFiles(const std::set<int>& setFilesToPrune);

/** Prune block files up to a given height */
void PruneBlockFilesManual(int nManualPruneHeight);

/** (try to) add transaction to memory pool
 * plTxnReplaced will be appended to with all transactions replaced from mempool **/
bool AcceptToMemoryPool(CTxMemPool& pool, TxValidationState &state, const CTransactionRef &tx,
                        std::list<CTransactionRef>* plTxnReplaced,
                        bool bypass_limits, const CAmount nAbsurdFee, bool test_accept=false, bool ignore_locks=false) EXCLUSIVE_LOCKS_REQUIRED(cs_main);

/** Get the BIP9 state for a given deployment at the current tip. */
ThresholdState VersionBitsTipState(const Consensus::Params& params, Consensus::DeploymentPos pos);

/** Get the numerical statistics for the BIP9 state for a given deployment at the current tip. */
BIP9Stats VersionBitsTipStatistics(const Consensus::Params& params, Consensus::DeploymentPos pos);

/** Get the block height at which the BIP9 deployment switched into the state for the block building on the current tip. */
int VersionBitsTipStateSinceHeight(const Consensus::Params& params, Consensus::DeploymentPos pos);

/** Apply the effects of this transaction on the UTXO set represented by view */
void UpdateCoins(const CTransaction& tx, CCoinsViewCache& inputs, int nHeight);

/**
 * Check if transaction will be final in the next block to be created.
 *
 * Calls IsFinalTx() with current block height and appropriate block time.
 *
 * See consensus/consensus.h for flag definitions.
 */
bool CheckFinalTx(const CTransaction &tx, int flags = -1) EXCLUSIVE_LOCKS_REQUIRED(cs_main);

/**
 * Test whether the LockPoints height and time are still valid on the current chain
 */
bool TestLockPointValidity(const LockPoints* lp) EXCLUSIVE_LOCKS_REQUIRED(cs_main);

/**
 * Check if transaction will be BIP 68 final in the next block to be created.
 *
 * Simulates calling SequenceLocks() with data from the tip of the current active chain.
 * Optionally stores in LockPoints the resulting height and time calculated and the hash
 * of the block needed for calculation or skips the calculation and uses the LockPoints
 * passed in for evaluation.
 * The LockPoints should not be considered valid if CheckSequenceLocks returns false.
 *
 * See consensus/consensus.h for flag definitions.
 */
bool CheckSequenceLocks(const CTxMemPool& pool, const CTransaction& tx, int flags, LockPoints* lp = nullptr, bool useExistingLockPoints = false) EXCLUSIVE_LOCKS_REQUIRED(cs_main);

/**
 * Closure representing one script verification
 * Note that this stores references to the spending transaction
 */
class CScriptCheck
{
private:
    CScript scriptPubKey;
    CAmount amount;
    std::vector<uint8_t> vchAmount;
    CTxOut m_tx_out;
    const CTransaction *ptxTo;
    unsigned int nIn;
    unsigned int nFlags;
    bool cacheStore;
    ScriptError error;
    PrecomputedTransactionData *txdata;
public:
    CScriptCheck(const CScript& scriptPubKeyIn, const std::vector<uint8_t> &vchAmountIn, const CTransaction& txToIn, unsigned int nInIn, unsigned int nFlagsIn, bool cacheIn, PrecomputedTransactionData* txdataIn) :
        scriptPubKey(scriptPubKeyIn), vchAmount(vchAmountIn),
        ptxTo(&txToIn), nIn(nInIn), nFlags(nFlagsIn), cacheStore(cacheIn), error(SCRIPT_ERR_UNKNOWN_ERROR), txdata(txdataIn) { }

    CScriptCheck(const CScript& scriptPubKeyIn, const CAmount amountIn, const CTransaction& txToIn, unsigned int nInIn, unsigned int nFlagsIn, bool cacheIn, PrecomputedTransactionData* txdataIn) :
        scriptPubKey(scriptPubKeyIn), amount(amountIn),
        ptxTo(&txToIn), nIn(nInIn), nFlags(nFlagsIn), cacheStore(cacheIn), error(SCRIPT_ERR_UNKNOWN_ERROR), txdata(txdataIn)
        {
            vchAmount.resize(8);
            memcpy(&vchAmount[0], &amountIn, 8);
        };
    CScriptCheck(): amount(0), ptxTo(nullptr), nIn(0), nFlags(0), cacheStore(false), error(SCRIPT_ERR_UNKNOWN_ERROR) {}
    CScriptCheck(const CTxOut& outIn, const CTransaction& txToIn, unsigned int nInIn, unsigned int nFlagsIn, bool cacheIn, PrecomputedTransactionData* txdataIn) :
        m_tx_out(outIn), ptxTo(&txToIn), nIn(nInIn), nFlags(nFlagsIn), cacheStore(cacheIn), error(SCRIPT_ERR_UNKNOWN_ERROR), txdata(txdataIn)
    {
        vchAmount.resize(8);
        memcpy(&vchAmount[0], &m_tx_out.nValue, 8);
        scriptPubKey = m_tx_out.scriptPubKey;
    };

    bool operator()();

    void swap(CScriptCheck &check) {
        std::swap(ptxTo, check.ptxTo);
        std::swap(scriptPubKey, check.scriptPubKey);
        std::swap(amount, check.amount);
        std::swap(vchAmount, check.vchAmount);
        std::swap(m_tx_out, check.m_tx_out);
        std::swap(nIn, check.nIn);
        std::swap(nFlags, check.nFlags);
        std::swap(cacheStore, check.cacheStore);
        std::swap(error, check.error);
        std::swap(txdata, check.txdata);
    }

    ScriptError GetScriptError() const { return error; }
};

/** Initializes the script-execution cache */
void InitScriptExecutionCache();


/** Functions for disk access for blocks */
bool ReadBlockFromDisk(CBlock& block, const FlatFilePos& pos, const Consensus::Params& consensusParams);
bool ReadBlockFromDisk(CBlock& block, const CBlockIndex* pindex, const Consensus::Params& consensusParams);
bool ReadTransactionFromDiskBlock(const CBlockIndex *pindex, int nIndex, CTransactionRef &txOut);

bool ReadRawBlockFromDisk(std::vector<uint8_t>& block, const FlatFilePos& pos, const CMessageHeader::MessageStartChars& message_start);
bool ReadRawBlockFromDisk(std::vector<uint8_t>& block, const CBlockIndex* pindex, const CMessageHeader::MessageStartChars& message_start);

bool UndoReadFromDisk(CBlockUndo& blockundo, const CBlockIndex* pindex);

/** Functions for validating blocks and updating the block tree */

bool AddToMapStakeSeen(const COutPoint &kernel, const uint256 &blockHash) EXCLUSIVE_LOCKS_REQUIRED(cs_main);
bool CheckStakeUnused(const COutPoint &kernel);
bool CheckStakeUnique(const CBlock &block, bool fUpdate=true);

/** Context-independent validity checks */
bool CheckBlock(const CBlock& block, BlockValidationState& state, const Consensus::Params& consensusParams, bool fCheckPOW = true, bool fCheckMerkleRoot = true);

unsigned int GetNextTargetRequired(const CBlockIndex *pindexLast);

bool ConnectBlock(const CBlock& block, BlockValidationState& state, CBlockIndex* pindex,
    CCoinsViewCache& view, const CChainParams& chainparams, bool fJustCheck = false) EXCLUSIVE_LOCKS_REQUIRED(cs_main);

/** Check a block is completely valid from start to finish (only works on top of our current best block, with cs_main held) */
bool TestBlockValidity(BlockValidationState& state, const CChainParams& chainparams, const CBlock& block, CBlockIndex* pindexPrev, bool fCheckPOW = true, bool fCheckMerkleRoot = true) EXCLUSIVE_LOCKS_REQUIRED(cs_main);

/** Check whether witness commitments are required for a block, and whether to enforce NULLDUMMY (BIP 147) rules.
 *  Note that transaction witness validation rules are always enforced when P2SH is enforced. */
bool IsWitnessEnabled(const CBlockIndex* pindexPrev, const Consensus::Params& params);

/** Compute at which vout of the block's coinbase transaction the witness commitment occurs, or -1 if not found */
int GetWitnessCommitmentIndex(const CBlock& block);

/** Update uncommitted block structures (currently: only the witness reserved value). This is safe for submitted blocks. */
void UpdateUncommittedBlockStructures(CBlock& block, const CBlockIndex* pindexPrev, const Consensus::Params& consensusParams);

/** Produce the necessary coinbase commitment for a block (modifies the hash, don't call for mined blocks). */
std::vector<unsigned char> GenerateCoinbaseCommitment(CBlock& block, const CBlockIndex* pindexPrev, const Consensus::Params& consensusParams);

/** RAII wrapper for VerifyDB: Verify consistency of the block and coin databases */
class CVerifyDB {
public:
    CVerifyDB();
    ~CVerifyDB();
    bool VerifyDB(const CChainParams& chainparams, CCoinsView *coinsview, int nCheckLevel, int nCheckDepth);
};

CBlockIndex* LookupBlockIndex(const uint256& hash) EXCLUSIVE_LOCKS_REQUIRED(cs_main);

/** Find the last common block between the parameter chain and a locator. */
CBlockIndex* FindForkInGlobalIndex(const CChain& chain, const CBlockLocator& locator) EXCLUSIVE_LOCKS_REQUIRED(cs_main);

enum DisconnectResult
{
    DISCONNECT_OK,      // All good.
    DISCONNECT_UNCLEAN, // Rolled back, but UTXO set was inconsistent with block.
    DISCONNECT_FAILED   // Something else went wrong.
};

class ConnectTrace;

/** @see CChainState::FlushStateToDisk */
enum class FlushStateMode {
    NONE,
    IF_NEEDED,
    PERIODIC,
    ALWAYS
};

struct CBlockIndexWorkComparator
{
    bool operator()(const CBlockIndex *pa, const CBlockIndex *pb) const;
};

/**
 * Maintains a tree of blocks (stored in `m_block_index`) which is consulted
 * to determine where the most-work tip is.
 *
 * This data is used mostly in `CChainState` - information about, e.g.,
 * candidate tips is not maintained here.
 */
class BlockManager {
public:
    BlockMap m_block_index GUARDED_BY(cs_main);

    /** In order to efficiently track invalidity of headers, we keep the set of
      * blocks which we tried to connect and found to be invalid here (ie which
      * were set to BLOCK_FAILED_VALID since the last restart). We can then
      * walk this set and check if a new header is a descendant of something in
      * this set, preventing us from having to walk m_block_index when we try
      * to connect a bad block and fail.
      *
      * While this is more complicated than marking everything which descends
      * from an invalid block as invalid at the time we discover it to be
      * invalid, doing so would require walking all of m_block_index to find all
      * descendants. Since this case should be very rare, keeping track of all
      * BLOCK_FAILED_VALID blocks in a set should be just fine and work just as
      * well.
      *
      * Because we already walk m_block_index in height-order at startup, we go
      * ahead and mark descendants of invalid blocks as FAILED_CHILD at that time,
      * instead of putting things in this set.
      */
    std::set<CBlockIndex*> m_failed_blocks;

    /**
     * All pairs A->B, where A (or one of its ancestors) misses transactions, but B has transactions.
     * Pruned nodes may have entries where B is missing data.
     */
    std::multimap<CBlockIndex*, CBlockIndex*> m_blocks_unlinked;

    /**
     * Load the blocktree off disk and into memory. Populate certain metadata
     * per index entry (nStatus, nChainWork, nTimeMax, etc.) as well as peripheral
     * collections like setDirtyBlockIndex.
     *
     * @param[out] block_index_candidates  Fill this set with any valid blocks for
     *                                     which we've downloaded all transactions.
     */
    bool LoadBlockIndex(
        const Consensus::Params& consensus_params,
        CBlockTreeDB& blocktree,
        std::set<CBlockIndex*, CBlockIndexWorkComparator>& block_index_candidates)
        EXCLUSIVE_LOCKS_REQUIRED(cs_main);

    /** Clear all data members. */
    void Unload() EXCLUSIVE_LOCKS_REQUIRED(cs_main);

    CBlockIndex* AddToBlockIndex(const CBlockHeader& block) EXCLUSIVE_LOCKS_REQUIRED(cs_main);
    /** Create a new block index entry for a given block hash */
    CBlockIndex* InsertBlockIndex(const uint256& hash) EXCLUSIVE_LOCKS_REQUIRED(cs_main);

    /**
     * If a block header hasn't already been seen, call CheckBlockHeader on it, ensure
     * that it doesn't descend from an invalid block, and then add it to m_block_index.
     */
    bool AcceptBlockHeader(
        const CBlockHeader& block,
        BlockValidationState& state,
        const CChainParams& chainparams,
        CBlockIndex** ppindex,
        bool fRequested=false) EXCLUSIVE_LOCKS_REQUIRED(cs_main);
};

/**
 * A convenience class for constructing the CCoinsView* hierarchy used
 * to facilitate access to the UTXO set.
 *
 * This class consists of an arrangement of layered CCoinsView objects,
 * preferring to store and retrieve coins in memory via `m_cacheview` but
 * ultimately falling back on cache misses to the canonical store of UTXOs on
 * disk, `m_dbview`.
 */
class CoinsViews {

public:
    //! The lowest level of the CoinsViews cache hierarchy sits in a leveldb database on disk.
    //! All unspent coins reside in this store.
    CCoinsViewDB m_dbview GUARDED_BY(cs_main);

    //! This view wraps access to the leveldb instance and handles read errors gracefully.
    CCoinsViewErrorCatcher m_catcherview GUARDED_BY(cs_main);

    //! This is the top layer of the cache hierarchy - it keeps as many coins in memory as
    //! can fit per the dbcache setting.
    std::unique_ptr<CCoinsViewCache> m_cacheview GUARDED_BY(cs_main);

    //! This constructor initializes CCoinsViewDB and CCoinsViewErrorCatcher instances, but it
    //! *does not* create a CCoinsViewCache instance by default. This is done separately because the
    //! presence of the cache has implications on whether or not we're allowed to flush the cache's
    //! state to disk, which should not be done until the health of the database is verified.
    //!
    //! All arguments forwarded onto CCoinsViewDB.
    CoinsViews(std::string ldb_name, size_t cache_size_bytes, bool in_memory, bool should_wipe);

    //! Initialize the CCoinsViewCache member.
    void InitCache() EXCLUSIVE_LOCKS_REQUIRED(::cs_main);
};

enum class CoinsCacheSizeState
{
    //! The coins cache is in immediate need of a flush.
    CRITICAL = 2,
    //! The cache is at >= 90% capacity.
    LARGE = 1,
    OK = 0
};

/**
 * CChainState stores and provides an API to update our local knowledge of the
 * current best chain.
 *
 * Eventually, the API here is targeted at being exposed externally as a
 * consumable libconsensus library, so any functions added must only call
 * other class member functions, pure functions in other parts of the consensus
 * library, callbacks via the validation interface, or read/write-to-disk
 * functions (eventually this will also be via callbacks).
 *
 * Anything that is contingent on the current tip of the chain is stored here,
 * whereas block information and metadata independent of the current tip is
 * kept in `BlockMetadataManager`.
 */
class CChainState {
//private:
public:

    /**
     * Every received block is assigned a unique and increasing identifier, so we
     * know which one to give priority in case of a fork.
     */
    RecursiveMutex cs_nBlockSequenceId;
    /** Blocks loaded from disk are assigned id 0, so start the counter at 1. */
    int32_t nBlockSequenceId = 1;
    /** Decreasing counter (used by subsequent preciousblock calls). */
    int32_t nBlockReverseSequenceId = -1;
    /** chainwork for the last block that preciousblock has been applied to. */
    arith_uint256 nLastPreciousChainwork = 0;

    /**
     * the ChainState CriticalSection
     * A lock that must be held when modifying this ChainState - held in ActivateBestChain()
     */
    RecursiveMutex m_cs_chainstate;

    /**
     * Whether this chainstate is undergoing initial block download.
     *
     * Mutable because we need to be able to mark IsInitialBlockDownload()
     * const, which latches this for caching purposes.
     */
    mutable std::atomic<bool> m_cached_finished_ibd{false};

    //! Reference to a BlockManager instance which itself is shared across all
    //! CChainState instances. Keeping a local reference allows us to test more
    //! easily as opposed to referencing a global.
    BlockManager& m_blockman;

    //! Manages the UTXO set, which is a reflection of the contents of `m_chain`.
    std::unique_ptr<CoinsViews> m_coins_views;

public:
    explicit CChainState(BlockManager& blockman, uint256 from_snapshot_blockhash = uint256());

    /**
     * Initialize the CoinsViews UTXO set database management data structures. The in-memory
     * cache is initialized separately.
     *
     * All parameters forwarded to CoinsViews.
     */
    void InitCoinsDB(
        size_t cache_size_bytes,
        bool in_memory,
        bool should_wipe,
        std::string leveldb_name = "chainstate");

    //! Initialize the in-memory coins cache (to be done after the health of the on-disk database
    //! is verified).
    void InitCoinsCache() EXCLUSIVE_LOCKS_REQUIRED(::cs_main);

    //! @returns whether or not the CoinsViews object has been fully initialized and we can
    //!          safely flush this object to disk.
    bool CanFlushToDisk() EXCLUSIVE_LOCKS_REQUIRED(cs_main) {
        return m_coins_views && m_coins_views->m_cacheview;
    }

    //! The current chain of blockheaders we consult and build on.
    //! @see CChain, CBlockIndex.
    CChain m_chain;

    /**
     * The blockhash which is the base of the snapshot this chainstate was created from.
     *
     * IsNull() if this chainstate was not created from a snapshot.
     */
    const uint256 m_from_snapshot_blockhash{};

    /**
     * The set of all CBlockIndex entries with BLOCK_VALID_TRANSACTIONS (for itself and all ancestors) and
     * as good as our current tip or better. Entries may be failed, though, and pruning nodes may be
     * missing the data for the block.
     */
    std::set<CBlockIndex*, CBlockIndexWorkComparator> setBlockIndexCandidates;

    //! @returns A reference to the in-memory cache of the UTXO set.
    CCoinsViewCache& CoinsTip() EXCLUSIVE_LOCKS_REQUIRED(cs_main)
    {
        assert(m_coins_views->m_cacheview);
        return *m_coins_views->m_cacheview.get();
    }

    //! @returns A reference to the on-disk UTXO set database.
    CCoinsViewDB& CoinsDB() EXCLUSIVE_LOCKS_REQUIRED(cs_main)
    {
        return m_coins_views->m_dbview;
    }

    //! @returns A reference to a wrapped view of the in-memory UTXO set that
    //!     handles disk read errors gracefully.
    CCoinsViewErrorCatcher& CoinsErrorCatcher() EXCLUSIVE_LOCKS_REQUIRED(cs_main)
    {
        return m_coins_views->m_catcherview;
    }

    //! Destructs all objects related to accessing the UTXO set.
    void ResetCoinsViews() { m_coins_views.reset(); }

    /**
     * Update the on-disk chain state.
     * The caches and indexes are flushed depending on the mode we're called with
     * if they're too large, if it's been a while since the last write,
     * or always and in all cases if we're in prune mode and are deleting files.
     *
     * If FlushStateMode::NONE is used, then FlushStateToDisk(...) won't do anything
     * besides checking if we need to prune.
     *
     * @returns true unless a system error occurred
     */
    bool FlushStateToDisk(
        const CChainParams& chainparams,
        BlockValidationState &state,
        FlushStateMode mode,
        int nManualPruneHeight = 0);

    //! Unconditionally flush all changes to disk.
    void ForceFlushStateToDisk();

    //! Prune blockfiles from the disk if necessary and then flush chainstate changes
    //! if we pruned.
    void PruneAndFlush();

    /**
     * Make the best chain active, in multiple steps. The result is either failure
     * or an activated best chain. pblock is either nullptr or a pointer to a block
     * that is already loaded (to avoid loading it again from disk).
     *
     * ActivateBestChain is split into steps (see ActivateBestChainStep) so that
     * we avoid holding cs_main for an extended period of time; the length of this
     * call may be quite long during reindexing or a substantial reorg.
     *
     * May not be called with cs_main held. May not be called in a
     * validationinterface callback.
     *
     * @returns true unless a system error occurred
     */
    bool ActivateBestChain(
        BlockValidationState& state,
        const CChainParams& chainparams,
        std::shared_ptr<const CBlock> pblock) LOCKS_EXCLUDED(cs_main);

    bool AcceptBlock(const std::shared_ptr<const CBlock>& pblock, BlockValidationState& state, const CChainParams& chainparams, CBlockIndex** ppindex, bool fRequested, const FlatFilePos* dbp, bool* fNewBlock) EXCLUSIVE_LOCKS_REQUIRED(cs_main);

    // Block (dis)connection on a given view:
    DisconnectResult DisconnectBlock(const CBlock& block, const CBlockIndex* pindex, CCoinsViewCache& view);
    bool ConnectBlock(const CBlock& block, BlockValidationState& state, CBlockIndex* pindex,
                      CCoinsViewCache& view, const CChainParams& chainparams, bool fJustCheck = false) EXCLUSIVE_LOCKS_REQUIRED(cs_main);

    // Apply the effects of a block disconnection on the UTXO set.
    bool DisconnectTip(BlockValidationState& state, const CChainParams& chainparams, DisconnectedBlockTransactions* disconnectpool) EXCLUSIVE_LOCKS_REQUIRED(cs_main, ::mempool.cs);

    // Manual block validity manipulation:
    bool PreciousBlock(BlockValidationState& state, const CChainParams& params, CBlockIndex* pindex) LOCKS_EXCLUDED(cs_main);
    bool InvalidateBlock(BlockValidationState& state, const CChainParams& chainparams, CBlockIndex* pindex) LOCKS_EXCLUDED(cs_main);
    void ResetBlockFailureFlags(CBlockIndex* pindex) EXCLUSIVE_LOCKS_REQUIRED(cs_main);

    /** Replay blocks that aren't fully applied to the database. */
    bool ReplayBlocks(const CChainParams& params);
    bool RewindBlockIndex(const CChainParams& params) LOCKS_EXCLUDED(cs_main);
    bool LoadGenesisBlock(const CChainParams& chainparams);

    void PruneBlockIndexCandidates();

    void UnloadBlockIndex();

    /** Check whether we are doing an initial block download (synchronizing from disk or network) */
    bool IsInitialBlockDownload() const;

    /**
     * Make various assertions about the state of the block index.
     *
     * By default this only executes fully when using the Regtest chain; see: fCheckBlockIndex.
     */
    void CheckBlockIndex(const Consensus::Params& consensusParams);

    /** Update the chain tip based on database information, i.e. CoinsTip()'s best block. */
    bool LoadChainTip(const CChainParams& chainparams) EXCLUSIVE_LOCKS_REQUIRED(cs_main);

    //! Dictates whether we need to flush the cache to disk or not.
    //!
    //! @return the state of the size of the coins cache.
    CoinsCacheSizeState GetCoinsCacheSizeState(const CTxMemPool& tx_pool)
        EXCLUSIVE_LOCKS_REQUIRED(::cs_main);

    CoinsCacheSizeState GetCoinsCacheSizeState(
        const CTxMemPool& tx_pool,
        size_t max_coins_cache_size_bytes,
        size_t max_mempool_size_bytes) EXCLUSIVE_LOCKS_REQUIRED(::cs_main);

    std::string ToString() EXCLUSIVE_LOCKS_REQUIRED(::cs_main);

//private:
    bool ActivateBestChainStep(BlockValidationState& state, const CChainParams& chainparams, CBlockIndex* pindexMostWork, const std::shared_ptr<const CBlock>& pblock, bool& fInvalidFound, ConnectTrace& connectTrace) EXCLUSIVE_LOCKS_REQUIRED(cs_main, ::mempool.cs);
    bool ConnectTip(BlockValidationState& state, const CChainParams& chainparams, CBlockIndex* pindexNew, const std::shared_ptr<const CBlock>& pblock, ConnectTrace& connectTrace, DisconnectedBlockTransactions& disconnectpool) EXCLUSIVE_LOCKS_REQUIRED(cs_main, ::mempool.cs);

    void InvalidBlockFound(CBlockIndex *pindex, const CBlock &block, const BlockValidationState &state) EXCLUSIVE_LOCKS_REQUIRED(cs_main);
    CBlockIndex* FindMostWorkChain() EXCLUSIVE_LOCKS_REQUIRED(cs_main);
    void ReceivedBlockTransactions(const CBlock& block, CBlockIndex* pindexNew, const FlatFilePos& pos, const Consensus::Params& consensusParams) EXCLUSIVE_LOCKS_REQUIRED(cs_main);

    bool RollforwardBlock(const CBlockIndex* pindex, CCoinsViewCache& inputs, const CChainParams& params) EXCLUSIVE_LOCKS_REQUIRED(cs_main);

    //! Mark a block as not having block data
    void EraseBlockData(CBlockIndex* index) EXCLUSIVE_LOCKS_REQUIRED(cs_main);

    friend ChainstateManager;
};

/** Mark a block as precious and reorganize.
 *
 * May not be called in a
 * validationinterface callback.
 */
bool PreciousBlock(BlockValidationState& state, const CChainParams& params, CBlockIndex *pindex) LOCKS_EXCLUDED(cs_main);

/** Mark a block as invalid. */
bool InvalidateBlock(BlockValidationState& state, const CChainParams& chainparams, CBlockIndex* pindex) LOCKS_EXCLUDED(cs_main);

/** Remove invalidity status from a block and its descendants. */
void ResetBlockFailureFlags(CBlockIndex* pindex) EXCLUSIVE_LOCKS_REQUIRED(cs_main);

/**
 * Provides an interface for creating and interacting with one or two
 * chainstates: an IBD chainstate generated by downloading blocks, and
 * an optional snapshot chainstate loaded from a UTXO snapshot. Managed
 * chainstates can be maintained at different heights simultaneously.
 *
 * This class provides abstractions that allow the retrieval of the current
 * most-work chainstate ("Active") as well as chainstates which may be in
 * background use to validate UTXO snapshots.
 *
 * Definitions:
 *
 * *IBD chainstate*: a chainstate whose current state has been "fully"
 *   validated by the initial block download process.
 *
 * *Snapshot chainstate*: a chainstate populated by loading in an
 *    assumeutxo UTXO snapshot.
 *
 * *Active chainstate*: the chainstate containing the current most-work
 *    chain. Consulted by most parts of the system (net_processing,
 *    wallet) as a reflection of the current chain and UTXO set.
 *    This may either be an IBD chainstate or a snapshot chainstate.
 *
 * *Background IBD chainstate*: an IBD chainstate for which the
 *    IBD process is happening in the background while use of the
 *    active (snapshot) chainstate allows the rest of the system to function.
 *
 * *Validated chainstate*: the most-work chainstate which has been validated
 *   locally via initial block download. This will be the snapshot chainstate
 *   if a snapshot was loaded and all blocks up to the snapshot starting point
 *   have been downloaded and validated (via background validation), otherwise
 *   it will be the IBD chainstate.
 */
class ChainstateManager
{
private:
    //! The chainstate used under normal operation (i.e. "regular" IBD) or, if
    //! a snapshot is in use, for background validation.
    //!
    //! Its contents (including on-disk data) will be deleted *upon shutdown*
    //! after background validation of the snapshot has completed. We do not
    //! free the chainstate contents immediately after it finishes validation
    //! to cautiously avoid a case where some other part of the system is still
    //! using this pointer (e.g. net_processing).
    //!
    //! Once this pointer is set to a corresponding chainstate, it will not
    //! be reset until init.cpp:Shutdown(). This means it is safe to acquire
    //! the contents of this pointer with ::cs_main held, release the lock,
    //! and then use the reference without concern of it being deconstructed.
    //!
    //! This is especially important when, e.g., calling ActivateBestChain()
    //! on all chainstates because we are not able to hold ::cs_main going into
    //! that call.
    std::unique_ptr<CChainState> m_ibd_chainstate;

    //! A chainstate initialized on the basis of a UTXO snapshot. If this is
    //! non-null, it is always our active chainstate.
    //!
    //! Once this pointer is set to a corresponding chainstate, it will not
    //! be reset until init.cpp:Shutdown(). This means it is safe to acquire
    //! the contents of this pointer with ::cs_main held, release the lock,
    //! and then use the reference without concern of it being deconstructed.
    //!
    //! This is especially important when, e.g., calling ActivateBestChain()
    //! on all chainstates because we are not able to hold ::cs_main going into
    //! that call.
    std::unique_ptr<CChainState> m_snapshot_chainstate;

    //! Points to either the ibd or snapshot chainstate; indicates our
    //! most-work chain.
    //!
    //! Once this pointer is set to a corresponding chainstate, it will not
    //! be reset until init.cpp:Shutdown(). This means it is safe to acquire
    //! the contents of this pointer with ::cs_main held, release the lock,
    //! and then use the reference without concern of it being deconstructed.
    //!
    //! This is especially important when, e.g., calling ActivateBestChain()
    //! on all chainstates because we are not able to hold ::cs_main going into
    //! that call.
    CChainState* m_active_chainstate{nullptr};

    //! If true, the assumed-valid chainstate has been fully validated
    //! by the background validation chainstate.
    bool m_snapshot_validated{false};

    // For access to m_active_chainstate.
    friend CChainState& ChainstateActive();
    friend CChain& ChainActive();

public:
    //! A single BlockManager instance is shared across each constructed
    //! chainstate to avoid duplicating block metadata.
    BlockManager m_blockman GUARDED_BY(::cs_main);

    //! Instantiate a new chainstate and assign it based upon whether it is
    //! from a snapshot.
    //!
    //! @param[in] snapshot_blockhash   If given, signify that this chainstate
    //!                                 is based on a snapshot.
    CChainState& InitializeChainstate(const uint256& snapshot_blockhash = uint256())
        EXCLUSIVE_LOCKS_REQUIRED(::cs_main);

    //! Get all chainstates currently being used.
    std::vector<CChainState*> GetAll();

    //! The most-work chain.
    CChainState& ActiveChainstate() const;
    CChain& ActiveChain() const { return ActiveChainstate().m_chain; }
    int ActiveHeight() const { return ActiveChain().Height(); }
    CBlockIndex* ActiveTip() const { return ActiveChain().Tip(); }

    BlockMap& BlockIndex() EXCLUSIVE_LOCKS_REQUIRED(::cs_main)
    {
        return m_blockman.m_block_index;
    }

    bool IsSnapshotActive() const;

    Optional<uint256> SnapshotBlockhash() const;

    //! Is there a snapshot in use and has it been fully validated?
    bool IsSnapshotValidated() const { return m_snapshot_validated; }

    //! @returns true if this chainstate is being used to validate an active
    //!          snapshot in the background.
    bool IsBackgroundIBD(CChainState* chainstate) const;

    //! Return the most-work chainstate that has been fully validated.
    //!
    //! During background validation of a snapshot, this is the IBD chain. After
    //! background validation has completed, this is the snapshot chain.
    CChainState& ValidatedChainstate() const;

    CChain& ValidatedChain() const { return ValidatedChainstate().m_chain; }
    CBlockIndex* ValidatedTip() const { return ValidatedChain().Tip(); }

    /**
     * Process an incoming block. This only returns after the best known valid
     * block is made active. Note that it does not, however, guarantee that the
     * specific block passed to it has been checked for validity!
     *
     * If you want to *possibly* get feedback on whether pblock is valid, you must
     * install a CValidationInterface (see validationinterface.h) - this will have
     * its BlockChecked method called whenever *any* block completes validation.
     *
     * Note that we guarantee that either the proof-of-work is valid on pblock, or
     * (and possibly also) BlockChecked will have been called.
     *
     * May not be called in a
     * validationinterface callback.
     *
     * @param[in]   pblock  The block we want to process.
     * @param[in]   fForceProcessing Process this block even if unrequested; used for non-network block sources.
     * @param[out]  fNewBlock A boolean which is set to indicate if the block was first received via this call
     * @returns     If the block was processed, independently of block validity
     */
    bool ProcessNewBlock(const CChainParams& chainparams, const std::shared_ptr<const CBlock> pblock, bool fForceProcessing, bool* fNewBlock, NodeId node_id = 0) LOCKS_EXCLUDED(cs_main);

    /**
     * Process incoming block headers.
     *
     * May not be called in a
     * validationinterface callback.
     *
     * @param[in]  block The block headers themselves
     * @param[out] state This may be set to an Error state if any error occurred processing them
     * @param[in]  chainparams The params for the chain we want to connect to
     * @param[out] ppindex If set, the pointer will be set to point to the last new block index object for the given headers
     */
    bool ProcessNewBlockHeaders(const std::vector<CBlockHeader>& block, BlockValidationState& state, const CChainParams& chainparams, const CBlockIndex** ppindex = nullptr) LOCKS_EXCLUDED(cs_main);

    //! Mark one block file as pruned (modify associated database entries)
    void PruneOneBlockFile(const int fileNumber) EXCLUSIVE_LOCKS_REQUIRED(cs_main);

    //! Load the block tree and coins database from disk, initializing state if we're running with -reindex
    bool LoadBlockIndex(const CChainParams& chainparams) EXCLUSIVE_LOCKS_REQUIRED(cs_main);

    //! Unload block index and chain data before shutdown.
    void Unload() EXCLUSIVE_LOCKS_REQUIRED(::cs_main);

    //! Clear (deconstruct) chainstate data.
    void Reset();
};

/** DEPRECATED! Please use node.chainman instead. May only be used in validation.cpp internally */
extern ChainstateManager g_chainman GUARDED_BY(::cs_main);

/** Please prefer the identical ChainstateManager::ActiveChainstate */
CChainState& ChainstateActive();

/** Please prefer the identical ChainstateManager::ActiveChain */
CChain& ChainActive();

/** Global variable that points to the active block tree (protected by cs_main) */
extern std::unique_ptr<CBlockTreeDB> pblocktree;

/**
 * Return the spend height, which is one more than the inputs.GetBestBlock().
 * While checking, GetBestBlock() refers to the parent block. (protected by cs_main)
 * This is also true for mempool checks.
 */
int GetSpendHeight(const CCoinsViewCache& inputs);

extern VersionBitsCache versionbitscache;

/**
 * Determine what nVersion a new block should use.
 */
int32_t ComputeBlockVersion(const CBlockIndex* pindexPrev, const Consensus::Params& params);

/** Get block file info entry for one block file */
CBlockFileInfo* GetBlockFileInfo(size_t n);

/** Dump the mempool to disk. */
bool DumpMempool(const CTxMemPool& pool);

/** Load the mempool from disk. */
bool LoadMempool(CTxMemPool& pool);

//! Check whether the block associated with this index entry is pruned or not.
inline bool IsBlockPruned(const CBlockIndex* pblockindex)
{
    return (fHavePruned && !(pblockindex->nStatus & BLOCK_HAVE_DATA) && pblockindex->nTx > 0);
}

bool RemoveUnreceivedHeader(const uint256 &hash) EXCLUSIVE_LOCKS_REQUIRED(cs_main);
size_t CountDelayedBlocks() EXCLUSIVE_LOCKS_REQUIRED(cs_main);
int64_t GetSmsgFeeRate(const CBlockIndex *pindex, bool reduce_height=false) EXCLUSIVE_LOCKS_REQUIRED(cs_main);
uint32_t GetSmsgDifficulty(uint64_t time, bool verify=false) EXCLUSIVE_LOCKS_REQUIRED(cs_main);

class StakeConflict
{
public:
    int64_t nLastUpdated = 0;
    //COutPoint kernel;
    std::map<NodeId, int> peerCount;

    //int SetKernel(const COutPoint &kernel_);
    int Add(NodeId id);
};

/** Cache recently seen coinstake transactions */
class CoinStakeCache
{
public:
    CoinStakeCache() {};
    explicit CoinStakeCache(size_t max_size) : nMaxSize(max_size) {};
    size_t nMaxSize = 16;
    std::list<std::pair<uint256, CTransactionRef> > lData;

    bool GetCoinStake(const uint256 &blockHash, CTransactionRef &tx) EXCLUSIVE_LOCKS_REQUIRED(cs_main);
    bool InsertCoinStake(const uint256 &blockHash, const CTransactionRef &tx) EXCLUSIVE_LOCKS_REQUIRED(cs_main);
};

extern std::map<uint256, StakeConflict> mapStakeConflict;
extern CoinStakeCache coinStakeCache;

DisconnectResult DisconnectBlock(const CBlock& block, const CBlockIndex* pindex, CCoinsViewCache& view);
bool FlushStateToDisk(const CChainParams& chainParams, BlockValidationState &state, FlushStateMode mode, int nManualPruneHeight=0);
bool FlushView(CCoinsViewCache *view, BlockValidationState& state, bool fDisconnecting);
void UpdateTip(const CBlockIndex *pindexNew, const CChainParams& chainParams);

#endif // BITCOIN_VALIDATION_H<|MERGE_RESOLUTION|>--- conflicted
+++ resolved
@@ -74,16 +74,6 @@
 static const bool DEFAULT_CHECKPOINTS_ENABLED = true;
 static const bool DEFAULT_TXINDEX = false;
 static const char* const DEFAULT_BLOCKFILTERINDEX = "0";
-<<<<<<< HEAD
-static const bool DEFAULT_CSINDEX = false;
-static const bool DEFAULT_ADDRESSINDEX = false;
-static const bool DEFAULT_TIMESTAMPINDEX = false;
-static const bool DEFAULT_SPENTINDEX = false;
-static const unsigned int DEFAULT_DB_MAX_OPEN_FILES = 64; // set to 1000 for insight
-static const bool DEFAULT_DB_COMPRESSION = false; // set to true for insight
-static const unsigned int DEFAULT_BANSCORE_THRESHOLD = 100;
-=======
->>>>>>> 31bdd866
 /** Default for -persistmempool */
 static const bool DEFAULT_PERSIST_MEMPOOL = true;
 /** Default for using fee filter */
@@ -113,6 +103,16 @@
 static const uint64_t MIN_DISK_SPACE_FOR_BLOCK_FILES = 550 * 1024 * 1024;
 /** Minimum size of a witness commitment structure. Defined in BIP 141. **/
 static constexpr size_t MINIMUM_WITNESS_COMMITMENT{38};
+
+
+// Particl
+static const bool DEFAULT_CSINDEX = false;
+static const bool DEFAULT_ADDRESSINDEX = false;
+static const bool DEFAULT_TIMESTAMPINDEX = false;
+static const bool DEFAULT_SPENTINDEX = false;
+static const unsigned int DEFAULT_DB_MAX_OPEN_FILES = 64; // set to 1000 for insight
+static const bool DEFAULT_DB_COMPRESSION = false; // set to true for insight
+static const unsigned int DEFAULT_BANSCORE_THRESHOLD = 100;
 
 
 struct BlockHasher
