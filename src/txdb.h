--- conflicted
+++ resolved
@@ -102,8 +102,7 @@
     bool ReadBlockFileInfo(int nFile, CBlockFileInfo &info);
     bool ReadLastBlockFile(int &nFile);
     bool WriteReindexing(bool fReindexing);
-<<<<<<< HEAD
-    bool ReadReindexing(bool &fReindexing);
+    void ReadReindexing(bool &fReindexing);
 
     bool ReadSpentIndex(CSpentIndexKey &key, CSpentIndexValue &value);
     bool UpdateSpentIndex(const std::vector<std::pair<CSpentIndexKey, CSpentIndexValue> >&vect);
@@ -120,9 +119,6 @@
     bool WriteTimestampBlockIndex(const CTimestampBlockIndexKey &blockhashIndex, const CTimestampBlockIndexValue &logicalts);
     bool ReadTimestampBlockIndex(const uint256 &hash, unsigned int &logicalTS);
 
-=======
-    void ReadReindexing(bool &fReindexing);
->>>>>>> 222e6273
     bool WriteFlag(const std::string &name, bool fValue);
     bool ReadFlag(const std::string &name, bool &fValue);
     bool LoadBlockIndexGuts(const Consensus::Params& consensusParams, std::function<CBlockIndex*(const uint256&)> insertBlockIndex);
