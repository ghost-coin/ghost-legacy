--- conflicted
+++ resolved
@@ -43,27 +43,17 @@
  */
 std::unique_ptr<CBaseChainParams> CreateBaseChainParams(const std::string& chain)
 {
-<<<<<<< HEAD
-    if (chain == CBaseChainParams::MAIN)
-        return MakeUnique<CBaseChainParams>("", 51735);
-    else if (chain == CBaseChainParams::TESTNET)
-        return MakeUnique<CBaseChainParams>("testnet", 51935);
-    else if (chain == CBaseChainParams::REGTEST)
-        return MakeUnique<CBaseChainParams>("regtest", 51936);
-    else
+    if (chain == CBaseChainParams::MAIN) {
+        return MakeUnique<CBaseChainParams>("", 51735, 51734);
+    } else if (chain == CBaseChainParams::TESTNET) {
+        return MakeUnique<CBaseChainParams>("testnet", 51935, 51934);
+    } else if (chain == CBaseChainParams::SIGNET) {
+        return MakeUnique<CBaseChainParams>("signet", 31932, 31934);
+    } else if (chain == CBaseChainParams::REGTEST) {
+        return MakeUnique<CBaseChainParams>("regtest", 51936, 51931);
+    } else {
         throw std::runtime_error(strprintf("%s: Unknown chain %s.", __func__, chain));
-=======
-    if (chain == CBaseChainParams::MAIN) {
-        return MakeUnique<CBaseChainParams>("", 8332, 8334);
-    } else if (chain == CBaseChainParams::TESTNET) {
-        return MakeUnique<CBaseChainParams>("testnet3", 18332, 18334);
-    } else if (chain == CBaseChainParams::SIGNET) {
-        return MakeUnique<CBaseChainParams>("signet", 38332, 38334);
-    } else if (chain == CBaseChainParams::REGTEST) {
-        return MakeUnique<CBaseChainParams>("regtest", 18443, 18445);
     }
-    throw std::runtime_error(strprintf("%s: Unknown chain %s.", __func__, chain));
->>>>>>> 4f807348
 }
 
 void SelectBaseParams(const std::string& chain)
