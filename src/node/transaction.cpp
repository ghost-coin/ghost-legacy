// Copyright (c) 2010 Satoshi Nakamoto
// Copyright (c) 2009-2018 The Bitcoin Core developers
// Distributed under the MIT software license, see the accompanying
// file COPYING or http://www.opensource.org/licenses/mit-license.php.

#include <consensus/validation.h>
#include <net.h>
#include <net_processing.h>
#include <txmempool.h>
#include <util/validation.h>
#include <validation.h>
#include <validationinterface.h>
#include <node/transaction.h>

#include <future>

TransactionError BroadcastTransaction(const CTransactionRef tx, std::string& err_string, const CAmount& max_tx_fee, bool relay, bool wait_callback)
{
    // BroadcastTransaction can be called by either sendrawtransaction RPC or wallet RPCs.
    // g_connman is assigned both before chain clients and before RPC server is accepting calls,
    // and reset after chain clients and RPC sever are stopped. g_connman should never be null here.
    assert(g_connman);
    std::promise<void> promise;
    uint256 hashTx = tx->GetHash();
    bool callback_set = false;

    { // cs_main scope
    LOCK(cs_main);
    // If the transaction is already confirmed in the chain, don't do anything
    // and return early.
<<<<<<< HEAD
    CCoinsViewCache &view = *pcoinsTip;
    for (size_t o = 0; o < tx->GetNumVOuts(); o++) {
=======
    CCoinsViewCache &view = ::ChainstateActive().CoinsTip();
    for (size_t o = 0; o < tx->vout.size(); o++) {
>>>>>>> 367b023a
        const Coin& existingCoin = view.AccessCoin(COutPoint(hashTx, o));
        // IsSpent doesnt mean the coin is spent, it means the output doesnt' exist.
        // So if the output does exist, then this transaction exists in the chain.
        if (!existingCoin.IsSpent()) return TransactionError::ALREADY_IN_CHAIN;
    }
    if (!mempool.exists(hashTx)) {
        // Transaction is not already in the mempool. Submit it.
        CValidationState state;
        bool fMissingInputs;
        if (!AcceptToMemoryPool(mempool, state, std::move(tx), &fMissingInputs,
                nullptr /* plTxnReplaced */, false /* bypass_limits */, max_tx_fee)) {
            if (state.IsInvalid()) {
                err_string = FormatStateMessage(state);
                return TransactionError::MEMPOOL_REJECTED;
            } else {
                if (fMissingInputs) {
                    return TransactionError::MISSING_INPUTS;
                }
                err_string = FormatStateMessage(state);
                return TransactionError::MEMPOOL_ERROR;
            }
        }

        // Transaction was accepted to the mempool.

        if (wait_callback) {
            // For transactions broadcast from outside the wallet, make sure
            // that the wallet has been notified of the transaction before
            // continuing.
            //
            // This prevents a race where a user might call sendrawtransaction
            // with a transaction to/from their wallet, immediately call some
            // wallet RPC, and get a stale result because callbacks have not
            // yet been processed.
            CallFunctionInValidationInterfaceQueue([&promise] {
                promise.set_value();
            });
            callback_set = true;
        }
    }

    } // cs_main

    if (callback_set) {
        // Wait until Validation Interface clients have been notified of the
        // transaction entering the mempool.
        promise.get_future().wait();
    }

    if (relay) {
        RelayTransaction(hashTx, *g_connman);
    }

    return TransactionError::OK;
}<|MERGE_RESOLUTION|>--- conflicted
+++ resolved
@@ -28,13 +28,8 @@
     LOCK(cs_main);
     // If the transaction is already confirmed in the chain, don't do anything
     // and return early.
-<<<<<<< HEAD
-    CCoinsViewCache &view = *pcoinsTip;
+    CCoinsViewCache &view = ::ChainstateActive().CoinsTip();
     for (size_t o = 0; o < tx->GetNumVOuts(); o++) {
-=======
-    CCoinsViewCache &view = ::ChainstateActive().CoinsTip();
-    for (size_t o = 0; o < tx->vout.size(); o++) {
->>>>>>> 367b023a
         const Coin& existingCoin = view.AccessCoin(COutPoint(hashTx, o));
         // IsSpent doesnt mean the coin is spent, it means the output doesnt' exist.
         // So if the output does exist, then this transaction exists in the chain.
