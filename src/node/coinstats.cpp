--- conflicted
+++ resolved
@@ -21,7 +21,8 @@
            4 /* height + coinbase */ +
            8 /* amount */ +
            2 /* scriptPubKey len */ +
-           scriptPubKey.size() /* scriptPubKey */;
+           scriptPubKey.size() /* scriptPubKey */ +
+           (fParticlMode ? 1 /* nType */ + 33 /* commitment */ : 0);
 }
 
 static void ApplyStats(CCoinsStats& stats, CHashWriter& ss, const uint256& hash, const std::map<uint32_t, Coin>& outputs)
@@ -33,7 +34,6 @@
     for (const auto& output : outputs) {
         ss << VARINT(output.first + 1);
         ss << output.second.out.scriptPubKey;
-<<<<<<< HEAD
 
         switch (output.second.nType) {
             case OUTPUT_STANDARD:
@@ -49,15 +49,7 @@
                 break;
         }
 
-        stats.nBogoSize += 32 /* txid */ + 4 /* vout index */ + 4 /* height + coinbase */ + 8 /* amount */ +
-                           2 /* scriptPubKey len */ + output.second.out.scriptPubKey.size() /* scriptPubKey */ +
-                           (fParticlMode ? 1 /* nType */ + 33 /* commitment */ : 0);
-=======
-        ss << VARINT_MODE(output.second.out.nValue, VarIntMode::NONNEGATIVE_SIGNED);
-        stats.nTransactionOutputs++;
-        stats.nTotalAmount += output.second.out.nValue;
         stats.nBogoSize += GetBogoSize(output.second.out.scriptPubKey);
->>>>>>> 31bdd866
     }
     ss << VARINT(0u);
 }
