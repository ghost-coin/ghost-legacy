// Copyright (c) 2009-2010 Satoshi Nakamoto
// Copyright (c) 2009-2019 The Bitcoin Core developers
// Distributed under the MIT software license, see the accompanying
// file COPYING or http://www.opensource.org/licenses/mit-license.php.

#ifndef BITCOIN_POLICY_POLICY_H
#define BITCOIN_POLICY_POLICY_H

#include <consensus/consensus.h>
#include <policy/feerate.h>
#include <script/interpreter.h>
#include <script/standard.h>

#include <string>

class CCoinsViewCache;
class CTxOut;

/** Default for -blockmaxsize, which controls the maximum size of block the mining code will create **/
static const unsigned int DEFAULT_BLOCK_MAX_SIZE = 1000000;
/** Default for -blockmaxweight, which controls the range of block weights the mining code will create **/
static const unsigned int DEFAULT_BLOCK_MAX_WEIGHT = MAX_BLOCK_WEIGHT - 4000;
/** Default for -blockmintxfee, which sets the minimum feerate for a transaction in blocks created by mining code **/
static const unsigned int DEFAULT_BLOCK_MIN_TX_FEE = 1000;
/** The maximum weight for transactions we're willing to relay/mine */
static const unsigned int MAX_STANDARD_TX_WEIGHT = 400000;
/** The minimum non-witness size for transactions we're willing to relay/mine (1 segwit input + 1 P2WPKH output = 82 bytes) */
static const unsigned int MIN_STANDARD_TX_NONWITNESS_SIZE = 82;
static const unsigned int MIN_STANDARD_TX_NONWITNESS_SIZE_PART = 81;
/** Maximum number of signature check operations in an IsStandard() P2SH script */
static const unsigned int MAX_P2SH_SIGOPS = 15;
/** The maximum number of sigops we're willing to relay/mine in a single tx */
static const unsigned int MAX_STANDARD_TX_SIGOPS_COST = MAX_BLOCK_SIGOPS_COST/5;
/** Default for -maxmempool, maximum megabytes of mempool memory usage */
static const unsigned int DEFAULT_MAX_MEMPOOL_SIZE = 300;
/** Default for -incrementalrelayfee, which sets the minimum feerate increase for mempool limiting or BIP 125 replacement **/
static const unsigned int DEFAULT_INCREMENTAL_RELAY_FEE = 1000;
/** Default for -bytespersigop */
static const unsigned int DEFAULT_BYTES_PER_SIGOP = 20;
/** Default for -permitbaremultisig */
static const bool DEFAULT_PERMIT_BAREMULTISIG = true;
/** The maximum number of witness stack items in a standard P2WSH script */
static const unsigned int MAX_STANDARD_P2WSH_STACK_ITEMS = 100;
/** The maximum size of each witness stack item in a standard P2WSH script */
static const unsigned int MAX_STANDARD_P2WSH_STACK_ITEM_SIZE = 80;
/** The maximum size of a standard witnessScript */
static const unsigned int MAX_STANDARD_P2WSH_SCRIPT_SIZE = 3600;
/** Min feerate for defining dust. Historically this has been based on the
 * minRelayTxFee, however changing the dust limit changes which transactions are
 * standard and should be done with care and ideally rarely. It makes sense to
 * only increase the dust limit after prior releases were already not creating
 * outputs below the new threshold */
static const unsigned int DUST_RELAY_TX_FEE = 3000;
/**
 * Standard script verification flags that standard transactions will comply
 * with. However scripts violating these flags may still be present in valid
 * blocks and we must accept those blocks.
 */
static constexpr unsigned int STANDARD_SCRIPT_VERIFY_FLAGS = MANDATORY_SCRIPT_VERIFY_FLAGS |
                                                             SCRIPT_VERIFY_DERSIG |
                                                             SCRIPT_VERIFY_STRICTENC |
                                                             SCRIPT_VERIFY_MINIMALDATA |
                                                             SCRIPT_VERIFY_NULLDUMMY |
                                                             SCRIPT_VERIFY_DISCOURAGE_UPGRADABLE_NOPS |
                                                             SCRIPT_VERIFY_CLEANSTACK |
                                                             SCRIPT_VERIFY_MINIMALIF |
                                                             SCRIPT_VERIFY_NULLFAIL |
                                                             SCRIPT_VERIFY_CHECKLOCKTIMEVERIFY |
                                                             SCRIPT_VERIFY_CHECKSEQUENCEVERIFY |
                                                             SCRIPT_VERIFY_LOW_S |
                                                             SCRIPT_VERIFY_WITNESS |
                                                             SCRIPT_VERIFY_DISCOURAGE_UPGRADABLE_WITNESS_PROGRAM |
                                                             SCRIPT_VERIFY_WITNESS_PUBKEYTYPE |
                                                             SCRIPT_VERIFY_CONST_SCRIPTCODE;

/** For convenience, standard but not mandatory verify flags. */
static constexpr unsigned int STANDARD_NOT_MANDATORY_VERIFY_FLAGS = STANDARD_SCRIPT_VERIFY_FLAGS & ~MANDATORY_SCRIPT_VERIFY_FLAGS;

/** Used as the flags parameter to sequence and nLocktime checks in non-consensus code. */
static constexpr unsigned int STANDARD_LOCKTIME_VERIFY_FLAGS = LOCKTIME_VERIFY_SEQUENCE |
                                                               LOCKTIME_MEDIAN_TIME_PAST;

CAmount GetDustThreshold(const CTxOut& txout, const CFeeRate& dustRelayFee);
bool IsDust(const CTxOut& txout, const CFeeRate& dustRelayFee);

<<<<<<< HEAD
CAmount GetDustThreshold(const CTxOutStandard *txout, const CFeeRate& dustRelayFeeIn);
bool IsDust(const CTxOutBase *txout, const CFeeRate& dustRelayFee);

bool IsStandard(const CScript& scriptPubKey, txnouttype& whichType, int64_t time=0);
=======
bool IsStandard(const CScript& scriptPubKey, TxoutType& whichType);
>>>>>>> 31bdd866
    /**
     * Check for standard transaction types
     * @return True if all outputs (scriptPubKeys) use only standard transaction forms
     */
bool IsStandardTx(const CTransaction& tx, bool permit_bare_multisig, const CFeeRate& dust_relay_fee, std::string& reason, int64_t time=0);
    /**
     * Check for standard transaction types
     * @param[in] mapInputs    Map of previous transactions that have outputs we're spending
     * @return True if all inputs (scriptSigs) use only standard transaction forms
     */
bool AreInputsStandard(const CTransaction& tx, const CCoinsViewCache& mapInputs, int64_t time=0);
    /**
     * Check if the transaction is over standard P2WSH resources limit:
     * 3600bytes witnessScript size, 80bytes per witness stack element, 100 witness stack elements
     * These limits are adequate for multi-signature up to n-of-100 using OP_CHECKSIG, OP_ADD, and OP_EQUAL,
     */
bool IsWitnessStandard(const CTransaction& tx, const CCoinsViewCache& mapInputs);

/** Compute the virtual transaction size (weight reinterpreted as bytes). */
int64_t GetVirtualTransactionSize(int64_t nWeight, int64_t nSigOpCost, unsigned int bytes_per_sigop);
int64_t GetVirtualTransactionSize(const CTransaction& tx, int64_t nSigOpCost, unsigned int bytes_per_sigop);
int64_t GetVirtualTransactionInputSize(const CTxIn& tx, int64_t nSigOpCost, unsigned int bytes_per_sigop);

static inline int64_t GetVirtualTransactionSize(const CTransaction& tx)
{
    return GetVirtualTransactionSize(tx, 0, 0);
}

static inline int64_t GetVirtualTransactionInputSize(const CTxIn& tx)
{
    return GetVirtualTransactionInputSize(tx, 0, 0);
}

#endif // BITCOIN_POLICY_POLICY_H<|MERGE_RESOLUTION|>--- conflicted
+++ resolved
@@ -83,14 +83,10 @@
 CAmount GetDustThreshold(const CTxOut& txout, const CFeeRate& dustRelayFee);
 bool IsDust(const CTxOut& txout, const CFeeRate& dustRelayFee);
 
-<<<<<<< HEAD
 CAmount GetDustThreshold(const CTxOutStandard *txout, const CFeeRate& dustRelayFeeIn);
 bool IsDust(const CTxOutBase *txout, const CFeeRate& dustRelayFee);
 
-bool IsStandard(const CScript& scriptPubKey, txnouttype& whichType, int64_t time=0);
-=======
-bool IsStandard(const CScript& scriptPubKey, TxoutType& whichType);
->>>>>>> 31bdd866
+bool IsStandard(const CScript& scriptPubKey, TxoutType& whichType, int64_t time=0);
     /**
      * Check for standard transaction types
      * @return True if all outputs (scriptPubKeys) use only standard transaction forms
