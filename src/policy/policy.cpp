// Copyright (c) 2009-2010 Satoshi Nakamoto
// Copyright (c) 2009-2019 The Bitcoin Core developers
// Distributed under the MIT software license, see the accompanying
// file COPYING or http://www.opensource.org/licenses/mit-license.php.

// NOTE: This file is intended to be customised by the end user, and includes only local node policy logic

#include <policy/policy.h>

#include <consensus/validation.h>
#include <coins.h>
<<<<<<< HEAD
#include <chainparams.h>
=======
#include <span.h>
>>>>>>> 4f807348

CAmount GetDustThreshold(const CTxOut& txout, const CFeeRate& dustRelayFeeIn)
{
    // "Dust" is defined in terms of dustRelayFee,
    // which has units satoshis-per-kilobyte.
    // If you'd pay more in fees than the value of the output
    // to spend something, then we consider it dust.
    // A typical spendable non-segwit txout is 34 bytes big, and will
    // need a CTxIn of at least 148 bytes to spend:
    // so dust is a spendable txout less than
    // 182*dustRelayFee/1000 (in satoshis).
    // 546 satoshis at the default rate of 3000 sat/kB.
    // A typical spendable segwit txout is 31 bytes big, and will
    // need a CTxIn of at least 67 bytes to spend:
    // so dust is a spendable txout less than
    // 98*dustRelayFee/1000 (in satoshis).
    // 294 satoshis at the default rate of 3000 sat/kB.
    if (txout.scriptPubKey.IsUnspendable())
        return 0;

    size_t nSize = GetSerializeSize(txout);
    int witnessversion = 0;
    std::vector<unsigned char> witnessprogram;

    if (txout.scriptPubKey.IsWitnessProgram(witnessversion, witnessprogram)) {
        // sum the sizes of the parts of a transaction input
        // with 75% segwit discount applied to the script size.
        nSize += (32 + 4 + 1 + (107 / WITNESS_SCALE_FACTOR) + 4);
    } else {
        nSize += (32 + 4 + 1 + 107 + 4); // the 148 mentioned above
    }

    return dustRelayFeeIn.GetFee(nSize);
}

bool IsDust(const CTxOut& txout, const CFeeRate& dustRelayFeeIn)
{
    return (txout.nValue < GetDustThreshold(txout, dustRelayFeeIn));
}

CAmount GetDustThreshold(const CTxOutStandard *txout, const CFeeRate& dustRelayFeeIn)
{
    // "Dust" is defined in terms of dustRelayFee,
    // which has units satoshis-per-kilobyte.
    // If you'd pay more in fees than the value of the output
    // to spend something, then we consider it dust.
    // A typical spendable non-segwit txout is 34 bytes big, and will
    // need a CTxIn of at least 148 bytes to spend:
    // so dust is a spendable txout less than
    // 182*dustRelayFee/1000 (in satoshis).
    // 546 satoshis at the default rate of 3000 sat/kB.
    // A typical spendable segwit txout is 31 bytes big, and will
    // need a CTxIn of at least 67 bytes to spend:
    // so dust is a spendable txout less than
    // 98*dustRelayFee/1000 (in satoshis).
    // 294 satoshis at the default rate of 3000 sat/kB.
    if (txout->scriptPubKey.IsUnspendable()) {
        return 0;
    }

    size_t nSize = GetSerializeSize(*txout);
    int witnessversion = 0;
    std::vector<unsigned char> witnessprogram;

    if (txout->scriptPubKey.IsWitnessProgram(witnessversion, witnessprogram)) {
        // sum the sizes of the parts of a transaction input
        // with 75% segwit discount applied to the script size.
        nSize += (32 + 4 + 1 + (107 / WITNESS_SCALE_FACTOR) + 4);
    } else {
        nSize += (32 + 4 + 1 + 107 + 4); // the 148 mentioned above
    }

    return dustRelayFeeIn.GetFee(nSize);
}

bool IsDust(const CTxOutBase *txout, const CFeeRate& dustRelayFee)
{
    if (txout->IsType(OUTPUT_STANDARD))
        return (((CTxOutStandard*)txout)->nValue < GetDustThreshold((CTxOutStandard*)txout, dustRelayFee));
    return false;
};

bool IsStandard(const CScript& scriptPubKey, TxoutType& whichType, int64_t time)
{
    const Consensus::Params& consensusParams = Params().GetConsensus();

    if (time >= consensusParams.OpIsCoinstakeTime) {
        // TODO: better method
        if (HasIsCoinstakeOp(scriptPubKey)) {
            CScript scriptA, scriptB;
            if (!SplitConditionalCoinstakeScript(scriptPubKey, scriptA, scriptB)) {
                return false;
            }
            return IsStandard(scriptA, whichType) && IsStandard(scriptB, whichType);
        }
    }

    std::vector<std::vector<unsigned char> > vSolutions;
    whichType = Solver(scriptPubKey, vSolutions);

    if (whichType == TxoutType::NONSTANDARD) {
        return false;
    } else if (whichType == TxoutType::MULTISIG) {
        unsigned char m = vSolutions.front()[0];
        unsigned char n = vSolutions.back()[0];
        // Support up to x-of-3 multisig txns as standard
        if (n < 1 || n > 3)
            return false;
        if (m < 1 || m > n)
            return false;
    } else if (whichType == TxoutType::NULL_DATA &&
               (!fAcceptDatacarrier || scriptPubKey.size() > nMaxDatacarrierBytes)) {
          return false;
    }

    return true;
}

bool IsStandardTx(const CTransaction& tx, bool permit_bare_multisig, const CFeeRate& dust_relay_fee, std::string& reason, int64_t time)
{
    if (tx.IsParticlVersion()) {
        if (tx.GetParticlVersion() > PARTICL_TXN_VERSION) {
            reason = "version";
            return false;
        }
    } else
    if (tx.nVersion > CTransaction::MAX_STANDARD_VERSION || tx.nVersion < 1) {
        reason = "version";
        return false;
    }

    // Extremely large transactions with lots of inputs can cost the network
    // almost as much to process as they cost the sender in fees, because
    // computing signature hashes is O(ninputs*txsize). Limiting transactions
    // to MAX_STANDARD_TX_WEIGHT mitigates CPU exhaustion attacks.
    unsigned int sz = GetTransactionWeight(tx);
    if (sz > MAX_STANDARD_TX_WEIGHT) {
        reason = "tx-size";
        return false;
    }

    for (const CTxIn& txin : tx.vin)
    {
        // Biggest 'standard' txin is a 15-of-15 P2SH multisig with compressed
        // keys (remember the 520 byte limit on redeemScript size). That works
        // out to a (15*(33+1))+3=513 byte redeemScript, 513+1+15*(73+1)+3=1627
        // bytes of scriptSig, which we round off to 1650 bytes for some minor
        // future-proofing. That's also enough to spend a 20-of-20
        // CHECKMULTISIG scriptPubKey, though such a scriptPubKey is not
        // considered standard.
        if (txin.scriptSig.size() > 1650) {
            reason = "scriptsig-size";
            return false;
        }
        if (!txin.scriptSig.IsPushOnly()) {
            reason = "scriptsig-not-pushonly";
            return false;
        }
    }

    unsigned int nDataOut = 0;
    TxoutType whichType;
    for (const CTxOut& txout : tx.vout) {
        if (!::IsStandard(txout.scriptPubKey, whichType, time)) {
            reason = "scriptpubkey";
            return false;
        }

        if (whichType == TxoutType::NULL_DATA)
            nDataOut++;
        else if ((whichType == TxoutType::MULTISIG) && (!permit_bare_multisig)) {
            reason = "bare-multisig";
            return false;
        } else if (IsDust(txout, dust_relay_fee)) {
            reason = "dust";
            return false;
        }
    }

    for (const auto &txout : tx.vpout) {
        const CTxOutBase *p = txout.get();

        if (!p->IsType(OUTPUT_STANDARD) && !p->IsType(OUTPUT_CT)) {
            continue;
        }
        if (!::IsStandard(*p->GetPScriptPubKey(), whichType, time)) {
            reason = "scriptpubkey";
            return false;
        }
        if (whichType == TxoutType::NULL_DATA) {
            nDataOut++;
        } else if ((whichType == TxoutType::MULTISIG) && (!permit_bare_multisig)) {
            reason = "bare-multisig";
            return false;
        } else if (IsDust(p, dust_relay_fee)) {
            reason = "dust";
            return false;
        }
    }

    // only one OP_RETURN txout is permitted
    if (nDataOut > 1) {
        reason = "multi-op-return";
        return false;
    }

    return true;
}

/**
 * Check transaction inputs to mitigate two
 * potential denial-of-service attacks:
 *
 * 1. scriptSigs with extra data stuffed into them,
 *    not consumed by scriptPubKey (or P2SH script)
 * 2. P2SH scripts with a crazy number of expensive
 *    CHECKSIG/CHECKMULTISIG operations
 *
 * Why bother? To avoid denial-of-service attacks; an attacker
 * can submit a standard HASH... OP_EQUAL transaction,
 * which will get accepted into blocks. The redemption
 * script can be anything; an attacker could use a very
 * expensive-to-check-upon-redemption script like:
 *   DUP CHECKSIG DROP ... repeated 100 times... OP_1
 *
 * Note that only the non-witness portion of the transaction is checked here.
 */
bool AreInputsStandard(const CTransaction& tx, const CCoinsViewCache& mapInputs, int64_t time)
{
    if (tx.IsCoinBase())
        return true; // Coinbases don't use vin normally

    if (fParticlMode) {
        for (unsigned int i = 0; i < tx.vin.size(); i++) {
            if (tx.vin[i].IsAnonInput()) {
                continue;
            }

            const Coin& coin = mapInputs.AccessCoin(tx.vin[i].prevout);
            const CTxOut& prev = coin.out;

            if (coin.nType != OUTPUT_STANDARD && coin.nType != OUTPUT_CT) {
                return false;
            }

            TxoutType whichType;
            // get the scriptPubKey corresponding to this input:
            const CScript& prevScript = prev.scriptPubKey;

            //if (!Solver(prevScript, whichType, vSolutions))
            if (!::IsStandard(prevScript, whichType, time)) {
                return false;
            }

            if (whichType == TxoutType::SCRIPTHASH) {
                if (tx.vin[i].scriptWitness.stack.size() < 1) {
                    return false;
                }
                if (tx.vin[i].scriptWitness.stack.back().size() > MAX_STANDARD_P2WSH_SCRIPT_SIZE) {
                    return false;
                }
                size_t sizeWitnessStack = tx.vin[i].scriptWitness.stack.size() - 1;
                if (sizeWitnessStack > MAX_STANDARD_P2WSH_STACK_ITEMS) {
                    return false;
                }
                for (unsigned int j = 0; j < sizeWitnessStack; j++) {
                    if (tx.vin[i].scriptWitness.stack[j].size() > MAX_STANDARD_P2WSH_STACK_ITEM_SIZE) {
                        return false;
                    }
                }
            }
        }
        return true;
    }

    for (unsigned int i = 0; i < tx.vin.size(); i++)
    {
        const CTxOut& prev = mapInputs.AccessCoin(tx.vin[i].prevout).out;

        std::vector<std::vector<unsigned char> > vSolutions;
        TxoutType whichType = Solver(prev.scriptPubKey, vSolutions);
        if (whichType == TxoutType::NONSTANDARD || whichType == TxoutType::WITNESS_UNKNOWN) {
            // WITNESS_UNKNOWN failures are typically also caught with a policy
            // flag in the script interpreter, but it can be helpful to catch
            // this type of NONSTANDARD transaction earlier in transaction
            // validation.
            return false;
        } else if (whichType == TxoutType::SCRIPTHASH
            || whichType == TxoutType::SCRIPTHASH256) {
            std::vector<std::vector<unsigned char> > stack;
            // convert the scriptSig into a stack, so we can inspect the redeemScript
            if (!EvalScript(stack, tx.vin[i].scriptSig, SCRIPT_VERIFY_NONE, BaseSignatureChecker(), SigVersion::BASE))
                return false;
            if (stack.empty())
                return false;
            CScript subscript(stack.back().begin(), stack.back().end());
            if (subscript.GetSigOpCount(true) > MAX_P2SH_SIGOPS) {
                return false;
            }
        }
    }

    return true;
}

bool IsWitnessStandard(const CTransaction& tx, const CCoinsViewCache& mapInputs)
{
    if (tx.IsCoinBase())
        return true; // Coinbases are skipped

    for (unsigned int i = 0; i < tx.vin.size(); i++)
    {
        if (tx.vin[i].IsAnonInput()) {
            size_t sizeWitnessStack = tx.vin[i].scriptWitness.stack.size();
            if (sizeWitnessStack > 3) {
                return false;
            }
            for (unsigned int j = 0; j < sizeWitnessStack; j++) {
                if (tx.vin[i].scriptWitness.stack[j].size() > 8192) { // TODO: max limits?
                    return false;
                }
            }
            continue;
        }

        // We don't care if witness for this input is empty, since it must not be bloated.
        // If the script is invalid without witness, it would be caught sooner or later during validation.
        if (tx.vin[i].scriptWitness.IsNull())
            continue;

        CScript prevScript;
        const CTxOut &prev = mapInputs.AccessCoin(tx.vin[i].prevout).out;

        // get the scriptPubKey corresponding to this input:
        prevScript = prev.scriptPubKey;

<<<<<<< HEAD
        if (prevScript.IsPayToScriptHashAny(tx.IsCoinStake())) {
=======
        bool p2sh = false;
        if (prevScript.IsPayToScriptHash()) {
>>>>>>> 4f807348
            std::vector <std::vector<unsigned char> > stack;

            // If the scriptPubKey is P2SH, we try to extract the redeemScript casually by converting the scriptSig
            // into a stack. We do not check IsPushOnly nor compare the hash as these will be done later anyway.
            // If the check fails at this stage, we know that this txid must be a bad one.

            if (!tx.IsParticlVersion()) {
                if (!EvalScript(stack, tx.vin[i].scriptSig, SCRIPT_VERIFY_NONE, BaseSignatureChecker(), SigVersion::BASE))
                    return false;
            } else {
                stack = tx.vin[i].scriptWitness.stack;
            }

            if (stack.empty())
                return false;
            prevScript = CScript(stack.back().begin(), stack.back().end());
            p2sh = true;
        }

        int witnessversion = 0;
        std::vector<unsigned char> witnessprogram;

        // Non-witness program must not be associated with any witness
        if (!tx.IsParticlVersion()
            && !prevScript.IsWitnessProgram(witnessversion, witnessprogram))
            return false;

        // Check P2WSH standard limits
        if (witnessversion == 0 && witnessprogram.size() == WITNESS_V0_SCRIPTHASH_SIZE) {
            if (tx.vin[i].scriptWitness.stack.back().size() > MAX_STANDARD_P2WSH_SCRIPT_SIZE)
                return false;
            size_t sizeWitnessStack = tx.vin[i].scriptWitness.stack.size() - 1;

            if (sizeWitnessStack > MAX_STANDARD_P2WSH_STACK_ITEMS)
                return false;
            for (unsigned int j = 0; j < sizeWitnessStack; j++) {
                if (tx.vin[i].scriptWitness.stack[j].size() > MAX_STANDARD_P2WSH_STACK_ITEM_SIZE)
                {
                    return false;
                }
            }
        }

        // Check policy limits for Taproot spends:
        // - MAX_STANDARD_TAPSCRIPT_STACK_ITEM_SIZE limit for stack item size
        // - No annexes
        if (witnessversion == 1 && witnessprogram.size() == WITNESS_V1_TAPROOT_SIZE && !p2sh) {
            // Taproot spend (non-P2SH-wrapped, version 1, witness program size 32; see BIP 341)
            auto stack = MakeSpan(tx.vin[i].scriptWitness.stack);
            if (stack.size() >= 2 && !stack.back().empty() && stack.back()[0] == ANNEX_TAG) {
                // Annexes are nonstandard as long as no semantics are defined for them.
                return false;
            }
            if (stack.size() >= 2) {
                // Script path spend (2 or more stack elements after removing optional annex)
                const auto& control_block = SpanPopBack(stack);
                SpanPopBack(stack); // Ignore script
                if (control_block.empty()) return false; // Empty control block is invalid
                if ((control_block[0] & TAPROOT_LEAF_MASK) == TAPROOT_LEAF_TAPSCRIPT) {
                    // Leaf version 0xc0 (aka Tapscript, see BIP 342)
                    for (const auto& item : stack) {
                        if (item.size() > MAX_STANDARD_TAPSCRIPT_STACK_ITEM_SIZE) return false;
                    }
                }
            } else if (stack.size() == 1) {
                // Key path spend (1 stack element after removing optional annex)
                // (no policy rules apply)
            } else {
                // 0 stack elements; this is already invalid by consensus rules
                return false;
            }
        }
    }
    return true;
}

int64_t GetVirtualTransactionSize(int64_t nWeight, int64_t nSigOpCost, unsigned int bytes_per_sigop)
{
    return (std::max(nWeight, nSigOpCost * bytes_per_sigop) + WITNESS_SCALE_FACTOR - 1) / WITNESS_SCALE_FACTOR;
}

int64_t GetVirtualTransactionSize(const CTransaction& tx, int64_t nSigOpCost, unsigned int bytes_per_sigop)
{
    return GetVirtualTransactionSize(GetTransactionWeight(tx), nSigOpCost, bytes_per_sigop);
}

int64_t GetVirtualTransactionInputSize(const CTxIn& txin, int64_t nSigOpCost, unsigned int bytes_per_sigop)
{
    return GetVirtualTransactionSize(GetTransactionInputWeight(txin), nSigOpCost, bytes_per_sigop);
}<|MERGE_RESOLUTION|>--- conflicted
+++ resolved
@@ -9,11 +9,8 @@
 
 #include <consensus/validation.h>
 #include <coins.h>
-<<<<<<< HEAD
 #include <chainparams.h>
-=======
 #include <span.h>
->>>>>>> 4f807348
 
 CAmount GetDustThreshold(const CTxOut& txout, const CFeeRate& dustRelayFeeIn)
 {
@@ -350,12 +347,8 @@
         // get the scriptPubKey corresponding to this input:
         prevScript = prev.scriptPubKey;
 
-<<<<<<< HEAD
+        bool p2sh = false;
         if (prevScript.IsPayToScriptHashAny(tx.IsCoinStake())) {
-=======
-        bool p2sh = false;
-        if (prevScript.IsPayToScriptHash()) {
->>>>>>> 4f807348
             std::vector <std::vector<unsigned char> > stack;
 
             // If the scriptPubKey is P2SH, we try to extract the redeemScript casually by converting the scriptSig
