--- conflicted
+++ resolved
@@ -996,13 +996,9 @@
         return strHex;
     }
 
-<<<<<<< HEAD
     return blockToJSON(block, tip, pblockindex, verbosity >= 2, with_coinstakeinfo);
-=======
-    return blockToJSON(block, tip, pblockindex, verbosity >= 2);
-},
-    };
->>>>>>> 4f807348
+},
+    };
 }
 
 static RPCHelpMan pruneblockchain()
