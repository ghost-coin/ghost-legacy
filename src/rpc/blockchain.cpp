--- conflicted
+++ resolved
@@ -706,11 +706,7 @@
 
     uint256 hash = ParseHashV(request.params[0], "parameter 1");
 
-<<<<<<< HEAD
-
-=======
     const CTxMemPool& mempool = EnsureMemPool();
->>>>>>> 03dfa366
     LOCK(mempool.cs);
 
     CTxMemPool::txiter it = mempool.mapTx.find(hash);
@@ -768,14 +764,9 @@
             "  \"version\" : n,         (numeric) The block version\n"
             "  \"versionHex\" : \"00000000\", (string) The block version formatted in hexadecimal\n"
             "  \"merkleroot\" : \"xxxx\", (string) The merkle root\n"
-<<<<<<< HEAD
             "  \"witnessmerkleroot\" : \"xxxx\", (string) The witness merkle root\n"
-            "  \"time\" : ttt,          (numeric) The block time in seconds since epoch (Jan 1 1970 GMT)\n"
-            "  \"mediantime\" : ttt,    (numeric) The median block time in seconds since epoch (Jan 1 1970 GMT)\n"
-=======
             "  \"time\" : ttt,          (numeric) The block time expressed in " + UNIX_EPOCH_TIME + "\n"
             "  \"mediantime\" : ttt,    (numeric) The median block time expressed in " + UNIX_EPOCH_TIME + "\n"
->>>>>>> 03dfa366
             "  \"nonce\" : n,           (numeric) The nonce\n"
             "  \"bits\" : \"1d00ffff\", (string) The bits\n"
             "  \"difficulty\" : x.xxx,  (numeric) The difficulty\n"
