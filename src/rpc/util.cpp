--- conflicted
+++ resolved
@@ -14,12 +14,8 @@
 #include <tuple>
 
 const std::string UNIX_EPOCH_TIME = "UNIX epoch time";
-<<<<<<< HEAD
-const std::string EXAMPLE_ADDRESS_BTC = "\"bc1q09vm5lfy0j5reeulh4x5752q25uqqvz34hufdl\"";
-const std::string EXAMPLE_ADDRESS_PART = "\"PswXnoragjpAtaySWkPSmWQe3Fc8LmviVc\"";
-=======
-const std::string EXAMPLE_ADDRESS[2] = {"bc1q09vm5lfy0j5reeulh4x5752q25uqqvz34hufdl", "bc1q02ad21edsxd23d32dfgqqsz4vv4nmtfzuklhy3"};
->>>>>>> 3f9e6a3c
+const std::string EXAMPLE_ADDRESS_BTC[2] = {"bc1q09vm5lfy0j5reeulh4x5752q25uqqvz34hufdl", "bc1q02ad21edsxd23d32dfgqqsz4vv4nmtfzuklhy3"};
+const std::string EXAMPLE_ADDRESS_PART[2] = {"PswXnoragjpAtaySWkPSmWQe3Fc8LmviVc", "Pka9M2Bva8WetQhQ4ngC255HAbMJf5P5Dc"};
 
 void RPCTypeCheck(const UniValue& params,
                   const std::list<UniValueType>& typesExpected,
@@ -121,13 +117,8 @@
 
 std::string HelpExampleRpc(const std::string& methodname, const std::string& args)
 {
-<<<<<<< HEAD
-    return "> curl --user myusername --data-binary '{\"jsonrpc\": \"1.0\", \"id\":\"curltest\", "
-        "\"method\": \"" + methodname + "\", \"params\": [" + args + "] }' -H 'content-type: text/plain;' http://127.0.0.1:51735/\n";
-=======
     return "> curl --user myusername --data-binary '{\"jsonrpc\": \"1.0\", \"id\": \"curltest\", "
-        "\"method\": \"" + methodname + "\", \"params\": [" + args + "]}' -H 'content-type: text/plain;' http://127.0.0.1:8332/\n";
->>>>>>> 3f9e6a3c
+        "\"method\": \"" + methodname + "\", \"params\": [" + args + "]}' -H 'content-type: text/plain;' http://127.0.0.1:51735/\n";
 }
 
 // Converts a hex string to a public key if possible
