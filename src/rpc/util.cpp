--- conflicted
+++ resolved
@@ -158,22 +158,6 @@
     return boost::apply_visitor(DescribeAddressVisitor(), dest);
 }
 
-<<<<<<< HEAD
-bool GetBool(const UniValue &uv)
-{
-    if (uv.isBool()) {
-        return uv.get_bool();
-    }
-    if (!uv.isStr()) {
-        throw std::runtime_error("Not a boolean or string value.");
-    }
-    bool rv;
-    if (!part::GetStringBool(uv.get_str(), rv)) {
-        throw std::runtime_error("String not a boolean value.");
-    }
-    return rv;
-};
-=======
 unsigned int ParseConfirmTarget(const UniValue& value)
 {
     int target = value.get_int();
@@ -183,7 +167,21 @@
     }
     return (unsigned int)target;
 }
->>>>>>> ad039aa0
+
+bool GetBool(const UniValue &uv)
+{
+    if (uv.isBool()) {
+        return uv.get_bool();
+    }
+    if (!uv.isStr()) {
+        throw std::runtime_error("Not a boolean or string value.");
+    }
+    bool rv;
+    if (!part::GetStringBool(uv.get_str(), rv)) {
+        throw std::runtime_error("String not a boolean value.");
+    }
+    return rv;
+};
 
 struct Section {
     Section(const std::string& left, const std::string& right)
