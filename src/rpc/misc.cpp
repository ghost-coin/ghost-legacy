--- conflicted
+++ resolved
@@ -529,13 +529,8 @@
   //  --------------------- ------------------------  -----------------------  ----------
     { "control",            "getmemoryinfo",          &getmemoryinfo,          {"mode"} },
     { "control",            "logging",                &logging,                {"include", "exclude"}},
-<<<<<<< HEAD
     { "util",               "validateaddress",        &validateaddress,        {"address","showaltversions"} },
-    { "util",               "createmultisig",         &createmultisig,         {"nrequired","keys"} },
-=======
-    { "util",               "validateaddress",        &validateaddress,        {"address"} },
     { "util",               "createmultisig",         &createmultisig,         {"nrequired","keys","address_type"} },
->>>>>>> 29f429dc
     { "util",               "verifymessage",          &verifymessage,          {"address","signature","message"} },
     { "util",               "signmessagewithprivkey", &signmessagewithprivkey, {"privkey","message"} },
 
