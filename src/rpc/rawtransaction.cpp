--- conflicted
+++ resolved
@@ -310,14 +310,10 @@
         f_txindex_ready = g_txindex->BlockUntilSyncedToCurrentChain();
     }
 
-<<<<<<< HEAD
-    CTransactionRef tx;
-
     int nHeight = 0;
     int nConfirmations = 0;
     int nBlockTime = 0;
-=======
->>>>>>> be3af4f3
+
     uint256 hash_block;
     const CTransactionRef tx = GetTransaction(blockindex, node.mempool.get(), hash, Params().GetConsensus(), hash_block);
     if (!tx) {
