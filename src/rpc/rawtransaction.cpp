// Copyright (c) 2010 Satoshi Nakamoto
// Copyright (c) 2009-2019 The Bitcoin Core developers
// Distributed under the MIT software license, see the accompanying
// file COPYING or http://www.opensource.org/licenses/mit-license.php.

#include <chain.h>
#include <coins.h>
#include <compat/byteswap.h>
#include <consensus/tx_verify.h>
#include <consensus/validation.h>
#include <core_io.h>
#include <index/txindex.h>
#include <init.h>
#include <interfaces/chain.h>
#include <key_io.h>
#include <keystore.h>
#include <merkleblock.h>
#include <node/transaction.h>
#include <policy/policy.h>
#include <policy/rbf.h>
#include <primitives/transaction.h>
#include <psbt.h>
#include <rpc/rawtransaction.h>
#include <rpc/server.h>
#include <rpc/util.h>
#include <script/script.h>
#include <script/script_error.h>
#include <script/sign.h>
#include <script/standard.h>
#include <uint256.h>
#include <util/bip32.h>
#include <util/moneystr.h>
#include <util/strencodings.h>
#include <validation.h>
#include <validationinterface.h>

#include <insight/insight.h>


#include <numeric>
#include <stdint.h>

#include <univalue.h>

void TxToJSONExpanded(const CTransaction& tx, const uint256 hashBlock, UniValue& entry,
                      int nHeight = 0, int nConfirmations = 0, int nBlockTime = 0)
{
    uint256 txid = tx.GetHash();
    entry.pushKV("txid", txid.GetHex());
    entry.pushKV("hash", tx.GetWitnessHash().GetHex());
    entry.pushKV("size", (int)::GetSerializeSize(tx, PROTOCOL_VERSION));
    entry.pushKV("vsize", (int)::GetVirtualTransactionSize(tx));
    entry.pushKV("version", tx.nVersion);
    entry.pushKV("locktime", (int64_t)tx.nLockTime);

    UniValue vin(UniValue::VARR);
    for (const auto &txin : tx.vin) {
        UniValue in(UniValue::VOBJ);
        if (tx.IsCoinBase()) {
            in.pushKV("coinbase", HexStr(txin.scriptSig.begin(), txin.scriptSig.end()));
        } else
        if (txin.IsAnonInput()) {
            in.pushKV("type", "anon");
            in.pushKV("valueSat", -1);
            uint32_t nSigInputs, nSigRingSize;
            txin.GetAnonInfo(nSigInputs, nSigRingSize);
            in.pushKV("num_inputs", (int)nSigInputs);
            in.pushKV("ring_size", (int)nSigRingSize);

            if (tx.HasWitness()
                && !txin.scriptWitness.IsNull()
                && txin.scriptWitness.stack.size() > 0) {
                const std::vector<uint8_t> &vMI = txin.scriptWitness.stack[0];

                size_t ofs = 0, nb = 0;
                for (size_t k = 0; k < nSigInputs; ++k) {
                    std::string row_out;
                    for (size_t i = 0; i < nSigRingSize; ++i) {
                        int64_t anon_index;
                        if (0 != GetVarInt(vMI, ofs, (uint64_t&)anon_index, nb)) {
                            throw JSONRPCError(RPC_MISC_ERROR, "Decode anon index failed.");
                        }
                        ofs += nb;
                        row_out += row_out.size() == 0 ? strprintf("%lu", anon_index) : strprintf(", %lu", anon_index); // linter fails ? "%lu" : ", %lu"
                    }
                    in.pushKV(strprintf("ring_row_%d", k), row_out);
                }
            }
        } else {
            in.pushKV("txid", txin.prevout.hash.GetHex());
            in.pushKV("vout", (int64_t)txin.prevout.n);
            UniValue o(UniValue::VOBJ);
            o.pushKV("asm", ScriptToAsmStr(txin.scriptSig, true));
            o.pushKV("hex", HexStr(txin.scriptSig.begin(), txin.scriptSig.end()));
            in.pushKV("scriptSig", o);
            // Add address and value info if spentindex enabled
            CSpentIndexValue spentInfo;
            CSpentIndexKey spentKey(txin.prevout.hash, txin.prevout.n);
            if (GetSpentIndex(spentKey, spentInfo)) {
                in.pushKV("type", spentInfo.satoshis == -1 ? "blind" : "standard");
                in.pushKV("value", ValueFromAmount(spentInfo.satoshis));
                in.pushKV("valueSat", spentInfo.satoshis);

                if (spentInfo.addressType == ADDR_INDT_PUBKEY_ADDRESS) {
                    in.pushKV("address", CBitcoinAddress(CKeyID(*((uint160*)&spentInfo.addressHash))).ToString());
                } else if (spentInfo.addressType == ADDR_INDT_SCRIPT_ADDRESS)  {
                    in.pushKV("address", CBitcoinAddress(CScriptID(*((uint160*)&spentInfo.addressHash))).ToString());
                } else if (spentInfo.addressType == ADDR_INDT_PUBKEY_ADDRESS_256)  {
                    in.pushKV("address", CBitcoinAddress(CKeyID256(spentInfo.addressHash)).ToString());
                } else if (spentInfo.addressType == ADDR_INDT_SCRIPT_ADDRESS_256)  {
                    in.pushKV("address", CBitcoinAddress(CScriptID256(spentInfo.addressHash)).ToString());
                }
            }
        }

        if (!txin.scriptData.IsNull()) {
            UniValue scriptdata(UniValue::VARR);
            for (unsigned int j = 0; j < txin.scriptData.stack.size(); j++) {
                std::vector<unsigned char> item = txin.scriptData.stack[j];
                scriptdata.push_back(HexStr(item.begin(), item.end()));
            }
            in.pushKV("scriptdata", scriptdata);
        }

        if (tx.HasWitness()) {
            if (!txin.scriptWitness.IsNull()) {
                UniValue txinwitness(UniValue::VARR);
                for (unsigned int j = 0; j < txin.scriptWitness.stack.size(); j++) {
                    std::vector<unsigned char> item = txin.scriptWitness.stack[j];
                    txinwitness.push_back(HexStr(item.begin(), item.end()));
                }
                in.pushKV("txinwitness", txinwitness);
            }
        }
        in.pushKV("sequence", (int64_t)txin.nSequence);
        vin.push_back(in);
    }
    entry.pushKV("vin", vin);
    UniValue vout(UniValue::VARR);

    for (unsigned int i = 0; i < tx.vpout.size(); i++) {
        UniValue out(UniValue::VOBJ);
        out.pushKV("n", (int64_t)i);
        OutputToJSON(txid, i, tx.vpout[i].get(), out);
        vout.push_back(out);
    }

    entry.pushKV("vout", vout);

    if (!hashBlock.IsNull()) {
        entry.pushKV("blockhash", hashBlock.GetHex());

        if (nConfirmations > 0) {
            entry.pushKV("height", nHeight);
            entry.pushKV("confirmations", nConfirmations);
            PushTime(entry, "time", nBlockTime);
            PushTime(entry, "blocktime", nBlockTime);
        } else {
            entry.pushKV("height", -1);
            entry.pushKV("confirmations", 0);
        }
    }

}

static void TxToJSON(const CTransaction& tx, const uint256 hashBlock, UniValue& entry)
{
    // Call into TxToUniv() in bitcoin-common to decode the transaction hex.
    //
    // Blockchain contextual information (confirmations and blocktime) is not
    // available to code in bitcoin-common, so we query them here and push the
    // data into the returned UniValue.
    TxToUniv(tx, uint256(), entry, true, RPCSerializationFlags());

    if (!hashBlock.IsNull()) {
        LOCK(cs_main);

        entry.pushKV("blockhash", hashBlock.GetHex());
        CBlockIndex* pindex = LookupBlockIndex(hashBlock);
        if (pindex) {
            if (chainActive.Contains(pindex)) {
                entry.pushKV("height", pindex->nHeight);
                entry.pushKV("confirmations", 1 + chainActive.Height() - pindex->nHeight);
                entry.pushKV("time", pindex->GetBlockTime());
                entry.pushKV("blocktime", pindex->GetBlockTime());
            } else
            {
                entry.pushKV("height", -1);
                entry.pushKV("confirmations", 0);
            };
        }
    }
}

static UniValue getrawtransaction(const JSONRPCRequest& request)
{
    const RPCHelpMan help{
                "getrawtransaction",
                "\nReturn the raw transaction data.\n"

                "\nBy default this function only works for mempool transactions. When called with a blockhash\n"
                "argument, getrawtransaction will return the transaction if the specified block is available and\n"
                "the transaction is found in that block. When called without a blockhash argument, getrawtransaction\n"
                "will return the transaction if it is in the mempool, or if -txindex is enabled and the transaction\n"
                "is in a block in the blockchain.\n"

                "\nHint: Use gettransaction for wallet transactions.\n"

                "\nIf verbose is 'true', returns an Object with information about 'txid'.\n"
                "If verbose is 'false' or omitted, returns a string that is serialized, hex-encoded data for 'txid'.\n",
                {
                    {"txid", RPCArg::Type::STR_HEX, RPCArg::Optional::NO, "The transaction id"},
                    {"verbose", RPCArg::Type::BOOL, /* default */ "false", "If false, return a string, otherwise return a json object"},
                    {"blockhash", RPCArg::Type::STR_HEX, RPCArg::Optional::OMITTED_NAMED_ARG, "The block in which to look for the transaction"},
                },
                {
                    RPCResult{"if verbose is not set or set to false",
            "\"data\"      (string) The serialized, hex-encoded data for 'txid'\n"
                     },
                     RPCResult{"if verbose is set to true",
            "{\n"
            "  \"in_active_chain\": b, (bool) Whether specified block is in the active chain or not (only present with explicit \"blockhash\" argument)\n"
            "  \"hex\" : \"data\",       (string) The serialized, hex-encoded data for 'txid'\n"
            "  \"txid\" : \"id\",        (string) The transaction id (same as provided)\n"
            "  \"hash\" : \"id\",        (string) The transaction hash (differs from txid for witness transactions)\n"
            "  \"size\" : n,             (numeric) The serialized transaction size\n"
            "  \"vsize\" : n,            (numeric) The virtual transaction size (differs from size for witness transactions)\n"
            "  \"weight\" : n,           (numeric) The transaction's weight (between vsize*4-3 and vsize*4)\n"
            "  \"version\" : n,          (numeric) The version\n"
            "  \"locktime\" : ttt,       (numeric) The lock time\n"
            "  \"vin\" : [               (array of json objects)\n"
            "     {\n"
            "       \"txid\": \"id\",    (string) The transaction id\n"
            "       \"vout\": n,         (numeric) \n"
            "       \"scriptSig\": {     (json object) The script\n"
            "         \"asm\": \"asm\",  (string) asm\n"
            "         \"hex\": \"hex\"   (string) hex\n"
            "       },\n"
            "       \"sequence\": n      (numeric) The script sequence number\n"
            "       \"txinwitness\": [\"hex\", ...] (array of string) hex-encoded witness data (if any)\n"
            "     }\n"
            "     ,...\n"
            "  ],\n"
            "  \"vout\" : [              (array of json objects)\n"
            "     {\n"
            "       \"value\" : x.xxx,            (numeric) The value in " + CURRENCY_UNIT + "\n"
            "       \"n\" : n,                    (numeric) index\n"
            "       \"scriptPubKey\" : {          (json object)\n"
            "         \"asm\" : \"asm\",          (string) the asm\n"
            "         \"hex\" : \"hex\",          (string) the hex\n"
            "         \"reqSigs\" : n,            (numeric) The required sigs\n"
            "         \"type\" : \"pubkeyhash\",  (string) The type, eg 'pubkeyhash'\n"
            "         \"addresses\" : [           (json array of string)\n"
            "           \"address\"               (string) particl address\n"
            "           ,...\n"
            "         ]\n"
            "       }\n"
            "     }\n"
            "     ,...\n"
            "  ],\n"
            "  \"blockhash\" : \"hash\",   (string) the block hash\n"
            "  \"confirmations\" : n,      (numeric) The confirmations\n"
            "  \"blocktime\" : ttt         (numeric) The block time in seconds since epoch (Jan 1 1970 GMT)\n"
            "  \"time\" : ttt,             (numeric) Same as \"blocktime\"\n"
            "}\n"
                    },
                },
                RPCExamples{
                    HelpExampleCli("getrawtransaction", "\"mytxid\"")
            + HelpExampleCli("getrawtransaction", "\"mytxid\" true")
            + HelpExampleRpc("getrawtransaction", "\"mytxid\", true")
            + HelpExampleCli("getrawtransaction", "\"mytxid\" false \"myblockhash\"")
            + HelpExampleCli("getrawtransaction", "\"mytxid\" true \"myblockhash\"")
                },
    };

    if (request.fHelp || !help.IsValidNumArgs(request.params.size())) {
        throw std::runtime_error(help.ToString());
    }

    bool in_active_chain = true;
    uint256 hash = ParseHashV(request.params[0], "parameter 1");
    CBlockIndex* blockindex = nullptr;

    if (!fParticlMode && hash == Params().GenesisBlock().hashMerkleRoot) {
        // Special exception for the genesis block coinbase transaction
        throw JSONRPCError(RPC_INVALID_ADDRESS_OR_KEY, "The genesis block coinbase is not considered an ordinary transaction and cannot be retrieved");
    }

    // Accept either a bool (true) or a num (>=1) to indicate verbose output.
    bool fVerbose = false;
    if (!request.params[1].isNull()) {
        fVerbose = request.params[1].isNum() ? (request.params[1].get_int() != 0) : request.params[1].get_bool();
    }

    if (!request.params[2].isNull()) {
        LOCK(cs_main);

        uint256 blockhash = ParseHashV(request.params[2], "parameter 3");
        blockindex = LookupBlockIndex(blockhash);
        if (!blockindex) {
            throw JSONRPCError(RPC_INVALID_ADDRESS_OR_KEY, "Block hash not found");
        }
        in_active_chain = chainActive.Contains(blockindex);
    }

    bool f_txindex_ready = false;
    if (g_txindex && !blockindex) {
        f_txindex_ready = g_txindex->BlockUntilSyncedToCurrentChain();
    }

    CTransactionRef tx;

    int nHeight = 0;
    int nConfirmations = 0;
    int nBlockTime = 0;
    uint256 hash_block;
    if (!GetTransaction(hash, tx, Params().GetConsensus(), hash_block, blockindex)) {
        std::string errmsg;
        if (blockindex) {
            if (!(blockindex->nStatus & BLOCK_HAVE_DATA)) {
                throw JSONRPCError(RPC_MISC_ERROR, "Block not available");
            }
            errmsg = "No such transaction found in the provided block";
        } else if (!g_txindex) {
            errmsg = "No such mempool transaction. Use -txindex to enable blockchain transaction queries";
        } else if (!f_txindex_ready) {
            errmsg = "No such mempool transaction. Blockchain transactions are still in the process of being indexed";
        } else {
            errmsg = "No such mempool or blockchain transaction";
        }
        throw JSONRPCError(RPC_INVALID_ADDRESS_OR_KEY, errmsg + ". Use gettransaction for wallet transactions.");
    };

    {
        LOCK(cs_main);
        BlockMap::iterator mi = mapBlockIndex.find(hash_block);
        if (mi != mapBlockIndex.end() && mi->second) {
            CBlockIndex *pindex = mi->second;
            if (chainActive.Contains(pindex)) {
                nHeight = pindex->nHeight;
                nConfirmations = 1 + chainActive.Height() - pindex->nHeight;
                nBlockTime = pindex->GetBlockTime();
            } else {
                nHeight = -1;
                nConfirmations = 0;
                nBlockTime = pindex->GetBlockTime();
            }
        }
    }

    std::string strHex = EncodeHexTx(*tx, RPCSerializationFlags());
    if (!fVerbose)
        return strHex;

    UniValue result(UniValue::VOBJ);
    if (blockindex) result.pushKV("in_active_chain", in_active_chain);
    result.pushKV("hex", strHex);

    if (fParticlMode) {
        TxToJSONExpanded(*tx, hash_block, result, nHeight, nConfirmations, nBlockTime);
    } else {
        TxToJSON(*tx, hash_block, result);
    }
    return result;
}

static UniValue gettxoutproof(const JSONRPCRequest& request)
{
    if (request.fHelp || (request.params.size() != 1 && request.params.size() != 2))
        throw std::runtime_error(
            RPCHelpMan{"gettxoutproof",
                "\nReturns a hex-encoded proof that \"txid\" was included in a block.\n"
                "\nNOTE: By default this function only works sometimes. This is when there is an\n"
                "unspent output in the utxo for this transaction. To make it always work,\n"
                "you need to maintain a transaction index, using the -txindex command line option or\n"
                "specify the block in which the transaction is included manually (by blockhash).\n",
                {
                    {"txids", RPCArg::Type::ARR, RPCArg::Optional::NO, "A json array of txids to filter",
                        {
                            {"txid", RPCArg::Type::STR_HEX, RPCArg::Optional::OMITTED, "A transaction hash"},
                        },
                        },
                    {"blockhash", RPCArg::Type::STR_HEX, RPCArg::Optional::OMITTED_NAMED_ARG, "If specified, looks for txid in the block with this hash"},
                },
                RPCResult{
            "\"data\"           (string) A string that is a serialized, hex-encoded data for the proof.\n"
                },
                RPCExamples{""},
            }.ToString()
        );

    std::set<uint256> setTxids;
    uint256 oneTxid;
    UniValue txids = request.params[0].get_array();
    for (unsigned int idx = 0; idx < txids.size(); idx++) {
        const UniValue& txid = txids[idx];
        uint256 hash(ParseHashV(txid, "txid"));
        if (setTxids.count(hash))
            throw JSONRPCError(RPC_INVALID_PARAMETER, std::string("Invalid parameter, duplicated txid: ")+txid.get_str());
       setTxids.insert(hash);
       oneTxid = hash;
    }

    CBlockIndex* pblockindex = nullptr;
    uint256 hashBlock;
    if (!request.params[1].isNull()) {
        LOCK(cs_main);
        hashBlock = ParseHashV(request.params[1], "blockhash");
        pblockindex = LookupBlockIndex(hashBlock);
        if (!pblockindex) {
            throw JSONRPCError(RPC_INVALID_ADDRESS_OR_KEY, "Block not found");
        }
    } else {
        LOCK(cs_main);

        // Loop through txids and try to find which block they're in. Exit loop once a block is found.
        for (const auto& tx : setTxids) {
            const Coin& coin = AccessByTxid(*pcoinsTip, tx);
            if (!coin.IsSpent()) {
                pblockindex = chainActive[coin.nHeight];
                break;
            }
        }
    }


    // Allow txindex to catch up if we need to query it and before we acquire cs_main.
    if (g_txindex && !pblockindex) {
        g_txindex->BlockUntilSyncedToCurrentChain();
    }

    LOCK(cs_main);

    if (pblockindex == nullptr)
    {
        CTransactionRef tx;
        if (!GetTransaction(oneTxid, tx, Params().GetConsensus(), hashBlock) || hashBlock.IsNull())
            throw JSONRPCError(RPC_INVALID_ADDRESS_OR_KEY, "Transaction not yet in block");
        pblockindex = LookupBlockIndex(hashBlock);
        if (!pblockindex) {
            throw JSONRPCError(RPC_INTERNAL_ERROR, "Transaction index corrupt");
        }
    }

    CBlock block;
    if(!ReadBlockFromDisk(block, pblockindex, Params().GetConsensus()))
        throw JSONRPCError(RPC_INTERNAL_ERROR, "Can't read block from disk");

    unsigned int ntxFound = 0;
    for (const auto& tx : block.vtx)
        if (setTxids.count(tx->GetHash()))
            ntxFound++;
    if (ntxFound != setTxids.size())
        throw JSONRPCError(RPC_INVALID_ADDRESS_OR_KEY, "Not all transactions found in specified or retrieved block");

    CDataStream ssMB(SER_NETWORK, PROTOCOL_VERSION | SERIALIZE_TRANSACTION_NO_WITNESS);
    CMerkleBlock mb(block, setTxids);
    ssMB << mb;
    std::string strHex = HexStr(ssMB.begin(), ssMB.end());
    return strHex;
}

static UniValue verifytxoutproof(const JSONRPCRequest& request)
{
    if (request.fHelp || request.params.size() != 1)
        throw std::runtime_error(
            RPCHelpMan{"verifytxoutproof",
                "\nVerifies that a proof points to a transaction in a block, returning the transaction it commits to\n"
                "and throwing an RPC error if the block is not in our best chain\n",
                {
                    {"proof", RPCArg::Type::STR_HEX, RPCArg::Optional::NO, "The hex-encoded proof generated by gettxoutproof"},
                },
                RPCResult{
            "[\"txid\"]      (array, strings) The txid(s) which the proof commits to, or empty array if the proof can not be validated.\n"
                },
                RPCExamples{""},
            }.ToString()
        );

    CDataStream ssMB(ParseHexV(request.params[0], "proof"), SER_NETWORK, PROTOCOL_VERSION | SERIALIZE_TRANSACTION_NO_WITNESS);
    CMerkleBlock merkleBlock;
    ssMB >> merkleBlock;

    UniValue res(UniValue::VARR);

    std::vector<uint256> vMatch;
    std::vector<unsigned int> vIndex;
    if (merkleBlock.txn.ExtractMatches(vMatch, vIndex) != merkleBlock.header.hashMerkleRoot)
        return res;

    LOCK(cs_main);

    const CBlockIndex* pindex = LookupBlockIndex(merkleBlock.header.GetHash());
    if (!pindex || !chainActive.Contains(pindex) || pindex->nTx == 0) {
        throw JSONRPCError(RPC_INVALID_ADDRESS_OR_KEY, "Block not found in chain");
    }

    // Check if proof is valid, only add results if so
    if (pindex->nTx == merkleBlock.txn.GetNumTransactions()) {
        for (const uint256& hash : vMatch) {
            res.push_back(hash.GetHex());
        }
    }

    return res;
}

CMutableTransaction ConstructTransaction(const UniValue& inputs_in, const UniValue& outputs_in, const UniValue& locktime, const UniValue& rbf)
{
    if (inputs_in.isNull() || outputs_in.isNull())
        throw JSONRPCError(RPC_INVALID_PARAMETER, "Invalid parameter, arguments 1 and 2 must be non-null");

    UniValue inputs = inputs_in.get_array();
    const bool outputs_is_obj = outputs_in.isObject();
    UniValue outputs = outputs_is_obj ? outputs_in.get_obj() : outputs_in.get_array();

    CMutableTransaction rawTx;
    rawTx.nVersion = fParticlMode ? PARTICL_TXN_VERSION : BTC_TXN_VERSION;


    if (!locktime.isNull()) {
        int64_t nLockTime = locktime.get_int64();
        if (nLockTime < 0 || nLockTime > LOCKTIME_MAX)
            throw JSONRPCError(RPC_INVALID_PARAMETER, "Invalid parameter, locktime out of range");
        rawTx.nLockTime = nLockTime;
    }

    bool rbfOptIn = rbf.isTrue();

    for (unsigned int idx = 0; idx < inputs.size(); idx++) {
        const UniValue& input = inputs[idx];
        const UniValue& o = input.get_obj();

        uint256 txid = ParseHashO(o, "txid");

        const UniValue& vout_v = find_value(o, "vout");
        if (!vout_v.isNum())
            throw JSONRPCError(RPC_INVALID_PARAMETER, "Invalid parameter, missing vout key");
        int nOutput = vout_v.get_int();
        if (nOutput < 0)
            throw JSONRPCError(RPC_INVALID_PARAMETER, "Invalid parameter, vout must be positive");

        uint32_t nSequence;
        if (rbfOptIn) {
            nSequence = MAX_BIP125_RBF_SEQUENCE; /* CTxIn::SEQUENCE_FINAL - 2 */
        } else if (rawTx.nLockTime) {
            nSequence = CTxIn::SEQUENCE_FINAL - 1;
        } else {
            nSequence = CTxIn::SEQUENCE_FINAL;
        }

        // set the sequence number if passed in the parameters object
        const UniValue& sequenceObj = find_value(o, "sequence");
        if (sequenceObj.isNum()) {
            int64_t seqNr64 = sequenceObj.get_int64();
            if (seqNr64 < 0 || seqNr64 > CTxIn::SEQUENCE_FINAL) {
                throw JSONRPCError(RPC_INVALID_PARAMETER, "Invalid parameter, sequence number is out of range");
            } else {
                nSequence = (uint32_t)seqNr64;
            }
        }

        CTxIn in(COutPoint(txid, nOutput), CScript(), nSequence);

        rawTx.vin.push_back(in);
    }

    if (!outputs_is_obj) {
        // Translate array of key-value pairs into dict
        UniValue outputs_dict = UniValue(UniValue::VOBJ);
        for (size_t i = 0; i < outputs.size(); ++i) {
            const UniValue& output = outputs[i];
            if (!output.isObject()) {
                throw JSONRPCError(RPC_INVALID_PARAMETER, "Invalid parameter, key-value pair not an object as expected");
            }
            if (output.size() != 1) {
                throw JSONRPCError(RPC_INVALID_PARAMETER, "Invalid parameter, key-value pair must contain exactly one key");
            }
            outputs_dict.pushKVs(output);
        }
        outputs = std::move(outputs_dict);
    }

    // Duplicate checking
    std::set<CTxDestination> destinations;
    bool has_data{false};

    for (const std::string& name_ : outputs.getKeys()) {
        if (name_ == "data") {
            if (has_data) {
                throw JSONRPCError(RPC_INVALID_PARAMETER, "Invalid parameter, duplicate key: data");
            }
            has_data = true;
            std::vector<unsigned char> data = ParseHexV(outputs[name_].getValStr(), "Data");

            if (fParticlMode)
            {
                OUTPUT_PTR<CTxOutData> out = MAKE_OUTPUT<CTxOutData>();
                out->vData = data;
                rawTx.vpout.push_back(std::move(out));
            } else
            {
                CTxOut out(0, CScript() << OP_RETURN << data);
                rawTx.vout.push_back(out);
            };
        } else {
            CTxDestination destination = DecodeDestination(name_);
            if (!IsValidDestination(destination)) {
                throw JSONRPCError(RPC_INVALID_ADDRESS_OR_KEY, std::string("Invalid Particl address: ") + name_);
            }

            if (!destinations.insert(destination).second) {
                throw JSONRPCError(RPC_INVALID_PARAMETER, std::string("Invalid parameter, duplicated address: ") + name_);
            }

            CScript scriptPubKey = GetScriptForDestination(destination);
            CAmount nAmount = AmountFromValue(outputs[name_]);

            if (fParticlMode)
            {
                OUTPUT_PTR<CTxOutStandard> out = MAKE_OUTPUT<CTxOutStandard>();
                out->nValue = nAmount;
                if (destination.type() == typeid(CStealthAddress))
                {
                    CStealthAddress sx = boost::get<CStealthAddress>(destination);
                    OUTPUT_PTR<CTxOutData> outData = MAKE_OUTPUT<CTxOutData>();
                    std::string sNarration;
                    std::string sError;
                    if (0 != PrepareStealthOutput(sx, sNarration, scriptPubKey, outData->vData, sError))
                        throw JSONRPCError(RPC_INTERNAL_ERROR, std::string("PrepareStealthOutput failed: ") + sError);

                    out->scriptPubKey = scriptPubKey;
                    rawTx.vpout.push_back(std::move(out));
                    rawTx.vpout.push_back(std::move(outData));
                } else
                {
                    out->scriptPubKey = scriptPubKey;
                    rawTx.vpout.push_back(std::move(out));
                };
            } else
            {
                CTxOut out(nAmount, scriptPubKey);
                rawTx.vout.push_back(out);
            }
        }
    }

    if (!rbf.isNull() && rawTx.vin.size() > 0 && rbfOptIn != SignalsOptInRBF(CTransaction(rawTx))) {
        throw JSONRPCError(RPC_INVALID_PARAMETER, "Invalid parameter combination: Sequence number(s) contradict replaceable option");
    }

    return rawTx;
}

static UniValue createrawtransaction(const JSONRPCRequest& request)
{
    if (request.fHelp || request.params.size() < 2 || request.params.size() > 4) {
        throw std::runtime_error(
            RPCHelpMan{"createrawtransaction",
                "\nCreate a transaction spending the given inputs and creating new outputs.\n"
                "Outputs can be addresses or data.\n"
                "Returns hex-encoded raw transaction.\n"
                "Note that the transaction's inputs are not signed, and\n"
                "it is not stored in the wallet or transmitted to the network.\n",
                {
                    {"inputs", RPCArg::Type::ARR, RPCArg::Optional::NO, "A json array of json objects",
                        {
                            {"", RPCArg::Type::OBJ, RPCArg::Optional::OMITTED, "",
                                {
                                    {"txid", RPCArg::Type::STR_HEX, RPCArg::Optional::NO, "The transaction id"},
                                    {"vout", RPCArg::Type::NUM, RPCArg::Optional::NO, "The output number"},
                                    {"sequence", RPCArg::Type::NUM, /* default */ "depends on the value of the 'replaceable' and 'locktime' arguments", "The sequence number"},
                                },
                                },
                        },
                        },
                    {"outputs", RPCArg::Type::ARR, RPCArg::Optional::NO, "a json array with outputs (key-value pairs), where none of the keys are duplicated.\n"
                            "That is, each address can only appear once and there can only be one 'data' object.\n"
                            "For compatibility reasons, a dictionary, which holds the key-value pairs directly, is also\n"
                            "                             accepted as second parameter.",
                        {
                            {"", RPCArg::Type::OBJ, RPCArg::Optional::OMITTED, "",
                                {
                                    {"address", RPCArg::Type::AMOUNT, RPCArg::Optional::NO, "A key-value pair. The key (string) is the particl address, the value (float or string) is the amount in " + CURRENCY_UNIT},
                                },
                                },
                            {"", RPCArg::Type::OBJ, RPCArg::Optional::OMITTED, "",
                                {
                                    {"data", RPCArg::Type::STR_HEX, RPCArg::Optional::NO, "A key-value pair. The key must be \"data\", the value is hex-encoded data"},
                                },
                                },
                        },
                        },
                    {"locktime", RPCArg::Type::NUM, /* default */ "0", "Raw locktime. Non-0 value also locktime-activates inputs"},
                    {"replaceable", RPCArg::Type::BOOL, /* default */ "false", "Marks this transaction as BIP125-replaceable.\n"
            "                             Allows this transaction to be replaced by a transaction with higher fees. If provided, it is an error if explicit sequence numbers are incompatible."},
                },
                RPCResult{
            "\"transaction\"              (string) hex string of the transaction\n"
                },
                RPCExamples{
                    HelpExampleCli("createrawtransaction", "\"[{\\\"txid\\\":\\\"myid\\\",\\\"vout\\\":0}]\" \"[{\\\"address\\\":0.01}]\"")
            + HelpExampleCli("createrawtransaction", "\"[{\\\"txid\\\":\\\"myid\\\",\\\"vout\\\":0}]\" \"[{\\\"data\\\":\\\"00010203\\\"}]\"")
            + HelpExampleRpc("createrawtransaction", "\"[{\\\"txid\\\":\\\"myid\\\",\\\"vout\\\":0}]\", \"[{\\\"address\\\":0.01}]\"")
            + HelpExampleRpc("createrawtransaction", "\"[{\\\"txid\\\":\\\"myid\\\",\\\"vout\\\":0}]\", \"[{\\\"data\\\":\\\"00010203\\\"}]\"")
                },
            }.ToString());
    }

    RPCTypeCheck(request.params, {
        UniValue::VARR,
        UniValueType(), // ARR or OBJ, checked later
        UniValue::VNUM,
        UniValue::VBOOL
        }, true
    );

    CMutableTransaction rawTx = ConstructTransaction(request.params[0], request.params[1], request.params[2], request.params[3]);

    return EncodeHexTx(CTransaction(rawTx));
}

static UniValue decoderawtransaction(const JSONRPCRequest& request)
{
    if (request.fHelp || request.params.size() < 1 || request.params.size() > 2)
        throw std::runtime_error(
            RPCHelpMan{"decoderawtransaction",
                "\nReturn a JSON object representing the serialized, hex-encoded transaction.\n",
                {
                    {"hexstring", RPCArg::Type::STR_HEX, RPCArg::Optional::NO, "The transaction hex string"},
                    {"iswitness", RPCArg::Type::BOOL, /* default */ "depends on heuristic tests", "Whether the transaction hex is a serialized witness transaction\n"
            "                         If iswitness is not present, heuristic tests will be used in decoding"},
                },
                RPCResult{
            "{\n"
            "  \"txid\" : \"id\",        (string) The transaction id\n"
            "  \"hash\" : \"id\",        (string) The transaction hash (differs from txid for witness transactions)\n"
            "  \"size\" : n,             (numeric) The transaction size\n"
            "  \"vsize\" : n,            (numeric) The virtual transaction size (differs from size for witness transactions)\n"
            "  \"weight\" : n,           (numeric) The transaction's weight (between vsize*4 - 3 and vsize*4)\n"
            "  \"version\" : n,          (numeric) The version\n"
            "  \"locktime\" : ttt,       (numeric) The lock time\n"
            "  \"vin\" : [               (array of json objects)\n"
            "     {\n"
            "       \"txid\": \"id\",    (string) The transaction id\n"
            "       \"vout\": n,         (numeric) The output number\n"
            "       \"scriptSig\": {     (json object) The script\n"
            "         \"asm\": \"asm\",  (string) asm\n"
            "         \"hex\": \"hex\"   (string) hex\n"
            "       },\n"
            "       \"txinwitness\": [\"hex\", ...] (array of string) hex-encoded witness data (if any)\n"
            "       \"sequence\": n     (numeric) The script sequence number\n"
            "     }\n"
            "     ,...\n"
            "  ],\n"
            "  \"vout\" : [             (array of json objects)\n"
            "     {\n"
            "       \"value\" : x.xxx,            (numeric) The value in " + CURRENCY_UNIT + "\n"
            "       \"n\" : n,                    (numeric) index\n"
            "       \"scriptPubKey\" : {          (json object)\n"
            "         \"asm\" : \"asm\",          (string) the asm\n"
            "         \"hex\" : \"hex\",          (string) the hex\n"
            "         \"reqSigs\" : n,            (numeric) The required sigs\n"
            "         \"type\" : \"pubkeyhash\",  (string) The type, eg 'pubkeyhash'\n"
            "         \"addresses\" : [           (json array of string)\n"
            "           \"PfqK97PXYfqRFtdYcZw82x3dzPrZbEAcYa\"   (string) particl address\n"
            "           ,...\n"
            "         ]\n"
            "       }\n"
            "     }\n"
            "     ,...\n"
            "  ],\n"
            "}\n"
                },
                RPCExamples{
                    HelpExampleCli("decoderawtransaction", "\"hexstring\"")
            + HelpExampleRpc("decoderawtransaction", "\"hexstring\"")
                },
            }.ToString());

    RPCTypeCheck(request.params, {UniValue::VSTR, UniValue::VBOOL});

    CMutableTransaction mtx;

    bool try_witness = request.params[1].isNull() ? true : request.params[1].get_bool();
    bool try_no_witness = request.params[1].isNull() ? true : !request.params[1].get_bool();

    if (!DecodeHexTx(mtx, request.params[0].get_str(), try_no_witness, try_witness)) {
        throw JSONRPCError(RPC_DESERIALIZATION_ERROR, "TX decode failed");
    }

    UniValue result(UniValue::VOBJ);
    TxToUniv(CTransaction(std::move(mtx)), uint256(), result, false);

    return result;
}

static UniValue decodescript(const JSONRPCRequest& request)
{
    if (request.fHelp || request.params.size() != 1)
        throw std::runtime_error(
            RPCHelpMan{"decodescript",
                "\nDecode a hex-encoded script.\n",
                {
                    {"hexstring", RPCArg::Type::STR_HEX, RPCArg::Optional::NO, "the hex-encoded script"},
                },
                RPCResult{
            "{\n"
            "  \"asm\":\"asm\",   (string) Script public key\n"
            "  \"hex\":\"hex\",   (string) hex-encoded public key\n"
            "  \"type\":\"type\", (string) The output type\n"
            "  \"reqSigs\": n,    (numeric) The required signatures\n"
            "  \"addresses\": [   (json array of string)\n"
            "     \"address\"     (string) particl address\n"
            "     ,...\n"
            "  ],\n"
            "  \"p2sh\",\"address\" (string) address of P2SH script wrapping this redeem script (not returned if the script is already a P2SH).\n"
            "}\n"
                },
                RPCExamples{
                    HelpExampleCli("decodescript", "\"hexstring\"")
            + HelpExampleRpc("decodescript", "\"hexstring\"")
                },
            }.ToString());

    RPCTypeCheck(request.params, {UniValue::VSTR});

    UniValue r(UniValue::VOBJ);
    CScript script;
    if (request.params[0].get_str().size() > 0){
        std::vector<unsigned char> scriptData(ParseHexV(request.params[0], "argument"));
        script = CScript(scriptData.begin(), scriptData.end());
    } else {
        // Empty scripts are valid
    }
    ScriptPubKeyToUniv(script, r, false);

    UniValue type;
    type = find_value(r, "type");

    if (type.isStr() && type.get_str() != "scripthash") {
        // P2SH cannot be wrapped in a P2SH. If this script is already a P2SH,
        // don't return the address for a P2SH of the P2SH.
        r.pushKV("p2sh", EncodeDestination(CScriptID(script)));
        // P2SH and witness programs cannot be wrapped in P2WSH, if this script
        // is a witness program, don't return addresses for a segwit programs.
        if (type.get_str() == "pubkey" || type.get_str() == "pubkeyhash" || type.get_str() == "multisig" || type.get_str() == "nonstandard") {
            std::vector<std::vector<unsigned char>> solutions_data;
            txnouttype which_type = Solver(script, solutions_data);
            // Uncompressed pubkeys cannot be used with segwit checksigs.
            // If the script contains an uncompressed pubkey, skip encoding of a segwit program.
            if ((which_type == TX_PUBKEY) || (which_type == TX_MULTISIG)) {
                for (const auto& solution : solutions_data) {
                    if ((solution.size() != 1) && !CPubKey(solution).IsCompressed()) {
                        return r;
                    }
                }
            }
            UniValue sr(UniValue::VOBJ);
            CScript segwitScr;
            if (which_type == TX_PUBKEY) {
                segwitScr = GetScriptForDestination(WitnessV0KeyHash(Hash160(solutions_data[0].begin(), solutions_data[0].end())));
            } else if (which_type == TX_PUBKEYHASH) {
                segwitScr = GetScriptForDestination(WitnessV0KeyHash(solutions_data[0]));
            } else {
                // Scripts that are not fit for P2WPKH are encoded as P2WSH.
                // Newer segwit program versions should be considered when then become available.
                segwitScr = GetScriptForDestination(WitnessV0ScriptHash(script));
            }
            ScriptPubKeyToUniv(segwitScr, sr, true);
            sr.pushKV("p2sh-segwit", EncodeDestination(CScriptID(segwitScr)));
            if (!fParticlMode)
            r.pushKV("segwit", sr);
        }
    }

    return r;
}

/** Pushes a JSON object for script verification or signing errors to vErrorsRet. */
void TxInErrorToJSON(const CTxIn& txin, UniValue& vErrorsRet, const std::string& strMessage)
{
    UniValue entry(UniValue::VOBJ);
    entry.pushKV("txid", txin.prevout.hash.ToString());
    entry.pushKV("vout", (uint64_t)txin.prevout.n);
    UniValue witness(UniValue::VARR);
    for (unsigned int i = 0; i < txin.scriptWitness.stack.size(); i++) {
        witness.push_back(HexStr(txin.scriptWitness.stack[i].begin(), txin.scriptWitness.stack[i].end()));
    }
    entry.pushKV("witness", witness);
    entry.pushKV("scriptSig", HexStr(txin.scriptSig.begin(), txin.scriptSig.end()));
    entry.pushKV("sequence", (uint64_t)txin.nSequence);
    entry.pushKV("error", strMessage);
    vErrorsRet.push_back(entry);
}

static UniValue combinerawtransaction(const JSONRPCRequest& request)
{
    if (request.fHelp || request.params.size() != 1)
        throw std::runtime_error(
            RPCHelpMan{"combinerawtransaction",
                "\nCombine multiple partially signed transactions into one transaction.\n"
                "The combined transaction may be another partially signed transaction or a \n"
                "fully signed transaction.",
                {
                    {"txs", RPCArg::Type::ARR, RPCArg::Optional::NO, "A json array of hex strings of partially signed transactions",
                        {
                            {"hexstring", RPCArg::Type::STR_HEX, RPCArg::Optional::OMITTED, "A transaction hash"},
                        },
                        },
                },
                RPCResult{
            "\"hex\"            (string) The hex-encoded raw transaction with signature(s)\n"
                },
                RPCExamples{
                    HelpExampleCli("combinerawtransaction", "[\"myhex1\", \"myhex2\", \"myhex3\"]")
                },
            }.ToString());

    UniValue txs = request.params[0].get_array();
    std::vector<CMutableTransaction> txVariants(txs.size());

    for (unsigned int idx = 0; idx < txs.size(); idx++) {
        if (!DecodeHexTx(txVariants[idx], txs[idx].get_str(), true)) {
            throw JSONRPCError(RPC_DESERIALIZATION_ERROR, strprintf("TX decode failed for tx %d", idx));
        }
    }

    if (txVariants.empty()) {
        throw JSONRPCError(RPC_DESERIALIZATION_ERROR, "Missing transactions");
    }

    // mergedTx will end up with all the signatures; it
    // starts as a clone of the rawtx:
    CMutableTransaction mergedTx(txVariants[0]);

    // Fetch previous transactions (inputs):
    CCoinsView viewDummy;
    CCoinsViewCache view(&viewDummy);
    {
        LOCK(cs_main);
        LOCK(mempool.cs);
        CCoinsViewCache &viewChain = *pcoinsTip;
        CCoinsViewMemPool viewMempool(&viewChain, mempool);
        view.SetBackend(viewMempool); // temporarily switch cache backend to db+mempool view

        for (const CTxIn& txin : mergedTx.vin) {
            view.AccessCoin(txin.prevout); // Load entries from viewChain into view; can fail.
        }

        view.SetBackend(viewDummy); // switch back to avoid locking mempool for too long
    }

    // Use CTransaction for the constant parts of the
    // transaction to avoid rehashing.
    const CTransaction txConst(mergedTx);
    // Sign what we can:
    for (unsigned int i = 0; i < mergedTx.vin.size(); i++) {
        CTxIn& txin = mergedTx.vin[i];
        const Coin& coin = view.AccessCoin(txin.prevout);
        if (coin.IsSpent()) {
            throw JSONRPCError(RPC_VERIFY_ERROR, "Input not found or already spent");
        }
        const CScript& prevPubKey = coin.out.scriptPubKey;
        const CAmount& amount = coin.out.nValue;
        SignatureData sigdata;
        std::vector<uint8_t> vchAmount(8);
        memcpy(&vchAmount[0], &amount, 8);

        // ... and merge in other signatures:
        for (const CMutableTransaction& txv : txVariants) {
            if (txv.vin.size() > i) {
                sigdata.MergeSignatureData(DataFromTransaction(txv, i, vchAmount, prevPubKey));
            }
        }
        ProduceSignature(DUMMY_SIGNING_PROVIDER, MutableTransactionSignatureCreator(&mergedTx, i, vchAmount, 1), prevPubKey, sigdata);

        UpdateInput(txin, sigdata);
    }

    return EncodeHexTx(CTransaction(mergedTx));
}

// TODO(https://github.com/bitcoin/bitcoin/pull/10973#discussion_r267084237):
// This function is called from both wallet and node rpcs
// (signrawtransactionwithwallet and signrawtransactionwithkey). It should be
// moved to a util file so wallet code doesn't need to link against node code.
// Also the dependency on interfaces::Chain should be removed, so
// signrawtransactionwithkey doesn't need access to a Chain instance.
UniValue SignTransaction(interfaces::Chain& chain, CMutableTransaction& mtx, const UniValue& prevTxsUnival, CBasicKeyStore *keystore, bool is_temp_keystore, const UniValue& hashType)
{
    // Fetch previous transactions (inputs):
    std::map<COutPoint, Coin> coins;
    for (const CTxIn& txin : mtx.vin) {
        coins[txin.prevout]; // Create empty map entry keyed by prevout.
    }
    chain.findCoins(coins);

    // Add previous txouts given in the RPC call:
    if (!prevTxsUnival.isNull()) {
        UniValue prevTxs = prevTxsUnival.get_array();
        for (unsigned int idx = 0; idx < prevTxs.size(); ++idx) {
            const UniValue& p = prevTxs[idx];
            if (!p.isObject()) {
                throw JSONRPCError(RPC_DESERIALIZATION_ERROR, "expected object with {\"txid'\",\"vout\",\"scriptPubKey\"}");
            }

            UniValue prevOut = p.get_obj();

            RPCTypeCheckObj(prevOut,
                {
                    {"txid", UniValueType(UniValue::VSTR)},
                    {"vout", UniValueType(UniValue::VNUM)},
                    {"scriptPubKey", UniValueType(UniValue::VSTR)},
                });

            uint256 txid = ParseHashO(prevOut, "txid");

            int nOut = find_value(prevOut, "vout").get_int();
            if (nOut < 0) {
                throw JSONRPCError(RPC_DESERIALIZATION_ERROR, "vout must be positive");
            }

            COutPoint out(txid, nOut);
            std::vector<unsigned char> pkData(ParseHexO(prevOut, "scriptPubKey"));
            CScript scriptPubKey(pkData.begin(), pkData.end());

            {
<<<<<<< HEAD
            const Coin& coin = view.AccessCoin(out);

            if (coin.nType != OUTPUT_STANDARD && coin.nType != OUTPUT_CT)
                throw JSONRPCError(RPC_MISC_ERROR, strprintf("Bad input type: %d", coin.nType));

            if (!coin.IsSpent() && coin.out.scriptPubKey != scriptPubKey) {
                std::string err("Previous output scriptPubKey mismatch:\n");
                err = err + ScriptToAsmStr(coin.out.scriptPubKey) + "\nvs:\n"+
                    ScriptToAsmStr(scriptPubKey);
                throw JSONRPCError(RPC_DESERIALIZATION_ERROR, err);
            }
            Coin newcoin;
            newcoin.out.scriptPubKey = scriptPubKey;
            newcoin.out.nValue = MAX_MONEY;
            if (prevOut.exists("amount")) {
                newcoin.out.nValue = AmountFromValue(find_value(prevOut, "amount"));
            }
            newcoin.nHeight = 1;
            view.AddCoin(out, std::move(newcoin), true);
=======
                auto coin = coins.find(out);
                if (coin != coins.end() && !coin->second.IsSpent() && coin->second.out.scriptPubKey != scriptPubKey) {
                    std::string err("Previous output scriptPubKey mismatch:\n");
                    err = err + ScriptToAsmStr(coin->second.out.scriptPubKey) + "\nvs:\n"+
                        ScriptToAsmStr(scriptPubKey);
                    throw JSONRPCError(RPC_DESERIALIZATION_ERROR, err);
                }
                Coin newcoin;
                newcoin.out.scriptPubKey = scriptPubKey;
                newcoin.out.nValue = MAX_MONEY;
                if (prevOut.exists("amount")) {
                    newcoin.out.nValue = AmountFromValue(find_value(prevOut, "amount"));
                }
                newcoin.nHeight = 1;
                coins[out] = std::move(newcoin);
>>>>>>> 717fd58c
            }

            // if redeemScript and private keys were given, add redeemScript to the keystore so it can be signed
            if (is_temp_keystore && (scriptPubKey.IsPayToScriptHashAny(mtx.IsCoinStake())
                || (!fParticlMode && scriptPubKey.IsPayToWitnessScriptHash()))) {
                RPCTypeCheckObj(prevOut,
                    {
                        {"redeemScript", UniValueType(UniValue::VSTR)},
                        {"witnessScript", UniValueType(UniValue::VSTR)},
                    }, true);
                UniValue rs = find_value(prevOut, "redeemScript");
                if (!rs.isNull()) {
                    std::vector<unsigned char> rsData(ParseHexV(rs, "redeemScript"));
                    CScript redeemScript(rsData.begin(), rsData.end());
                    keystore->AddCScript(redeemScript);
                    // Automatically also add the P2WSH wrapped version of the script (to deal with P2SH-P2WSH).
                    // This is only for compatibility, it is encouraged to use the explicit witnessScript field instead.
                    keystore->AddCScript(GetScriptForWitness(redeemScript));
                }
                UniValue ws = find_value(prevOut, "witnessScript");
                if (!ws.isNull()) {
                    std::vector<unsigned char> wsData(ParseHexV(ws, "witnessScript"));
                    CScript witnessScript(wsData.begin(), wsData.end());
                    keystore->AddCScript(witnessScript);
                    // Automatically also add the P2WSH wrapped version of the script (to deal with P2SH-P2WSH).
                    keystore->AddCScript(GetScriptForWitness(witnessScript));
                }
            }
        }
    }

    int nHashType = ParseSighashString(hashType);

    bool fHashSingle = ((nHashType & ~SIGHASH_ANYONECANPAY) == SIGHASH_SINGLE);

    // Script verification errors
    UniValue vErrors(UniValue::VARR);

    // Use CTransaction for the constant parts of the
    // transaction to avoid rehashing.
    const CTransaction txConst(mtx);
    // Sign what we can:
    for (unsigned int i = 0; i < mtx.vin.size(); i++) {
        CTxIn& txin = mtx.vin[i];
        auto coin = coins.find(txin.prevout);
        if (coin == coins.end() || coin->second.IsSpent()) {
            TxInErrorToJSON(txin, vErrors, "Input not found or already spent");
            continue;
        }
<<<<<<< HEAD

        CScript prevPubKey = coin.out.scriptPubKey;

        CAmount amount;
        std::vector<uint8_t> vchAmount;
        if (coin.nType == OUTPUT_STANDARD) {
            amount = coin.out.nValue;
            vchAmount.resize(8);
            memcpy(vchAmount.data(), &coin.out.nValue, 8);
        } else
        if (coin.nType == OUTPUT_CT) {
            amount = 0; // Bypass amount check
            vchAmount.resize(33);
            memcpy(vchAmount.data(), coin.commitment.data, 33);
        } else {
            throw JSONRPCError(RPC_MISC_ERROR, strprintf("Bad input type: %d", coin.nType));
=======
        const CScript& prevPubKey = coin->second.out.scriptPubKey;
        const CAmount& amount = coin->second.out.nValue;

        SignatureData sigdata = DataFromTransaction(mtx, i, coin->second.out);
        // Only sign SIGHASH_SINGLE if there's a corresponding output:
        if (!fHashSingle || (i < mtx.vout.size())) {
            ProduceSignature(*keystore, MutableTransactionSignatureCreator(&mtx, i, amount, nHashType), prevPubKey, sigdata);
>>>>>>> 717fd58c
        }

        SignatureData sigdata = DataFromTransaction(mtx, i, vchAmount, prevPubKey);

        // Only sign SIGHASH_SINGLE if there's a corresponding output:
        if (!fHashSingle || (i < mtx.GetNumVOuts())) {
            ProduceSignature(*keystore, MutableTransactionSignatureCreator(&mtx, i, vchAmount, nHashType), prevPubKey, sigdata);
        }
        UpdateInput(txin, sigdata);
        // amount must be specified for valid segwit signature
        if (amount == MAX_MONEY && !txin.scriptWitness.IsNull()) {
            throw JSONRPCError(RPC_TYPE_ERROR, strprintf("Missing amount for %s", coin->second.out.ToString()));
        }


        ScriptError serror = SCRIPT_ERR_OK;
        if (!VerifyScript(txin.scriptSig, prevPubKey, &txin.scriptWitness, STANDARD_SCRIPT_VERIFY_FLAGS, TransactionSignatureChecker(&txConst, i, vchAmount), &serror)) {
            if (serror == SCRIPT_ERR_INVALID_STACK_OPERATION) {
                // Unable to sign input and verification failed (possible attempt to partially sign).
                TxInErrorToJSON(txin, vErrors, "Unable to sign input, invalid stack size (possibly missing key)");
            } else {
                TxInErrorToJSON(txin, vErrors, ScriptErrorString(serror));
            }
        }
    }
    bool fComplete = vErrors.empty();

    UniValue result(UniValue::VOBJ);
    result.pushKV("hex", EncodeHexTx(CTransaction(mtx)));
    result.pushKV("complete", fComplete);
    if (!vErrors.empty()) {
        result.pushKV("errors", vErrors);
    }

    return result;
}

static UniValue signrawtransactionwithkey(const JSONRPCRequest& request)
{
    if (request.fHelp || request.params.size() < 2 || request.params.size() > 4)
        throw std::runtime_error(
            RPCHelpMan{"signrawtransactionwithkey",
                "\nSign inputs for raw transaction (serialized, hex-encoded).\n"
                "The second argument is an array of base58-encoded private\n"
                "keys that will be the only keys used to sign the transaction.\n"
                "The third optional argument (may be null) is an array of previous transaction outputs that\n"
                "this transaction depends on but may not yet be in the block chain.\n",
                {
                    {"hexstring", RPCArg::Type::STR, RPCArg::Optional::NO, "The transaction hex string"},
                    {"privkeys", RPCArg::Type::ARR, RPCArg::Optional::NO, "A json array of base58-encoded private keys for signing",
                        {
                            {"privatekey", RPCArg::Type::STR_HEX, RPCArg::Optional::OMITTED, "private key in base58-encoding"},
                        },
                        },
                    {"prevtxs", RPCArg::Type::ARR, RPCArg::Optional::OMITTED_NAMED_ARG, "A json array of previous dependent transaction outputs",
                        {
                            {"", RPCArg::Type::OBJ, RPCArg::Optional::OMITTED, "",
                                {
                                    {"txid", RPCArg::Type::STR_HEX, RPCArg::Optional::NO, "The transaction id"},
                                    {"vout", RPCArg::Type::NUM, RPCArg::Optional::NO, "The output number"},
                                    {"scriptPubKey", RPCArg::Type::STR_HEX, RPCArg::Optional::NO, "script key"},
                                    {"redeemScript", RPCArg::Type::STR_HEX, RPCArg::Optional::OMITTED, "(required for P2SH) redeem script"},
                                    {"witnessScript", RPCArg::Type::STR_HEX, RPCArg::Optional::OMITTED, "(required for P2WSH or P2SH-P2WSH) witness script"},
                                    {"amount", RPCArg::Type::AMOUNT, RPCArg::Optional::NO, "The amount spent"},
                                },
                                },
                        },
                        },
                    {"sighashtype", RPCArg::Type::STR, /* default */ "ALL", "The signature hash type. Must be one of:\n"
            "       \"ALL\"\n"
            "       \"NONE\"\n"
            "       \"SINGLE\"\n"
            "       \"ALL|ANYONECANPAY\"\n"
            "       \"NONE|ANYONECANPAY\"\n"
            "       \"SINGLE|ANYONECANPAY\"\n"
                    },
                },
                RPCResult{
            "{\n"
            "  \"hex\" : \"value\",                  (string) The hex-encoded raw transaction with signature(s)\n"
            "  \"complete\" : true|false,          (boolean) If the transaction has a complete set of signatures\n"
            "  \"errors\" : [                      (json array of objects) Script verification errors (if there are any)\n"
            "    {\n"
            "      \"txid\" : \"hash\",              (string) The hash of the referenced, previous transaction\n"
            "      \"vout\" : n,                   (numeric) The index of the output to spent and used as input\n"
            "      \"scriptSig\" : \"hex\",          (string) The hex-encoded signature script\n"
            "      \"sequence\" : n,               (numeric) Script sequence number\n"
            "      \"error\" : \"text\"              (string) Verification or signing error related to the input\n"
            "    }\n"
            "    ,...\n"
            "  ]\n"
            "}\n"
                },
                RPCExamples{
                    HelpExampleCli("signrawtransactionwithkey", "\"myhex\"")
            + HelpExampleRpc("signrawtransactionwithkey", "\"myhex\"")
                },
            }.ToString());

    RPCTypeCheck(request.params, {UniValue::VSTR, UniValue::VARR, UniValue::VARR, UniValue::VSTR}, true);

    CMutableTransaction mtx;
    if (!DecodeHexTx(mtx, request.params[0].get_str(), true)) {
        throw JSONRPCError(RPC_DESERIALIZATION_ERROR, "TX decode failed");
    }

    CBasicKeyStore keystore;
    const UniValue& keys = request.params[1].get_array();
    for (unsigned int idx = 0; idx < keys.size(); ++idx) {
        UniValue k = keys[idx];
        CKey key = DecodeSecret(k.get_str());
        if (!key.IsValid()) {
            throw JSONRPCError(RPC_INVALID_ADDRESS_OR_KEY, "Invalid private key");
        }
        keystore.AddKey(key);
    }

    return SignTransaction(*g_rpc_interfaces->chain, mtx, request.params[2], &keystore, true, request.params[3]);
}

UniValue signrawtransaction(const JSONRPCRequest& request)
{
    // This method should be removed entirely in V0.19, along with the entries in the
    // CRPCCommand table and rpc/client.cpp.
    throw JSONRPCError(RPC_METHOD_DEPRECATED, "signrawtransaction was removed in v0.18.\n"
        "Clients should transition to using signrawtransactionwithkey and signrawtransactionwithwallet");
}

static UniValue sendrawtransaction(const JSONRPCRequest& request)
{
    if (request.fHelp || request.params.size() < 1 || request.params.size() > 2)
        throw std::runtime_error(
            RPCHelpMan{"sendrawtransaction",
                "\nSubmits raw transaction (serialized, hex-encoded) to local node and network.\n"
                "\nAlso see createrawtransaction and signrawtransactionwithkey calls.\n",
                {
                    {"hexstring", RPCArg::Type::STR_HEX, RPCArg::Optional::NO, "The hex string of the raw transaction"},
                    {"maxfeerate", RPCArg::Type::AMOUNT, /* default */ FormatMoney(maxTxFee), "Reject transactions whose fee rate is higher than the specified value, expressed in " + CURRENCY_UNIT + "/kB\n"},
                },
                RPCResult{
            "\"hex\"             (string) The transaction hash in hex\n"
                },
                RPCExamples{
            "\nCreate a transaction\n"
            + HelpExampleCli("createrawtransaction", "\"[{\\\"txid\\\" : \\\"mytxid\\\",\\\"vout\\\":0}]\" \"{\\\"myaddress\\\":0.01}\"") +
            "Sign the transaction, and get back the hex\n"
            + HelpExampleCli("signrawtransactionwithwallet", "\"myhex\"") +
            "\nSend the transaction (signed hex)\n"
            + HelpExampleCli("sendrawtransaction", "\"signedhex\"") +
            "\nAs a JSON-RPC call\n"
            + HelpExampleRpc("sendrawtransaction", "\"signedhex\"")
                },
            }.ToString());

    RPCTypeCheck(request.params, {
        UniValue::VSTR,
        UniValueType(), // NUM or BOOL, checked later
    });

    // parse hex string from parameter
    CMutableTransaction mtx;
    if (!DecodeHexTx(mtx, request.params[0].get_str()))
        throw JSONRPCError(RPC_DESERIALIZATION_ERROR, "TX decode failed");
    CTransactionRef tx(MakeTransactionRef(std::move(mtx)));

    CAmount max_raw_tx_fee = maxTxFee;
    // TODO: temporary migration code for old clients. Remove in v0.20
    if (request.params[1].isBool()) {
        throw JSONRPCError(RPC_INVALID_PARAMETER, "Second argument must be numeric (maxfeerate) and no longer supports a boolean. To allow a transaction with high fees, set maxfeerate to 0.");
    } else if (request.params[1].isNum()) {
        size_t weight = GetTransactionWeight(*tx);
        CFeeRate fr(AmountFromValue(request.params[1]));
        // the +3/4 part rounds the value up, and is the same formula used when
        // calculating the fee for a transaction
        // (see GetVirtualTransactionSize)
        max_raw_tx_fee = fr.GetFee((weight+3)/4);
    } else if (!request.params[1].isNull()) {
        throw JSONRPCError(RPC_INVALID_PARAMETER, "second argument (maxfeerate) must be numeric");
    }

    uint256 txid;
    std::string err_string;
    const TransactionError err = BroadcastTransaction(tx, txid, err_string, max_raw_tx_fee);
    if (TransactionError::OK != err) {
        throw JSONRPCTransactionError(err, err_string);
    }

    return txid.GetHex();
}

static UniValue testmempoolaccept(const JSONRPCRequest& request)
{
    if (request.fHelp || request.params.size() < 1 || request.params.size() > 3) {
        throw std::runtime_error(
            RPCHelpMan{"testmempoolaccept",
                "\nReturns result of mempool acceptance tests indicating if raw transaction (serialized, hex-encoded) would be accepted by mempool.\n"
                "\nThis checks if the transaction violates the consensus or policy rules.\n"
                "\nSee sendrawtransaction call.\n",
                {
                    {"rawtxs", RPCArg::Type::ARR, RPCArg::Optional::NO, "An array of hex strings of raw transactions.\n"
            "                                        Length must be one for now.",
                        {
                            {"rawtx", RPCArg::Type::STR_HEX, RPCArg::Optional::OMITTED, ""},
                        },
                        },
                    {"maxfeerate", RPCArg::Type::AMOUNT, /* default */ FormatMoney(maxTxFee), "Reject transactions whose fee rate is higher than the specified value, expressed in " + CURRENCY_UNIT + "/kB\n"},
                    {"ignorelocks", RPCArg::Type::BOOL, /* default */ "false", "Skip locktime/sequence checking"},
                },
                RPCResult{
            "[                   (array) The result of the mempool acceptance test for each raw transaction in the input array.\n"
            "                            Length is exactly one for now.\n"
            " {\n"
            "  \"txid\"           (string) The transaction hash in hex\n"
            "  \"allowed\"        (boolean) If the mempool allows this tx to be inserted\n"
            "  \"reject-reason\"  (string) Rejection string (only present when 'allowed' is false)\n"
            " }\n"
            "]\n"
                },
                RPCExamples{
            "\nCreate a transaction\n"
            + HelpExampleCli("createrawtransaction", "\"[{\\\"txid\\\" : \\\"mytxid\\\",\\\"vout\\\":0}]\" \"{\\\"myaddress\\\":0.01}\"") +
            "Sign the transaction, and get back the hex\n"
            + HelpExampleCli("signrawtransactionwithwallet", "\"myhex\"") +
            "\nTest acceptance of the transaction (signed hex)\n"
            + HelpExampleCli("testmempoolaccept", "[\"signedhex\"]") +
            "\nAs a JSON-RPC call\n"
            + HelpExampleRpc("testmempoolaccept", "[\"signedhex\"]")
                },
            }.ToString());
    }

    RPCTypeCheck(request.params, {
        UniValue::VARR,
        UniValueType(), // NUM or BOOL, checked later
        UniValue::VBOOL,
    });

    if (request.params[0].get_array().size() != 1) {
        throw JSONRPCError(RPC_INVALID_PARAMETER, "Array must contain exactly one raw transaction for now");
    }

    CMutableTransaction mtx;
    if (!DecodeHexTx(mtx, request.params[0].get_array()[0].get_str())) {
        throw JSONRPCError(RPC_DESERIALIZATION_ERROR, "TX decode failed");
    }
    CTransactionRef tx(MakeTransactionRef(std::move(mtx)));
    const uint256& tx_hash = tx->GetHash();

    CAmount max_raw_tx_fee = maxTxFee;
    // TODO: temporary migration code for old clients. Remove in v0.20
    if (request.params[1].isBool()) {
        throw JSONRPCError(RPC_INVALID_PARAMETER, "Second argument must be numeric (maxfeerate) and no longer supports a boolean. To allow a transaction with high fees, set maxfeerate to 0.");
    } else if (request.params[1].isNum()) {
        size_t weight = GetTransactionWeight(*tx);
        CFeeRate fr(AmountFromValue(request.params[1]));
        // the +3/4 part rounds the value up, and is the same formula used when
        // calculating the fee for a transaction
        // (see GetVirtualTransactionSize)
        max_raw_tx_fee = fr.GetFee((weight+3)/4);
    } else if (!request.params[1].isNull()) {
        throw JSONRPCError(RPC_INVALID_PARAMETER, "second argument (maxfeerate) must be numeric");
    }

    bool ignore_locks = !request.params[2].isNull() ? request.params[2].get_bool() : false;


    UniValue result(UniValue::VARR);
    UniValue result_0(UniValue::VOBJ);
    result_0.pushKV("txid", tx_hash.GetHex());

    CValidationState state;
    bool missing_inputs;
    bool test_accept_res;
    {
        LOCK(cs_main);
        test_accept_res = AcceptToMemoryPool(mempool, state, std::move(tx), &missing_inputs,
            nullptr /* plTxnReplaced */, false /* bypass_limits */, max_raw_tx_fee, /* test_accept */ true, /* ignore_locks */ ignore_locks);
    }
    result_0.pushKV("allowed", test_accept_res);
    if (!test_accept_res) {
        if (state.IsInvalid()) {
            result_0.pushKV("reject-reason", strprintf("%i: %s", state.GetRejectCode(), state.GetRejectReason()));
        } else if (missing_inputs) {
            result_0.pushKV("reject-reason", "missing-inputs");
        } else {
            result_0.pushKV("reject-reason", state.GetRejectReason());
        }
    }

    result.push_back(std::move(result_0));
    return result;
}

static std::string WriteHDKeypath(std::vector<uint32_t>& keypath)
{
    std::string keypath_str = "m";
    for (uint32_t num : keypath) {
        keypath_str += "/";
        bool hardened = false;
        if (num & 0x80000000) {
            hardened = true;
            num &= ~0x80000000;
        }

        keypath_str += std::to_string(num);
        if (hardened) {
            keypath_str += "'";
        }
    }
    return keypath_str;
}

UniValue decodepsbt(const JSONRPCRequest& request)
{
    if (request.fHelp || request.params.size() != 1)
        throw std::runtime_error(
            RPCHelpMan{"decodepsbt",
                "\nReturn a JSON object representing the serialized, base64-encoded partially signed Bitcoin transaction.\n",
                {
                    {"psbt", RPCArg::Type::STR, RPCArg::Optional::NO, "The PSBT base64 string"},
                },
                RPCResult{
            "{\n"
            "  \"tx\" : {                   (json object) The decoded network-serialized unsigned transaction.\n"
            "    ...                                      The layout is the same as the output of decoderawtransaction.\n"
            "  },\n"
            "  \"unknown\" : {                (json object) The unknown global fields\n"
            "    \"key\" : \"value\"            (key-value pair) An unknown key-value pair\n"
            "     ...\n"
            "  },\n"
            "  \"inputs\" : [                 (array of json objects)\n"
            "    {\n"
            "      \"non_witness_utxo\" : {   (json object, optional) Decoded network transaction for non-witness UTXOs\n"
            "        ...\n"
            "      },\n"
            "      \"witness_utxo\" : {            (json object, optional) Transaction output for witness UTXOs\n"
            "        \"amount\" : x.xxx,           (numeric) The value in " + CURRENCY_UNIT + "\n"
            "        \"scriptPubKey\" : {          (json object)\n"
            "          \"asm\" : \"asm\",            (string) The asm\n"
            "          \"hex\" : \"hex\",            (string) The hex\n"
            "          \"type\" : \"pubkeyhash\",    (string) The type, eg 'pubkeyhash'\n"
            "          \"address\" : \"address\"     (string) Bitcoin address if there is one\n"
            "        }\n"
            "      },\n"
            "      \"partial_signatures\" : {             (json object, optional)\n"
            "        \"pubkey\" : \"signature\",           (string) The public key and signature that corresponds to it.\n"
            "        ,...\n"
            "      }\n"
            "      \"sighash\" : \"type\",                  (string, optional) The sighash type to be used\n"
            "      \"redeem_script\" : {       (json object, optional)\n"
            "          \"asm\" : \"asm\",            (string) The asm\n"
            "          \"hex\" : \"hex\",            (string) The hex\n"
            "          \"type\" : \"pubkeyhash\",    (string) The type, eg 'pubkeyhash'\n"
            "        }\n"
            "      \"witness_script\" : {       (json object, optional)\n"
            "          \"asm\" : \"asm\",            (string) The asm\n"
            "          \"hex\" : \"hex\",            (string) The hex\n"
            "          \"type\" : \"pubkeyhash\",    (string) The type, eg 'pubkeyhash'\n"
            "        }\n"
            "      \"bip32_derivs\" : {          (json object, optional)\n"
            "        \"pubkey\" : {                     (json object, optional) The public key with the derivation path as the value.\n"
            "          \"master_fingerprint\" : \"fingerprint\"     (string) The fingerprint of the master key\n"
            "          \"path\" : \"path\",                         (string) The path\n"
            "        }\n"
            "        ,...\n"
            "      }\n"
            "      \"final_scriptsig\" : {       (json object, optional)\n"
            "          \"asm\" : \"asm\",            (string) The asm\n"
            "          \"hex\" : \"hex\",            (string) The hex\n"
            "        }\n"
            "       \"final_scriptwitness\": [\"hex\", ...] (array of string) hex-encoded witness data (if any)\n"
            "      \"unknown\" : {                (json object) The unknown global fields\n"
            "        \"key\" : \"value\"            (key-value pair) An unknown key-value pair\n"
            "         ...\n"
            "      },\n"
            "    }\n"
            "    ,...\n"
            "  ]\n"
            "  \"outputs\" : [                 (array of json objects)\n"
            "    {\n"
            "      \"redeem_script\" : {       (json object, optional)\n"
            "          \"asm\" : \"asm\",            (string) The asm\n"
            "          \"hex\" : \"hex\",            (string) The hex\n"
            "          \"type\" : \"pubkeyhash\",    (string) The type, eg 'pubkeyhash'\n"
            "        }\n"
            "      \"witness_script\" : {       (json object, optional)\n"
            "          \"asm\" : \"asm\",            (string) The asm\n"
            "          \"hex\" : \"hex\",            (string) The hex\n"
            "          \"type\" : \"pubkeyhash\",    (string) The type, eg 'pubkeyhash'\n"
            "      }\n"
            "      \"bip32_derivs\" : [          (array of json objects, optional)\n"
            "        {\n"
            "          \"pubkey\" : \"pubkey\",                     (string) The public key this path corresponds to\n"
            "          \"master_fingerprint\" : \"fingerprint\"     (string) The fingerprint of the master key\n"
            "          \"path\" : \"path\",                         (string) The path\n"
            "          }\n"
            "        }\n"
            "        ,...\n"
            "      ],\n"
            "      \"unknown\" : {                (json object) The unknown global fields\n"
            "        \"key\" : \"value\"            (key-value pair) An unknown key-value pair\n"
            "         ...\n"
            "      },\n"
            "    }\n"
            "    ,...\n"
            "  ]\n"
            "  \"fee\" : fee                      (numeric, optional) The transaction fee paid if all UTXOs slots in the PSBT have been filled.\n"
            "}\n"
                },
                RPCExamples{
                    HelpExampleCli("decodepsbt", "\"psbt\"")
                },
            }.ToString());

    RPCTypeCheck(request.params, {UniValue::VSTR});

    // Unserialize the transactions
    PartiallySignedTransaction psbtx;
    std::string error;
    if (!DecodeBase64PSBT(psbtx, request.params[0].get_str(), error)) {
        throw JSONRPCError(RPC_DESERIALIZATION_ERROR, strprintf("TX decode failed %s", error));
    }

    UniValue result(UniValue::VOBJ);

    // Add the decoded tx
    UniValue tx_univ(UniValue::VOBJ);
    TxToUniv(CTransaction(*psbtx.tx), uint256(), tx_univ, false);
    result.pushKV("tx", tx_univ);

    // Unknown data
    UniValue unknowns(UniValue::VOBJ);
    for (auto entry : psbtx.unknown) {
        unknowns.pushKV(HexStr(entry.first), HexStr(entry.second));
    }
    result.pushKV("unknown", unknowns);

    // inputs
    CAmount total_in = 0;
    bool have_all_utxos = true;
    UniValue inputs(UniValue::VARR);
    for (unsigned int i = 0; i < psbtx.inputs.size(); ++i) {
        const PSBTInput& input = psbtx.inputs[i];
        UniValue in(UniValue::VOBJ);
        // UTXOs
        if (!input.witness_utxo.IsNull()) {
            const CTxOut& txout = input.witness_utxo;

            UniValue out(UniValue::VOBJ);

            out.pushKV("amount", ValueFromAmount(txout.nValue));
            total_in += txout.nValue;

            UniValue o(UniValue::VOBJ);
            ScriptToUniv(txout.scriptPubKey, o, true);
            out.pushKV("scriptPubKey", o);
            in.pushKV("witness_utxo", out);
        } else if (input.non_witness_utxo) {
            UniValue non_wit(UniValue::VOBJ);
            TxToUniv(*input.non_witness_utxo, uint256(), non_wit, false);
            in.pushKV("non_witness_utxo", non_wit);
            total_in += input.non_witness_utxo->vout[psbtx.tx->vin[i].prevout.n].nValue;
        } else {
            have_all_utxos = false;
        }

        // Partial sigs
        if (!input.partial_sigs.empty()) {
            UniValue partial_sigs(UniValue::VOBJ);
            for (const auto& sig : input.partial_sigs) {
                partial_sigs.pushKV(HexStr(sig.second.first), HexStr(sig.second.second));
            }
            in.pushKV("partial_signatures", partial_sigs);
        }

        // Sighash
        if (input.sighash_type > 0) {
            in.pushKV("sighash", SighashToStr((unsigned char)input.sighash_type));
        }

        // Redeem script and witness script
        if (!input.redeem_script.empty()) {
            UniValue r(UniValue::VOBJ);
            ScriptToUniv(input.redeem_script, r, false);
            in.pushKV("redeem_script", r);
        }
        if (!input.witness_script.empty()) {
            UniValue r(UniValue::VOBJ);
            ScriptToUniv(input.witness_script, r, false);
            in.pushKV("witness_script", r);
        }

        // keypaths
        if (!input.hd_keypaths.empty()) {
            UniValue keypaths(UniValue::VARR);
            for (auto entry : input.hd_keypaths) {
                UniValue keypath(UniValue::VOBJ);
                keypath.pushKV("pubkey", HexStr(entry.first));

                keypath.pushKV("master_fingerprint", strprintf("%08x", ReadBE32(entry.second.fingerprint)));
                keypath.pushKV("path", WriteHDKeypath(entry.second.path));
                keypaths.push_back(keypath);
            }
            in.pushKV("bip32_derivs", keypaths);
        }

        // Final scriptSig and scriptwitness
        if (!input.final_script_sig.empty()) {
            UniValue scriptsig(UniValue::VOBJ);
            scriptsig.pushKV("asm", ScriptToAsmStr(input.final_script_sig, true));
            scriptsig.pushKV("hex", HexStr(input.final_script_sig));
            in.pushKV("final_scriptSig", scriptsig);
        }
        if (!input.final_script_witness.IsNull()) {
            UniValue txinwitness(UniValue::VARR);
            for (const auto& item : input.final_script_witness.stack) {
                txinwitness.push_back(HexStr(item.begin(), item.end()));
            }
            in.pushKV("final_scriptwitness", txinwitness);
        }

        // Unknown data
        if (input.unknown.size() > 0) {
            UniValue unknowns(UniValue::VOBJ);
            for (auto entry : input.unknown) {
                unknowns.pushKV(HexStr(entry.first), HexStr(entry.second));
            }
            in.pushKV("unknown", unknowns);
        }

        inputs.push_back(in);
    }
    result.pushKV("inputs", inputs);

    // outputs
    CAmount output_value = 0;
    UniValue outputs(UniValue::VARR);
    for (unsigned int i = 0; i < psbtx.outputs.size(); ++i) {
        const PSBTOutput& output = psbtx.outputs[i];
        UniValue out(UniValue::VOBJ);
        // Redeem script and witness script
        if (!output.redeem_script.empty()) {
            UniValue r(UniValue::VOBJ);
            ScriptToUniv(output.redeem_script, r, false);
            out.pushKV("redeem_script", r);
        }
        if (!output.witness_script.empty()) {
            UniValue r(UniValue::VOBJ);
            ScriptToUniv(output.witness_script, r, false);
            out.pushKV("witness_script", r);
        }

        // keypaths
        if (!output.hd_keypaths.empty()) {
            UniValue keypaths(UniValue::VARR);
            for (auto entry : output.hd_keypaths) {
                UniValue keypath(UniValue::VOBJ);
                keypath.pushKV("pubkey", HexStr(entry.first));
                keypath.pushKV("master_fingerprint", strprintf("%08x", ReadBE32(entry.second.fingerprint)));
                keypath.pushKV("path", WriteHDKeypath(entry.second.path));
                keypaths.push_back(keypath);
            }
            out.pushKV("bip32_derivs", keypaths);
        }

        // Unknown data
        if (output.unknown.size() > 0) {
            UniValue unknowns(UniValue::VOBJ);
            for (auto entry : output.unknown) {
                unknowns.pushKV(HexStr(entry.first), HexStr(entry.second));
            }
            out.pushKV("unknown", unknowns);
        }

        outputs.push_back(out);

        // Fee calculation
        output_value += psbtx.tx->vout[i].nValue;
    }
    result.pushKV("outputs", outputs);
    if (have_all_utxos) {
        result.pushKV("fee", ValueFromAmount(total_in - output_value));
    }

    return result;
}

UniValue combinepsbt(const JSONRPCRequest& request)
{
    if (request.fHelp || request.params.size() != 1)
        throw std::runtime_error(
            RPCHelpMan{"combinepsbt",
                "\nCombine multiple partially signed Bitcoin transactions into one transaction.\n"
                "Implements the Combiner role.\n",
                {
                    {"txs", RPCArg::Type::ARR, RPCArg::Optional::NO, "A json array of base64 strings of partially signed transactions",
                        {
                            {"psbt", RPCArg::Type::STR, RPCArg::Optional::OMITTED, "A base64 string of a PSBT"},
                        },
                        },
                },
                RPCResult{
            "  \"psbt\"          (string) The base64-encoded partially signed transaction\n"
                },
                RPCExamples{
                    HelpExampleCli("combinepsbt", "[\"mybase64_1\", \"mybase64_2\", \"mybase64_3\"]")
                },
            }.ToString());

    RPCTypeCheck(request.params, {UniValue::VARR}, true);

    // Unserialize the transactions
    std::vector<PartiallySignedTransaction> psbtxs;
    UniValue txs = request.params[0].get_array();
    if (txs.empty()) {
        throw JSONRPCError(RPC_INVALID_PARAMETER, "Parameter 'txs' cannot be empty");
    }
    for (unsigned int i = 0; i < txs.size(); ++i) {
        PartiallySignedTransaction psbtx;
        std::string error;
        if (!DecodeBase64PSBT(psbtx, txs[i].get_str(), error)) {
            throw JSONRPCError(RPC_DESERIALIZATION_ERROR, strprintf("TX decode failed %s", error));
        }
        psbtxs.push_back(psbtx);
    }

    PartiallySignedTransaction merged_psbt;
    const TransactionError error = CombinePSBTs(merged_psbt, psbtxs);
    if (error != TransactionError::OK) {
        throw JSONRPCTransactionError(error);
    }

    UniValue result(UniValue::VOBJ);
    CDataStream ssTx(SER_NETWORK, PROTOCOL_VERSION);
    ssTx << merged_psbt;
    return EncodeBase64((unsigned char*)ssTx.data(), ssTx.size());
}

UniValue finalizepsbt(const JSONRPCRequest& request)
{
    if (request.fHelp || request.params.size() < 1 || request.params.size() > 2)
        throw std::runtime_error(
            RPCHelpMan{"finalizepsbt",
                "Finalize the inputs of a PSBT. If the transaction is fully signed, it will produce a\n"
                "network serialized transaction which can be broadcast with sendrawtransaction. Otherwise a PSBT will be\n"
                "created which has the final_scriptSig and final_scriptWitness fields filled for inputs that are complete.\n"
                "Implements the Finalizer and Extractor roles.\n",
                {
                    {"psbt", RPCArg::Type::STR, RPCArg::Optional::NO, "A base64 string of a PSBT"},
                    {"extract", RPCArg::Type::BOOL, /* default */ "true", "If true and the transaction is complete,\n"
            "                             extract and return the complete transaction in normal network serialization instead of the PSBT."},
                },
                RPCResult{
            "{\n"
            "  \"psbt\" : \"value\",          (string) The base64-encoded partially signed transaction if not extracted\n"
            "  \"hex\" : \"value\",           (string) The hex-encoded network transaction if extracted\n"
            "  \"complete\" : true|false,   (boolean) If the transaction has a complete set of signatures\n"
            "  ]\n"
            "}\n"
                },
                RPCExamples{
                    HelpExampleCli("finalizepsbt", "\"psbt\"")
                },
            }.ToString());

    RPCTypeCheck(request.params, {UniValue::VSTR, UniValue::VBOOL}, true);

    // Unserialize the transactions
    PartiallySignedTransaction psbtx;
    std::string error;
    if (!DecodeBase64PSBT(psbtx, request.params[0].get_str(), error)) {
        throw JSONRPCError(RPC_DESERIALIZATION_ERROR, strprintf("TX decode failed %s", error));
    }

    bool extract = request.params[1].isNull() || (!request.params[1].isNull() && request.params[1].get_bool());

    CMutableTransaction mtx;
    bool complete = FinalizeAndExtractPSBT(psbtx, mtx);

    UniValue result(UniValue::VOBJ);
    CDataStream ssTx(SER_NETWORK, PROTOCOL_VERSION);
    std::string result_str;

    if (complete && extract) {
        ssTx << mtx;
        result_str = HexStr(ssTx.str());
        result.pushKV("hex", result_str);
    } else {
        ssTx << psbtx;
        result_str = EncodeBase64(ssTx.str());
        result.pushKV("psbt", result_str);
    }
    result.pushKV("complete", complete);

    return result;
}

UniValue createpsbt(const JSONRPCRequest& request)
{
    if (request.fHelp || request.params.size() < 2 || request.params.size() > 4)
        throw std::runtime_error(
            RPCHelpMan{"createpsbt",
                "\nCreates a transaction in the Partially Signed Transaction format.\n"
                "Implements the Creator role.\n",
                {
                    {"inputs", RPCArg::Type::ARR, RPCArg::Optional::NO, "A json array of json objects",
                        {
                            {"", RPCArg::Type::OBJ, RPCArg::Optional::OMITTED, "",
                                {
                                    {"txid", RPCArg::Type::STR_HEX, RPCArg::Optional::NO, "The transaction id"},
                                    {"vout", RPCArg::Type::NUM, RPCArg::Optional::NO, "The output number"},
                                    {"sequence", RPCArg::Type::NUM, /* default */ "depends on the value of the 'replaceable' and 'locktime' arguments", "The sequence number"},
                                },
                                },
                        },
                        },
                    {"outputs", RPCArg::Type::ARR, RPCArg::Optional::NO, "a json array with outputs (key-value pairs), where none of the keys are duplicated.\n"
                            "That is, each address can only appear once and there can only be one 'data' object.\n"
                            "For compatibility reasons, a dictionary, which holds the key-value pairs directly, is also\n"
                            "                             accepted as second parameter.",
                        {
                            {"", RPCArg::Type::OBJ, RPCArg::Optional::OMITTED, "",
                                {
                                    {"address", RPCArg::Type::AMOUNT, RPCArg::Optional::NO, "A key-value pair. The key (string) is the particl address, the value (float or string) is the amount in " + CURRENCY_UNIT},
                                },
                                },
                            {"", RPCArg::Type::OBJ, RPCArg::Optional::OMITTED, "",
                                {
                                    {"data", RPCArg::Type::STR_HEX, RPCArg::Optional::NO, "A key-value pair. The key must be \"data\", the value is hex-encoded data"},
                                },
                                },
                        },
                        },
                    {"locktime", RPCArg::Type::NUM, /* default */ "0", "Raw locktime. Non-0 value also locktime-activates inputs"},
                    {"replaceable", RPCArg::Type::BOOL, /* default */ "false", "Marks this transaction as BIP125 replaceable.\n"
                            "                             Allows this transaction to be replaced by a transaction with higher fees. If provided, it is an error if explicit sequence numbers are incompatible."},
                },
                RPCResult{
                            "  \"psbt\"        (string)  The resulting raw transaction (base64-encoded string)\n"
                },
                RPCExamples{
                    HelpExampleCli("createpsbt", "\"[{\\\"txid\\\":\\\"myid\\\",\\\"vout\\\":0}]\" \"[{\\\"data\\\":\\\"00010203\\\"}]\"")
                },
            }.ToString());


    RPCTypeCheck(request.params, {
        UniValue::VARR,
        UniValueType(), // ARR or OBJ, checked later
        UniValue::VNUM,
        UniValue::VBOOL,
        }, true
    );

    CMutableTransaction rawTx = ConstructTransaction(request.params[0], request.params[1], request.params[2], request.params[3]);

    // Make a blank psbt
    PartiallySignedTransaction psbtx;
    psbtx.tx = rawTx;
    for (unsigned int i = 0; i < rawTx.vin.size(); ++i) {
        psbtx.inputs.push_back(PSBTInput());
    }
    for (unsigned int i = 0; i < rawTx.vout.size(); ++i) {
        psbtx.outputs.push_back(PSBTOutput());
    }

    // Serialize the PSBT
    CDataStream ssTx(SER_NETWORK, PROTOCOL_VERSION);
    ssTx << psbtx;

    return EncodeBase64((unsigned char*)ssTx.data(), ssTx.size());
}

UniValue converttopsbt(const JSONRPCRequest& request)
{
    if (request.fHelp || request.params.size() < 1 || request.params.size() > 3)
        throw std::runtime_error(
            RPCHelpMan{"converttopsbt",
                "\nConverts a network serialized transaction to a PSBT. This should be used only with createrawtransaction and fundrawtransaction\n"
                "createpsbt and walletcreatefundedpsbt should be used for new applications.\n",
                {
                    {"hexstring", RPCArg::Type::STR_HEX, RPCArg::Optional::NO, "The hex string of a raw transaction"},
                    {"permitsigdata", RPCArg::Type::BOOL, /* default */ "false", "If true, any signatures in the input will be discarded and conversion.\n"
                            "                              will continue. If false, RPC will fail if any signatures are present."},
                    {"iswitness", RPCArg::Type::BOOL, /* default */ "depends on heuristic tests", "Whether the transaction hex is a serialized witness transaction.\n"
                            "                              If iswitness is not present, heuristic tests will be used in decoding. If true, only witness deserializaion\n"
                            "                              will be tried. If false, only non-witness deserialization will be tried. Only has an effect if\n"
                            "                              permitsigdata is true."},
                },
                RPCResult{
                            "  \"psbt\"        (string)  The resulting raw transaction (base64-encoded string)\n"
                },
                RPCExamples{
                            "\nCreate a transaction\n"
                            + HelpExampleCli("createrawtransaction", "\"[{\\\"txid\\\":\\\"myid\\\",\\\"vout\\\":0}]\" \"[{\\\"data\\\":\\\"00010203\\\"}]\"") +
                            "\nConvert the transaction to a PSBT\n"
                            + HelpExampleCli("converttopsbt", "\"rawtransaction\"")
                },
            }.ToString());


    RPCTypeCheck(request.params, {UniValue::VSTR, UniValue::VBOOL, UniValue::VBOOL}, true);

    // parse hex string from parameter
    CMutableTransaction tx;
    bool permitsigdata = request.params[1].isNull() ? false : request.params[1].get_bool();
    bool witness_specified = !request.params[2].isNull();
    bool iswitness = witness_specified ? request.params[2].get_bool() : false;
    bool try_witness = permitsigdata ? (witness_specified ? iswitness : true) : false;
    bool try_no_witness = permitsigdata ? (witness_specified ? !iswitness : true) : true;
    if (!DecodeHexTx(tx, request.params[0].get_str(), try_no_witness, try_witness)) {
        throw JSONRPCError(RPC_DESERIALIZATION_ERROR, "TX decode failed");
    }

    // Remove all scriptSigs and scriptWitnesses from inputs
    for (CTxIn& input : tx.vin) {
        if ((!input.scriptSig.empty() || !input.scriptWitness.IsNull()) && !permitsigdata) {
            throw JSONRPCError(RPC_DESERIALIZATION_ERROR, "Inputs must not have scriptSigs and scriptWitnesses");
        }
        input.scriptSig.clear();
        input.scriptWitness.SetNull();
    }

    // Make a blank psbt
    PartiallySignedTransaction psbtx;
    psbtx.tx = tx;
    for (unsigned int i = 0; i < tx.vin.size(); ++i) {
        psbtx.inputs.push_back(PSBTInput());
    }
    for (unsigned int i = 0; i < tx.vout.size(); ++i) {
        psbtx.outputs.push_back(PSBTOutput());
    }

    // Serialize the PSBT
    CDataStream ssTx(SER_NETWORK, PROTOCOL_VERSION);
    ssTx << psbtx;

    return EncodeBase64((unsigned char*)ssTx.data(), ssTx.size());
}

UniValue utxoupdatepsbt(const JSONRPCRequest& request)
{
    if (request.fHelp || request.params.size() != 1) {
        throw std::runtime_error(
            RPCHelpMan{"utxoupdatepsbt",
            "\nUpdates a PSBT with witness UTXOs retrieved from the UTXO set or the mempool.\n",
            {
                {"psbt", RPCArg::Type::STR, RPCArg::Optional::NO, "A base64 string of a PSBT"}
            },
            RPCResult {
                "  \"psbt\"          (string) The base64-encoded partially signed transaction with inputs updated\n"
            },
            RPCExamples {
                HelpExampleCli("utxoupdatepsbt", "\"psbt\"")
            }}.ToString());
    }

    RPCTypeCheck(request.params, {UniValue::VSTR}, true);

    // Unserialize the transactions
    PartiallySignedTransaction psbtx;
    std::string error;
    if (!DecodeBase64PSBT(psbtx, request.params[0].get_str(), error)) {
        throw JSONRPCError(RPC_DESERIALIZATION_ERROR, strprintf("TX decode failed %s", error));
    }

    // Fetch previous transactions (inputs):
    CCoinsView viewDummy;
    CCoinsViewCache view(&viewDummy);
    {
        LOCK2(cs_main, mempool.cs);
        CCoinsViewCache &viewChain = *pcoinsTip;
        CCoinsViewMemPool viewMempool(&viewChain, mempool);
        view.SetBackend(viewMempool); // temporarily switch cache backend to db+mempool view

        for (const CTxIn& txin : psbtx.tx->vin) {
            view.AccessCoin(txin.prevout); // Load entries from viewChain into view; can fail.
        }

        view.SetBackend(viewDummy); // switch back to avoid locking mempool for too long
    }

    // Fill the inputs
    for (unsigned int i = 0; i < psbtx.tx->vin.size(); ++i) {
        PSBTInput& input = psbtx.inputs.at(i);

        if (input.non_witness_utxo || !input.witness_utxo.IsNull()) {
            continue;
        }

        const Coin& coin = view.AccessCoin(psbtx.tx->vin[i].prevout);

        std::vector<std::vector<unsigned char>> solutions_data;
        txnouttype which_type = Solver(coin.out.scriptPubKey, solutions_data);
        if (which_type == TX_WITNESS_V0_SCRIPTHASH || which_type == TX_WITNESS_V0_KEYHASH || which_type == TX_WITNESS_UNKNOWN) {
            input.witness_utxo = coin.out;
        }
    }

    CDataStream ssTx(SER_NETWORK, PROTOCOL_VERSION);
    ssTx << psbtx;
    return EncodeBase64((unsigned char*)ssTx.data(), ssTx.size());
}

UniValue joinpsbts(const JSONRPCRequest& request)
{
    if (request.fHelp || request.params.size() != 1) {
        throw std::runtime_error(
            RPCHelpMan{"joinpsbts",
            "\nJoins multiple distinct PSBTs with different inputs and outputs into one PSBT with inputs and outputs from all of the PSBTs\n"
            "No input in any of the PSBTs can be in more than one of the PSBTs.\n",
            {
                {"txs", RPCArg::Type::ARR, RPCArg::Optional::NO, "A json array of base64 strings of partially signed transactions",
                    {
                        {"psbt", RPCArg::Type::STR, RPCArg::Optional::NO, "A base64 string of a PSBT"}
                    }}
            },
            RPCResult {
                "  \"psbt\"          (string) The base64-encoded partially signed transaction\n"
            },
            RPCExamples {
                HelpExampleCli("joinpsbts", "\"psbt\"")
            }}.ToString());
    }

    RPCTypeCheck(request.params, {UniValue::VARR}, true);

    // Unserialize the transactions
    std::vector<PartiallySignedTransaction> psbtxs;
    UniValue txs = request.params[0].get_array();

    if (txs.size() <= 1) {
        throw JSONRPCError(RPC_INVALID_PARAMETER, "At least two PSBTs are required to join PSBTs.");
    }

    int32_t best_version = 1;
    uint32_t best_locktime = 0xffffffff;
    for (unsigned int i = 0; i < txs.size(); ++i) {
        PartiallySignedTransaction psbtx;
        std::string error;
        if (!DecodeBase64PSBT(psbtx, txs[i].get_str(), error)) {
            throw JSONRPCError(RPC_DESERIALIZATION_ERROR, strprintf("TX decode failed %s", error));
        }
        psbtxs.push_back(psbtx);
        // Choose the highest version number
        if (psbtx.tx->nVersion > best_version) {
            best_version = psbtx.tx->nVersion;
        }
        // Choose the lowest lock time
        if (psbtx.tx->nLockTime < best_locktime) {
            best_locktime = psbtx.tx->nLockTime;
        }
    }

    // Create a blank psbt where everything will be added
    PartiallySignedTransaction merged_psbt;
    merged_psbt.tx = CMutableTransaction();
    merged_psbt.tx->nVersion = best_version;
    merged_psbt.tx->nLockTime = best_locktime;

    // Merge
    for (auto& psbt : psbtxs) {
        for (unsigned int i = 0; i < psbt.tx->vin.size(); ++i) {
            if (!merged_psbt.AddInput(psbt.tx->vin[i], psbt.inputs[i])) {
                throw JSONRPCError(RPC_INVALID_PARAMETER, strprintf("Input %s:%d exists in multiple PSBTs", psbt.tx->vin[i].prevout.hash.ToString().c_str(), psbt.tx->vin[i].prevout.n));
            }
        }
        for (unsigned int i = 0; i < psbt.tx->vout.size(); ++i) {
            merged_psbt.AddOutput(psbt.tx->vout[i], psbt.outputs[i]);
        }
        merged_psbt.unknown.insert(psbt.unknown.begin(), psbt.unknown.end());
    }

    CDataStream ssTx(SER_NETWORK, PROTOCOL_VERSION);
    ssTx << merged_psbt;
    return EncodeBase64((unsigned char*)ssTx.data(), ssTx.size());
}

UniValue analyzepsbt(const JSONRPCRequest& request)
{
    if (request.fHelp || request.params.size() != 1) {
        throw std::runtime_error(
            RPCHelpMan{"analyzepsbt",
            "\nAnalyzes and provides information about the current status of a PSBT and its inputs\n",
            {
                {"psbt", RPCArg::Type::STR, RPCArg::Optional::NO, "A base64 string of a PSBT"}
            },
            RPCResult {
                "{\n"
                "  \"inputs\" : [                      (array of json objects)\n"
                "    {\n"
                "      \"has_utxo\" : true|false     (boolean) Whether a UTXO is provided\n"
                "      \"is_final\" : true|false     (boolean) Whether the input is finalized\n"
                "      \"missing\" : {               (json object, optional) Things that are missing that are required to complete this input\n"
                "        \"pubkeys\" : [             (array, optional)\n"
                "          \"keyid\"                 (string) Public key ID, hash160 of the public key, of a public key whose BIP 32 derivation path is missing\n"
                "        ]\n"
                "        \"signatures\" : [          (array, optional)\n"
                "          \"keyid\"                 (string) Public key ID, hash160 of the public key, of a public key whose signature is missing\n"
                "        ]\n"
                "        \"redeemscript\" : \"hash\"   (string, optional) Hash160 of the redeemScript that is missing\n"
                "        \"witnessscript\" : \"hash\"  (string, optional) SHA256 of the witnessScript that is missing\n"
                "      }\n"
                "      \"next\" : \"role\"             (string, optional) Role of the next person that this input needs to go to\n"
                "    }\n"
                "    ,...\n"
                "  ]\n"
                "  \"estimated_vsize\" : vsize       (numeric, optional) Estimated vsize of the final signed transaction\n"
                "  \"estimated_feerate\" : feerate   (numeric, optional) Estimated feerate of the final signed transaction in " + CURRENCY_UNIT + "/kB. Shown only if all UTXO slots in the PSBT have been filled.\n"
                "  \"fee\" : fee                     (numeric, optional) The transaction fee paid. Shown only if all UTXO slots in the PSBT have been filled.\n"
                "  \"next\" : \"role\"                 (string) Role of the next person that this psbt needs to go to\n"
                "}\n"
            },
            RPCExamples {
                HelpExampleCli("analyzepsbt", "\"psbt\"")
            }}.ToString());
    }

    RPCTypeCheck(request.params, {UniValue::VSTR});

    // Unserialize the transaction
    PartiallySignedTransaction psbtx;
    std::string error;
    if (!DecodeBase64PSBT(psbtx, request.params[0].get_str(), error)) {
        throw JSONRPCError(RPC_DESERIALIZATION_ERROR, strprintf("TX decode failed %s", error));
    }

    // Go through each input and build status
    UniValue result(UniValue::VOBJ);
    UniValue inputs_result(UniValue::VARR);
    bool calc_fee = true;
    bool all_final = true;
    bool only_missing_sigs = true;
    bool only_missing_final = false;
    CAmount in_amt = 0;
    for (unsigned int i = 0; i < psbtx.tx->vin.size(); ++i) {
        PSBTInput& input = psbtx.inputs[i];
        UniValue input_univ(UniValue::VOBJ);
        UniValue missing(UniValue::VOBJ);

        // Check for a UTXO
        CTxOut utxo;
        if (psbtx.GetInputUTXO(utxo, i)) {
            in_amt += utxo.nValue;
            input_univ.pushKV("has_utxo", true);
        } else {
            input_univ.pushKV("has_utxo", false);
            input_univ.pushKV("is_final", false);
            input_univ.pushKV("next", "updater");
            calc_fee = false;
        }

        // Check if it is final
        if (!utxo.IsNull() && !PSBTInputSigned(input)) {
            input_univ.pushKV("is_final", false);
            all_final = false;

            // Figure out what is missing
            SignatureData outdata;
            bool complete = SignPSBTInput(DUMMY_SIGNING_PROVIDER, psbtx, i, 1, &outdata);

            // Things are missing
            if (!complete) {
                if (!outdata.missing_pubkeys.empty()) {
                    // Missing pubkeys
                    UniValue missing_pubkeys_univ(UniValue::VARR);
                    for (const CKeyID& pubkey : outdata.missing_pubkeys) {
                        missing_pubkeys_univ.push_back(HexStr(pubkey));
                    }
                    missing.pushKV("pubkeys", missing_pubkeys_univ);
                }
                if (!outdata.missing_redeem_script.IsNull()) {
                    // Missing redeemScript
                    missing.pushKV("redeemscript", HexStr(outdata.missing_redeem_script));
                }
                if (!outdata.missing_witness_script.IsNull()) {
                    // Missing witnessScript
                    missing.pushKV("witnessscript", HexStr(outdata.missing_witness_script));
                }
                if (!outdata.missing_sigs.empty()) {
                    // Missing sigs
                    UniValue missing_sigs_univ(UniValue::VARR);
                    for (const CKeyID& pubkey : outdata.missing_sigs) {
                        missing_sigs_univ.push_back(HexStr(pubkey));
                    }
                    missing.pushKV("signatures", missing_sigs_univ);
                }
                input_univ.pushKV("missing", missing);

                // If we are only missing signatures and nothing else, then next is signer
                if (outdata.missing_pubkeys.empty() && outdata.missing_redeem_script.IsNull() && outdata.missing_witness_script.IsNull() && !outdata.missing_sigs.empty()) {
                    input_univ.pushKV("next", "signer");
                } else {
                    only_missing_sigs = false;
                    input_univ.pushKV("next", "updater");
                }
            } else {
                only_missing_final = true;
                input_univ.pushKV("next", "finalizer");
            }
        } else if (!utxo.IsNull()){
            input_univ.pushKV("is_final", true);
        }
        inputs_result.push_back(input_univ);
    }
    result.pushKV("inputs", inputs_result);

    if (all_final) {
        only_missing_sigs = false;
        result.pushKV("next", "extractor");
    }
    if (calc_fee) {
        // Get the output amount
        CAmount out_amt = std::accumulate(psbtx.tx->vout.begin(), psbtx.tx->vout.end(), CAmount(0),
            [](CAmount a, const CTxOut& b) {
                return a += b.nValue;
            }
        );

        // Get the fee
        CAmount fee = in_amt - out_amt;

        // Estimate the size
        CMutableTransaction mtx(*psbtx.tx);
        CCoinsView view_dummy;
        CCoinsViewCache view(&view_dummy);
        bool success = true;

        for (unsigned int i = 0; i < psbtx.tx->vin.size(); ++i) {
            PSBTInput& input = psbtx.inputs[i];
            if (SignPSBTInput(DUMMY_SIGNING_PROVIDER, psbtx, i, 1, nullptr, true)) {
                mtx.vin[i].scriptSig = input.final_script_sig;
                mtx.vin[i].scriptWitness = input.final_script_witness;

                Coin newcoin;
                if (!psbtx.GetInputUTXO(newcoin.out, i)) {
                    success = false;
                    break;
                }
                newcoin.nHeight = 1;
                view.AddCoin(psbtx.tx->vin[i].prevout, std::move(newcoin), true);
            } else {
                success = false;
                break;
            }
        }

        if (success) {
            CTransaction ctx = CTransaction(mtx);
            size_t size = GetVirtualTransactionSize(ctx, GetTransactionSigOpCost(ctx, view, STANDARD_SCRIPT_VERIFY_FLAGS));
            result.pushKV("estimated_vsize", (int)size);
            // Estimate fee rate
            CFeeRate feerate(fee, size);
            result.pushKV("estimated_feerate", ValueFromAmount(feerate.GetFeePerK()));
        }
        result.pushKV("fee", ValueFromAmount(fee));

        if (only_missing_sigs) {
            result.pushKV("next", "signer");
        } else if (only_missing_final) {
            result.pushKV("next", "finalizer");
        } else if (all_final) {
            result.pushKV("next", "extractor");
        } else {
            result.pushKV("next", "updater");
        }
    } else {
        result.pushKV("next", "updater");
    }
    return result;
}

// clang-format off
static const CRPCCommand commands[] =
{ //  category              name                            actor (function)            argNames
  //  --------------------- ------------------------        -----------------------     ----------
    { "rawtransactions",    "getrawtransaction",            &getrawtransaction,         {"txid","verbose","blockhash"} },
    { "rawtransactions",    "createrawtransaction",         &createrawtransaction,      {"inputs","outputs","locktime","replaceable"} },
    { "rawtransactions",    "decoderawtransaction",         &decoderawtransaction,      {"hexstring","iswitness"} },
    { "rawtransactions",    "decodescript",                 &decodescript,              {"hexstring"} },
    { "rawtransactions",    "sendrawtransaction",           &sendrawtransaction,        {"hexstring","allowhighfees|maxfeerate"} },
    { "rawtransactions",    "combinerawtransaction",        &combinerawtransaction,     {"txs"} },
    { "hidden",             "signrawtransaction",           &signrawtransaction,        {"hexstring","prevtxs","privkeys","sighashtype"} },
    { "rawtransactions",    "signrawtransactionwithkey",    &signrawtransactionwithkey, {"hexstring","privkeys","prevtxs","sighashtype"} },
    { "rawtransactions",    "testmempoolaccept",            &testmempoolaccept,         {"rawtxs","allowhighfees|maxfeerate","ignorelocks"} },
    { "rawtransactions",    "decodepsbt",                   &decodepsbt,                {"psbt"} },
    { "rawtransactions",    "combinepsbt",                  &combinepsbt,               {"txs"} },
    { "rawtransactions",    "finalizepsbt",                 &finalizepsbt,              {"psbt", "extract"} },
    { "rawtransactions",    "createpsbt",                   &createpsbt,                {"inputs","outputs","locktime","replaceable"} },
    { "rawtransactions",    "converttopsbt",                &converttopsbt,             {"hexstring","permitsigdata","iswitness"} },
    { "rawtransactions",    "utxoupdatepsbt",               &utxoupdatepsbt,            {"psbt"} },
    { "rawtransactions",    "joinpsbts",                    &joinpsbts,                 {"txs"} },
    { "rawtransactions",    "analyzepsbt",                  &analyzepsbt,               {"psbt"} },

    { "blockchain",         "gettxoutproof",                &gettxoutproof,             {"txids", "blockhash"} },
    { "blockchain",         "verifytxoutproof",             &verifytxoutproof,          {"proof"} },
};
// clang-format on

void RegisterRawTransactionRPCCommands(CRPCTable &t)
{
    for (unsigned int vcidx = 0; vcidx < ARRAYLEN(commands); vcidx++)
        t.appendCommand(commands[vcidx].name, &commands[vcidx]);
}<|MERGE_RESOLUTION|>--- conflicted
+++ resolved
@@ -1027,33 +1027,16 @@
             CScript scriptPubKey(pkData.begin(), pkData.end());
 
             {
-<<<<<<< HEAD
-            const Coin& coin = view.AccessCoin(out);
-
-            if (coin.nType != OUTPUT_STANDARD && coin.nType != OUTPUT_CT)
-                throw JSONRPCError(RPC_MISC_ERROR, strprintf("Bad input type: %d", coin.nType));
-
-            if (!coin.IsSpent() && coin.out.scriptPubKey != scriptPubKey) {
-                std::string err("Previous output scriptPubKey mismatch:\n");
-                err = err + ScriptToAsmStr(coin.out.scriptPubKey) + "\nvs:\n"+
-                    ScriptToAsmStr(scriptPubKey);
-                throw JSONRPCError(RPC_DESERIALIZATION_ERROR, err);
-            }
-            Coin newcoin;
-            newcoin.out.scriptPubKey = scriptPubKey;
-            newcoin.out.nValue = MAX_MONEY;
-            if (prevOut.exists("amount")) {
-                newcoin.out.nValue = AmountFromValue(find_value(prevOut, "amount"));
-            }
-            newcoin.nHeight = 1;
-            view.AddCoin(out, std::move(newcoin), true);
-=======
                 auto coin = coins.find(out);
+
                 if (coin != coins.end() && !coin->second.IsSpent() && coin->second.out.scriptPubKey != scriptPubKey) {
                     std::string err("Previous output scriptPubKey mismatch:\n");
                     err = err + ScriptToAsmStr(coin->second.out.scriptPubKey) + "\nvs:\n"+
                         ScriptToAsmStr(scriptPubKey);
                     throw JSONRPCError(RPC_DESERIALIZATION_ERROR, err);
+                }
+                if (coin->second.nType != OUTPUT_STANDARD && coin->second.nType != OUTPUT_CT) {
+                    throw JSONRPCError(RPC_MISC_ERROR, strprintf("Bad input type: %d", coin->second.nType));
                 }
                 Coin newcoin;
                 newcoin.out.scriptPubKey = scriptPubKey;
@@ -1063,7 +1046,6 @@
                 }
                 newcoin.nHeight = 1;
                 coins[out] = std::move(newcoin);
->>>>>>> 717fd58c
             }
 
             // if redeemScript and private keys were given, add redeemScript to the keystore so it can be signed
@@ -1113,32 +1095,21 @@
             TxInErrorToJSON(txin, vErrors, "Input not found or already spent");
             continue;
         }
-<<<<<<< HEAD
-
-        CScript prevPubKey = coin.out.scriptPubKey;
-
+
+        const CScript& prevPubKey = coin->second.out.scriptPubKey;
         CAmount amount;
         std::vector<uint8_t> vchAmount;
-        if (coin.nType == OUTPUT_STANDARD) {
-            amount = coin.out.nValue;
+        if (coin->second.nType == OUTPUT_STANDARD) {
+            amount = coin->second.out.nValue;
             vchAmount.resize(8);
-            memcpy(vchAmount.data(), &coin.out.nValue, 8);
+            memcpy(vchAmount.data(), &coin->second.out.nValue, 8);
         } else
-        if (coin.nType == OUTPUT_CT) {
+        if (coin->second.nType == OUTPUT_CT) {
             amount = 0; // Bypass amount check
             vchAmount.resize(33);
-            memcpy(vchAmount.data(), coin.commitment.data, 33);
+            memcpy(vchAmount.data(), coin->second.commitment.data, 33);
         } else {
-            throw JSONRPCError(RPC_MISC_ERROR, strprintf("Bad input type: %d", coin.nType));
-=======
-        const CScript& prevPubKey = coin->second.out.scriptPubKey;
-        const CAmount& amount = coin->second.out.nValue;
-
-        SignatureData sigdata = DataFromTransaction(mtx, i, coin->second.out);
-        // Only sign SIGHASH_SINGLE if there's a corresponding output:
-        if (!fHashSingle || (i < mtx.vout.size())) {
-            ProduceSignature(*keystore, MutableTransactionSignatureCreator(&mtx, i, amount, nHashType), prevPubKey, sigdata);
->>>>>>> 717fd58c
+            throw JSONRPCError(RPC_MISC_ERROR, strprintf("Bad input type: %d", coin->second.nType));
         }
 
         SignatureData sigdata = DataFromTransaction(mtx, i, vchAmount, prevPubKey);
