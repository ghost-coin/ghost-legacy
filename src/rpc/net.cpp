// Copyright (c) 2009-2019 The Bitcoin Core developers
// Distributed under the MIT software license, see the accompanying
// file COPYING or http://www.opensource.org/licenses/mit-license.php.

#include <rpc/server.h>

#include <banman.h>
#include <chainparams.h>
#include <clientversion.h>
#include <core_io.h>
#include <net.h>
#include <net_processing.h>
#include <netbase.h>
#include <policy/policy.h>
#include <rpc/protocol.h>
#include <rpc/util.h>
#include <sync.h>
#include <timedata.h>
#include <ui_interface.h>
#include <util/strencodings.h>
#include <util/system.h>
#include <validation.h>
#include <version.h>
#include <warnings.h>

#include <univalue.h>

static UniValue getconnectioncount(const JSONRPCRequest& request)
{
    if (request.fHelp || request.params.size() != 0)
        throw std::runtime_error(
            RPCHelpMan{"getconnectioncount",
                "\nReturns the number of connections to other nodes.\n",
                {},
                RPCResult{
            "n          (numeric) The connection count\n"
                },
                RPCExamples{
                    HelpExampleCli("getconnectioncount", "")
            + HelpExampleRpc("getconnectioncount", "")
                },
            }.ToString());

    if(!g_connman)
        throw JSONRPCError(RPC_CLIENT_P2P_DISABLED, "Error: Peer-to-peer functionality missing or disabled");

    return (int)g_connman->GetNodeCount(CConnman::CONNECTIONS_ALL);
}

static UniValue ping(const JSONRPCRequest& request)
{
    if (request.fHelp || request.params.size() != 0)
        throw std::runtime_error(
            RPCHelpMan{"ping",
                "\nRequests that a ping be sent to all other nodes, to measure ping time.\n"
                "Results provided in getpeerinfo, pingtime and pingwait fields are decimal seconds.\n"
                "Ping command is handled in queue with all other commands, so it measures processing backlog, not just network ping.\n",
                {},
                RPCResults{},
                RPCExamples{
                    HelpExampleCli("ping", "")
            + HelpExampleRpc("ping", "")
                },
            }.ToString());

    if(!g_connman)
        throw JSONRPCError(RPC_CLIENT_P2P_DISABLED, "Error: Peer-to-peer functionality missing or disabled");

    // Request that each node send a ping during next message processing pass
    g_connman->ForEachNode([](CNode* pnode) {
        pnode->fPingQueued = true;
    });
    return NullUniValue;
}

static std::string ServicesToString(ServiceFlags nSerivces)
{
    std::string rv = "";

    if (nSerivces & NODE_NETWORK)
        rv += std::string(rv.length() > 0 ? " | " : "") + "NETWORK";
    if (nSerivces & NODE_GETUTXO)
        rv += std::string(rv.length() > 0 ? " | " : "") + "GETUTXO";
    if (nSerivces & NODE_BLOOM)
        rv += std::string(rv.length() > 0 ? " | " : "") + "BLOOM";
    if (nSerivces & NODE_WITNESS)
        rv += std::string(rv.length() > 0 ? " | " : "") + "WITNESS";
    if (nSerivces & NODE_XTHIN)
        rv += std::string(rv.length() > 0 ? " | " : "") + "XTHIN";
    if (nSerivces & NODE_SMSG)
        rv += std::string(rv.length() > 0 ? " | " : "") + "SMSG";

    return rv;
};

static UniValue getpeerinfo(const JSONRPCRequest& request)
{
    if (request.fHelp || request.params.size() != 0)
        throw std::runtime_error(
            RPCHelpMan{"getpeerinfo",
                "\nReturns data about each connected network node as a json array of objects.\n",
                {},
                RPCResult{
            "[\n"
            "  {\n"
            "    \"id\": n,                   (numeric) Peer index\n"
            "    \"addr\":\"host:port\",      (string) The IP address and port of the peer\n"
            "    \"addrbind\":\"ip:port\",    (string) Bind address of the connection to the peer\n"
            "    \"addrlocal\":\"ip:port\",   (string) Local address as reported by the peer\n"
            "    \"services\":\"xxxxxxxxxxxxxxxx\",   (string) The services offered\n"
            "    \"services_str\":\"string\", (string) The services offered, human readable\n"
            "    \"relaytxes\":true|false,    (boolean) Whether peer has asked us to relay transactions to it\n"
            "    \"lastsend\": ttt,           (numeric) The time in seconds since epoch (Jan 1 1970 GMT) of the last send\n"
            "    \"lastrecv\": ttt,           (numeric) The time in seconds since epoch (Jan 1 1970 GMT) of the last receive\n"
            "    \"bytessent\": n,            (numeric) The total bytes sent\n"
            "    \"bytesrecv\": n,            (numeric) The total bytes received\n"
            "    \"conntime\": ttt,           (numeric) The connection time in seconds since epoch (Jan 1 1970 GMT)\n"
            "    \"timeoffset\": ttt,         (numeric) The time offset in seconds\n"
            "    \"pingtime\": n,             (numeric) ping time (if available)\n"
            "    \"minping\": n,              (numeric) minimum observed ping time (if any at all)\n"
            "    \"pingwait\": n,             (numeric) ping wait (if non-zero)\n"
            "    \"version\": v,              (numeric) The peer version, such as 70001\n"
            "    \"subver\": \"/Satoshi:0.8.5/\",  (string) The string version\n"
            "    \"inbound\": true|false,     (boolean) Inbound (true) or Outbound (false)\n"
            "    \"addnode\": true|false,     (boolean) Whether connection was due to addnode/-connect or if it was an automatic/inbound connection\n"
            "    \"startingheight\": n,       (numeric) The starting height (block) of the peer\n"
            "    \"currentheight\": n,        (numeric) The current height (block) reported by the peer\n"
            "    \"banscore\": n,             (numeric) The ban score\n"
            "    \"synced_headers\": n,       (numeric) The last header we have in common with this peer\n"
            "    \"synced_blocks\": n,        (numeric) The last block we have in common with this peer\n"
            "    \"duplicate_count\": n,      (numeric) The number of already received blocks or headers sent by this peer\n"
            "    \"loose_headers\": n,        (numeric) The number of block headers without blocks sent by this peer\n"
            "    \"inflight\": [\n"
            "       n,                        (numeric) The heights of blocks we're currently asking from this peer\n"
            "       ...\n"
            "    ],\n"
            "    \"whitelisted\": true|false, (boolean) Whether the peer is whitelisted\n"
            "    \"minfeefilter\": n,         (numeric) The minimum fee rate for transactions this peer accepts\n"
            "    \"bytessent_per_msg\": {\n"
            "       \"msg\": n,               (numeric) The total bytes sent aggregated by message type\n"
            "                               When a message type is not listed in this json object, the bytes sent are 0.\n"
            "                               Only known message types can appear as keys in the object.\n"
            "       ...\n"
            "    },\n"
            "    \"bytesrecv_per_msg\": {\n"
            "       \"msg\": n,               (numeric) The total bytes received aggregated by message type\n"
            "                               When a message type is not listed in this json object, the bytes received are 0.\n"
            "                               Only known message types can appear as keys in the object and all bytes received of unknown message types are listed under '"+NET_MESSAGE_COMMAND_OTHER+"'.\n"
            "       ...\n"
            "    }\n"
            "  }\n"
            "  ,...\n"
            "]\n"
                },
                RPCExamples{
                    HelpExampleCli("getpeerinfo", "")
            + HelpExampleRpc("getpeerinfo", "")
                },
            }.ToString());

    if(!g_connman)
        throw JSONRPCError(RPC_CLIENT_P2P_DISABLED, "Error: Peer-to-peer functionality missing or disabled");

    std::vector<CNodeStats> vstats;
    g_connman->GetNodeStats(vstats);

    UniValue ret(UniValue::VARR);

    for (const CNodeStats& stats : vstats) {
        UniValue obj(UniValue::VOBJ);
        CNodeStateStats statestats;
        bool fStateStats = GetNodeStateStats(stats.nodeid, statestats);
        obj.pushKV("id", stats.nodeid);
        obj.pushKV("addr", stats.addrName);
        if (!(stats.addrLocal.empty()))
            obj.pushKV("addrlocal", stats.addrLocal);
        if (stats.addrBind.IsValid())
            obj.pushKV("addrbind", stats.addrBind.ToString());
        obj.pushKV("services", strprintf("%016x", stats.nServices));
        obj.pushKV("services_str", ServicesToString(stats.nServices));
        obj.pushKV("relaytxes", stats.fRelayTxes);
        obj.pushKV("lastsend", stats.nLastSend);
        obj.pushKV("lastrecv", stats.nLastRecv);
        obj.pushKV("bytessent", stats.nSendBytes);
        obj.pushKV("bytesrecv", stats.nRecvBytes);
        obj.pushKV("conntime", stats.nTimeConnected);
        obj.pushKV("timeoffset", stats.nTimeOffset);
        if (stats.dPingTime > 0.0)
            obj.pushKV("pingtime", stats.dPingTime);
        if (stats.dMinPing < static_cast<double>(std::numeric_limits<int64_t>::max())/1e6)
            obj.pushKV("minping", stats.dMinPing);
        if (stats.dPingWait > 0.0)
            obj.pushKV("pingwait", stats.dPingWait);
        obj.pushKV("version", stats.nVersion);
        // Use the sanitized form of subver here, to avoid tricksy remote peers from
        // corrupting or modifying the JSON output by putting special characters in
        // their ver message.
        obj.pushKV("subver", stats.cleanSubVer);
        obj.pushKV("inbound", stats.fInbound);
        obj.pushKV("addnode", stats.m_manual_connection);
        obj.pushKV("startingheight", stats.nStartingHeight);
        obj.pushKV("currentheight", stats.nChainHeight);
        if (fStateStats) {
            obj.pushKV("banscore", statestats.nMisbehavior);
            obj.pushKV("synced_headers", statestats.nSyncHeight);
            obj.pushKV("synced_blocks", statestats.nCommonHeight);
            obj.pushKV("duplicate_count", statestats.nDuplicateCount);
            obj.pushKV("loose_headers", statestats.nLooseHeadersCount);
            UniValue heights(UniValue::VARR);
            for (const int height : statestats.vHeightInFlight) {
                heights.push_back(height);
            }
            obj.pushKV("inflight", heights);
        }
        obj.pushKV("whitelisted", stats.fWhitelisted);
        obj.pushKV("minfeefilter", ValueFromAmount(stats.minFeeFilter));

        UniValue sendPerMsgCmd(UniValue::VOBJ);
        for (const auto& i : stats.mapSendBytesPerMsgCmd) {
            if (i.second > 0)
                sendPerMsgCmd.pushKV(i.first, i.second);
        }
        obj.pushKV("bytessent_per_msg", sendPerMsgCmd);

        UniValue recvPerMsgCmd(UniValue::VOBJ);
        for (const auto& i : stats.mapRecvBytesPerMsgCmd) {
            if (i.second > 0)
                recvPerMsgCmd.pushKV(i.first, i.second);
        }
        obj.pushKV("bytesrecv_per_msg", recvPerMsgCmd);

        ret.push_back(obj);
    }

    return ret;
}

static UniValue addnode(const JSONRPCRequest& request)
{
    std::string strCommand;
    if (!request.params[1].isNull())
        strCommand = request.params[1].get_str();
    if (request.fHelp || request.params.size() != 2 ||
        (strCommand != "onetry" && strCommand != "add" && strCommand != "remove"))
        throw std::runtime_error(
            RPCHelpMan{"addnode",
                "\nAttempts to add or remove a node from the addnode list.\n"
                "Or try a connection to a node once.\n"
                "Nodes added using addnode (or -connect) are protected from DoS disconnection and are not required to be\n"
                "full nodes/support SegWit as other outbound peers are (though such peers will not be synced from).\n",
                {
                    {"node", RPCArg::Type::STR, /* opt */ false, /* default_val */ "", "The node (see getpeerinfo for nodes)"},
                    {"command", RPCArg::Type::STR, /* opt */ false, /* default_val */ "", "'add' to add a node to the list, 'remove' to remove a node from the list, 'onetry' to try a connection to the node once"},
<<<<<<< HEAD
                }}
                .ToString() +
            "\nExamples:\n"
            + HelpExampleCli("addnode", "\"192.168.0.6:51738\" \"onetry\"")
            + HelpExampleRpc("addnode", "\"192.168.0.6:51738\", \"onetry\"")
        );
=======
                },
                RPCResults{},
                RPCExamples{
                    HelpExampleCli("addnode", "\"192.168.0.6:8333\" \"onetry\"")
            + HelpExampleRpc("addnode", "\"192.168.0.6:8333\", \"onetry\"")
                },
            }.ToString());
>>>>>>> 7275365c

    if(!g_connman)
        throw JSONRPCError(RPC_CLIENT_P2P_DISABLED, "Error: Peer-to-peer functionality missing or disabled");

    std::string strNode = request.params[0].get_str();

    if (strCommand == "onetry")
    {
        CAddress addr;
        g_connman->OpenNetworkConnection(addr, false, nullptr, strNode.c_str(), false, false, true);
        return NullUniValue;
    }

    if (strCommand == "add")
    {
        if(!g_connman->AddNode(strNode))
            throw JSONRPCError(RPC_CLIENT_NODE_ALREADY_ADDED, "Error: Node already added");
    }
    else if(strCommand == "remove")
    {
        if(!g_connman->RemoveAddedNode(strNode))
            throw JSONRPCError(RPC_CLIENT_NODE_NOT_ADDED, "Error: Node has not been added.");
    }

    return NullUniValue;
}

static UniValue disconnectnode(const JSONRPCRequest& request)
{
    if (request.fHelp || request.params.size() == 0 || request.params.size() >= 3)
        throw std::runtime_error(
            RPCHelpMan{"disconnectnode",
                "\nImmediately disconnects from the specified peer node.\n"
                "\nStrictly one out of 'address' and 'nodeid' can be provided to identify the node.\n"
                "\nTo disconnect by nodeid, either set 'address' to the empty string, or call using the named 'nodeid' argument only.\n",
                {
                    {"address", RPCArg::Type::STR, /* opt */ true, /* default_val */ "fallback to nodeid", "The IP address/port of the node"},
                    {"nodeid", RPCArg::Type::NUM, /* opt */ true, /* default_val */ "fallback to address", "The node ID (see getpeerinfo for node IDs)"},
<<<<<<< HEAD
                }}
                .ToString() +
            "\nExamples:\n"
            + HelpExampleCli("disconnectnode", "\"192.168.0.6:51738\"")
=======
                },
                RPCResults{},
                RPCExamples{
                    HelpExampleCli("disconnectnode", "\"192.168.0.6:8333\"")
>>>>>>> 7275365c
            + HelpExampleCli("disconnectnode", "\"\" 1")
            + HelpExampleRpc("disconnectnode", "\"192.168.0.6:51738\"")
            + HelpExampleRpc("disconnectnode", "\"\", 1")
                },
            }.ToString());

    if(!g_connman)
        throw JSONRPCError(RPC_CLIENT_P2P_DISABLED, "Error: Peer-to-peer functionality missing or disabled");

    bool success;
    const UniValue &address_arg = request.params[0];
    const UniValue &id_arg = request.params[1];

    if (!address_arg.isNull() && id_arg.isNull()) {
        /* handle disconnect-by-address */
        success = g_connman->DisconnectNode(address_arg.get_str());
    } else if (!id_arg.isNull() && (address_arg.isNull() || (address_arg.isStr() && address_arg.get_str().empty()))) {
        /* handle disconnect-by-id */
        NodeId nodeid = (NodeId) id_arg.get_int64();
        success = g_connman->DisconnectNode(nodeid);
    } else {
        throw JSONRPCError(RPC_INVALID_PARAMS, "Only one of address and nodeid should be provided.");
    }

    if (!success) {
        throw JSONRPCError(RPC_CLIENT_NODE_NOT_CONNECTED, "Node not found in connected nodes");
    }

    return NullUniValue;
}

static UniValue getaddednodeinfo(const JSONRPCRequest& request)
{
    if (request.fHelp || request.params.size() > 1)
        throw std::runtime_error(
            RPCHelpMan{"getaddednodeinfo",
                "\nReturns information about the given added node, or all added nodes\n"
                "(note that onetry addnodes are not listed here)\n",
                {
                    {"node", RPCArg::Type::STR, /* opt */ true, /* default_val */ "all nodes", "If provided, return information about this specific node, otherwise all nodes are returned."},
                },
                RPCResult{
            "[\n"
            "  {\n"
            "    \"addednode\" : \"192.168.0.201\",   (string) The node IP address or name (as provided to addnode)\n"
            "    \"connected\" : true|false,          (boolean) If connected\n"
            "    \"addresses\" : [                    (list of objects) Only when connected = true\n"
            "       {\n"
            "         \"address\" : \"192.168.0.201:51738\", (string) The particl server IP and port we're connected to\n"
            "         \"connected\" : \"outbound\"           (string) connection, inbound or outbound\n"
            "       }\n"
            "     ]\n"
            "  }\n"
            "  ,...\n"
            "]\n"
                },
                RPCExamples{
                    HelpExampleCli("getaddednodeinfo", "\"192.168.0.201\"")
            + HelpExampleRpc("getaddednodeinfo", "\"192.168.0.201\"")
                },
            }.ToString());

    if(!g_connman)
        throw JSONRPCError(RPC_CLIENT_P2P_DISABLED, "Error: Peer-to-peer functionality missing or disabled");

    std::vector<AddedNodeInfo> vInfo = g_connman->GetAddedNodeInfo();

    if (!request.params[0].isNull()) {
        bool found = false;
        for (const AddedNodeInfo& info : vInfo) {
            if (info.strAddedNode == request.params[0].get_str()) {
                vInfo.assign(1, info);
                found = true;
                break;
            }
        }
        if (!found) {
            throw JSONRPCError(RPC_CLIENT_NODE_NOT_ADDED, "Error: Node has not been added.");
        }
    }

    UniValue ret(UniValue::VARR);

    for (const AddedNodeInfo& info : vInfo) {
        UniValue obj(UniValue::VOBJ);
        obj.pushKV("addednode", info.strAddedNode);
        obj.pushKV("connected", info.fConnected);
        UniValue addresses(UniValue::VARR);
        if (info.fConnected) {
            UniValue address(UniValue::VOBJ);
            address.pushKV("address", info.resolvedAddress.ToString());
            address.pushKV("connected", info.fInbound ? "inbound" : "outbound");
            addresses.push_back(address);
        }
        obj.pushKV("addresses", addresses);
        ret.push_back(obj);
    }

    return ret;
}

static UniValue getnettotals(const JSONRPCRequest& request)
{
    if (request.fHelp || request.params.size() > 0)
        throw std::runtime_error(
            RPCHelpMan{"getnettotals",
                "\nReturns information about network traffic, including bytes in, bytes out,\n"
                "and current time.\n",
                {},
                RPCResult{
            "{\n"
            "  \"totalbytesrecv\": n,   (numeric) Total bytes received\n"
            "  \"totalbytessent\": n,   (numeric) Total bytes sent\n"
            "  \"timemillis\": t,       (numeric) Current UNIX time in milliseconds\n"
            "  \"uploadtarget\":\n"
            "  {\n"
            "    \"timeframe\": n,                         (numeric) Length of the measuring timeframe in seconds\n"
            "    \"target\": n,                            (numeric) Target in bytes\n"
            "    \"target_reached\": true|false,           (boolean) True if target is reached\n"
            "    \"serve_historical_blocks\": true|false,  (boolean) True if serving historical blocks\n"
            "    \"bytes_left_in_cycle\": t,               (numeric) Bytes left in current time cycle\n"
            "    \"time_left_in_cycle\": t                 (numeric) Seconds left in current time cycle\n"
            "  }\n"
            "}\n"
                },
                RPCExamples{
                    HelpExampleCli("getnettotals", "")
            + HelpExampleRpc("getnettotals", "")
                },
            }.ToString());
    if(!g_connman)
        throw JSONRPCError(RPC_CLIENT_P2P_DISABLED, "Error: Peer-to-peer functionality missing or disabled");

    UniValue obj(UniValue::VOBJ);
    obj.pushKV("totalbytesrecv", g_connman->GetTotalBytesRecv());
    obj.pushKV("totalbytessent", g_connman->GetTotalBytesSent());
    obj.pushKV("timemillis", GetTimeMillis());

    UniValue outboundLimit(UniValue::VOBJ);
    outboundLimit.pushKV("timeframe", g_connman->GetMaxOutboundTimeframe());
    outboundLimit.pushKV("target", g_connman->GetMaxOutboundTarget());
    outboundLimit.pushKV("target_reached", g_connman->OutboundTargetReached(false));
    outboundLimit.pushKV("serve_historical_blocks", !g_connman->OutboundTargetReached(true));
    outboundLimit.pushKV("bytes_left_in_cycle", g_connman->GetOutboundTargetBytesLeft());
    outboundLimit.pushKV("time_left_in_cycle", g_connman->GetMaxOutboundTimeLeftInCycle());
    obj.pushKV("uploadtarget", outboundLimit);
    return obj;
}

static UniValue GetNetworksInfo()
{
    UniValue networks(UniValue::VARR);
    for(int n=0; n<NET_MAX; ++n)
    {
        enum Network network = static_cast<enum Network>(n);
        if(network == NET_UNROUTABLE || network == NET_INTERNAL)
            continue;
        proxyType proxy;
        UniValue obj(UniValue::VOBJ);
        GetProxy(network, proxy);
        obj.pushKV("name", GetNetworkName(network));
        obj.pushKV("limited", !IsReachable(network));
        obj.pushKV("reachable", IsReachable(network));
        obj.pushKV("proxy", proxy.IsValid() ? proxy.proxy.ToStringIPPort() : std::string());
        obj.pushKV("proxy_randomize_credentials", proxy.randomize_credentials);
        networks.push_back(obj);
    }
    return networks;
}

static UniValue getnetworkinfo(const JSONRPCRequest& request)
{
    if (request.fHelp || request.params.size() != 0)
        throw std::runtime_error(
            RPCHelpMan{"getnetworkinfo",
                "Returns an object containing various state info regarding P2P networking.\n",
                {},
                RPCResult{
            "{\n"
            "  \"version\": xxxxx,                      (numeric) the server version\n"
            "  \"subversion\": \"/Satoshi:x.x.x/\",     (string) the server subversion string\n"
            "  \"protocolversion\": xxxxx,              (numeric) the protocol version\n"
            "  \"localservices\": \"xxxxxxxxxxxxxxxx\", (string) the services we offer to the network\n"
            "  \"localservices_str\": \"string\",       (string) the services we offer to the network, human readable\n"
            "  \"localrelay\": true|false,              (bool) true if transaction relay is requested from peers\n"
            "  \"timeoffset\": xxxxx,                   (numeric) the time offset\n"
            "  \"connections\": xxxxx,                  (numeric) the number of connections\n"
            "  \"networkactive\": true|false,           (bool) whether p2p networking is enabled\n"
            "  \"networks\": [                          (array) information per network\n"
            "  {\n"
            "    \"name\": \"xxx\",                     (string) network (ipv4, ipv6 or onion)\n"
            "    \"limited\": true|false,               (boolean) is the network limited using -onlynet?\n"
            "    \"reachable\": true|false,             (boolean) is the network reachable?\n"
            "    \"proxy\": \"host:port\"               (string) the proxy that is used for this network, or empty if none\n"
            "    \"proxy_randomize_credentials\": true|false,  (string) Whether randomized credentials are used\n"
            "  }\n"
            "  ,...\n"
            "  ],\n"
            "  \"relayfee\": x.xxxxxxxx,                (numeric) minimum relay fee for transactions in " + CURRENCY_UNIT + "/kB\n"
            "  \"incrementalfee\": x.xxxxxxxx,          (numeric) minimum fee increment for mempool limiting or BIP 125 replacement in " + CURRENCY_UNIT + "/kB\n"
            "  \"localaddresses\": [                    (array) list of local addresses\n"
            "  {\n"
            "    \"address\": \"xxxx\",                 (string) network address\n"
            "    \"port\": xxx,                         (numeric) network port\n"
            "    \"score\": xxx                         (numeric) relative score\n"
            "  }\n"
            "  ,...\n"
            "  ]\n"
            "  \"warnings\": \"...\"                    (string) any network and blockchain warnings\n"
            "}\n"
                },
                RPCExamples{
                    HelpExampleCli("getnetworkinfo", "")
            + HelpExampleRpc("getnetworkinfo", "")
                },
            }.ToString());

    LOCK(cs_main);
    UniValue obj(UniValue::VOBJ);
    obj.pushKV("version",       CLIENT_VERSION);
    obj.pushKV("subversion",    strSubVersion);
    obj.pushKV("protocolversion",PROTOCOL_VERSION);
    if(g_connman)
    {
        obj.pushKV("localservices", strprintf("%016x", g_connman->GetLocalServices()));
        obj.pushKV("localservices_str", ServicesToString(g_connman->GetLocalServices()));
    }
    obj.pushKV("localrelay",     fRelayTxes);
    obj.pushKV("timeoffset",    GetTimeOffset());
    if (g_connman) {
        obj.pushKV("networkactive", g_connman->GetNetworkActive());
        obj.pushKV("connections",   (int)g_connman->GetNodeCount(CConnman::CONNECTIONS_ALL));
    }
    obj.pushKV("networks",      GetNetworksInfo());
    obj.pushKV("relayfee",      ValueFromAmount(::minRelayTxFee.GetFeePerK()));
    obj.pushKV("incrementalfee", ValueFromAmount(::incrementalRelayFee.GetFeePerK()));
    UniValue localAddresses(UniValue::VARR);
    {
        LOCK(cs_mapLocalHost);
        for (const std::pair<const CNetAddr, LocalServiceInfo> &item : mapLocalHost)
        {
            UniValue rec(UniValue::VOBJ);
            rec.pushKV("address", item.first.ToString());
            rec.pushKV("port", item.second.nPort);
            rec.pushKV("score", item.second.nScore);
            localAddresses.push_back(rec);
        }
    }
    obj.pushKV("localaddresses", localAddresses);
    obj.pushKV("warnings",       GetWarnings("statusbar"));
    return obj;
}

static UniValue setban(const JSONRPCRequest& request)
{
    std::string strCommand;
    if (!request.params[1].isNull())
        strCommand = request.params[1].get_str();
    if (request.fHelp || request.params.size() < 2 ||
        (strCommand != "add" && strCommand != "remove"))
        throw std::runtime_error(
            RPCHelpMan{"setban",
                "\nAttempts to add or remove an IP/Subnet from the banned list.\n",
                {
                    {"subnet", RPCArg::Type::STR, /* opt */ false, /* default_val */ "", "The IP/Subnet (see getpeerinfo for nodes IP) with an optional netmask (default is /32 = single IP)"},
                    {"command", RPCArg::Type::STR, /* opt */ false, /* default_val */ "", "'add' to add an IP/Subnet to the list, 'remove' to remove an IP/Subnet from the list"},
                    {"bantime", RPCArg::Type::NUM, /* opt */ true, /* default_val */ "0", "time in seconds how long (or until when if [absolute] is set) the IP is banned (0 or empty means using the default time of 24h which can also be overwritten by the -bantime startup argument)"},
                    {"absolute", RPCArg::Type::BOOL, /* opt */ true, /* default_val */ "false", "If set, the bantime must be an absolute timestamp in seconds since epoch (Jan 1 1970 GMT)"},
                },
                RPCResults{},
                RPCExamples{
                    HelpExampleCli("setban", "\"192.168.0.6\" \"add\" 86400")
                            + HelpExampleCli("setban", "\"192.168.0.0/24\" \"add\"")
                            + HelpExampleRpc("setban", "\"192.168.0.6\", \"add\", 86400")
                },
            }.ToString());
    if (!g_banman) {
        throw JSONRPCError(RPC_DATABASE_ERROR, "Error: Ban database not loaded");
    }

    CSubNet subNet;
    CNetAddr netAddr;
    bool isSubnet = false;

    if (request.params[0].get_str().find('/') != std::string::npos)
        isSubnet = true;

    if (!isSubnet) {
        CNetAddr resolved;
        LookupHost(request.params[0].get_str().c_str(), resolved, false);
        netAddr = resolved;
    }
    else
        LookupSubNet(request.params[0].get_str().c_str(), subNet);

    if (! (isSubnet ? subNet.IsValid() : netAddr.IsValid()) )
        throw JSONRPCError(RPC_CLIENT_INVALID_IP_OR_SUBNET, "Error: Invalid IP/Subnet");

    if (strCommand == "add")
    {
        if (isSubnet ? g_banman->IsBanned(subNet) : g_banman->IsBanned(netAddr)) {
            throw JSONRPCError(RPC_CLIENT_NODE_ALREADY_ADDED, "Error: IP/Subnet already banned");
        }

        int64_t banTime = 0; //use standard bantime if not specified
        if (!request.params[2].isNull())
            banTime = request.params[2].get_int64();

        bool absolute = false;
        if (request.params[3].isTrue())
            absolute = true;

        if (isSubnet) {
            g_banman->Ban(subNet, BanReasonManuallyAdded, banTime, absolute);
            if (g_connman) {
                g_connman->DisconnectNode(subNet);
            }
        } else {
            g_banman->Ban(netAddr, BanReasonManuallyAdded, banTime, absolute);
            if (g_connman) {
                g_connman->DisconnectNode(netAddr);
            }
        }
    }
    else if(strCommand == "remove")
    {
        if (!( isSubnet ? g_banman->Unban(subNet) : g_banman->Unban(netAddr) )) {
            throw JSONRPCError(RPC_CLIENT_INVALID_IP_OR_SUBNET, "Error: Unban failed. Requested address/subnet was not previously banned.");
        }
    }
    return NullUniValue;
}

static UniValue listbanned(const JSONRPCRequest& request)
{
    if (request.fHelp || request.params.size() != 0)
        throw std::runtime_error(
            RPCHelpMan{"listbanned",
                "\nList all banned IPs/Subnets.\n",
                {},
                RPCResults{},
                RPCExamples{
                    HelpExampleCli("listbanned", "")
                            + HelpExampleRpc("listbanned", "")
                },
            }.ToString());

    if(!g_banman) {
        throw JSONRPCError(RPC_DATABASE_ERROR, "Error: Ban database not loaded");
    }

    banmap_t banMap;
    g_banman->GetBanned(banMap);

    UniValue bannedAddresses(UniValue::VARR);
    for (const auto& entry : banMap)
    {
        const CBanEntry& banEntry = entry.second;
        UniValue rec(UniValue::VOBJ);
        rec.pushKV("address", entry.first.ToString());
        rec.pushKV("banned_until", banEntry.nBanUntil);
        rec.pushKV("ban_created", banEntry.nCreateTime);
        rec.pushKV("ban_reason", banEntry.banReasonToString());

        bannedAddresses.push_back(rec);
    }

    return bannedAddresses;
}

static UniValue clearbanned(const JSONRPCRequest& request)
{
    if (request.fHelp || request.params.size() != 0)
        throw std::runtime_error(
            RPCHelpMan{"clearbanned",
                "\nClear all banned IPs.\n",
                {},
                RPCResults{},
                RPCExamples{
                    HelpExampleCli("clearbanned", "")
                            + HelpExampleRpc("clearbanned", "")
                },
            }.ToString());
    if (!g_banman) {
        throw JSONRPCError(RPC_DATABASE_ERROR, "Error: Ban database not loaded");
    }

    g_banman->ClearBanned();

    return NullUniValue;
}

static UniValue setnetworkactive(const JSONRPCRequest& request)
{
    if (request.fHelp || request.params.size() != 1) {
        throw std::runtime_error(
            RPCHelpMan{"setnetworkactive",
                "\nDisable/enable all p2p network activity.\n",
                {
                    {"state", RPCArg::Type::BOOL, /* opt */ false, /* default_val */ "", "true to enable networking, false to disable"},
                },
                RPCResults{},
                RPCExamples{""},
            }.ToString()
        );
    }

    if (!g_connman) {
        throw JSONRPCError(RPC_CLIENT_P2P_DISABLED, "Error: Peer-to-peer functionality missing or disabled");
    }

    g_connman->SetNetworkActive(request.params[0].get_bool());

    return g_connman->GetNetworkActive();
}

static UniValue getnodeaddresses(const JSONRPCRequest& request)
{
    if (request.fHelp || request.params.size() > 1) {
        throw std::runtime_error(
            RPCHelpMan{"getnodeaddresses",
                "\nReturn known addresses which can potentially be used to find new nodes in the network\n",
                {
                    {"count", RPCArg::Type::NUM, /* opt */ true, /* default_val */ "1", "How many addresses to return. Limited to the smaller of " + std::to_string(ADDRMAN_GETADDR_MAX) + " or " + std::to_string(ADDRMAN_GETADDR_MAX_PCT) + "% of all known addresses."},
                },
                RPCResult{
            "[\n"
            "  {\n"
            "    \"time\": ttt,                (numeric) Timestamp in seconds since epoch (Jan 1 1970 GMT) keeping track of when the node was last seen\n"
            "    \"services\": n,              (numeric) The services offered\n"
            "    \"address\": \"host\",          (string) The address of the node\n"
            "    \"port\": n                   (numeric) The port of the node\n"
            "  }\n"
            "  ,....\n"
            "]\n"
                },
                RPCExamples{
                    HelpExampleCli("getnodeaddresses", "8")
            + HelpExampleRpc("getnodeaddresses", "8")
                },
            }.ToString());
    }
    if (!g_connman) {
        throw JSONRPCError(RPC_CLIENT_P2P_DISABLED, "Error: Peer-to-peer functionality missing or disabled");
    }

    int count = 1;
    if (!request.params[0].isNull()) {
        count = request.params[0].get_int();
        if (count <= 0) {
            throw JSONRPCError(RPC_INVALID_PARAMETER, "Address count out of range");
        }
    }
    // returns a shuffled list of CAddress
    std::vector<CAddress> vAddr = g_connman->GetAddresses();
    UniValue ret(UniValue::VARR);

    int address_return_count = std::min<int>(count, vAddr.size());
    for (int i = 0; i < address_return_count; ++i) {
        UniValue obj(UniValue::VOBJ);
        const CAddress& addr = vAddr[i];
        obj.pushKV("time", (int)addr.nTime);
        obj.pushKV("services", (uint64_t)addr.nServices);
        obj.pushKV("address", addr.ToStringIP());
        obj.pushKV("port", addr.GetPort());
        ret.push_back(obj);
    }
    return ret;
}

// clang-format off
static const CRPCCommand commands[] =
{ //  category              name                      actor (function)         argNames
  //  --------------------- ------------------------  -----------------------  ----------
    { "network",            "getconnectioncount",     &getconnectioncount,     {} },
    { "network",            "ping",                   &ping,                   {} },
    { "network",            "getpeerinfo",            &getpeerinfo,            {} },
    { "network",            "addnode",                &addnode,                {"node","command"} },
    { "network",            "disconnectnode",         &disconnectnode,         {"address", "nodeid"} },
    { "network",            "getaddednodeinfo",       &getaddednodeinfo,       {"node"} },
    { "network",            "getnettotals",           &getnettotals,           {} },
    { "network",            "getnetworkinfo",         &getnetworkinfo,         {} },
    { "network",            "setban",                 &setban,                 {"subnet", "command", "bantime", "absolute"} },
    { "network",            "listbanned",             &listbanned,             {} },
    { "network",            "clearbanned",            &clearbanned,            {} },
    { "network",            "setnetworkactive",       &setnetworkactive,       {"state"} },
    { "network",            "getnodeaddresses",       &getnodeaddresses,       {"count"} },
};
// clang-format on

void RegisterNetRPCCommands(CRPCTable &t)
{
    for (unsigned int vcidx = 0; vcidx < ARRAYLEN(commands); vcidx++)
        t.appendCommand(commands[vcidx].name, &commands[vcidx]);
}<|MERGE_RESOLUTION|>--- conflicted
+++ resolved
@@ -251,22 +251,13 @@
                 {
                     {"node", RPCArg::Type::STR, /* opt */ false, /* default_val */ "", "The node (see getpeerinfo for nodes)"},
                     {"command", RPCArg::Type::STR, /* opt */ false, /* default_val */ "", "'add' to add a node to the list, 'remove' to remove a node from the list, 'onetry' to try a connection to the node once"},
-<<<<<<< HEAD
-                }}
-                .ToString() +
-            "\nExamples:\n"
-            + HelpExampleCli("addnode", "\"192.168.0.6:51738\" \"onetry\"")
+                },
+                RPCResults{},
+                RPCExamples{
+                    HelpExampleCli("addnode", "\"192.168.0.6:51738\" \"onetry\"")
             + HelpExampleRpc("addnode", "\"192.168.0.6:51738\", \"onetry\"")
-        );
-=======
-                },
-                RPCResults{},
-                RPCExamples{
-                    HelpExampleCli("addnode", "\"192.168.0.6:8333\" \"onetry\"")
-            + HelpExampleRpc("addnode", "\"192.168.0.6:8333\", \"onetry\"")
-                },
-            }.ToString());
->>>>>>> 7275365c
+                },
+            }.ToString());
 
     if(!g_connman)
         throw JSONRPCError(RPC_CLIENT_P2P_DISABLED, "Error: Peer-to-peer functionality missing or disabled");
@@ -305,17 +296,10 @@
                 {
                     {"address", RPCArg::Type::STR, /* opt */ true, /* default_val */ "fallback to nodeid", "The IP address/port of the node"},
                     {"nodeid", RPCArg::Type::NUM, /* opt */ true, /* default_val */ "fallback to address", "The node ID (see getpeerinfo for node IDs)"},
-<<<<<<< HEAD
-                }}
-                .ToString() +
-            "\nExamples:\n"
-            + HelpExampleCli("disconnectnode", "\"192.168.0.6:51738\"")
-=======
                 },
                 RPCResults{},
                 RPCExamples{
-                    HelpExampleCli("disconnectnode", "\"192.168.0.6:8333\"")
->>>>>>> 7275365c
+                    HelpExampleCli("disconnectnode", "\"192.168.0.6:51738\"")
             + HelpExampleCli("disconnectnode", "\"\" 1")
             + HelpExampleRpc("disconnectnode", "\"192.168.0.6:51738\"")
             + HelpExampleRpc("disconnectnode", "\"\", 1")
