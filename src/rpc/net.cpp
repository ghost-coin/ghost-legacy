--- conflicted
+++ resolved
@@ -748,13 +748,8 @@
 
 static RPCHelpMan clearbanned()
 {
-<<<<<<< HEAD
-            RPCHelpMan{"clearbanned",
+    return RPCHelpMan{"clearbanned",
                 "\nClear all banned IPs and persistent DOS counters.\n",
-=======
-    return RPCHelpMan{"clearbanned",
-                "\nClear all banned IPs.\n",
->>>>>>> 4f807348
                 {},
                 RPCResult{RPCResult::Type::NONE, "", ""},
                 RPCExamples{
