// Copyright (c) 2010 Satoshi Nakamoto
// Copyright (c) 2009-2020 The Bitcoin Core developers
// Distributed under the MIT software license, see the accompanying
// file COPYING or http://www.opensource.org/licenses/mit-license.php.

#include <rpc/client.h>
#include <util/system.h>

#include <set>
#include <stdint.h>

class CRPCConvertParam
{
public:
    std::string methodName; //!< method whose params want conversion
    int paramIdx;           //!< 0-based idx of param to convert
    std::string paramName;  //!< parameter name
};

// clang-format off
/**
 * Specify a (method, idx, name) here if the argument is a non-string RPC
 * argument and needs to be converted from JSON.
 *
 * @note Parameter indexes start from 0.
 */
static const CRPCConvertParam vRPCConvertParams[] =
{
    { "setmocktime", 0, "timestamp" },
    { "setmocktime", 1, "is_offset" },
    { "pushdevfundsetting", 0, "setting" },
    { "mockscheduler", 0, "delta_time" },
    { "utxoupdatepsbt", 1, "descriptors" },
    { "generatetoaddress", 0, "nblocks" },
    { "generatetoaddress", 2, "maxtries" },
    { "generatetodescriptor", 0, "num_blocks" },
    { "generatetodescriptor", 2, "maxtries" },
    { "generateblock", 1, "transactions" },
    { "getnetworkhashps", 0, "nblocks" },
    { "getnetworkhashps", 1, "height" },
    { "sendtoaddress", 1, "amount" },
    { "sendtoaddress", 4, "subtractfeefromamount" },
    { "sendtoaddress", 6 , "replaceable" },
    { "sendtoaddress", 7 , "conf_target" },
    { "sendtoaddress", 9, "avoid_reuse" },
    { "settxfee", 0, "amount" },
    { "sethdseed", 0, "newkeypool" },
    { "getreceivedbyaddress", 1, "minconf" },
    { "getreceivedbylabel", 1, "minconf" },
    { "listreceivedbyaddress", 0, "minconf" },
    { "listreceivedbyaddress", 1, "include_empty" },
    { "listreceivedbyaddress", 2, "include_watchonly" },
    { "listreceivedbylabel", 0, "minconf" },
    { "listreceivedbylabel", 1, "include_empty" },
    { "listreceivedbylabel", 2, "include_watchonly" },
    { "getbalance", 1, "minconf" },
    { "getbalance", 2, "include_watchonly" },
    { "getbalance", 3, "avoid_reuse" },
    { "getblockhash", 0, "height" },
    { "waitforblockheight", 0, "height" },
    { "waitforblockheight", 1, "timeout" },
    { "waitforblock", 1, "timeout" },
    { "waitfornewblock", 0, "timeout" },
    { "listtransactions", 1, "count" },
    { "listtransactions", 2, "skip" },
    { "listtransactions", 3, "include_watchonly" },
    { "walletpassphrase", 1, "timeout" },
    { "walletpassphrase", 2, "stakingonly" },
    { "getblocktemplate", 0, "template_request" },
    { "listsinceblock", 1, "target_confirmations" },
    { "listsinceblock", 2, "include_watchonly" },
    { "listsinceblock", 3, "include_removed" },
    { "sendmany", 1, "amounts" },
    { "sendmany", 2, "minconf" },
    { "sendmany", 4, "subtractfeefrom" },
    { "sendmany", 5 , "replaceable" },
    { "sendmany", 6 , "conf_target" },
    { "deriveaddresses", 1, "range" },
    { "scantxoutset", 1, "scanobjects" },
    { "addmultisigaddress", 0, "nrequired" },
    { "addmultisigaddress", 1, "keys" },
    { "addmultisigaddress", 3, "bech32" },
    { "addmultisigaddress", 4, "256bit" },
    { "createmultisig", 0, "nrequired" },
    { "createmultisig", 1, "keys" },
    { "validateaddress", 1, "showaltversions" },
    { "listunspent", 0, "minconf" },
    { "listunspent", 1, "maxconf" },
    { "listunspent", 2, "addresses" },
    { "listunspent", 3, "include_unsafe" },
    { "listunspent", 4, "query_options" },
    { "getblock", 1, "verbosity" },
    { "getblock", 1, "verbose" },
    { "getblock", 2, "coinstakeinfo" },
    { "getblockheader", 1, "verbose" },
    { "getchaintxstats", 0, "nblocks" },
    { "gettransaction", 1, "include_watchonly" },
    { "gettransaction", 2, "verbose" },
    { "getrawtransaction", 1, "verbose" },
    { "createrawtransaction", 0, "inputs" },
    { "createrawtransaction", 1, "outputs" },
    { "createrawtransaction", 2, "locktime" },
    { "createrawtransaction", 3, "replaceable" },
    { "decoderawtransaction", 1, "iswitness" },
    { "signrawtransactionwithkey", 1, "privkeys" },
    { "signrawtransactionwithkey", 2, "prevtxs" },
    { "signrawtransactionwithwallet", 1, "prevtxs" },
    { "sendrawtransaction", 1, "maxfeerate" },
    { "testmempoolaccept", 0, "rawtxs" },
    { "testmempoolaccept", 1, "maxfeerate" },
    { "testmempoolaccept", 2, "ignorelocks" },
    { "combinerawtransaction", 0, "txs" },
    { "fundrawtransaction", 1, "options" },
    { "fundrawtransaction", 2, "iswitness" },
    { "walletcreatefundedpsbt", 0, "inputs" },
    { "walletcreatefundedpsbt", 1, "outputs" },
    { "walletcreatefundedpsbt", 2, "locktime" },
    { "walletcreatefundedpsbt", 3, "options" },
    { "walletcreatefundedpsbt", 4, "bip32derivs" },
    { "walletprocesspsbt", 1, "sign" },
    { "walletprocesspsbt", 3, "bip32derivs" },
    { "createpsbt", 0, "inputs" },
    { "createpsbt", 1, "outputs" },
    { "createpsbt", 2, "locktime" },
    { "createpsbt", 3, "replaceable" },
    { "combinepsbt", 0, "txs"},
    { "joinpsbts", 0, "txs"},
    { "finalizepsbt", 1, "extract"},
    { "converttopsbt", 1, "permitsigdata"},
    { "converttopsbt", 2, "iswitness"},
    { "gettxout", 1, "n" },
    { "gettxout", 2, "include_mempool" },
    { "gettxoutproof", 0, "txids" },
    { "lockunspent", 0, "unlock" },
    { "lockunspent", 1, "transactions" },
<<<<<<< HEAD
    { "lockunspent", 2, "permanent" },
=======
    { "send", 0, "outputs" },
    { "send", 1, "conf_target" },
    { "send", 3, "options" },
>>>>>>> be3af4f3
    { "importprivkey", 2, "rescan" },
    { "importaddress", 2, "rescan" },
    { "importaddress", 3, "p2sh" },
    { "importpubkey", 2, "rescan" },
    { "importmulti", 0, "requests" },
    { "importmulti", 1, "options" },
    { "importdescriptors", 0, "requests" },
    { "verifychain", 0, "checklevel" },
    { "verifychain", 1, "nblocks" },
    { "getblockstats", 0, "hash_or_height" },
    { "getblockstats", 1, "stats" },
    { "pruneblockchain", 0, "height" },
    { "keypoolrefill", 0, "newsize" },
    { "getrawmempool", 0, "verbose" },
    { "estimatesmartfee", 0, "conf_target" },
    { "estimaterawfee", 0, "conf_target" },
    { "estimaterawfee", 1, "threshold" },
    { "prioritisetransaction", 1, "dummy" },
    { "prioritisetransaction", 2, "fee_delta" },
    { "setban", 2, "bantime" },
    { "setban", 3, "absolute" },
    { "setnetworkactive", 0, "state" },
    { "setwalletflag", 1, "value" },
    { "getmempoolancestors", 1, "verbose" },
    { "getmempooldescendants", 1, "verbose" },
    { "getblockhashes", 0 , "high"},
    { "getblockhashes", 1, "low"},
    { "getblockhashes", 2, "options" },
    { "getspentinfo", 0, "inputs"},
    { "getaddresstxids", 0, "addresses"},
    { "getaddressbalance", 0, "addresses"},
    { "getaddressdeltas", 0, "addresses"},
    { "getaddressutxos", 0, "addresses"},
    { "getaddressmempool", 0, "addresses"},
    { "listcoldstakeunspent", 1, "height"},
    { "listcoldstakeunspent", 2, "options"},
    { "getblockreward", 0, "height"},
    { "bumpfee", 1, "options" },
<<<<<<< HEAD


    { "reservebalance", 0, "enabled" },
    { "deriverangekeys", 0, "start" },
    { "deriverangekeys", 1, "end" },
    { "filtertransactions", 0, "options" },
    { "filteraddresses", 0, "offset" },
    { "filteraddresses", 1, "count" },
    { "setvote", 0, "proposal" },
    { "setvote", 1, "option" },
    { "setvote", 2, "height_start" },
    { "setvote", 3, "height_end" },
    { "tallyvotes", 0, "proposal" },
    { "tallyvotes", 1, "height_start" },
    { "tallyvotes", 2, "height_end" },


    { "sendparttoblind", 1, "amount" },
    { "sendparttoblind", 4, "subtractfeefromamount" },
    { "sendparttoanon", 1, "amount" },
    { "sendparttoanon", 4, "subtractfeefromamount" },

    { "sendblindtopart", 1, "amount" },
    { "sendblindtopart", 4, "subtractfeefromamount" },
    { "sendblindtoblind", 1, "amount" },
    { "sendblindtoblind", 4, "subtractfeefromamount" },
    { "sendblindtoanon", 1, "amount" },
    { "sendblindtoanon", 4, "subtractfeefromamount" },

    { "sendanontopart", 1, "amount" },
    { "sendanontopart", 4, "subtractfeefromamount" },
    { "sendanontopart", 6, "ringsize" },
    { "sendanontopart", 7, "inputs_per_sig" },

    { "sendanontoblind", 1, "amount" },
    { "sendanontoblind", 4, "subtractfeefromamount" },
    { "sendanontoblind", 6, "ringsize" },
    { "sendanontoblind", 7, "inputs_per_sig" },

    { "sendanontoanon", 1, "amount" },
    { "sendanontoanon", 4, "subtractfeefromamount" },
    { "sendanontoanon", 6, "ringsize" },
    { "sendanontoanon", 7, "inputs_per_sig" },

    { "sendtypeto", 2, "outputs" },
    { "sendtypeto", 5, "ringsize" },
    { "sendtypeto", 6, "inputs_per_sig" },
    { "sendtypeto", 7, "test_fee" },
    { "sendtypeto", 8, "coincontrol" },

    { "buildscript", 0, "json" },
    { "createsignaturewithwallet", 1, "prevtx" },
    { "createsignaturewithkey", 1, "prevtx" },
    { "createsignaturewithwallet", 4, "options" },
    { "createsignaturewithkey", 4, "options" },


    { "walletsettings", 1, "json" },

    { "getnewextaddress", 2, "bech32" },
    { "getnewextaddress", 3, "hardened" },
    { "getnewstealthaddress", 3, "bech32" },
    { "getnewstealthaddress", 4, "makeV2" },
    { "importstealthaddress", 5, "bech32" },
    { "liststealthaddresses", 1, "options" },

    { "listunspentanon", 0, "minconf" },
    { "listunspentanon", 1, "maxconf" },
    { "listunspentanon", 2, "addresses" },
    { "listunspentanon", 3, "include_unsafe" },
    { "listunspentanon", 4, "query_options" },

    { "listunspentblind", 0, "minconf" },
    { "listunspentblind", 1, "maxconf" },
    { "listunspentblind", 2, "addresses" },
    { "listunspentblind", 3, "include_unsafe" },
    { "listunspentblind", 4, "query_options" },

    { "rewindchain", 0, "height" },

    { "createrawparttransaction", 0, "inputs" },
    { "createrawparttransaction", 1, "outputs" },
    { "createrawparttransaction", 2, "locktime" },
    { "createrawparttransaction", 3, "replaceable" },
    { "fundrawtransactionfrom", 2, "input_amounts" },
    { "fundrawtransactionfrom", 3, "output_amounts" },
    { "fundrawtransactionfrom", 4, "options" },

    { "verifyrawtransaction", 1, "prevtxs" },
    { "verifyrawtransaction", 2, "options" },

    { "generatematchingblindfactor", 0, "inputs" },
    { "generatematchingblindfactor", 1, "outputs" },


    { "smsgsend", 3, "paid_msg" },
    { "smsgsend", 4, "days_retention" },
    { "smsgsend", 5, "testfee" },
    { "smsgsend", 6, "options" },
    { "smsgsend", 7, "coincontrol" },
    { "smsg", 1, "options" },
    { "smsgimport", 1, "options" },
    { "smsginbox", 2, "options" },
    { "smsgoutbox", 2, "options" },
    { "smsggetfeerate", 0, "height" },
    { "smsggetdifficulty", 0, "time" },
    { "smsgscanbuckets", 0, "options" },
    { "smsgpeers", 0, "index" },
    { "smsgzmqpush", 0, "options" },


    { "devicesignrawtransaction", 1, "prevtxs" },
    { "devicesignrawtransaction", 2, "privkeypaths" },
    { "initaccountfromdevice", 2, "makedefault" },
    { "initaccountfromdevice", 3, "scan_chain_from" },
    { "initaccountfromdevice", 4, "initstealthchain" },


=======
    { "psbtbumpfee", 1, "options" },
>>>>>>> be3af4f3
    { "logging", 0, "include" },
    { "logging", 1, "exclude" },
    { "disconnectnode", 1, "nodeid" },
    { "upgradewallet", 0, "version" },
    // Echo with conversion (For testing only)
    { "echojson", 0, "arg0" },
    { "echojson", 1, "arg1" },
    { "echojson", 2, "arg2" },
    { "echojson", 3, "arg3" },
    { "echojson", 4, "arg4" },
    { "echojson", 5, "arg5" },
    { "echojson", 6, "arg6" },
    { "echojson", 7, "arg7" },
    { "echojson", 8, "arg8" },
    { "echojson", 9, "arg9" },
    { "rescanblockchain", 0, "start_height"},
    { "rescanblockchain", 1, "stop_height"},
    { "createwallet", 1, "disable_private_keys"},
    { "createwallet", 2, "blank"},
    { "createwallet", 4, "avoid_reuse"},
    { "createwallet", 5, "descriptors"},
    { "createwallet", 6, "load_on_startup"},
    { "loadwallet", 1, "load_on_startup"},
    { "unloadwallet", 1, "load_on_startup"},
    { "getnodeaddresses", 0, "count"},
    { "addpeeraddress", 1, "port"},
    { "stop", 0, "wait" },
};
// clang-format on

class CRPCConvertTable
{
private:
    std::set<std::pair<std::string, int>> members;
    std::set<std::pair<std::string, std::string>> membersByName;

public:
    CRPCConvertTable();

    bool convert(const std::string& method, int idx) {
        return (members.count(std::make_pair(method, idx)) > 0);
    }
    bool convert(const std::string& method, const std::string& name) {
        return (membersByName.count(std::make_pair(method, name)) > 0);
    }
};

CRPCConvertTable::CRPCConvertTable()
{
    const unsigned int n_elem =
        (sizeof(vRPCConvertParams) / sizeof(vRPCConvertParams[0]));

    for (unsigned int i = 0; i < n_elem; i++) {
        members.insert(std::make_pair(vRPCConvertParams[i].methodName,
                                      vRPCConvertParams[i].paramIdx));
        membersByName.insert(std::make_pair(vRPCConvertParams[i].methodName,
                                            vRPCConvertParams[i].paramName));
    }
}

static CRPCConvertTable rpcCvtTable;

/** Non-RFC4627 JSON parser, accepts internal values (such as numbers, true, false, null)
 * as well as objects and arrays.
 */
UniValue ParseNonRFCJSONValue(const std::string& strVal)
{
    UniValue jVal;
    if (!jVal.read(std::string("[")+strVal+std::string("]")) ||
        !jVal.isArray() || jVal.size()!=1)
        throw std::runtime_error(std::string("Error parsing JSON: ") + strVal);
    return jVal[0];
}

UniValue RPCConvertValues(const std::string &strMethod, const std::vector<std::string> &strParams)
{
    UniValue params(UniValue::VARR);

    for (unsigned int idx = 0; idx < strParams.size(); idx++) {
        const std::string& strVal = strParams[idx];

        if (!rpcCvtTable.convert(strMethod, idx)) {
            // insert string value directly
            params.push_back(strVal);
        } else {
            // parse string as JSON, insert bool/number/object/etc. value
            params.push_back(ParseNonRFCJSONValue(strVal));
        }
    }

    return params;
}

UniValue RPCConvertNamedValues(const std::string &strMethod, const std::vector<std::string> &strParams)
{
    UniValue params(UniValue::VOBJ);

    for (const std::string &s: strParams) {
        size_t pos = s.find('=');
        if (pos == std::string::npos) {
            throw(std::runtime_error("No '=' in named argument '"+s+"', this needs to be present for every argument (even if it is empty)"));
        }

        std::string name = s.substr(0, pos);
        std::string value = s.substr(pos+1);

        if (!rpcCvtTable.convert(strMethod, name)) {
            // insert string value directly
            params.pushKV(name, value);
        } else {
            // parse string as JSON, insert bool/number/object/etc. value
            params.pushKV(name, ParseNonRFCJSONValue(value));
        }
    }

    return params;
}<|MERGE_RESOLUTION|>--- conflicted
+++ resolved
@@ -133,13 +133,10 @@
     { "gettxoutproof", 0, "txids" },
     { "lockunspent", 0, "unlock" },
     { "lockunspent", 1, "transactions" },
-<<<<<<< HEAD
     { "lockunspent", 2, "permanent" },
-=======
     { "send", 0, "outputs" },
     { "send", 1, "conf_target" },
     { "send", 3, "options" },
->>>>>>> be3af4f3
     { "importprivkey", 2, "rescan" },
     { "importaddress", 2, "rescan" },
     { "importaddress", 3, "p2sh" },
@@ -178,7 +175,7 @@
     { "listcoldstakeunspent", 2, "options"},
     { "getblockreward", 0, "height"},
     { "bumpfee", 1, "options" },
-<<<<<<< HEAD
+    { "psbtbumpfee", 1, "options" },
 
 
     { "reservebalance", 0, "enabled" },
@@ -297,9 +294,6 @@
     { "initaccountfromdevice", 4, "initstealthchain" },
 
 
-=======
-    { "psbtbumpfee", 1, "options" },
->>>>>>> be3af4f3
     { "logging", 0, "include" },
     { "logging", 1, "exclude" },
     { "disconnectnode", 1, "nodeid" },
