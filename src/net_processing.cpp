--- conflicted
+++ resolved
@@ -161,15 +161,12 @@
 
 void EraseOrphansFor(NodeId peer);
 
-<<<<<<< HEAD
 /** Increase a node's misbehavior score. */
 void Misbehaving(NodeId nodeid, int howmuch, const std::string& message="") EXCLUSIVE_LOCKS_REQUIRED(cs_main);
 
 
 extern void UpdateNumBlocksOfPeers(NodeId id, int height);
 
-=======
->>>>>>> be3af4f3
 // Internal stuff
 namespace {
     /** Number of nodes with fSyncStarted. */
@@ -1007,18 +1004,16 @@
         }
     }
 
-<<<<<<< HEAD
+    PeerRef peer = GetPeerRef(nodeid);
+    if (peer == nullptr) return false;
+    stats.m_misbehavior_score = WITH_LOCK(peer->m_misbehavior_mutex, return peer->m_misbehavior_score);
+
     auto it = map_dos_state.find(state->address);
     if (it != map_dos_state.end()) {
         stats.nDuplicateCount = it->second.m_duplicate_count;
         stats.nLooseHeadersCount = (int)it->second.m_map_loose_headers.size();
     }
-=======
-    PeerRef peer = GetPeerRef(nodeid);
-    if (peer == nullptr) return false;
-    stats.m_misbehavior_score = WITH_LOCK(peer->m_misbehavior_mutex, return peer->m_misbehavior_score);
-
->>>>>>> be3af4f3
+
     return true;
 }
 
@@ -1169,17 +1164,17 @@
     PeerRef peer = GetPeerRef(pnode);
     if (peer == nullptr) return;
 
-<<<<<<< HEAD
     int banscore = gArgs.GetArg("-banscore", DISCOURAGEMENT_THRESHOLD);
-
-    state->nMisbehavior += howmuch;
+    LOCK(peer->m_misbehavior_mutex);
+    peer->nMisbehavior += howmuch;
     std::string message_prefixed = message.empty() ? "" : (": " + message);
     if (state->nMisbehavior >= banscore && state->nMisbehavior - howmuch < banscore)
     {
         LogPrint(BCLog::NET, "%s: %s peer=%d (%d -> %d) DISCOURAGE THRESHOLD EXCEEDED%s\n", __func__, state->name, pnode, state->nMisbehavior-howmuch, state->nMisbehavior, message_prefixed);
-        state->m_should_discourage = true;
-    } else
+        peer->m_should_discourage = true;
+    } else {
         LogPrint(BCLog::NET, "%s: %s peer=%d (%d -> %d)%s\n", __func__, state->name, pnode, state->nMisbehavior-howmuch, state->nMisbehavior, message_prefixed);
+    }
 }
 
 void DecMisbehaving(NodeId nodeid, int howmuch) EXCLUSIVE_LOCKS_REQUIRED(cs_main)
@@ -1204,7 +1199,7 @@
  *
  * @return Returns true if the peer was punished (probably disconnected)
  */
-static bool MaybePunishNodeForTx(NodeId nodeid, const TxValidationState& state, const std::string& message = "")
+bool PeerManager::MaybePunishNodeForTx(NodeId nodeid, const TxValidationState& state, const std::string& message)
 {
     switch (state.GetResult()) {
     case TxValidationResult::TX_RESULT_UNSET:
@@ -1262,33 +1257,9 @@
     return false;
 }
 
-/**
- * Potentially mark a node discouraged based on the contents of a BlockValidationState object
- *
- * @param[in] via_compact_block this bool is passed in because net_processing should
- * punish peers differently depending on whether the data was provided in a compact
- * block message or not. If the compact block had a valid header, but contained invalid
- * txs, the peer should not be punished. See BIP 152.
- *
- * @return Returns true if the peer was punished (probably disconnected)
- */
-static bool MaybePunishNodeForBlock(NodeId nodeid, const BlockValidationState& state, bool via_compact_block, const std::string& message = "") {
-=======
-    LOCK(peer->m_misbehavior_mutex);
-    peer->m_misbehavior_score += howmuch;
-    const std::string message_prefixed = message.empty() ? "" : (": " + message);
-    if (peer->m_misbehavior_score >= DISCOURAGEMENT_THRESHOLD && peer->m_misbehavior_score - howmuch < DISCOURAGEMENT_THRESHOLD) {
-        LogPrint(BCLog::NET, "Misbehaving: peer=%d (%d -> %d) DISCOURAGE THRESHOLD EXCEEDED%s\n", pnode, peer->m_misbehavior_score - howmuch, peer->m_misbehavior_score, message_prefixed);
-        peer->m_should_discourage = true;
-    } else {
-        LogPrint(BCLog::NET, "Misbehaving: peer=%d (%d -> %d)%s\n", pnode, peer->m_misbehavior_score - howmuch, peer->m_misbehavior_score, message_prefixed);
-    }
-}
-
 bool PeerManager::MaybePunishNodeForBlock(NodeId nodeid, const BlockValidationState& state,
                                           bool via_compact_block, const std::string& message)
 {
->>>>>>> be3af4f3
     switch (state.GetResult()) {
     case BlockValidationResult::BLOCK_RESULT_UNSET:
         break;
@@ -1367,7 +1338,6 @@
     return false;
 }
 
-<<<<<<< HEAD
 NodeId GetBlockSource(uint256 hash)
 {
     const auto it = mapBlockSource.find(hash);
@@ -1505,28 +1475,6 @@
         }
         it->second.m_misbehavior += 5;
         return false;
-=======
-bool PeerManager::MaybePunishNodeForTx(NodeId nodeid, const TxValidationState& state, const std::string& message)
-{
-    switch (state.GetResult()) {
-    case TxValidationResult::TX_RESULT_UNSET:
-        break;
-    // The node is providing invalid data:
-    case TxValidationResult::TX_CONSENSUS:
-        Misbehaving(nodeid, 100, message);
-        return true;
-    // Conflicting (but not necessarily invalid) data or different policy:
-    case TxValidationResult::TX_RECENT_CONSENSUS_CHANGE:
-    case TxValidationResult::TX_INPUTS_NOT_STANDARD:
-    case TxValidationResult::TX_NOT_STANDARD:
-    case TxValidationResult::TX_MISSING_INPUTS:
-    case TxValidationResult::TX_PREMATURE_SPEND:
-    case TxValidationResult::TX_WITNESS_MUTATED:
-    case TxValidationResult::TX_WITNESS_STRIPPED:
-    case TxValidationResult::TX_CONFLICT:
-    case TxValidationResult::TX_MEMPOOL_POLICY:
-        break;
->>>>>>> be3af4f3
     }
     map_dos_state[state->address].m_duplicate_count = 1;
     map_dos_state[state->address].m_last_used_time = GetTime();
@@ -2263,12 +2211,8 @@
     }
 
     BlockValidationState state;
-<<<<<<< HEAD
     state.nodeId = pfrom.GetId();
-    if (!chainman.ProcessNewBlockHeaders(headers, state, chainparams, &pindexLast)) {
-=======
     if (!m_chainman.ProcessNewBlockHeaders(headers, state, m_chainparams, &pindexLast)) {
->>>>>>> be3af4f3
         if (state.IsInvalid()) {
             MaybePunishNodeForBlock(pfrom.GetId(), state, via_compact_block, "invalid header received");
             return;
@@ -2312,12 +2256,8 @@
             while (pindexWalk && !::ChainActive().Contains(pindexWalk) && vToFetch.size() <= MAX_BLOCKS_IN_TRANSIT_PER_PEER) {
                 if (!(pindexWalk->nStatus & BLOCK_HAVE_DATA) &&
                         !mapBlocksInFlight.count(pindexWalk->GetBlockHash()) &&
-<<<<<<< HEAD
-                        (!IsWitnessEnabled(pindexWalk->pprev, chainparams.GetConsensus()) || State(pfrom.GetId())->fHaveWitness) &&
-                        !(pindexWalk->nFlags & BLOCK_DELAYED)) {
-=======
-                        (!IsWitnessEnabled(pindexWalk->pprev, m_chainparams.GetConsensus()) || State(pfrom.GetId())->fHaveWitness)) {
->>>>>>> be3af4f3
+                        (!IsWitnessEnabled(pindexWalk->pprev, m_chainparams.GetConsensus()) || State(pfrom.GetId())->fHaveWitness) &&
+                         !(pindexWalk->nFlags & BLOCK_DELAYED)) {
                     // We don't have this block, and it's not yet in flight.
                     vToFetch.push_back(pindexWalk);
                 }
@@ -2419,13 +2359,8 @@
         if (setMisbehaving.count(fromPeer)) continue;
         if (AcceptToMemoryPool(m_mempool, orphan_state, porphanTx, &removed_txn, false /* bypass_limits */, 0 /* nAbsurdFee */)) {
             LogPrint(BCLog::MEMPOOL, "   accepted orphan tx %s\n", orphanHash.ToString());
-<<<<<<< HEAD
-            RelayTransaction(orphanHash, *connman);
+            RelayTransaction(orphanHash, porphanTx->GetWitnessHash(), m_connman);
             for (unsigned int i = 0; i < orphanTx.GetNumVOuts(); i++) {
-=======
-            RelayTransaction(orphanHash, porphanTx->GetWitnessHash(), m_connman);
-            for (unsigned int i = 0; i < orphanTx.vout.size(); i++) {
->>>>>>> be3af4f3
                 auto it_by_prev = mapOrphanTransactionsByPrev.find(COutPoint(orphanHash, i));
                 if (it_by_prev != mapOrphanTransactionsByPrev.end()) {
                     for (const auto& elem : it_by_prev->second) {
@@ -3383,14 +3318,6 @@
 
         std::list<CTransactionRef> lRemovedTxn;
 
-<<<<<<< HEAD
-        if (!AlreadyHave(inv, mempool) &&
-            AcceptToMemoryPool(mempool, state, ptx, &lRemovedTxn, false /* bypass_limits */, 0 /* nAbsurdFee */)) {
-            mempool.check(&::ChainstateActive().CoinsTip());
-            RelayTransaction(tx.GetHash(), *connman);
-            for (unsigned int i = 0; i < tx.GetNumVOuts(); i++) {
-                auto it_by_prev = mapOrphanTransactionsByPrev.find(COutPoint(inv.hash, i));
-=======
         // We do the AlreadyHaveTx() check using wtxid, rather than txid - in the
         // absence of witness malleation, this is strictly better, because the
         // recent rejects filter may contain the wtxid but rarely contains
@@ -3409,7 +3336,6 @@
             RelayTransaction(tx.GetHash(), tx.GetWitnessHash(), m_connman);
             for (unsigned int i = 0; i < tx.vout.size(); i++) {
                 auto it_by_prev = mapOrphanTransactionsByPrev.find(COutPoint(txid, i));
->>>>>>> be3af4f3
                 if (it_by_prev != mapOrphanTransactionsByPrev.end()) {
                     for (const auto& elem : it_by_prev->second) {
                         pfrom.orphan_work_set.insert(elem->first);
@@ -3436,11 +3362,9 @@
             std::vector<uint256> unique_parents;
             unique_parents.reserve(tx.vin.size());
             for (const CTxIn& txin : tx.vin) {
-<<<<<<< HEAD
-                if (txin.IsAnonInput())
+                if (txin.IsAnonInput()) {
                     continue;
-                if (recentRejects->contains(txin.prevout.hash)) {
-=======
+                }
                 // We start with all parents, and then remove duplicates below.
                 unique_parents.push_back(txin.prevout.hash);
             }
@@ -3448,7 +3372,6 @@
             unique_parents.erase(std::unique(unique_parents.begin(), unique_parents.end()), unique_parents.end());
             for (const uint256& parent_txid : unique_parents) {
                 if (recentRejects->contains(parent_txid)) {
->>>>>>> be3af4f3
                     fRejectedParents = true;
                     break;
                 }
@@ -3456,14 +3379,6 @@
             if (!fRejectedParents) {
                 const auto current_time = GetTime<std::chrono::microseconds>();
 
-<<<<<<< HEAD
-                for (const CTxIn& txin : tx.vin) {
-                    if (txin.IsAnonInput())
-                        continue;
-                    CInv _inv(MSG_TX | nFetchFlags, txin.prevout.hash);
-                    pfrom.AddInventoryKnown(_inv);
-                    if (!AlreadyHave(_inv, mempool)) RequestTx(State(pfrom.GetId()), _inv.hash, current_time);
-=======
                 for (const uint256& parent_txid : unique_parents) {
                     // Here, we only have the txid (and not wtxid) of the
                     // inputs, so we only request in txid mode, even for
@@ -3473,7 +3388,6 @@
                     const GenTxid gtxid{/* is_wtxid=*/false, parent_txid};
                     pfrom.AddKnownTx(parent_txid);
                     if (!AlreadyHaveTx(gtxid, m_mempool)) RequestTx(State(pfrom.GetId()), gtxid, current_time);
->>>>>>> be3af4f3
                 }
                 AddOrphanTx(ptx, pfrom.GetId());
 
@@ -3600,12 +3514,8 @@
 
         const CBlockIndex *pindex = nullptr;
         BlockValidationState state;
-<<<<<<< HEAD
         state.nodeId = pfrom.GetId();
-        if (!chainman.ProcessNewBlockHeaders({cmpctblock.header}, state, chainparams, &pindex)) {
-=======
         if (!m_chainman.ProcessNewBlockHeaders({cmpctblock.header}, state, m_chainparams, &pindex)) {
->>>>>>> be3af4f3
             if (state.IsInvalid()) {
                 MaybePunishNodeForBlock(pfrom.GetId(), state, /*via_compact_block*/ true, "invalid header via cmpctblock");
                 return;
@@ -3778,11 +3688,7 @@
             // we have a chain with at least nMinimumChainWork), and we ignore
             // compact blocks with less work than our tip, it is safe to treat
             // reconstructed compact blocks as having been requested.
-<<<<<<< HEAD
-            chainman.ProcessNewBlock(chainparams, pblock, /*fForceProcessing=*/true, &fNewBlock, pfrom.GetId());
-=======
-            m_chainman.ProcessNewBlock(m_chainparams, pblock, /*fForceProcessing=*/true, &fNewBlock);
->>>>>>> be3af4f3
+            m_chainman.ProcessNewBlock(m_chainparams, pblock, /*fForceProcessing=*/true, &fNewBlock, pfrom.GetId());
             if (fNewBlock) {
                 pfrom.nLastBlockTime = GetTime();
             } else {
@@ -3872,11 +3778,7 @@
             // disk-space attacks), but this should be safe due to the
             // protections in the compact block handler -- see related comment
             // in compact block optimistic reconstruction handling.
-<<<<<<< HEAD
-            chainman.ProcessNewBlock(chainparams, pblock, /*fForceProcessing=*/true, &fNewBlock, pfrom.GetId());
-=======
-            m_chainman.ProcessNewBlock(m_chainparams, pblock, /*fForceProcessing=*/true, &fNewBlock);
->>>>>>> be3af4f3
+            m_chainman.ProcessNewBlock(m_chainparams, pblock, /*fForceProcessing=*/true, &fNewBlock, pfrom.GetId());
             if (fNewBlock) {
                 pfrom.nLastBlockTime = GetTime();
             } else {
@@ -3938,11 +3840,7 @@
             mapBlockSource.emplace(hash, std::make_pair(pfrom.GetId(), true));
         }
         bool fNewBlock = false;
-<<<<<<< HEAD
-        chainman.ProcessNewBlock(chainparams, pblock, forceProcessing, &fNewBlock, pfrom.GetId());
-=======
-        m_chainman.ProcessNewBlock(m_chainparams, pblock, forceProcessing, &fNewBlock);
->>>>>>> be3af4f3
+        m_chainman.ProcessNewBlock(m_chainparams, pblock, forceProcessing, &fNewBlock, pfrom.GetId());
         if (fNewBlock) {
             pfrom.nLastBlockTime = GetTime();
         } else {
@@ -4525,40 +4423,9 @@
     // disconnect misbehaving peers even before the version handshake is complete.
     if (MaybeDiscourageAndDisconnect(*pto)) return true;
 
-<<<<<<< HEAD
-        //
-        // Message: ping
-        //
-        bool pingSend = false;
-        if (pto->fPingQueued) {
-            // RPC ping request by user
-            pingSend = true;
-        }
-        if (pto->nPingNonceSent == 0 && pto->m_ping_start.load() + PING_INTERVAL < GetTime<std::chrono::microseconds>()) {
-            // Ping automatically sent as a latency probe & keepalive.
-            pingSend = true;
-        }
-        if (pingSend) {
-            uint64_t nonce = 0;
-            while (nonce == 0) {
-                GetRandBytes((unsigned char*)&nonce, sizeof(nonce));
-            }
-            pto->fPingQueued = false;
-            pto->m_ping_start = GetTime<std::chrono::microseconds>();
-            int nChainHeight;
-            {
-                LOCK(cs_main);
-                nChainHeight = (int)::ChainActive().Height();
-            }
-            // BIP0031_VERSION
-            pto->nPingNonceSent = nonce;
-            connman->PushMessage(pto, msgMaker.Make(NetMsgType::PING, nonce, nChainHeight));
-        }
-=======
     // Don't send anything until the version handshake is complete
     if (!pto->fSuccessfullyConnected || pto->fDisconnect)
         return true;
->>>>>>> be3af4f3
 
     // If we get here, the outgoing message serialization version is set and can't change.
     const CNetMsgMaker msgMaker(pto->GetSendVersion());
@@ -4582,14 +4449,14 @@
         }
         pto->fPingQueued = false;
         pto->m_ping_start = GetTime<std::chrono::microseconds>();
-        if (pto->nVersion > BIP0031_VERSION) {
-            pto->nPingNonceSent = nonce;
-            m_connman.PushMessage(pto, msgMaker.Make(NetMsgType::PING, nonce));
-        } else {
-            // Peer is too old to support ping command with nonce, pong will never arrive.
-            pto->nPingNonceSent = 0;
-            m_connman.PushMessage(pto, msgMaker.Make(NetMsgType::PING));
-        }
+        int nChainHeight;
+        {
+            LOCK(cs_main);
+            nChainHeight = (int)::ChainActive().Height();
+        }
+        // BIP0031_VERSION
+        pto->nPingNonceSent = nonce;
+        connman->PushMessage(pto, msgMaker.Make(NetMsgType::PING, nonce, nChainHeight));
     }
 
     {
@@ -5156,16 +5023,12 @@
                 pto->m_tx_relay->nextSendTimeFeeFilter = timeNow + GetRandInt(MAX_FEEFILTER_CHANGE_DELAY) * 1000000;
             }
         }
-<<<<<<< HEAD
-    }
+    } // release cs_main
 
     if (smsg::fSecMsgEnabled) {
         bool fSendTrickle = pto->HasPermission(PF_NOBAN);
         smsgModule.SendData(pto, fSendTrickle);
     }
-=======
-    } // release cs_main
->>>>>>> be3af4f3
     return true;
 }
 
