--- conflicted
+++ resolved
@@ -1729,21 +1729,6 @@
             return false;
         }
 
-<<<<<<< HEAD
-        if (!fParticlMode) // NODE_SMSG = (1 << 5)
-        if (nServices & ((1 << 7) | (1 << 5))) {
-            if (GetTime() < 1533096000) {
-                // Immediately disconnect peers that use service bits 6 or 8 until August 1st, 2018
-                // These bits have been used as a flag to indicate that a node is running incompatible
-                // consensus rules instead of changing the network magic, so we're stuck disconnecting
-                // based on these service bits, at least for a while.
-                pfrom->fDisconnect = true;
-                return false;
-            }
-        }
-
-=======
->>>>>>> 2dc5ab63
         if (nVersion < MIN_PEER_PROTO_VERSION)
         {
             // disconnect from peers older than this proto version
