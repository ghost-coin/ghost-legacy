// Copyright (c) 2009-2010 Satoshi Nakamoto
// Copyright (c) 2009-2020 The Bitcoin Core developers
// Distributed under the MIT software license, see the accompanying
// file COPYING or http://www.opensource.org/licenses/mit-license.php.

#include <net_processing.h>

#include <addrman.h>
#include <banman.h>
#include <blockencodings.h>
#include <chainparams.h>
#include <consensus/validation.h>
#include <hash.h>
#include <validation.h>
#include <merkleblock.h>
#include <netmessagemaker.h>
#include <netbase.h>
#include <policy/fees.h>
#include <policy/policy.h>
#include <primitives/block.h>
#include <primitives/transaction.h>
#include <random.h>
#include <reverse_iterator.h>
#include <scheduler.h>
#include <tinyformat.h>
#include <txmempool.h>
#include <util/system.h>
#include <util/strencodings.h>

#include <smsg/smessage.h>

#include <memory>
#include <typeinfo>

#if defined(NDEBUG)
# error "Bitcoin cannot be compiled without assertions."
#endif

/** Expiration time for orphan transactions in seconds */
static constexpr int64_t ORPHAN_TX_EXPIRE_TIME = 20 * 60;
/** Minimum time between orphan transactions expire time checks in seconds */
static constexpr int64_t ORPHAN_TX_EXPIRE_INTERVAL = 5 * 60;
/** How long to cache transactions in mapRelay for normal relay */
static constexpr std::chrono::seconds RELAY_TX_CACHE_TIME{15 * 60};
/** Headers download timeout expressed in microseconds
 *  Timeout = base + per_header * (expected number of headers) */
static constexpr int64_t HEADERS_DOWNLOAD_TIMEOUT_BASE = 15 * 60 * 1000000; // 15 minutes
static constexpr int64_t HEADERS_DOWNLOAD_TIMEOUT_PER_HEADER = 1000; // 1ms/header
/** Protect at least this many outbound peers from disconnection due to slow/
 * behind headers chain.
 */
static constexpr int32_t MAX_OUTBOUND_PEERS_TO_PROTECT_FROM_DISCONNECT = 4;
/** Timeout for (unprotected) outbound peers to sync to our chainwork, in seconds */
static constexpr int64_t CHAIN_SYNC_TIMEOUT = 20 * 60; // 20 minutes
/** How frequently to check for stale tips, in seconds */
static constexpr int64_t STALE_CHECK_INTERVAL = 10 * 60; // 10 minutes
/** How frequently to check for extra outbound peers and disconnect, in seconds */
static constexpr int64_t EXTRA_PEER_CHECK_INTERVAL = 45;
/** Minimum time an outbound-peer-eviction candidate must be connected for, in order to evict, in seconds */
static constexpr int64_t MINIMUM_CONNECT_TIME = 30;
/** SHA256("main address relay")[0:8] */
static constexpr uint64_t RANDOMIZER_ID_ADDRESS_RELAY = 0x3cac0035b5866b90ULL;
/// Age after which a stale block will no longer be served if requested as
/// protection against fingerprinting. Set to one month, denominated in seconds.
static constexpr int STALE_RELAY_AGE_LIMIT = 30 * 24 * 60 * 60;
/// Age after which a block is considered historical for purposes of rate
/// limiting block relay. Set to one week, denominated in seconds.
static constexpr int HISTORICAL_BLOCK_AGE = 7 * 24 * 60 * 60;
/** Maximum number of in-flight transactions from a peer */
static constexpr int32_t MAX_PEER_TX_IN_FLIGHT = 100;
/** Maximum number of announced transactions from a peer */
static constexpr int32_t MAX_PEER_TX_ANNOUNCEMENTS = 2 * MAX_INV_SZ;
/** How many microseconds to delay requesting transactions from inbound peers */
static constexpr std::chrono::microseconds INBOUND_PEER_TX_DELAY{std::chrono::seconds{2}};
/** How long to wait (in microseconds) before downloading a transaction from an additional peer */
static constexpr std::chrono::microseconds GETDATA_TX_INTERVAL{std::chrono::seconds{60}};
/** Maximum delay (in microseconds) for transaction requests to avoid biasing some peers over others. */
static constexpr std::chrono::microseconds MAX_GETDATA_RANDOM_DELAY{std::chrono::seconds{2}};
/** How long to wait (in microseconds) before expiring an in-flight getdata request to a peer */
static constexpr std::chrono::microseconds TX_EXPIRY_INTERVAL{GETDATA_TX_INTERVAL * 10};
static_assert(INBOUND_PEER_TX_DELAY >= MAX_GETDATA_RANDOM_DELAY,
"To preserve security, MAX_GETDATA_RANDOM_DELAY should not exceed INBOUND_PEER_DELAY");
/** Limit to avoid sending big packets. Not used in processing incoming GETDATA for compatibility */
static const unsigned int MAX_GETDATA_SZ = 1000;


struct COrphanTx {
    // When modifying, adapt the copy of this definition in tests/DoS_tests.
    CTransactionRef tx;
    NodeId fromPeer;
    int64_t nTimeExpire;
    size_t list_pos;
};
RecursiveMutex g_cs_orphans;
std::map<uint256, COrphanTx> mapOrphanTransactions GUARDED_BY(g_cs_orphans);

void EraseOrphansFor(NodeId peer);

/** Increase a node's misbehavior score. */
void Misbehaving(NodeId nodeid, int howmuch, const std::string& message="") EXCLUSIVE_LOCKS_REQUIRED(cs_main);

/** Average delay between local address broadcasts in seconds. */
static constexpr unsigned int AVG_LOCAL_ADDRESS_BROADCAST_INTERVAL = 24 * 60 * 60;
/** Average delay between peer address broadcasts in seconds. */
static const unsigned int AVG_ADDRESS_BROADCAST_INTERVAL = 30;
/** Average delay between trickled inventory transmissions in seconds.
 *  Blocks and whitelisted receivers bypass this, outbound peers get half this delay. */
static const unsigned int INVENTORY_BROADCAST_INTERVAL = 5;
/** Maximum number of inventory items to send per transmission.
 *  Limits the impact of low-fee transaction floods. */
static constexpr unsigned int INVENTORY_BROADCAST_MAX = 7 * INVENTORY_BROADCAST_INTERVAL;
/** Average delay between feefilter broadcasts in seconds. */
static constexpr unsigned int AVG_FEEFILTER_BROADCAST_INTERVAL = 10 * 60;
/** Maximum feefilter broadcast delay after significant change. */
static constexpr unsigned int MAX_FEEFILTER_CHANGE_DELAY = 5 * 60;

extern void UpdateNumBlocksOfPeers(NodeId id, int height);

// Internal stuff
namespace {
    /** Number of nodes with fSyncStarted. */
    int nSyncStarted GUARDED_BY(cs_main) = 0;

    /**
     * Sources of received blocks, saved to be able punish them when processing
     * happens afterwards.
     * Set mapBlockSource[hash].second to false if the node should not be
     * punished if the block is invalid.
     */
    std::map<uint256, std::pair<NodeId, bool>> mapBlockSource GUARDED_BY(cs_main);

    /**
     * Filter for transactions that were recently rejected by
     * AcceptToMemoryPool. These are not rerequested until the chain tip
     * changes, at which point the entire filter is reset.
     *
     * Without this filter we'd be re-requesting txs from each of our peers,
     * increasing bandwidth consumption considerably. For instance, with 100
     * peers, half of which relay a tx we don't accept, that might be a 50x
     * bandwidth increase. A flooding attacker attempting to roll-over the
     * filter using minimum-sized, 60byte, transactions might manage to send
     * 1000/sec if we have fast peers, so we pick 120,000 to give our peers a
     * two minute window to send invs to us.
     *
     * Decreasing the false positive rate is fairly cheap, so we pick one in a
     * million to make it highly unlikely for users to have issues with this
     * filter.
     *
     * Memory used: 1.3 MB
     */
    std::unique_ptr<CRollingBloomFilter> recentRejects GUARDED_BY(cs_main);
    uint256 hashRecentRejectsChainTip GUARDED_BY(cs_main);

    /*
     * Filter for transactions that have been recently confirmed.
     * We use this to avoid requesting transactions that have already been
     * confirnmed.
     */
    RecursiveMutex g_cs_recent_confirmed_transactions;
    std::unique_ptr<CRollingBloomFilter> g_recent_confirmed_transactions GUARDED_BY(g_cs_recent_confirmed_transactions);

    /** Blocks that are in flight, and that are in the queue to be downloaded. */
    struct QueuedBlock {
        uint256 hash;
        const CBlockIndex* pindex;                               //!< Optional.
        bool fValidatedHeaders;                                  //!< Whether this block has validated headers at the time of request.
        std::unique_ptr<PartiallyDownloadedBlock> partialBlock;  //!< Optional, used for CMPCTBLOCK downloads
    };
    std::map<uint256, std::pair<NodeId, std::list<QueuedBlock>::iterator> > mapBlocksInFlight GUARDED_BY(cs_main);

    /** Stack of nodes which we have set to announce using compact blocks */
    std::list<NodeId> lNodesAnnouncingHeaderAndIDs GUARDED_BY(cs_main);

    /** Number of preferable block download peers. */
    int nPreferredDownload GUARDED_BY(cs_main) = 0;

    /** Number of peers from which we're downloading blocks. */
    int nPeersWithValidatedDownloads GUARDED_BY(cs_main) = 0;

    /** Number of outbound peers with m_chain_sync.m_protect. */
    int g_outbound_peers_with_protect_from_disconnect GUARDED_BY(cs_main) = 0;

    /** When our tip was last updated. */
    std::atomic<int64_t> g_last_tip_update(0);

    /** Relay map */
    typedef std::map<uint256, CTransactionRef> MapRelay;
    MapRelay mapRelay GUARDED_BY(cs_main);
    /** Expiration-time ordered list of (expire time, relay map entry) pairs. */
    std::deque<std::pair<int64_t, MapRelay::iterator>> vRelayExpiration GUARDED_BY(cs_main);

    struct IteratorComparator
    {
        template<typename I>
        bool operator()(const I& a, const I& b) const
        {
            return &(*a) < &(*b);
        }
    };
    std::map<COutPoint, std::set<std::map<uint256, COrphanTx>::iterator, IteratorComparator>> mapOrphanTransactionsByPrev GUARDED_BY(g_cs_orphans);

    std::vector<std::map<uint256, COrphanTx>::iterator> g_orphan_list GUARDED_BY(g_cs_orphans); //! For random eviction

    static size_t vExtraTxnForCompactIt GUARDED_BY(g_cs_orphans) = 0;
    static std::vector<std::pair<uint256, CTransactionRef>> vExtraTxnForCompact GUARDED_BY(g_cs_orphans);
} // namespace

namespace {
/**
 * Maintain validation-specific state about nodes, protected by cs_main, instead
 * by CNode's own locks. This simplifies asynchronous operation, where
 * processing of incoming data is done after the ProcessMessage call returns,
 * and we're no longer holding the node's locks.
 */
struct CNodeState {
    //! The peer's address
    const CService address;
    //! Whether we have a fully established connection.
    bool fCurrentlyConnected;
    //! Accumulated misbehaviour score for this peer.
    int nMisbehavior;
    //! Whether this peer should be disconnected and banned (unless whitelisted).
    bool fShouldBan;
    //! String name of this peer (debugging/logging purposes).
    const std::string name;
    //! The best known block we know this peer has announced.
    const CBlockIndex *pindexBestKnownBlock;
    //! The hash of the last unknown block this peer has announced.
    uint256 hashLastUnknownBlock;
    //! The last full block we both have.
    const CBlockIndex *pindexLastCommonBlock;
    //! The best header we have sent our peer.
    const CBlockIndex *pindexBestHeaderSent;
    //! Length of current-streak of unconnecting headers announcements
    int nUnconnectingHeaders;
    //! Whether we've started headers synchronization with this peer.
    bool fSyncStarted;
    //! When to potentially disconnect peer for stalling headers download
    int64_t nHeadersSyncTimeout;
    //! Since when we're stalling block download progress (in microseconds), or 0.
    int64_t nStallingSince;
    std::list<QueuedBlock> vBlocksInFlight;
    //! When the first entry in vBlocksInFlight started downloading. Don't care when vBlocksInFlight is empty.
    int64_t nDownloadingSince;
    int nBlocksInFlight;
    int nBlocksInFlightValidHeaders;
    //! Whether we consider this a preferred download peer.
    bool fPreferredDownload;
    //! Whether this peer wants invs or headers (when possible) for block announcements.
    bool fPreferHeaders;
    //! Whether this peer wants invs or cmpctblocks (when possible) for block announcements.
    bool fPreferHeaderAndIDs;
    /**
      * Whether this peer will send us cmpctblocks if we request them.
      * This is not used to gate request logic, as we really only care about fSupportsDesiredCmpctVersion,
      * but is used as a flag to "lock in" the version of compact blocks (fWantsCmpctWitness) we send.
      */
    bool fProvidesHeaderAndIDs;
    //! Whether this peer can give us witnesses
    bool fHaveWitness;
    //! Whether this peer wants witnesses in cmpctblocks/blocktxns
    bool fWantsCmpctWitness;
    /**
     * If we've announced NODE_WITNESS to this peer: whether the peer sends witnesses in cmpctblocks/blocktxns,
     * otherwise: whether this peer sends non-witnesses in cmpctblocks/blocktxns.
     */
    bool fSupportsDesiredCmpctVersion;

    /** State used to enforce CHAIN_SYNC_TIMEOUT
      * Only in effect for outbound, non-manual, full-relay connections, with
      * m_protect == false
      * Algorithm: if a peer's best known block has less work than our tip,
      * set a timeout CHAIN_SYNC_TIMEOUT seconds in the future:
      *   - If at timeout their best known block now has more work than our tip
      *     when the timeout was set, then either reset the timeout or clear it
      *     (after comparing against our current tip's work)
      *   - If at timeout their best known block still has less work than our
      *     tip did when the timeout was set, then send a getheaders message,
      *     and set a shorter timeout, HEADERS_RESPONSE_TIME seconds in future.
      *     If their best known block is still behind when that new timeout is
      *     reached, disconnect.
      */
    struct ChainSyncTimeoutState {
        //! A timeout used for checking whether our peer has sufficiently synced
        int64_t m_timeout;
        //! A header with the work we require on our peer's chain
        const CBlockIndex * m_work_header;
        //! After timeout is reached, set to true after sending getheaders
        bool m_sent_getheaders;
        //! Whether this peer is protected from disconnection due to a bad/slow chain
        bool m_protect;
    };

    ChainSyncTimeoutState m_chain_sync;

    //! Time of last new block announcement
    int64_t m_last_block_announcement;

    /*
     * State associated with transaction download.
     *
     * Tx download algorithm:
     *
     *   When inv comes in, queue up (process_time, txid) inside the peer's
     *   CNodeState (m_tx_process_time) as long as m_tx_announced for the peer
     *   isn't too big (MAX_PEER_TX_ANNOUNCEMENTS).
     *
     *   The process_time for a transaction is set to nNow for outbound peers,
     *   nNow + 2 seconds for inbound peers. This is the time at which we'll
     *   consider trying to request the transaction from the peer in
     *   SendMessages(). The delay for inbound peers is to allow outbound peers
     *   a chance to announce before we request from inbound peers, to prevent
     *   an adversary from using inbound connections to blind us to a
     *   transaction (InvBlock).
     *
     *   When we call SendMessages() for a given peer,
     *   we will loop over the transactions in m_tx_process_time, looking
     *   at the transactions whose process_time <= nNow. We'll request each
     *   such transaction that we don't have already and that hasn't been
     *   requested from another peer recently, up until we hit the
     *   MAX_PEER_TX_IN_FLIGHT limit for the peer. Then we'll update
     *   g_already_asked_for for each requested txid, storing the time of the
     *   GETDATA request. We use g_already_asked_for to coordinate transaction
     *   requests amongst our peers.
     *
     *   For transactions that we still need but we have already recently
     *   requested from some other peer, we'll reinsert (process_time, txid)
     *   back into the peer's m_tx_process_time at the point in the future at
     *   which the most recent GETDATA request would time out (ie
     *   GETDATA_TX_INTERVAL + the request time stored in g_already_asked_for).
     *   We add an additional delay for inbound peers, again to prefer
     *   attempting download from outbound peers first.
     *   We also add an extra small random delay up to 2 seconds
     *   to avoid biasing some peers over others. (e.g., due to fixed ordering
     *   of peer processing in ThreadMessageHandler).
     *
     *   When we receive a transaction from a peer, we remove the txid from the
     *   peer's m_tx_in_flight set and from their recently announced set
     *   (m_tx_announced).  We also clear g_already_asked_for for that entry, so
     *   that if somehow the transaction is not accepted but also not added to
     *   the reject filter, then we will eventually redownload from other
     *   peers.
     */
    struct TxDownloadState {
        /* Track when to attempt download of announced transactions (process
         * time in micros -> txid)
         */
        std::multimap<std::chrono::microseconds, uint256> m_tx_process_time;

        //! Store all the transactions a peer has recently announced
        std::set<uint256> m_tx_announced;

        //! Store transactions which were requested by us, with timestamp
        std::map<uint256, std::chrono::microseconds> m_tx_in_flight;

        //! Periodically check for stuck getdata requests
        std::chrono::microseconds m_check_expiry_timer{0};
    };

    TxDownloadState m_tx_download;

    //! Whether this peer is an inbound connection
    bool m_is_inbound;

    //! Whether this peer is a manual connection
    bool m_is_manual_connection;

    CNodeState(CAddress addrIn, std::string addrNameIn, bool is_inbound, bool is_manual) :
        address(addrIn), name(std::move(addrNameIn)), m_is_inbound(is_inbound),
        m_is_manual_connection (is_manual)
    {
        fCurrentlyConnected = false;
        nMisbehavior = 0;
        fShouldBan = false;
        pindexBestKnownBlock = nullptr;
        hashLastUnknownBlock.SetNull();
        pindexLastCommonBlock = nullptr;
        pindexBestHeaderSent = nullptr;
        nUnconnectingHeaders = 0;
        fSyncStarted = false;
        nHeadersSyncTimeout = 0;
        nStallingSince = 0;
        nDownloadingSince = 0;
        nBlocksInFlight = 0;
        nBlocksInFlightValidHeaders = 0;
        fPreferredDownload = false;
        fPreferHeaders = false;
        fPreferHeaderAndIDs = false;
        fProvidesHeaderAndIDs = false;
        fHaveWitness = false;
        fWantsCmpctWitness = false;
        fSupportsDesiredCmpctVersion = false;
        m_chain_sync = { 0, nullptr, false, false };
        m_last_block_announcement = 0;
    }
};


class CNodeDOS
{
public:
    //! Headers received from this peer, removed when block is received
    std::map<uint256, int64_t> m_map_loose_headers;

    //! Set of node ids that triggered the counters
    //std::set<NodeID> m_node_ids;

    //! Count of times node tried to send duplicate headers/blocks, decreased in DecMisbehaving
    int m_duplicate_count = 0;

    //! Set when counters increase
    int64_t m_last_used_time = 0;

    //! Persistent misbehaving counter
    int m_misbehavior = 0;
};

/** Map maintaining per-addr DOS state. */
static std::map<CNetAddr, CNodeDOS> map_dos_state GUARDED_BY(cs_main);


// Keeps track of the time (in microseconds) when transactions were requested last time
limitedmap<uint256, std::chrono::microseconds> g_already_asked_for GUARDED_BY(cs_main)(MAX_INV_SZ);

/** Map maintaining per-node state. */
static std::map<NodeId, CNodeState> mapNodeState GUARDED_BY(cs_main);

static CNodeState *State(NodeId pnode) EXCLUSIVE_LOCKS_REQUIRED(cs_main) {
    std::map<NodeId, CNodeState>::iterator it = mapNodeState.find(pnode);
    if (it == mapNodeState.end())
        return nullptr;
    return &it->second;
}

static void UpdatePreferredDownload(CNode* node, CNodeState* state) EXCLUSIVE_LOCKS_REQUIRED(cs_main)
{
    nPreferredDownload -= state->fPreferredDownload;

    // Whether this node should be marked as a preferred download node.
    state->fPreferredDownload = (!node->fInbound || node->HasPermission(PF_NOBAN)) && !node->fOneShot && !node->fClient;

    nPreferredDownload += state->fPreferredDownload;
}

static void PushNodeVersion(CNode *pnode, CConnman* connman, int64_t nTime)
{
    // Note that pnode->GetLocalServices() is a reflection of the local
    // services we were offering when the CNode object was created for this
    // peer.
    ServiceFlags nLocalNodeServices = pnode->GetLocalServices();
    uint64_t nonce = pnode->GetLocalNonce();
    int nNodeStartingHeight = pnode->GetMyStartingHeight();
    NodeId nodeid = pnode->GetId();
    CAddress addr = pnode->addr;

    CAddress addrYou = (addr.IsRoutable() && !IsProxy(addr) ? addr : CAddress(CService(), addr.nServices));
    CAddress addrMe = CAddress(CService(), nLocalNodeServices);

    connman->PushMessage(pnode, CNetMsgMaker(INIT_PROTO_VERSION).Make(NetMsgType::VERSION, PROTOCOL_VERSION, (uint64_t)nLocalNodeServices, nTime, addrYou, addrMe,
            nonce, strSubVersion, nNodeStartingHeight, ::g_relay_txes && pnode->m_tx_relay != nullptr));

    if (fLogIPs) {
        LogPrint(BCLog::NET, "send version message: version %d, blocks=%d, us=%s, them=%s, peer=%d\n", PROTOCOL_VERSION, nNodeStartingHeight, addrMe.ToString(), addrYou.ToString(), nodeid);
    } else {
        LogPrint(BCLog::NET, "send version message: version %d, blocks=%d, us=%s, peer=%d\n", PROTOCOL_VERSION, nNodeStartingHeight, addrMe.ToString(), nodeid);
    }
}

// Returns a bool indicating whether we requested this block.
// Also used if a block was /not/ received and timed out or started with another peer
static bool MarkBlockAsReceived(const uint256& hash) EXCLUSIVE_LOCKS_REQUIRED(cs_main) {
    std::map<uint256, std::pair<NodeId, std::list<QueuedBlock>::iterator> >::iterator itInFlight = mapBlocksInFlight.find(hash);
    if (itInFlight != mapBlocksInFlight.end()) {
        CNodeState *state = State(itInFlight->second.first);
        assert(state != nullptr);
        state->nBlocksInFlightValidHeaders -= itInFlight->second.second->fValidatedHeaders;
        if (state->nBlocksInFlightValidHeaders == 0 && itInFlight->second.second->fValidatedHeaders) {
            // Last validated block on the queue was received.
            nPeersWithValidatedDownloads--;
        }
        if (state->vBlocksInFlight.begin() == itInFlight->second.second) {
            // First block on the queue was received, update the start download time for the next one
            state->nDownloadingSince = std::max(state->nDownloadingSince, GetTimeMicros());
        }
        state->vBlocksInFlight.erase(itInFlight->second.second);
        state->nBlocksInFlight--;
        state->nStallingSince = 0;
        mapBlocksInFlight.erase(itInFlight);
        return true;
    }
    return false;
}

// returns false, still setting pit, if the block was already in flight from the same peer
// pit will only be valid as long as the same cs_main lock is being held
static bool MarkBlockAsInFlight(CTxMemPool& mempool, NodeId nodeid, const uint256& hash, const CBlockIndex* pindex = nullptr, std::list<QueuedBlock>::iterator** pit = nullptr) EXCLUSIVE_LOCKS_REQUIRED(cs_main) {
    CNodeState *state = State(nodeid);
    assert(state != nullptr);

    // Short-circuit most stuff in case it is from the same node
    std::map<uint256, std::pair<NodeId, std::list<QueuedBlock>::iterator> >::iterator itInFlight = mapBlocksInFlight.find(hash);
    if (itInFlight != mapBlocksInFlight.end() && itInFlight->second.first == nodeid) {
        if (pit) {
            *pit = &itInFlight->second.second;
        }
        return false;
    }

    // Make sure it's not listed somewhere already.
    MarkBlockAsReceived(hash);

    std::list<QueuedBlock>::iterator it = state->vBlocksInFlight.insert(state->vBlocksInFlight.end(),
            {hash, pindex, pindex != nullptr, std::unique_ptr<PartiallyDownloadedBlock>(pit ? new PartiallyDownloadedBlock(&mempool) : nullptr)});
    state->nBlocksInFlight++;
    state->nBlocksInFlightValidHeaders += it->fValidatedHeaders;
    if (state->nBlocksInFlight == 1) {
        // We're starting a block download (batch) from this peer.
        state->nDownloadingSince = GetTimeMicros();
    }
    if (state->nBlocksInFlightValidHeaders == 1 && pindex != nullptr) {
        nPeersWithValidatedDownloads++;
    }
    itInFlight = mapBlocksInFlight.insert(std::make_pair(hash, std::make_pair(nodeid, it))).first;
    if (pit)
        *pit = &itInFlight->second.second;
    return true;
}

/** Check whether the last unknown block a peer advertised is not yet known. */
static void ProcessBlockAvailability(NodeId nodeid) EXCLUSIVE_LOCKS_REQUIRED(cs_main) {
    CNodeState *state = State(nodeid);
    assert(state != nullptr);

    if (!state->hashLastUnknownBlock.IsNull()) {
        const CBlockIndex* pindex = LookupBlockIndex(state->hashLastUnknownBlock);
        if (pindex && pindex->nChainWork > 0) {
            if (state->pindexBestKnownBlock == nullptr || pindex->nChainWork >= state->pindexBestKnownBlock->nChainWork) {
                state->pindexBestKnownBlock = pindex;
            }
            state->hashLastUnknownBlock.SetNull();
        }
    }
}

/** Update tracking information about which blocks a peer is assumed to have. */
static void UpdateBlockAvailability(NodeId nodeid, const uint256 &hash) EXCLUSIVE_LOCKS_REQUIRED(cs_main) {
    CNodeState *state = State(nodeid);
    assert(state != nullptr);

    ProcessBlockAvailability(nodeid);

    const CBlockIndex* pindex = LookupBlockIndex(hash);
    if (pindex && pindex->nChainWork > 0) {
        // An actually better block was announced.
        if (state->pindexBestKnownBlock == nullptr || pindex->nChainWork >= state->pindexBestKnownBlock->nChainWork) {
            state->pindexBestKnownBlock = pindex;
        }
    } else {
        // An unknown block was announced; just assume that the latest one is the best one.
        state->hashLastUnknownBlock = hash;
    }
}

/**
 * When a peer sends us a valid block, instruct it to announce blocks to us
 * using CMPCTBLOCK if possible by adding its nodeid to the end of
 * lNodesAnnouncingHeaderAndIDs, and keeping that list under a certain size by
 * removing the first element if necessary.
 */
static void MaybeSetPeerAsAnnouncingHeaderAndIDs(NodeId nodeid, CConnman* connman) EXCLUSIVE_LOCKS_REQUIRED(cs_main)
{
    AssertLockHeld(cs_main);
    CNodeState* nodestate = State(nodeid);
    if (!nodestate || !nodestate->fSupportsDesiredCmpctVersion) {
        // Never ask from peers who can't provide witnesses.
        return;
    }
    if (nodestate->fProvidesHeaderAndIDs) {
        for (std::list<NodeId>::iterator it = lNodesAnnouncingHeaderAndIDs.begin(); it != lNodesAnnouncingHeaderAndIDs.end(); it++) {
            if (*it == nodeid) {
                lNodesAnnouncingHeaderAndIDs.erase(it);
                lNodesAnnouncingHeaderAndIDs.push_back(nodeid);
                return;
            }
        }
        connman->ForNode(nodeid, [connman](CNode* pfrom){
            AssertLockHeld(cs_main);
            uint64_t nCMPCTBLOCKVersion = (pfrom->GetLocalServices() & NODE_WITNESS) ? 2 : 1;
            if (lNodesAnnouncingHeaderAndIDs.size() >= 3) {
                // As per BIP152, we only get 3 of our peers to announce
                // blocks using compact encodings.
                connman->ForNode(lNodesAnnouncingHeaderAndIDs.front(), [connman, nCMPCTBLOCKVersion](CNode* pnodeStop){
                    AssertLockHeld(cs_main);
                    connman->PushMessage(pnodeStop, CNetMsgMaker(pnodeStop->GetSendVersion()).Make(NetMsgType::SENDCMPCT, /*fAnnounceUsingCMPCTBLOCK=*/false, nCMPCTBLOCKVersion));
                    return true;
                });
                lNodesAnnouncingHeaderAndIDs.pop_front();
            }
            connman->PushMessage(pfrom, CNetMsgMaker(pfrom->GetSendVersion()).Make(NetMsgType::SENDCMPCT, /*fAnnounceUsingCMPCTBLOCK=*/true, nCMPCTBLOCKVersion));
            lNodesAnnouncingHeaderAndIDs.push_back(pfrom->GetId());
            return true;
        });
    }
}

static bool TipMayBeStale(const Consensus::Params &consensusParams) EXCLUSIVE_LOCKS_REQUIRED(cs_main)
{
    AssertLockHeld(cs_main);
    if (g_last_tip_update == 0) {
        g_last_tip_update = GetTime();
    }
    return g_last_tip_update < GetTime() - consensusParams.nPowTargetSpacing * 3 && mapBlocksInFlight.empty();
}

static bool CanDirectFetch(const Consensus::Params &consensusParams) EXCLUSIVE_LOCKS_REQUIRED(cs_main)
{
    return ::ChainActive().Tip()->GetBlockTime() > GetAdjustedTime() - consensusParams.nPowTargetSpacing * 20;
}

static bool PeerHasHeader(CNodeState *state, const CBlockIndex *pindex) EXCLUSIVE_LOCKS_REQUIRED(cs_main)
{
    if (state->pindexBestKnownBlock && pindex == state->pindexBestKnownBlock->GetAncestor(pindex->nHeight))
        return true;
    if (state->pindexBestHeaderSent && pindex == state->pindexBestHeaderSent->GetAncestor(pindex->nHeight))
        return true;
    return false;
}

/** Update pindexLastCommonBlock and add not-in-flight missing successors to vBlocks, until it has
 *  at most count entries. */
static void FindNextBlocksToDownload(NodeId nodeid, unsigned int count, std::vector<const CBlockIndex*>& vBlocks, NodeId& nodeStaller, const Consensus::Params& consensusParams) EXCLUSIVE_LOCKS_REQUIRED(cs_main)
{
    if (count == 0)
        return;

    vBlocks.reserve(vBlocks.size() + count);
    CNodeState *state = State(nodeid);
    assert(state != nullptr);

    // Make sure pindexBestKnownBlock is up to date, we'll need it.
    ProcessBlockAvailability(nodeid);

    if (state->pindexBestKnownBlock == nullptr || state->pindexBestKnownBlock->nChainWork < ::ChainActive().Tip()->nChainWork || state->pindexBestKnownBlock->nChainWork < nMinimumChainWork) {
        // This peer has nothing interesting.
        return;
    }

    if (state->pindexLastCommonBlock == nullptr) {
        // Bootstrap quickly by guessing a parent of our best tip is the forking point.
        // Guessing wrong in either direction is not a problem.
        state->pindexLastCommonBlock = ::ChainActive()[std::min(state->pindexBestKnownBlock->nHeight, ::ChainActive().Height())];
    }

    // If the peer reorganized, our previous pindexLastCommonBlock may not be an ancestor
    // of its current tip anymore. Go back enough to fix that.
    state->pindexLastCommonBlock = LastCommonAncestor(state->pindexLastCommonBlock, state->pindexBestKnownBlock);
    if (state->pindexLastCommonBlock == state->pindexBestKnownBlock)
        return;

    std::vector<const CBlockIndex*> vToFetch;
    const CBlockIndex *pindexWalk = state->pindexLastCommonBlock;
    // Never fetch further than the best block we know the peer has, or more than BLOCK_DOWNLOAD_WINDOW + 1 beyond the last
    // linked block we have in common with this peer. The +1 is so we can detect stalling, namely if we would be able to
    // download that next block if the window were 1 larger.
    int nWindowEnd = state->pindexLastCommonBlock->nHeight + BLOCK_DOWNLOAD_WINDOW;
    int nMaxHeight = std::min<int>(state->pindexBestKnownBlock->nHeight, nWindowEnd + 1);
    NodeId waitingfor = -1;
    while (pindexWalk->nHeight < nMaxHeight) {
        // Read up to 128 (or more, if more blocks than that are needed) successors of pindexWalk (towards
        // pindexBestKnownBlock) into vToFetch. We fetch 128, because CBlockIndex::GetAncestor may be as expensive
        // as iterating over ~100 CBlockIndex* entries anyway.
        int nToFetch = std::min(nMaxHeight - pindexWalk->nHeight, std::max<int>(count - vBlocks.size(), 128));
        vToFetch.resize(nToFetch);
        pindexWalk = state->pindexBestKnownBlock->GetAncestor(pindexWalk->nHeight + nToFetch);
        vToFetch[nToFetch - 1] = pindexWalk;
        for (unsigned int i = nToFetch - 1; i > 0; i--) {
            vToFetch[i - 1] = vToFetch[i]->pprev;
        }

        // Iterate over those blocks in vToFetch (in forward direction), adding the ones that
        // are not yet downloaded and not in flight to vBlocks. In the meantime, update
        // pindexLastCommonBlock as long as all ancestors are already downloaded, or if it's
        // already part of our chain (and therefore don't need it even if pruned).
        for (const CBlockIndex* pindex : vToFetch) {
            if (pindex->nFlags & BLOCK_DELAYED) {
                // Already have block in delayed queue
                continue;
            }
            if (!pindex->IsValid(BLOCK_VALID_TREE)) {
                // We consider the chain that this peer is on invalid.
                return;
            }
            if (!State(nodeid)->fHaveWitness && IsWitnessEnabled(pindex->pprev, consensusParams)) {
                // We wouldn't download this block or its descendants from this peer.
                return;
            }
            if (pindex->nStatus & BLOCK_HAVE_DATA || ::ChainActive().Contains(pindex)) {
                if (pindex->HaveTxsDownloaded())
                    state->pindexLastCommonBlock = pindex;
            } else if (mapBlocksInFlight.count(pindex->GetBlockHash()) == 0) {
                // The block is not already downloaded, and not yet in flight.
                if (pindex->nHeight > nWindowEnd) {
                    // We reached the end of the window.
                    if (vBlocks.size() == 0 && waitingfor != nodeid) {
                        // We aren't able to fetch anything, but we would be if the download window was one larger.
                        nodeStaller = waitingfor;
                    }
                    return;
                }
                vBlocks.push_back(pindex);
                if (vBlocks.size() == count) {
                    return;
                }
            } else if (waitingfor == -1) {
                // This is the first already-in-flight block.
                waitingfor = mapBlocksInFlight[pindex->GetBlockHash()].first;
            }
        }
    }
}

void EraseTxRequest(const uint256& txid) EXCLUSIVE_LOCKS_REQUIRED(cs_main)
{
    g_already_asked_for.erase(txid);
}

std::chrono::microseconds GetTxRequestTime(const uint256& txid) EXCLUSIVE_LOCKS_REQUIRED(cs_main)
{
    auto it = g_already_asked_for.find(txid);
    if (it != g_already_asked_for.end()) {
        return it->second;
    }
    return {};
}

void UpdateTxRequestTime(const uint256& txid, std::chrono::microseconds request_time) EXCLUSIVE_LOCKS_REQUIRED(cs_main)
{
    auto it = g_already_asked_for.find(txid);
    if (it == g_already_asked_for.end()) {
        g_already_asked_for.insert(std::make_pair(txid, request_time));
    } else {
        g_already_asked_for.update(it, request_time);
    }
}

std::chrono::microseconds CalculateTxGetDataTime(const uint256& txid, std::chrono::microseconds current_time, bool use_inbound_delay) EXCLUSIVE_LOCKS_REQUIRED(cs_main)
{
    std::chrono::microseconds process_time;
    const auto last_request_time = GetTxRequestTime(txid);
    // First time requesting this tx
    if (last_request_time.count() == 0) {
        process_time = current_time;
    } else {
        // Randomize the delay to avoid biasing some peers over others (such as due to
        // fixed ordering of peer processing in ThreadMessageHandler)
        process_time = last_request_time + GETDATA_TX_INTERVAL + GetRandMicros(MAX_GETDATA_RANDOM_DELAY);
    }

    // We delay processing announcements from inbound peers
    if (use_inbound_delay) process_time += INBOUND_PEER_TX_DELAY;

    return process_time;
}

void RequestTx(CNodeState* state, const uint256& txid, std::chrono::microseconds current_time) EXCLUSIVE_LOCKS_REQUIRED(cs_main)
{
    CNodeState::TxDownloadState& peer_download_state = state->m_tx_download;
    if (peer_download_state.m_tx_announced.size() >= MAX_PEER_TX_ANNOUNCEMENTS ||
            peer_download_state.m_tx_process_time.size() >= MAX_PEER_TX_ANNOUNCEMENTS ||
            peer_download_state.m_tx_announced.count(txid)) {
        // Too many queued announcements from this peer, or we already have
        // this announcement
        return;
    }
    peer_download_state.m_tx_announced.insert(txid);

    // Calculate the time to try requesting this transaction. Use
    // fPreferredDownload as a proxy for outbound peers.
    const auto process_time = CalculateTxGetDataTime(txid, current_time, !state->fPreferredDownload);

    peer_download_state.m_tx_process_time.emplace(process_time, txid);
}

} // namespace

// This function is used for testing the stale tip eviction logic, see
// denialofservice_tests.cpp
void UpdateLastBlockAnnounceTime(NodeId node, int64_t time_in_seconds)
{
    LOCK(cs_main);
    CNodeState *state = State(node);
    if (state) state->m_last_block_announcement = time_in_seconds;
}

// Returns true for outbound peers, excluding manual connections, feelers, and
// one-shots.
static bool IsOutboundDisconnectionCandidate(const CNode *node)
{
    return !(node->fInbound || node->m_manual_connection || node->fFeeler || node->fOneShot);
}

void PeerLogicValidation::InitializeNode(CNode *pnode) {
    CAddress addr = pnode->addr;
    std::string addrName = pnode->GetAddrName();
    NodeId nodeid = pnode->GetId();
    {
        LOCK(cs_main);
        mapNodeState.emplace_hint(mapNodeState.end(), std::piecewise_construct, std::forward_as_tuple(nodeid), std::forward_as_tuple(addr, std::move(addrName), pnode->fInbound, pnode->m_manual_connection));
    }
    if(!pnode->fInbound)
        PushNodeVersion(pnode, connman, GetTime());
}

void PeerLogicValidation::FinalizeNode(NodeId nodeid, bool& fUpdateConnectionTime) {
    fUpdateConnectionTime = false;
    LOCK(cs_main);
    CNodeState *state = State(nodeid);
    assert(state != nullptr);

    if (state->fSyncStarted)
        nSyncStarted--;

    if (state->nMisbehavior == 0 && state->fCurrentlyConnected) {
        fUpdateConnectionTime = true;
    }

    for (const QueuedBlock& entry : state->vBlocksInFlight) {
        mapBlocksInFlight.erase(entry.hash);
    }
    EraseOrphansFor(nodeid);
    nPreferredDownload -= state->fPreferredDownload;
    nPeersWithValidatedDownloads -= (state->nBlocksInFlightValidHeaders != 0);
    assert(nPeersWithValidatedDownloads >= 0);
    g_outbound_peers_with_protect_from_disconnect -= state->m_chain_sync.m_protect;
    assert(g_outbound_peers_with_protect_from_disconnect >= 0);

    mapNodeState.erase(nodeid);

    if (mapNodeState.empty()) {
        // Do a consistency check after the last peer is removed.
        assert(mapBlocksInFlight.empty());
        assert(nPreferredDownload == 0);
        assert(nPeersWithValidatedDownloads == 0);
        assert(g_outbound_peers_with_protect_from_disconnect == 0);
    }
    LogPrint(BCLog::NET, "Cleared nodestate for peer=%d\n", nodeid);
}

bool GetNodeStateStats(NodeId nodeid, CNodeStateStats &stats) {
    LOCK(cs_main);
    CNodeState *state = State(nodeid);
    if (state == nullptr)
        return false;
    stats.nMisbehavior = state->nMisbehavior;
    stats.nSyncHeight = state->pindexBestKnownBlock ? state->pindexBestKnownBlock->nHeight : -1;
    stats.nCommonHeight = state->pindexLastCommonBlock ? state->pindexLastCommonBlock->nHeight : -1;
    for (const QueuedBlock& queue : state->vBlocksInFlight) {
        if (queue.pindex)
            stats.vHeightInFlight.push_back(queue.pindex->nHeight);
    }

    auto it = map_dos_state.find(state->address);
    if (it != map_dos_state.end()) {
        stats.nDuplicateCount = it->second.m_duplicate_count;
        stats.nLooseHeadersCount = (int)it->second.m_map_loose_headers.size();
    }
    return true;
}

//////////////////////////////////////////////////////////////////////////////
//
// mapOrphanTransactions
//

static void AddToCompactExtraTransactions(const CTransactionRef& tx) EXCLUSIVE_LOCKS_REQUIRED(g_cs_orphans)
{
    size_t max_extra_txn = gArgs.GetArg("-blockreconstructionextratxn", DEFAULT_BLOCK_RECONSTRUCTION_EXTRA_TXN);
    if (max_extra_txn <= 0)
        return;
    if (!vExtraTxnForCompact.size())
        vExtraTxnForCompact.resize(max_extra_txn);
    vExtraTxnForCompact[vExtraTxnForCompactIt] = std::make_pair(tx->GetWitnessHash(), tx);
    vExtraTxnForCompactIt = (vExtraTxnForCompactIt + 1) % max_extra_txn;
}

bool AddOrphanTx(const CTransactionRef& tx, NodeId peer) EXCLUSIVE_LOCKS_REQUIRED(g_cs_orphans)
{
    const uint256& hash = tx->GetHash();
    if (mapOrphanTransactions.count(hash))
        return false;

    // Ignore big transactions, to avoid a
    // send-big-orphans memory exhaustion attack. If a peer has a legitimate
    // large transaction with a missing parent then we assume
    // it will rebroadcast it later, after the parent transaction(s)
    // have been mined or received.
    // 100 orphans, each of which is at most 100,000 bytes big is
    // at most 10 megabytes of orphans and somewhat more byprev index (in the worst case):
    unsigned int sz = GetTransactionWeight(*tx);
    if (sz > MAX_STANDARD_TX_WEIGHT)
    {
        LogPrint(BCLog::MEMPOOL, "ignoring large orphan tx (size: %u, hash: %s)\n", sz, hash.ToString());
        return false;
    }

    auto ret = mapOrphanTransactions.emplace(hash, COrphanTx{tx, peer, GetTime() + ORPHAN_TX_EXPIRE_TIME, g_orphan_list.size()});
    assert(ret.second);
    g_orphan_list.push_back(ret.first);
    for (const CTxIn& txin : tx->vin) {
        if (txin.IsAnonInput())
            continue;
        mapOrphanTransactionsByPrev[txin.prevout].insert(ret.first);
    }

    AddToCompactExtraTransactions(tx);

    LogPrint(BCLog::MEMPOOL, "stored orphan tx %s (mapsz %u outsz %u)\n", hash.ToString(),
             mapOrphanTransactions.size(), mapOrphanTransactionsByPrev.size());
    return true;
}

int static EraseOrphanTx(uint256 hash) EXCLUSIVE_LOCKS_REQUIRED(g_cs_orphans)
{
    std::map<uint256, COrphanTx>::iterator it = mapOrphanTransactions.find(hash);
    if (it == mapOrphanTransactions.end())
        return 0;
    for (const CTxIn& txin : it->second.tx->vin)
    {
        if (txin.IsAnonInput())
            continue;
        auto itPrev = mapOrphanTransactionsByPrev.find(txin.prevout);
        if (itPrev == mapOrphanTransactionsByPrev.end())
            continue;
        itPrev->second.erase(it);
        if (itPrev->second.empty())
            mapOrphanTransactionsByPrev.erase(itPrev);
    }

    size_t old_pos = it->second.list_pos;
    assert(g_orphan_list[old_pos] == it);
    if (old_pos + 1 != g_orphan_list.size()) {
        // Unless we're deleting the last entry in g_orphan_list, move the last
        // entry to the position we're deleting.
        auto it_last = g_orphan_list.back();
        g_orphan_list[old_pos] = it_last;
        it_last->second.list_pos = old_pos;
    }
    g_orphan_list.pop_back();

    mapOrphanTransactions.erase(it);
    return 1;
}

void EraseOrphansFor(NodeId peer)
{
    LOCK(g_cs_orphans);
    int nErased = 0;
    std::map<uint256, COrphanTx>::iterator iter = mapOrphanTransactions.begin();
    while (iter != mapOrphanTransactions.end())
    {
        std::map<uint256, COrphanTx>::iterator maybeErase = iter++; // increment to avoid iterator becoming invalid
        if (maybeErase->second.fromPeer == peer)
        {
            nErased += EraseOrphanTx(maybeErase->second.tx->GetHash());
        }
    }
    if (nErased > 0) LogPrint(BCLog::MEMPOOL, "Erased %d orphan tx from peer=%d\n", nErased, peer);
}


unsigned int LimitOrphanTxSize(unsigned int nMaxOrphans)
{
    LOCK(g_cs_orphans);

    unsigned int nEvicted = 0;
    static int64_t nNextSweep;
    int64_t nNow = GetTime();
    if (nNextSweep <= nNow) {
        // Sweep out expired orphan pool entries:
        int nErased = 0;
        int64_t nMinExpTime = nNow + ORPHAN_TX_EXPIRE_TIME - ORPHAN_TX_EXPIRE_INTERVAL;
        std::map<uint256, COrphanTx>::iterator iter = mapOrphanTransactions.begin();
        while (iter != mapOrphanTransactions.end())
        {
            std::map<uint256, COrphanTx>::iterator maybeErase = iter++;
            if (maybeErase->second.nTimeExpire <= nNow) {
                nErased += EraseOrphanTx(maybeErase->second.tx->GetHash());
            } else {
                nMinExpTime = std::min(maybeErase->second.nTimeExpire, nMinExpTime);
            }
        }
        // Sweep again 5 minutes after the next entry that expires in order to batch the linear scan.
        nNextSweep = nMinExpTime + ORPHAN_TX_EXPIRE_INTERVAL;
        if (nErased > 0) LogPrint(BCLog::MEMPOOL, "Erased %d orphan tx due to expiration\n", nErased);
    }
    FastRandomContext rng;
    while (mapOrphanTransactions.size() > nMaxOrphans)
    {
        // Evict a random orphan:
        size_t randompos = rng.randrange(g_orphan_list.size());
        EraseOrphanTx(g_orphan_list[randompos]->first);
        ++nEvicted;
    }
    return nEvicted;
}

/**
 * Mark a misbehaving peer to be banned depending upon the value of `-banscore`.
 */
void Misbehaving(NodeId pnode, int howmuch, const std::string& message) EXCLUSIVE_LOCKS_REQUIRED(cs_main)
{
    if (howmuch == 0)
        return;

    CNodeState *state = State(pnode);
    if (state == nullptr)
        return;

    state->nMisbehavior += howmuch;
    int banscore = gArgs.GetArg("-banscore", DEFAULT_BANSCORE_THRESHOLD);
    std::string message_prefixed = message.empty() ? "" : (": " + message);
    if (state->nMisbehavior >= banscore && state->nMisbehavior - howmuch < banscore)
    {
        LogPrint(BCLog::NET, "%s: %s peer=%d (%d -> %d) BAN THRESHOLD EXCEEDED%s\n", __func__, state->name, pnode, state->nMisbehavior-howmuch, state->nMisbehavior, message_prefixed);
        state->fShouldBan = true;
    } else
        LogPrint(BCLog::NET, "%s: %s peer=%d (%d -> %d)%s\n", __func__, state->name, pnode, state->nMisbehavior-howmuch, state->nMisbehavior, message_prefixed);
}

void DecMisbehaving(NodeId nodeid, int howmuch) EXCLUSIVE_LOCKS_REQUIRED(cs_main)
{
    if (howmuch == 0) {
        return;
    }

    CNodeState *state = State(nodeid);
    if (state == nullptr) {
        return;
    }

    state->nMisbehavior -= howmuch;
    if (state->nMisbehavior < 0) {
        state->nMisbehavior = 0;
    }
}

/**
 * Potentially ban a node based on the contents of a TxValidationState object
 *
 * @return Returns true if the peer was punished (probably disconnected)
 */
static bool MaybePunishNodeForTx(NodeId nodeid, const TxValidationState& state, const std::string& message = "")
{
    switch (state.GetResult()) {
    case TxValidationResult::TX_RESULT_UNSET:
        break;
    // The node is providing invalid data:
    case TxValidationResult::TX_CONSENSUS:
        {
            LOCK(cs_main);
            Misbehaving(nodeid, 100, message);
            return true;
        }
    case TxValidationResult::DOS_100:
        {
            LOCK(cs_main);
            Misbehaving(nodeid, 100, message);
        }
        return true;
    case TxValidationResult::DOS_50:
        {
            LOCK(cs_main);
            Misbehaving(nodeid, 50, message);
        }
        return true;
    case TxValidationResult::DOS_20:
        {
            LOCK(cs_main);
            Misbehaving(nodeid, 20, message);
        }
        return true;
    case TxValidationResult::DOS_5:
        {
            LOCK(cs_main);
            Misbehaving(nodeid, 5, message);
        }
        return true;
    case TxValidationResult::DOS_1:
        {
            LOCK(cs_main);
            Misbehaving(nodeid, 1, message);
        }
        return true;
    // Conflicting (but not necessarily invalid) data or different policy:
    case TxValidationResult::TX_RECENT_CONSENSUS_CHANGE:
    case TxValidationResult::TX_NOT_STANDARD:
    case TxValidationResult::TX_MISSING_INPUTS:
    case TxValidationResult::TX_PREMATURE_SPEND:
    case TxValidationResult::TX_WITNESS_MUTATED:
    case TxValidationResult::TX_CONFLICT:
    case TxValidationResult::TX_MEMPOOL_POLICY:
        break;
    }
    if (message != "") {
        LogPrint(BCLog::NET, "peer=%d: %s\n", nodeid, message);
    }
    return false;
}

/**
 * Potentially ban a node based on the contents of a BlockValidationState object
 *
 * @param[in] via_compact_block this bool is passed in because net_processing should
 * punish peers differently depending on whether the data was provided in a compact
 * block message or not. If the compact block had a valid header, but contained invalid
 * txs, the peer should not be punished. See BIP 152.
 *
 * @return Returns true if the peer was punished (probably disconnected)
 */
static bool MaybePunishNodeForBlock(NodeId nodeid, const BlockValidationState& state, bool via_compact_block, const std::string& message = "") {
    switch (state.GetResult()) {
    case BlockValidationResult::BLOCK_RESULT_UNSET:
        break;
    // The node is providing invalid data:
    case BlockValidationResult::BLOCK_CONSENSUS:
    case BlockValidationResult::BLOCK_MUTATED:
        if (!via_compact_block) {
            LOCK(cs_main);
            Misbehaving(nodeid, 100, message);
            return true;
        }
        break;
    case BlockValidationResult::BLOCK_CACHED_INVALID:
        {
            LOCK(cs_main);
            CNodeState *node_state = State(nodeid);
            if (node_state == nullptr) {
                break;
            }

            // Ban outbound (but not inbound) peers if on an invalid chain.
            // Exempt HB compact block peers and manual connections.
            if (!via_compact_block && !node_state->m_is_inbound && !node_state->m_is_manual_connection) {
                Misbehaving(nodeid, 100, message);
                return true;
            }
            break;
        }
    case BlockValidationResult::BLOCK_INVALID_HEADER:
    case BlockValidationResult::BLOCK_CHECKPOINT:
    case BlockValidationResult::BLOCK_INVALID_PREV:
        {
            LOCK(cs_main);
            Misbehaving(nodeid, 100, message);
        }
        return true;
    // Conflicting (but not necessarily invalid) data or different policy:
    case BlockValidationResult::BLOCK_MISSING_PREV:
        {
            // TODO: Handle this much more gracefully (10 DoS points is super arbitrary)
            LOCK(cs_main);
            Misbehaving(nodeid, 10, message);
        }
        return true;

    case BlockValidationResult::DOS_100:
        {
            LOCK(cs_main);
            Misbehaving(nodeid, 100, message);
        }
        return true;
    case BlockValidationResult::DOS_50:
        {
            LOCK(cs_main);
            Misbehaving(nodeid, 50, message);
        }
        return true;
    case BlockValidationResult::DOS_20:
        {
            LOCK(cs_main);
            Misbehaving(nodeid, 20, message);
        }
        return true;
    case BlockValidationResult::DOS_5:
        {
            LOCK(cs_main);
            Misbehaving(nodeid, 5, message);
        }
        return true;
    case BlockValidationResult::DOS_1:
        {
            LOCK(cs_main);
            Misbehaving(nodeid, 1, message);
        }
        return true;
    case BlockValidationResult::BLOCK_RECENT_CONSENSUS_CHANGE:
    case BlockValidationResult::BLOCK_TIME_FUTURE:
        break;
    }
    if (message != "") {
        LogPrint(BCLog::NET, "peer=%d: %s\n", nodeid, message);
    }
    return false;
}

NodeId GetBlockSource(uint256 hash)
{
    const auto it = mapBlockSource.find(hash);
    if (it == mapBlockSource.end())
        return -1;
    return it->second.first;
}

size_t MAX_LOOSE_HEADERS = 1000;
int MAX_DUPLICATE_HEADERS = 2000;
int64_t MAX_LOOSE_HEADER_TIME = 120;
int64_t MIN_DOS_STATE_TTL = 60 * 10; // seconds
bool AddNodeHeader(NodeId node_id, const uint256 &hash) EXCLUSIVE_LOCKS_REQUIRED(cs_main)
{
    CNodeState *state = State(node_id);
    if (state == nullptr) {
        return true;
    }
    auto it = map_dos_state.find(state->address);
    if (it != map_dos_state.end()) {
        if (it->second.m_map_loose_headers.size() > MAX_LOOSE_HEADERS) {
            return false;
        }
        it->second.m_map_loose_headers.insert(std::make_pair(hash, GetTime()));
        it->second.m_last_used_time = GetTime();
        return true;
    }
    map_dos_state[state->address].m_map_loose_headers.insert(std::make_pair(hash, GetTime()));
    map_dos_state[state->address].m_last_used_time = GetTime();
    return true;
}

void RemoveNodeHeader(const uint256 &hash) EXCLUSIVE_LOCKS_REQUIRED(cs_main)
{
    auto it = map_dos_state.begin();
    for (; it != map_dos_state.end(); ++it) {
        it->second.m_map_loose_headers.erase(hash);
    }
}

void RemoveNonReceivedHeaderFromNodes(BlockMap::iterator mi) EXCLUSIVE_LOCKS_REQUIRED(cs_main)
{
    auto it = mapNodeState.begin();
    for (; it != mapNodeState.end(); ++it) {
        if (it->second.pindexBestKnownBlock == mi->second) {
            it->second.pindexBestKnownBlock = nullptr;
        }
    }
}

void PassOnMisbehaviour(CNodeState *state, NodeId node_id, int howmuch) {
    state->nMisbehavior = howmuch;

    if (state->nMisbehavior >= gArgs.GetArg("-banscore", DEFAULT_BANSCORE_THRESHOLD)) {
        state->fShouldBan = true;
    }
    LogPrint(BCLog::NET, "%s: %s peer=%d Inherited misbehavior (%d)%s\n", __func__, state->name, node_id, state->nMisbehavior, state->fShouldBan ? ", Banned" : "");
}

/** Increase misbehavior scores by address. */
void MisbehavingByAddr(CNetAddr addr, int misbehavior_cfwd, int howmuch, const std::string& message="") EXCLUSIVE_LOCKS_REQUIRED(cs_main)
{
    for (auto it = mapNodeState.begin(); it != mapNodeState.end(); ++it) {
        if (it->first < 0) {
            continue;
        }
        if (addr == (CNetAddr)it->second.address) {
            if (it->second.nMisbehavior < misbehavior_cfwd) {
                PassOnMisbehaviour(&it->second, it->first, misbehavior_cfwd);
            }
            Misbehaving(it->first, howmuch, message);
        }
    }
}

void CheckUnreceivedHeaders(int64_t now) EXCLUSIVE_LOCKS_REQUIRED(cs_main)
{
    auto it = map_dos_state.begin();
    for (; it != map_dos_state.end();) {
        auto &dos_counters = it->second;
        auto it_headers = dos_counters.m_map_loose_headers.begin();
        for (; it_headers != dos_counters.m_map_loose_headers.end();) {
            if (it_headers->second + MAX_LOOSE_HEADER_TIME < now) {
                if (RemoveUnreceivedHeader(it_headers->first)) {
                    MisbehavingByAddr(it->first, dos_counters.m_misbehavior, 5, "Block not received.");
                    dos_counters.m_misbehavior += 5;
                }
                dos_counters.m_map_loose_headers.erase(it_headers++);
                continue;
            }
            ++it_headers;
        }
        // TODO: Options for decrease rate
        if (dos_counters.m_duplicate_count > 0) {
            if (now - dos_counters.m_last_used_time > MIN_DOS_STATE_TTL) {
                // Decay faster after some time passes
                dos_counters.m_duplicate_count -= 20;
                if (dos_counters.m_duplicate_count > 0) {
                    dos_counters.m_duplicate_count = 0;
                }
            } else {
                --dos_counters.m_duplicate_count;
            }
        }
        if (dos_counters.m_misbehavior > 0) {
            --dos_counters.m_misbehavior;
        }
        if (dos_counters.m_duplicate_count < 1
            && dos_counters.m_misbehavior < 1
            && dos_counters.m_map_loose_headers.size() == 0
            && now - dos_counters.m_last_used_time > MIN_DOS_STATE_TTL) {
            map_dos_state.erase(it++);
            continue;
        }
        ++it;
    }
}

bool IncDuplicateHeaders(NodeId node_id) EXCLUSIVE_LOCKS_REQUIRED(cs_main)
{
    CNodeState *state = State(node_id);
    if (state == nullptr) {
        return true; // Node already disconnected
    }
    auto it = map_dos_state.find(state->address);
    if (it != map_dos_state.end()) {
        ++it->second.m_duplicate_count;
        it->second.m_last_used_time = GetTime();
        if (it->second.m_duplicate_count < MAX_DUPLICATE_HEADERS) {
            return true;
        }
        if (state->nMisbehavior < it->second.m_misbehavior) {
            PassOnMisbehaviour(state, node_id, it->second.m_misbehavior);
        }
        it->second.m_misbehavior += 5;
        return false;
    }
    map_dos_state[state->address].m_duplicate_count = 1;
    map_dos_state[state->address].m_last_used_time = GetTime();
    return true;
}

void IncPersistentMisbehaviour(NodeId node_id, int howmuch)
{
    CNodeState *state = State(node_id);
    if (state == nullptr) {
        return;
    }
    auto it = map_dos_state.find(state->address);
    if (it != map_dos_state.end()) {
        if (state->nMisbehavior < it->second.m_misbehavior) {
            PassOnMisbehaviour(state, node_id, it->second.m_misbehavior);
        }
        it->second.m_misbehavior += howmuch;
        return;
    }
    map_dos_state[state->address].m_misbehavior = howmuch;
    return;
}

int GetNumDOSStates()
{
    return map_dos_state.size();
}

void ClearDOSStates()
{
    map_dos_state.clear();
}

//////////////////////////////////////////////////////////////////////////////
//
// blockchain -> download logic notification
//

// To prevent fingerprinting attacks, only send blocks/headers outside of the
// active chain if they are no more than a month older (both in time, and in
// best equivalent proof of work) than the best header chain we know about and
// we fully-validated them at some point.
static bool BlockRequestAllowed(const CBlockIndex* pindex, const Consensus::Params& consensusParams) EXCLUSIVE_LOCKS_REQUIRED(cs_main)
{
    AssertLockHeld(cs_main);
    if (::ChainActive().Contains(pindex)) return true;
    return pindex->IsValid(BLOCK_VALID_SCRIPTS) && (pindexBestHeader != nullptr) &&
        (pindexBestHeader->GetBlockTime() - pindex->GetBlockTime() < STALE_RELAY_AGE_LIMIT) &&
        (GetBlockProofEquivalentTime(*pindexBestHeader, *pindex, *pindexBestHeader, consensusParams) < STALE_RELAY_AGE_LIMIT);
}

PeerLogicValidation::PeerLogicValidation(CConnman* connmanIn, BanMan* banman, CScheduler& scheduler, CTxMemPool& pool)
    : connman(connmanIn),
      m_banman(banman),
      m_mempool(pool),
      m_stale_tip_check_time(0)
{
    // Initialize global variables that cannot be constructed at startup.
    recentRejects.reset(new CRollingBloomFilter(120000, 0.000001));

    // Blocks don't typically have more than 4000 transactions, so this should
    // be at least six blocks (~1 hr) worth of transactions that we can store.
    // If the number of transactions appearing in a block goes up, or if we are
    // seeing getdata requests more than an hour after initial announcement, we
    // can increase this number.
    // The false positive rate of 1/1M should come out to less than 1
    // transaction per day that would be inadvertently ignored (which is the
    // same probability that we have in the reject filter).
    g_recent_confirmed_transactions.reset(new CRollingBloomFilter(24000, 0.000001));

    const Consensus::Params& consensusParams = Params().GetConsensus();
    // Stale tip checking and peer eviction are on two different timers, but we
    // don't want them to get out of sync due to drift in the scheduler, so we
    // combine them in one function and schedule at the quicker (peer-eviction)
    // timer.
    static_assert(EXTRA_PEER_CHECK_INTERVAL < STALE_CHECK_INTERVAL, "peer eviction timer should be less than stale tip check timer");
    scheduler.scheduleEvery([this, consensusParams] { this->CheckForStaleTipAndEvictPeers(consensusParams); }, std::chrono::seconds{EXTRA_PEER_CHECK_INTERVAL});
}

/**
 * Evict orphan txn pool entries (EraseOrphanTx) based on a newly connected
 * block. Also save the time of the last tip update.
 */
void PeerLogicValidation::BlockConnected(const std::shared_ptr<const CBlock>& pblock, const CBlockIndex* pindex)
{
    {
        LOCK(g_cs_orphans);

        std::vector<uint256> vOrphanErase;

        for (const CTransactionRef& ptx : pblock->vtx) {
            const CTransaction& tx = *ptx;

            // Which orphan pool entries must we evict?
            for (const auto& txin : tx.vin) {
                if (txin.IsAnonInput()) {
                    continue;
                }
                auto itByPrev = mapOrphanTransactionsByPrev.find(txin.prevout);
                if (itByPrev == mapOrphanTransactionsByPrev.end()) continue;
                for (auto mi = itByPrev->second.begin(); mi != itByPrev->second.end(); ++mi) {
                    const CTransaction& orphanTx = *(*mi)->second.tx;
                    const uint256& orphanHash = orphanTx.GetHash();
                    vOrphanErase.push_back(orphanHash);
                }
            }
        }

        // Erase orphan transactions included or precluded by this block
        if (vOrphanErase.size()) {
            int nErased = 0;
            for (const uint256& orphanHash : vOrphanErase) {
                nErased += EraseOrphanTx(orphanHash);
            }
            LogPrint(BCLog::MEMPOOL, "Erased %d orphan tx included or conflicted by block\n", nErased);
        }

        g_last_tip_update = GetTime();
    }
    {
        LOCK(g_cs_recent_confirmed_transactions);
        for (const auto& ptx : pblock->vtx) {
            g_recent_confirmed_transactions->insert(ptx->GetHash());
        }
    }
}

void PeerLogicValidation::BlockDisconnected(const std::shared_ptr<const CBlock> &block, const CBlockIndex* pindex)
{
    // To avoid relay problems with transactions that were previously
    // confirmed, clear our filter of recently confirmed transactions whenever
    // there's a reorg.
    // This means that in a 1-block reorg (where 1 block is disconnected and
    // then another block reconnected), our filter will drop to having only one
    // block's worth of transactions in it, but that should be fine, since
    // presumably the most common case of relaying a confirmed transaction
    // should be just after a new block containing it is found.
    LOCK(g_cs_recent_confirmed_transactions);
    g_recent_confirmed_transactions->reset();
}

// All of the following cache a recent block, and are protected by cs_most_recent_block
static RecursiveMutex cs_most_recent_block;
static std::shared_ptr<const CBlock> most_recent_block GUARDED_BY(cs_most_recent_block);
static std::shared_ptr<const CBlockHeaderAndShortTxIDs> most_recent_compact_block GUARDED_BY(cs_most_recent_block);
static uint256 most_recent_block_hash GUARDED_BY(cs_most_recent_block);
static bool fWitnessesPresentInMostRecentCompactBlock GUARDED_BY(cs_most_recent_block);

/**
 * Maintain state about the best-seen block and fast-announce a compact block
 * to compatible peers.
 */
void PeerLogicValidation::NewPoWValidBlock(const CBlockIndex *pindex, const std::shared_ptr<const CBlock>& pblock) {
    std::shared_ptr<const CBlockHeaderAndShortTxIDs> pcmpctblock = std::make_shared<const CBlockHeaderAndShortTxIDs> (*pblock, true);
    const CNetMsgMaker msgMaker(PROTOCOL_VERSION);

    LOCK(cs_main);

    static int nHighestFastAnnounce = 0;
    if (pindex->nHeight <= nHighestFastAnnounce)
        return;
    nHighestFastAnnounce = pindex->nHeight;

    bool fWitnessEnabled = IsWitnessEnabled(pindex->pprev, Params().GetConsensus());
    uint256 hashBlock(pblock->GetHash());

    {
        LOCK(cs_most_recent_block);
        most_recent_block_hash = hashBlock;
        most_recent_block = pblock;
        most_recent_compact_block = pcmpctblock;
        fWitnessesPresentInMostRecentCompactBlock = fWitnessEnabled;
    }

    connman->ForEachNode([this, &pcmpctblock, pindex, &msgMaker, fWitnessEnabled, &hashBlock](CNode* pnode) {
        AssertLockHeld(cs_main);

        // TODO: Avoid the repeated-serialization here
        if (pnode->nVersion < INVALID_CB_NO_BAN_VERSION || pnode->fDisconnect)
            return;
        ProcessBlockAvailability(pnode->GetId());
        CNodeState &state = *State(pnode->GetId());

        // If the peer has, or we announced to them the previous block already,
        // but we don't think they have this one, go ahead and announce it
        if (state.fPreferHeaderAndIDs && (!fWitnessEnabled || state.fWantsCmpctWitness) &&
                !PeerHasHeader(&state, pindex) && PeerHasHeader(&state, pindex->pprev)) {

            LogPrint(BCLog::NET, "%s sending header-and-ids %s to peer=%d\n", "PeerLogicValidation::NewPoWValidBlock",
                    hashBlock.ToString(), pnode->GetId());
            connman->PushMessage(pnode, msgMaker.Make(NetMsgType::CMPCTBLOCK, *pcmpctblock));
            state.pindexBestHeaderSent = pindex;
        }
    });
}

/**
 * Update our best height and announce any block hashes which weren't previously
 * in ::ChainActive() to our peers.
 */
void PeerLogicValidation::UpdatedBlockTip(const CBlockIndex *pindexNew, const CBlockIndex *pindexFork, bool fInitialDownload) {
    const int nNewHeight = pindexNew->nHeight;
    connman->SetBestHeight(nNewHeight);

    SetServiceFlagsIBDCache(!fInitialDownload);
    if (!fInitialDownload) {
        // Find the hashes of all blocks that weren't previously in the best chain.
        std::vector<uint256> vHashes;
        const CBlockIndex *pindexToAnnounce = pindexNew;
        while (pindexToAnnounce != pindexFork) {
            vHashes.push_back(pindexToAnnounce->GetBlockHash());
            pindexToAnnounce = pindexToAnnounce->pprev;
            if (vHashes.size() == MAX_BLOCKS_TO_ANNOUNCE) {
                // Limit announcements in case of a huge reorganization.
                // Rely on the peer's synchronization mechanism in that case.
                break;
            }
        }
        // Relay inventory, but don't relay old inventory during initial block download.
        connman->ForEachNode([nNewHeight, &vHashes](CNode* pnode) {
            if (nNewHeight > (pnode->nStartingHeight != -1 ? pnode->nStartingHeight - 2000 : 0)) {
                for (const uint256& hash : reverse_iterate(vHashes)) {
                    pnode->PushBlockHash(hash);
                }
            }
        });
        connman->WakeMessageHandler();
    }
}

/**
 * Handle invalid block rejection and consequent peer banning, maintain which
 * peers announce compact blocks.
 */
void PeerLogicValidation::BlockChecked(const CBlock& block, const BlockValidationState& state) {
    LOCK(cs_main);

    const uint256 hash(block.GetHash());
    std::map<uint256, std::pair<NodeId, bool>>::iterator it = mapBlockSource.find(hash);

    // If the block failed validation, we know where it came from and we're still connected
    // to that peer, maybe punish.
    if (state.IsInvalid() &&
        it != mapBlockSource.end() &&
        State(it->second.first)) {
            MaybePunishNodeForBlock(/*nodeid=*/ it->second.first, state, /*via_compact_block=*/ !it->second.second);
    } else
    if (state.nFlags & BLOCK_FAILED_DUPLICATE_STAKE) {
        if (it != mapBlockSource.end() && State(it->second.first)) {
            Misbehaving(it->second.first, 10);
        }
    }
    // Check that:
    // 1. The block is valid
    // 2. We're not in initial block download
    // 3. This is currently the best block we're aware of. We haven't updated
    //    the tip yet so we have no way to check this directly here. Instead we
    //    just check that there are currently no other blocks in flight.
    else if (state.IsValid() &&
             !::ChainstateActive().IsInitialBlockDownload() &&
             mapBlocksInFlight.count(hash) == mapBlocksInFlight.size()) {
        if (it != mapBlockSource.end()) {
            MaybeSetPeerAsAnnouncingHeaderAndIDs(it->second.first, connman);
        }
    }
    if (it != mapBlockSource.end())
        mapBlockSource.erase(it);
}

//////////////////////////////////////////////////////////////////////////////
//
// Messages
//


bool static AlreadyHave(const CInv& inv, const CTxMemPool& mempool) EXCLUSIVE_LOCKS_REQUIRED(cs_main)
{
    switch (inv.type)
    {
    case MSG_TX:
    case MSG_WITNESS_TX:
        {
            assert(recentRejects);
            if (::ChainActive().Tip()->GetBlockHash() != hashRecentRejectsChainTip)
            {
                // If the chain tip has changed previously rejected transactions
                // might be now valid, e.g. due to a nLockTime'd tx becoming valid,
                // or a double-spend. Reset the rejects filter and give those
                // txs a second chance.
                hashRecentRejectsChainTip = ::ChainActive().Tip()->GetBlockHash();
                recentRejects->reset();
            }

            {
                LOCK(g_cs_orphans);
                if (mapOrphanTransactions.count(inv.hash)) return true;
            }

            {
                LOCK(g_cs_recent_confirmed_transactions);
                if (g_recent_confirmed_transactions->contains(inv.hash)) return true;
            }

            return recentRejects->contains(inv.hash) ||
                   mempool.exists(inv.hash);
        }
    case MSG_BLOCK:
    case MSG_WITNESS_BLOCK:
        return LookupBlockIndex(inv.hash) != nullptr;
    }
    // Don't know what it is, just say we already got one
    return true;
}

void RelayTransaction(const uint256& txid, const CConnman& connman)
{
    CInv inv(MSG_TX, txid);
    connman.ForEachNode([&inv](CNode* pnode)
    {
        pnode->PushInventory(inv);
    });
}

static void RelayAddress(const CAddress& addr, bool fReachable, CConnman* connman)
{
    unsigned int nRelayNodes = fReachable ? 2 : 1; // limited relaying of addresses outside our network(s)

    // Relay to a limited number of other nodes
    // Use deterministic randomness to send to the same nodes for 24 hours
    // at a time so the m_addr_knowns of the chosen nodes prevent repeats
    uint64_t hashAddr = addr.GetHash();
    const CSipHasher hasher = connman->GetDeterministicRandomizer(RANDOMIZER_ID_ADDRESS_RELAY).Write(hashAddr << 32).Write((GetTime() + hashAddr) / (24*60*60));
    FastRandomContext insecure_rand;

    std::array<std::pair<uint64_t, CNode*>,2> best{{{0, nullptr}, {0, nullptr}}};
    assert(nRelayNodes <= best.size());

    auto sortfunc = [&best, &hasher, nRelayNodes](CNode* pnode) {
        if (pnode->nVersion >= CADDR_TIME_VERSION && pnode->IsAddrRelayPeer()) {
            uint64_t hashKey = CSipHasher(hasher).Write(pnode->GetId()).Finalize();
            for (unsigned int i = 0; i < nRelayNodes; i++) {
                 if (hashKey > best[i].first) {
                     std::copy(best.begin() + i, best.begin() + nRelayNodes - 1, best.begin() + i + 1);
                     best[i] = std::make_pair(hashKey, pnode);
                     break;
                 }
            }
        }
    };

    auto pushfunc = [&addr, &best, nRelayNodes, &insecure_rand] {
        for (unsigned int i = 0; i < nRelayNodes && best[i].first != 0; i++) {
            best[i].second->PushAddress(addr, insecure_rand);
        }
    };

    connman->ForEachNodeThen(std::move(sortfunc), std::move(pushfunc));
}

void static ProcessGetBlockData(CNode* pfrom, const CChainParams& chainparams, const CInv& inv, CConnman* connman)
{
    bool send = false;
    std::shared_ptr<const CBlock> a_recent_block;
    std::shared_ptr<const CBlockHeaderAndShortTxIDs> a_recent_compact_block;
    bool fWitnessesPresentInARecentCompactBlock;
    const Consensus::Params& consensusParams = chainparams.GetConsensus();
    {
        LOCK(cs_most_recent_block);
        a_recent_block = most_recent_block;
        a_recent_compact_block = most_recent_compact_block;
        fWitnessesPresentInARecentCompactBlock = fWitnessesPresentInMostRecentCompactBlock;
    }

    bool need_activate_chain = false;
    {
        LOCK(cs_main);
        const CBlockIndex* pindex = LookupBlockIndex(inv.hash);
        if (pindex) {
            if (pindex->HaveTxsDownloaded() && !pindex->IsValid(BLOCK_VALID_SCRIPTS) &&
                    pindex->IsValid(BLOCK_VALID_TREE)) {
                // If we have the block and all of its parents, but have not yet validated it,
                // we might be in the middle of connecting it (ie in the unlock of cs_main
                // before ActivateBestChain but after AcceptBlock).
                // In this case, we need to run ActivateBestChain prior to checking the relay
                // conditions below.
                need_activate_chain = true;
            }
        }
    } // release cs_main before calling ActivateBestChain
    if (need_activate_chain) {
        BlockValidationState state;
        if (!ActivateBestChain(state, Params(), a_recent_block)) {
            LogPrint(BCLog::NET, "failed to activate chain (%s)\n", state.ToString());
        }
    }

    LOCK(cs_main);
    const CBlockIndex* pindex = LookupBlockIndex(inv.hash);
    if (pindex) {
        send = BlockRequestAllowed(pindex, consensusParams);
        if (!send) {
            LogPrint(BCLog::NET, "%s: ignoring request from peer=%i for old block that isn't in the main chain\n", __func__, pfrom->GetId());
        }
    }
    const CNetMsgMaker msgMaker(pfrom->GetSendVersion());
    // disconnect node in case we have reached the outbound limit for serving historical blocks
    // never disconnect whitelisted nodes
    if (send && connman->OutboundTargetReached(true) && ( ((pindexBestHeader != nullptr) && (pindexBestHeader->GetBlockTime() - pindex->GetBlockTime() > HISTORICAL_BLOCK_AGE)) || inv.type == MSG_FILTERED_BLOCK) && !pfrom->HasPermission(PF_NOBAN))
    {
        LogPrint(BCLog::NET, "historical block serving limit reached, disconnect peer=%d\n", pfrom->GetId());

        //disconnect node
        pfrom->fDisconnect = true;
        send = false;
    }
    // Avoid leaking prune-height by never sending blocks below the NODE_NETWORK_LIMITED threshold
    if (send && !pfrom->HasPermission(PF_NOBAN) && (
            (((pfrom->GetLocalServices() & NODE_NETWORK_LIMITED) == NODE_NETWORK_LIMITED) && ((pfrom->GetLocalServices() & NODE_NETWORK) != NODE_NETWORK) && (::ChainActive().Tip()->nHeight - pindex->nHeight > (int)NODE_NETWORK_LIMITED_MIN_BLOCKS + 2 /* add two blocks buffer extension for possible races */) )
       )) {
        LogPrint(BCLog::NET, "Ignore block request below NODE_NETWORK_LIMITED threshold from peer=%d\n", pfrom->GetId());

        //disconnect node and prevent it from stalling (would otherwise wait for the missing block)
        pfrom->fDisconnect = true;
        send = false;
    }
    // Pruned nodes may have deleted the block, so check whether
    // it's available before trying to send.
    if (send && (pindex->nStatus & BLOCK_HAVE_DATA))
    {
        std::shared_ptr<const CBlock> pblock;
        if (a_recent_block && a_recent_block->GetHash() == pindex->GetBlockHash()) {
            pblock = a_recent_block;
        } else if (inv.type == MSG_WITNESS_BLOCK) {
            // Fast-path: in this case it is possible to serve the block directly from disk,
            // as the network format matches the format on disk
            std::vector<uint8_t> block_data;
            if (!ReadRawBlockFromDisk(block_data, pindex, chainparams.MessageStart())) {
                assert(!"cannot load block from disk");
            }
            connman->PushMessage(pfrom, msgMaker.Make(NetMsgType::BLOCK, MakeSpan(block_data)));
            // Don't set pblock as we've sent the block
        } else {
            // Send block from disk
            std::shared_ptr<CBlock> pblockRead = std::make_shared<CBlock>();
            if (!ReadBlockFromDisk(*pblockRead, pindex, consensusParams))
                assert(!"cannot load block from disk");
            pblock = pblockRead;
        }
        if (pblock) {
            if (inv.type == MSG_BLOCK)
                connman->PushMessage(pfrom, msgMaker.Make(SERIALIZE_TRANSACTION_NO_WITNESS, NetMsgType::BLOCK, *pblock));
            else if (inv.type == MSG_WITNESS_BLOCK)
                connman->PushMessage(pfrom, msgMaker.Make(NetMsgType::BLOCK, *pblock));
            else if (inv.type == MSG_FILTERED_BLOCK)
            {
                bool sendMerkleBlock = false;
                CMerkleBlock merkleBlock;
                if (pfrom->m_tx_relay != nullptr) {
                    LOCK(pfrom->m_tx_relay->cs_filter);
                    if (pfrom->m_tx_relay->pfilter) {
                        sendMerkleBlock = true;
                        merkleBlock = CMerkleBlock(*pblock, *pfrom->m_tx_relay->pfilter);
                    }
                }
                if (sendMerkleBlock) {
                    connman->PushMessage(pfrom, msgMaker.Make(NetMsgType::MERKLEBLOCK, merkleBlock));
                    // CMerkleBlock just contains hashes, so also push any transactions in the block the client did not see
                    // This avoids hurting performance by pointlessly requiring a round-trip
                    // Note that there is currently no way for a node to request any single transactions we didn't send here -
                    // they must either disconnect and retry or request the full block.
                    // Thus, the protocol spec specified allows for us to provide duplicate txn here,
                    // however we MUST always provide at least what the remote peer needs
                    typedef std::pair<unsigned int, uint256> PairType;
                    for (PairType& pair : merkleBlock.vMatchedTxn)
                        connman->PushMessage(pfrom, msgMaker.Make(SERIALIZE_TRANSACTION_NO_WITNESS, NetMsgType::TX, *pblock->vtx[pair.first]));
                }
                // else
                    // no response
            }
            else if (inv.type == MSG_CMPCT_BLOCK)
            {
                // If a peer is asking for old blocks, we're almost guaranteed
                // they won't have a useful mempool to match against a compact block,
                // and we don't feel like constructing the object for them, so
                // instead we respond with the full, non-compact block.
                bool fPeerWantsWitness = State(pfrom->GetId())->fWantsCmpctWitness;
                int nSendFlags = fPeerWantsWitness ? 0 : SERIALIZE_TRANSACTION_NO_WITNESS;
                if (CanDirectFetch(consensusParams) && pindex->nHeight >= ::ChainActive().Height() - MAX_CMPCTBLOCK_DEPTH) {
                    if ((fPeerWantsWitness || !fWitnessesPresentInARecentCompactBlock) && a_recent_compact_block && a_recent_compact_block->header.GetHash() == pindex->GetBlockHash()) {
                        connman->PushMessage(pfrom, msgMaker.Make(nSendFlags, NetMsgType::CMPCTBLOCK, *a_recent_compact_block));
                    } else {
                        CBlockHeaderAndShortTxIDs cmpctblock(*pblock, fPeerWantsWitness);
                        connman->PushMessage(pfrom, msgMaker.Make(nSendFlags, NetMsgType::CMPCTBLOCK, cmpctblock));
                    }
                } else {
                    connman->PushMessage(pfrom, msgMaker.Make(nSendFlags, NetMsgType::BLOCK, *pblock));
                }
            }
        }

        // Trigger the peer node to send a getblocks request for the next batch of inventory
        if (inv.hash == pfrom->hashContinue)
        {
            // Bypass PushInventory, this must send even if redundant,
            // and we want it right after the last block so they don't
            // wait for other stuff first.
            std::vector<CInv> vInv;
            vInv.push_back(CInv(MSG_BLOCK, ::ChainActive().Tip()->GetBlockHash()));
            connman->PushMessage(pfrom, msgMaker.Make(NetMsgType::INV, vInv));
            pfrom->hashContinue.SetNull();
        }
    }
}

void static ProcessGetData(CNode* pfrom, const CChainParams& chainparams, CConnman* connman, const CTxMemPool& mempool, const std::atomic<bool>& interruptMsgProc) LOCKS_EXCLUDED(cs_main)
{
    AssertLockNotHeld(cs_main);

    std::deque<CInv>::iterator it = pfrom->vRecvGetData.begin();
    std::vector<CInv> vNotFound;
    const CNetMsgMaker msgMaker(pfrom->GetSendVersion());

    // Note that if we receive a getdata for a MSG_TX or MSG_WITNESS_TX from a
    // block-relay-only outbound peer, we will stop processing further getdata
    // messages from this peer (likely resulting in our peer eventually
    // disconnecting us).
    if (pfrom->m_tx_relay != nullptr) {
        // mempool entries added before this time have likely expired from mapRelay
        const std::chrono::seconds longlived_mempool_time = GetTime<std::chrono::seconds>() - RELAY_TX_CACHE_TIME;
        const std::chrono::seconds mempool_req = pfrom->m_tx_relay->m_last_mempool_req.load();

        LOCK(cs_main);

        while (it != pfrom->vRecvGetData.end() && (it->type == MSG_TX || it->type == MSG_WITNESS_TX)) {
            if (interruptMsgProc)
                return;
            // Don't bother if send buffer is too full to respond anyway
            if (pfrom->fPauseSend)
                break;

            const CInv &inv = *it;
            it++;

            // Send stream from relay memory
            bool push = false;
            auto mi = mapRelay.find(inv.hash);
            int nSendFlags = (inv.type == MSG_TX ? SERIALIZE_TRANSACTION_NO_WITNESS : 0);
            if (mi != mapRelay.end()) {
                connman->PushMessage(pfrom, msgMaker.Make(nSendFlags, NetMsgType::TX, *mi->second));
                push = true;
            } else {
                auto txinfo = mempool.info(inv.hash);
                // To protect privacy, do not answer getdata using the mempool when
                // that TX couldn't have been INVed in reply to a MEMPOOL request,
                // or when it's too recent to have expired from mapRelay.
                if (txinfo.tx && (
                     (mempool_req.count() && txinfo.m_time <= mempool_req)
                      || (txinfo.m_time <= longlived_mempool_time)))
                {
                    connman->PushMessage(pfrom, msgMaker.Make(nSendFlags, NetMsgType::TX, *txinfo.tx));
                    push = true;
                }
            }
            if (!push) {
                vNotFound.push_back(inv);
            }
        }
    } // release cs_main

    if (it != pfrom->vRecvGetData.end() && !pfrom->fPauseSend) {
        const CInv &inv = *it;
        if (inv.type == MSG_BLOCK || inv.type == MSG_FILTERED_BLOCK || inv.type == MSG_CMPCT_BLOCK || inv.type == MSG_WITNESS_BLOCK) {
            it++;
            ProcessGetBlockData(pfrom, chainparams, inv, connman);
        }
    }

    // Unknown types in the GetData stay in vRecvGetData and block any future
    // message from this peer, see vRecvGetData check in ProcessMessages().
    // Depending on future p2p changes, we might either drop unknown getdata on
    // the floor or disconnect the peer.

    pfrom->vRecvGetData.erase(pfrom->vRecvGetData.begin(), it);

    if (!vNotFound.empty()) {
        // Let the peer know that we didn't find what it asked for, so it doesn't
        // have to wait around forever.
        // SPV clients care about this message: it's needed when they are
        // recursively walking the dependencies of relevant unconfirmed
        // transactions. SPV clients want to do that because they want to know
        // about (and store and rebroadcast and risk analyze) the dependencies
        // of transactions relevant to them, without having to download the
        // entire memory pool.
        // Also, other nodes can use these messages to automatically request a
        // transaction from some other peer that annnounced it, and stop
        // waiting for us to respond.
        // In normal operation, we often send NOTFOUND messages for parents of
        // transactions that we relay; if a peer is missing a parent, they may
        // assume we have them and request the parents from us.
        connman->PushMessage(pfrom, msgMaker.Make(NetMsgType::NOTFOUND, vNotFound));
    }
}

static uint32_t GetFetchFlags(CNode* pfrom) EXCLUSIVE_LOCKS_REQUIRED(cs_main) {
    uint32_t nFetchFlags = 0;
    if ((pfrom->GetLocalServices() & NODE_WITNESS) && State(pfrom->GetId())->fHaveWitness) {
        nFetchFlags |= MSG_WITNESS_FLAG;
    }
    return nFetchFlags;
}

inline void static SendBlockTransactions(const CBlock& block, const BlockTransactionsRequest& req, CNode* pfrom, CConnman* connman) {
    BlockTransactions resp(req);
    for (size_t i = 0; i < req.indexes.size(); i++) {
        if (req.indexes[i] >= block.vtx.size()) {
            LOCK(cs_main);
            Misbehaving(pfrom->GetId(), 100, strprintf("Peer %d sent us a getblocktxn with out-of-bounds tx indices", pfrom->GetId()));
            return;
        }
        resp.txn[i] = block.vtx[req.indexes[i]];
    }
    LOCK(cs_main);
    const CNetMsgMaker msgMaker(pfrom->GetSendVersion());
    int nSendFlags = State(pfrom->GetId())->fWantsCmpctWitness ? 0 : SERIALIZE_TRANSACTION_NO_WITNESS;
    connman->PushMessage(pfrom, msgMaker.Make(nSendFlags, NetMsgType::BLOCKTXN, resp));
}

bool static ProcessHeadersMessage(CNode* pfrom, CConnman* connman, CTxMemPool& mempool, const std::vector<CBlockHeader>& headers, const CChainParams& chainparams, bool via_compact_block)
{
    const CNetMsgMaker msgMaker(pfrom->GetSendVersion());
    size_t nCount = headers.size();

    if (nCount == 0) {
        // Nothing interesting. Stop asking this peers for more headers.
        return true;
    }

    bool received_new_header = false;
    const CBlockIndex *pindexLast = nullptr;
    {
        LOCK(cs_main);
        CNodeState *nodestate = State(pfrom->GetId());

        // If this looks like it could be a block announcement (nCount <
        // MAX_BLOCKS_TO_ANNOUNCE), use special logic for handling headers that
        // don't connect:
        // - Send a getheaders message in response to try to connect the chain.
        // - The peer can send up to MAX_UNCONNECTING_HEADERS in a row that
        //   don't connect before giving DoS points
        // - Once a headers message is received that is valid and does connect,
        //   nUnconnectingHeaders gets reset back to 0.
        if (!LookupBlockIndex(headers[0].hashPrevBlock) && nCount < MAX_BLOCKS_TO_ANNOUNCE) {
            nodestate->nUnconnectingHeaders++;
            connman->PushMessage(pfrom, msgMaker.Make(NetMsgType::GETHEADERS, ::ChainActive().GetLocator(pindexBestHeader), uint256()));
            LogPrint(BCLog::NET, "received header %s: missing prev block %s, sending getheaders (%d) to end (peer=%d, nUnconnectingHeaders=%d)\n",
                    headers[0].GetHash().ToString(),
                    headers[0].hashPrevBlock.ToString(),
                    pindexBestHeader->nHeight,
                    pfrom->GetId(), nodestate->nUnconnectingHeaders);
            // Set hashLastUnknownBlock for this peer, so that if we
            // eventually get the headers - even from a different peer -
            // we can use this peer to download.
            UpdateBlockAvailability(pfrom->GetId(), headers.back().GetHash());

            if (nodestate->nUnconnectingHeaders % MAX_UNCONNECTING_HEADERS == 0) {
                Misbehaving(pfrom->GetId(), 20);
            }
            return true;
        }

        uint256 hashLastBlock;
        for (const CBlockHeader& header : headers) {
            if (!hashLastBlock.IsNull() && header.hashPrevBlock != hashLastBlock) {
                Misbehaving(pfrom->GetId(), 20, "non-continuous headers sequence");
                return false;
            }
            hashLastBlock = header.GetHash();
        }

        // If we don't have the last header, then they'll have given us
        // something new (if these headers are valid).
        if (!LookupBlockIndex(hashLastBlock)) {
            received_new_header = true;
        }
    }

    BlockValidationState state;
    state.nodeId = pfrom->GetId();
    if (!ProcessNewBlockHeaders(headers, state, chainparams, &pindexLast)) {
        if (state.IsInvalid()) {
            MaybePunishNodeForBlock(pfrom->GetId(), state, via_compact_block, "invalid header received");
            return false;
        }
    }

    {
        LOCK(cs_main);
        CNodeState *nodestate = State(pfrom->GetId());
        if (nodestate->nUnconnectingHeaders > 0) {
            LogPrint(BCLog::NET, "peer=%d: resetting nUnconnectingHeaders (%d -> 0)\n", pfrom->GetId(), nodestate->nUnconnectingHeaders);
        }
        nodestate->nUnconnectingHeaders = 0;

        assert(pindexLast);
        UpdateBlockAvailability(pfrom->GetId(), pindexLast->GetBlockHash());

        // From here, pindexBestKnownBlock should be guaranteed to be non-null,
        // because it is set in UpdateBlockAvailability. Some nullptr checks
        // are still present, however, as belt-and-suspenders.

        if (received_new_header && pindexLast->nChainWork > ::ChainActive().Tip()->nChainWork) {
            nodestate->m_last_block_announcement = GetTime();
        }

        if (nCount == MAX_HEADERS_RESULTS) {
            // Headers message had its maximum size; the peer may have more headers.
            // TODO: optimize: if pindexLast is an ancestor of ::ChainActive().Tip or pindexBestHeader, continue
            // from there instead.
            LogPrint(BCLog::NET, "more getheaders (%d) to end to peer=%d (startheight:%d)\n", pindexLast->nHeight, pfrom->GetId(), pfrom->nStartingHeight);
            connman->PushMessage(pfrom, msgMaker.Make(NetMsgType::GETHEADERS, ::ChainActive().GetLocator(pindexLast), uint256()));
        }

        bool fCanDirectFetch = CanDirectFetch(chainparams.GetConsensus());
        // If this set of headers is valid and ends in a block with at least as
        // much work as our tip, download as much as possible.
        if (fCanDirectFetch && pindexLast->IsValid(BLOCK_VALID_TREE) && ::ChainActive().Tip()->nChainWork <= pindexLast->nChainWork) {
            std::vector<const CBlockIndex*> vToFetch;
            const CBlockIndex *pindexWalk = pindexLast;
            // Calculate all the blocks we'd need to switch to pindexLast, up to a limit.
            while (pindexWalk && !::ChainActive().Contains(pindexWalk) && vToFetch.size() <= MAX_BLOCKS_IN_TRANSIT_PER_PEER) {
                if (!(pindexWalk->nStatus & BLOCK_HAVE_DATA) &&
                        !mapBlocksInFlight.count(pindexWalk->GetBlockHash()) &&
                        (!IsWitnessEnabled(pindexWalk->pprev, chainparams.GetConsensus()) || State(pfrom->GetId())->fHaveWitness) &&
                        !(pindexWalk->nFlags & BLOCK_DELAYED)) {
                    // We don't have this block, and it's not yet in flight.
                    vToFetch.push_back(pindexWalk);
                }
                pindexWalk = pindexWalk->pprev;
            }
            // If pindexWalk still isn't on our main chain, we're looking at a
            // very large reorg at a time we think we're close to caught up to
            // the main chain -- this shouldn't really happen.  Bail out on the
            // direct fetch and rely on parallel download instead.
            if (!::ChainActive().Contains(pindexWalk)) {
                LogPrint(BCLog::NET, "Large reorg, won't direct fetch to %s (%d)\n",
                        pindexLast->GetBlockHash().ToString(),
                        pindexLast->nHeight);
            } else {
                std::vector<CInv> vGetData;
                // Download as much as possible, from earliest to latest.
                for (const CBlockIndex *pindex : reverse_iterate(vToFetch)) {
                    if (nodestate->nBlocksInFlight >= MAX_BLOCKS_IN_TRANSIT_PER_PEER) {
                        // Can't download any more from this peer
                        break;
                    }
                    uint32_t nFetchFlags = GetFetchFlags(pfrom);
                    vGetData.push_back(CInv(MSG_BLOCK | nFetchFlags, pindex->GetBlockHash()));
                    MarkBlockAsInFlight(mempool, pfrom->GetId(), pindex->GetBlockHash(), pindex);
                    LogPrint(BCLog::NET, "Requesting block %s from  peer=%d\n",
                            pindex->GetBlockHash().ToString(), pfrom->GetId());
                }
                if (vGetData.size() > 1) {
                    LogPrint(BCLog::NET, "Downloading blocks toward %s (%d) via headers direct fetch\n",
                            pindexLast->GetBlockHash().ToString(), pindexLast->nHeight);
                }
                if (vGetData.size() > 0) {
                    if (nodestate->fSupportsDesiredCmpctVersion && vGetData.size() == 1 && mapBlocksInFlight.size() == 1 && pindexLast->pprev->IsValid(BLOCK_VALID_CHAIN)) {
                        // In any case, we want to download using a compact block, not a regular one
                        vGetData[0] = CInv(MSG_CMPCT_BLOCK, vGetData[0].hash);
                    }
                    connman->PushMessage(pfrom, msgMaker.Make(NetMsgType::GETDATA, vGetData));
                }
            }
        }
        // If we're in IBD, we want outbound peers that will serve us a useful
        // chain. Disconnect peers that are on chains with insufficient work.
        if (::ChainstateActive().IsInitialBlockDownload() && nCount != MAX_HEADERS_RESULTS) {
            // When nCount < MAX_HEADERS_RESULTS, we know we have no more
            // headers to fetch from this peer.
            if (nodestate->pindexBestKnownBlock && nodestate->pindexBestKnownBlock->nChainWork < nMinimumChainWork) {
                // This peer has too little work on their headers chain to help
                // us sync -- disconnect if using an outbound slot (unless
                // whitelisted or addnode).
                // Note: We compare their tip to nMinimumChainWork (rather than
                // ::ChainActive().Tip()) because we won't start block download
                // until we have a headers chain that has at least
                // nMinimumChainWork, even if a peer has a chain past our tip,
                // as an anti-DoS measure.
                if (IsOutboundDisconnectionCandidate(pfrom)) {
                    LogPrintf("Disconnecting outbound peer %d -- headers chain has insufficient work\n", pfrom->GetId());
                    pfrom->fDisconnect = true;
                }
            }
        }

        if (!pfrom->fDisconnect && IsOutboundDisconnectionCandidate(pfrom) && nodestate->pindexBestKnownBlock != nullptr && pfrom->m_tx_relay != nullptr) {
            // If this is an outbound full-relay peer, check to see if we should protect
            // it from the bad/lagging chain logic.
            // Note that block-relay-only peers are already implicitly protected, so we
            // only consider setting m_protect for the full-relay peers.
            if (g_outbound_peers_with_protect_from_disconnect < MAX_OUTBOUND_PEERS_TO_PROTECT_FROM_DISCONNECT && nodestate->pindexBestKnownBlock->nChainWork >= ::ChainActive().Tip()->nChainWork && !nodestate->m_chain_sync.m_protect) {
                LogPrint(BCLog::NET, "Protecting outbound peer=%d from eviction\n", pfrom->GetId());
                nodestate->m_chain_sync.m_protect = true;
                ++g_outbound_peers_with_protect_from_disconnect;
            }
        }
    }

    return true;
}

void static ProcessOrphanTx(CConnman* connman, CTxMemPool& mempool, std::set<uint256>& orphan_work_set, std::list<CTransactionRef>& removed_txn) EXCLUSIVE_LOCKS_REQUIRED(cs_main, g_cs_orphans)
{
    AssertLockHeld(cs_main);
    AssertLockHeld(g_cs_orphans);
    std::set<NodeId> setMisbehaving;
    bool done = false;
    while (!done && !orphan_work_set.empty()) {
        const uint256 orphanHash = *orphan_work_set.begin();
        orphan_work_set.erase(orphan_work_set.begin());

        auto orphan_it = mapOrphanTransactions.find(orphanHash);
        if (orphan_it == mapOrphanTransactions.end()) continue;

        const CTransactionRef porphanTx = orphan_it->second.tx;
        const CTransaction& orphanTx = *porphanTx;
        NodeId fromPeer = orphan_it->second.fromPeer;
        // Use a new TxValidationState because orphans come from different peers (and we call
        // MaybePunishNodeForTx based on the source peer from the orphan map, not based on the peer
        // that relayed the previous transaction).
        TxValidationState orphan_state;

        if (setMisbehaving.count(fromPeer)) continue;
        if (AcceptToMemoryPool(mempool, orphan_state, porphanTx, &removed_txn, false /* bypass_limits */, 0 /* nAbsurdFee */)) {
            LogPrint(BCLog::MEMPOOL, "   accepted orphan tx %s\n", orphanHash.ToString());
            RelayTransaction(orphanHash, *connman);
            for (unsigned int i = 0; i < orphanTx.GetNumVOuts(); i++) {
                auto it_by_prev = mapOrphanTransactionsByPrev.find(COutPoint(orphanHash, i));
                if (it_by_prev != mapOrphanTransactionsByPrev.end()) {
                    for (const auto& elem : it_by_prev->second) {
                        orphan_work_set.insert(elem->first);
                    }
                }
            }
            EraseOrphanTx(orphanHash);
            done = true;
        } else if (orphan_state.GetResult() != TxValidationResult::TX_MISSING_INPUTS) {
            if (orphan_state.IsInvalid()) {
                // Punish peer that gave us an invalid orphan tx
                if (MaybePunishNodeForTx(fromPeer, orphan_state)) {
                    setMisbehaving.insert(fromPeer);
                }
                LogPrint(BCLog::MEMPOOL, "   invalid orphan tx %s\n", orphanHash.ToString());
            }
            // Has inputs but not accepted to mempool
            // Probably non-standard or insufficient fee
            LogPrint(BCLog::MEMPOOL, "   removed orphan tx %s\n", orphanHash.ToString());
            if (!orphanTx.HasWitness() && orphan_state.GetResult() != TxValidationResult::TX_WITNESS_MUTATED) {
                // Do not use rejection cache for witness transactions or
                // witness-stripped transactions, as they can have been malleated.
                // See https://github.com/bitcoin/bitcoin/issues/8279 for details.
                assert(recentRejects);
                recentRejects->insert(orphanHash);
            }
            EraseOrphanTx(orphanHash);
            done = true;
        }
        mempool.check(&::ChainstateActive().CoinsTip());
    }
}

bool ProcessMessage(CNode* pfrom, const std::string& msg_type, CDataStream& vRecv, int64_t nTimeReceived, const CChainParams& chainparams, CTxMemPool& mempool, CConnman* connman, BanMan* banman, const std::atomic<bool>& interruptMsgProc)
{
    LogPrint(BCLog::NET, "received: %s (%u bytes) peer=%d\n", SanitizeString(msg_type), vRecv.size(), pfrom->GetId());
    if (gArgs.IsArgSet("-dropmessagestest") && GetRand(gArgs.GetArg("-dropmessagestest", 0)) == 0)
    {
        LogPrintf("dropmessagestest DROPPING RECV MESSAGE\n");
        return true;
    }


    if (!(pfrom->GetLocalServices() & NODE_BLOOM) &&
              (msg_type == NetMsgType::FILTERLOAD ||
               msg_type == NetMsgType::FILTERADD))
    {
        if (pfrom->nVersion >= NO_BLOOM_VERSION) {
            LOCK(cs_main);
            Misbehaving(pfrom->GetId(), 100);
            return false;
        } else {
            pfrom->fDisconnect = true;
            return false;
        }
    }

    if (msg_type == NetMsgType::VERSION) {
        // Each connection can only send one version message
        if (pfrom->nVersion != 0)
        {
            LOCK(cs_main);
            Misbehaving(pfrom->GetId(), 1);
            return false;
        }

        int64_t nTime;
        CAddress addrMe;
        CAddress addrFrom;
        uint64_t nNonce = 1;
        uint64_t nServiceInt;
        ServiceFlags nServices;
        int nVersion;
        int nSendVersion;
        std::string cleanSubVer;
        int nStartingHeight = -1;
        bool fRelay = true;

        vRecv >> nVersion >> nServiceInt >> nTime >> addrMe;
        nSendVersion = std::min(nVersion, PROTOCOL_VERSION);

        // Clear NODE_SMSG service flag if old peer version
        if (nVersion < smsg::MIN_SMSG_PROTO_VERSION) {
            nServiceInt &= ~NODE_SMSG;
        }
        nServices = ServiceFlags(nServiceInt);

        if (!pfrom->fInbound)
        {
            connman->SetServices(pfrom->addr, nServices);
        }
        if (!pfrom->fInbound && !pfrom->fFeeler && !pfrom->m_manual_connection && !HasAllDesirableServiceFlags(nServices))
        {
            LogPrint(BCLog::NET, "peer=%d does not offer the expected services (%08x offered, %08x expected); disconnecting\n", pfrom->GetId(), nServices, GetDesirableServiceFlags(nServices));
            pfrom->fDisconnect = true;
            return false;
        }

        if (nVersion < MIN_PEER_PROTO_VERSION) {
            // disconnect from peers older than this proto version
            LogPrint(BCLog::NET, "peer=%d using obsolete version %i; disconnecting\n", pfrom->GetId(), nVersion);
            pfrom->fDisconnect = true;
            return false;
        }

        if (!vRecv.empty())
            vRecv >> addrFrom >> nNonce;
        if (!vRecv.empty()) {
            std::string strSubVer;
            vRecv >> LIMITED_STRING(strSubVer, MAX_SUBVERSION_LENGTH);
            cleanSubVer = SanitizeString(strSubVer);
        }
        if (!vRecv.empty()) {
            vRecv >> nStartingHeight;
        }
        if (!vRecv.empty())
            vRecv >> fRelay;
        // Disconnect if we connected to ourself
        if (pfrom->fInbound && !connman->CheckIncomingNonce(nNonce))
        {
            LogPrintf("connected to self at %s, disconnecting\n", pfrom->addr.ToString());
            pfrom->fDisconnect = true;
            return true;
        }

        if (pfrom->fInbound && addrMe.IsRoutable())
        {
            SeenLocal(addrMe);
        }

        // Be shy and don't send version until we hear
        if (pfrom->fInbound)
            PushNodeVersion(pfrom, connman, GetAdjustedTime());

        connman->PushMessage(pfrom, CNetMsgMaker(INIT_PROTO_VERSION).Make(NetMsgType::VERACK));

        pfrom->nStartingHeight = nStartingHeight;
        pfrom->nChainHeight = nStartingHeight;
        {
            LOCK(cs_main);
            UpdateNumBlocksOfPeers(pfrom->GetId(), nStartingHeight);
        }
        pfrom->nServices = nServices;
        pfrom->SetAddrLocal(addrMe);
        {
            LOCK(pfrom->cs_SubVer);
            pfrom->cleanSubVer = cleanSubVer;
        }

        pfrom->nStartingHeight = nStartingHeight;

        // set nodes not relaying blocks and tx and not serving (parts) of the historical blockchain as "clients"
        pfrom->fClient = (!(nServices & NODE_NETWORK) && !(nServices & NODE_NETWORK_LIMITED));

        // set nodes not capable of serving the complete blockchain history as "limited nodes"
        pfrom->m_limited_node = (!(nServices & NODE_NETWORK) && (nServices & NODE_NETWORK_LIMITED));

        if (pfrom->m_tx_relay != nullptr) {
            LOCK(pfrom->m_tx_relay->cs_filter);
            pfrom->m_tx_relay->fRelayTxes = fRelay; // set to true after we get the first filter* message
        }

        // Change version
        pfrom->SetSendVersion(nSendVersion);
        pfrom->nVersion = nVersion;

        if((nServices & NODE_WITNESS))
        {
            LOCK(cs_main);
            State(pfrom->GetId())->fHaveWitness = true;
        }

        // Potentially mark this peer as a preferred download peer.
        {
        LOCK(cs_main);
        UpdatePreferredDownload(pfrom, State(pfrom->GetId()));
        }

        if (!pfrom->fInbound && pfrom->IsAddrRelayPeer())
        {
            // Advertise our address
            if (fListen && !::ChainstateActive().IsInitialBlockDownload())
            {
                CAddress addr = GetLocalAddress(&pfrom->addr, pfrom->GetLocalServices());
                FastRandomContext insecure_rand;
                if (addr.IsRoutable())
                {
                    LogPrint(BCLog::NET, "ProcessMessages: advertising address %s\n", addr.ToString());
                    pfrom->PushAddress(addr, insecure_rand);
                } else if (IsPeerAddrLocalGood(pfrom)) {
                    addr.SetIP(addrMe);
                    LogPrint(BCLog::NET, "ProcessMessages: advertising address %s\n", addr.ToString());
                    pfrom->PushAddress(addr, insecure_rand);
                }
            }

            // Get recent addresses
            if (pfrom->fOneShot || pfrom->nVersion >= CADDR_TIME_VERSION || connman->GetAddressCount() < 1000)
            {
                connman->PushMessage(pfrom, CNetMsgMaker(nSendVersion).Make(NetMsgType::GETADDR));
                pfrom->fGetAddr = true;
            }
            connman->MarkAddressGood(pfrom->addr);
        }

        std::string remoteAddr;
        if (fLogIPs)
            remoteAddr = ", peeraddr=" + pfrom->addr.ToString();

        LogPrint(BCLog::NET, "receive version message: %s: version %d, blocks=%d, us=%s, peer=%d%s\n",
                  cleanSubVer, pfrom->nVersion,
                  pfrom->nStartingHeight, addrMe.ToString(), pfrom->GetId(),
                  remoteAddr);

        int64_t nTimeOffset = nTime - GetTime();
        pfrom->nTimeOffset = nTimeOffset;
        AddTimeData(pfrom->addr, nTimeOffset);

        // If the peer is old enough to have the old alert system, send it the final alert.
        if (pfrom->nVersion <= 70012) {
            CDataStream finalAlert(ParseHex("60010000000000000000000000ffffff7f00000000ffffff7ffeffff7f01ffffff7f00000000ffffff7f00ffffff7f002f555247454e543a20416c657274206b657920636f6d70726f6d697365642c2075706772616465207265717569726564004630440220653febd6410f470f6bae11cad19c48413becb1ac2c17f908fd0fd53bdc3abd5202206d0e9c96fe88d4a0f01ed9dedae2b6f9e00da94cad0fecaae66ecf689bf71b50"), SER_NETWORK, PROTOCOL_VERSION);
            connman->PushMessage(pfrom, CNetMsgMaker(nSendVersion).Make("alert", finalAlert));
        }

        // Feeler connections exist only to verify if address is online.
        if (pfrom->fFeeler) {
            assert(pfrom->fInbound == false);
            pfrom->fDisconnect = true;
        }
        return true;
    }

    if (pfrom->nVersion == 0) {
        // Must have a version message before anything else
        LOCK(cs_main);
        Misbehaving(pfrom->GetId(), 1);
        return false;
    }

    // At this point, the outgoing message serialization version can't change.
    const CNetMsgMaker msgMaker(pfrom->GetSendVersion());

    if (msg_type == NetMsgType::VERACK)
    {
        pfrom->SetRecvVersion(std::min(pfrom->nVersion.load(), PROTOCOL_VERSION));

        if (!pfrom->fInbound) {
            // Mark this node as currently connected, so we update its timestamp later.
            LOCK(cs_main);
            State(pfrom->GetId())->fCurrentlyConnected = true;
            LogPrintf("New outbound peer connected: version: %d, blocks=%d, peer=%d%s (%s)\n",
                      pfrom->nVersion.load(), pfrom->nStartingHeight,
                      pfrom->GetId(), (fLogIPs ? strprintf(", peeraddr=%s", pfrom->addr.ToString()) : ""),
                      pfrom->m_tx_relay == nullptr ? "block-relay" : "full-relay");
        }

        if (pfrom->nVersion >= SENDHEADERS_VERSION) {
            // Tell our peer we prefer to receive headers rather than inv's
            // We send this to non-NODE NETWORK peers as well, because even
            // non-NODE NETWORK peers can announce blocks (such as pruning
            // nodes)
            connman->PushMessage(pfrom, msgMaker.Make(NetMsgType::SENDHEADERS));
        }
        if (pfrom->nVersion >= SHORT_IDS_BLOCKS_VERSION) {
            // Tell our peer we are willing to provide version 1 or 2 cmpctblocks
            // However, we do not request new block announcements using
            // cmpctblock messages.
            // We send this to non-NODE NETWORK peers as well, because
            // they may wish to request compact blocks from us
            bool fAnnounceUsingCMPCTBLOCK = false;
            uint64_t nCMPCTBLOCKVersion = 2;
            if (pfrom->GetLocalServices() & NODE_WITNESS)
                connman->PushMessage(pfrom, msgMaker.Make(NetMsgType::SENDCMPCT, fAnnounceUsingCMPCTBLOCK, nCMPCTBLOCKVersion));
            nCMPCTBLOCKVersion = 1;
            connman->PushMessage(pfrom, msgMaker.Make(NetMsgType::SENDCMPCT, fAnnounceUsingCMPCTBLOCK, nCMPCTBLOCKVersion));
        }
        pfrom->fSuccessfullyConnected = true;
        return true;
    }

    if (!pfrom->fSuccessfullyConnected) {
        // Must have a verack message before anything else
        LOCK(cs_main);
        Misbehaving(pfrom->GetId(), 1);
        return false;
    }

    if (msg_type == NetMsgType::ADDR) {
        std::vector<CAddress> vAddr;
        vRecv >> vAddr;

        // Don't want addr from older versions unless seeding
        if (pfrom->nVersion < CADDR_TIME_VERSION && connman->GetAddressCount() > 1000)
            return true;
        if (!pfrom->IsAddrRelayPeer()) {
            return true;
        }
        if (vAddr.size() > 1000)
        {
            LOCK(cs_main);
            Misbehaving(pfrom->GetId(), 20, strprintf("message addr size() = %u", vAddr.size()));
            return false;
        }

        // Store the new addresses
        std::vector<CAddress> vAddrOk;
        int64_t nNow = GetAdjustedTime();
        int64_t nSince = nNow - 10 * 60;
        for (CAddress& addr : vAddr)
        {
            if (interruptMsgProc)
                return true;

            // We only bother storing full nodes, though this may include
            // things which we would not make an outbound connection to, in
            // part because we may make feeler connections to them.
            if (!MayHaveUsefulAddressDB(addr.nServices) && !HasAllDesirableServiceFlags(addr.nServices))
                continue;

            if (addr.nTime <= 100000000 || addr.nTime > nNow + 10 * 60)
                addr.nTime = nNow - 5 * 24 * 60 * 60;
            pfrom->AddAddressKnown(addr);
            if (banman->IsBanned(addr)) continue; // Do not process banned addresses beyond remembering we received them
            bool fReachable = IsReachable(addr);
            if (addr.nTime > nSince && !pfrom->fGetAddr && vAddr.size() <= 10 && addr.IsRoutable())
            {
                // Relay to a limited number of other nodes
                RelayAddress(addr, fReachable, connman);
            }
            // Do not store addresses outside our network
            if (fReachable)
                vAddrOk.push_back(addr);
        }
        connman->AddNewAddresses(vAddrOk, pfrom->addr, 2 * 60 * 60);
        if (vAddr.size() < 1000)
            pfrom->fGetAddr = false;
        if (pfrom->fOneShot)
            pfrom->fDisconnect = true;
        return true;
    }

    if (msg_type == NetMsgType::SENDHEADERS) {
        LOCK(cs_main);
        State(pfrom->GetId())->fPreferHeaders = true;
        return true;
    }

    if (msg_type == NetMsgType::SENDCMPCT) {
        bool fAnnounceUsingCMPCTBLOCK = false;
        uint64_t nCMPCTBLOCKVersion = 0;
        vRecv >> fAnnounceUsingCMPCTBLOCK >> nCMPCTBLOCKVersion;

        if (nCMPCTBLOCKVersion == 1 || ((pfrom->GetLocalServices() & NODE_WITNESS) && nCMPCTBLOCKVersion == 2)) {
            LOCK(cs_main);
            // fProvidesHeaderAndIDs is used to "lock in" version of compact blocks we send (fWantsCmpctWitness)
            if (!State(pfrom->GetId())->fProvidesHeaderAndIDs) {
                State(pfrom->GetId())->fProvidesHeaderAndIDs = true;
                State(pfrom->GetId())->fWantsCmpctWitness = nCMPCTBLOCKVersion == 2;
            }
            if (State(pfrom->GetId())->fWantsCmpctWitness == (nCMPCTBLOCKVersion == 2)) // ignore later version announces
                State(pfrom->GetId())->fPreferHeaderAndIDs = fAnnounceUsingCMPCTBLOCK;
            if (!State(pfrom->GetId())->fSupportsDesiredCmpctVersion) {
                if (pfrom->GetLocalServices() & NODE_WITNESS)
                    State(pfrom->GetId())->fSupportsDesiredCmpctVersion = (nCMPCTBLOCKVersion == 2);
                else
                    State(pfrom->GetId())->fSupportsDesiredCmpctVersion = (nCMPCTBLOCKVersion == 1);
            }
        }
        return true;
    }

    if (msg_type == NetMsgType::INV) {
        std::vector<CInv> vInv;
        vRecv >> vInv;
        if (vInv.size() > MAX_INV_SZ)
        {
            LOCK(cs_main);
            Misbehaving(pfrom->GetId(), 20, strprintf("message inv size() = %u", vInv.size()));
            return false;
        }

        // We won't accept tx inv's if we're in blocks-only mode, or this is a
        // block-relay-only peer
        bool fBlocksOnly = !g_relay_txes || (pfrom->m_tx_relay == nullptr);

        // Allow whitelisted peers to send data other than blocks in blocks only mode if whitelistrelay is true
        if (pfrom->HasPermission(PF_RELAY))
            fBlocksOnly = false;

        LOCK(cs_main);

        uint32_t nFetchFlags = GetFetchFlags(pfrom);
        const auto current_time = GetTime<std::chrono::microseconds>();

        for (CInv &inv : vInv)
        {
            if (interruptMsgProc)
                return true;

            bool fAlreadyHave = AlreadyHave(inv, mempool);
            LogPrint(BCLog::NET, "got inv: %s  %s peer=%d\n", inv.ToString(), fAlreadyHave ? "have" : "new", pfrom->GetId());

            if (inv.type == MSG_TX) {
                inv.type |= nFetchFlags;
            }

            if (inv.type == MSG_BLOCK) {
                UpdateBlockAvailability(pfrom->GetId(), inv.hash);
                if (!fAlreadyHave && !fImporting && !fReindex && !mapBlocksInFlight.count(inv.hash)) {
                    // We used to request the full block here, but since headers-announcements are now the
                    // primary method of announcement on the network, and since, in the case that a node
                    // fell back to inv we probably have a reorg which we should get the headers for first,
                    // we now only provide a getheaders response here. When we receive the headers, we will
                    // then ask for the blocks we need.
                    connman->PushMessage(pfrom, msgMaker.Make(NetMsgType::GETHEADERS, ::ChainActive().GetLocator(pindexBestHeader), inv.hash));
                    LogPrint(BCLog::NET, "getheaders (%d) %s to peer=%d\n", pindexBestHeader->nHeight, inv.hash.ToString(), pfrom->GetId());
                }
            }
            else
            {
                pfrom->AddInventoryKnown(inv);
                if (fBlocksOnly) {
                    LogPrint(BCLog::NET, "transaction (%s) inv sent in violation of protocol, disconnecting peer=%d\n", inv.hash.ToString(), pfrom->GetId());
                    pfrom->fDisconnect = true;
                    return true;
                } else if (!fAlreadyHave && !fImporting && !fReindex && !::ChainstateActive().IsInitialBlockDownload()) {
                    RequestTx(State(pfrom->GetId()), inv.hash, current_time);
                }
            }
        }
        return true;
    }

    if (msg_type == NetMsgType::GETDATA) {
        std::vector<CInv> vInv;
        vRecv >> vInv;
        if (vInv.size() > MAX_INV_SZ)
        {
            LOCK(cs_main);
            Misbehaving(pfrom->GetId(), 20, strprintf("message getdata size() = %u", vInv.size()));
            return false;
        }

        LogPrint(BCLog::NET, "received getdata (%u invsz) peer=%d\n", vInv.size(), pfrom->GetId());

        if (vInv.size() > 0) {
            LogPrint(BCLog::NET, "received getdata for: %s peer=%d\n", vInv[0].ToString(), pfrom->GetId());
        }

        pfrom->vRecvGetData.insert(pfrom->vRecvGetData.end(), vInv.begin(), vInv.end());
        ProcessGetData(pfrom, chainparams, connman, mempool, interruptMsgProc);
        return true;
    }

    if (msg_type == NetMsgType::GETBLOCKS) {
        CBlockLocator locator;
        uint256 hashStop;
        vRecv >> locator >> hashStop;

        if (locator.vHave.size() > MAX_LOCATOR_SZ) {
            LogPrint(BCLog::NET, "getblocks locator size %lld > %d, disconnect peer=%d\n", locator.vHave.size(), MAX_LOCATOR_SZ, pfrom->GetId());
            pfrom->fDisconnect = true;
            return true;
        }

        // We might have announced the currently-being-connected tip using a
        // compact block, which resulted in the peer sending a getblocks
        // request, which we would otherwise respond to without the new block.
        // To avoid this situation we simply verify that we are on our best
        // known chain now. This is super overkill, but we handle it better
        // for getheaders requests, and there are no known nodes which support
        // compact blocks but still use getblocks to request blocks.
        {
            std::shared_ptr<const CBlock> a_recent_block;
            {
                LOCK(cs_most_recent_block);
                a_recent_block = most_recent_block;
            }
            BlockValidationState state;
            if (!ActivateBestChain(state, Params(), a_recent_block)) {
                LogPrint(BCLog::NET, "failed to activate chain (%s)\n", state.ToString());
            }
        }

        LOCK(cs_main);

        // Find the last block the caller has in the main chain
        const CBlockIndex* pindex = FindForkInGlobalIndex(::ChainActive(), locator);

        // Send the rest of the chain
        if (pindex)
            pindex = ::ChainActive().Next(pindex);
        int nLimit = 500;
        LogPrint(BCLog::NET, "getblocks %d to %s limit %d from peer=%d\n", (pindex ? pindex->nHeight : -1), hashStop.IsNull() ? "end" : hashStop.ToString(), nLimit, pfrom->GetId());
        for (; pindex; pindex = ::ChainActive().Next(pindex))
        {
            if (pindex->GetBlockHash() == hashStop)
            {
                LogPrint(BCLog::NET, "  getblocks stopping at %d %s\n", pindex->nHeight, pindex->GetBlockHash().ToString());
                break;
            }
            // If pruning, don't inv blocks unless we have on disk and are likely to still have
            // for some reasonable time window (1 hour) that block relay might require.
            const int nPrunedBlocksLikelyToHave = MIN_BLOCKS_TO_KEEP - 3600 / chainparams.GetConsensus().nPowTargetSpacing;
            if (fPruneMode && (!(pindex->nStatus & BLOCK_HAVE_DATA) || pindex->nHeight <= ::ChainActive().Tip()->nHeight - nPrunedBlocksLikelyToHave))
            {
                LogPrint(BCLog::NET, " getblocks stopping, pruned or too old block at %d %s\n", pindex->nHeight, pindex->GetBlockHash().ToString());
                break;
            }
            pfrom->PushInventory(CInv(MSG_BLOCK, pindex->GetBlockHash()));
            if (--nLimit <= 0)
            {
                // When this block is requested, we'll send an inv that'll
                // trigger the peer to getblocks the next batch of inventory.
                LogPrint(BCLog::NET, "  getblocks stopping at limit %d %s\n", pindex->nHeight, pindex->GetBlockHash().ToString());
                pfrom->hashContinue = pindex->GetBlockHash();
                break;
            }
        }
        return true;
    }

    if (msg_type == NetMsgType::GETBLOCKTXN) {
        BlockTransactionsRequest req;
        vRecv >> req;

        std::shared_ptr<const CBlock> recent_block;
        {
            LOCK(cs_most_recent_block);
            if (most_recent_block_hash == req.blockhash)
                recent_block = most_recent_block;
            // Unlock cs_most_recent_block to avoid cs_main lock inversion
        }
        if (recent_block) {
            SendBlockTransactions(*recent_block, req, pfrom, connman);
            return true;
        }

        LOCK(cs_main);

        const CBlockIndex* pindex = LookupBlockIndex(req.blockhash);
        if (!pindex || !(pindex->nStatus & BLOCK_HAVE_DATA)) {
            LogPrint(BCLog::NET, "Peer %d sent us a getblocktxn for a block we don't have\n", pfrom->GetId());
            return true;
        }

        if (pindex->nHeight < ::ChainActive().Height() - MAX_BLOCKTXN_DEPTH) {
            // If an older block is requested (should never happen in practice,
            // but can happen in tests) send a block response instead of a
            // blocktxn response. Sending a full block response instead of a
            // small blocktxn response is preferable in the case where a peer
            // might maliciously send lots of getblocktxn requests to trigger
            // expensive disk reads, because it will require the peer to
            // actually receive all the data read from disk over the network.
            LogPrint(BCLog::NET, "Peer %d sent us a getblocktxn for a block > %i deep\n", pfrom->GetId(), MAX_BLOCKTXN_DEPTH);
            CInv inv;
            inv.type = State(pfrom->GetId())->fWantsCmpctWitness ? MSG_WITNESS_BLOCK : MSG_BLOCK;
            inv.hash = req.blockhash;
            pfrom->vRecvGetData.push_back(inv);
            // The message processing loop will go around again (without pausing) and we'll respond then (without cs_main)
            return true;
        }

        CBlock block;
        bool ret = ReadBlockFromDisk(block, pindex, chainparams.GetConsensus());
        assert(ret);

        SendBlockTransactions(block, req, pfrom, connman);
        return true;
    }

    if (msg_type == NetMsgType::GETHEADERS) {
        CBlockLocator locator;
        uint256 hashStop;
        vRecv >> locator >> hashStop;

        if (locator.vHave.size() > MAX_LOCATOR_SZ) {
            LogPrint(BCLog::NET, "getheaders locator size %lld > %d, disconnect peer=%d\n", locator.vHave.size(), MAX_LOCATOR_SZ, pfrom->GetId());
            pfrom->fDisconnect = true;
            return true;
        }

        LOCK(cs_main);
        if (::ChainstateActive().IsInitialBlockDownload() && !pfrom->HasPermission(PF_NOBAN)) {
            LogPrint(BCLog::NET, "Ignoring getheaders from peer=%d because node is in initial block download\n", pfrom->GetId());
            return true;
        }

        CNodeState *nodestate = State(pfrom->GetId());
        const CBlockIndex* pindex = nullptr;
        if (locator.IsNull())
        {
            // If locator is null, return the hashStop block
            pindex = LookupBlockIndex(hashStop);
            if (!pindex) {
                return true;
            }

            if (!BlockRequestAllowed(pindex, chainparams.GetConsensus())) {
                LogPrint(BCLog::NET, "%s: ignoring request from peer=%i for old block header that isn't in the main chain\n", __func__, pfrom->GetId());
                return true;
            }
        }
        else
        {
            // Find the last block the caller has in the main chain
            pindex = FindForkInGlobalIndex(::ChainActive(), locator);
            if (pindex)
                pindex = ::ChainActive().Next(pindex);
        }

        // we must use CBlockGetHeader, as CBlockHeaders won't include the 0x00 nTx count at the end
        std::vector<CBlockGetHeader> vHeaders;
        int nLimit = MAX_HEADERS_RESULTS;
        LogPrint(BCLog::NET, "getheaders %d to %s from peer=%d\n", (pindex ? pindex->nHeight : -1), hashStop.IsNull() ? "end" : hashStop.ToString(), pfrom->GetId());
        for (; pindex; pindex = ::ChainActive().Next(pindex))
        {
            if (pindex == ::ChainActive().Tip()
                && pindex->nFlags & BLOCK_FAILED_DUPLICATE_STAKE)
            {
                break;
            };
            vHeaders.push_back(pindex->GetBlockHeader());
            if (--nLimit <= 0 || pindex->GetBlockHash() == hashStop)
                break;
        }
        // pindex can be nullptr either if we sent ::ChainActive().Tip() OR
        // if our peer has ::ChainActive().Tip() (and thus we are sending an empty
        // headers message). In both cases it's safe to update
        // pindexBestHeaderSent to be our tip.
        //
        // It is important that we simply reset the BestHeaderSent value here,
        // and not max(BestHeaderSent, newHeaderSent). We might have announced
        // the currently-being-connected tip using a compact block, which
        // resulted in the peer sending a headers request, which we respond to
        // without the new block. By resetting the BestHeaderSent, we ensure we
        // will re-announce the new block via headers (or compact blocks again)
        // in the SendMessages logic.
        nodestate->pindexBestHeaderSent = pindex ? pindex : ::ChainActive().Tip();
        connman->PushMessage(pfrom, msgMaker.Make(NetMsgType::HEADERS, vHeaders));
        return true;
    }

    if (msg_type == NetMsgType::TX) {
        // Stop processing the transaction early if
        // We are in blocks only mode and peer is either not whitelisted or whitelistrelay is off
        // or if this peer is supposed to be a block-relay-only peer
        if ((!g_relay_txes && !pfrom->HasPermission(PF_RELAY)) || (pfrom->m_tx_relay == nullptr))
        {
            LogPrint(BCLog::NET, "transaction sent in violation of protocol peer=%d\n", pfrom->GetId());
            pfrom->fDisconnect = true;
            return true;
        }

        CTransactionRef ptx;
        vRecv >> ptx;
        const CTransaction& tx = *ptx;

        CInv inv(MSG_TX, tx.GetHash());
        pfrom->AddInventoryKnown(inv);

        LOCK2(cs_main, g_cs_orphans);

        TxValidationState state;

        CNodeState* nodestate = State(pfrom->GetId());
        nodestate->m_tx_download.m_tx_announced.erase(inv.hash);
        nodestate->m_tx_download.m_tx_in_flight.erase(inv.hash);
        EraseTxRequest(inv.hash);

        std::list<CTransactionRef> lRemovedTxn;

        if (!AlreadyHave(inv, mempool) &&
            AcceptToMemoryPool(mempool, state, ptx, &lRemovedTxn, false /* bypass_limits */, 0 /* nAbsurdFee */)) {
            mempool.check(&::ChainstateActive().CoinsTip());
            RelayTransaction(tx.GetHash(), *connman);
            for (unsigned int i = 0; i < tx.GetNumVOuts(); i++) {
                auto it_by_prev = mapOrphanTransactionsByPrev.find(COutPoint(inv.hash, i));
                if (it_by_prev != mapOrphanTransactionsByPrev.end()) {
                    for (const auto& elem : it_by_prev->second) {
                        pfrom->orphan_work_set.insert(elem->first);
                    }
                }
            }

            pfrom->nLastTXTime = GetTime();

            LogPrint(BCLog::MEMPOOL, "AcceptToMemoryPool: peer=%d: accepted %s (poolsz %u txn, %u kB)\n",
                pfrom->GetId(),
                tx.GetHash().ToString(),
                mempool.size(), mempool.DynamicMemoryUsage() / 1000);

            // Recursively process any orphan transactions that depended on this one
            ProcessOrphanTx(connman, mempool, pfrom->orphan_work_set, lRemovedTxn);
        }
        else if (state.GetResult() == TxValidationResult::TX_MISSING_INPUTS)
        {
            bool fRejectedParents = false; // It may be the case that the orphans parents have all been rejected
            for (const CTxIn& txin : tx.vin) {
                if (txin.IsAnonInput())
                    continue;
                if (recentRejects->contains(txin.prevout.hash)) {
                    fRejectedParents = true;
                    break;
                }
            }
            if (!fRejectedParents) {
                uint32_t nFetchFlags = GetFetchFlags(pfrom);
                const auto current_time = GetTime<std::chrono::microseconds>();

                for (const CTxIn& txin : tx.vin) {
                    if (txin.IsAnonInput())
                        continue;
                    CInv _inv(MSG_TX | nFetchFlags, txin.prevout.hash);
                    pfrom->AddInventoryKnown(_inv);
                    if (!AlreadyHave(_inv, mempool)) RequestTx(State(pfrom->GetId()), _inv.hash, current_time);
                }
                AddOrphanTx(ptx, pfrom->GetId());

                // DoS prevention: do not allow mapOrphanTransactions to grow unbounded (see CVE-2012-3789)
                unsigned int nMaxOrphanTx = (unsigned int)std::max((int64_t)0, gArgs.GetArg("-maxorphantx", DEFAULT_MAX_ORPHAN_TRANSACTIONS));
                unsigned int nEvicted = LimitOrphanTxSize(nMaxOrphanTx);
                if (nEvicted > 0) {
                    LogPrint(BCLog::MEMPOOL, "mapOrphan overflow, removed %u tx\n", nEvicted);
                }
            } else {
                LogPrint(BCLog::MEMPOOL, "not keeping orphan with rejected parents %s\n",tx.GetHash().ToString());
                // We will continue to reject this tx since it has rejected
                // parents so avoid re-requesting it from other peers.
                recentRejects->insert(tx.GetHash());
            }
        } else {
            if (!tx.HasWitness() && state.GetResult() != TxValidationResult::TX_WITNESS_MUTATED) {
                // Do not use rejection cache for witness transactions or
                // witness-stripped transactions, as they can have been malleated.
                // See https://github.com/bitcoin/bitcoin/issues/8279 for details.
                assert(recentRejects);
                recentRejects->insert(tx.GetHash());
                if (RecursiveDynamicUsage(*ptx) < 100000) {
                    AddToCompactExtraTransactions(ptx);
                }
            } else if (tx.HasWitness() && RecursiveDynamicUsage(*ptx) < 100000) {
                AddToCompactExtraTransactions(ptx);
            }

            if (pfrom->HasPermission(PF_FORCERELAY)) {
                // Always relay transactions received from whitelisted peers, even
                // if they were already in the mempool,
                // allowing the node to function as a gateway for
                // nodes hidden behind it.
                if (!mempool.exists(tx.GetHash())) {
                    LogPrintf("Not relaying non-mempool transaction %s from whitelisted peer=%d\n", tx.GetHash().ToString(), pfrom->GetId());
                } else {
                    LogPrintf("Force relaying tx %s from whitelisted peer=%d\n", tx.GetHash().ToString(), pfrom->GetId());
                    RelayTransaction(tx.GetHash(), *connman);
                }
            }
        }

        for (const CTransactionRef& removedTx : lRemovedTxn)
            AddToCompactExtraTransactions(removedTx);

        // If a tx has been detected by recentRejects, we will have reached
        // this point and the tx will have been ignored. Because we haven't run
        // the tx through AcceptToMemoryPool, we won't have computed a DoS
        // score for it or determined exactly why we consider it invalid.
        //
        // This means we won't penalize any peer subsequently relaying a DoSy
        // tx (even if we penalized the first peer who gave it to us) because
        // we have to account for recentRejects showing false positives. In
        // other words, we shouldn't penalize a peer if we aren't *sure* they
        // submitted a DoSy tx.
        //
        // Note that recentRejects doesn't just record DoSy or invalid
        // transactions, but any tx not accepted by the mempool, which may be
        // due to node policy (vs. consensus). So we can't blanket penalize a
        // peer simply for relaying a tx that our recentRejects has caught,
        // regardless of false positives.

        if (state.IsInvalid())
        {
            LogPrint(BCLog::MEMPOOLREJ, "%s from peer=%d was not accepted: %s\n", tx.GetHash().ToString(),
                pfrom->GetId(),
                state.ToString());
            MaybePunishNodeForTx(pfrom->GetId(), state);
        }
        return true;
    }

    if (msg_type == NetMsgType::CMPCTBLOCK)
    {
        // Ignore cmpctblock received while importing
        if (fImporting || fReindex) {
            LogPrint(BCLog::NET, "Unexpected cmpctblock message received from peer %d\n", pfrom->GetId());
            return true;
        }

        CBlockHeaderAndShortTxIDs cmpctblock;
        vRecv >> cmpctblock;

        bool received_new_header = false;

        {
        LOCK(cs_main);

        if (!LookupBlockIndex(cmpctblock.header.hashPrevBlock)) {
            // Doesn't connect (or is genesis), instead of DoSing in AcceptBlockHeader, request deeper headers
            if (!::ChainstateActive().IsInitialBlockDownload())
                connman->PushMessage(pfrom, msgMaker.Make(NetMsgType::GETHEADERS, ::ChainActive().GetLocator(pindexBestHeader), uint256()));
            return true;
        }

        if (!LookupBlockIndex(cmpctblock.header.GetHash())) {
            received_new_header = true;
        }
        }

        const CBlockIndex *pindex = nullptr;
        BlockValidationState state;
        state.nodeId = pfrom->GetId();
        if (!ProcessNewBlockHeaders({cmpctblock.header}, state, chainparams, &pindex)) {
            if (state.IsInvalid()) {
                MaybePunishNodeForBlock(pfrom->GetId(), state, /*via_compact_block*/ true, "invalid header via cmpctblock");
                return true;
            }
        }

        // When we succeed in decoding a block's txids from a cmpctblock
        // message we typically jump to the BLOCKTXN handling code, with a
        // dummy (empty) BLOCKTXN message, to re-use the logic there in
        // completing processing of the putative block (without cs_main).
        bool fProcessBLOCKTXN = false;
        CDataStream blockTxnMsg(SER_NETWORK, PROTOCOL_VERSION);

        // If we end up treating this as a plain headers message, call that as well
        // without cs_main.
        bool fRevertToHeaderProcessing = false;

        // Keep a CBlock for "optimistic" compactblock reconstructions (see
        // below)
        std::shared_ptr<CBlock> pblock = std::make_shared<CBlock>();
        bool fBlockReconstructed = false;

        {
        LOCK2(cs_main, g_cs_orphans);
        // If AcceptBlockHeader returned true, it set pindex
        assert(pindex);
        UpdateBlockAvailability(pfrom->GetId(), pindex->GetBlockHash());

        CNodeState *nodestate = State(pfrom->GetId());

        // If this was a new header with more work than our tip, update the
        // peer's last block announcement time
        if (received_new_header && pindex->nChainWork > ::ChainActive().Tip()->nChainWork) {
            nodestate->m_last_block_announcement = GetTime();
        }

        std::map<uint256, std::pair<NodeId, std::list<QueuedBlock>::iterator> >::iterator blockInFlightIt = mapBlocksInFlight.find(pindex->GetBlockHash());
        bool fAlreadyInFlight = blockInFlightIt != mapBlocksInFlight.end();

        if (pindex->nStatus & BLOCK_HAVE_DATA) // Nothing to do here
            return true;

        if (pindex->nChainWork <= ::ChainActive().Tip()->nChainWork || // We know something better
                pindex->nTx != 0) { // We had this block at some point, but pruned it
            if (fAlreadyInFlight) {
                // We requested this block for some reason, but our mempool will probably be useless
                // so we just grab the block via normal getdata
                std::vector<CInv> vInv(1);
                vInv[0] = CInv(MSG_BLOCK | GetFetchFlags(pfrom), cmpctblock.header.GetHash());
                connman->PushMessage(pfrom, msgMaker.Make(NetMsgType::GETDATA, vInv));
            }
            return true;
        }

        // If we're not close to tip yet, give up and let parallel block fetch work its magic
        if (!fAlreadyInFlight && !CanDirectFetch(chainparams.GetConsensus()))
            return true;

        if (IsWitnessEnabled(pindex->pprev, chainparams.GetConsensus()) && !nodestate->fSupportsDesiredCmpctVersion) {
            // Don't bother trying to process compact blocks from v1 peers
            // after segwit activates.
            return true;
        }

        // We want to be a bit conservative just to be extra careful about DoS
        // possibilities in compact block processing...
        if (pindex->nHeight <= ::ChainActive().Height() + 2) {
            if ((!fAlreadyInFlight && nodestate->nBlocksInFlight < MAX_BLOCKS_IN_TRANSIT_PER_PEER) ||
                 (fAlreadyInFlight && blockInFlightIt->second.first == pfrom->GetId())) {
                std::list<QueuedBlock>::iterator* queuedBlockIt = nullptr;
                if (!MarkBlockAsInFlight(mempool, pfrom->GetId(), pindex->GetBlockHash(), pindex, &queuedBlockIt)) {
                    if (!(*queuedBlockIt)->partialBlock)
                        (*queuedBlockIt)->partialBlock.reset(new PartiallyDownloadedBlock(&mempool));
                    else {
                        // The block was already in flight using compact blocks from the same peer
                        LogPrint(BCLog::NET, "Peer sent us compact block we were already syncing!\n");
                        return true;
                    }
                }

                PartiallyDownloadedBlock& partialBlock = *(*queuedBlockIt)->partialBlock;
                ReadStatus status = partialBlock.InitData(cmpctblock, vExtraTxnForCompact);
                if (status == READ_STATUS_INVALID) {
                    MarkBlockAsReceived(pindex->GetBlockHash()); // Reset in-flight state in case of whitelist
                    Misbehaving(pfrom->GetId(), 100, strprintf("Peer %d sent us invalid compact block\n", pfrom->GetId()));
                    return true;
                } else if (status == READ_STATUS_FAILED) {
                    // Duplicate txindexes, the block is now in-flight, so just request it
                    std::vector<CInv> vInv(1);
                    vInv[0] = CInv(MSG_BLOCK | GetFetchFlags(pfrom), cmpctblock.header.GetHash());
                    connman->PushMessage(pfrom, msgMaker.Make(NetMsgType::GETDATA, vInv));
                    return true;
                }

                BlockTransactionsRequest req;
                for (size_t i = 0; i < cmpctblock.BlockTxCount(); i++) {
                    if (!partialBlock.IsTxAvailable(i))
                        req.indexes.push_back(i);
                }
                if (req.indexes.empty()) {
                    // Dirty hack to jump to BLOCKTXN code (TODO: move message handling into their own functions)
                    BlockTransactions txn;
                    txn.blockhash = cmpctblock.header.GetHash();
                    blockTxnMsg << txn;
                    fProcessBLOCKTXN = true;
                } else {
                    req.blockhash = pindex->GetBlockHash();
                    connman->PushMessage(pfrom, msgMaker.Make(NetMsgType::GETBLOCKTXN, req));
                }
            } else {
                // This block is either already in flight from a different
                // peer, or this peer has too many blocks outstanding to
                // download from.
                // Optimistically try to reconstruct anyway since we might be
                // able to without any round trips.
                PartiallyDownloadedBlock tempBlock(&mempool);
                ReadStatus status = tempBlock.InitData(cmpctblock, vExtraTxnForCompact);
                if (status != READ_STATUS_OK) {
                    // TODO: don't ignore failures
                    return true;
                }
                std::vector<CTransactionRef> dummy;
                status = tempBlock.FillBlock(*pblock, dummy);
                if (status == READ_STATUS_OK) {
                    fBlockReconstructed = true;
                }
            }
        } else {
            if (fAlreadyInFlight) {
                // We requested this block, but its far into the future, so our
                // mempool will probably be useless - request the block normally
                std::vector<CInv> vInv(1);
                vInv[0] = CInv(MSG_BLOCK | GetFetchFlags(pfrom), cmpctblock.header.GetHash());
                connman->PushMessage(pfrom, msgMaker.Make(NetMsgType::GETDATA, vInv));
                return true;
            } else {
                // If this was an announce-cmpctblock, we want the same treatment as a header message
                fRevertToHeaderProcessing = true;
            }
        }
        } // cs_main

        if (fProcessBLOCKTXN)
            return ProcessMessage(pfrom, NetMsgType::BLOCKTXN, blockTxnMsg, nTimeReceived, chainparams, mempool, connman, banman, interruptMsgProc);

        if (fRevertToHeaderProcessing) {
            // Headers received from HB compact block peers are permitted to be
            // relayed before full validation (see BIP 152), so we don't want to disconnect
            // the peer if the header turns out to be for an invalid block.
            // Note that if a peer tries to build on an invalid chain, that
            // will be detected and the peer will be banned.
            return ProcessHeadersMessage(pfrom, connman, mempool, {cmpctblock.header}, chainparams, /*via_compact_block=*/true);
        }

        if (fBlockReconstructed) {
            // If we got here, we were able to optimistically reconstruct a
            // block that is in flight from some other peer.
            {
                LOCK(cs_main);
                mapBlockSource.emplace(pblock->GetHash(), std::make_pair(pfrom->GetId(), false));
            }
            bool fNewBlock = false;
            // Setting fForceProcessing to true means that we bypass some of
            // our anti-DoS protections in AcceptBlock, which filters
            // unrequested blocks that might be trying to waste our resources
            // (eg disk space). Because we only try to reconstruct blocks when
            // we're close to caught up (via the CanDirectFetch() requirement
            // above, combined with the behavior of not requesting blocks until
            // we have a chain with at least nMinimumChainWork), and we ignore
            // compact blocks with less work than our tip, it is safe to treat
            // reconstructed compact blocks as having been requested.
            ProcessNewBlock(chainparams, pblock, /*fForceProcessing=*/true, &fNewBlock, pfrom->GetId());
            if (fNewBlock) {
                pfrom->nLastBlockTime = GetTime();
            } else {
                LOCK(cs_main);
                mapBlockSource.erase(pblock->GetHash());
            }
            LOCK(cs_main); // hold cs_main for CBlockIndex::IsValid()
            if (pindex->IsValid(BLOCK_VALID_TRANSACTIONS)) {
                // Clear download state for this block, which is in
                // process from some other peer.  We do this after calling
                // ProcessNewBlock so that a malleated cmpctblock announcement
                // can't be used to interfere with block relay.
                MarkBlockAsReceived(pblock->GetHash());
            }
        }

        return true;
    }

    if (msg_type == NetMsgType::BLOCKTXN)
    {
        // Ignore blocktxn received while importing
        if (fImporting || fReindex) {
            LogPrint(BCLog::NET, "Unexpected blocktxn message received from peer %d\n", pfrom->GetId());
            return true;
        }

        BlockTransactions resp;
        vRecv >> resp;

        std::shared_ptr<CBlock> pblock = std::make_shared<CBlock>();
        bool fBlockRead = false;
        {
            LOCK(cs_main);

            std::map<uint256, std::pair<NodeId, std::list<QueuedBlock>::iterator> >::iterator it = mapBlocksInFlight.find(resp.blockhash);
            if (it == mapBlocksInFlight.end() || !it->second.second->partialBlock ||
                    it->second.first != pfrom->GetId()) {
                LogPrint(BCLog::NET, "Peer %d sent us block transactions for block we weren't expecting\n", pfrom->GetId());
                return true;
            }

            PartiallyDownloadedBlock& partialBlock = *it->second.second->partialBlock;
            ReadStatus status = partialBlock.FillBlock(*pblock, resp.txn);
            if (status == READ_STATUS_INVALID) {
                MarkBlockAsReceived(resp.blockhash); // Reset in-flight state in case of whitelist
                Misbehaving(pfrom->GetId(), 100, strprintf("Peer %d sent us invalid compact block/non-matching block transactions\n", pfrom->GetId()));
                return true;
            } else if (status == READ_STATUS_FAILED) {
                // Might have collided, fall back to getdata now :(
                std::vector<CInv> invs;
                invs.push_back(CInv(MSG_BLOCK | GetFetchFlags(pfrom), resp.blockhash));
                connman->PushMessage(pfrom, msgMaker.Make(NetMsgType::GETDATA, invs));
            } else {
                // Block is either okay, or possibly we received
                // READ_STATUS_CHECKBLOCK_FAILED.
                // Note that CheckBlock can only fail for one of a few reasons:
                // 1. bad-proof-of-work (impossible here, because we've already
                //    accepted the header)
                // 2. merkleroot doesn't match the transactions given (already
                //    caught in FillBlock with READ_STATUS_FAILED, so
                //    impossible here)
                // 3. the block is otherwise invalid (eg invalid coinbase,
                //    block is too big, too many legacy sigops, etc).
                // So if CheckBlock failed, #3 is the only possibility.
                // Under BIP 152, we don't DoS-ban unless proof of work is
                // invalid (we don't require all the stateless checks to have
                // been run).  This is handled below, so just treat this as
                // though the block was successfully read, and rely on the
                // handling in ProcessNewBlock to ensure the block index is
                // updated, etc.
                MarkBlockAsReceived(resp.blockhash); // it is now an empty pointer
                fBlockRead = true;
                // mapBlockSource is used for potentially punishing peers and
                // updating which peers send us compact blocks, so the race
                // between here and cs_main in ProcessNewBlock is fine.
                // BIP 152 permits peers to relay compact blocks after validating
                // the header only; we should not punish peers if the block turns
                // out to be invalid.
                mapBlockSource.emplace(resp.blockhash, std::make_pair(pfrom->GetId(), false));
            }
        } // Don't hold cs_main when we call into ProcessNewBlock
        if (fBlockRead) {
            bool fNewBlock = false;
            // Since we requested this block (it was in mapBlocksInFlight), force it to be processed,
            // even if it would not be a candidate for new tip (missing previous block, chain not long enough, etc)
            // This bypasses some anti-DoS logic in AcceptBlock (eg to prevent
            // disk-space attacks), but this should be safe due to the
            // protections in the compact block handler -- see related comment
            // in compact block optimistic reconstruction handling.
            ProcessNewBlock(chainparams, pblock, /*fForceProcessing=*/true, &fNewBlock, pfrom->GetId());
            if (fNewBlock) {
                pfrom->nLastBlockTime = GetTime();
            } else {
                LOCK(cs_main);
                mapBlockSource.erase(pblock->GetHash());
            }
        }
        return true;
    }

    if (msg_type == NetMsgType::HEADERS)
    {
        // Ignore headers received while importing
        if (fImporting || fReindex) {
            LogPrint(BCLog::NET, "Unexpected headers message received from peer %d\n", pfrom->GetId());
            return true;
        }

        std::vector<CBlockHeader> headers;

        // Bypass the normal CBlock deserialization, as we don't want to risk deserializing 2000 full blocks.
        unsigned int nCount = ReadCompactSize(vRecv);
        if (nCount > MAX_HEADERS_RESULTS) {
            LOCK(cs_main);
            Misbehaving(pfrom->GetId(), 20, strprintf("headers message size = %u", nCount));
            return false;
        }
        headers.resize(nCount);
        for (unsigned int n = 0; n < nCount; n++) {
            vRecv >> headers[n];
            ReadCompactSize(vRecv); // ignore tx count; assume it is 0.
        }

        return ProcessHeadersMessage(pfrom, connman, mempool, headers, chainparams, /*via_compact_block=*/false);
    }

    if (msg_type == NetMsgType::BLOCK)
    {
        // Ignore block received while importing
        if (fImporting || fReindex) {
            LogPrint(BCLog::NET, "Unexpected block message received from peer %d\n", pfrom->GetId());
            return true;
        }

        std::shared_ptr<CBlock> pblock = std::make_shared<CBlock>();
        vRecv >> *pblock;

        LogPrint(BCLog::NET, "received block %s peer=%d\n", pblock->GetHash().ToString(), pfrom->GetId());

        bool forceProcessing = false;
        const uint256 hash(pblock->GetHash());
        {
            LOCK(cs_main);
            // Also always process if we requested the block explicitly, as we may
            // need it even though it is not a candidate for a new best tip.
            forceProcessing |= MarkBlockAsReceived(hash);
            // mapBlockSource is only used for punishing peers and setting
            // which peers send us compact blocks, so the race between here and
            // cs_main in ProcessNewBlock is fine.
            mapBlockSource.emplace(hash, std::make_pair(pfrom->GetId(), true));
        }
        bool fNewBlock = false;
        ProcessNewBlock(chainparams, pblock, forceProcessing, &fNewBlock, pfrom->GetId());
        if (fNewBlock) {
            pfrom->nLastBlockTime = GetTime();
        } else {
            LOCK(cs_main);
            mapBlockSource.erase(pblock->GetHash());
        }
        return true;
    }

    if (msg_type == NetMsgType::GETADDR) {
        // This asymmetric behavior for inbound and outbound connections was introduced
        // to prevent a fingerprinting attack: an attacker can send specific fake addresses
        // to users' AddrMan and later request them by sending getaddr messages.
        // Making nodes which are behind NAT and can only make outgoing connections ignore
        // the getaddr message mitigates the attack.
        if (!pfrom->fInbound) {
            LogPrint(BCLog::NET, "Ignoring \"getaddr\" from outbound connection. peer=%d\n", pfrom->GetId());
            return true;
        }
        if (!pfrom->IsAddrRelayPeer()) {
            LogPrint(BCLog::NET, "Ignoring \"getaddr\" from block-relay-only connection. peer=%d\n", pfrom->GetId());
            return true;
        }

        // Only send one GetAddr response per connection to reduce resource waste
        //  and discourage addr stamping of INV announcements.
        if (pfrom->fSentAddr) {
            LogPrint(BCLog::NET, "Ignoring repeated \"getaddr\". peer=%d\n", pfrom->GetId());
            return true;
        }
        pfrom->fSentAddr = true;

        pfrom->vAddrToSend.clear();
        std::vector<CAddress> vAddr = connman->GetAddresses();
        FastRandomContext insecure_rand;
        for (const CAddress &addr : vAddr) {
            if (!banman->IsBanned(addr)) {
                pfrom->PushAddress(addr, insecure_rand);
            }
        }
        return true;
    }

    if (msg_type == NetMsgType::MEMPOOL) {
        if (!(pfrom->GetLocalServices() & NODE_BLOOM) && !pfrom->HasPermission(PF_MEMPOOL))
        {
            if (!pfrom->HasPermission(PF_NOBAN))
            {
                LogPrint(BCLog::NET, "mempool request with bloom filters disabled, disconnect peer=%d\n", pfrom->GetId());
                pfrom->fDisconnect = true;
            }
            return true;
        }

        if (connman->OutboundTargetReached(false) && !pfrom->HasPermission(PF_MEMPOOL))
        {
            if (!pfrom->HasPermission(PF_NOBAN))
            {
                LogPrint(BCLog::NET, "mempool request with bandwidth limit reached, disconnect peer=%d\n", pfrom->GetId());
                pfrom->fDisconnect = true;
            }
            return true;
        }

        if (pfrom->m_tx_relay != nullptr) {
            LOCK(pfrom->m_tx_relay->cs_tx_inventory);
            pfrom->m_tx_relay->fSendMempool = true;
        }
        return true;
    }

    if (msg_type == NetMsgType::PING) {
        if (pfrom->nVersion > BIP0031_VERSION)
        {
            uint64_t nonce = 0;
            vRecv >> nonce;


            int nChainHeight;
            vRecv >> nChainHeight;
            pfrom->nChainHeight = nChainHeight;
            {
                LOCK(cs_main);
                UpdateNumBlocksOfPeers(pfrom->GetId(), nChainHeight);
            }

            // Echo the message back with the nonce. This allows for two useful features:
            //
            // 1) A remote node can quickly check if the connection is operational
            // 2) Remote nodes can measure the latency of the network thread. If this node
            //    is overloaded it won't respond to pings quickly and the remote node can
            //    avoid sending us more work, like chain download requests.
            //
            // The nonce stops the remote getting confused between different pings: without
            // it, if the remote node sends a ping once per second and this node takes 5
            // seconds to respond to each, the 5th ping the remote sends would appear to
            // return very quickly.
            connman->PushMessage(pfrom, msgMaker.Make(NetMsgType::PONG, nonce));
        }
        return true;
    }

    if (msg_type == NetMsgType::PONG) {
        int64_t pingUsecEnd = nTimeReceived;
        uint64_t nonce = 0;
        size_t nAvail = vRecv.in_avail();
        bool bPingFinished = false;
        std::string sProblem;

        if (nAvail >= sizeof(nonce)) {
            vRecv >> nonce;

            // Only process pong message if there is an outstanding ping (old ping without nonce should never pong)
            if (pfrom->nPingNonceSent != 0) {
                if (nonce == pfrom->nPingNonceSent) {
                    // Matching pong received, this ping is no longer outstanding
                    bPingFinished = true;
                    int64_t pingUsecTime = pingUsecEnd - pfrom->nPingUsecStart;
                    if (pingUsecTime > 0) {
                        // Successful ping time measurement, replace previous
                        pfrom->nPingUsecTime = pingUsecTime;
                        pfrom->nMinPingUsecTime = std::min(pfrom->nMinPingUsecTime.load(), pingUsecTime);
                    } else {
                        // This should never happen
                        sProblem = "Timing mishap";
                    }
                } else {
                    // Nonce mismatches are normal when pings are overlapping
                    sProblem = "Nonce mismatch";
                    if (nonce == 0) {
                        // This is most likely a bug in another implementation somewhere; cancel this ping
                        bPingFinished = true;
                        sProblem = "Nonce zero";
                    }
                }
            } else {
                sProblem = "Unsolicited pong without ping";
            }
        } else {
            // This is most likely a bug in another implementation somewhere; cancel this ping
            bPingFinished = true;
            sProblem = "Short payload";
        }

        if (!(sProblem.empty())) {
            LogPrint(BCLog::NET, "pong peer=%d: %s, %x expected, %x received, %u bytes\n",
                pfrom->GetId(),
                sProblem,
                pfrom->nPingNonceSent,
                nonce,
                nAvail);
        }
        if (bPingFinished) {
            pfrom->nPingNonceSent = 0;
        }
        return true;
    }

    if (msg_type == NetMsgType::FILTERLOAD) {
        CBloomFilter filter;
        vRecv >> filter;

        if (!filter.IsWithinSizeConstraints())
        {
            // There is no excuse for sending a too-large filter
            LOCK(cs_main);
            Misbehaving(pfrom->GetId(), 100);
        }
        else if (pfrom->m_tx_relay != nullptr)
        {
            LOCK(pfrom->m_tx_relay->cs_filter);
            pfrom->m_tx_relay->pfilter.reset(new CBloomFilter(filter));
            pfrom->m_tx_relay->pfilter->UpdateEmptyFull();
            pfrom->m_tx_relay->fRelayTxes = true;
        }
        return true;
    }

    if (msg_type == NetMsgType::FILTERADD) {
        std::vector<unsigned char> vData;
        vRecv >> vData;

        // Nodes must NEVER send a data item > 520 bytes (the max size for a script data object,
        // and thus, the maximum size any matched object can have) in a filteradd message
        bool bad = false;
        if (vData.size() > MAX_SCRIPT_ELEMENT_SIZE) {
            bad = true;
        } else if (pfrom->m_tx_relay != nullptr) {
            LOCK(pfrom->m_tx_relay->cs_filter);
            if (pfrom->m_tx_relay->pfilter) {
                pfrom->m_tx_relay->pfilter->insert(vData);
            } else {
                bad = true;
            }
        }
        if (bad) {
            LOCK(cs_main);
            Misbehaving(pfrom->GetId(), 100);
        }
        return true;
    }

    if (msg_type == NetMsgType::FILTERCLEAR) {
        if (pfrom->m_tx_relay == nullptr) {
            return true;
        }
        LOCK(pfrom->m_tx_relay->cs_filter);
        if (pfrom->GetLocalServices() & NODE_BLOOM) {
            pfrom->m_tx_relay->pfilter.reset(new CBloomFilter());
        }
        pfrom->m_tx_relay->fRelayTxes = true;
        return true;
    }

    if (msg_type == NetMsgType::FEEFILTER) {
        CAmount newFeeFilter = 0;
        vRecv >> newFeeFilter;
        if (MoneyRange(newFeeFilter)) {
            if (pfrom->m_tx_relay != nullptr) {
                LOCK(pfrom->m_tx_relay->cs_feeFilter);
                pfrom->m_tx_relay->minFeeFilter = newFeeFilter;
            }
            LogPrint(BCLog::NET, "received: feefilter of %s from peer=%d\n", CFeeRate(newFeeFilter).ToString(), pfrom->GetId());
        }
        return true;
    }

    if (msg_type == NetMsgType::NOTFOUND) {
        // Remove the NOTFOUND transactions from the peer
        LOCK(cs_main);
        CNodeState *state = State(pfrom->GetId());
        std::vector<CInv> vInv;
        vRecv >> vInv;
        if (vInv.size() <= MAX_PEER_TX_IN_FLIGHT + MAX_BLOCKS_IN_TRANSIT_PER_PEER) {
            for (CInv &inv : vInv) {
                if (inv.type == MSG_TX || inv.type == MSG_WITNESS_TX) {
                    // If we receive a NOTFOUND message for a txid we requested, erase
                    // it from our data structures for this peer.
                    auto in_flight_it = state->m_tx_download.m_tx_in_flight.find(inv.hash);
                    if (in_flight_it == state->m_tx_download.m_tx_in_flight.end()) {
                        // Skip any further work if this is a spurious NOTFOUND
                        // message.
                        continue;
                    }
                    state->m_tx_download.m_tx_in_flight.erase(in_flight_it);
                    state->m_tx_download.m_tx_announced.erase(inv.hash);
                }
            }
        }
        return true;
    }

    if (smsg::SMSG_UNKNOWN_MESSAGE != smsgModule.ReceiveData(pfrom, strCommand, vRecv)) {
        return true;
    }

    // Ignore unknown commands for extensibility
<<<<<<< HEAD
    LogPrint(BCLog::NET, "Unknown command \"%s\" from peer=%d\n", SanitizeString(strCommand), pfrom->GetId());

=======
    LogPrint(BCLog::NET, "Unknown command \"%s\" from peer=%d\n", SanitizeString(msg_type), pfrom->GetId());
>>>>>>> 661bd5de
    return true;
}

bool PeerLogicValidation::CheckIfBanned(CNode* pnode)
{
    AssertLockHeld(cs_main);
    CNodeState &state = *State(pnode->GetId());

    if (state.fShouldBan) {
        state.fShouldBan = false;
        if (pnode->HasPermission(PF_NOBAN))
            LogPrintf("Warning: not punishing whitelisted peer %s!\n", pnode->addr.ToString());
        else if (pnode->m_manual_connection)
            LogPrintf("Warning: not punishing manually-connected peer %s!\n", pnode->addr.ToString());
        else if (pnode->addr.IsLocal()) {
            // Disconnect but don't ban _this_ local node
            LogPrintf("Warning: disconnecting but not banning local peer %s!\n", pnode->addr.ToString());
            pnode->fDisconnect = true;
        } else {
            // Disconnect and ban all nodes sharing the address
            if (m_banman) {
                m_banman->Ban(pnode->addr, BanReasonNodeMisbehaving);
            }
            connman->DisconnectNode(pnode->addr);
        }
        return true;
    }
    return false;
}

bool PeerLogicValidation::ProcessMessages(CNode* pfrom, std::atomic<bool>& interruptMsgProc)
{
    const CChainParams& chainparams = Params();
    //
    // Message format
    //  (4) message start
    //  (12) command
    //  (4) size
    //  (4) checksum
    //  (x) data
    //
    bool fMoreWork = false;

    if (!pfrom->vRecvGetData.empty())
        ProcessGetData(pfrom, chainparams, connman, m_mempool, interruptMsgProc);

    if (!pfrom->orphan_work_set.empty()) {
        std::list<CTransactionRef> removed_txn;
        LOCK2(cs_main, g_cs_orphans);
        ProcessOrphanTx(connman, m_mempool, pfrom->orphan_work_set, removed_txn);
        for (const CTransactionRef& removedTx : removed_txn) {
            AddToCompactExtraTransactions(removedTx);
        }
    }

    if (pfrom->fDisconnect)
        return false;

    // this maintains the order of responses
    // and prevents vRecvGetData to grow unbounded
    if (!pfrom->vRecvGetData.empty()) return true;
    if (!pfrom->orphan_work_set.empty()) return true;

    // Don't bother if send buffer is too full to respond anyway
    if (pfrom->fPauseSend)
        return false;

    std::list<CNetMessage> msgs;
    {
        LOCK(pfrom->cs_vProcessMsg);
        if (pfrom->vProcessMsg.empty())
            return false;
        // Just take one message
        msgs.splice(msgs.begin(), pfrom->vProcessMsg, pfrom->vProcessMsg.begin());
        pfrom->nProcessQueueSize -= msgs.front().m_raw_message_size;
        pfrom->fPauseRecv = pfrom->nProcessQueueSize > connman->GetReceiveFloodSize();
        fMoreWork = !pfrom->vProcessMsg.empty();
    }
    CNetMessage& msg(msgs.front());

    msg.SetVersion(pfrom->GetRecvVersion());
    // Check network magic
    if (!msg.m_valid_netmagic) {
        LogPrint(BCLog::NET, "PROCESSMESSAGE: INVALID MESSAGESTART %s peer=%d\n", SanitizeString(msg.m_command), pfrom->GetId());
        pfrom->fDisconnect = true;
        return false;
    }

    // Check header
    if (!msg.m_valid_header)
    {
        LogPrint(BCLog::NET, "PROCESSMESSAGE: ERRORS IN HEADER %s peer=%d\n", SanitizeString(msg.m_command), pfrom->GetId());
        return fMoreWork;
    }
    const std::string& msg_type = msg.m_command;

    // Message size
    unsigned int nMessageSize = msg.m_message_size;

    // Checksum
    CDataStream& vRecv = msg.m_recv;
    if (!msg.m_valid_checksum)
    {
        LogPrint(BCLog::NET, "%s(%s, %u bytes): CHECKSUM ERROR peer=%d\n", __func__,
           SanitizeString(msg_type), nMessageSize, pfrom->GetId());
        return fMoreWork;
    }

    // Process message
    bool fRet = false;
    try
    {
        fRet = ProcessMessage(pfrom, msg_type, vRecv, msg.m_time, chainparams, m_mempool, connman, m_banman, interruptMsgProc);
        if (interruptMsgProc)
            return false;
        if (!pfrom->vRecvGetData.empty())
            fMoreWork = true;
    } catch (const std::exception& e) {
        LogPrint(BCLog::NET, "%s(%s, %u bytes): Exception '%s' (%s) caught\n", __func__, SanitizeString(msg_type), nMessageSize, e.what(), typeid(e).name());
    } catch (...) {
        LogPrint(BCLog::NET, "%s(%s, %u bytes): Unknown exception caught\n", __func__, SanitizeString(msg_type), nMessageSize);
    }

    if (!fRet) {
        LogPrint(BCLog::NET, "%s(%s, %u bytes) FAILED peer=%d\n", __func__, SanitizeString(msg_type), nMessageSize, pfrom->GetId());
    }

    LOCK(cs_main);
    CheckIfBanned(pfrom);

    return fMoreWork;
}

void PeerLogicValidation::ConsiderEviction(CNode *pto, int64_t time_in_seconds)
{
    AssertLockHeld(cs_main);

    CNodeState &state = *State(pto->GetId());
    const CNetMsgMaker msgMaker(pto->GetSendVersion());

    if (!state.m_chain_sync.m_protect && IsOutboundDisconnectionCandidate(pto) && state.fSyncStarted) {
        // This is an outbound peer subject to disconnection if they don't
        // announce a block with as much work as the current tip within
        // CHAIN_SYNC_TIMEOUT + HEADERS_RESPONSE_TIME seconds (note: if
        // their chain has more work than ours, we should sync to it,
        // unless it's invalid, in which case we should find that out and
        // disconnect from them elsewhere).
        if (state.pindexBestKnownBlock != nullptr && state.pindexBestKnownBlock->nChainWork >= ::ChainActive().Tip()->nChainWork) {
            if (state.m_chain_sync.m_timeout != 0) {
                state.m_chain_sync.m_timeout = 0;
                state.m_chain_sync.m_work_header = nullptr;
                state.m_chain_sync.m_sent_getheaders = false;
            }
        } else if (state.m_chain_sync.m_timeout == 0 || (state.m_chain_sync.m_work_header != nullptr && state.pindexBestKnownBlock != nullptr && state.pindexBestKnownBlock->nChainWork >= state.m_chain_sync.m_work_header->nChainWork)) {
            // Our best block known by this peer is behind our tip, and we're either noticing
            // that for the first time, OR this peer was able to catch up to some earlier point
            // where we checked against our tip.
            // Either way, set a new timeout based on current tip.
            state.m_chain_sync.m_timeout = time_in_seconds + CHAIN_SYNC_TIMEOUT;
            state.m_chain_sync.m_work_header = ::ChainActive().Tip();
            state.m_chain_sync.m_sent_getheaders = false;
        } else if (state.m_chain_sync.m_timeout > 0 && time_in_seconds > state.m_chain_sync.m_timeout) {
            // No evidence yet that our peer has synced to a chain with work equal to that
            // of our tip, when we first detected it was behind. Send a single getheaders
            // message to give the peer a chance to update us.
            if (state.m_chain_sync.m_sent_getheaders) {
                // They've run out of time to catch up!
                LogPrintf("Disconnecting outbound peer %d for old chain, best known block = %s\n", pto->GetId(), state.pindexBestKnownBlock != nullptr ? state.pindexBestKnownBlock->GetBlockHash().ToString() : "<none>");
                pto->fDisconnect = true;
            } else {
                assert(state.m_chain_sync.m_work_header);
                LogPrint(BCLog::NET, "sending getheaders to outbound peer=%d to verify chain work (current best known block:%s, benchmark blockhash: %s)\n", pto->GetId(), state.pindexBestKnownBlock != nullptr ? state.pindexBestKnownBlock->GetBlockHash().ToString() : "<none>", state.m_chain_sync.m_work_header->GetBlockHash().ToString());
                connman->PushMessage(pto, msgMaker.Make(NetMsgType::GETHEADERS, ::ChainActive().GetLocator(state.m_chain_sync.m_work_header->pprev), uint256()));
                state.m_chain_sync.m_sent_getheaders = true;
                constexpr int64_t HEADERS_RESPONSE_TIME = 120; // 2 minutes
                // Bump the timeout to allow a response, which could clear the timeout
                // (if the response shows the peer has synced), reset the timeout (if
                // the peer syncs to the required work but not to our tip), or result
                // in disconnect (if we advance to the timeout and pindexBestKnownBlock
                // has not sufficiently progressed)
                state.m_chain_sync.m_timeout = time_in_seconds + HEADERS_RESPONSE_TIME;
            }
        }
    }
}

void PeerLogicValidation::EvictExtraOutboundPeers(int64_t time_in_seconds)
{
    // Check whether we have too many outbound peers
    int extra_peers = connman->GetExtraOutboundCount();
    if (extra_peers > 0) {
        // If we have more outbound peers than we target, disconnect one.
        // Pick the outbound peer that least recently announced
        // us a new block, with ties broken by choosing the more recent
        // connection (higher node id)
        NodeId worst_peer = -1;
        int64_t oldest_block_announcement = std::numeric_limits<int64_t>::max();

        connman->ForEachNode([&](CNode* pnode) {
            AssertLockHeld(cs_main);

            // Ignore non-outbound peers, or nodes marked for disconnect already
            if (!IsOutboundDisconnectionCandidate(pnode) || pnode->fDisconnect) return;
            CNodeState *state = State(pnode->GetId());
            if (state == nullptr) return; // shouldn't be possible, but just in case
            // Don't evict our protected peers
            if (state->m_chain_sync.m_protect) return;
            // Don't evict our block-relay-only peers.
            if (pnode->m_tx_relay == nullptr) return;
            if (state->m_last_block_announcement < oldest_block_announcement || (state->m_last_block_announcement == oldest_block_announcement && pnode->GetId() > worst_peer)) {
                worst_peer = pnode->GetId();
                oldest_block_announcement = state->m_last_block_announcement;
            }
        });
        if (worst_peer != -1) {
            bool disconnected = connman->ForNode(worst_peer, [&](CNode *pnode) {
                AssertLockHeld(cs_main);

                // Only disconnect a peer that has been connected to us for
                // some reasonable fraction of our check-frequency, to give
                // it time for new information to have arrived.
                // Also don't disconnect any peer we're trying to download a
                // block from.
                CNodeState &state = *State(pnode->GetId());
                if (time_in_seconds - pnode->nTimeConnected > MINIMUM_CONNECT_TIME && state.nBlocksInFlight == 0) {
                    LogPrint(BCLog::NET, "disconnecting extra outbound peer=%d (last block announcement received at time %d)\n", pnode->GetId(), oldest_block_announcement);
                    pnode->fDisconnect = true;
                    return true;
                } else {
                    LogPrint(BCLog::NET, "keeping outbound peer=%d chosen for eviction (connect time: %d, blocks_in_flight: %d)\n", pnode->GetId(), pnode->nTimeConnected, state.nBlocksInFlight);
                    return false;
                }
            });
            if (disconnected) {
                // If we disconnected an extra peer, that means we successfully
                // connected to at least one peer after the last time we
                // detected a stale tip. Don't try any more extra peers until
                // we next detect a stale tip, to limit the load we put on the
                // network from these extra connections.
                connman->SetTryNewOutboundPeer(false);
            }
        }
    }
}

void PeerLogicValidation::CheckForStaleTipAndEvictPeers(const Consensus::Params &consensusParams)
{
    LOCK(cs_main);

    if (connman == nullptr) return;

    int64_t time_in_seconds = GetTime();

    EvictExtraOutboundPeers(time_in_seconds);

    if (time_in_seconds > m_stale_tip_check_time) {
        // Check whether our tip is stale, and if so, allow using an extra
        // outbound peer
        if (!fImporting && !fReindex && connman->GetNetworkActive() && connman->GetUseAddrmanOutgoing() && TipMayBeStale(consensusParams)) {
            LogPrintf("Potential stale tip detected, will try using extra outbound peer (last tip update: %d seconds ago)\n", time_in_seconds - g_last_tip_update);
            connman->SetTryNewOutboundPeer(true);
        } else if (connman->GetTryNewOutboundPeer()) {
            connman->SetTryNewOutboundPeer(false);
        }
        m_stale_tip_check_time = time_in_seconds + STALE_CHECK_INTERVAL;
    }
}

namespace {
class CompareInvMempoolOrder
{
    CTxMemPool *mp;
public:
    explicit CompareInvMempoolOrder(CTxMemPool *_mempool)
    {
        mp = _mempool;
    }

    bool operator()(std::set<uint256>::iterator a, std::set<uint256>::iterator b)
    {
        /* As std::make_heap produces a max-heap, we want the entries with the
         * fewest ancestors/highest fee to sort later. */
        return mp->CompareDepthAndScore(*b, *a);
    }
};
}

bool PeerLogicValidation::SendMessages(CNode* pto)
{
    const Consensus::Params& consensusParams = Params().GetConsensus();
    {
        // Don't send anything until the version handshake is complete
        if (!pto->fSuccessfullyConnected || pto->fDisconnect)
            return true;

        // If we get here, the outgoing message serialization version is set and can't change.
        const CNetMsgMaker msgMaker(pto->GetSendVersion());

        //
        // Message: ping
        //
        bool pingSend = false;
        if (pto->fPingQueued) {
            // RPC ping request by user
            pingSend = true;
        }
        if (pto->nPingNonceSent == 0 && pto->nPingUsecStart + PING_INTERVAL * 1000000 < GetTimeMicros()) {
            // Ping automatically sent as a latency probe & keepalive.
            pingSend = true;
        }
        if (pingSend) {
            uint64_t nonce = 0;
            while (nonce == 0) {
                GetRandBytes((unsigned char*)&nonce, sizeof(nonce));
            }
            pto->fPingQueued = false;
            pto->nPingUsecStart = GetTimeMicros();
            int nChainHeight;
            {
                LOCK(cs_main);
                nChainHeight = (int)::ChainActive().Height();
            }
            // BIP0031_VERSION
            pto->nPingNonceSent = nonce;
            connman->PushMessage(pto, msgMaker.Make(NetMsgType::PING, nonce, nChainHeight));
        }

        TRY_LOCK(cs_main, lockMain);
        if (!lockMain)
            return true;

        if (CheckIfBanned(pto)) return true;

        CNodeState &state = *State(pto->GetId());

        // Address refresh broadcast
        int64_t nNow = GetTimeMicros();
        auto current_time = GetTime<std::chrono::microseconds>();

        if (pto->IsAddrRelayPeer() && !::ChainstateActive().IsInitialBlockDownload() && pto->nNextLocalAddrSend < nNow) {
            AdvertiseLocal(pto);
            pto->nNextLocalAddrSend = PoissonNextSend(nNow, AVG_LOCAL_ADDRESS_BROADCAST_INTERVAL);
        }

        //
        // Message: addr
        //
        if (pto->IsAddrRelayPeer() && pto->nNextAddrSend < nNow) {
            pto->nNextAddrSend = PoissonNextSend(nNow, AVG_ADDRESS_BROADCAST_INTERVAL);
            std::vector<CAddress> vAddr;
            vAddr.reserve(pto->vAddrToSend.size());
            assert(pto->m_addr_known);
            for (const CAddress& addr : pto->vAddrToSend)
            {
                if (!pto->m_addr_known->contains(addr.GetKey()))
                {
                    pto->m_addr_known->insert(addr.GetKey());
                    vAddr.push_back(addr);
                    // receiver rejects addr messages larger than 1000
                    if (vAddr.size() >= 1000)
                    {
                        connman->PushMessage(pto, msgMaker.Make(NetMsgType::ADDR, vAddr));
                        vAddr.clear();
                    }
                }
            }
            pto->vAddrToSend.clear();
            if (!vAddr.empty())
                connman->PushMessage(pto, msgMaker.Make(NetMsgType::ADDR, vAddr));
            // we only send the big addr message once
            if (pto->vAddrToSend.capacity() > 40)
                pto->vAddrToSend.shrink_to_fit();
        }

        // Start block sync
        if (pindexBestHeader == nullptr)
            pindexBestHeader = ::ChainActive().Tip();
        bool fFetch = state.fPreferredDownload || (nPreferredDownload == 0 && !pto->fClient && !pto->fOneShot); // Download if this is a nice peer, or we have no nice peers and this one might do.
        if (!state.fSyncStarted && !pto->fClient && !fImporting && !fReindex) {
            // Only actively request headers from a single peer, unless we're close to today.
            if ((nSyncStarted == 0 && fFetch) || pindexBestHeader->GetBlockTime() > GetAdjustedTime() - 24 * 60 * 60) {
                state.fSyncStarted = true;
                state.nHeadersSyncTimeout = GetTimeMicros() + HEADERS_DOWNLOAD_TIMEOUT_BASE + HEADERS_DOWNLOAD_TIMEOUT_PER_HEADER * (GetAdjustedTime() - pindexBestHeader->GetBlockTime())/(consensusParams.nPowTargetSpacing);
                nSyncStarted++;
                const CBlockIndex *pindexStart = pindexBestHeader;
                /* If possible, start at the block preceding the currently
                   best known header.  This ensures that we always get a
                   non-empty list of headers back as long as the peer
                   is up-to-date.  With a non-empty response, we can initialise
                   the peer's known best block.  This wouldn't be possible
                   if we requested starting at pindexBestHeader and
                   got back an empty response.  */
                if (pindexStart->pprev)
                    pindexStart = pindexStart->pprev;
                LogPrint(BCLog::NET, "initial getheaders (%d) to peer=%d (startheight:%d)\n", pindexStart->nHeight, pto->GetId(), pto->nStartingHeight);
                connman->PushMessage(pto, msgMaker.Make(NetMsgType::GETHEADERS, ::ChainActive().GetLocator(pindexStart), uint256()));
            }
        }

        //
        // Try sending block announcements via headers
        //
        {
            // If we have less than MAX_BLOCKS_TO_ANNOUNCE in our
            // list of block hashes we're relaying, and our peer wants
            // headers announcements, then find the first header
            // not yet known to our peer but would connect, and send.
            // If no header would connect, or if we have too many
            // blocks, or if the peer doesn't want headers, just
            // add all to the inv queue.
            LOCK(pto->cs_inventory);
            std::vector<CBlockGetHeader> vHeaders;
            bool fRevertToInv = ((!state.fPreferHeaders &&
                                 (!state.fPreferHeaderAndIDs || pto->vBlockHashesToAnnounce.size() > 1)) ||
                                pto->vBlockHashesToAnnounce.size() > MAX_BLOCKS_TO_ANNOUNCE);
            const CBlockIndex *pBestIndex = nullptr; // last header queued for delivery
            ProcessBlockAvailability(pto->GetId()); // ensure pindexBestKnownBlock is up-to-date

            if (!fRevertToInv) {
                bool fFoundStartingHeader = false;
                // Try to find first header that our peer doesn't have, and
                // then send all headers past that one.  If we come across any
                // headers that aren't on ::ChainActive(), give up.
                for (const uint256 &hash : pto->vBlockHashesToAnnounce) {
                    const CBlockIndex* pindex = LookupBlockIndex(hash);
                    assert(pindex);
                    if (::ChainActive()[pindex->nHeight] != pindex) {
                        // Bail out if we reorged away from this block
                        fRevertToInv = true;
                        break;
                    }
                    if (pBestIndex != nullptr && pindex->pprev != pBestIndex) {
                        // This means that the list of blocks to announce don't
                        // connect to each other.
                        // This shouldn't really be possible to hit during
                        // regular operation (because reorgs should take us to
                        // a chain that has some block not on the prior chain,
                        // which should be caught by the prior check), but one
                        // way this could happen is by using invalidateblock /
                        // reconsiderblock repeatedly on the tip, causing it to
                        // be added multiple times to vBlockHashesToAnnounce.
                        // Robustly deal with this rare situation by reverting
                        // to an inv.
                        fRevertToInv = true;
                        break;
                    }
                    pBestIndex = pindex;
                    if (fFoundStartingHeader) {
                        // add this to the headers message
                        vHeaders.push_back(pindex->GetBlockHeader());
                    } else if (PeerHasHeader(&state, pindex)) {
                        continue; // keep looking for the first new block
                    } else if (pindex->pprev == nullptr || PeerHasHeader(&state, pindex->pprev)) {
                        // Peer doesn't have this header but they do have the prior one.
                        // Start sending headers.
                        fFoundStartingHeader = true;
                        vHeaders.push_back(pindex->GetBlockHeader());
                    } else {
                        // Peer doesn't have this header or the prior one -- nothing will
                        // connect, so bail out.
                        fRevertToInv = true;
                        break;
                    }
                }
            }
            if (!fRevertToInv && !vHeaders.empty()) {
                if (vHeaders.size() == 1 && state.fPreferHeaderAndIDs) {
                    // We only send up to 1 block as header-and-ids, as otherwise
                    // probably means we're doing an initial-ish-sync or they're slow
                    LogPrint(BCLog::NET, "%s sending header-and-ids %s to peer=%d\n", __func__,
                            vHeaders.front().GetHash().ToString(), pto->GetId());

                    int nSendFlags = state.fWantsCmpctWitness ? 0 : SERIALIZE_TRANSACTION_NO_WITNESS;

                    bool fGotBlockFromCache = false;
                    {
                        LOCK(cs_most_recent_block);
                        if (most_recent_block_hash == pBestIndex->GetBlockHash()) {
                            if (state.fWantsCmpctWitness || !fWitnessesPresentInMostRecentCompactBlock)
                                connman->PushMessage(pto, msgMaker.Make(nSendFlags, NetMsgType::CMPCTBLOCK, *most_recent_compact_block));
                            else {
                                CBlockHeaderAndShortTxIDs cmpctblock(*most_recent_block, state.fWantsCmpctWitness);
                                connman->PushMessage(pto, msgMaker.Make(nSendFlags, NetMsgType::CMPCTBLOCK, cmpctblock));
                            }
                            fGotBlockFromCache = true;
                        }
                    }
                    if (!fGotBlockFromCache) {
                        CBlock block;
                        bool ret = ReadBlockFromDisk(block, pBestIndex, consensusParams);
                        assert(ret);
                        CBlockHeaderAndShortTxIDs cmpctblock(block, state.fWantsCmpctWitness);
                        connman->PushMessage(pto, msgMaker.Make(nSendFlags, NetMsgType::CMPCTBLOCK, cmpctblock));
                    }
                    state.pindexBestHeaderSent = pBestIndex;
                } else if (state.fPreferHeaders) {
                    if (vHeaders.size() > 1) {
                        LogPrint(BCLog::NET, "%s: %u headers, range (%s, %s), to peer=%d\n", __func__,
                                vHeaders.size(),
                                vHeaders.front().GetHash().ToString(),
                                vHeaders.back().GetHash().ToString(), pto->GetId());
                    } else {
                        LogPrint(BCLog::NET, "%s: sending header %s to peer=%d\n", __func__,
                                vHeaders.front().GetHash().ToString(), pto->GetId());
                    }
                    connman->PushMessage(pto, msgMaker.Make(NetMsgType::HEADERS, vHeaders));
                    state.pindexBestHeaderSent = pBestIndex;
                } else
                    fRevertToInv = true;
            }
            if (fRevertToInv) {
                // If falling back to using an inv, just try to inv the tip.
                // The last entry in vBlockHashesToAnnounce was our tip at some point
                // in the past.
                if (!pto->vBlockHashesToAnnounce.empty()) {
                    const uint256 &hashToAnnounce = pto->vBlockHashesToAnnounce.back();
                    const CBlockIndex* pindex = LookupBlockIndex(hashToAnnounce);
                    assert(pindex);

                    // Warn if we're announcing a block that is not on the main chain.
                    // This should be very rare and could be optimized out.
                    // Just log for now.
                    if (::ChainActive()[pindex->nHeight] != pindex) {
                        LogPrint(BCLog::NET, "Announcing block %s not on main chain (tip=%s)\n",
                            hashToAnnounce.ToString(), ::ChainActive().Tip()->GetBlockHash().ToString());
                    }

                    // If the peer's chain has this block, don't inv it back.
                    if (!PeerHasHeader(&state, pindex)) {
                        pto->PushInventory(CInv(MSG_BLOCK, hashToAnnounce));
                        LogPrint(BCLog::NET, "%s: sending inv peer=%d hash=%s\n", __func__,
                            pto->GetId(), hashToAnnounce.ToString());
                    }
                }
            }
            pto->vBlockHashesToAnnounce.clear();
        }

        //
        // Message: inventory
        //
        std::vector<CInv> vInv;
        {
            LOCK(pto->cs_inventory);
            vInv.reserve(std::max<size_t>(pto->vInventoryBlockToSend.size(), INVENTORY_BROADCAST_MAX));

            // Add blocks
            for (const uint256& hash : pto->vInventoryBlockToSend) {
                vInv.push_back(CInv(MSG_BLOCK, hash));
                if (vInv.size() == MAX_INV_SZ) {
                    connman->PushMessage(pto, msgMaker.Make(NetMsgType::INV, vInv));
                    vInv.clear();
                }
            }
            pto->vInventoryBlockToSend.clear();

            if (pto->m_tx_relay != nullptr) {
                LOCK(pto->m_tx_relay->cs_tx_inventory);
                // Check whether periodic sends should happen
                bool fSendTrickle = pto->HasPermission(PF_NOBAN);
                if (pto->m_tx_relay->nNextInvSend < current_time) {
                    fSendTrickle = true;
                    if (pto->fInbound) {
                        pto->m_tx_relay->nNextInvSend = std::chrono::microseconds{connman->PoissonNextSendInbound(nNow, INVENTORY_BROADCAST_INTERVAL)};
                    } else {
                        // Use half the delay for outbound peers, as there is less privacy concern for them.
                        pto->m_tx_relay->nNextInvSend = PoissonNextSend(current_time, std::chrono::seconds{INVENTORY_BROADCAST_INTERVAL >> 1});
                    }
                }

                // Time to send but the peer has requested we not relay transactions.
                if (fSendTrickle) {
                    LOCK(pto->m_tx_relay->cs_filter);
                    if (!pto->m_tx_relay->fRelayTxes) pto->m_tx_relay->setInventoryTxToSend.clear();
                }

                // Respond to BIP35 mempool requests
                if (fSendTrickle && pto->m_tx_relay->fSendMempool) {
                    auto vtxinfo = m_mempool.infoAll();
                    pto->m_tx_relay->fSendMempool = false;
                    CFeeRate filterrate;
                    {
                        LOCK(pto->m_tx_relay->cs_feeFilter);
                        filterrate = CFeeRate(pto->m_tx_relay->minFeeFilter);
                    }

                    LOCK(pto->m_tx_relay->cs_filter);

                    for (const auto& txinfo : vtxinfo) {
                        const uint256& hash = txinfo.tx->GetHash();
                        CInv inv(MSG_TX, hash);
                        pto->m_tx_relay->setInventoryTxToSend.erase(hash);
                        // Don't send transactions that peers will not put into their mempool
                        if (txinfo.fee < filterrate.GetFee(txinfo.vsize)) {
                            continue;
                        }
                        if (pto->m_tx_relay->pfilter) {
                            if (!pto->m_tx_relay->pfilter->IsRelevantAndUpdate(*txinfo.tx)) continue;
                        }
                        pto->m_tx_relay->filterInventoryKnown.insert(hash);
                        vInv.push_back(inv);
                        if (vInv.size() == MAX_INV_SZ) {
                            connman->PushMessage(pto, msgMaker.Make(NetMsgType::INV, vInv));
                            vInv.clear();
                        }
                    }
                    pto->m_tx_relay->m_last_mempool_req = GetTime<std::chrono::seconds>();
                }

                // Determine transactions to relay
                if (fSendTrickle) {
                    // Produce a vector with all candidates for sending
                    std::vector<std::set<uint256>::iterator> vInvTx;
                    vInvTx.reserve(pto->m_tx_relay->setInventoryTxToSend.size());
                    for (std::set<uint256>::iterator it = pto->m_tx_relay->setInventoryTxToSend.begin(); it != pto->m_tx_relay->setInventoryTxToSend.end(); it++) {
                        vInvTx.push_back(it);
                    }
                    CFeeRate filterrate;
                    {
                        LOCK(pto->m_tx_relay->cs_feeFilter);
                        filterrate = CFeeRate(pto->m_tx_relay->minFeeFilter);
                    }
                    // Topologically and fee-rate sort the inventory we send for privacy and priority reasons.
                    // A heap is used so that not all items need sorting if only a few are being sent.
                    CompareInvMempoolOrder compareInvMempoolOrder(&m_mempool);
                    std::make_heap(vInvTx.begin(), vInvTx.end(), compareInvMempoolOrder);
                    // No reason to drain out at many times the network's capacity,
                    // especially since we have many peers and some will draw much shorter delays.
                    unsigned int nRelayedTransactions = 0;
                    LOCK(pto->m_tx_relay->cs_filter);
                    while (!vInvTx.empty() && nRelayedTransactions < INVENTORY_BROADCAST_MAX) {
                        // Fetch the top element from the heap
                        std::pop_heap(vInvTx.begin(), vInvTx.end(), compareInvMempoolOrder);
                        std::set<uint256>::iterator it = vInvTx.back();
                        vInvTx.pop_back();
                        uint256 hash = *it;
                        // Remove it from the to-be-sent set
                        pto->m_tx_relay->setInventoryTxToSend.erase(it);
                        // Check if not in the filter already
                        if (pto->m_tx_relay->filterInventoryKnown.contains(hash)) {
                            continue;
                        }
                        // Not in the mempool anymore? don't bother sending it.
                        auto txinfo = m_mempool.info(hash);
                        if (!txinfo.tx) {
                            continue;
                        }
                        // Peer told you to not send transactions at that feerate? Don't bother sending it.
                        if (txinfo.fee < filterrate.GetFee(txinfo.vsize)) {
                            continue;
                        }
                        if (pto->m_tx_relay->pfilter && !pto->m_tx_relay->pfilter->IsRelevantAndUpdate(*txinfo.tx)) continue;
                        // Send
                        vInv.push_back(CInv(MSG_TX, hash));
                        nRelayedTransactions++;
                        {
                            // Expire old relay messages
                            while (!vRelayExpiration.empty() && vRelayExpiration.front().first < nNow)
                            {
                                mapRelay.erase(vRelayExpiration.front().second);
                                vRelayExpiration.pop_front();
                            }

                            auto ret = mapRelay.insert(std::make_pair(hash, std::move(txinfo.tx)));
                            if (ret.second) {
                                vRelayExpiration.push_back(std::make_pair(nNow + std::chrono::microseconds{RELAY_TX_CACHE_TIME}.count(), ret.first));
                            }
                        }
                        if (vInv.size() == MAX_INV_SZ) {
                            connman->PushMessage(pto, msgMaker.Make(NetMsgType::INV, vInv));
                            vInv.clear();
                        }
                        pto->m_tx_relay->filterInventoryKnown.insert(hash);
                    }
                }
            }
        }
        if (!vInv.empty())
            connman->PushMessage(pto, msgMaker.Make(NetMsgType::INV, vInv));

        // Detect whether we're stalling
        current_time = GetTime<std::chrono::microseconds>();
        // nNow is the current system time (GetTimeMicros is not mockable) and
        // should be replaced by the mockable current_time eventually
        nNow = GetTimeMicros();
        if (state.nStallingSince && state.nStallingSince < nNow - 1000000 * BLOCK_STALLING_TIMEOUT) {
            // Stalling only triggers when the block download window cannot move. During normal steady state,
            // the download window should be much larger than the to-be-downloaded set of blocks, so disconnection
            // should only happen during initial block download.
            LogPrintf("Peer=%d is stalling block download, disconnecting\n", pto->GetId());
            pto->fDisconnect = true;
            return true;
        }
        // In case there is a block that has been in flight from this peer for 2 + 0.5 * N times the block interval
        // (with N the number of peers from which we're downloading validated blocks), disconnect due to timeout.
        // We compensate for other peers to prevent killing off peers due to our own downstream link
        // being saturated. We only count validated in-flight blocks so peers can't advertise non-existing block hashes
        // to unreasonably increase our timeout.
        if (state.vBlocksInFlight.size() > 0) {
            QueuedBlock &queuedBlock = state.vBlocksInFlight.front();
            int nOtherPeersWithValidatedDownloads = nPeersWithValidatedDownloads - (state.nBlocksInFlightValidHeaders > 0);
            if (nNow > state.nDownloadingSince + consensusParams.nPowTargetSpacing * (BLOCK_DOWNLOAD_TIMEOUT_BASE + BLOCK_DOWNLOAD_TIMEOUT_PER_PEER * nOtherPeersWithValidatedDownloads)) {
                LogPrintf("Timeout downloading block %s from peer=%d, disconnecting\n", queuedBlock.hash.ToString(), pto->GetId());
                pto->fDisconnect = true;
                return true;
            }
        }
        // Check for headers sync timeouts
        if (state.fSyncStarted && state.nHeadersSyncTimeout < std::numeric_limits<int64_t>::max()) {
            // Detect whether this is a stalling initial-headers-sync peer
            if (pindexBestHeader->GetBlockTime() <= GetAdjustedTime() - 24*60*60) {
                if (nNow > state.nHeadersSyncTimeout && nSyncStarted == 1 && (nPreferredDownload - state.fPreferredDownload >= 1)) {
                    // Disconnect a (non-whitelisted) peer if it is our only sync peer,
                    // and we have others we could be using instead.
                    // Note: If all our peers are inbound, then we won't
                    // disconnect our sync peer for stalling; we have bigger
                    // problems if we can't get any outbound peers.
                    if (!pto->HasPermission(PF_NOBAN)) {
                        LogPrintf("Timeout downloading headers from peer=%d, disconnecting\n", pto->GetId());
                        pto->fDisconnect = true;
                        return true;
                    } else {
                        LogPrintf("Timeout downloading headers from whitelisted peer=%d, not disconnecting\n", pto->GetId());
                        // Reset the headers sync state so that we have a
                        // chance to try downloading from a different peer.
                        // Note: this will also result in at least one more
                        // getheaders message to be sent to
                        // this peer (eventually).
                        state.fSyncStarted = false;
                        nSyncStarted--;
                        state.nHeadersSyncTimeout = 0;
                    }
                }
            } else {
                // After we've caught up once, reset the timeout so we can't trigger
                // disconnect later.
                state.nHeadersSyncTimeout = std::numeric_limits<int64_t>::max();
            }
        }

        // Check that outbound peers have reasonable chains
        // GetTime() is used by this anti-DoS logic so we can test this using mocktime
        ConsiderEviction(pto, GetTime());

        //
        // Message: getdata (blocks)
        //
        std::vector<CInv> vGetData;
        if (!pto->fClient && ((fFetch && !pto->m_limited_node) || !::ChainstateActive().IsInitialBlockDownload()) && state.nBlocksInFlight < MAX_BLOCKS_IN_TRANSIT_PER_PEER) {
            std::vector<const CBlockIndex*> vToDownload;
            NodeId staller = -1;
            FindNextBlocksToDownload(pto->GetId(), MAX_BLOCKS_IN_TRANSIT_PER_PEER - state.nBlocksInFlight, vToDownload, staller, consensusParams);
            for (const CBlockIndex *pindex : vToDownload) {
                uint32_t nFetchFlags = GetFetchFlags(pto);
                vGetData.push_back(CInv(MSG_BLOCK | nFetchFlags, pindex->GetBlockHash()));
                MarkBlockAsInFlight(m_mempool, pto->GetId(), pindex->GetBlockHash(), pindex);
                LogPrint(BCLog::NET, "Requesting block %s (%d) peer=%d\n", pindex->GetBlockHash().ToString(),
                    pindex->nHeight, pto->GetId());
            }
            if (state.nBlocksInFlight == 0 && staller != -1) {
                if (State(staller)->nStallingSince == 0) {
                    State(staller)->nStallingSince = nNow;
                    LogPrint(BCLog::NET, "Stall started peer=%d\n", staller);
                }
            }
        }

        //
        // Message: getdata (non-blocks)
        //

        // For robustness, expire old requests after a long timeout, so that
        // we can resume downloading transactions from a peer even if they
        // were unresponsive in the past.
        // Eventually we should consider disconnecting peers, but this is
        // conservative.
        if (state.m_tx_download.m_check_expiry_timer <= current_time) {
            for (auto it=state.m_tx_download.m_tx_in_flight.begin(); it != state.m_tx_download.m_tx_in_flight.end();) {
                if (it->second <= current_time - TX_EXPIRY_INTERVAL) {
                    LogPrint(BCLog::NET, "timeout of inflight tx %s from peer=%d\n", it->first.ToString(), pto->GetId());
                    state.m_tx_download.m_tx_announced.erase(it->first);
                    state.m_tx_download.m_tx_in_flight.erase(it++);
                } else {
                    ++it;
                }
            }
            // On average, we do this check every TX_EXPIRY_INTERVAL. Randomize
            // so that we're not doing this for all peers at the same time.
            state.m_tx_download.m_check_expiry_timer = current_time + TX_EXPIRY_INTERVAL / 2 + GetRandMicros(TX_EXPIRY_INTERVAL);
        }

        auto& tx_process_time = state.m_tx_download.m_tx_process_time;
        while (!tx_process_time.empty() && tx_process_time.begin()->first <= current_time && state.m_tx_download.m_tx_in_flight.size() < MAX_PEER_TX_IN_FLIGHT) {
            const uint256 txid = tx_process_time.begin()->second;
            // Erase this entry from tx_process_time (it may be added back for
            // processing at a later time, see below)
            tx_process_time.erase(tx_process_time.begin());
            CInv inv(MSG_TX | GetFetchFlags(pto), txid);
            if (!AlreadyHave(inv, m_mempool)) {
                // If this transaction was last requested more than 1 minute ago,
                // then request.
                const auto last_request_time = GetTxRequestTime(inv.hash);
                if (last_request_time <= current_time - GETDATA_TX_INTERVAL) {
                    LogPrint(BCLog::NET, "Requesting %s peer=%d\n", inv.ToString(), pto->GetId());
                    vGetData.push_back(inv);
                    if (vGetData.size() >= MAX_GETDATA_SZ) {
                        connman->PushMessage(pto, msgMaker.Make(NetMsgType::GETDATA, vGetData));
                        vGetData.clear();
                    }
                    UpdateTxRequestTime(inv.hash, current_time);
                    state.m_tx_download.m_tx_in_flight.emplace(inv.hash, current_time);
                } else {
                    // This transaction is in flight from someone else; queue
                    // up processing to happen after the download times out
                    // (with a slight delay for inbound peers, to prefer
                    // requests to outbound peers).
                    const auto next_process_time = CalculateTxGetDataTime(txid, current_time, !state.fPreferredDownload);
                    tx_process_time.emplace(next_process_time, txid);
                }
            } else {
                // We have already seen this transaction, no need to download.
                state.m_tx_download.m_tx_announced.erase(inv.hash);
                state.m_tx_download.m_tx_in_flight.erase(inv.hash);
            }
        }


        if (!vGetData.empty())
            connman->PushMessage(pto, msgMaker.Make(NetMsgType::GETDATA, vGetData));

        //
        // Message: feefilter
        //
        // We don't want white listed peers to filter txs to us if we have -whitelistforcerelay
        if (pto->m_tx_relay != nullptr && pto->nVersion >= FEEFILTER_VERSION && gArgs.GetBoolArg("-feefilter", DEFAULT_FEEFILTER) &&
            !pto->HasPermission(PF_FORCERELAY)) {
            CAmount currentFilter = m_mempool.GetMinFee(gArgs.GetArg("-maxmempool", DEFAULT_MAX_MEMPOOL_SIZE) * 1000000).GetFeePerK();
            int64_t timeNow = GetTimeMicros();
            if (timeNow > pto->m_tx_relay->nextSendTimeFeeFilter) {
                static CFeeRate default_feerate(DEFAULT_MIN_RELAY_TX_FEE);
                static FeeFilterRounder filterRounder(default_feerate);
                CAmount filterToSend = filterRounder.round(currentFilter);
                // We always have a fee filter of at least minRelayTxFee
                filterToSend = std::max(filterToSend, ::minRelayTxFee.GetFeePerK());
                if (filterToSend != pto->m_tx_relay->lastSentFeeFilter) {
                    connman->PushMessage(pto, msgMaker.Make(NetMsgType::FEEFILTER, filterToSend));
                    pto->m_tx_relay->lastSentFeeFilter = filterToSend;
                }
                pto->m_tx_relay->nextSendTimeFeeFilter = PoissonNextSend(timeNow, AVG_FEEFILTER_BROADCAST_INTERVAL);
            }
            // If the fee filter has changed substantially and it's still more than MAX_FEEFILTER_CHANGE_DELAY
            // until scheduled broadcast, then move the broadcast to within MAX_FEEFILTER_CHANGE_DELAY.
            else if (timeNow + MAX_FEEFILTER_CHANGE_DELAY * 1000000 < pto->m_tx_relay->nextSendTimeFeeFilter &&
                     (currentFilter < 3 * pto->m_tx_relay->lastSentFeeFilter / 4 || currentFilter > 4 * pto->m_tx_relay->lastSentFeeFilter / 3)) {
                pto->m_tx_relay->nextSendTimeFeeFilter = timeNow + GetRandInt(MAX_FEEFILTER_CHANGE_DELAY) * 1000000;
            }
        }
    }

    if (smsg::fSecMsgEnabled) {
        bool fSendTrickle = pto->HasPermission(PF_NOBAN);
        smsgModule.SendData(pto, fSendTrickle);
    }
    return true;
}

class CNetProcessingCleanup
{
public:
    CNetProcessingCleanup() {}
    ~CNetProcessingCleanup() {
        // orphan transactions
        mapOrphanTransactions.clear();
        mapOrphanTransactionsByPrev.clear();
    }
};
static CNetProcessingCleanup instance_of_cnetprocessingcleanup;<|MERGE_RESOLUTION|>--- conflicted
+++ resolved
@@ -3577,17 +3577,12 @@
         return true;
     }
 
-    if (smsg::SMSG_UNKNOWN_MESSAGE != smsgModule.ReceiveData(pfrom, strCommand, vRecv)) {
+    if (smsg::SMSG_UNKNOWN_MESSAGE != smsgModule.ReceiveData(pfrom, msg_type, vRecv)) {
         return true;
     }
 
     // Ignore unknown commands for extensibility
-<<<<<<< HEAD
-    LogPrint(BCLog::NET, "Unknown command \"%s\" from peer=%d\n", SanitizeString(strCommand), pfrom->GetId());
-
-=======
     LogPrint(BCLog::NET, "Unknown command \"%s\" from peer=%d\n", SanitizeString(msg_type), pfrom->GetId());
->>>>>>> 661bd5de
     return true;
 }
 
