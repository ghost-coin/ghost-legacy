--- conflicted
+++ resolved
@@ -41,15 +41,11 @@
 LIBPARTICLCONSENSUS=libparticlconsensus.la
 endif
 if ENABLE_WALLET
-<<<<<<< HEAD
 LIBPARTICL_WALLET=libparticl_wallet.a
+LIBPARTICL_WALLET_TOOL=libparticl_wallet_tool.a
 endif
 if ENABLE_USBDEVICE
 LIBPARTICL_USBDEVICE=libparticl_usbdevice.a
-=======
-LIBBITCOIN_WALLET=libbitcoin_wallet.a
-LIBBITCOIN_WALLET_TOOL=libbitcoin_wallet_tool.a
->>>>>>> 4b6673d3
 endif
 
 LIBPARTICL_CRYPTO= $(LIBPARTICL_CRYPTO_BASE)
@@ -72,7 +68,6 @@
 # Make is not made aware of per-object dependencies to avoid limiting building parallelization
 # But to build the less dependent modules first, we manually select their order here:
 EXTRA_LIBRARIES += \
-<<<<<<< HEAD
   $(LIBPARTICL_CRYPTO) \
   $(LIBPARTICL_UTIL) \
   $(LIBPARTICL_COMMON) \
@@ -80,24 +75,12 @@
   $(LIBPARTICL_SERVER) \
   $(LIBPARTICL_CLI) \
   $(LIBPARTICL_WALLET) \
+  $(LIBPARTICL_WALLET_TOOL) \
   $(LIBPARTICL_USBDEVICE) \
   $(LIBPARTICL_SMSG) \
   $(LIBPARTICL_ZMQ)
 
 lib_LTLIBRARIES = $(LIBPARTICLCONSENSUS)
-=======
-  $(LIBBITCOIN_CRYPTO) \
-  $(LIBBITCOIN_UTIL) \
-  $(LIBBITCOIN_COMMON) \
-  $(LIBBITCOIN_CONSENSUS) \
-  $(LIBBITCOIN_SERVER) \
-  $(LIBBITCOIN_CLI) \
-  $(LIBBITCOIN_WALLET) \
-  $(LIBBITCOIN_WALLET_TOOL) \
-  $(LIBBITCOIN_ZMQ)
-
-lib_LTLIBRARIES = $(LIBBITCOINCONSENSUS)
->>>>>>> 4b6673d3
 
 bin_PROGRAMS =
 noinst_PROGRAMS =
@@ -116,7 +99,7 @@
 endif
 if ENABLE_WALLET
 if BUILD_BITCOIN_WALLET
-  bin_PROGRAMS += bitcoin-wallet
+  bin_PROGRAMS += particl-wallet
 endif
 endif
 
@@ -262,15 +245,12 @@
   wallet/rpcwallet.h \
   wallet/wallet.h \
   wallet/walletdb.h \
-<<<<<<< HEAD
+  wallet/wallettool.h \
+  wallet/walletutil.h \
+  wallet/coinselection.h \
   wallet/rpchdwallet.h \
   wallet/hdwalletdb.h \
   wallet/hdwallet.h \
-=======
-  wallet/wallettool.h \
->>>>>>> 4b6673d3
-  wallet/walletutil.h \
-  wallet/coinselection.h \
   warnings.h \
   zmq/zmqabstractnotifier.h \
   zmq/zmqconfig.h\
@@ -429,9 +409,9 @@
   wallet/coinselection.cpp \
   $(BITCOIN_CORE_H)
 
-libbitcoin_wallet_tool_a_CPPFLAGS = $(AM_CPPFLAGS) $(BITCOIN_INCLUDES)
-libbitcoin_wallet_tool_a_CXXFLAGS = $(AM_CXXFLAGS) $(PIE_FLAGS)
-libbitcoin_wallet_tool_a_SOURCES = \
+libparticl_wallet_tool_a_CPPFLAGS = $(AM_CPPFLAGS) $(BITCOIN_INCLUDES)
+libparticl_wallet_tool_a_CXXFLAGS = $(AM_CXXFLAGS) $(PIE_FLAGS)
+libparticl_wallet_tool_a_SOURCES = \
   wallet/wallettool.cpp \
   $(BITCOIN_CORE_H)
 
@@ -685,29 +665,36 @@
 #
 
 # bitcoin-wallet binary #
-bitcoin_wallet_SOURCES = bitcoin-wallet.cpp
-bitcoin_wallet_CPPFLAGS = $(AM_CPPFLAGS) $(BITCOIN_INCLUDES)
-bitcoin_wallet_CXXFLAGS = $(AM_CXXFLAGS) $(PIE_FLAGS)
-bitcoin_wallet_LDFLAGS = $(RELDFLAGS) $(AM_LDFLAGS) $(LIBTOOL_APP_LDFLAGS)
+particl_wallet_SOURCES = bitcoin-wallet.cpp
+particl_wallet_CPPFLAGS = $(AM_CPPFLAGS) $(BITCOIN_INCLUDES)
+particl_wallet_CXXFLAGS = $(AM_CXXFLAGS) $(PIE_FLAGS)
+particl_wallet_LDFLAGS = $(RELDFLAGS) $(AM_LDFLAGS) $(LIBTOOL_APP_LDFLAGS)
 
 if TARGET_WINDOWS
-bitcoin_wallet_SOURCES += bitcoin-wallet-res.rc
-endif
-
-bitcoin_wallet_LDADD = \
-  $(LIBBITCOIN_WALLET_TOOL) \
-  $(LIBBITCOIN_WALLET) \
-  $(LIBBITCOIN_SERVER) \
-  $(LIBBITCOIN_COMMON) \
-  $(LIBBITCOIN_CONSENSUS) \
-  $(LIBBITCOIN_UTIL) \
-  $(LIBBITCOIN_CRYPTO) \
+particl_wallet_SOURCES += bitcoin-wallet-res.rc
+endif
+
+particl_wallet_LDADD = \
+  $(LIBPARTICL_WALLET_TOOL) \
+  $(LIBPARTICL_SERVER) \
+  $(LIBPARTICL_WALLET) \
+  $(LIBPARTICL_COMMON) \
+  $(LIBPARTICL_CONSENSUS) \
+  $(LIBPARTICL_UTIL) \
+  $(LIBPARTICL_CRYPTO) \
+  $(LIBPARTICL_SMSG) \
+  $(LIBPARTICL_USBDEVICE) \
+  $(LIBPARTICL_ZMQ) \
+  $(LIBUNIVALUE) \
   $(LIBLEVELDB) \
   $(LIBLEVELDB_SSE42) \
   $(LIBMEMENV) \
   $(LIBSECP256K1)
 
-bitcoin_wallet_LDADD += $(BOOST_LIBS) $(BDB_LIBS) $(CRYPTO_LIBS) $(MINIUPNPC_LIBS)
+particl_wallet_LDADD += $(BOOST_LIBS) $(BDB_LIBS) $(CRYPTO_LIBS) $(MINIUPNPC_LIBS) $(EVENT_PTHREADS_LIBS) $(EVENT_LIBS) $(ZMQ_LIBS)
+if ENABLE_USBDEVICE
+particl_wallet_LDADD += $(USB_LIBS) $(HIDAPI_LIBS) $(PROTOBUF_LIBS)
+endif
 #
 
 # bitcoinconsensus library #
