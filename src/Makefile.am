--- conflicted
+++ resolved
@@ -120,11 +120,7 @@
   chainparams.h \
   chainparamsbase.h \
   chainparamsseeds.h \
-<<<<<<< HEAD
   chainparamsimport.h \
-  checkpoints.h \
-=======
->>>>>>> 56376f33
   checkqueue.h \
   clientversion.h \
   coins.h \
