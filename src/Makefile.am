--- conflicted
+++ resolved
@@ -284,15 +284,10 @@
   wallet/walletdb.h \
   wallet/wallettool.h \
   wallet/walletutil.h \
-<<<<<<< HEAD
-  wallet/coinselection.h \
   wallet/hdwalletdb.h \
   wallet/hdwallettypes.h \
   wallet/hdwallet.h \
   wallet/rpchdwallet.h \
-=======
-  walletinitinterface.h \
->>>>>>> 31bdd866
   warnings.h \
   zmq/zmqabstractnotifier.h \
   zmq/zmqconfig.h\
