--- conflicted
+++ resolved
@@ -53,7 +53,6 @@
     for (const auto& txin : wtx.tx->vin) {
         result.txin_is_mine.emplace_back(wallet.IsMine(txin));
     }
-<<<<<<< HEAD
     if (wtx.tx->IsParticlVersion()) {
         size_t nv = wtx.tx->GetNumVOuts();
         result.txout_is_mine.reserve(nv);
@@ -68,7 +67,7 @@
 
             if (txout->IsStandardOutput()) {
                 result.txout_address_is_mine.emplace_back(ExtractDestination(*txout->GetPScriptPubKey(), result.txout_address.back()) ?
-                                                          IsMine(wallet, result.txout_address.back()) :
+                                                          wallet.IsMine(result.txout_address.back()) :
                                                           ISMINE_NO);
             } else {
                 result.txout_address_is_mine.emplace_back(ISMINE_NO);
@@ -82,25 +81,11 @@
             result.txout_is_mine.emplace_back(wallet.IsMine(txout));
             result.txout_address.emplace_back();
             result.txout_address_is_mine.emplace_back(ExtractDestination(txout.scriptPubKey, result.txout_address.back()) ?
-                                                          IsMine(wallet, result.txout_address.back()) :
+                                                          wallet.IsMine(result.txout_address.back()) :
                                                           ISMINE_NO);
         }
     }
-
     result.credit = wtx.GetCredit(locked_chain, ISMINE_ALL, true);
-=======
-    result.txout_is_mine.reserve(wtx.tx->vout.size());
-    result.txout_address.reserve(wtx.tx->vout.size());
-    result.txout_address_is_mine.reserve(wtx.tx->vout.size());
-    for (const auto& txout : wtx.tx->vout) {
-        result.txout_is_mine.emplace_back(wallet.IsMine(txout));
-        result.txout_address.emplace_back();
-        result.txout_address_is_mine.emplace_back(ExtractDestination(txout.scriptPubKey, result.txout_address.back()) ?
-                                                      wallet.IsMine(result.txout_address.back()) :
-                                                      ISMINE_NO);
-    }
-    result.credit = wtx.GetCredit(locked_chain, ISMINE_ALL);
->>>>>>> 6a97e8a0
     result.debit = wtx.GetDebit(ISMINE_ALL);
     result.change = wtx.GetChange();
     result.time = wtx.GetTxTime();
@@ -278,11 +263,7 @@
         LOCK(m_wallet->cs_wallet);
         std::vector<WalletAddress> result;
         for (const auto& item : m_wallet->mapAddressBook) {
-<<<<<<< HEAD
-            result.emplace_back(item.first, IsMine(*m_wallet, item.first), item.second.name, item.second.purpose, item.second.fBech32);
-=======
-            result.emplace_back(item.first, m_wallet->IsMine(item.first), item.second.name, item.second.purpose);
->>>>>>> 6a97e8a0
+            result.emplace_back(item.first, m_wallet->IsMine(item.first), item.second.name, item.second.purpose, item.second.fBech32);
         }
         return result;
     }
