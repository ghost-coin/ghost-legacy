--- conflicted
+++ resolved
@@ -30,8 +30,13 @@
 #include <wallet/fees.h>
 #include <wallet/rpcwallet.h>
 #include <wallet/wallet.h>
-<<<<<<< HEAD
 #include <wallet/hdwallet.h>
+#include <wallet/walletutil.h>
+
+#include <memory>
+#include <string>
+#include <utility>
+#include <vector>
 
 void LockWallet(CWallet* pWallet)
 {
@@ -39,14 +44,6 @@
     pWallet->nRelockTime = 0;
     pWallet->Lock();
 }
-=======
-#include <wallet/walletutil.h>
-
-#include <memory>
-#include <string>
-#include <utility>
-#include <vector>
->>>>>>> cbf00939
 
 namespace interfaces {
 namespace {
@@ -88,8 +85,7 @@
     for (const auto& txin : wtx.tx->vin) {
         result.txin_is_mine.emplace_back(wallet.IsMine(txin));
     }
-    if (wtx.tx->IsParticlVersion())
-    {
+    if (wtx.tx->IsParticlVersion()) {
         size_t nv = wtx.tx->GetNumVOuts();
         result.txout_is_mine.reserve(nv);
         result.txout_address.reserve(nv);
@@ -101,32 +97,29 @@
                 txout->IsStandardOutput() ? wallet.IsMine(txout.get()) : ISMINE_SPENDABLE);
             result.txout_address.emplace_back();
 
-            if (txout->IsStandardOutput())
-            result.txout_address_is_mine.emplace_back(ExtractDestination(*txout->GetPScriptPubKey(), result.txout_address.back()) ?
+            if (txout->IsStandardOutput()) {
+                result.txout_address_is_mine.emplace_back(ExtractDestination(*txout->GetPScriptPubKey(), result.txout_address.back()) ?
                                                           IsMine(wallet, result.txout_address.back()) :
                                                           ISMINE_NO);
-            else
-            result.txout_address_is_mine.emplace_back(ISMINE_NO);
-        }
-    } else
-    {
-    result.txout_is_mine.reserve(wtx.tx->vout.size());
-    result.txout_address.reserve(wtx.tx->vout.size());
-    result.txout_address_is_mine.reserve(wtx.tx->vout.size());
-    for (const auto& txout : wtx.tx->vout) {
-        result.txout_is_mine.emplace_back(wallet.IsMine(txout));
-        result.txout_address.emplace_back();
-        result.txout_address_is_mine.emplace_back(ExtractDestination(txout.scriptPubKey, result.txout_address.back()) ?
-                                                      IsMine(wallet, result.txout_address.back()) :
-                                                      ISMINE_NO);
-    }
-<<<<<<< HEAD
-    }
-
-    result.credit = wtx.GetCredit(ISMINE_ALL);
-=======
+            } else {
+                result.txout_address_is_mine.emplace_back(ISMINE_NO);
+            }
+        }
+    } else {
+        result.txout_is_mine.reserve(wtx.tx->vout.size());
+        result.txout_address.reserve(wtx.tx->vout.size());
+        result.txout_address_is_mine.reserve(wtx.tx->vout.size());
+        for (const auto& txout : wtx.tx->vout) {
+            result.txout_is_mine.emplace_back(wallet.IsMine(txout));
+            result.txout_address.emplace_back();
+            result.txout_address_is_mine.emplace_back(ExtractDestination(txout.scriptPubKey, result.txout_address.back()) ?
+                                                          IsMine(wallet, result.txout_address.back()) :
+                                                          ISMINE_NO);
+        }
+    }
+
     result.credit = wtx.GetCredit(locked_chain, ISMINE_ALL);
->>>>>>> cbf00939
+    result.credit = wtx.GetCredit(locked_chain, ISMINE_ALL);
     result.debit = wtx.GetDebit(ISMINE_ALL);
     result.change = wtx.GetChange();
     result.time = wtx.GetTxTime();
@@ -172,7 +165,7 @@
     return result;
 }
 
-WalletTxStatus MakeWalletTxStatus(CHDWallet &wallet, const uint256 &hash, const CTransactionRecord &rtx)
+WalletTxStatus MakeWalletTxStatus(interfaces::Chain::Lock& locked_chain, CHDWallet &wallet, const uint256 &hash, const CTransactionRecord &rtx)
 {
     WalletTxStatus result;
     auto mi = ::mapBlockIndex.find(rtx.blockHash);
@@ -181,11 +174,11 @@
     result.block_height = (block ? block->nHeight : std::numeric_limits<int>::max()),
 
     result.blocks_to_maturity = 0;
-    result.depth_in_main_chain = wallet.GetDepthInMainChain(rtx.blockHash, rtx.nIndex);
+    result.depth_in_main_chain = wallet.GetDepthInMainChain(locked_chain, rtx.blockHash, rtx.nIndex);
     result.time_received = rtx.nTimeReceived;
     result.lock_time = 0; // TODO
     result.is_final = true; // TODO
-    result.is_trusted = wallet.IsTrusted(hash, rtx.blockHash);
+    result.is_trusted = wallet.IsTrusted(locked_chain, hash, rtx.blockHash);
     result.is_abandoned = rtx.IsAbandoned();
     result.is_coinbase = false;
     result.is_in_main_chain = result.depth_in_main_chain > 0;
@@ -208,7 +201,8 @@
     return result;
 }
 
-WalletTxOut MakeWalletTxOut(CHDWallet &wallet, const uint256 &hash, const CTransactionRecord &rtx, int n, int depth) EXCLUSIVE_LOCKS_REQUIRED(cs_main, wallet.cs_wallet)
+WalletTxOut MakeWalletTxOut(interfaces::Chain::Lock& locked_chain,
+    CHDWallet &wallet, const uint256 &hash, const CTransactionRecord &rtx, int n, int depth) EXCLUSIVE_LOCKS_REQUIRED(wallet.cs_wallet)
 {
     WalletTxOut result;
     const COutputRecord *oR = rtx.GetOutput(n);
@@ -219,7 +213,7 @@
     result.txout.scriptPubKey = oR->scriptPubKey;
     result.time = rtx.GetTxTime();
     result.depth_in_main_chain = depth;
-    result.is_spent = wallet.IsSpent(hash, n);
+    result.is_spent = wallet.IsSpent(locked_chain, hash, n);
     return result;
 }
 
@@ -451,7 +445,7 @@
                 auto mi = m_wallet_part->mapRecords.find(txid);
                 if (mi != m_wallet_part->mapRecords.end()) {
                     num_blocks = ::chainActive.Height();
-                    tx_status = MakeWalletTxStatus(*m_wallet_part, mi->first, mi->second);
+                    tx_status = MakeWalletTxStatus(*locked_chain, *m_wallet_part, mi->first, mi->second);
                     return true;
                 }
             }
@@ -483,7 +477,7 @@
                 num_blocks = ::chainActive.Height();
                 in_mempool = m_wallet_part->InMempool(mi->first);
                 order_form = {};
-                tx_status = MakeWalletTxStatus(*m_wallet_part, mi->first, mi->second);
+                tx_status = MakeWalletTxStatus(*locked_chain, *m_wallet_part, mi->first, mi->second);
                 return MakeWalletTx(*m_wallet_part, mi);
             }
         }
@@ -528,21 +522,14 @@
     }
     bool tryGetBalances(WalletBalances& balances, bool skip_height_check, int cached_blocks, int& num_blocks) override
     {
-<<<<<<< HEAD
-        TRY_LOCK(cs_main, locked_chain);
-        if (!locked_chain) {
-            return false;
-        }
+        auto locked_chain = m_wallet.chain().lock(true /* try_lock */);
+        if (!locked_chain) return false;
 
         num_blocks = ::chainActive.Height();
         if (!skip_height_check && num_blocks == cached_blocks) {
             return false;
         }
 
-=======
-        auto locked_chain = m_wallet.chain().lock(true /* try_lock */);
-        if (!locked_chain) return false;
->>>>>>> cbf00939
         TRY_LOCK(m_wallet.cs_wallet, locked_wallet);
         if (!locked_wallet) {
             return false;
@@ -582,29 +569,23 @@
     }
     CoinsList listCoins(OutputTypes nType) override
     {
-<<<<<<< HEAD
-        LOCK2(::cs_main, m_wallet.cs_wallet);
+        auto locked_chain = m_wallet.chain().lock();
+        LOCK(m_wallet.cs_wallet);
 
         CoinsList result;
         if (m_wallet_part
             && nType != OUTPUT_STANDARD) {
-            for (const auto& entry : m_wallet_part->ListCoins(nType)) {
+            for (const auto& entry : m_wallet_part->ListCoins(*locked_chain, nType)) {
                 auto& group = result[entry.first];
                 for (const auto& coin : entry.second) {
                     group.emplace_back(
-                        COutPoint(coin.rtx->first, coin.i), MakeWalletTxOut(*m_wallet_part, coin.txhash, coin.rtx->second, coin.i, coin.nDepth));
+                        COutPoint(coin.rtx->first, coin.i), MakeWalletTxOut(*locked_chain, *m_wallet_part, coin.txhash, coin.rtx->second, coin.i, coin.nDepth));
                 }
             }
             return result;
         }
 
-        for (const auto& entry : m_wallet.ListCoins()) {
-=======
-        auto locked_chain = m_wallet.chain().lock();
-        LOCK(m_wallet.cs_wallet);
-        CoinsList result;
         for (const auto& entry : m_wallet.ListCoins(*locked_chain)) {
->>>>>>> cbf00939
             auto& group = result[entry.first];
             for (const auto& coin : entry.second) {
                 group.emplace_back(COutPoint(coin.tx->GetHash(), coin.i),
@@ -632,9 +613,9 @@
                 const auto mi = m_wallet_part->mapRecords.find(output.hash);
                 if (mi != m_wallet_part->mapRecords.end()) {
                     const auto &rtx = mi->second;
-                    int depth = m_wallet_part->GetDepthInMainChain(rtx.blockHash, rtx.nIndex);
+                    int depth = m_wallet_part->GetDepthInMainChain(*locked_chain, rtx.blockHash, rtx.nIndex);
                     if (depth >= 0) {
-                        result.back() = MakeWalletTxOut(*m_wallet_part, output.hash, rtx, output.n, depth);
+                        result.back() = MakeWalletTxOut(*locked_chain, *m_wallet_part, output.hash, rtx, output.n, depth);
                     }
                 }
             }
