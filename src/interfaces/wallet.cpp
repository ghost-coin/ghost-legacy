// Copyright (c) 2018 The Bitcoin Core developers
// Distributed under the MIT software license, see the accompanying
// file COPYING or http://www.opensource.org/licenses/mit-license.php.

#include <interfaces/wallet.h>

#include <amount.h>
#include <interfaces/chain.h>
#include <interfaces/handler.h>
#include <policy/fees.h>
#include <primitives/transaction.h>
#include <script/standard.h>
#include <support/allocators/secure.h>
#include <sync.h>
#include <ui_interface.h>
#include <uint256.h>
#include <util/system.h>
#include <wallet/feebumper.h>
#include <wallet/fees.h>
#include <wallet/ismine.h>
#include <wallet/rpcwallet.h>
#include <wallet/load.h>
#include <wallet/wallet.h>

#include <memory>
#include <string>
#include <utility>
#include <vector>


#include <wallet/walletutil.h>
#include <wallet/hdwallet.h>
#include <wallet/rpchdwallet.h>
#include <smsg/smessage.h>


void LockWallet(CWallet* pWallet)
{
    LOCK(pWallet->cs_wallet);
    pWallet->nRelockTime = 0;
    pWallet->Lock();
}

namespace interfaces {
namespace {

//! Construct wallet tx struct.
WalletTx MakeWalletTx(CWallet& wallet, const CWalletTx& wtx)
{
    WalletTx result;
    result.tx = wtx.tx;
    result.txin_is_mine.reserve(wtx.tx->vin.size());
    for (const auto& txin : wtx.tx->vin) {
        result.txin_is_mine.emplace_back(wallet.IsMine(txin));
    }
<<<<<<< HEAD
    if (wtx.tx->IsParticlVersion()) {
        size_t nv = wtx.tx->GetNumVOuts();
        result.txout_is_mine.reserve(nv);
        result.txout_address.reserve(nv);
        result.txout_address_is_mine.reserve(nv);

        for (const auto& txout : wtx.tx->vpout) {
            // Mark data outputs as owned so txn will show as payment to self
            result.txout_is_mine.emplace_back(
                txout->IsStandardOutput() ? wallet.IsMine(txout.get()) : ISMINE_SPENDABLE);
            result.txout_address.emplace_back();

            if (txout->IsStandardOutput()) {
                result.txout_address_is_mine.emplace_back(ExtractDestination(*txout->GetPScriptPubKey(), result.txout_address.back()) ?
                                                          wallet.IsMine(result.txout_address.back()) :
                                                          ISMINE_NO);
            } else {
                result.txout_address_is_mine.emplace_back(ISMINE_NO);
            }
        }
    } else {
        result.txout_is_mine.reserve(wtx.tx->vout.size());
        result.txout_address.reserve(wtx.tx->vout.size());
        result.txout_address_is_mine.reserve(wtx.tx->vout.size());
        for (const auto& txout : wtx.tx->vout) {
            result.txout_is_mine.emplace_back(wallet.IsMine(txout));
            result.txout_address.emplace_back();
            result.txout_address_is_mine.emplace_back(ExtractDestination(txout.scriptPubKey, result.txout_address.back()) ?
                                                          wallet.IsMine(result.txout_address.back()) :
                                                          ISMINE_NO);
        }
    }
    result.credit = wtx.GetCredit(locked_chain, ISMINE_ALL, true);
=======
    result.txout_is_mine.reserve(wtx.tx->vout.size());
    result.txout_address.reserve(wtx.tx->vout.size());
    result.txout_address_is_mine.reserve(wtx.tx->vout.size());
    for (const auto& txout : wtx.tx->vout) {
        result.txout_is_mine.emplace_back(wallet.IsMine(txout));
        result.txout_address.emplace_back();
        result.txout_address_is_mine.emplace_back(ExtractDestination(txout.scriptPubKey, result.txout_address.back()) ?
                                                      wallet.IsMine(result.txout_address.back()) :
                                                      ISMINE_NO);
    }
    result.credit = wtx.GetCredit(ISMINE_ALL);
>>>>>>> a7aec7ad
    result.debit = wtx.GetDebit(ISMINE_ALL);
    result.change = wtx.GetChange();
    result.time = wtx.GetTxTime();
    result.value_map = wtx.mapValue;
    result.is_coinbase = wtx.IsCoinBase();
    result.is_coinstake = wtx.IsCoinStake();
    return result;
}

//! Construct wallet tx struct.
WalletTx MakeWalletTx(CHDWallet& wallet, MapRecords_t::const_iterator irtx)
{
    WalletTx result;
    result.is_record = true;
    result.irtx = irtx;
    result.time = irtx->second.GetTxTime();
    result.partWallet = &wallet;

    result.is_coinbase = false;
    result.is_coinstake = false;

    return result;
}

//! Construct wallet tx status struct.
WalletTxStatus MakeWalletTxStatus(interfaces::Chain::Lock& locked_chain, const CWalletTx& wtx)
{
    WalletTxStatus result;
    result.block_height = locked_chain.getBlockHeight(wtx.m_confirm.hashBlock).get_value_or(std::numeric_limits<int>::max());
    result.blocks_to_maturity = wtx.GetBlocksToMaturity();
    result.depth_in_main_chain = wtx.GetDepthInMainChain();
    result.time_received = wtx.nTimeReceived;
    result.lock_time = wtx.tx->nLockTime;
    result.is_final = locked_chain.checkFinalTx(*wtx.tx);
    result.is_trusted = wtx.IsTrusted(locked_chain);
    result.is_abandoned = wtx.isAbandoned();
    result.is_coinbase = wtx.IsCoinBase();
    result.is_in_main_chain = wtx.IsInMainChain();
    return result;
}

WalletTxStatus MakeWalletTxStatus(interfaces::Chain::Lock& locked_chain, CHDWallet &wallet, const uint256 &hash, const CTransactionRecord &rtx)
{
    LockAssertion lock(::cs_main); // Temporary, for CheckFinalTx below. Removed in upcoming commit.

    WalletTxStatus result;
    result.block_height = locked_chain.getBlockHeight(rtx.blockHash).get_value_or(std::numeric_limits<int>::max());
    result.blocks_to_maturity = 0;
    result.depth_in_main_chain = wallet.GetDepthInMainChain(locked_chain, rtx.blockHash, rtx.nIndex);
    result.time_received = rtx.nTimeReceived;
    result.lock_time = 0; // TODO
    result.is_final = true; // TODO
    result.is_trusted = wallet.IsTrusted(locked_chain, hash, rtx.blockHash);
    result.is_abandoned = rtx.IsAbandoned();
    result.is_coinbase = false;
    result.is_in_main_chain = result.depth_in_main_chain > 0;
    return result;
}

//! Construct wallet TxOut struct.
WalletTxOut MakeWalletTxOut(CWallet& wallet,
    const CWalletTx& wtx,
    int n,
    int depth) EXCLUSIVE_LOCKS_REQUIRED(wallet.cs_wallet)
{
    WalletTxOut result;
    result.txout.nValue = wtx.tx->vpout[n]->GetValue();
    result.txout.scriptPubKey = *wtx.tx->vpout[n]->GetPScriptPubKey();
    result.time = wtx.GetTxTime();
    result.depth_in_main_chain = depth;
    result.is_spent = wallet.IsSpent(wtx.GetHash(), n);
    return result;
}

WalletTxOut MakeWalletTxOut(interfaces::Chain::Lock& locked_chain,
    CHDWallet &wallet, const uint256 &hash, const CTransactionRecord &rtx, int n, int depth) EXCLUSIVE_LOCKS_REQUIRED(wallet.cs_wallet)
{
    WalletTxOut result;
    const COutputRecord *oR = rtx.GetOutput(n);
    if (!oR) {
        return result;
    }
    result.txout.nValue = oR->nValue;
    result.txout.scriptPubKey = oR->scriptPubKey;
    result.time = rtx.GetTxTime();
    result.depth_in_main_chain = depth;
    result.is_spent = wallet.IsSpent(locked_chain, hash, n);
    return result;
}

class WalletImpl : public Wallet
{
public:
    explicit WalletImpl(const std::shared_ptr<CWallet>& wallet) : m_wallet(wallet)
    {
        if (::IsParticlWallet(wallet.get())) {
            m_wallet_part = GetParticlWallet(wallet.get());
        }
    }

    bool encryptWallet(const SecureString& wallet_passphrase) override
    {
        return m_wallet->EncryptWallet(wallet_passphrase);
    }
    bool isCrypted() override { return m_wallet->IsCrypted(); }
    bool lock() override { return m_wallet->Lock(); }
    bool unlock(const SecureString& wallet_passphrase, bool for_staking_only) override
    {
        if (!m_wallet->Unlock(wallet_passphrase)) {
            return false;
        }
        if (m_wallet_part) {
            m_wallet_part->fUnlockForStakingOnly = for_staking_only;
        }
        return true;
    }
    bool isLocked() override { return m_wallet->IsLocked(); }
    bool changeWalletPassphrase(const SecureString& old_wallet_passphrase,
        const SecureString& new_wallet_passphrase) override
    {
        return m_wallet->ChangeWalletPassphrase(old_wallet_passphrase, new_wallet_passphrase);
    }
    void abortRescan() override { m_wallet->AbortRescan(); }
    bool backupWallet(const std::string& filename) override { return m_wallet->BackupWallet(filename); }
    std::string getWalletName() override { return m_wallet->GetName(); }
    bool getNewDestination(const OutputType type, const std::string label, CTxDestination& dest) override
    {
        LOCK(m_wallet->cs_wallet);
        std::string error;
        return m_wallet->GetNewDestination(type, label, dest, error);
    }
    bool getPubKey(const CKeyID& address, CPubKey& pub_key) override { return m_wallet->GetLegacyScriptPubKeyMan()->GetPubKey(address, pub_key); }
    bool getPrivKey(const CKeyID& address, CKey& key) override { return m_wallet->GetLegacyScriptPubKeyMan()->GetKey(address, key); }
    bool isSpendable(const CTxDestination& dest) override { return m_wallet->IsMine(dest) & ISMINE_SPENDABLE; }
    bool haveWatchOnly() override
    {
        auto spk_man = m_wallet->GetLegacyScriptPubKeyMan();
        if (spk_man) {
            return spk_man->HaveWatchOnly();
        }
        return false;
    };
    bool setAddressBook(const CTxDestination& dest, const std::string& name, const std::string& purpose) override
    {
        return m_wallet->SetAddressBook(dest, name, purpose);
    }
    bool delAddressBook(const CTxDestination& dest) override
    {
        return m_wallet->DelAddressBook(dest);
    }
    bool getAddress(const CTxDestination& dest,
        std::string* name,
        isminetype* is_mine,
        std::string* purpose) override
    {
        LOCK(m_wallet->cs_wallet);
        auto it = m_wallet->mapAddressBook.find(dest);
        if (it == m_wallet->mapAddressBook.end()) {
            return false;
        }
        if (name) {
            *name = it->second.name;
        }
        if (is_mine) {
            *is_mine = m_wallet->IsMine(dest);
        }
        if (purpose) {
            *purpose = it->second.purpose;
        }
        return true;
    }
    std::vector<WalletAddress> getAddresses() override
    {
        LOCK(m_wallet->cs_wallet);
        std::vector<WalletAddress> result;
        for (const auto& item : m_wallet->mapAddressBook) {
            result.emplace_back(item.first, m_wallet->IsMine(item.first), item.second.name, item.second.purpose, item.second.fBech32);
        }
        return result;
    }
    void learnRelatedScripts(const CPubKey& key, OutputType type) override { m_wallet->GetLegacyScriptPubKeyMan()->LearnRelatedScripts(key, type); }
    bool addDestData(const CTxDestination& dest, const std::string& key, const std::string& value) override
    {
        LOCK(m_wallet->cs_wallet);
        WalletBatch batch{m_wallet->GetDatabase()};
        return m_wallet->AddDestData(batch, dest, key, value);
    }
    bool eraseDestData(const CTxDestination& dest, const std::string& key) override
    {
        LOCK(m_wallet->cs_wallet);
        WalletBatch batch{m_wallet->GetDatabase()};
        return m_wallet->EraseDestData(batch, dest, key);
    }
    std::vector<std::string> getDestValues(const std::string& prefix) override
    {
        LOCK(m_wallet->cs_wallet);
        return m_wallet->GetDestValues(prefix);
    }
    void lockCoin(const COutPoint& output) override
    {
        auto locked_chain = m_wallet->chain().lock();
        LOCK(m_wallet->cs_wallet);
        return m_wallet->LockCoin(output);
    }
    void unlockCoin(const COutPoint& output) override
    {
        auto locked_chain = m_wallet->chain().lock();
        LOCK(m_wallet->cs_wallet);
        return m_wallet->UnlockCoin(output);
    }
    bool isLockedCoin(const COutPoint& output) override
    {
        auto locked_chain = m_wallet->chain().lock();
        LOCK(m_wallet->cs_wallet);
        return m_wallet->IsLockedCoin(output.hash, output.n);
    }
    void listLockedCoins(std::vector<COutPoint>& outputs) override
    {
        auto locked_chain = m_wallet->chain().lock();
        LOCK(m_wallet->cs_wallet);
        return m_wallet->ListLockedCoins(outputs);
    }
    CTransactionRef createTransaction(const std::vector<CRecipient>& recipients,
        const CCoinControl& coin_control,
        bool sign,
        int& change_pos,
        CAmount& fee,
        std::string& fail_reason) override
    {
        auto locked_chain = m_wallet->chain().lock();
        LOCK(m_wallet->cs_wallet);
        CTransactionRef tx;
        if (!m_wallet->CreateTransaction(*locked_chain, recipients, tx, fee, change_pos,
                fail_reason, coin_control, sign)) {
            return {};
        }
        return tx;
    }
    void commitTransaction(CTransactionRef tx,
        WalletValueMap value_map,
        WalletOrderForm order_form) override
    {
        auto locked_chain = m_wallet->chain().lock();
        LOCK(m_wallet->cs_wallet);
        m_wallet->CommitTransaction(std::move(tx), std::move(value_map), std::move(order_form));
    }
    bool transactionCanBeAbandoned(const uint256& txid) override { return m_wallet->TransactionCanBeAbandoned(txid); }
    bool abandonTransaction(const uint256& txid) override
    {
        auto locked_chain = m_wallet->chain().lock();
        LOCK(m_wallet->cs_wallet);
        return m_wallet->AbandonTransaction(txid);
    }
    bool transactionCanBeBumped(const uint256& txid) override
    {
        return feebumper::TransactionCanBeBumped(*m_wallet.get(), txid);
    }
    bool createBumpTransaction(const uint256& txid,
        const CCoinControl& coin_control,
        CAmount total_fee,
        std::vector<std::string>& errors,
        CAmount& old_fee,
        CAmount& new_fee,
        CMutableTransaction& mtx) override
    {
        if (total_fee > 0 || ::IsParticlWallet(m_wallet.get())) {
            return feebumper::CreateTotalBumpTransaction(m_wallet.get(), txid, coin_control, total_fee, errors, old_fee, new_fee, mtx) ==
                feebumper::Result::OK;
        } else {
            return feebumper::CreateRateBumpTransaction(*m_wallet.get(), txid, coin_control, errors, old_fee, new_fee, mtx) ==
                feebumper::Result::OK;
        }
    }
    bool signBumpTransaction(CMutableTransaction& mtx) override { return feebumper::SignTransaction(*m_wallet.get(), mtx); }
    bool commitBumpTransaction(const uint256& txid,
        CMutableTransaction&& mtx,
        std::vector<std::string>& errors,
        uint256& bumped_txid) override
    {
        return feebumper::CommitTransaction(*m_wallet.get(), txid, std::move(mtx), errors, bumped_txid) ==
               feebumper::Result::OK;
    }
    CTransactionRef getTx(const uint256& txid) override
    {
        auto locked_chain = m_wallet->chain().lock();
        LOCK(m_wallet->cs_wallet);
        auto mi = m_wallet->mapWallet.find(txid);
        if (mi != m_wallet->mapWallet.end()) {
            return mi->second.tx;
        }
        return {};
    }
    WalletTx getWalletTx(const uint256& txid) override
    {
        auto locked_chain = m_wallet->chain().lock();
        LOCK(m_wallet->cs_wallet);
        auto mi = m_wallet->mapWallet.find(txid);
        if (mi != m_wallet->mapWallet.end()) {
            return MakeWalletTx(*m_wallet, mi->second);
        }

        if (m_wallet_part) {
            const auto mi = m_wallet_part->mapRecords.find(txid);
            if (mi != m_wallet_part->mapRecords.end()) {
                return MakeWalletTx(*m_wallet_part, mi);
            }
        }

        return {};
    }
    std::vector<WalletTx> getWalletTxs() override
    {
        auto locked_chain = m_wallet->chain().lock();
        LOCK(m_wallet->cs_wallet);
        std::vector<WalletTx> result;
        result.reserve(m_wallet->mapWallet.size());
        for (const auto& entry : m_wallet->mapWallet) {
            result.emplace_back(MakeWalletTx(*m_wallet, entry.second));
        }
        if (m_wallet_part) {
            for (auto mi = m_wallet_part->mapRecords.begin(); mi != m_wallet_part->mapRecords.end(); mi++) {
                result.emplace_back(MakeWalletTx(*m_wallet_part, mi));
            }
        }

        return result;
    }
    bool tryGetTxStatus(const uint256& txid,
        interfaces::WalletTxStatus& tx_status,
        int& num_blocks,
        int64_t& block_time) override
    {
        auto locked_chain = m_wallet->chain().lock(true /* try_lock */);
        if (!locked_chain) {
            return false;
        }
        TRY_LOCK(m_wallet->cs_wallet, locked_wallet);
        if (!locked_wallet) {
            return false;
        }
        auto mi = m_wallet->mapWallet.find(txid);
        if (mi == m_wallet->mapWallet.end()) {

            if (m_wallet_part) {
                auto mi = m_wallet_part->mapRecords.find(txid);
                if (mi != m_wallet_part->mapRecords.end()) {
                    num_blocks = locked_chain->getHeight().get_value_or(-1);
                    tx_status = MakeWalletTxStatus(*locked_chain, *m_wallet_part, mi->first, mi->second);
                    return true;
                }
            }
            return false;
        }
        if (Optional<int> height = locked_chain->getHeight()) {
            num_blocks = *height;
            block_time = locked_chain->getBlockTime(*height);
        } else {
            num_blocks = -1;
            block_time = -1;
        }
        tx_status = MakeWalletTxStatus(*locked_chain, mi->second);
        return true;
    }
    WalletTx getWalletTxDetails(const uint256& txid,
        WalletTxStatus& tx_status,
        WalletOrderForm& order_form,
        bool& in_mempool,
        int& num_blocks) override
    {
        auto locked_chain = m_wallet->chain().lock();
        LOCK(m_wallet->cs_wallet);
        auto mi = m_wallet->mapWallet.find(txid);
        if (mi != m_wallet->mapWallet.end()) {
            num_blocks = locked_chain->getHeight().get_value_or(-1);
            in_mempool = mi->second.InMempool();
            order_form = mi->second.vOrderForm;
            tx_status = MakeWalletTxStatus(*locked_chain, mi->second);
            return MakeWalletTx(*m_wallet, mi->second);
        }
        if (m_wallet_part) {
            auto mi = m_wallet_part->mapRecords.find(txid);
            if (mi != m_wallet_part->mapRecords.end()) {
                num_blocks = locked_chain->getHeight().get_value_or(-1);
                in_mempool = m_wallet_part->InMempool(mi->first);
                order_form = {};
                tx_status = MakeWalletTxStatus(*locked_chain, *m_wallet_part, mi->first, mi->second);
                return MakeWalletTx(*m_wallet_part, mi);
            }
        }
        return {};
    }
    WalletBalances getBalances() override
    {
        WalletBalances result;

        if (m_wallet_part) {
            CHDWalletBalances bal;
            if (!m_wallet_part->GetBalances(bal)) {
                return result;
            }

            result.balance = bal.nPart;
            result.balanceStaked = bal.nPartStaked;
            result.balanceBlind = bal.nBlind;
            result.balanceAnon = bal.nAnon;
            result.unconfirmed_balance = bal.nPartUnconf + bal.nBlindUnconf + bal.nAnonUnconf;
            result.immature_balance = bal.nPartImmature;
            result.immature_anon_balance = bal.nAnonImmature;
            result.have_watch_only = bal.nPartWatchOnly || bal.nPartWatchOnlyUnconf || bal.nPartWatchOnlyStaked;
            if (result.have_watch_only) {
                result.watch_only_balance = bal.nPartWatchOnly;
                result.unconfirmed_watch_only_balance = bal.nPartWatchOnlyUnconf;
                //result.immature_watch_only_balance = m_wallet.GetImmatureWatchOnlyBalance();
                result.balanceWatchStaked = bal.nPartWatchOnlyStaked;
            }

            return result;
        }

        const auto bal = m_wallet->GetBalance();

        result.balance = bal.m_mine_trusted;
        result.unconfirmed_balance = bal.m_mine_untrusted_pending;
        result.immature_balance = bal.m_mine_immature;
        result.have_watch_only = haveWatchOnly();
        if (result.have_watch_only) {
            result.watch_only_balance = bal.m_watchonly_trusted;
            result.unconfirmed_watch_only_balance = bal.m_watchonly_untrusted_pending;
            result.immature_watch_only_balance = bal.m_watchonly_immature;
        }
        return result;
    }
    bool tryGetBalances(WalletBalances& balances, bool skip_height_check, int cached_blocks, int& num_blocks) override
    {
        auto locked_chain = m_wallet->chain().lock(true /* try_lock */);
        if (!locked_chain) return false;

        num_blocks = locked_chain->getHeight().get_value_or(-1);
        if (!skip_height_check && num_blocks == cached_blocks) {
            return false;
        }

        TRY_LOCK(m_wallet->cs_wallet, locked_wallet);
        if (!locked_wallet) {
            return false;
        }
        balances = getBalances();
        num_blocks = locked_chain->getHeight().get_value_or(-1);
        return true;
    }
    CAmount getBalance() override { return m_wallet->GetBalance().m_mine_trusted; }
    CAmount getAvailableBalance(const CCoinControl& coin_control) override
    {
        return m_wallet->GetAvailableBalance(&coin_control);
    }
    isminetype txinIsMine(const CTxIn& txin) override
    {
        auto locked_chain = m_wallet->chain().lock();
        LOCK(m_wallet->cs_wallet);
        return m_wallet->IsMine(txin);
    }
    isminetype txoutIsMine(const CTxOut& txout) override
    {
        auto locked_chain = m_wallet->chain().lock();
        LOCK(m_wallet->cs_wallet);
        return m_wallet->IsMine(txout);
    }
    CAmount getDebit(const CTxIn& txin, isminefilter filter) override
    {
        auto locked_chain = m_wallet->chain().lock();
        LOCK(m_wallet->cs_wallet);
        return m_wallet->GetDebit(txin, filter);
    }
    CAmount getCredit(const CTxOut& txout, isminefilter filter) override
    {
        auto locked_chain = m_wallet->chain().lock();
        LOCK(m_wallet->cs_wallet);
        return m_wallet->GetCredit(txout, filter);
    }
    CoinsList listCoins(OutputTypes nType) override
    {
        auto locked_chain = m_wallet->chain().lock();
        LOCK(m_wallet->cs_wallet);

        CoinsList result;
        if (m_wallet_part
            && nType != OUTPUT_STANDARD) {
            for (const auto& entry : m_wallet_part->ListCoins(*locked_chain, nType)) {
                auto& group = result[entry.first];
                for (const auto& coin : entry.second) {
                    group.emplace_back(
                        COutPoint(coin.rtx->first, coin.i), MakeWalletTxOut(*locked_chain, *m_wallet_part, coin.txhash, coin.rtx->second, coin.i, coin.nDepth));
                }
            }
            return result;
        }

        for (const auto& entry : m_wallet->ListCoins(*locked_chain)) {
            auto& group = result[entry.first];
            for (const auto& coin : entry.second) {
                group.emplace_back(COutPoint(coin.tx->GetHash(), coin.i),
                    MakeWalletTxOut(*m_wallet, *coin.tx, coin.i, coin.nDepth));
            }
        }
        return result;
    }
    std::vector<WalletTxOut> getCoins(const std::vector<COutPoint>& outputs) override
    {
        auto locked_chain = m_wallet->chain().lock();
        LOCK(m_wallet->cs_wallet);
        std::vector<WalletTxOut> result;
        result.reserve(outputs.size());
        for (const auto& output : outputs) {
            result.emplace_back();
            auto it = m_wallet->mapWallet.find(output.hash);
            if (it != m_wallet->mapWallet.end()) {
                int depth = it->second.GetDepthInMainChain();
                if (depth >= 0) {
                    result.back() = MakeWalletTxOut(*m_wallet, it->second, output.n, depth);
                }
            } else
            if (m_wallet_part) {
                const auto mi = m_wallet_part->mapRecords.find(output.hash);
                if (mi != m_wallet_part->mapRecords.end()) {
                    const auto &rtx = mi->second;
                    int depth = m_wallet_part->GetDepthInMainChain(*locked_chain, rtx.blockHash, rtx.nIndex);
                    if (depth >= 0) {
                        result.back() = MakeWalletTxOut(*locked_chain, *m_wallet_part, output.hash, rtx, output.n, depth);
                    }
                }
            }
        }
        return result;
    }
    CAmount getRequiredFee(unsigned int tx_bytes) override { return GetRequiredFee(*m_wallet, tx_bytes); }
    CAmount getMinimumFee(unsigned int tx_bytes,
        const CCoinControl& coin_control,
        int* returned_target,
        FeeReason* reason) override
    {
        FeeCalculation fee_calc;
        CAmount result;
        result = GetMinimumFee(*m_wallet, tx_bytes, coin_control, &fee_calc);
        if (returned_target) *returned_target = fee_calc.returnedTarget;
        if (reason) *reason = fee_calc.reason;
        return result;
    }
    unsigned int getConfirmTarget() override { return m_wallet->m_confirm_target; }
    bool hdEnabled() override { return m_wallet->IsHDEnabled(); }
    bool canGetAddresses() override { return m_wallet->CanGetAddresses(); }
    bool IsWalletFlagSet(uint64_t flag) override { return m_wallet->IsWalletFlagSet(flag); }
    OutputType getDefaultAddressType() override { return m_wallet->m_default_address_type; }
    OutputType getDefaultChangeType() override { return m_wallet->m_default_change_type; }
    CAmount getDefaultMaxTxFee() override { return m_wallet->m_default_max_tx_fee; }
    void remove() override
    {
        RemoveWallet(m_wallet);
        if (m_wallet_part) {
            smsgModule.WalletUnloaded(m_wallet_part);
            m_wallet_part = nullptr;
            RestartStakingThreads();
        }
    }
    std::unique_ptr<Handler> handleUnload(UnloadFn fn) override
    {
        return MakeHandler(m_wallet->NotifyUnload.connect(fn));
    }
    std::unique_ptr<Handler> handleShowProgress(ShowProgressFn fn) override
    {
        return MakeHandler(m_wallet->ShowProgress.connect(fn));
    }
    std::unique_ptr<Handler> handleStatusChanged(StatusChangedFn fn) override
    {
        return MakeHandler(m_wallet->NotifyStatusChanged.connect([fn](CWallet*) { fn(); }));
    }
    std::unique_ptr<Handler> handleAddressBookChanged(AddressBookChangedFn fn) override
    {
        return MakeHandler(m_wallet->NotifyAddressBookChanged.connect(
            [fn](CWallet*, const CTxDestination& address, const std::string& label, bool is_mine,
                const std::string& purpose, ChangeType status) { fn(address, label, is_mine, purpose, status); }));
    }
    std::unique_ptr<Handler> handleTransactionChanged(TransactionChangedFn fn) override
    {
        return MakeHandler(m_wallet->NotifyTransactionChanged.connect(
            [fn](CWallet*, const uint256& txid, ChangeType status) { fn(txid, status); }));
    }
    std::unique_ptr<Handler> handleWatchOnlyChanged(WatchOnlyChangedFn fn) override
    {
        return MakeHandler(m_wallet->NotifyWatchonlyChanged.connect(fn));
    }
    std::unique_ptr<Handler> handleCanGetAddressesChanged(CanGetAddressesChangedFn fn) override
    {
        return MakeHandler(m_wallet->NotifyCanGetAddressesChanged.connect(fn));
    }

    std::shared_ptr<CWallet> m_wallet;

    std::unique_ptr<Handler> handleReservedBalanceChanged(ReservedBalanceChangedFn fn) override
    {
        return MakeHandler(m_wallet_part->NotifyReservedBalanceChanged.connect(fn));
    }

    bool IsParticlWallet() override
    {
        return m_wallet_part;
    }

    CAmount getReserveBalance() override
    {
        if (!m_wallet_part)
            return 0;
        return m_wallet_part->nReserveBalance;
    }

    bool ownDestination(const CTxDestination &dest) override
    {
        if (!m_wallet_part)
            return false;
        return m_wallet_part->HaveAddress(dest);
    }

    bool isUnlockForStakingOnlySet() override
    {
        if (!m_wallet_part)
            return false;
        return m_wallet_part->fUnlockForStakingOnly;
    }

    CAmount getAvailableAnonBalance(const CCoinControl& coin_control) override
    {
        if (!m_wallet_part)
            return 0;
        return m_wallet_part->GetAvailableAnonBalance(&coin_control);
    }

    CAmount getAvailableBlindBalance(const CCoinControl& coin_control) override
    {
        if (!m_wallet_part)
            return 0;
        return m_wallet_part->GetAvailableBlindBalance(&coin_control);
    }

    CHDWallet *getParticlWallet() override
    {
        return m_wallet_part;
    }

    bool setReserveBalance(CAmount nValue) override
    {
        if (!m_wallet_part)
            return false;
        return m_wallet_part->SetReserveBalance(nValue);
    }

    void lockWallet() override
    {
        if (!m_wallet_part)
            return;
        ::LockWallet(m_wallet_part);
    }

    bool setUnlockedForStaking() override
    {
        if (!m_wallet_part || m_wallet_part->IsLocked()) {
            return false;
        }
        m_wallet_part->fUnlockForStakingOnly = true;
        return true;
    }

    bool isDefaultAccountSet() override
    {
        return (m_wallet_part && !m_wallet_part->idDefaultAccount.IsNull());
    }

    bool isHardwareLinkedWallet() override
    {
        return (m_wallet_part && m_wallet_part->IsHardwareLinkedWallet());
    }

    CAmount getCredit(const CTxOutBase *txout, isminefilter filter) override
    {
        if (!m_wallet_part)
            return 0;
        return m_wallet_part->GetCredit(txout, filter);
    }

    isminetype txoutIsMine(const CTxOutBase *txout) override
    {
        if (!m_wallet_part)
            return ISMINE_NO;
        return m_wallet_part->IsMine(txout);
    }

    CHDWallet *m_wallet_part = nullptr;
};

class WalletClientImpl : public ChainClient
{
public:
    WalletClientImpl(Chain& chain, std::vector<std::string> wallet_filenames)
        : m_chain(chain), m_wallet_filenames(std::move(wallet_filenames))
    {
    }
    void registerRpcs() override
    {
        g_rpc_chain = &m_chain;
        RegisterHDWalletRPCCommands(m_chain, m_rpc_handlers);
        return RegisterWalletRPCCommands(m_chain, m_rpc_handlers);
    }
    bool verify() override { return VerifyWallets(m_chain, m_wallet_filenames); }
    bool load() override { return LoadWallets(m_chain, m_wallet_filenames); }
    void start(CScheduler& scheduler) override { return StartWallets(scheduler); }
    void flush() override { return FlushWallets(); }
    void stop() override { return StopWallets(); }
    ~WalletClientImpl() override { UnloadWallets(); }

    Chain& m_chain;
    std::vector<std::string> m_wallet_filenames;
    std::vector<std::unique_ptr<Handler>> m_rpc_handlers;
};

} // namespace

std::unique_ptr<Wallet> MakeWallet(const std::shared_ptr<CWallet>& wallet) { return wallet ? MakeUnique<WalletImpl>(wallet) : nullptr; }

std::unique_ptr<ChainClient> MakeWalletClient(Chain& chain, std::vector<std::string> wallet_filenames)
{
    return MakeUnique<WalletClientImpl>(chain, std::move(wallet_filenames));
}

} // namespace interfaces<|MERGE_RESOLUTION|>--- conflicted
+++ resolved
@@ -53,7 +53,6 @@
     for (const auto& txin : wtx.tx->vin) {
         result.txin_is_mine.emplace_back(wallet.IsMine(txin));
     }
-<<<<<<< HEAD
     if (wtx.tx->IsParticlVersion()) {
         size_t nv = wtx.tx->GetNumVOuts();
         result.txout_is_mine.reserve(nv);
@@ -86,20 +85,7 @@
                                                           ISMINE_NO);
         }
     }
-    result.credit = wtx.GetCredit(locked_chain, ISMINE_ALL, true);
-=======
-    result.txout_is_mine.reserve(wtx.tx->vout.size());
-    result.txout_address.reserve(wtx.tx->vout.size());
-    result.txout_address_is_mine.reserve(wtx.tx->vout.size());
-    for (const auto& txout : wtx.tx->vout) {
-        result.txout_is_mine.emplace_back(wallet.IsMine(txout));
-        result.txout_address.emplace_back();
-        result.txout_address_is_mine.emplace_back(ExtractDestination(txout.scriptPubKey, result.txout_address.back()) ?
-                                                      wallet.IsMine(result.txout_address.back()) :
-                                                      ISMINE_NO);
-    }
-    result.credit = wtx.GetCredit(ISMINE_ALL);
->>>>>>> a7aec7ad
+    result.credit = wtx.GetCredit(ISMINE_ALL, true);
     result.debit = wtx.GetDebit(ISMINE_ALL);
     result.change = wtx.GetChange();
     result.time = wtx.GetTxTime();
@@ -148,11 +134,11 @@
     WalletTxStatus result;
     result.block_height = locked_chain.getBlockHeight(rtx.blockHash).get_value_or(std::numeric_limits<int>::max());
     result.blocks_to_maturity = 0;
-    result.depth_in_main_chain = wallet.GetDepthInMainChain(locked_chain, rtx.blockHash, rtx.nIndex);
+    result.depth_in_main_chain = wallet.GetDepthInMainChain(rtx);
     result.time_received = rtx.nTimeReceived;
     result.lock_time = 0; // TODO
     result.is_final = true; // TODO
-    result.is_trusted = wallet.IsTrusted(locked_chain, hash, rtx.blockHash);
+    result.is_trusted = wallet.IsTrusted(locked_chain, hash, rtx);
     result.is_abandoned = rtx.IsAbandoned();
     result.is_coinbase = false;
     result.is_in_main_chain = result.depth_in_main_chain > 0;
@@ -174,8 +160,8 @@
     return result;
 }
 
-WalletTxOut MakeWalletTxOut(interfaces::Chain::Lock& locked_chain,
-    CHDWallet &wallet, const uint256 &hash, const CTransactionRecord &rtx, int n, int depth) EXCLUSIVE_LOCKS_REQUIRED(wallet.cs_wallet)
+WalletTxOut MakeWalletTxOut(CHDWallet &wallet,
+    const uint256 &hash, const CTransactionRecord &rtx, int n, int depth) EXCLUSIVE_LOCKS_REQUIRED(wallet.cs_wallet)
 {
     WalletTxOut result;
     const COutputRecord *oR = rtx.GetOutput(n);
@@ -186,7 +172,7 @@
     result.txout.scriptPubKey = oR->scriptPubKey;
     result.time = rtx.GetTxTime();
     result.depth_in_main_chain = depth;
-    result.is_spent = wallet.IsSpent(locked_chain, hash, n);
+    result.is_spent = wallet.IsSpent(hash, n);
     return result;
 }
 
@@ -591,7 +577,7 @@
                 auto& group = result[entry.first];
                 for (const auto& coin : entry.second) {
                     group.emplace_back(
-                        COutPoint(coin.rtx->first, coin.i), MakeWalletTxOut(*locked_chain, *m_wallet_part, coin.txhash, coin.rtx->second, coin.i, coin.nDepth));
+                        COutPoint(coin.rtx->first, coin.i), MakeWalletTxOut(*m_wallet_part, coin.txhash, coin.rtx->second, coin.i, coin.nDepth));
                 }
             }
             return result;
@@ -625,9 +611,9 @@
                 const auto mi = m_wallet_part->mapRecords.find(output.hash);
                 if (mi != m_wallet_part->mapRecords.end()) {
                     const auto &rtx = mi->second;
-                    int depth = m_wallet_part->GetDepthInMainChain(*locked_chain, rtx.blockHash, rtx.nIndex);
+                    int depth = m_wallet_part->GetDepthInMainChain(rtx);
                     if (depth >= 0) {
-                        result.back() = MakeWalletTxOut(*locked_chain, *m_wallet_part, output.hash, rtx, output.n, depth);
+                        result.back() = MakeWalletTxOut(*m_wallet_part, output.hash, rtx, output.n, depth);
                     }
                 }
             }
