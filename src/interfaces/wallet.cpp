--- conflicted
+++ resolved
@@ -221,38 +221,30 @@
 class WalletImpl : public Wallet
 {
 public:
-<<<<<<< HEAD
-    explicit WalletImpl(const std::shared_ptr<CWallet>& wallet) : m_shared_wallet(wallet), m_wallet(*wallet.get())
-    {
-        if (::IsParticlWallet(&m_wallet))
-            m_wallet_part = GetParticlWallet(&m_wallet);
-    }
-=======
-    explicit WalletImpl(const std::shared_ptr<CWallet>& wallet) : m_wallet(wallet) {}
->>>>>>> 169dced9
+    explicit WalletImpl(const std::shared_ptr<CWallet>& wallet) : m_wallet(wallet)
+    {
+        if (::IsParticlWallet(wallet.get())) {
+            m_wallet_part = GetParticlWallet(wallet.get());
+        }
+    }
 
     bool encryptWallet(const SecureString& wallet_passphrase) override
     {
         return m_wallet->EncryptWallet(wallet_passphrase);
     }
-<<<<<<< HEAD
-    bool isCrypted() override { return m_wallet.IsCrypted(); }
-    bool lock() override { return m_wallet.Lock(); }
-    bool unlock(const SecureString& wallet_passphrase, bool for_staking_only) override
-    {
-        if (!m_wallet.Unlock(wallet_passphrase))
-            return false;
-        if (m_wallet_part)
-            m_wallet_part->fUnlockForStakingOnly = for_staking_only;
-        return true;
-    }
-    bool isLocked() override { return m_wallet.IsLocked(); }
-=======
     bool isCrypted() override { return m_wallet->IsCrypted(); }
     bool lock() override { return m_wallet->Lock(); }
-    bool unlock(const SecureString& wallet_passphrase) override { return m_wallet->Unlock(wallet_passphrase); }
+    bool unlock(const SecureString& wallet_passphrase, bool for_staking_only) override
+    {
+        if (!m_wallet->Unlock(wallet_passphrase)) {
+            return false;
+        }
+        if (m_wallet_part) {
+            m_wallet_part->fUnlockForStakingOnly = for_staking_only;
+        }
+        return true;
+    }
     bool isLocked() override { return m_wallet->IsLocked(); }
->>>>>>> 169dced9
     bool changeWalletPassphrase(const SecureString& old_wallet_passphrase,
         const SecureString& new_wallet_passphrase) override
     {
@@ -302,13 +294,8 @@
     {
         LOCK(m_wallet->cs_wallet);
         std::vector<WalletAddress> result;
-<<<<<<< HEAD
-        for (const auto& item : m_wallet.mapAddressBook) {
-            result.emplace_back(item.first, IsMine(m_wallet, item.first), item.second.name, item.second.purpose, item.second.fBech32);
-=======
         for (const auto& item : m_wallet->mapAddressBook) {
-            result.emplace_back(item.first, IsMine(*m_wallet, item.first), item.second.name, item.second.purpose);
->>>>>>> 169dced9
+            result.emplace_back(item.first, IsMine(*m_wallet, item.first), item.second.name, item.second.purpose, item.second.fBech32);
         }
         return result;
     }
@@ -457,9 +444,8 @@
         if (!locked_wallet) {
             return false;
         }
-<<<<<<< HEAD
-        auto mi = m_wallet.mapWallet.find(txid);
-        if (mi == m_wallet.mapWallet.end()) {
+        auto mi = m_wallet->mapWallet.find(txid);
+        if (mi == m_wallet->mapWallet.end()) {
 
             if (m_wallet_part) {
                 auto mi = m_wallet_part->mapRecords.find(txid);
@@ -469,10 +455,6 @@
                     return true;
                 }
             }
-=======
-        auto mi = m_wallet->mapWallet.find(txid);
-        if (mi == m_wallet->mapWallet.end()) {
->>>>>>> 169dced9
             return false;
         }
         if (Optional<int> height = locked_chain->getHeight()) {
@@ -516,7 +498,6 @@
     WalletBalances getBalances() override
     {
         WalletBalances result;
-<<<<<<< HEAD
         if (m_wallet_part) {
             CHDWalletBalances bal;
             if (!m_wallet_part->GetBalances(bal)) {
@@ -540,16 +521,10 @@
             return result;
         }
 
-        result.balance = m_wallet.GetBalance();
-        result.unconfirmed_balance = m_wallet.GetUnconfirmedBalance();
-        result.immature_balance = m_wallet.GetImmatureBalance();
-        result.have_watch_only = m_wallet.HaveWatchOnly();
-=======
         result.balance = m_wallet->GetBalance();
         result.unconfirmed_balance = m_wallet->GetUnconfirmedBalance();
         result.immature_balance = m_wallet->GetImmatureBalance();
         result.have_watch_only = m_wallet->HaveWatchOnly();
->>>>>>> 169dced9
         if (result.have_watch_only) {
             result.watch_only_balance = m_wallet->GetBalance(ISMINE_WATCH_ONLY);
             result.unconfirmed_watch_only_balance = m_wallet->GetUnconfirmedWatchOnlyBalance();
@@ -561,17 +536,13 @@
     {
         auto locked_chain = m_wallet->chain().lock(true /* try_lock */);
         if (!locked_chain) return false;
-<<<<<<< HEAD
 
         num_blocks = ::chainActive.Height();
         if (!skip_height_check && num_blocks == cached_blocks) {
             return false;
         }
 
-        TRY_LOCK(m_wallet.cs_wallet, locked_wallet);
-=======
         TRY_LOCK(m_wallet->cs_wallet, locked_wallet);
->>>>>>> 169dced9
         if (!locked_wallet) {
             return false;
         }
@@ -610,9 +581,8 @@
     }
     CoinsList listCoins(OutputTypes nType) override
     {
-<<<<<<< HEAD
-        auto locked_chain = m_wallet.chain().lock();
-        LOCK(m_wallet.cs_wallet);
+        auto locked_chain = m_wallet->chain().lock();
+        LOCK(m_wallet->cs_wallet);
 
         CoinsList result;
         if (m_wallet_part
@@ -627,13 +597,7 @@
             return result;
         }
 
-        for (const auto& entry : m_wallet.ListCoins(*locked_chain)) {
-=======
-        auto locked_chain = m_wallet->chain().lock();
-        LOCK(m_wallet->cs_wallet);
-        CoinsList result;
         for (const auto& entry : m_wallet->ListCoins(*locked_chain)) {
->>>>>>> 169dced9
             auto& group = result[entry.first];
             for (const auto& coin : entry.second) {
                 group.emplace_back(COutPoint(coin.tx->GetHash(), coin.i),
@@ -725,16 +689,12 @@
         return MakeHandler(m_wallet->NotifyCanGetAddressesChanged.connect(fn));
     }
 
-<<<<<<< HEAD
+    std::shared_ptr<CWallet> m_wallet;
+
     std::unique_ptr<Handler> handleReservedBalanceChanged(ReservedBalanceChangedFn fn) override
     {
         return MakeHandler(m_wallet_part->NotifyReservedBalanceChanged.connect(fn));
     }
-
-    std::shared_ptr<CWallet> m_shared_wallet;
-    CWallet& m_wallet;
-
-
 
     bool IsParticlWallet() override
     {
@@ -827,9 +787,6 @@
     }
 
     CHDWallet *m_wallet_part = nullptr;
-=======
-    std::shared_ptr<CWallet> m_wallet;
->>>>>>> 169dced9
 };
 
 class WalletClientImpl : public ChainClient
