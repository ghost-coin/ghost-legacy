--- conflicted
+++ resolved
@@ -200,15 +200,9 @@
 
 static void MutateTxVersion(CMutableTransaction& tx, const std::string& cmdVal)
 {
-<<<<<<< HEAD
-    int64_t newVersion = atoi64(cmdVal);
-    if (newVersion < 1 || newVersion > CTransaction::MAX_STANDARD_PARTICL_VERSION)
-        throw std::runtime_error("Invalid TX version requested");
-=======
     int64_t newVersion;
-    if (!ParseInt64(cmdVal, &newVersion) || newVersion < 1 || newVersion > CTransaction::MAX_STANDARD_VERSION)
+    if (!ParseInt64(cmdVal, &newVersion) || newVersion < 1 || newVersion > CTransaction::MAX_STANDARD_PARTICL_VERSION)
         throw std::runtime_error("Invalid TX version requested: '" + cmdVal + "'");
->>>>>>> fad42e8c
 
     if (!tx.IsParticlVersion() && IsParticlTxVersion(newVersion))
     {
@@ -619,29 +613,15 @@
 static void MutateTxDelOutput(CMutableTransaction& tx, const std::string& strOutIdx)
 {
     // parse requested deletion index
-<<<<<<< HEAD
-    int outIdx = atoi(strOutIdx);
-
-    if (tx.IsParticlVersion())
-    {
-        if (outIdx < 0 || outIdx >= (int)tx.vpout.size()) {
-            std::string strErr = "Invalid TX output index '" + strOutIdx + "'";
-            throw std::runtime_error(strErr.c_str());
-        }
-
+    int64_t outIdx;
+    if (!ParseInt64(strOutIdx, &outIdx) || outIdx < 0 || outIdx >= static_cast<int64_t>(tx.GetNumVOuts())) {
+        throw std::runtime_error("Invalid TX output index '" + strOutIdx + "'");
+    }
+
+    if (tx.IsParticlVersion()) {
         // delete output from transaction
         tx.vpout.erase(tx.vpout.begin() + outIdx);
         return;
-    }
-
-    if (outIdx < 0 || outIdx >= (int)tx.vout.size()) {
-        std::string strErr = "Invalid TX output index '" + strOutIdx + "'";
-        throw std::runtime_error(strErr.c_str());
-=======
-    int64_t outIdx;
-    if (!ParseInt64(strOutIdx, &outIdx) || outIdx < 0 || outIdx >= static_cast<int64_t>(tx.vout.size())) {
-        throw std::runtime_error("Invalid TX output index '" + strOutIdx + "'");
->>>>>>> fad42e8c
     }
 
     // delete output from transaction
