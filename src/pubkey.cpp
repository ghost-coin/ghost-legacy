// Copyright (c) 2009-2019 The Bitcoin Core developers
// Copyright (c) 2017 The Zcash developers
// Distributed under the MIT software license, see the accompanying
// file COPYING or http://www.opensource.org/licenses/mit-license.php.

#include <pubkey.h>

#include <secp256k1.h>
#include <secp256k1_recovery.h>
#include <secp256k1_schnorrsig.h>

namespace
{
/* Global secp256k1_context object used for verification. */
secp256k1_context* secp256k1_context_verify = nullptr;
} // namespace

/** This function is taken from the libsecp256k1 distribution and implements
 *  DER parsing for ECDSA signatures, while supporting an arbitrary subset of
 *  format violations.
 *
 *  Supported violations include negative integers, excessive padding, garbage
 *  at the end, and overly long length descriptors. This is safe to use in
 *  Bitcoin because since the activation of BIP66, signatures are verified to be
 *  strict DER before being passed to this module, and we know it supports all
 *  violations present in the blockchain before that point.
 */
int ecdsa_signature_parse_der_lax(const secp256k1_context* ctx, secp256k1_ecdsa_signature* sig, const unsigned char *input, size_t inputlen) {
    size_t rpos, rlen, spos, slen;
    size_t pos = 0;
    size_t lenbyte;
    unsigned char tmpsig[64] = {0};
    int overflow = 0;

    /* Hack to initialize sig with a correctly-parsed but invalid signature. */
    secp256k1_ecdsa_signature_parse_compact(ctx, sig, tmpsig);

    /* Sequence tag byte */
    if (pos == inputlen || input[pos] != 0x30) {
        return 0;
    }
    pos++;

    /* Sequence length bytes */
    if (pos == inputlen) {
        return 0;
    }
    lenbyte = input[pos++];
    if (lenbyte & 0x80) {
        lenbyte -= 0x80;
        if (lenbyte > inputlen - pos) {
            return 0;
        }
        pos += lenbyte;
    }

    /* Integer tag byte for R */
    if (pos == inputlen || input[pos] != 0x02) {
        return 0;
    }
    pos++;

    /* Integer length for R */
    if (pos == inputlen) {
        return 0;
    }
    lenbyte = input[pos++];
    if (lenbyte & 0x80) {
        lenbyte -= 0x80;
        if (lenbyte > inputlen - pos) {
            return 0;
        }
        while (lenbyte > 0 && input[pos] == 0) {
            pos++;
            lenbyte--;
        }
        static_assert(sizeof(size_t) >= 4, "size_t too small");
        if (lenbyte >= 4) {
            return 0;
        }
        rlen = 0;
        while (lenbyte > 0) {
            rlen = (rlen << 8) + input[pos];
            pos++;
            lenbyte--;
        }
    } else {
        rlen = lenbyte;
    }
    if (rlen > inputlen - pos) {
        return 0;
    }
    rpos = pos;
    pos += rlen;

    /* Integer tag byte for S */
    if (pos == inputlen || input[pos] != 0x02) {
        return 0;
    }
    pos++;

    /* Integer length for S */
    if (pos == inputlen) {
        return 0;
    }
    lenbyte = input[pos++];
    if (lenbyte & 0x80) {
        lenbyte -= 0x80;
        if (lenbyte > inputlen - pos) {
            return 0;
        }
        while (lenbyte > 0 && input[pos] == 0) {
            pos++;
            lenbyte--;
        }
        static_assert(sizeof(size_t) >= 4, "size_t too small");
        if (lenbyte >= 4) {
            return 0;
        }
        slen = 0;
        while (lenbyte > 0) {
            slen = (slen << 8) + input[pos];
            pos++;
            lenbyte--;
        }
    } else {
        slen = lenbyte;
    }
    if (slen > inputlen - pos) {
        return 0;
    }
    spos = pos;

    /* Ignore leading zeroes in R */
    while (rlen > 0 && input[rpos] == 0) {
        rlen--;
        rpos++;
    }
    /* Copy R value */
    if (rlen > 32) {
        overflow = 1;
    } else {
        memcpy(tmpsig + 32 - rlen, input + rpos, rlen);
    }

    /* Ignore leading zeroes in S */
    while (slen > 0 && input[spos] == 0) {
        slen--;
        spos++;
    }
    /* Copy S value */
    if (slen > 32) {
        overflow = 1;
    } else {
        memcpy(tmpsig + 64 - slen, input + spos, slen);
    }

    if (!overflow) {
        overflow = !secp256k1_ecdsa_signature_parse_compact(ctx, sig, tmpsig);
    }
    if (overflow) {
        /* Overwrite the result again with a correctly-parsed but invalid
           signature if parsing failed. */
        memset(tmpsig, 0, 64);
        secp256k1_ecdsa_signature_parse_compact(ctx, sig, tmpsig);
    }
    return 1;
}

<<<<<<< HEAD
CKeyID::CKeyID(const uint256& in)
{
    CRIPEMD160().Write(in.begin(), 32).Finalize(this->begin());
};
=======
XOnlyPubKey::XOnlyPubKey(Span<const unsigned char> bytes)
{
    assert(bytes.size() == 32);
    std::copy(bytes.begin(), bytes.end(), m_keydata.begin());
}

bool XOnlyPubKey::VerifySchnorr(const uint256& msg, Span<const unsigned char> sigbytes) const
{
    assert(sigbytes.size() == 64);
    secp256k1_xonly_pubkey pubkey;
    if (!secp256k1_xonly_pubkey_parse(secp256k1_context_verify, &pubkey, m_keydata.data())) return false;
    return secp256k1_schnorrsig_verify(secp256k1_context_verify, sigbytes.data(), msg.begin(), &pubkey);
}

bool XOnlyPubKey::CheckPayToContract(const XOnlyPubKey& base, const uint256& hash, bool parity) const
{
    secp256k1_xonly_pubkey base_point;
    if (!secp256k1_xonly_pubkey_parse(secp256k1_context_verify, &base_point, base.data())) return false;
    return secp256k1_xonly_pubkey_tweak_add_check(secp256k1_context_verify, m_keydata.begin(), parity, &base_point, hash.begin());
}
>>>>>>> 4f807348

bool CPubKey::Verify(const uint256 &hash, const std::vector<unsigned char>& vchSig) const {
    if (!IsValid())
        return false;
    secp256k1_pubkey pubkey;
    secp256k1_ecdsa_signature sig;
    assert(secp256k1_context_verify && "secp256k1_context_verify must be initialized to use CPubKey.");
    if (!secp256k1_ec_pubkey_parse(secp256k1_context_verify, &pubkey, vch, size())) {
        return false;
    }
    if (!ecdsa_signature_parse_der_lax(secp256k1_context_verify, &sig, vchSig.data(), vchSig.size())) {
        return false;
    }
    /* libsecp256k1's ECDSA verification requires lower-S signatures, which have
     * not historically been enforced in Bitcoin, so normalize them first. */
    secp256k1_ecdsa_signature_normalize(secp256k1_context_verify, &sig, &sig);
    return secp256k1_ecdsa_verify(secp256k1_context_verify, &sig, hash.begin(), &pubkey);
}

bool CPubKey::RecoverCompact(const uint256 &hash, const std::vector<unsigned char>& vchSig) {
    if (vchSig.size() != COMPACT_SIGNATURE_SIZE)
        return false;
    int recid = (vchSig[0] - 27) & 3;
    bool fComp = ((vchSig[0] - 27) & 4) != 0;
    secp256k1_pubkey pubkey;
    secp256k1_ecdsa_recoverable_signature sig;
    assert(secp256k1_context_verify && "secp256k1_context_verify must be initialized to use CPubKey.");
    if (!secp256k1_ecdsa_recoverable_signature_parse_compact(secp256k1_context_verify, &sig, &vchSig[1], recid)) {
        return false;
    }
    if (!secp256k1_ecdsa_recover(secp256k1_context_verify, &pubkey, &sig, hash.begin())) {
        return false;
    }
    unsigned char pub[SIZE];
    size_t publen = SIZE;
    secp256k1_ec_pubkey_serialize(secp256k1_context_verify, pub, &publen, &pubkey, fComp ? SECP256K1_EC_COMPRESSED : SECP256K1_EC_UNCOMPRESSED);
    Set(pub, pub + publen);
    return true;
}

bool CPubKey::IsFullyValid() const {
    if (!IsValid())
        return false;
    secp256k1_pubkey pubkey;
    assert(secp256k1_context_verify && "secp256k1_context_verify must be initialized to use CPubKey.");
    return secp256k1_ec_pubkey_parse(secp256k1_context_verify, &pubkey, vch, size());
}

bool CPubKey::Decompress() {
    if (!IsValid())
        return false;
    secp256k1_pubkey pubkey;
    assert(secp256k1_context_verify && "secp256k1_context_verify must be initialized to use CPubKey.");
    if (!secp256k1_ec_pubkey_parse(secp256k1_context_verify, &pubkey, vch, size())) {
        return false;
    }
    unsigned char pub[SIZE];
    size_t publen = SIZE;
    secp256k1_ec_pubkey_serialize(secp256k1_context_verify, pub, &publen, &pubkey, SECP256K1_EC_UNCOMPRESSED);
    Set(pub, pub + publen);
    return true;
}

bool CPubKey::Compress() {
    if (!IsValid())
        return false;
    secp256k1_pubkey pubkey;
    if (!secp256k1_ec_pubkey_parse(secp256k1_context_verify, &pubkey, &(*this)[0], size())) {
        return false;
    }
    unsigned char pub[33];
    size_t publen = 33;
    secp256k1_ec_pubkey_serialize(secp256k1_context_verify, pub, &publen, &pubkey, SECP256K1_EC_COMPRESSED);
    Set(pub, pub + publen);
    return true;
}

bool CPubKey::Derive(CPubKey& pubkeyChild, ChainCode &ccChild, unsigned int nChild, const ChainCode& cc) const {
    assert(IsValid());
    assert((nChild >> 31) == 0);
    assert(size() == COMPRESSED_SIZE);
    unsigned char out[64];
    BIP32Hash(cc, nChild, *begin(), begin()+1, out);
    memcpy(ccChild.begin(), out+32, 32);
    secp256k1_pubkey pubkey;
    assert(secp256k1_context_verify && "secp256k1_context_verify must be initialized to use CPubKey.");
    if (!secp256k1_ec_pubkey_parse(secp256k1_context_verify, &pubkey, vch, size())) {
        return false;
    }
    if (!secp256k1_ec_pubkey_tweak_add(secp256k1_context_verify, &pubkey, out)) {
        return false;
    }
    unsigned char pub[COMPRESSED_SIZE];
    size_t publen = COMPRESSED_SIZE;
    secp256k1_ec_pubkey_serialize(secp256k1_context_verify, pub, &publen, &pubkey, SECP256K1_EC_COMPRESSED);
    pubkeyChild.Set(pub, pub + publen);
    return true;
}

bool CPubKey::Derive(CPubKey& pubkeyChild, unsigned char ccChild[32], unsigned int nChild, const unsigned char cc[32]) const
{
    assert(IsValid());
    assert((nChild >> 31) == 0);
    assert(begin() + 33 == end());
    unsigned char out[64];
    BIP32Hash(cc, nChild, *begin(), begin()+1, out);
    memcpy(ccChild, out+32, 32);
    secp256k1_pubkey pubkey;
    if (!secp256k1_ec_pubkey_parse(secp256k1_context_verify, &pubkey, &(*this)[0], size())) {
        return false;
    }
    if (!secp256k1_ec_pubkey_tweak_add(secp256k1_context_verify, &pubkey, out)) {
        return false;
    }
    unsigned char pub[33];
    size_t publen = 33;
    secp256k1_ec_pubkey_serialize(secp256k1_context_verify, pub, &publen, &pubkey, SECP256K1_EC_COMPRESSED);
    pubkeyChild.Set(pub, pub + publen);
    return true;
}
/*
void CExtPubKey::Encode(unsigned char code[BIP32_EXTKEY_SIZE]) const {
    code[0] = nDepth;
    memcpy(code+1, vchFingerprint, 4);
    code[5] = (nChild >> 24) & 0xFF; code[6] = (nChild >> 16) & 0xFF;
    code[7] = (nChild >>  8) & 0xFF; code[8] = (nChild >>  0) & 0xFF;
    memcpy(code+9, chaincode.begin(), 32);
    assert(pubkey.size() == CPubKey::COMPRESSED_SIZE);
    memcpy(code+41, pubkey.begin(), CPubKey::COMPRESSED_SIZE);
}

void CExtPubKey::Decode(const unsigned char code[BIP32_EXTKEY_SIZE]) {
    nDepth = code[0];
    memcpy(vchFingerprint, code+1, 4);
    nChild = (code[5] << 24) | (code[6] << 16) | (code[7] << 8) | code[8];
    memcpy(chaincode.begin(), code+9, 32);
    pubkey.Set(code+41, code+BIP32_EXTKEY_SIZE);
}

bool CExtPubKey::Derive(CExtPubKey &out, unsigned int _nChild) const {
    out.nDepth = nDepth + 1;
    CKeyID id = pubkey.GetID();
    memcpy(&out.vchFingerprint[0], &id, 4);
    out.nChild = _nChild;
    return pubkey.Derive(out.pubkey, out.chaincode, _nChild, chaincode);
}
*/
/* static */ bool CPubKey::CheckLowS(const std::vector<unsigned char>& vchSig) {
    secp256k1_ecdsa_signature sig;
    assert(secp256k1_context_verify && "secp256k1_context_verify must be initialized to use CPubKey.");
    if (!ecdsa_signature_parse_der_lax(secp256k1_context_verify, &sig, vchSig.data(), vchSig.size())) {
        return false;
    }
    return (!secp256k1_ecdsa_signature_normalize(secp256k1_context_verify, nullptr, &sig));
}

/* static */ int ECCVerifyHandle::refcount = 0;

ECCVerifyHandle::ECCVerifyHandle()
{
    if (refcount == 0) {
        assert(secp256k1_context_verify == nullptr);
        secp256k1_context_verify = secp256k1_context_create(SECP256K1_CONTEXT_VERIFY);
        assert(secp256k1_context_verify != nullptr);
    }
    refcount++;
}

ECCVerifyHandle::~ECCVerifyHandle()
{
    refcount--;
    if (refcount == 0) {
        assert(secp256k1_context_verify != nullptr);
        secp256k1_context_destroy(secp256k1_context_verify);
        secp256k1_context_verify = nullptr;
    }
}<|MERGE_RESOLUTION|>--- conflicted
+++ resolved
@@ -167,12 +167,11 @@
     return 1;
 }
 
-<<<<<<< HEAD
 CKeyID::CKeyID(const uint256& in)
 {
     CRIPEMD160().Write(in.begin(), 32).Finalize(this->begin());
 };
-=======
+
 XOnlyPubKey::XOnlyPubKey(Span<const unsigned char> bytes)
 {
     assert(bytes.size() == 32);
@@ -193,7 +192,6 @@
     if (!secp256k1_xonly_pubkey_parse(secp256k1_context_verify, &base_point, base.data())) return false;
     return secp256k1_xonly_pubkey_tweak_add_check(secp256k1_context_verify, m_keydata.begin(), parity, &base_point, hash.begin());
 }
->>>>>>> 4f807348
 
 bool CPubKey::Verify(const uint256 &hash, const std::vector<unsigned char>& vchSig) const {
     if (!IsValid())
