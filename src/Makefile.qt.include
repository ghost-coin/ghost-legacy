# Copyright (c) 2013-2016 The Bitcoin Core developers
# Distributed under the MIT software license, see the accompanying
# file COPYING or http://www.opensource.org/licenses/mit-license.php.

bin_PROGRAMS += qt/particl-qt
EXTRA_LIBRARIES += qt/libparticlqt.a

# bitcoin qt core #
QT_TS = \
  qt/locale/bitcoin_af.ts \
  qt/locale/bitcoin_af_ZA.ts \
  qt/locale/bitcoin_am.ts \
  qt/locale/bitcoin_ar.ts \
  qt/locale/bitcoin_be_BY.ts \
  qt/locale/bitcoin_bg.ts \
  qt/locale/bitcoin_bg_BG.ts \
  qt/locale/bitcoin_bn.ts \
  qt/locale/bitcoin_bs.ts \
  qt/locale/bitcoin_ca.ts \
  qt/locale/bitcoin_ca@valencia.ts \
  qt/locale/bitcoin_ca_ES.ts \
  qt/locale/bitcoin_cs.ts \
  qt/locale/bitcoin_cs_CZ.ts \
  qt/locale/bitcoin_cy.ts \
  qt/locale/bitcoin_da.ts \
  qt/locale/bitcoin_de.ts \
  qt/locale/bitcoin_de_DE.ts \
  qt/locale/bitcoin_el.ts \
  qt/locale/bitcoin_el_GR.ts \
  qt/locale/bitcoin_en.ts \
  qt/locale/bitcoin_en_AU.ts \
  qt/locale/bitcoin_en_GB.ts \
  qt/locale/bitcoin_eo.ts \
  qt/locale/bitcoin_es.ts \
  qt/locale/bitcoin_es_419.ts \
  qt/locale/bitcoin_es_AR.ts \
  qt/locale/bitcoin_es_CL.ts \
  qt/locale/bitcoin_es_CO.ts \
  qt/locale/bitcoin_es_DO.ts \
  qt/locale/bitcoin_es_ES.ts \
  qt/locale/bitcoin_es_MX.ts \
  qt/locale/bitcoin_es_UY.ts \
  qt/locale/bitcoin_es_VE.ts \
  qt/locale/bitcoin_et.ts \
  qt/locale/bitcoin_et_EE.ts \
  qt/locale/bitcoin_eu_ES.ts \
  qt/locale/bitcoin_fa.ts \
  qt/locale/bitcoin_fa_IR.ts \
  qt/locale/bitcoin_fi.ts \
  qt/locale/bitcoin_fil.ts \
  qt/locale/bitcoin_fr.ts \
  qt/locale/bitcoin_fr_CA.ts \
  qt/locale/bitcoin_fr_FR.ts \
  qt/locale/bitcoin_gl.ts \
  qt/locale/bitcoin_he.ts \
  qt/locale/bitcoin_he_IL.ts \
  qt/locale/bitcoin_hi.ts \
  qt/locale/bitcoin_hi_IN.ts \
  qt/locale/bitcoin_hr.ts \
  qt/locale/bitcoin_hu.ts \
  qt/locale/bitcoin_hu_HU.ts \
  qt/locale/bitcoin_id.ts \
  qt/locale/bitcoin_id_ID.ts \
<<<<<<< HEAD
  qt/locale/bitcoin_id.ts \
  qt/locale/bitcoin_is.ts \
  qt/locale/bitcoin_it_IT.ts \
=======
  qt/locale/bitcoin_is.ts \
>>>>>>> a6cba198
  qt/locale/bitcoin_it.ts \
  qt/locale/bitcoin_it_IT.ts \
  qt/locale/bitcoin_ja.ts \
  qt/locale/bitcoin_ka.ts \
  qt/locale/bitcoin_kk_KZ.ts \
  qt/locale/bitcoin_km_KH.ts \
  qt/locale/bitcoin_ko.ts \
  qt/locale/bitcoin_ko_KR.ts \
  qt/locale/bitcoin_ko.ts \
  qt/locale/bitcoin_ku_IQ.ts \
  qt/locale/bitcoin_ky.ts \
  qt/locale/bitcoin_la.ts \
  qt/locale/bitcoin_lt.ts \
  qt/locale/bitcoin_lv_LV.ts \
  qt/locale/bitcoin_mk_MK.ts \
  qt/locale/bitcoin_ml.ts \
  qt/locale/bitcoin_mn.ts \
  qt/locale/bitcoin_mr_IN.ts \
  qt/locale/bitcoin_ms.ts \
  qt/locale/bitcoin_ms_MY.ts \
  qt/locale/bitcoin_my.ts \
  qt/locale/bitcoin_nb.ts \
  qt/locale/bitcoin_nb_NO.ts \
  qt/locale/bitcoin_ne.ts \
  qt/locale/bitcoin_nl.ts \
  qt/locale/bitcoin_nl_BE.ts \
  qt/locale/bitcoin_nl_NL.ts \
  qt/locale/bitcoin_pam.ts \
  qt/locale/bitcoin_pl.ts \
  qt/locale/bitcoin_pl_PL.ts \
  qt/locale/bitcoin_pt.ts \
  qt/locale/bitcoin_pt_BR.ts \
  qt/locale/bitcoin_pt_PT.ts \
  qt/locale/bitcoin_ro.ts \
  qt/locale/bitcoin_ro_RO.ts \
  qt/locale/bitcoin_ru.ts \
  qt/locale/bitcoin_ru_RU.ts \
  qt/locale/bitcoin_si.ts \
  qt/locale/bitcoin_sk.ts \
  qt/locale/bitcoin_sk_SK.ts \
  qt/locale/bitcoin_sl_SI.ts \
  qt/locale/bitcoin_sn.ts \
  qt/locale/bitcoin_sq.ts \
  qt/locale/bitcoin_sr.ts \
  qt/locale/bitcoin_sr@latin.ts \
  qt/locale/bitcoin_sv.ts \
  qt/locale/bitcoin_szl.ts \
  qt/locale/bitcoin_ta.ts \
  qt/locale/bitcoin_ta_IN.ts \
  qt/locale/bitcoin_te.ts \
  qt/locale/bitcoin_th.ts \
  qt/locale/bitcoin_th_TH.ts \
  qt/locale/bitcoin_tr.ts \
  qt/locale/bitcoin_tr_TR.ts \
  qt/locale/bitcoin_uk.ts \
  qt/locale/bitcoin_uk_UA.ts \
  qt/locale/bitcoin_ur_PK.ts \
  qt/locale/bitcoin_uz@Cyrl.ts \
  qt/locale/bitcoin_vi.ts \
  qt/locale/bitcoin_vi_VN.ts \
  qt/locale/bitcoin_zh-Hans.ts \
  qt/locale/bitcoin_zh.ts \
  qt/locale/bitcoin_zh_CN.ts \
  qt/locale/bitcoin_zh_HK.ts \
  qt/locale/bitcoin_zh_TW.ts

QT_FORMS_UI = \
  qt/forms/addressbookpage.ui \
  qt/forms/askpassphrasedialog.ui \
  qt/forms/coincontroldialog.ui \
  qt/forms/editaddressdialog.ui \
  qt/forms/helpmessagedialog.ui \
  qt/forms/intro.ui \
  qt/forms/modaloverlay.ui \
  qt/forms/openuridialog.ui \
  qt/forms/optionsdialog.ui \
  qt/forms/overviewpage.ui \
  qt/forms/receivecoinsdialog.ui \
  qt/forms/receiverequestdialog.ui \
  qt/forms/debugwindow.ui \
  qt/forms/sendcoinsdialog.ui \
  qt/forms/sendcoinsentry.ui \
  qt/forms/signverifymessagedialog.ui \
  qt/forms/transactiondescdialog.ui \
  qt/forms/coldstakingdialog.ui \
  qt/forms/mnemonicdialog.ui

QT_MOC_CPP = \
  qt/moc_addressbookpage.cpp \
  qt/moc_addresstablemodel.cpp \
  qt/moc_askpassphrasedialog.cpp \
  qt/moc_bantablemodel.cpp \
  qt/moc_bitcoinaddressvalidator.cpp \
  qt/moc_bitcoinamountfield.cpp \
  qt/moc_bitcoin.cpp \
  qt/moc_bitcoingui.cpp \
  qt/moc_bitcoinunits.cpp \
  qt/moc_clientmodel.cpp \
  qt/moc_coincontroldialog.cpp \
  qt/moc_coincontroltreewidget.cpp \
  qt/moc_csvmodelwriter.cpp \
  qt/moc_editaddressdialog.cpp \
  qt/moc_guiutil.cpp \
  qt/moc_intro.cpp \
  qt/moc_macdockiconhandler.cpp \
  qt/moc_macnotificationhandler.cpp \
  qt/moc_modaloverlay.cpp \
  qt/moc_notificator.cpp \
  qt/moc_openuridialog.cpp \
  qt/moc_optionsdialog.cpp \
  qt/moc_optionsmodel.cpp \
  qt/moc_overviewpage.cpp \
  qt/moc_peertablemodel.cpp \
  qt/moc_paymentserver.cpp \
  qt/moc_qvalidatedlineedit.cpp \
  qt/moc_qvaluecombobox.cpp \
  qt/moc_receivecoinsdialog.cpp \
  qt/moc_receiverequestdialog.cpp \
  qt/moc_recentrequeststablemodel.cpp \
  qt/moc_rpcconsole.cpp \
  qt/moc_sendcoinsdialog.cpp \
  qt/moc_sendcoinsentry.cpp \
  qt/moc_signverifymessagedialog.cpp \
  qt/moc_splashscreen.cpp \
  qt/moc_trafficgraphwidget.cpp \
  qt/moc_transactiondesc.cpp \
  qt/moc_transactiondescdialog.cpp \
  qt/moc_transactionfilterproxy.cpp \
  qt/moc_transactiontablemodel.cpp \
  qt/moc_transactionview.cpp \
  qt/moc_utilitydialog.cpp \
  qt/moc_walletcontroller.cpp \
  qt/moc_walletframe.cpp \
  qt/moc_walletmodel.cpp \
  qt/moc_walletview.cpp \
  qt/moc_coldstakingdialog.cpp \
  qt/moc_mnemonicdialog.cpp

BITCOIN_MM = \
  qt/macdockiconhandler.mm \
  qt/macnotificationhandler.mm \
  qt/macos_appnap.mm

QT_MOC = \
  qt/bitcoinamountfield.moc \
  qt/intro.moc \
  qt/overviewpage.moc \
  qt/rpcconsole.moc

QT_QRC_CPP = qt/qrc_bitcoin.cpp
QT_QRC = qt/bitcoin.qrc
QT_QRC_LOCALE_CPP = qt/qrc_bitcoin_locale.cpp
QT_QRC_LOCALE = qt/bitcoin_locale.qrc

if ENABLE_BIP70
PROTOBUF_CC = qt/paymentrequest.pb.cc
PROTOBUF_H = qt/paymentrequest.pb.h
PROTOBUF_PROTO = qt/paymentrequest.proto
else
PROTOBUF_CC =
PROTOBUF_H =
PROTOBUF_PROTO =
endif

BITCOIN_QT_H = \
  qt/addressbookpage.h \
  qt/addresstablemodel.h \
  qt/askpassphrasedialog.h \
  qt/bantablemodel.h \
  qt/bitcoinaddressvalidator.h \
  qt/bitcoinamountfield.h \
  qt/bitcoin.h \
  qt/bitcoingui.h \
  qt/bitcoinunits.h \
  qt/clientmodel.h \
  qt/coincontroldialog.h \
  qt/coincontroltreewidget.h \
  qt/csvmodelwriter.h \
  qt/editaddressdialog.h \
  qt/guiconstants.h \
  qt/guiutil.h \
  qt/intro.h \
  qt/macdockiconhandler.h \
  qt/macnotificationhandler.h \
  qt/macos_appnap.h \
  qt/modaloverlay.h \
  qt/networkstyle.h \
  qt/notificator.h \
  qt/openuridialog.h \
  qt/optionsdialog.h \
  qt/optionsmodel.h \
  qt/overviewpage.h \
  qt/paymentrequestplus.h \
  qt/paymentserver.h \
  qt/peertablemodel.h \
  qt/platformstyle.h \
  qt/qvalidatedlineedit.h \
  qt/qvaluecombobox.h \
  qt/receivecoinsdialog.h \
  qt/receiverequestdialog.h \
  qt/recentrequeststablemodel.h \
  qt/rpcconsole.h \
  qt/sendcoinsdialog.h \
  qt/sendcoinsentry.h \
  qt/signverifymessagedialog.h \
  qt/splashscreen.h \
  qt/trafficgraphwidget.h \
  qt/transactiondesc.h \
  qt/transactiondescdialog.h \
  qt/transactionfilterproxy.h \
  qt/transactionrecord.h \
  qt/transactiontablemodel.h \
  qt/transactionview.h \
  qt/utilitydialog.h \
  qt/walletcontroller.h \
  qt/walletframe.h \
  qt/walletmodel.h \
  qt/walletmodeltransaction.h \
  qt/walletview.h \
  qt/winshutdownmonitor.h \
  qt/coldstakingdialog.h \
  qt/mnemonicdialog.h

RES_ICONS = \
  qt/res/icons/add.png \
  qt/res/icons/address-book.png \
  qt/res/icons/about.png \
  qt/res/icons/about_qt.png \
  qt/res/icons/particl_testnet.ico \
  qt/res/icons/particl.ico \
  qt/res/icons/particl.png \
  qt/res/icons/chevron.png \
  qt/res/icons/clock1.png \
  qt/res/icons/clock2.png \
  qt/res/icons/clock3.png \
  qt/res/icons/clock4.png \
  qt/res/icons/clock5.png \
  qt/res/icons/configure.png \
  qt/res/icons/connect0.png \
  qt/res/icons/connect1.png \
  qt/res/icons/connect2.png \
  qt/res/icons/connect3.png \
  qt/res/icons/connect4.png \
  qt/res/icons/debugwindow.png \
  qt/res/icons/edit.png \
  qt/res/icons/editcopy.png \
  qt/res/icons/editpaste.png \
  qt/res/icons/export.png \
  qt/res/icons/eye.png \
  qt/res/icons/eye_minus.png \
  qt/res/icons/eye_plus.png \
  qt/res/icons/filesave.png \
  qt/res/icons/fontbigger.png \
  qt/res/icons/fontsmaller.png \
  qt/res/icons/hd_disabled.png \
  qt/res/icons/hd_enabled.png \
  qt/res/icons/history.png \
  qt/res/icons/info.png \
  qt/res/icons/key.png \
  qt/res/icons/lock_closed.png \
  qt/res/icons/lock_open.png \
  qt/res/icons/network_disabled.png \
  qt/res/icons/open.png \
  qt/res/icons/overview.png \
  qt/res/icons/proxy.png \
  qt/res/icons/quit.png \
  qt/res/icons/receive.png \
  qt/res/icons/remove.png \
  qt/res/icons/send.png \
  qt/res/icons/synced.png \
  qt/res/icons/transaction0.png \
  qt/res/icons/transaction2.png \
  qt/res/icons/transaction_abandoned.png \
  qt/res/icons/transaction_conflicted.png \
  qt/res/icons/tx_inout.png \
  qt/res/icons/tx_input.png \
  qt/res/icons/tx_output.png \
  qt/res/icons/tx_mined.png \
  qt/res/icons/warning.png \
  qt/res/icons/verify.png

BITCOIN_QT_BASE_CPP = \
  qt/bantablemodel.cpp \
  qt/bitcoin.cpp \
  qt/bitcoinaddressvalidator.cpp \
  qt/bitcoinamountfield.cpp \
  qt/bitcoingui.cpp \
  qt/bitcoinunits.cpp \
  qt/clientmodel.cpp \
  qt/csvmodelwriter.cpp \
  qt/guiutil.cpp \
  qt/intro.cpp \
  qt/modaloverlay.cpp \
  qt/networkstyle.cpp \
  qt/notificator.cpp \
  qt/optionsdialog.cpp \
  qt/optionsmodel.cpp \
  qt/peertablemodel.cpp \
  qt/platformstyle.cpp \
  qt/qvalidatedlineedit.cpp \
  qt/qvaluecombobox.cpp \
  qt/rpcconsole.cpp \
  qt/splashscreen.cpp \
  qt/trafficgraphwidget.cpp \
  qt/utilitydialog.cpp

BITCOIN_QT_WINDOWS_CPP = qt/winshutdownmonitor.cpp

BITCOIN_QT_WALLET_CPP = \
  qt/addressbookpage.cpp \
  qt/addresstablemodel.cpp \
  qt/askpassphrasedialog.cpp \
  qt/coincontroldialog.cpp \
  qt/coincontroltreewidget.cpp \
  qt/editaddressdialog.cpp \
  qt/openuridialog.cpp \
  qt/overviewpage.cpp \
  qt/paymentserver.cpp \
  qt/receivecoinsdialog.cpp \
  qt/receiverequestdialog.cpp \
  qt/recentrequeststablemodel.cpp \
  qt/sendcoinsdialog.cpp \
  qt/sendcoinsentry.cpp \
  qt/signverifymessagedialog.cpp \
  qt/transactiondesc.cpp \
  qt/transactiondescdialog.cpp \
  qt/transactionfilterproxy.cpp \
  qt/transactionrecord.cpp \
  qt/transactiontablemodel.cpp \
  qt/transactionview.cpp \
  qt/walletcontroller.cpp \
  qt/walletframe.cpp \
  qt/walletmodel.cpp \
  qt/walletmodeltransaction.cpp \
  qt/walletview.cpp \
  qt/coldstakingdialog.cpp \
  qt/mnemonicdialog.cpp

BITCOIN_QT_WALLET_BIP70_CPP = \
  qt/paymentrequestplus.cpp

BITCOIN_QT_CPP = $(BITCOIN_QT_BASE_CPP)
if TARGET_WINDOWS
BITCOIN_QT_CPP += $(BITCOIN_QT_WINDOWS_CPP)
endif
if ENABLE_WALLET
BITCOIN_QT_CPP += $(BITCOIN_QT_WALLET_CPP)
if ENABLE_BIP70
BITCOIN_QT_CPP += $(BITCOIN_QT_WALLET_BIP70_CPP)
endif # ENABLE_BIP70
endif # ENABLE_WALLET

RES_IMAGES =

RES_MOVIES = $(wildcard $(srcdir)/qt/res/movies/spinner-*.png)

BITCOIN_RC = qt/res/bitcoin-qt-res.rc

BITCOIN_QT_INCLUDES = -DQT_NO_KEYWORDS

qt_libparticlqt_a_CPPFLAGS = $(AM_CPPFLAGS) $(BITCOIN_INCLUDES) $(BITCOIN_QT_INCLUDES) \
  $(QT_INCLUDES) $(QT_DBUS_INCLUDES) $(PROTOBUF_CFLAGS) $(QR_CFLAGS)
qt_libparticlqt_a_CXXFLAGS = $(AM_CXXFLAGS) $(QT_PIE_FLAGS)
qt_libparticlqt_a_OBJCXXFLAGS = $(AM_OBJCXXFLAGS) $(QT_PIE_FLAGS)

qt_libparticlqt_a_SOURCES = $(BITCOIN_QT_CPP) $(BITCOIN_QT_H) $(QT_FORMS_UI) \
  $(QT_QRC) $(QT_QRC_LOCALE) $(QT_TS) $(PROTOBUF_PROTO) $(RES_ICONS) $(RES_IMAGES) $(RES_MOVIES)
if TARGET_DARWIN
  qt_libparticlqt_a_SOURCES += $(BITCOIN_MM)
endif

nodist_qt_libparticlqt_a_SOURCES = $(QT_MOC_CPP) $(QT_MOC) $(PROTOBUF_CC) \
  $(PROTOBUF_H) $(QT_QRC_CPP) $(QT_QRC_LOCALE_CPP)

# forms/foo.h -> forms/ui_foo.h
QT_FORMS_H=$(join $(dir $(QT_FORMS_UI)),$(addprefix ui_, $(notdir $(QT_FORMS_UI:.ui=.h))))

# Most files will depend on the forms and moc files as includes. Generate them
# before anything else.
$(QT_MOC): $(QT_FORMS_H)
$(qt_libparticlqt_a_OBJECTS) $(qt_particl_qt_OBJECTS) : | $(QT_MOC)

#Generating these with a half-written protobuf header leads to wacky results.
#This makes sure it's done.
$(QT_MOC): $(PROTOBUF_H)
$(QT_MOC_CPP): $(PROTOBUF_H)

# bitcoin-qt binary #
qt_particl_qt_CPPFLAGS = $(AM_CPPFLAGS) $(BITCOIN_INCLUDES) $(BITCOIN_QT_INCLUDES) \
  $(QT_INCLUDES) $(PROTOBUF_CFLAGS) $(QR_CFLAGS)
qt_particl_qt_CXXFLAGS = $(AM_CXXFLAGS) $(QT_PIE_FLAGS)

qt_particl_qt_SOURCES = qt/main.cpp
if TARGET_WINDOWS
  qt_particl_qt_SOURCES += $(BITCOIN_RC)
endif
qt_particl_qt_LDADD = qt/libparticlqt.a $(LIBPARTICL_SERVER)
if ENABLE_WALLET
qt_particl_qt_LDADD += $(LIBPARTICL_UTIL) $(LIBPARTICL_WALLET)
endif
if ENABLE_ZMQ
qt_particl_qt_LDADD += $(LIBPARTICL_ZMQ) $(ZMQ_LIBS)
endif
if ENABLE_USBDEVICE
qt_particl_qt_LDADD += $(LIBPARTICL_USBDEVICE) $(USB_LIBS) $(HIDAPI_LIBS)
endif

qt_particl_qt_LDADD += $(LIBPARTICL_CLI) $(LIBPARTICL_COMMON) $(LIBPARTICL_UTIL) $(LIBPARTICL_CONSENSUS) $(LIBPARTICL_CRYPTO) $(LIBPARTICL_SMSG) $(LIBUNIVALUE) $(LIBLEVELDB) $(LIBLEVELDB_SSE42) $(LIBMEMENV) \
  $(BOOST_LIBS) $(QT_LIBS) $(QT_DBUS_LIBS) $(QR_LIBS) $(PROTOBUF_LIBS) $(BDB_LIBS) $(MINIUPNPC_LIBS) $(LIBSECP256K1) \
  $(EVENT_PTHREADS_LIBS) $(EVENT_LIBS)
if ENABLE_BIP70
qt_particl_qt_LDADD += $(SSL_LIBS)
else
if TARGET_WINDOWS
qt_particl_qt_LDADD += $(SSL_LIBS)
endif
endif

qt_particl_qt_LDADD += $(CRYPTO_LIBS)
qt_particl_qt_LDFLAGS = $(RELDFLAGS) $(AM_LDFLAGS) $(QT_LDFLAGS) $(LIBTOOL_APP_LDFLAGS)
qt_particl_qt_LIBTOOLFLAGS = $(AM_LIBTOOLFLAGS) --tag CXX

#locale/foo.ts -> locale/foo.qm
QT_QM=$(QT_TS:.ts=.qm)

SECONDARY: $(QT_QM)

$(srcdir)/qt/bitcoinstrings.cpp: $(libparticl_server_a_SOURCES) $(libparticl_wallet_a_SOURCES) $(libparticl_common_a_SOURCES) $(libparticl_zmq_a_SOURCES) $(libparticl_consensus_a_SOURCES) $(libparticl_util_a_SOURCES)
	@test -n $(XGETTEXT) || echo "xgettext is required for updating translations"
	$(AM_V_GEN) cd $(srcdir); XGETTEXT=$(XGETTEXT) PACKAGE_NAME="$(PACKAGE_NAME)" COPYRIGHT_HOLDERS="$(COPYRIGHT_HOLDERS)" COPYRIGHT_HOLDERS_SUBSTITUTION="$(COPYRIGHT_HOLDERS_SUBSTITUTION)" $(PYTHON) ../share/qt/extract_strings_qt.py $^

translate: $(srcdir)/qt/bitcoinstrings.cpp $(QT_FORMS_UI) $(QT_FORMS_UI) $(BITCOIN_QT_BASE_CPP) qt/bitcoin.cpp $(BITCOIN_QT_WINDOWS_CPP) $(BITCOIN_QT_WALLET_CPP) $(BITCOIN_QT_H) $(BITCOIN_MM)
	@test -n $(LUPDATE) || echo "lupdate is required for updating translations"
	$(AM_V_GEN) QT_SELECT=$(QT_SELECT) $(LUPDATE) $^ -locations relative -no-obsolete -ts $(srcdir)/qt/locale/bitcoin_en.ts

$(QT_QRC_LOCALE_CPP): $(QT_QRC_LOCALE) $(QT_QM)
	@test -f $(RCC)
	@cp -f $< $(@D)/temp_$(<F)
	$(AM_V_GEN) QT_SELECT=$(QT_SELECT) $(RCC) -name bitcoin_locale $(@D)/temp_$(<F) | \
	  $(SED) -e '/^\*\*.*Created:/d' -e '/^\*\*.*by:/d' > $@
	@rm $(@D)/temp_$(<F)

$(QT_QRC_CPP): $(QT_QRC) $(QT_FORMS_H) $(RES_ICONS) $(RES_IMAGES) $(RES_MOVIES) $(PROTOBUF_H)
	@test -f $(RCC)
	$(AM_V_GEN) QT_SELECT=$(QT_SELECT) $(RCC) -name bitcoin $< | \
	  $(SED) -e '/^\*\*.*Created:/d' -e '/^\*\*.*by:/d' > $@

CLEAN_QT = $(nodist_qt_libparticlqt_a_SOURCES) $(QT_QM) $(QT_FORMS_H) qt/*.gcda qt/*.gcno qt/temp_bitcoin_locale.qrc

CLEANFILES += $(CLEAN_QT)

particl_qt_clean: FORCE
	rm -f $(CLEAN_QT) $(qt_libparticlqt_a_OBJECTS) $(qt_particl_qt_OBJECTS) qt/particl-qt$(EXEEXT) $(LIBPARTICLQT)

particl_qt : qt/particl-qt$(EXEEXT)

ui_%.h: %.ui
	@test -f $(UIC)
	@$(MKDIR_P) $(@D)
	$(AM_V_GEN) QT_SELECT=$(QT_SELECT) $(UIC) -o $@ $< || (echo "Error creating $@"; false)

%.moc: %.cpp
	$(AM_V_GEN) QT_SELECT=$(QT_SELECT) $(MOC) $(DEFAULT_INCLUDES) $(QT_INCLUDES) $(MOC_DEFS) $< | \
	  $(SED) -e '/^\*\*.*Created:/d' -e '/^\*\*.*by:/d' > $@

moc_%.cpp: %.h
	$(AM_V_GEN) QT_SELECT=$(QT_SELECT) $(MOC) $(DEFAULT_INCLUDES) $(QT_INCLUDES) $(MOC_DEFS) $< | \
	  $(SED) -e '/^\*\*.*Created:/d' -e '/^\*\*.*by:/d' > $@

%.qm: %.ts
	@test -f $(LRELEASE)
	@$(MKDIR_P) $(@D)
	$(AM_V_GEN) QT_SELECT=$(QT_SELECT) $(LRELEASE) -silent $< -qm $@<|MERGE_RESOLUTION|>--- conflicted
+++ resolved
@@ -61,13 +61,7 @@
   qt/locale/bitcoin_hu_HU.ts \
   qt/locale/bitcoin_id.ts \
   qt/locale/bitcoin_id_ID.ts \
-<<<<<<< HEAD
-  qt/locale/bitcoin_id.ts \
   qt/locale/bitcoin_is.ts \
-  qt/locale/bitcoin_it_IT.ts \
-=======
-  qt/locale/bitcoin_is.ts \
->>>>>>> a6cba198
   qt/locale/bitcoin_it.ts \
   qt/locale/bitcoin_it_IT.ts \
   qt/locale/bitcoin_ja.ts \
