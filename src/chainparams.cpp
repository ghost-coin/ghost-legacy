--- conflicted
+++ resolved
@@ -422,12 +422,13 @@
         strNetworkID = "main";
 
         consensus.nSubsidyHalvingInterval = 210000;
-<<<<<<< HEAD
         consensus.BIP34Height = 0;
         consensus.BIP65Height = 0;
         consensus.BIP66Height = 0;
         consensus.CSVHeight = 1;
         consensus.SegwitHeight = 0;
+        consensus.MinBIP9WarningHeight = 0;
+
         consensus.OpIsCoinstakeTime = 0x5A04EC00;       // 2017-11-10 00:00:00 UTC
         consensus.fAllowOpIsCoinstakeWithP2PKH = false;
         consensus.nPaidSmsgTime = 0x5C791EC0;           // 2019-03-01 12:00:00
@@ -446,17 +447,6 @@
 
         consensus.powLimit = uint256S("000000000000bfffffffffffffffffffffffffffffffffffffffffffffffffff");
 
-=======
-        consensus.BIP16Exception = uint256S("0x00000000000002dc756eebf4f49723ed8d30cc28a5f108eb94b1ba88ac4f9c22");
-        consensus.BIP34Height = 227931;
-        consensus.BIP34Hash = uint256S("0x000000000000024b89b42a942fe0d9fea3bb44ab7bd1b19115dd6a759c0808b8");
-        consensus.BIP65Height = 388381; // 000000000000000004c2b624ed5d7756c508d90fd0da2c7c679febfa6c4735f0
-        consensus.BIP66Height = 363725; // 00000000000000000379eaa19dce8c9b722d46ae6a57c2f1a988119488b50931
-        consensus.CSVHeight = 419328; // 000000000000000004a1b34462cb8aeebd5799177f7a29cf28f2d1961716b5b5
-        consensus.SegwitHeight = 481824; // 0000000000000000001c8018d9cb3b742ef25114f27563e3fc4a1902167f9893
-        consensus.MinBIP9WarningHeight = consensus.SegwitHeight + consensus.nMinerConfirmationWindow;
-        consensus.powLimit = uint256S("00000000ffffffffffffffffffffffffffffffffffffffffffffffffffffffff");
->>>>>>> 942e2750
         consensus.nPowTargetTimespan = 14 * 24 * 60 * 60; // two weeks
         consensus.nPowTargetSpacing = 10 * 60;
         consensus.fPowAllowMinDifficultyBlocks = false;
@@ -595,6 +585,7 @@
         consensus.BIP66Height = 363725; // 00000000000000000379eaa19dce8c9b722d46ae6a57c2f1a988119488b50931
         consensus.CSVHeight = 419328; // 000000000000000004a1b34462cb8aeebd5799177f7a29cf28f2d1961716b5b5
         consensus.SegwitHeight = 481824; // 0000000000000000001c8018d9cb3b742ef25114f27563e3fc4a1902167f9893
+        consensus.MinBIP9WarningHeight = consensus.SegwitHeight + consensus.nMinerConfirmationWindow;
         consensus.powLimit = uint256S("00000000ffffffffffffffffffffffffffffffffffffffffffffffffffffffff");
 
         genesis = CreateGenesisBlock(1231006505, 2083236893, 0x1d00ffff, 1, 50 * COIN);
@@ -618,12 +609,12 @@
     CTestNetParams() {
         strNetworkID = "test";
         consensus.nSubsidyHalvingInterval = 210000;
-<<<<<<< HEAD
         consensus.BIP34Height = 0;
         consensus.BIP65Height = 0;
         consensus.BIP66Height = 0;
         consensus.CSVHeight = 1;
         consensus.SegwitHeight = 0;
+        consensus.MinBIP9WarningHeight = 0;
 
         consensus.OpIsCoinstakeTime = 0;
         consensus.fAllowOpIsCoinstakeWithP2PKH = true; // TODO: clear for next testnet
@@ -642,17 +633,6 @@
         consensus.smsg_difficulty_max_delta = 0xffff;
 
         consensus.powLimit = uint256S("000000000005ffffffffffffffffffffffffffffffffffffffffffffffffffff");
-=======
-        consensus.BIP16Exception = uint256S("0x00000000dd30457c001f4095d208cc1296b0eed002427aa599874af7a432b105");
-        consensus.BIP34Height = 21111;
-        consensus.BIP34Hash = uint256S("0x0000000023b3a96d3484e5abb3755c413e7d41500f8e2a5c3f0dd01299cd8ef8");
-        consensus.BIP65Height = 581885; // 00000000007f6655f22f98e72ed80d8b06dc761d5da09df0fa1dc4be4f861eb6
-        consensus.BIP66Height = 330776; // 000000002104c8c45e99a8853285a3b592602a3ccde2b832481da85e9e4ba182
-        consensus.CSVHeight = 770112; // 00000000025e930139bac5c6c31a403776da130831ab85be56578f3fa75369bb
-        consensus.SegwitHeight = 834624; // 00000000002b980fcd729daaa248fd9316a5200e9b367f4ff2c42453e84201ca
-        consensus.MinBIP9WarningHeight = consensus.SegwitHeight + consensus.nMinerConfirmationWindow;
-        consensus.powLimit = uint256S("00000000ffffffffffffffffffffffffffffffffffffffffffffffffffffffff");
->>>>>>> 942e2750
         consensus.nPowTargetTimespan = 14 * 24 * 60 * 60; // two weeks
         consensus.nPowTargetSpacing = 10 * 60;
         consensus.fPowAllowMinDifficultyBlocks = true;
@@ -777,7 +757,7 @@
         consensus.BIP66Height = 1251; // BIP66 activated on regtest (Used in functional tests)
         consensus.CSVHeight = 432; // CSV activated on regtest (Used in rpc activation tests)
         consensus.SegwitHeight = 0; // SEGWIT is always activated on regtest unless overridden
-<<<<<<< HEAD
+        consensus.MinBIP9WarningHeight = 0;
 
         consensus.OpIsCoinstakeTime = 0;
         consensus.fAllowOpIsCoinstakeWithP2PKH = false;
@@ -795,9 +775,6 @@
         consensus.smsg_min_difficulty = 0x1f0fffff;
         consensus.smsg_difficulty_max_delta = 0xffff;
 
-=======
-        consensus.MinBIP9WarningHeight = 0;
->>>>>>> 942e2750
         consensus.powLimit = uint256S("7fffffffffffffffffffffffffffffffffffffffffffffffffffffffffffffff");
         consensus.nPowTargetTimespan = 14 * 24 * 60 * 60; // two weeks
         consensus.nPowTargetSpacing = 10 * 60;
