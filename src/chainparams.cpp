// Copyright (c) 2010 Satoshi Nakamoto
// Copyright (c) 2009-2018 The Bitcoin Core developers
// Distributed under the MIT software license, see the accompanying
// file COPYING or http://www.opensource.org/licenses/mit-license.php.

#include <chainparams.h>

#include <chainparamsseeds.h>
#include <consensus/merkle.h>
#include <tinyformat.h>
#include <util.h>
#include <utilstrencodings.h>
#include <utilmoneystr.h>

#include <assert.h>

<<<<<<< HEAD
#include <chainparamsseeds.h>
#include <chainparamsimport.h>

int64_t CChainParams::GetCoinYearReward(int64_t nTime) const
{
    static const int64_t nSecondsInYear = 365 * 24 * 60 * 60;

    if (strNetworkID != "regtest")
    {
        // Y1 5%, Y2 4%, Y3 3%, Y4 2%, ... YN 2%
        int64_t nYearsSinceGenesis = (nTime - genesis.nTime) / nSecondsInYear;

        if (nYearsSinceGenesis >= 0 && nYearsSinceGenesis < 3)
            return (5 - nYearsSinceGenesis) * CENT;
    };

    return nCoinYearReward;
};

int64_t CChainParams::GetProofOfStakeReward(const CBlockIndex *pindexPrev, int64_t nFees) const
{
    int64_t nSubsidy;

    nSubsidy = (pindexPrev->nMoneySupply / COIN) * GetCoinYearReward(pindexPrev->nTime) / (365 * 24 * (60 * 60 / nTargetSpacing));

    if (LogAcceptCategory(BCLog::POS) && gArgs.GetBoolArg("-printcreation", false))
        LogPrintf("GetProofOfStakeReward(): create=%s\n", FormatMoney(nSubsidy).c_str());

    return nSubsidy + nFees;
};

bool CChainParams::CheckImportCoinbase(int nHeight, uint256 &hash) const
{
    for (auto &cth : Params().vImportedCoinbaseTxns)
    {
        if (cth.nHeight != (uint32_t)nHeight)
            continue;

        if (hash == cth.hash)
            return true;
        return error("%s - Hash mismatch at height %d: %s, expect %s.", __func__, nHeight, hash.ToString(), cth.hash.ToString());
    };

    return error("%s - Unknown height.", __func__);
};


const DevFundSettings *CChainParams::GetDevFundSettings(int64_t nTime) const
{
    for (size_t i = vDevFundSettings.size(); i-- > 0; )
    {
        if (nTime > vDevFundSettings[i].first)
            return &vDevFundSettings[i].second;
    };

    return nullptr;
};

bool CChainParams::IsBech32Prefix(const std::vector<unsigned char> &vchPrefixIn) const
{
    for (auto &hrp : bech32Prefixes)  {
        if (vchPrefixIn == hrp) {
            return true;
        }
    }

    return false;
};

bool CChainParams::IsBech32Prefix(const std::vector<unsigned char> &vchPrefixIn, CChainParams::Base58Type &rtype) const
{
    for (size_t k = 0; k < MAX_BASE58_TYPES; ++k) {
        auto &hrp = bech32Prefixes[k];
        if (vchPrefixIn == hrp) {
            rtype = static_cast<CChainParams::Base58Type>(k);
            return true;
        }
    }

    return false;
};

bool CChainParams::IsBech32Prefix(const char *ps, size_t slen, CChainParams::Base58Type &rtype) const
{
    for (size_t k = 0; k < MAX_BASE58_TYPES; ++k)
    {
        const auto &hrp = bech32Prefixes[k];
        size_t hrplen = hrp.size();
        if (hrplen > 0
            && slen > hrplen
            && strncmp(ps, (const char*)&hrp[0], hrplen) == 0)
        {
            rtype = static_cast<CChainParams::Base58Type>(k);
            return true;
        };
    };

    return false;
};

=======
>>>>>>> 2f7ae35c
static CBlock CreateGenesisBlock(const char* pszTimestamp, const CScript& genesisOutputScript, uint32_t nTime, uint32_t nNonce, uint32_t nBits, int32_t nVersion, const CAmount& genesisReward)
{
    CMutableTransaction txNew;
    txNew.nVersion = 1;
    txNew.vin.resize(1);
    txNew.vout.resize(1);
    txNew.vin[0].scriptSig = CScript() << 486604799 << CScriptNum(4) << std::vector<unsigned char>((const unsigned char*)pszTimestamp, (const unsigned char*)pszTimestamp + strlen(pszTimestamp));
    txNew.vout[0].nValue = genesisReward;
    txNew.vout[0].scriptPubKey = genesisOutputScript;

    CBlock genesis;
    genesis.nTime    = nTime;
    genesis.nBits    = nBits;
    genesis.nNonce   = nNonce;
    genesis.nVersion = nVersion;
    genesis.vtx.push_back(MakeTransactionRef(std::move(txNew)));
    genesis.hashPrevBlock.SetNull();
    genesis.hashMerkleRoot = BlockMerkleRoot(genesis);
    return genesis;
}

/**
 * Build the genesis block. Note that the output of its generation
 * transaction cannot be spent since it did not originally exist in the
 * database.
 *
 * CBlock(hash=000000000019d6, ver=1, hashPrevBlock=00000000000000, hashMerkleRoot=4a5e1e, nTime=1231006505, nBits=1d00ffff, nNonce=2083236893, vtx=1)
 *   CTransaction(hash=4a5e1e, ver=1, vin.size=1, vout.size=1, nLockTime=0)
 *     CTxIn(COutPoint(000000, -1), coinbase 04ffff001d0104455468652054696d65732030332f4a616e2f32303039204368616e63656c6c6f72206f6e206272696e6b206f66207365636f6e64206261696c6f757420666f722062616e6b73)
 *     CTxOut(nValue=50.00000000, scriptPubKey=0x5F1DF16B2B704C8A578D0B)
 *   vMerkleTree: 4a5e1e
 */
static CBlock CreateGenesisBlock(uint32_t nTime, uint32_t nNonce, uint32_t nBits, int32_t nVersion, const CAmount& genesisReward)
{
    const char* pszTimestamp = "The Times 03/Jan/2009 Chancellor on brink of second bailout for banks";
    const CScript genesisOutputScript = CScript() << ParseHex("04678afdb0fe5548271967f1a67130b7105cd6a828e03909a67962e0ea1f61deb649f6bc3f4cef38c4f35504e51ec112de5c384df7ba0b8d578a4c702b6bf11d5f") << OP_CHECKSIG;
    return CreateGenesisBlock(pszTimestamp, genesisOutputScript, nTime, nNonce, nBits, nVersion, genesisReward);
}

const std::pair<const char*, CAmount> regTestOutputs[] = {
    std::make_pair("585c2b3914d9ee51f8e710304e386531c3abcc82", 10000 * COIN),
    std::make_pair("c33f3603ce7c46b423536f0434155dad8ee2aa1f", 10000 * COIN),
    std::make_pair("72d83540ed1dcf28bfaca3fa2ed77100c2808825", 10000 * COIN),
    std::make_pair("69e4cc4c219d8971a253cd5db69a0c99c4a5659d", 10000 * COIN),
    std::make_pair("eab5ed88d97e50c87615a015771e220ab0a0991a", 10000 * COIN),
    std::make_pair("119668a93761a34a4ba1c065794b26733975904f", 10000 * COIN),
    std::make_pair("6da49762a4402d199d41d5778fcb69de19abbe9f", 10000 * COIN),
    std::make_pair("27974d10ff5ba65052be7461d89ef2185acbe411", 10000 * COIN),
    std::make_pair("89ea3129b8dbf1238b20a50211d50d462a988f61", 10000 * COIN),
    std::make_pair("3baab5b42a409b7c6848a95dfd06ff792511d561", 10000 * COIN),

    std::make_pair("649b801848cc0c32993fb39927654969a5af27b0", 5000 * COIN),
    std::make_pair("d669de30fa30c3e64a0303cb13df12391a2f7256", 5000 * COIN),
    std::make_pair("f0c0e3ebe4a1334ed6a5e9c1e069ef425c529934", 5000 * COIN),
    std::make_pair("27189afe71ca423856de5f17538a069f22385422", 5000 * COIN),
    std::make_pair("0e7f6fe0c4a5a6a9bfd18f7effdd5898b1f40b80", 5000 * COIN),
};
const size_t nGenesisOutputsRegtest = sizeof(regTestOutputs) / sizeof(regTestOutputs[0]);

const std::pair<const char*, CAmount> genesisOutputs[] = {
    std::make_pair("62a62c80e0b41f2857ba83eb438d5caa46e36bcb",7017084118),
    std::make_pair("c515c636ae215ebba2a98af433a3fa6c74f84415",221897417980),
    std::make_pair("711b5e1fd0b0f4cdf92cb53b00061ef742dda4fb",120499999),
    std::make_pair("20c17c53337d80408e0b488b5af7781320a0a311",18074999),
    std::make_pair("aba8c6f8dbcf4ecfb598e3c08e12321d884bfe0b",92637054909),
    std::make_pair("1f3277a84a18f822171d720f0132f698bcc370ca",3100771006662),
    std::make_pair("8fff14bea695ffa6c8754a3e7d518f8c53c3979a",465115650998),
    std::make_pair("e54967b4067d91a777587c9f54ee36dd9f1947c4",669097504996),
    std::make_pair("7744d2ac08f2e1d108b215935215a4e66d0262d2",802917005996),
    std::make_pair("a55a17e86246ea21cb883c12c709476a09b4885c",267639001997),
    std::make_pair("4e00dce8ab44fd4cafa34839edf8f68ba7839881",267639001997),
    std::make_pair("702cae5d2537bfdd5673ac986f910d6adb23510a",254257051898),
    std::make_pair("b19e494b0033c5608a7d153e57d7fdf3dfb51bb7",1204260290404),
    std::make_pair("6909b0f1c94ea1979ed76e10a5a49ec795a8f498",1204270995964),
    std::make_pair("05a06af3b29dade9f304244d934381ac495646c1",236896901156),
    std::make_pair("557e2b3205719931e22853b27920d2ebd6147531",155127107700),
    std::make_pair("ad16fb301bd21c60c5cb580b322aa2c61b6c5df2",115374999),
    std::make_pair("182c5cfb9d17aa8d8ff78940135ca8d822022f32",17306249),
    std::make_pair("b8a374a75f6d44a0bd1bf052da014efe564ae412",133819500998),
    std::make_pair("fadee7e2878172dad55068c8696621b1788dccb3",133713917412),
    std::make_pair("eacc4b108c28ed73b111ff149909aacffd2cdf78",173382671567),
    std::make_pair("dd87cc0b8e0fc119061f33f161104ce691d23657",245040727620),
    std::make_pair("1c8b0435eda1d489e9f0a16d3b9d65182f885377",200226012806),
    std::make_pair("15a724f2bc643041cb35c9475cd67b897d62ca52",436119839355),
    std::make_pair("626f86e9033026be7afbb2b9dbe4972ef4b3e085",156118097804),
    std::make_pair("a4a73d99269639541cb7e845a4c6ef3e3911fcd6",108968353176),
    std::make_pair("27929b31f11471aa4b77ca74bb66409ff76d24a2",126271503135),
    std::make_pair("2d6248888c7f72cc88e4883e4afd1025c43a7f0e",35102718156),
    std::make_pair("25d8debc253f5c3f70010f41c53348ed156e7baa",80306152234),
};
const size_t nGenesisOutputs = sizeof(genesisOutputs) / sizeof(genesisOutputs[0]);

const std::pair<const char*, CAmount> genesisOutputsTestnet[] = {
    std::make_pair("46a064688dc7beb5f70ef83569a0f15c7abf4f28",7017084118),
    std::make_pair("9c97b561ac186bd3758bf690036296d36b1fd019",221897417980),
    std::make_pair("118a92e28242a73244fb03c96b7e1429c06f979f",120499999),
    std::make_pair("cae4bf990ce39624e2f77c140c543d4b15428ce7",18074999),
    std::make_pair("9d6b7b5874afc100eb82a4883441a73b99d9c306",92637054909),
    std::make_pair("f989e2deedb1f09ed10310fc0d7da7ebfb573326",3100771006662),
    std::make_pair("4688d6701fb4ae2893d3ec806e6af966faf67545",465115650998),
    std::make_pair("40e07b038941fb2616a54a498f763abae6d4f280",669097504996),
    std::make_pair("c43f7c57448805a068a440cc51f67379ca946264",802917005996),
    std::make_pair("98b7269dbf0c2e3344fb41cd60e75db16d6743a6",267639001997),
    std::make_pair("85dceec8cdbb9e24fe07af783e4d273d1ae39f75",267639001997),
    std::make_pair("ddc05d332b7d1a18a55509f34c786ccb65bbffbc",245040727620),
    std::make_pair("8b04d0b2b582c986975414a01cb6295f1c33d0e9",1204260290404),
    std::make_pair("1e9ff4c3ac6d0372963e92a13f1e47409eb62d37",1204270995964),
    std::make_pair("687e7cf063cd106c6098f002fa1ea91d8aee302a",236896901156),
    std::make_pair("dc0be0edcadd4cc97872db40bb8c2db2cebafd1c",155127107700),
    std::make_pair("21efcbfe37045648180ac68b406794bde77f9983",115374999),
    std::make_pair("deaf53dbfbc799eed1171269e84c733dec22f517",17306249),
    std::make_pair("200a0f9dba25e00ea84a4a3a43a7ea6983719d71",133819500998),
    std::make_pair("2d072fb1a9d1f7dd8df0443e37e9f942eab58680",133713917412),
    std::make_pair("0850f3b7caf3b822bb41b9619f8edf9b277402d0",173382671567),
    std::make_pair("ec62fbd782bf6f48e52eea75a3c68a4c3ab824c0",254257051898),
    std::make_pair("c6dcb0065e98f5edda771c594265d61e38cf63a0",200226012806),
    std::make_pair("e5f9a711ccd7cb0d2a70f9710229d0d0d7ef3bda",436119839355),
    std::make_pair("cae1527d24a91470aeb796f9d024630f301752ef",156118097804),
    std::make_pair("604f36860d79a9d72b827c99409118bfe16711bd",108968353176),
    std::make_pair("f02e5891cef35c9c5d9a770756b240aba5ba3639",126271503135),
    std::make_pair("8251b4983be1027a17dc3b977502086f08ba8910",35102718156),
    std::make_pair("b991d98acde28455ecb0193fefab06841187c4e7",80306152234),
};
const size_t nGenesisOutputsTestnet = sizeof(genesisOutputsTestnet) / sizeof(genesisOutputsTestnet[0]);


static CBlock CreateGenesisBlockRegTest(uint32_t nTime, uint32_t nNonce, uint32_t nBits)
{
    const char *pszTimestamp = "The Times 03/Jan/2009 Chancellor on brink of second bailout for banks";

    CMutableTransaction txNew;
    txNew.nVersion = PARTICL_TXN_VERSION;
    txNew.SetType(TXN_COINBASE);
    txNew.vin.resize(1);
    uint32_t nHeight = 0;  // bip34
    txNew.vin[0].scriptSig = CScript() << 486604799 << CScriptNum(4) << std::vector<unsigned char>((const unsigned char*)pszTimestamp, (const unsigned char*)pszTimestamp + strlen(pszTimestamp)) << OP_RETURN << nHeight;

    txNew.vpout.resize(nGenesisOutputsRegtest);
    for (size_t k = 0; k < nGenesisOutputsRegtest; ++k)
    {
        OUTPUT_PTR<CTxOutStandard> out = MAKE_OUTPUT<CTxOutStandard>();
        out->nValue = regTestOutputs[k].second;
        out->scriptPubKey = CScript() << OP_DUP << OP_HASH160 << ParseHex(regTestOutputs[k].first) << OP_EQUALVERIFY << OP_CHECKSIG;
        txNew.vpout[k] = out;
    };

    CBlock genesis;
    genesis.nTime    = nTime;
    genesis.nBits    = nBits;
    genesis.nNonce   = nNonce;
    genesis.nVersion = PARTICL_BLOCK_VERSION;
    genesis.vtx.push_back(MakeTransactionRef(std::move(txNew)));

    genesis.hashPrevBlock.SetNull();
    genesis.hashMerkleRoot = BlockMerkleRoot(genesis);
    genesis.hashWitnessMerkleRoot = BlockWitnessMerkleRoot(genesis);

    return genesis;
}

static CBlock CreateGenesisBlockTestNet(uint32_t nTime, uint32_t nNonce, uint32_t nBits)
{
    const char *pszTimestamp = "The Times 03/Jan/2009 Chancellor on brink of second bailout for banks";

    CMutableTransaction txNew;
    txNew.nVersion = PARTICL_TXN_VERSION;
    txNew.SetType(TXN_COINBASE);
    txNew.vin.resize(1);
    uint32_t nHeight = 0;  // bip34
    txNew.vin[0].scriptSig = CScript() << 486604799 << CScriptNum(4) << std::vector<unsigned char>((const unsigned char*)pszTimestamp, (const unsigned char*)pszTimestamp + strlen(pszTimestamp)) << OP_RETURN << nHeight;

    txNew.vpout.resize(nGenesisOutputsTestnet);
    for (size_t k = 0; k < nGenesisOutputsTestnet; ++k)
    {
        OUTPUT_PTR<CTxOutStandard> out = MAKE_OUTPUT<CTxOutStandard>();
        out->nValue = genesisOutputsTestnet[k].second;
        out->scriptPubKey = CScript() << OP_DUP << OP_HASH160 << ParseHex(genesisOutputsTestnet[k].first) << OP_EQUALVERIFY << OP_CHECKSIG;
        txNew.vpout[k] = out;
    };


    // Foundation Fund Raiser Funds
    // rVDQRVBKnQEfNmykMSY9DHgqv8s7XZSf5R fc118af69f63d426f61c6a4bf38b56bcdaf8d069
    OUTPUT_PTR<CTxOutStandard> out = MAKE_OUTPUT<CTxOutStandard>();
    out->nValue = 397364 * COIN;
    out->scriptPubKey = CScript() << OP_HASH160 << ParseHex("fc118af69f63d426f61c6a4bf38b56bcdaf8d069") << OP_EQUAL;
    txNew.vpout.push_back(out);

    // rVDQRVBKnQEfNmykMSY9DHgqv8s7XZSf5R fc118af69f63d426f61c6a4bf38b56bcdaf8d069
    out = MAKE_OUTPUT<CTxOutStandard>();
    out->nValue = 296138 * COIN;
    out->scriptPubKey = CScript() << OP_HASH160 << ParseHex("89ca93e03119d53fd9ad1e65ce22b6f8791f8a49") << OP_EQUAL;
    txNew.vpout.push_back(out);

    // Community Initative
    // rAybJ7dx4t6heHy99WqGcXkoT4Bh3V9qZ8 340288104577fcc3a6a84b98f7eac1a54e5287ee
    out = MAKE_OUTPUT<CTxOutStandard>();
    out->nValue = 156675 * COIN;
    out->scriptPubKey = CScript() << OP_HASH160 << ParseHex("89ca93e03119d53fd9ad1e65ce22b6f8791f8a49") << OP_EQUAL;
    txNew.vpout.push_back(out);

    // Contributors Left Over Funds
    // rAvmLShYFZ78aAHhFfUFsrHMoBuPPyckm5 3379aa2a4379ae6c51c7777d72e8e0ffff71881b
    out = MAKE_OUTPUT<CTxOutStandard>();
    out->nValue = 216346 * COIN;
    out->scriptPubKey = CScript() << OP_HASH160 << ParseHex("89ca93e03119d53fd9ad1e65ce22b6f8791f8a49") << OP_EQUAL;
    txNew.vpout.push_back(out);

    // Reserved Particl for primary round
    // rLWLm1Hp7im3mq44Y1DgyirYgwvrmRASib 9c8c6c8c698f074180ecfdb38e8265c11f2a62cf
    out = MAKE_OUTPUT<CTxOutStandard>();
    out->nValue = 996000 * COIN;
    out->scriptPubKey = CScript() << 1512000000 << OP_CHECKLOCKTIMEVERIFY << OP_DROP << OP_HASH160<< ParseHex("9c8c6c8c698f074180ecfdb38e8265c11f2a62cf") << OP_EQUAL; // 2017-11-30
    txNew.vpout.push_back(out);


    CBlock genesis;
    genesis.nTime    = nTime;
    genesis.nBits    = nBits;
    genesis.nNonce   = nNonce;
    genesis.nVersion = PARTICL_BLOCK_VERSION;
    genesis.vtx.push_back(MakeTransactionRef(std::move(txNew)));

    genesis.hashPrevBlock.SetNull();
    genesis.hashMerkleRoot = BlockMerkleRoot(genesis);
    genesis.hashWitnessMerkleRoot = BlockWitnessMerkleRoot(genesis);

    return genesis;
}

static CBlock CreateGenesisBlockMainNet(uint32_t nTime, uint32_t nNonce, uint32_t nBits)
{
    const char *pszTimestamp = "BTC 000000000000000000c679bc2209676d05129834627c7b1c02d1018b224c6f37";

    CMutableTransaction txNew;
    txNew.nVersion = PARTICL_TXN_VERSION;
    txNew.SetType(TXN_COINBASE);

    txNew.vin.resize(1);
    uint32_t nHeight = 0;  // bip34
    txNew.vin[0].scriptSig = CScript() << 486604799 << CScriptNum(4) << std::vector<unsigned char>((const unsigned char*)pszTimestamp, (const unsigned char*)pszTimestamp + strlen(pszTimestamp)) << OP_RETURN << nHeight;

    txNew.vpout.resize(nGenesisOutputs);
    for (size_t k = 0; k < nGenesisOutputs; ++k)
    {
        OUTPUT_PTR<CTxOutStandard> out = MAKE_OUTPUT<CTxOutStandard>();
        out->nValue = genesisOutputs[k].second;
        out->scriptPubKey = CScript() << OP_DUP << OP_HASH160 << ParseHex(genesisOutputs[k].first) << OP_EQUALVERIFY << OP_CHECKSIG;
        txNew.vpout[k] = out;
    };

    // Foundation Fund Raiser Funds
    // RHFKJkrB4H38APUDVckr7TDwrK11N7V7mx
    OUTPUT_PTR<CTxOutStandard> out = MAKE_OUTPUT<CTxOutStandard>();
    out->nValue = 397364 * COIN;
    out->scriptPubKey = CScript() << OP_HASH160 << ParseHex("5766354dcb13caff682ed9451b9fe5bbb786996c") << OP_EQUAL;
    txNew.vpout.push_back(out);

    out = MAKE_OUTPUT<CTxOutStandard>();
    out->nValue = 296138 * COIN;
    out->scriptPubKey = CScript() << OP_HASH160 << ParseHex("5766354dcb13caff682ed9451b9fe5bbb786996c") << OP_EQUAL;
    txNew.vpout.push_back(out);

    // Community Initative
    // RKKgSiQcMjbC8TABRoyyny1gTU4fAEiQz9
    out = MAKE_OUTPUT<CTxOutStandard>();
    out->nValue = 156675 * COIN;
    out->scriptPubKey = CScript() << OP_HASH160 << ParseHex("6e29c4a11fd54916d024af16ca913cdf8f89cb31") << OP_EQUAL;
    txNew.vpout.push_back(out);

    // Contributors Left Over Funds
    // RKiaVeyLUp7EmwHtCP92j8Vc1AodhpWi2U
    out = MAKE_OUTPUT<CTxOutStandard>();
    out->nValue = 216346 * COIN;
    out->scriptPubKey = CScript() << OP_HASH160 << ParseHex("727e5e75929bbf26912dd7833971d77e7450a33e") << OP_EQUAL;
    txNew.vpout.push_back(out);

    // Reserved Particl for primary round
    // RNnoeeqBTkpPQH8d29Gf45dszVj9RtbmCu
    out = MAKE_OUTPUT<CTxOutStandard>();
    out->nValue = 996000 * COIN;
    out->scriptPubKey = CScript() << 1512000000 << OP_CHECKLOCKTIMEVERIFY << OP_DROP << OP_HASH160<< ParseHex("9433643b4fd5de3ebd7fdd68675f978f34585af1") << OP_EQUAL; // 2017-11-30
    txNew.vpout.push_back(out);


    CBlock genesis;
    genesis.nTime    = nTime;
    genesis.nBits    = nBits;
    genesis.nNonce   = nNonce;
    genesis.nVersion = PARTICL_BLOCK_VERSION;
    genesis.vtx.push_back(MakeTransactionRef(std::move(txNew)));

    genesis.hashPrevBlock.SetNull();
    genesis.hashMerkleRoot = BlockMerkleRoot(genesis);
    genesis.hashWitnessMerkleRoot = BlockWitnessMerkleRoot(genesis);

    return genesis;
}



void CChainParams::UpdateVersionBitsParameters(Consensus::DeploymentPos d, int64_t nStartTime, int64_t nTimeout)
{
    consensus.vDeployments[d].nStartTime = nStartTime;
    consensus.vDeployments[d].nTimeout = nTimeout;
}

/**
 * Main network
 */
class CMainParams : public CChainParams {
public:
    CMainParams() {
        strNetworkID = "main";

        consensus.nSubsidyHalvingInterval = 210000;
        consensus.BIP34Height = 0;
        consensus.BIP65Height = 0;
        consensus.BIP66Height = 0;
        consensus.OpIsCoinstakeTime = 1510272000; // 2017-11-10 00:00:00 UTC
        consensus.fAllowOpIsCoinstakeWithP2PKH = false;
        consensus.nPaidSmsgTime = 0x3AFE130E00; // 9999 TODO: lower
        consensus.csp2shHeight = 0x7FFFFFFF;
        consensus.powLimit = uint256S("000000000000bfffffffffffffffffffffffffffffffffffffffffffffffffff");

        consensus.nPowTargetTimespan = 14 * 24 * 60 * 60; // two weeks
        consensus.nPowTargetSpacing = 10 * 60;
        consensus.fPowAllowMinDifficultyBlocks = false;
        consensus.fPowNoRetargeting = false;
        consensus.nRuleChangeActivationThreshold = 1916; // 95% of 2016
        consensus.nMinerConfirmationWindow = 2016; // nPowTargetTimespan / nPowTargetSpacing
        consensus.vDeployments[Consensus::DEPLOYMENT_TESTDUMMY].bit = 28;
        consensus.vDeployments[Consensus::DEPLOYMENT_TESTDUMMY].nStartTime = 1199145601; // January 1, 2008
        consensus.vDeployments[Consensus::DEPLOYMENT_TESTDUMMY].nTimeout = 1230767999; // December 31, 2008

        // Deployment of BIP68, BIP112, and BIP113.
        consensus.vDeployments[Consensus::DEPLOYMENT_CSV].bit = 0;
        consensus.vDeployments[Consensus::DEPLOYMENT_CSV].nStartTime = 1462060800; // May 1st, 2016
        consensus.vDeployments[Consensus::DEPLOYMENT_CSV].nTimeout = 1493596800; // May 1st, 2017

        // Deployment of SegWit (BIP141, BIP143, and BIP147)
        consensus.vDeployments[Consensus::DEPLOYMENT_SEGWIT].bit = 1;
        consensus.vDeployments[Consensus::DEPLOYMENT_SEGWIT].nStartTime = 1479168000; // November 15th, 2016.
        consensus.vDeployments[Consensus::DEPLOYMENT_SEGWIT].nTimeout = 1510704000; // November 15th, 2017.

        // The best chain should have at least this much work.
        consensus.nMinimumChainWork = uint256S("0x00");

        // By default assume that the signatures in ancestors of this block are valid.
        consensus.defaultAssumeValid = uint256S("0x5dacfb4e040ed98031f8586ce1516b6813990b53d677fb45a49099e8ceecb6fa"); //250000

        consensus.nMinRCTOutputDepth = 12;

        /**
         * The message start string is designed to be unlikely to occur in normal data.
         * The characters are rarely used upper ASCII, not valid as UTF-8, and produce
         * a large 32-bit integer with any alignment.
         */
        pchMessageStart[0] = 0xfb;
        pchMessageStart[1] = 0xf2;
        pchMessageStart[2] = 0xef;
        pchMessageStart[3] = 0xb4;
        nDefaultPort = 51738;
        nBIP44ID = 0x8000002C;

        nModifierInterval = 10 * 60;    // 10 minutes
        nStakeMinConfirmations = 225;   // 225 * 2 minutes
        nTargetSpacing = 120;           // 2 minutes
        nTargetTimespan = 24 * 60;      // 24 mins

        AddImportHashesMain(vImportedCoinbaseTxns);
        SetLastImportHeight();

        nPruneAfterHeight = 100000;

        genesis = CreateGenesisBlockMainNet(1500296400, 31429, 0x1f00ffff); // 2017-07-17 13:00:00
        consensus.hashGenesisBlock = genesis.GetHash();

        assert(consensus.hashGenesisBlock == uint256S("0x0000ee0784c195317ac95623e22fddb8c7b8825dc3998e0bb924d66866eccf4c"));
        assert(genesis.hashMerkleRoot == uint256S("0xc95fb023cf4bc02ddfed1a59e2b2f53edd1a726683209e2780332edf554f1e3e"));
        assert(genesis.hashWitnessMerkleRoot == uint256S("0x619e94a7f9f04c8a1d018eb8bcd9c42d3c23171ebed8f351872256e36959d66c"));

        // Note that of those which support the service bits prefix, most only support a subset of
        // possible options.
        // This is fine at runtime as we'll fall back to using them as a oneshot if they don't support the
        // service bits we want, but we should get them updated to support all service bits wanted by any
        // release ASAP to avoid it where possible.
        vSeeds.emplace_back("mainnet-seed.particl.io");
        vSeeds.emplace_back("dnsseed-mainnet.particl.io");
        vSeeds.emplace_back("mainnet.particl.io");


        vDevFundSettings.emplace_back(0,
            DevFundSettings("RJAPhgckEgRGVPZa9WoGSWW24spskSfLTQ", 10, 60));
        vDevFundSettings.emplace_back(consensus.OpIsCoinstakeTime,
            DevFundSettings("RBiiQBnQsVPPQkUaJVQTjsZM9K2xMKozST", 10, 60));


        base58Prefixes[PUBKEY_ADDRESS]     = {0x38}; // P
        base58Prefixes[SCRIPT_ADDRESS]     = {0x3c};
        base58Prefixes[PUBKEY_ADDRESS_256] = {0x39};
        base58Prefixes[SCRIPT_ADDRESS_256] = {0x3d};
        base58Prefixes[SECRET_KEY]         = {0x6c};
        base58Prefixes[EXT_PUBLIC_KEY]     = {0x69, 0x6e, 0x82, 0xd1}; // PPAR
        base58Prefixes[EXT_SECRET_KEY]     = {0x8f, 0x1d, 0xae, 0xb8}; // XPAR
        base58Prefixes[STEALTH_ADDRESS]    = {0x14};
        base58Prefixes[EXT_KEY_HASH]       = {0x4b}; // X
        base58Prefixes[EXT_ACC_HASH]       = {0x17}; // A
        base58Prefixes[EXT_PUBLIC_KEY_BTC] = {0x04, 0x88, 0xB2, 0x1E}; // xpub
        base58Prefixes[EXT_SECRET_KEY_BTC] = {0x04, 0x88, 0xAD, 0xE4}; // xprv

        bech32Prefixes[PUBKEY_ADDRESS].assign       ("ph","ph"+2);
        bech32Prefixes[SCRIPT_ADDRESS].assign       ("pr","pr"+2);
        bech32Prefixes[PUBKEY_ADDRESS_256].assign   ("pl","pl"+2);
        bech32Prefixes[SCRIPT_ADDRESS_256].assign   ("pj","pj"+2);
        bech32Prefixes[SECRET_KEY].assign           ("px","px"+2);
        bech32Prefixes[EXT_PUBLIC_KEY].assign       ("pep","pep"+3);
        bech32Prefixes[EXT_SECRET_KEY].assign       ("pex","pex"+3);
        bech32Prefixes[STEALTH_ADDRESS].assign      ("ps","ps"+2);
        bech32Prefixes[EXT_KEY_HASH].assign         ("pek","pek"+3);
        bech32Prefixes[EXT_ACC_HASH].assign         ("pea","pea"+3);
        bech32Prefixes[STAKE_ONLY_PKADDR].assign    ("pcs","pcs"+3);

        bech32_hrp = "bc";

        vFixedSeeds = std::vector<SeedSpec6>(pnSeed6_main, pnSeed6_main + ARRAYLEN(pnSeed6_main));

        fDefaultConsistencyChecks = false;
        fRequireStandard = true;
        fMineBlocksOnDemand = false;

        checkpointData = {
            {
                { 5000,     uint256S("0xe786020ab94bc5461a07d744f3631a811b4ebf424fceda12274f2321883713f4")},
                { 15000,    uint256S("0xafc73ac299f2e6dd309077d230fccef547b9fc24379c1bf324dd3683b13c61c3")},
                { 30000,    uint256S("0x35d95c12799323d7b418fd64df9d88ef67ef27f057d54033b5b2f38a5ecaacbf")},
                { 91000,    uint256S("0x4d1ffaa5b51431918a0c74345e2672035c743511359ac8b1be67467b02ff884c")},
                { 112250,   uint256S("0x89e4b23471aea7a875df835d6f89613fd87ba649e7a1d8cb892917d0080ef337")},
                { 128650,   uint256S("0x43597f7dd16719ab2ea63e9c34266120c85cf592a4ec61f82822003da6874408")},
                { 159010,   uint256S("0xb724d359a10aaa51755a65da830f4aaf4e44aad0246ebf5f73171122bc4b3997")},
                { 170880,   uint256S("0x03d23bd24386ebeb41c81f84145c46cc3f64e4d114b2b8d2bb14e5855f254f2a")},
                { 194500,   uint256S("0x57ad502b9948d4c8291c8ce7b6394e4129985aab436b7242130a1ab0c74e1129")},
                { 213800,   uint256S("0xfd6c0e5f7444a9e09a5fa1652db73d5b8628aeabe162529a5356be700509aa80")},
                { 254275,   uint256S("0x7f454ac5629ef667f40f900357d30bd63b7983363255880fd155fadbc9add957")},
            }
        };

        chainTxData = ChainTxData {
            // Data from rpc: getchaintxstats 4096 7f454ac5629ef667f40f900357d30bd63b7983363255880fd155fadbc9add957
            /* nTime    */ 1533059296,
            /* nTxCount */ 289708,
            /* dTxRate  */ 0.038
        };

        /* disable fallback fee on mainnet */
        m_fallback_fee_enabled = false;
    }

    void SetOld()
    {
        consensus.BIP16Exception = uint256S("0x00000000000002dc756eebf4f49723ed8d30cc28a5f108eb94b1ba88ac4f9c22");
        consensus.BIP34Height = 227931;
        consensus.BIP34Hash = uint256S("0x000000000000024b89b42a942fe0d9fea3bb44ab7bd1b19115dd6a759c0808b8");
        consensus.BIP65Height = 388381; // 000000000000000004c2b624ed5d7756c508d90fd0da2c7c679febfa6c4735f0
        consensus.BIP66Height = 363725; // 00000000000000000379eaa19dce8c9b722d46ae6a57c2f1a988119488b50931
        consensus.powLimit = uint256S("00000000ffffffffffffffffffffffffffffffffffffffffffffffffffffffff");

        genesis = CreateGenesisBlock(1231006505, 2083236893, 0x1d00ffff, 1, 50 * COIN);
        consensus.hashGenesisBlock = genesis.GetHash();

        base58Prefixes[PUBKEY_ADDRESS] = std::vector<unsigned char>(1,0);
        base58Prefixes[SCRIPT_ADDRESS] = std::vector<unsigned char>(1,5);
        base58Prefixes[SECRET_KEY] =     std::vector<unsigned char>(1,128);
        base58Prefixes[EXT_PUBLIC_KEY] = {0x04, 0x88, 0xB2, 0x1E};
        base58Prefixes[EXT_SECRET_KEY] = {0x04, 0x88, 0xAD, 0xE4};
    }
};

/**
 * Testnet (v3)
 */
class CTestNetParams : public CChainParams {
public:
    CTestNetParams() {
        strNetworkID = "test";
        consensus.nSubsidyHalvingInterval = 210000;
        consensus.BIP34Height = 0;
        consensus.BIP65Height = 0;
        consensus.BIP66Height = 0;
        consensus.OpIsCoinstakeTime = 0;
        consensus.fAllowOpIsCoinstakeWithP2PKH = true; // TODO: clear for next testnet
        consensus.nPaidSmsgTime = 0;
        consensus.csp2shHeight = 0x7FFFFFFF;

        consensus.powLimit = uint256S("000000000005ffffffffffffffffffffffffffffffffffffffffffffffffffff");
        consensus.nPowTargetTimespan = 14 * 24 * 60 * 60; // two weeks
        consensus.nPowTargetSpacing = 10 * 60;
        consensus.fPowAllowMinDifficultyBlocks = true;
        consensus.fPowNoRetargeting = false;
        consensus.nRuleChangeActivationThreshold = 1512; // 75% for testchains
        consensus.nMinerConfirmationWindow = 2016; // nPowTargetTimespan / nPowTargetSpacing
        consensus.vDeployments[Consensus::DEPLOYMENT_TESTDUMMY].bit = 28;
        consensus.vDeployments[Consensus::DEPLOYMENT_TESTDUMMY].nStartTime = 1199145601; // January 1, 2008
        consensus.vDeployments[Consensus::DEPLOYMENT_TESTDUMMY].nTimeout = 1230767999; // December 31, 2008

        // Deployment of BIP68, BIP112, and BIP113.
        consensus.vDeployments[Consensus::DEPLOYMENT_CSV].bit = 0;
        consensus.vDeployments[Consensus::DEPLOYMENT_CSV].nStartTime = 1456790400; // March 1st, 2016
        consensus.vDeployments[Consensus::DEPLOYMENT_CSV].nTimeout = 1493596800; // May 1st, 2017

        // Deployment of SegWit (BIP141, BIP143, and BIP147)
        consensus.vDeployments[Consensus::DEPLOYMENT_SEGWIT].bit = 1;
        consensus.vDeployments[Consensus::DEPLOYMENT_SEGWIT].nStartTime = 1462060800; // May 1st 2016
        consensus.vDeployments[Consensus::DEPLOYMENT_SEGWIT].nTimeout = 1493596800; // May 1st 2017

        // The best chain should have at least this much work.
        consensus.nMinimumChainWork = uint256S("0x00");

        // By default assume that the signatures in ancestors of this block are valid.
        //consensus.defaultAssumeValid = uint256S("0x000000000871ee6842d3648317ccc8a435eb8cc3c2429aee94faff9ba26b05a0"); //1043841

        consensus.nMinRCTOutputDepth = 12;

        pchMessageStart[0] = 0x08;
        pchMessageStart[1] = 0x11;
        pchMessageStart[2] = 0x05;
        pchMessageStart[3] = 0x0b;
        nDefaultPort = 51938;
        nBIP44ID = 0x80000001;

        nModifierInterval = 10 * 60;    // 10 minutes
        nStakeMinConfirmations = 225;   // 225 * 2 minutes
        nTargetSpacing = 120;           // 2 minutes
        nTargetTimespan = 24 * 60;      // 24 mins


        AddImportHashesTest(vImportedCoinbaseTxns);
        SetLastImportHeight();

        nPruneAfterHeight = 1000;


        genesis = CreateGenesisBlockTestNet(1502309248, 5924, 0x1f00ffff);
        consensus.hashGenesisBlock = genesis.GetHash();

        assert(consensus.hashGenesisBlock == uint256S("0x0000594ada5310b367443ee0afd4fa3d0bbd5850ea4e33cdc7d6a904a7ec7c90"));
        assert(genesis.hashMerkleRoot == uint256S("0x2c7f4d88345994e3849502061f6303d9666172e4dff3641d3472a72908eec002"));
        assert(genesis.hashWitnessMerkleRoot == uint256S("0xf9e2235c9531d5a19263ece36e82c4d5b71910d73cd0b677b81c5e50d17b6cda"));

        vFixedSeeds.clear();
        vSeeds.clear();
        // nodes with support for servicebits filtering should be at the top
        vSeeds.emplace_back("testnet-seed.particl.io");
        vSeeds.emplace_back("dnsseed-testnet.particl.io");

        vDevFundSettings.push_back(std::make_pair(0, DevFundSettings("rTvv9vsbu269mjYYEecPYinDG8Bt7D86qD", 10, 60)));

        base58Prefixes[PUBKEY_ADDRESS]     = {0x76}; // p
        base58Prefixes[SCRIPT_ADDRESS]     = {0x7a};
        base58Prefixes[PUBKEY_ADDRESS_256] = {0x77};
        base58Prefixes[SCRIPT_ADDRESS_256] = {0x7b};
        base58Prefixes[SECRET_KEY]         = {0x2e};
        base58Prefixes[EXT_PUBLIC_KEY]     = {0xe1, 0x42, 0x78, 0x00}; // ppar
        base58Prefixes[EXT_SECRET_KEY]     = {0x04, 0x88, 0x94, 0x78}; // xpar
        base58Prefixes[STEALTH_ADDRESS]    = {0x15}; // T
        base58Prefixes[EXT_KEY_HASH]       = {0x89}; // x
        base58Prefixes[EXT_ACC_HASH]       = {0x53}; // a
        base58Prefixes[EXT_PUBLIC_KEY_BTC] = {0x04, 0x35, 0x87, 0xCF}; // tpub
        base58Prefixes[EXT_SECRET_KEY_BTC] = {0x04, 0x35, 0x83, 0x94}; // tprv

        bech32Prefixes[PUBKEY_ADDRESS].assign       ("tph","tph"+3);
        bech32Prefixes[SCRIPT_ADDRESS].assign       ("tpr","tpr"+3);
        bech32Prefixes[PUBKEY_ADDRESS_256].assign   ("tpl","tpl"+3);
        bech32Prefixes[SCRIPT_ADDRESS_256].assign   ("tpj","tpj"+3);
        bech32Prefixes[SECRET_KEY].assign           ("tpx","tpx"+3);
        bech32Prefixes[EXT_PUBLIC_KEY].assign       ("tpep","tpep"+4);
        bech32Prefixes[EXT_SECRET_KEY].assign       ("tpex","tpex"+4);
        bech32Prefixes[STEALTH_ADDRESS].assign      ("tps","tps"+3);
        bech32Prefixes[EXT_KEY_HASH].assign         ("tpek","tpek"+4);
        bech32Prefixes[EXT_ACC_HASH].assign         ("tpea","tpea"+4);
        bech32Prefixes[STAKE_ONLY_PKADDR].assign    ("tpcs","tpcs"+4);

        bech32_hrp = "tb";

        vFixedSeeds = std::vector<SeedSpec6>(pnSeed6_test, pnSeed6_test + ARRAYLEN(pnSeed6_test));

        fDefaultConsistencyChecks = false;
        fRequireStandard = false;
        fMineBlocksOnDemand = false;

        checkpointData = {
            {
                {127620, uint256S("0xe5ab909fc029b253bad300ccf859eb509e03897e7853e8bfdde2710dbf248dd1")},
                {170400, uint256S("0x47927aa5a937b0e0e50ad6fb5c9fe331985831308c4562a17fe13df381cdb0f4")},
                {210920, uint256S("0x5534f546c3b5a264ca034703b9694fabf36d749d66e0659eef5f0734479b9802")},
            }
        };

        chainTxData = ChainTxData{
            // Data from rpc: getchaintxstats 4096 0x5534f546c3b5a264ca034703b9694fabf36d749d66e0659eef5f0734479b9802
            /* nTime    */ 1533059744,
            /* nTxCount */ 227795,
            /* dTxRate  */ 0.005
        };

        /* enable fallback fee on testnet */
        m_fallback_fee_enabled = true;
    }
};

/**
 * Regression test
 */
class CRegTestParams : public CChainParams {
public:
    CRegTestParams() {
        strNetworkID = "regtest";
        consensus.nSubsidyHalvingInterval = 150;
        consensus.BIP16Exception = uint256();
        consensus.BIP34Height = 100000000; // BIP34 has not activated on regtest (far in the future so block v1 are not rejected in tests)
        consensus.BIP34Hash = uint256();
        consensus.BIP65Height = 1351; // BIP65 activated on regtest (Used in rpc activation tests)
        consensus.BIP66Height = 1251; // BIP66 activated on regtest (Used in rpc activation tests)
        consensus.OpIsCoinstakeTime = 0;
        consensus.fAllowOpIsCoinstakeWithP2PKH = false;
        consensus.nPaidSmsgTime = 0;
        consensus.csp2shHeight = 0;

        consensus.powLimit = uint256S("7fffffffffffffffffffffffffffffffffffffffffffffffffffffffffffffff");
        consensus.nPowTargetTimespan = 14 * 24 * 60 * 60; // two weeks
        consensus.nPowTargetSpacing = 10 * 60;
        consensus.fPowAllowMinDifficultyBlocks = true;
        consensus.fPowNoRetargeting = true;
        consensus.nRuleChangeActivationThreshold = 108; // 75% for testchains
        consensus.nMinerConfirmationWindow = 144; // Faster than normal for regtest (144 instead of 2016)
        consensus.vDeployments[Consensus::DEPLOYMENT_TESTDUMMY].bit = 28;
        consensus.vDeployments[Consensus::DEPLOYMENT_TESTDUMMY].nStartTime = 0;
        consensus.vDeployments[Consensus::DEPLOYMENT_TESTDUMMY].nTimeout = Consensus::BIP9Deployment::NO_TIMEOUT;
        consensus.vDeployments[Consensus::DEPLOYMENT_CSV].bit = 0;
        consensus.vDeployments[Consensus::DEPLOYMENT_CSV].nStartTime = 0;
        consensus.vDeployments[Consensus::DEPLOYMENT_CSV].nTimeout = Consensus::BIP9Deployment::NO_TIMEOUT;
        consensus.vDeployments[Consensus::DEPLOYMENT_SEGWIT].bit = 1;
        consensus.vDeployments[Consensus::DEPLOYMENT_SEGWIT].nStartTime = Consensus::BIP9Deployment::ALWAYS_ACTIVE;
        consensus.vDeployments[Consensus::DEPLOYMENT_SEGWIT].nTimeout = Consensus::BIP9Deployment::NO_TIMEOUT;

        // The best chain should have at least this much work.
        consensus.nMinimumChainWork = uint256S("0x00");

        // By default assume that the signatures in ancestors of this block are valid.
        consensus.defaultAssumeValid = uint256S("0x00");

        consensus.nMinRCTOutputDepth = 1;

        pchMessageStart[0] = 0x09;
        pchMessageStart[1] = 0x12;
        pchMessageStart[2] = 0x06;
        pchMessageStart[3] = 0x0c;
        nDefaultPort = 11938;
        nBIP44ID = 0x80000001;


        nModifierInterval = 2 * 60;     // 2 minutes
        nStakeMinConfirmations = 12;
        nTargetSpacing = 5;             // 5 seconds
        nTargetTimespan = 16 * 60;      // 16 mins
        nStakeTimestampMask = 0;

        SetLastImportHeight();

        nPruneAfterHeight = 1000;


        genesis = CreateGenesisBlockRegTest(1487714923, 0, 0x207fffff);
        consensus.hashGenesisBlock = genesis.GetHash();
        assert(consensus.hashGenesisBlock == uint256S("0x6cd174536c0ada5bfa3b8fde16b98ae508fff6586f2ee24cf866867098f25907"));
        assert(genesis.hashMerkleRoot == uint256S("0xf89653c7208af2c76a3070d436229fb782acbd065bd5810307995b9982423ce7"));
        assert(genesis.hashWitnessMerkleRoot == uint256S("0x36b66a1aff91f34ab794da710d007777ef5e612a320e1979ac96e5f292399639"));


        vFixedSeeds.clear(); //!< Regtest mode doesn't have any fixed seeds.
        vSeeds.clear();      //!< Regtest mode doesn't have any DNS seeds.

        fDefaultConsistencyChecks = true;
        fRequireStandard = false;
        fMineBlocksOnDemand = true;

        checkpointData = {
            {
                {0, uint256S("0f9188f13cb7b2c71f2a335e3a4fc328bf5beb436012afca590b1a11466e2206")},
            }
        };

        base58Prefixes[PUBKEY_ADDRESS]     = {0x76}; // p
        base58Prefixes[SCRIPT_ADDRESS]     = {0x7a};
        base58Prefixes[PUBKEY_ADDRESS_256] = {0x77};
        base58Prefixes[SCRIPT_ADDRESS_256] = {0x7b};
        base58Prefixes[SECRET_KEY]         = {0x2e};
        base58Prefixes[EXT_PUBLIC_KEY]     = {0xe1, 0x42, 0x78, 0x00}; // ppar
        base58Prefixes[EXT_SECRET_KEY]     = {0x04, 0x88, 0x94, 0x78}; // xpar
        base58Prefixes[STEALTH_ADDRESS]    = {0x15}; // T
        base58Prefixes[EXT_KEY_HASH]       = {0x89}; // x
        base58Prefixes[EXT_ACC_HASH]       = {0x53}; // a
        base58Prefixes[EXT_PUBLIC_KEY_BTC] = {0x04, 0x35, 0x87, 0xCF}; // tpub
        base58Prefixes[EXT_SECRET_KEY_BTC] = {0x04, 0x35, 0x83, 0x94}; // tprv

        bech32Prefixes[PUBKEY_ADDRESS].assign       ("tph","tph"+3);
        bech32Prefixes[SCRIPT_ADDRESS].assign       ("tpr","tpr"+3);
        bech32Prefixes[PUBKEY_ADDRESS_256].assign   ("tpl","tpl"+3);
        bech32Prefixes[SCRIPT_ADDRESS_256].assign   ("tpj","tpj"+3);
        bech32Prefixes[SECRET_KEY].assign           ("tpx","tpx"+3);
        bech32Prefixes[EXT_PUBLIC_KEY].assign       ("tpep","tpep"+4);
        bech32Prefixes[EXT_SECRET_KEY].assign       ("tpex","tpex"+4);
        bech32Prefixes[STEALTH_ADDRESS].assign      ("tps","tps"+3);
        bech32Prefixes[EXT_KEY_HASH].assign         ("tpek","tpek"+4);
        bech32Prefixes[EXT_ACC_HASH].assign         ("tpea","tpea"+4);
        bech32Prefixes[STAKE_ONLY_PKADDR].assign    ("tpcs","tpcs"+4);

        bech32_hrp = "bcrt";

        chainTxData = ChainTxData{
            0,
            0,
            0
        };

        /* enable fallback fee on regtest */
        m_fallback_fee_enabled = true;
    }

    void SetOld()
    {
        genesis = CreateGenesisBlock(1296688602, 2, 0x207fffff, 1, 50 * COIN);
        consensus.hashGenesisBlock = genesis.GetHash();
        /*
        pchMessageStart[0] = 0xfa;
        pchMessageStart[1] = 0xbf;
        pchMessageStart[2] = 0xb5;
        pchMessageStart[3] = 0xda;
        */

        base58Prefixes[PUBKEY_ADDRESS] = std::vector<unsigned char>(1,111);
        base58Prefixes[SCRIPT_ADDRESS] = std::vector<unsigned char>(1,196);
        base58Prefixes[SECRET_KEY] =     std::vector<unsigned char>(1,239);
        base58Prefixes[EXT_PUBLIC_KEY] = {0x04, 0x35, 0x87, 0xCF};
        base58Prefixes[EXT_SECRET_KEY] = {0x04, 0x35, 0x83, 0x94};
    }
};

static std::unique_ptr<CChainParams> globalChainParams;

const CChainParams &Params() {
    assert(globalChainParams);
    return *globalChainParams;
}

const CChainParams *pParams() {
    return globalChainParams.get();
};

std::unique_ptr<CChainParams> CreateChainParams(const std::string& chain)
{
    if (chain == CBaseChainParams::MAIN)
        return std::unique_ptr<CChainParams>(new CMainParams());
    else if (chain == CBaseChainParams::TESTNET)
        return std::unique_ptr<CChainParams>(new CTestNetParams());
    else if (chain == CBaseChainParams::REGTEST)
        return std::unique_ptr<CChainParams>(new CRegTestParams());
    throw std::runtime_error(strprintf("%s: Unknown chain %s.", __func__, chain));
}

void SelectParams(const std::string& network)
{
    SelectBaseParams(network);
    globalChainParams = CreateChainParams(network);
}


void SetOldParams(std::unique_ptr<CChainParams> &params)
{
    if (params->NetworkID() == CBaseChainParams::MAIN)
        return ((CMainParams*)params.get())->SetOld();
    if (params->NetworkID() == CBaseChainParams::REGTEST)
        return ((CRegTestParams*)params.get())->SetOld();
};

void ResetParams(std::string sNetworkId, bool fParticlModeIn)
{
    // Hack to pass old unit tests
    globalChainParams = CreateChainParams(sNetworkId);
    if (!fParticlModeIn)
    {
        SetOldParams(globalChainParams);
    };
};

/**
 * Mutable handle to regtest params
 */
CChainParams &RegtestParams()
{
    return *globalChainParams.get();
};

void UpdateVersionBitsParameters(Consensus::DeploymentPos d, int64_t nStartTime, int64_t nTimeout)
{
    globalChainParams->UpdateVersionBitsParameters(d, nStartTime, nTimeout);
}
<|MERGE_RESOLUTION|>--- conflicted
+++ resolved
@@ -14,8 +14,6 @@
 
 #include <assert.h>
 
-<<<<<<< HEAD
-#include <chainparamsseeds.h>
 #include <chainparamsimport.h>
 
 int64_t CChainParams::GetCoinYearReward(int64_t nTime) const
@@ -115,8 +113,6 @@
     return false;
 };
 
-=======
->>>>>>> 2f7ae35c
 static CBlock CreateGenesisBlock(const char* pszTimestamp, const CScript& genesisOutputScript, uint32_t nTime, uint32_t nNonce, uint32_t nBits, int32_t nVersion, const CAmount& genesisReward)
 {
     CMutableTransaction txNew;
