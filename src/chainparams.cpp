--- conflicted
+++ resolved
@@ -502,7 +502,6 @@
         // This is fine at runtime as we'll fall back to using them as a oneshot if they don't support the
         // service bits we want, but we should get them updated to support all service bits wanted by any
         // release ASAP to avoid it where possible.
-<<<<<<< HEAD
         vSeeds.emplace_back("mainnet-seed.particl.io");
         vSeeds.emplace_back("dnsseed-mainnet.particl.io");
         vSeeds.emplace_back("mainnet.particl.io");
@@ -541,26 +540,6 @@
         bech32Prefixes[STAKE_ONLY_PKADDR].assign    ("pcs",(const char*)"pcs"+3);
 
         bech32_hrp = "pw";
-=======
-        vSeeds.emplace_back("seed.bitcoin.sipa.be"); // Pieter Wuille, only supports x1, x5, x9, and xd
-        vSeeds.emplace_back("dnsseed.bluematt.me"); // Matt Corallo, only supports x9
-        vSeeds.emplace_back("dnsseed.bitcoin.dashjr.org"); // Luke Dashjr
-        vSeeds.emplace_back("seed.bitcoinstats.com"); // Christian Decker, supports x1 - xf
-        vSeeds.emplace_back("seed.bitcoin.jonasschnelli.ch"); // Jonas Schnelli, only supports x1, x5, x9, and xd
-        vSeeds.emplace_back("seed.btc.petertodd.org"); // Peter Todd, only supports x1, x5, x9, and xd
-        vSeeds.emplace_back("seed.bitcoin.sprovoost.nl"); // Sjors Provoost
-        vSeeds.emplace_back("dnsseed.emzy.de"); // Stephan Oeste
-        vSeeds.emplace_back("seed.bitcoin.wiz.biz"); // Jason Maurice
-
-        base58Prefixes[PUBKEY_ADDRESS] = std::vector<unsigned char>(1,0);
-        base58Prefixes[SCRIPT_ADDRESS] = std::vector<unsigned char>(1,5);
-        base58Prefixes[SECRET_KEY] =     std::vector<unsigned char>(1,128);
-        base58Prefixes[EXT_PUBLIC_KEY] = {0x04, 0x88, 0xB2, 0x1E};
-        base58Prefixes[EXT_SECRET_KEY] = {0x04, 0x88, 0xAD, 0xE4};
-
-        bech32_hrp = "bc";
->>>>>>> 23b2a68d
-
         vFixedSeeds = std::vector<SeedSpec6>(pnSeed6_main, pnSeed6_main + ARRAYLEN(pnSeed6_main));
 
         fDefaultConsistencyChecks = false;
