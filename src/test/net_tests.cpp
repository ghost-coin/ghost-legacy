// Copyright (c) 2012-2017 The Bitcoin Core developers
// Distributed under the MIT software license, see the accompanying
// file COPYING or http://www.opensource.org/licenses/mit-license.php.
<<<<<<< HEAD
#include "addrman.h"
#include "test/test_particl.h"
=======
#include <addrman.h>
#include <test/test_bitcoin.h>
>>>>>>> f17942a3
#include <string>
#include <boost/test/unit_test.hpp>
#include <hash.h>
#include <serialize.h>
#include <streams.h>
#include <net.h>
#include <netbase.h>
#include <chainparams.h>
#include <util.h>

class CAddrManSerializationMock : public CAddrMan
{
public:
    virtual void Serialize(CDataStream& s) const = 0;

    //! Ensure that bucket placement is always the same for testing purposes.
    void MakeDeterministic()
    {
        nKey.SetNull();
        insecure_rand = FastRandomContext(true);
    }
};

class CAddrManUncorrupted : public CAddrManSerializationMock
{
public:
    void Serialize(CDataStream& s) const override
    {
        CAddrMan::Serialize(s);
    }
};

class CAddrManCorrupted : public CAddrManSerializationMock
{
public:
    void Serialize(CDataStream& s) const override
    {
        // Produces corrupt output that claims addrman has 20 addrs when it only has one addr.
        unsigned char nVersion = 1;
        s << nVersion;
        s << ((unsigned char)32);
        s << nKey;
        s << 10; // nNew
        s << 10; // nTried

        int nUBuckets = ADDRMAN_NEW_BUCKET_COUNT ^ (1 << 30);
        s << nUBuckets;

        CService serv;
        Lookup("252.1.1.1", serv, 7777, false);
        CAddress addr = CAddress(serv, NODE_NONE);
        CNetAddr resolved;
        LookupHost("252.2.2.2", resolved, false);
        CAddrInfo info = CAddrInfo(addr, resolved);
        s << info;
    }
};

CDataStream AddrmanToStream(CAddrManSerializationMock& _addrman)
{
    CDataStream ssPeersIn(SER_DISK, CLIENT_VERSION);
    ssPeersIn << FLATDATA(Params().MessageStart());
    ssPeersIn << _addrman;
    std::string str = ssPeersIn.str();
    std::vector<unsigned char> vchData(str.begin(), str.end());
    return CDataStream(vchData, SER_DISK, CLIENT_VERSION);
}

BOOST_FIXTURE_TEST_SUITE(net_tests, BasicTestingSetup)

BOOST_AUTO_TEST_CASE(cnode_listen_port)
{
    // test default
    unsigned short port = GetListenPort();
    BOOST_CHECK(port == Params().GetDefaultPort());
    // test set port
    unsigned short altPort = 12345;
    gArgs.SoftSetArg("-port", std::to_string(altPort));
    port = GetListenPort();
    BOOST_CHECK(port == altPort);
}

BOOST_AUTO_TEST_CASE(caddrdb_read)
{
    CAddrManUncorrupted addrmanUncorrupted;
    addrmanUncorrupted.MakeDeterministic();

    CService addr1, addr2, addr3;
    Lookup("250.7.1.1", addr1, 8333, false);
    Lookup("250.7.2.2", addr2, 9999, false);
    Lookup("250.7.3.3", addr3, 9999, false);

    // Add three addresses to new table.
    CService source;
    Lookup("252.5.1.1", source, 8333, false);
    addrmanUncorrupted.Add(CAddress(addr1, NODE_NONE), source);
    addrmanUncorrupted.Add(CAddress(addr2, NODE_NONE), source);
    addrmanUncorrupted.Add(CAddress(addr3, NODE_NONE), source);

    // Test that the de-serialization does not throw an exception.
    CDataStream ssPeers1 = AddrmanToStream(addrmanUncorrupted);
    bool exceptionThrown = false;
    CAddrMan addrman1;

    BOOST_CHECK(addrman1.size() == 0);
    try {
        unsigned char pchMsgTmp[4];
        ssPeers1 >> FLATDATA(pchMsgTmp);
        ssPeers1 >> addrman1;
    } catch (const std::exception& e) {
        exceptionThrown = true;
    }

    BOOST_CHECK(addrman1.size() == 3);
    BOOST_CHECK(exceptionThrown == false);

    // Test that CAddrDB::Read creates an addrman with the correct number of addrs.
    CDataStream ssPeers2 = AddrmanToStream(addrmanUncorrupted);

    CAddrMan addrman2;
    CAddrDB adb;
    BOOST_CHECK(addrman2.size() == 0);
    adb.Read(addrman2, ssPeers2);
    BOOST_CHECK(addrman2.size() == 3);
}


BOOST_AUTO_TEST_CASE(caddrdb_read_corrupted)
{
    CAddrManCorrupted addrmanCorrupted;
    addrmanCorrupted.MakeDeterministic();

    // Test that the de-serialization of corrupted addrman throws an exception.
    CDataStream ssPeers1 = AddrmanToStream(addrmanCorrupted);
    bool exceptionThrown = false;
    CAddrMan addrman1;
    BOOST_CHECK(addrman1.size() == 0);
    try {
        unsigned char pchMsgTmp[4];
        ssPeers1 >> FLATDATA(pchMsgTmp);
        ssPeers1 >> addrman1;
    } catch (const std::exception& e) {
        exceptionThrown = true;
    }
    // Even through de-serialization failed addrman is not left in a clean state.
    BOOST_CHECK(addrman1.size() == 1);
    BOOST_CHECK(exceptionThrown);

    // Test that CAddrDB::Read leaves addrman in a clean state if de-serialization fails.
    CDataStream ssPeers2 = AddrmanToStream(addrmanCorrupted);

    CAddrMan addrman2;
    CAddrDB adb;
    BOOST_CHECK(addrman2.size() == 0);
    adb.Read(addrman2, ssPeers2);
    BOOST_CHECK(addrman2.size() == 0);
}

BOOST_AUTO_TEST_CASE(cnode_simple_test)
{
    SOCKET hSocket = INVALID_SOCKET;
    NodeId id = 0;
    int height = 0;

    in_addr ipv4Addr;
    ipv4Addr.s_addr = 0xa0b0c001;
    
    CAddress addr = CAddress(CService(ipv4Addr, 7777), NODE_NETWORK);
    std::string pszDest = "";
    bool fInboundIn = false;

    // Test that fFeeler is false by default.
    std::unique_ptr<CNode> pnode1(new CNode(id++, NODE_NETWORK, height, hSocket, addr, 0, 0, CAddress(), pszDest, fInboundIn));
    BOOST_CHECK(pnode1->fInbound == false);
    BOOST_CHECK(pnode1->fFeeler == false);

    fInboundIn = true;
    std::unique_ptr<CNode> pnode2(new CNode(id++, NODE_NETWORK, height, hSocket, addr, 1, 1, CAddress(), pszDest, fInboundIn));
    BOOST_CHECK(pnode2->fInbound == true);
    BOOST_CHECK(pnode2->fFeeler == false);
}

BOOST_AUTO_TEST_SUITE_END()<|MERGE_RESOLUTION|>--- conflicted
+++ resolved
@@ -1,13 +1,9 @@
 // Copyright (c) 2012-2017 The Bitcoin Core developers
 // Distributed under the MIT software license, see the accompanying
 // file COPYING or http://www.opensource.org/licenses/mit-license.php.
-<<<<<<< HEAD
-#include "addrman.h"
-#include "test/test_particl.h"
-=======
+
 #include <addrman.h>
-#include <test/test_bitcoin.h>
->>>>>>> f17942a3
+#include <test/test_particl.h>
 #include <string>
 #include <boost/test/unit_test.hpp>
 #include <hash.h>
@@ -174,7 +170,7 @@
 
     in_addr ipv4Addr;
     ipv4Addr.s_addr = 0xa0b0c001;
-    
+
     CAddress addr = CAddress(CService(ipv4Addr, 7777), NODE_NETWORK);
     std::string pszDest = "";
     bool fInboundIn = false;
