--- conflicted
+++ resolved
@@ -2,17 +2,10 @@
 // Distributed under the MIT software license, see the accompanying
 // file COPYING or http://www.opensource.org/licenses/mit-license.php.
 
-<<<<<<< HEAD
-#include "dbwrapper.h"
-#include "uint256.h"
-#include "random.h"
-#include "test/test_particl.h"
-=======
 #include <dbwrapper.h>
 #include <uint256.h>
 #include <random.h>
-#include <test/test_bitcoin.h>
->>>>>>> f17942a3
+#include <test/test_particl.h>
 
 #include <boost/test/unit_test.hpp>
 
@@ -25,7 +18,7 @@
 
     return isnull;
 }
- 
+
 BOOST_FIXTURE_TEST_SUITE(dbwrapper_tests, BasicTestingSetup)
 
 BOOST_AUTO_TEST_CASE(dbwrapper)
@@ -190,7 +183,7 @@
     // Now, set up another wrapper that wants to obfuscate the same directory
     CDBWrapper odbw(ph, (1 << 10), false, false, true);
 
-    // Check that the key/val we wrote with unobfuscated wrapper exists and 
+    // Check that the key/val we wrote with unobfuscated wrapper exists and
     // is readable.
     uint256 res2;
     BOOST_CHECK(odbw.Read(key, res2));
@@ -201,13 +194,13 @@
 
     uint256 in2 = InsecureRand256();
     uint256 res3;
- 
+
     // Check that we can write successfully
     BOOST_CHECK(odbw.Write(key, in2));
     BOOST_CHECK(odbw.Read(key, res3));
     BOOST_CHECK_EQUAL(res3.ToString(), in2.ToString());
 }
-                        
+
 // Ensure that we start obfuscating during a reindex.
 BOOST_AUTO_TEST_CASE(existing_data_reindex)
 {
@@ -238,7 +231,7 @@
 
     uint256 in2 = InsecureRand256();
     uint256 res3;
- 
+
     // Check that we can write successfully
     BOOST_CHECK(odbw.Write(key, in2));
     BOOST_CHECK(odbw.Read(key, res3));
