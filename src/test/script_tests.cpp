--- conflicted
+++ resolved
@@ -135,16 +135,11 @@
     const CTransaction txCredit{BuildCreditingTransaction(scriptPubKey, nValue)};
     CMutableTransaction tx = BuildSpendingTransaction(scriptSig, scriptWitness, txCredit);
     CMutableTransaction tx2 = tx;
-<<<<<<< HEAD
     std::vector<uint8_t> vchAmount(8);
     memcpy(&vchAmount[0], &txCredit.vout[0].nValue, 8);
 
     BOOST_CHECK_MESSAGE(VerifyScript(scriptSig, scriptPubKey, &scriptWitness, flags, MutableTransactionSignatureChecker(&tx, 0, vchAmount), &err) == expect, message);
-    BOOST_CHECK_MESSAGE(err == scriptError, std::string(FormatScriptError(err)) + " where " + std::string(FormatScriptError((ScriptError_t)scriptError)) + " expected: " + message);
-=======
-    BOOST_CHECK_MESSAGE(VerifyScript(scriptSig, scriptPubKey, &scriptWitness, flags, MutableTransactionSignatureChecker(&tx, 0, txCredit.vout[0].nValue), &err) == expect, message);
     BOOST_CHECK_MESSAGE(err == scriptError, FormatScriptError(err) + " where " + FormatScriptError((ScriptError_t)scriptError) + " expected: " + message);
->>>>>>> e4bfd51a
 
     // Verify that removing flags from a passing test or adding flags to a failing test does not change the result.
     for (int i = 0; i < 16; ++i) {
