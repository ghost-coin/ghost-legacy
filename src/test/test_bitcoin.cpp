// Copyright (c) 2011-2017 The Bitcoin Core developers
// Distributed under the MIT software license, see the accompanying
// file COPYING or http://www.opensource.org/licenses/mit-license.php.

#include <test/test_bitcoin.h>

#include <chainparams.h>
#include <consensus/consensus.h>
#include <consensus/validation.h>
#include <crypto/sha256.h>
#include <fs.h>
#include <key.h>
#include <validation.h>
#include <miner.h>
#include <net_processing.h>
#include <pubkey.h>
#include <random.h>
#include <txdb.h>
#include <txmempool.h>
#include <ui_interface.h>
#include <rpc/server.h>
#include <rpc/register.h>
#include <script/sigcache.h>

#include <memory>

void CConnmanTest::AddNode(CNode& node)
{
    LOCK(g_connman->cs_vNodes);
    g_connman->vNodes.push_back(&node);
}

void CConnmanTest::ClearNodes()
{
    LOCK(g_connman->cs_vNodes);
    g_connman->vNodes.clear();
}

uint256 insecure_rand_seed = GetRandHash();
FastRandomContext insecure_rand_ctx(insecure_rand_seed);

extern bool fPrintToConsole;
extern void noui_connect();
extern bool fParticlMode;

<<<<<<< HEAD

BasicTestingSetup::BasicTestingSetup(const std::string& chainName, bool fParticlModeIn)
=======
std::ostream& operator<<(std::ostream& os, const uint256& num)
{
    os << num.ToString();
    return os;
}

BasicTestingSetup::BasicTestingSetup(const std::string& chainName)
>>>>>>> afc115d7
{
    fParticlMode = fParticlModeIn;

    SHA256AutoDetect();
    RandomInit();
    ECC_Start();
    SetupEnvironment();
    SetupNetworking();
    InitSignatureCache();
    InitScriptExecutionCache();
    fPrintToDebugLog = false; // don't want to write to debug.log file
    fCheckBlockIndex = true;
    SelectParams(chainName);

    ResetParams(chainName, fParticlMode);

    noui_connect();
}

BasicTestingSetup::~BasicTestingSetup()
{
    ECC_Stop();
}

TestingSetup::TestingSetup(const std::string& chainName, bool fParticlModeIn) : BasicTestingSetup(chainName, fParticlModeIn)
{
    const CChainParams& chainparams = Params();
    // Ideally we'd move all the RPC tests to the functional testing framework
    // instead of unit tests, but for now we need these here.

    RegisterAllCoreRPCCommands(tableRPC);
    ClearDatadirCache();
    pathTemp = fs::temp_directory_path() / strprintf("test_particl_%lu_%i", (unsigned long)GetTime(), (int)(InsecureRandRange(100000)));
    fs::create_directories(pathTemp);
    gArgs.ForceSetArg("-datadir", pathTemp.string());

    // Note that because we don't bother running a scheduler thread here,
    // callbacks via CValidationInterface are unreliable, but that's OK,
    // our unit tests aren't testing multiple parts of the code at once.
    threadGroup.create_thread(boost::bind(&CScheduler::serviceQueue, &scheduler));
    GetMainSignals().RegisterBackgroundSignalScheduler(scheduler);

    mempool.setSanityCheck(1.0);
    pblocktree.reset(new CBlockTreeDB(1 << 20, true));
    pcoinsdbview.reset(new CCoinsViewDB(1 << 23, true));
    pcoinsTip.reset(new CCoinsViewCache(pcoinsdbview.get()));
    if (!LoadGenesisBlock(chainparams)) {
        throw std::runtime_error("LoadGenesisBlock failed.");
    }
    {
        CValidationState state;
        if (!ActivateBestChain(state, chainparams)) {
            throw std::runtime_error("ActivateBestChain failed.");
        }
    }
    nScriptCheckThreads = 3;
    for (int i=0; i < nScriptCheckThreads-1; i++)
        threadGroup.create_thread(&ThreadScriptCheck);
    g_connman = std::unique_ptr<CConnman>(new CConnman(0x1337, 0x1337)); // Deterministic randomness for tests.
    connman = g_connman.get();
    peerLogic.reset(new PeerLogicValidation(connman, scheduler));
}

TestingSetup::~TestingSetup()
{
    threadGroup.interrupt_all();
    threadGroup.join_all();
    GetMainSignals().FlushBackgroundCallbacks();
    GetMainSignals().UnregisterBackgroundSignalScheduler();
    g_connman.reset();
    peerLogic.reset();
    UnloadBlockIndex();
    pcoinsTip.reset();
    pcoinsdbview.reset();
    pblocktree.reset();
    fs::remove_all(pathTemp);
}

TestChain100Setup::TestChain100Setup() : TestingSetup(CBaseChainParams::REGTEST)
{
    // CreateAndProcessBlock() does not support building SegWit blocks, so don't activate in these tests.
    // TODO: fix the code to support SegWit blocks.
    UpdateVersionBitsParameters(Consensus::DEPLOYMENT_SEGWIT, 0, Consensus::BIP9Deployment::NO_TIMEOUT);
    // Generate a 100-block chain:
    coinbaseKey.MakeNewKey(true);
    CScript scriptPubKey = CScript() <<  ToByteVector(coinbaseKey.GetPubKey()) << OP_CHECKSIG;
    for (int i = 0; i < COINBASE_MATURITY; i++)
    {
        std::vector<CMutableTransaction> noTxns;
        CBlock b = CreateAndProcessBlock(noTxns, scriptPubKey);
        coinbaseTxns.push_back(*b.vtx[0]);
    }
}

//
// Create a new block with just given transactions, coinbase paying to
// scriptPubKey, and try to add it to the current chain.
//
CBlock
TestChain100Setup::CreateAndProcessBlock(const std::vector<CMutableTransaction>& txns, const CScript& scriptPubKey)
{
    const CChainParams& chainparams = Params();
    std::unique_ptr<CBlockTemplate> pblocktemplate = BlockAssembler(chainparams).CreateNewBlock(scriptPubKey);
    CBlock& block = pblocktemplate->block;

    // Replace mempool-selected txns with just coinbase plus passed-in txns:
    block.vtx.resize(1);
    for (const CMutableTransaction& tx : txns)
        block.vtx.push_back(MakeTransactionRef(tx));
    // IncrementExtraNonce creates a valid coinbase and merkleRoot
    unsigned int extraNonce = 0;
    {
        LOCK(cs_main);
        IncrementExtraNonce(&block, chainActive.Tip(), extraNonce);
    }

    while (!CheckProofOfWork(block.GetHash(), block.nBits, chainparams.GetConsensus())) ++block.nNonce;

    std::shared_ptr<const CBlock> shared_pblock = std::make_shared<const CBlock>(block);
    ProcessNewBlock(chainparams, shared_pblock, true, nullptr);

    CBlock result = block;
    return result;
}

TestChain100Setup::~TestChain100Setup()
{
}


CTxMemPoolEntry TestMemPoolEntryHelper::FromTx(const CMutableTransaction &tx) {
    CTransaction txn(tx);
    return FromTx(txn);
}

CTxMemPoolEntry TestMemPoolEntryHelper::FromTx(const CTransaction &txn) {
    return CTxMemPoolEntry(MakeTransactionRef(txn), nFee, nTime, nHeight,
                           spendsCoinbase, sigOpCost, lp);
}

/**
 * @returns a real block (0000000000013b8ab2cd513b0261a14096412195a72a0c4827d229dcc7e0f7af)
 *      with 9 txs.
 */
CBlock getBlock13b8a()
{
    CBlock block;
    CDataStream stream(ParseHex("0100000090f0a9f110702f808219ebea1173056042a714bad51b916cb6800000000000005275289558f51c9966699404ae2294730c3c9f9bda53523ce50e9b95e558da2fdb261b4d4c86041b1ab1bf930901000000010000000000000000000000000000000000000000000000000000000000000000ffffffff07044c86041b0146ffffffff0100f2052a01000000434104e18f7afbe4721580e81e8414fc8c24d7cfacf254bb5c7b949450c3e997c2dc1242487a8169507b631eb3771f2b425483fb13102c4eb5d858eef260fe70fbfae0ac00000000010000000196608ccbafa16abada902780da4dc35dafd7af05fa0da08cf833575f8cf9e836000000004a493046022100dab24889213caf43ae6adc41cf1c9396c08240c199f5225acf45416330fd7dbd022100fe37900e0644bf574493a07fc5edba06dbc07c311b947520c2d514bc5725dcb401ffffffff0100f2052a010000001976a914f15d1921f52e4007b146dfa60f369ed2fc393ce288ac000000000100000001fb766c1288458c2bafcfec81e48b24d98ec706de6b8af7c4e3c29419bfacb56d000000008c493046022100f268ba165ce0ad2e6d93f089cfcd3785de5c963bb5ea6b8c1b23f1ce3e517b9f022100da7c0f21adc6c401887f2bfd1922f11d76159cbc597fbd756a23dcbb00f4d7290141042b4e8625a96127826915a5b109852636ad0da753c9e1d5606a50480cd0c40f1f8b8d898235e571fe9357d9ec842bc4bba1827daaf4de06d71844d0057707966affffffff0280969800000000001976a9146963907531db72d0ed1a0cfb471ccb63923446f388ac80d6e34c000000001976a914f0688ba1c0d1ce182c7af6741e02658c7d4dfcd388ac000000000100000002c40297f730dd7b5a99567eb8d27b78758f607507c52292d02d4031895b52f2ff010000008b483045022100f7edfd4b0aac404e5bab4fd3889e0c6c41aa8d0e6fa122316f68eddd0a65013902205b09cc8b2d56e1cd1f7f2fafd60a129ed94504c4ac7bdc67b56fe67512658b3e014104732012cb962afa90d31b25d8fb0e32c94e513ab7a17805c14ca4c3423e18b4fb5d0e676841733cb83abaf975845c9f6f2a8097b7d04f4908b18368d6fc2d68ecffffffffca5065ff9617cbcba45eb23726df6498a9b9cafed4f54cbab9d227b0035ddefb000000008a473044022068010362a13c7f9919fa832b2dee4e788f61f6f5d344a7c2a0da6ae740605658022006d1af525b9a14a35c003b78b72bd59738cd676f845d1ff3fc25049e01003614014104732012cb962afa90d31b25d8fb0e32c94e513ab7a17805c14ca4c3423e18b4fb5d0e676841733cb83abaf975845c9f6f2a8097b7d04f4908b18368d6fc2d68ecffffffff01001ec4110200000043410469ab4181eceb28985b9b4e895c13fa5e68d85761b7eee311db5addef76fa8621865134a221bd01f28ec9999ee3e021e60766e9d1f3458c115fb28650605f11c9ac000000000100000001cdaf2f758e91c514655e2dc50633d1e4c84989f8aa90a0dbc883f0d23ed5c2fa010000008b48304502207ab51be6f12a1962ba0aaaf24a20e0b69b27a94fac5adf45aa7d2d18ffd9236102210086ae728b370e5329eead9accd880d0cb070aea0c96255fae6c4f1ddcce1fd56e014104462e76fd4067b3a0aa42070082dcb0bf2f388b6495cf33d789904f07d0f55c40fbd4b82963c69b3dc31895d0c772c812b1d5fbcade15312ef1c0e8ebbb12dcd4ffffffff02404b4c00000000001976a9142b6ba7c9d796b75eef7942fc9288edd37c32f5c388ac002d3101000000001976a9141befba0cdc1ad56529371864d9f6cb042faa06b588ac000000000100000001b4a47603e71b61bc3326efd90111bf02d2f549b067f4c4a8fa183b57a0f800cb010000008a4730440220177c37f9a505c3f1a1f0ce2da777c339bd8339ffa02c7cb41f0a5804f473c9230220585b25a2ee80eb59292e52b987dad92acb0c64eced92ed9ee105ad153cdb12d001410443bd44f683467e549dae7d20d1d79cbdb6df985c6e9c029c8d0c6cb46cc1a4d3cf7923c5021b27f7a0b562ada113bc85d5fda5a1b41e87fe6e8802817cf69996ffffffff0280651406000000001976a9145505614859643ab7b547cd7f1f5e7e2a12322d3788ac00aa0271000000001976a914ea4720a7a52fc166c55ff2298e07baf70ae67e1b88ac00000000010000000586c62cd602d219bb60edb14a3e204de0705176f9022fe49a538054fb14abb49e010000008c493046022100f2bc2aba2534becbdf062eb993853a42bbbc282083d0daf9b4b585bd401aa8c9022100b1d7fd7ee0b95600db8535bbf331b19eed8d961f7a8e54159c53675d5f69df8c014104462e76fd4067b3a0aa42070082dcb0bf2f388b6495cf33d789904f07d0f55c40fbd4b82963c69b3dc31895d0c772c812b1d5fbcade15312ef1c0e8ebbb12dcd4ffffffff03ad0e58ccdac3df9dc28a218bcf6f1997b0a93306faaa4b3a28ae83447b2179010000008b483045022100be12b2937179da88599e27bb31c3525097a07cdb52422d165b3ca2f2020ffcf702200971b51f853a53d644ebae9ec8f3512e442b1bcb6c315a5b491d119d10624c83014104462e76fd4067b3a0aa42070082dcb0bf2f388b6495cf33d789904f07d0f55c40fbd4b82963c69b3dc31895d0c772c812b1d5fbcade15312ef1c0e8ebbb12dcd4ffffffff2acfcab629bbc8685792603762c921580030ba144af553d271716a95089e107b010000008b483045022100fa579a840ac258871365dd48cd7552f96c8eea69bd00d84f05b283a0dab311e102207e3c0ee9234814cfbb1b659b83671618f45abc1326b9edcc77d552a4f2a805c0014104462e76fd4067b3a0aa42070082dcb0bf2f388b6495cf33d789904f07d0f55c40fbd4b82963c69b3dc31895d0c772c812b1d5fbcade15312ef1c0e8ebbb12dcd4ffffffffdcdc6023bbc9944a658ddc588e61eacb737ddf0a3cd24f113b5a8634c517fcd2000000008b4830450221008d6df731df5d32267954bd7d2dda2302b74c6c2a6aa5c0ca64ecbabc1af03c75022010e55c571d65da7701ae2da1956c442df81bbf076cdbac25133f99d98a9ed34c014104462e76fd4067b3a0aa42070082dcb0bf2f388b6495cf33d789904f07d0f55c40fbd4b82963c69b3dc31895d0c772c812b1d5fbcade15312ef1c0e8ebbb12dcd4ffffffffe15557cd5ce258f479dfd6dc6514edf6d7ed5b21fcfa4a038fd69f06b83ac76e010000008b483045022023b3e0ab071eb11de2eb1cc3a67261b866f86bf6867d4558165f7c8c8aca2d86022100dc6e1f53a91de3efe8f63512850811f26284b62f850c70ca73ed5de8771fb451014104462e76fd4067b3a0aa42070082dcb0bf2f388b6495cf33d789904f07d0f55c40fbd4b82963c69b3dc31895d0c772c812b1d5fbcade15312ef1c0e8ebbb12dcd4ffffffff01404b4c00000000001976a9142b6ba7c9d796b75eef7942fc9288edd37c32f5c388ac00000000010000000166d7577163c932b4f9690ca6a80b6e4eb001f0a2fa9023df5595602aae96ed8d000000008a4730440220262b42546302dfb654a229cefc86432b89628ff259dc87edd1154535b16a67e102207b4634c020a97c3e7bbd0d4d19da6aa2269ad9dded4026e896b213d73ca4b63f014104979b82d02226b3a4597523845754d44f13639e3bf2df5e82c6aab2bdc79687368b01b1ab8b19875ae3c90d661a3d0a33161dab29934edeb36aa01976be3baf8affffffff02404b4c00000000001976a9144854e695a02af0aeacb823ccbc272134561e0a1688ac40420f00000000001976a914abee93376d6b37b5c2940655a6fcaf1c8e74237988ac0000000001000000014e3f8ef2e91349a9059cb4f01e54ab2597c1387161d3da89919f7ea6acdbb371010000008c49304602210081f3183471a5ca22307c0800226f3ef9c353069e0773ac76bb580654d56aa523022100d4c56465bdc069060846f4fbf2f6b20520b2a80b08b168b31e66ddb9c694e240014104976c79848e18251612f8940875b2b08d06e6dc73b9840e8860c066b7e87432c477e9a59a453e71e6d76d5fe34058b800a098fc1740ce3012e8fc8a00c96af966ffffffff02c0e1e400000000001976a9144134e75a6fcb6042034aab5e18570cf1f844f54788ac404b4c00000000001976a9142b6ba7c9d796b75eef7942fc9288edd37c32f5c388ac00000000"), SER_NETWORK, PROTOCOL_VERSION);
    stream >> block;
    return block;
}<|MERGE_RESOLUTION|>--- conflicted
+++ resolved
@@ -43,18 +43,7 @@
 extern void noui_connect();
 extern bool fParticlMode;
 
-<<<<<<< HEAD
-
 BasicTestingSetup::BasicTestingSetup(const std::string& chainName, bool fParticlModeIn)
-=======
-std::ostream& operator<<(std::ostream& os, const uint256& num)
-{
-    os << num.ToString();
-    return os;
-}
-
-BasicTestingSetup::BasicTestingSetup(const std::string& chainName)
->>>>>>> afc115d7
 {
     fParticlMode = fParticlModeIn;
 
