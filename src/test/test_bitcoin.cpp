// Copyright (c) 2011-2018 The Bitcoin Core developers
// Distributed under the MIT software license, see the accompanying
// file COPYING or http://www.opensource.org/licenses/mit-license.php.

#include <test/test_bitcoin.h>

#include <banman.h>
#include <chainparams.h>
#include <consensus/consensus.h>
#include <consensus/params.h>
#include <consensus/validation.h>
#include <crypto/sha256.h>
#include <miner.h>
#include <net_processing.h>
#include <noui.h>
#include <txdb.h>
#include <pow.h>
#include <rpc/register.h>
#include <rpc/server.h>
#include <script/sigcache.h>
#include <streams.h>
#include <ui_interface.h>
#include <validation.h>

const std::function<std::string(const char*)> G_TRANSLATION_FUN = nullptr;

FastRandomContext g_insecure_rand_ctx;

<<<<<<< HEAD
void CConnmanTest::AddNode(CNode& node)
{
    LOCK(g_connman->cs_vNodes);
    g_connman->vNodes.push_back(&node);
}

void CConnmanTest::ClearNodes()
{
    LOCK(g_connman->cs_vNodes);
    for (const CNode* node : g_connman->vNodes) {
        delete node;
    }
    g_connman->vNodes.clear();
}

extern bool fParticlMode;
=======
>>>>>>> 9bad1e0b
std::ostream& operator<<(std::ostream& os, const uint256& num)
{
    os << num.ToString();
    return os;
}

BasicTestingSetup::BasicTestingSetup(const std::string& chainName, bool fParticlModeIn)
    : m_path_root(fs::temp_directory_path() / "test_particl" / strprintf("%lu_%i", (unsigned long)GetTime(), (int)(InsecureRandRange(1 << 30))))
{
    fParticlMode = fParticlModeIn;

    SHA256AutoDetect();
    ECC_Start();
    SetupEnvironment();
    SetupNetworking();
    InitSignatureCache();
    InitScriptExecutionCache();
    fCheckBlockIndex = true;
    // CreateAndProcessBlock() does not support building SegWit blocks, so don't activate in these tests.
    // TODO: fix the code to support SegWit blocks.
    gArgs.ForceSetArg("-vbparams", strprintf("segwit:0:%d", (int64_t)Consensus::BIP9Deployment::NO_TIMEOUT));
    SelectParams(chainName);

    ResetParams(chainName, fParticlMode);

    noui_connect();
}

BasicTestingSetup::~BasicTestingSetup()
{
    fs::remove_all(m_path_root);
    ECC_Stop();
}

fs::path BasicTestingSetup::SetDataDir(const std::string& name)
{
    fs::path ret = m_path_root / name;
    fs::create_directories(ret);
    gArgs.ForceSetArg("-datadir", ret.string());
    return ret;
}

TestingSetup::TestingSetup(const std::string& chainName, bool fParticlModeIn) : BasicTestingSetup(chainName, fParticlModeIn)
{
    SetDataDir("tempdir");
    const CChainParams& chainparams = Params();
        // Ideally we'd move all the RPC tests to the functional testing framework
        // instead of unit tests, but for now we need these here.

        RegisterAllCoreRPCCommands(tableRPC);
        ClearDatadirCache();

        // We have to run a scheduler thread to prevent ActivateBestChain
        // from blocking due to queue overrun.
        threadGroup.create_thread(std::bind(&CScheduler::serviceQueue, &scheduler));
        GetMainSignals().RegisterBackgroundSignalScheduler(scheduler);

        mempool.setSanityCheck(1.0);
        pblocktree.reset(new CBlockTreeDB(1 << 20, true));
        pcoinsdbview.reset(new CCoinsViewDB(1 << 23, true));
        pcoinsTip.reset(new CCoinsViewCache(pcoinsdbview.get()));
        if (!LoadGenesisBlock(chainparams)) {
            throw std::runtime_error("LoadGenesisBlock failed.");
        }
        {
            CValidationState state;
            if (!ActivateBestChain(state, chainparams)) {
                throw std::runtime_error(strprintf("ActivateBestChain failed. (%s)", FormatStateMessage(state)));
            }
        }
        nScriptCheckThreads = 3;
        for (int i=0; i < nScriptCheckThreads-1; i++)
            threadGroup.create_thread(&ThreadScriptCheck);

        g_banman = MakeUnique<BanMan>(GetDataDir() / "banlist.dat", nullptr, DEFAULT_MISBEHAVING_BANTIME);
        g_connman = MakeUnique<CConnman>(0x1337, 0x1337); // Deterministic randomness for tests.
}

TestingSetup::~TestingSetup()
{
    threadGroup.interrupt_all();
    threadGroup.join_all();
    GetMainSignals().FlushBackgroundCallbacks();
    GetMainSignals().UnregisterBackgroundSignalScheduler();
    g_connman.reset();
    g_banman.reset();
    UnloadBlockIndex();
    pcoinsTip.reset();
    pcoinsdbview.reset();
    pblocktree.reset();
}

TestChain100Setup::TestChain100Setup() : TestingSetup(CBaseChainParams::REGTEST)
{
    // Generate a 100-block chain:
    coinbaseKey.MakeNewKey(true);
    CScript scriptPubKey = CScript() <<  ToByteVector(coinbaseKey.GetPubKey()) << OP_CHECKSIG;
    for (int i = 0; i < COINBASE_MATURITY; i++)
    {
        std::vector<CMutableTransaction> noTxns;
        CBlock b = CreateAndProcessBlock(noTxns, scriptPubKey);
        m_coinbase_txns.push_back(b.vtx[0]);
    }
}

//
// Create a new block with just given transactions, coinbase paying to
// scriptPubKey, and try to add it to the current chain.
//
CBlock
TestChain100Setup::CreateAndProcessBlock(const std::vector<CMutableTransaction>& txns, const CScript& scriptPubKey)
{
    const CChainParams& chainparams = Params();
    std::unique_ptr<CBlockTemplate> pblocktemplate = BlockAssembler(chainparams).CreateNewBlock(scriptPubKey);
    CBlock& block = pblocktemplate->block;

    // Replace mempool-selected txns with just coinbase plus passed-in txns:
    block.vtx.resize(1);
    for (const CMutableTransaction& tx : txns)
        block.vtx.push_back(MakeTransactionRef(tx));
    // IncrementExtraNonce creates a valid coinbase and merkleRoot
    {
        LOCK(cs_main);
        unsigned int extraNonce = 0;
        IncrementExtraNonce(&block, chainActive.Tip(), extraNonce);
    }

    while (!CheckProofOfWork(block.GetHash(), block.nBits, chainparams.GetConsensus())) ++block.nNonce;

    std::shared_ptr<const CBlock> shared_pblock = std::make_shared<const CBlock>(block);
    ProcessNewBlock(chainparams, shared_pblock, true, nullptr);

    CBlock result = block;
    return result;
}

TestChain100Setup::~TestChain100Setup()
{
}


CTxMemPoolEntry TestMemPoolEntryHelper::FromTx(const CMutableTransaction &tx) {
    return FromTx(MakeTransactionRef(tx));
}

CTxMemPoolEntry TestMemPoolEntryHelper::FromTx(const CTransactionRef& tx)
{
    return CTxMemPoolEntry(tx, nFee, nTime, nHeight,
                           spendsCoinbase, sigOpCost, lp);
}

/**
 * @returns a real block (0000000000013b8ab2cd513b0261a14096412195a72a0c4827d229dcc7e0f7af)
 *      with 9 txs.
 */
CBlock getBlock13b8a()
{
    CBlock block;
    CDataStream stream(ParseHex("0100000090f0a9f110702f808219ebea1173056042a714bad51b916cb6800000000000005275289558f51c9966699404ae2294730c3c9f9bda53523ce50e9b95e558da2fdb261b4d4c86041b1ab1bf930901000000010000000000000000000000000000000000000000000000000000000000000000ffffffff07044c86041b0146ffffffff0100f2052a01000000434104e18f7afbe4721580e81e8414fc8c24d7cfacf254bb5c7b949450c3e997c2dc1242487a8169507b631eb3771f2b425483fb13102c4eb5d858eef260fe70fbfae0ac00000000010000000196608ccbafa16abada902780da4dc35dafd7af05fa0da08cf833575f8cf9e836000000004a493046022100dab24889213caf43ae6adc41cf1c9396c08240c199f5225acf45416330fd7dbd022100fe37900e0644bf574493a07fc5edba06dbc07c311b947520c2d514bc5725dcb401ffffffff0100f2052a010000001976a914f15d1921f52e4007b146dfa60f369ed2fc393ce288ac000000000100000001fb766c1288458c2bafcfec81e48b24d98ec706de6b8af7c4e3c29419bfacb56d000000008c493046022100f268ba165ce0ad2e6d93f089cfcd3785de5c963bb5ea6b8c1b23f1ce3e517b9f022100da7c0f21adc6c401887f2bfd1922f11d76159cbc597fbd756a23dcbb00f4d7290141042b4e8625a96127826915a5b109852636ad0da753c9e1d5606a50480cd0c40f1f8b8d898235e571fe9357d9ec842bc4bba1827daaf4de06d71844d0057707966affffffff0280969800000000001976a9146963907531db72d0ed1a0cfb471ccb63923446f388ac80d6e34c000000001976a914f0688ba1c0d1ce182c7af6741e02658c7d4dfcd388ac000000000100000002c40297f730dd7b5a99567eb8d27b78758f607507c52292d02d4031895b52f2ff010000008b483045022100f7edfd4b0aac404e5bab4fd3889e0c6c41aa8d0e6fa122316f68eddd0a65013902205b09cc8b2d56e1cd1f7f2fafd60a129ed94504c4ac7bdc67b56fe67512658b3e014104732012cb962afa90d31b25d8fb0e32c94e513ab7a17805c14ca4c3423e18b4fb5d0e676841733cb83abaf975845c9f6f2a8097b7d04f4908b18368d6fc2d68ecffffffffca5065ff9617cbcba45eb23726df6498a9b9cafed4f54cbab9d227b0035ddefb000000008a473044022068010362a13c7f9919fa832b2dee4e788f61f6f5d344a7c2a0da6ae740605658022006d1af525b9a14a35c003b78b72bd59738cd676f845d1ff3fc25049e01003614014104732012cb962afa90d31b25d8fb0e32c94e513ab7a17805c14ca4c3423e18b4fb5d0e676841733cb83abaf975845c9f6f2a8097b7d04f4908b18368d6fc2d68ecffffffff01001ec4110200000043410469ab4181eceb28985b9b4e895c13fa5e68d85761b7eee311db5addef76fa8621865134a221bd01f28ec9999ee3e021e60766e9d1f3458c115fb28650605f11c9ac000000000100000001cdaf2f758e91c514655e2dc50633d1e4c84989f8aa90a0dbc883f0d23ed5c2fa010000008b48304502207ab51be6f12a1962ba0aaaf24a20e0b69b27a94fac5adf45aa7d2d18ffd9236102210086ae728b370e5329eead9accd880d0cb070aea0c96255fae6c4f1ddcce1fd56e014104462e76fd4067b3a0aa42070082dcb0bf2f388b6495cf33d789904f07d0f55c40fbd4b82963c69b3dc31895d0c772c812b1d5fbcade15312ef1c0e8ebbb12dcd4ffffffff02404b4c00000000001976a9142b6ba7c9d796b75eef7942fc9288edd37c32f5c388ac002d3101000000001976a9141befba0cdc1ad56529371864d9f6cb042faa06b588ac000000000100000001b4a47603e71b61bc3326efd90111bf02d2f549b067f4c4a8fa183b57a0f800cb010000008a4730440220177c37f9a505c3f1a1f0ce2da777c339bd8339ffa02c7cb41f0a5804f473c9230220585b25a2ee80eb59292e52b987dad92acb0c64eced92ed9ee105ad153cdb12d001410443bd44f683467e549dae7d20d1d79cbdb6df985c6e9c029c8d0c6cb46cc1a4d3cf7923c5021b27f7a0b562ada113bc85d5fda5a1b41e87fe6e8802817cf69996ffffffff0280651406000000001976a9145505614859643ab7b547cd7f1f5e7e2a12322d3788ac00aa0271000000001976a914ea4720a7a52fc166c55ff2298e07baf70ae67e1b88ac00000000010000000586c62cd602d219bb60edb14a3e204de0705176f9022fe49a538054fb14abb49e010000008c493046022100f2bc2aba2534becbdf062eb993853a42bbbc282083d0daf9b4b585bd401aa8c9022100b1d7fd7ee0b95600db8535bbf331b19eed8d961f7a8e54159c53675d5f69df8c014104462e76fd4067b3a0aa42070082dcb0bf2f388b6495cf33d789904f07d0f55c40fbd4b82963c69b3dc31895d0c772c812b1d5fbcade15312ef1c0e8ebbb12dcd4ffffffff03ad0e58ccdac3df9dc28a218bcf6f1997b0a93306faaa4b3a28ae83447b2179010000008b483045022100be12b2937179da88599e27bb31c3525097a07cdb52422d165b3ca2f2020ffcf702200971b51f853a53d644ebae9ec8f3512e442b1bcb6c315a5b491d119d10624c83014104462e76fd4067b3a0aa42070082dcb0bf2f388b6495cf33d789904f07d0f55c40fbd4b82963c69b3dc31895d0c772c812b1d5fbcade15312ef1c0e8ebbb12dcd4ffffffff2acfcab629bbc8685792603762c921580030ba144af553d271716a95089e107b010000008b483045022100fa579a840ac258871365dd48cd7552f96c8eea69bd00d84f05b283a0dab311e102207e3c0ee9234814cfbb1b659b83671618f45abc1326b9edcc77d552a4f2a805c0014104462e76fd4067b3a0aa42070082dcb0bf2f388b6495cf33d789904f07d0f55c40fbd4b82963c69b3dc31895d0c772c812b1d5fbcade15312ef1c0e8ebbb12dcd4ffffffffdcdc6023bbc9944a658ddc588e61eacb737ddf0a3cd24f113b5a8634c517fcd2000000008b4830450221008d6df731df5d32267954bd7d2dda2302b74c6c2a6aa5c0ca64ecbabc1af03c75022010e55c571d65da7701ae2da1956c442df81bbf076cdbac25133f99d98a9ed34c014104462e76fd4067b3a0aa42070082dcb0bf2f388b6495cf33d789904f07d0f55c40fbd4b82963c69b3dc31895d0c772c812b1d5fbcade15312ef1c0e8ebbb12dcd4ffffffffe15557cd5ce258f479dfd6dc6514edf6d7ed5b21fcfa4a038fd69f06b83ac76e010000008b483045022023b3e0ab071eb11de2eb1cc3a67261b866f86bf6867d4558165f7c8c8aca2d86022100dc6e1f53a91de3efe8f63512850811f26284b62f850c70ca73ed5de8771fb451014104462e76fd4067b3a0aa42070082dcb0bf2f388b6495cf33d789904f07d0f55c40fbd4b82963c69b3dc31895d0c772c812b1d5fbcade15312ef1c0e8ebbb12dcd4ffffffff01404b4c00000000001976a9142b6ba7c9d796b75eef7942fc9288edd37c32f5c388ac00000000010000000166d7577163c932b4f9690ca6a80b6e4eb001f0a2fa9023df5595602aae96ed8d000000008a4730440220262b42546302dfb654a229cefc86432b89628ff259dc87edd1154535b16a67e102207b4634c020a97c3e7bbd0d4d19da6aa2269ad9dded4026e896b213d73ca4b63f014104979b82d02226b3a4597523845754d44f13639e3bf2df5e82c6aab2bdc79687368b01b1ab8b19875ae3c90d661a3d0a33161dab29934edeb36aa01976be3baf8affffffff02404b4c00000000001976a9144854e695a02af0aeacb823ccbc272134561e0a1688ac40420f00000000001976a914abee93376d6b37b5c2940655a6fcaf1c8e74237988ac0000000001000000014e3f8ef2e91349a9059cb4f01e54ab2597c1387161d3da89919f7ea6acdbb371010000008c49304602210081f3183471a5ca22307c0800226f3ef9c353069e0773ac76bb580654d56aa523022100d4c56465bdc069060846f4fbf2f6b20520b2a80b08b168b31e66ddb9c694e240014104976c79848e18251612f8940875b2b08d06e6dc73b9840e8860c066b7e87432c477e9a59a453e71e6d76d5fe34058b800a098fc1740ce3012e8fc8a00c96af966ffffffff02c0e1e400000000001976a9144134e75a6fcb6042034aab5e18570cf1f844f54788ac404b4c00000000001976a9142b6ba7c9d796b75eef7942fc9288edd37c32f5c388ac00000000"), SER_NETWORK, PROTOCOL_VERSION);
    stream >> block;
    return block;
}<|MERGE_RESOLUTION|>--- conflicted
+++ resolved
@@ -26,25 +26,8 @@
 
 FastRandomContext g_insecure_rand_ctx;
 
-<<<<<<< HEAD
-void CConnmanTest::AddNode(CNode& node)
-{
-    LOCK(g_connman->cs_vNodes);
-    g_connman->vNodes.push_back(&node);
-}
+extern bool fParticlMode;
 
-void CConnmanTest::ClearNodes()
-{
-    LOCK(g_connman->cs_vNodes);
-    for (const CNode* node : g_connman->vNodes) {
-        delete node;
-    }
-    g_connman->vNodes.clear();
-}
-
-extern bool fParticlMode;
-=======
->>>>>>> 9bad1e0b
 std::ostream& operator<<(std::ostream& os, const uint256& num)
 {
     os << num.ToString();
