--- conflicted
+++ resolved
@@ -21,10 +21,7 @@
 
 #include <rpc/blockchain.h>
 
-<<<<<<< HEAD
-/*
-UniValue CallRPC(std::string args)
-=======
+
 class RPCTestingSetup : public TestingSetup
 {
 public:
@@ -32,7 +29,6 @@
 };
 
 UniValue RPCTestingSetup::CallRPC(std::string args)
->>>>>>> 24f70290
 {
     std::vector<std::string> vArgs;
     boost::split(vArgs, args, boost::is_any_of(" \t"));
@@ -52,7 +48,7 @@
         throw std::runtime_error(find_value(objError, "message").get_str());
     }
 }
-*/
+
 
 BOOST_FIXTURE_TEST_SUITE(rpc_tests, RPCTestingSetup)
 
