// Copyright (c) 2013-2017 The Bitcoin Core developers
// Distributed under the MIT software license, see the accompanying
// file COPYING or http://www.opensource.org/licenses/mit-license.php.

#include <boost/test/unit_test.hpp>

<<<<<<< HEAD
#include "base58.h"
#include "key.h"
#include "key/extkey.h"
#include "uint256.h"
#include "util.h"
#include "utilstrencodings.h"
#include "test/test_particl.h"
=======
#include <base58.h>
#include <key.h>
#include <uint256.h>
#include <util.h>
#include <utilstrencodings.h>
#include <test/test_bitcoin.h>
>>>>>>> f17942a3

#include <string>
#include <vector>

struct TestDerivation {
    std::string pub;
    std::string prv;
    unsigned int nChild;
};

struct TestVector {
    std::string strHexMaster;
    std::vector<TestDerivation> vDerive;

    explicit TestVector(std::string strHexMasterIn) : strHexMaster(strHexMasterIn) {}

    TestVector& operator()(std::string pub, std::string prv, unsigned int nChild) {
        vDerive.push_back(TestDerivation());
        TestDerivation &der = vDerive.back();
        der.pub = pub;
        der.prv = prv;
        der.nChild = nChild;
        return *this;
    }
};

TestVector test1 =
  TestVector("000102030405060708090a0b0c0d0e0f")
    ("PPARTKMMf4AUDYzRSCijXD2q3gcT5KwjATBsPXMEDbu2Vi6GvpMD8AjJiEQobuJwbqNxDRjCS2ar17bCGBB6Zucp8o3N6SQ4vzdam6gaSyhErU4U",
     "XPARHAr37YxmFP8wykrnN4tBUuFyfYbnB6gLntLsPbLpN8qfbAbkmz5nZRqEWcJc2SHY2VRzoo3Tg4X8epvmq4odD6HLvP4UjAje1SSr7C7Y6HXx",
     0x80000000)
    ("PPARTKPd53smgeFYRMKsEQnhgZeZBemHWqGMQCxf7ZzQcgHUDBdWJaxqoMZA1gaWJagrkRwUztpPRrEGM9a4hreYWrvppe2sBuwUycci1HQ7x3vN",
     "XPARHAtJXYg4iUQ4xuTv5Ge47nJ5msRLXUkpoZxJHZSCV72rsXt3xQKKeYyavPZxMqzuzCUtWALnYSsyXYgoYiPuPtMRSSw9sQhLu9TUxdJxX8f6",
     1)
    ("PPARTKRoCFfKa2xRVBmug93bZAPSqi9GcqJ5h9HKxAGBRcvGRRB1SJmG7K84F6exszda6Pf73gEqXxpkpjsoXKyiQYaekwEi3PaVFFMEnaHGuhY6",
     "XPARHAvUekTcbs6x2juxWztwzP2yRvoKdUnZ6WGy89hyJ3ff5mRZ687jxWYV9od9RSvh2eZeByANyXavwgdKmqjhNfWusxi7bUT7kpFoLAEK5JMq",
     0x80000002)
    ("PPARTKUQUJC9RjqGu3whmPdzvXPUywJ996qfgUpZdQbUanndrq2CZ7X6YDZcAeg9iSW1QkBCnHcp9LmKoCCwp35Fwc2obX8gBUXYvy39vfZyjuCg",
     "XPARHAy5vnzSTZyoSc5kcFVMMk31a9xC9kL95qpCoQ3GTDY2XBGkCvsaPQz35MfN3RACXA2faZdKtwzkquq4XRkcZncMYKKg9dPMhRXYYnpG9F4R",
     2)
    ("PPARTKWds8dGNvJwt8RBV5uD1QteJ27RsjRysvJSvfZ147ECUC7pvBHnuR956L196rJA9DVKxRdJ6PWDukdHp8Nh9KdGrRvENJiSkyj4mpAghRTg",
     "XPARHB1KKdRZQkTURgZEKwkZSdYAtEmUtNvTHHJ66eznvXyb8YNNZzeGkcZW12ymVspbxDpoHBYZTrpD1P1xydB9uyzwaiZmFBUBQaW1iJEhoWbQ",
     1000000000)
    ("PPARTKYMdcJsd3SL5ekxwCSmjibeHpM1BYvnuiYqUuqPCKJaxuFEJhi3ZgFE9xq43hZErhBcVvyDtvhvWM3gqEEBzAtRyJTeT7C2Pnggh4LwtqoA",
     "XPARHB33677AesardCu1n4J8AwFAt314CCRGK5YUeuHB4k3ydFVmxX4XQsff4fqYhnjj2qECXxuYQhrk8PByMAFAe6xb844XUJNw7rqa53Pi4eQg",
     0);

TestVector test2 =
  TestVector("fffcf9f6f3f0edeae7e4e1dedbd8d5d2cfccc9c6c3c0bdbab7b4b1aeaba8a5a29f9c999693908d8a8784817e7b7875726f6c696663605d5a5754514e4b484542")
    ("PPARTKMMf4AUDYzRSCLErKBuL8pAqa8sb8p8DCw1wtqmKgUPo7LEKLt5efJyCFR2aYdKBLHSDwFWAWfhWtxpo2ojHvxN3JLGPq85RR4FZFfwSWHQ",
     "XPARHAr37YxmFP8wykUHhB3FmMThRnnvbnJbcZvf7tHZC7DnTTamyAEZVrjQ6xNP5co67jUkEYKv8LdAqvTVw7E1uhefgqUYyK5Yk1hULZ65k6Dp",
     0)
    ("PPARTKQdQKtAB31FWibq9SyHDCcaMw6cqqncVm6mK4enmktFkoJgHv9Rip9YSpszULiKcYbvPoUVuukYV48FUuxRiGZ2KaP14jUDoYYNDgsBefuk",
     "XPARHAuJrpgTCs9n4GjszJpdeRG6x9kfrVH5u86QV46aeBdeR9ZDwjVua1ZyMXsetFrvx98z4SLKrmnayGy8kfWWxdsq5qey2hZiV97NtvLUxQeP",
     0xFFFFFFFF)
    ("PPARTKRnTaVBhQuRctU3KsRGrfxFvKqqkPGnBrFqqz3hYQd29FbukY2r32DL3SGEb6SviL7qwTKMXCxy5io7pgrupzhUx7Td86CUpQvdpXbRBaXT",
     "XPARHAvTv5HUjF3xASc6AjGdHtbnWYVtm2mFbDFV1yVVQqNQobrTQMPKtDdkx9E8rz7fS3NJxDMXVpo65iCsXPt86DBGeGPCNU5SjvtiRgjV3aym",
     1)
    ("PPARTKUbRzWAdaYioz5iTw5RRduC9fNiFVThTAhLhq7MsiWNavRmuqYNjv7iRH4RitKczvJJVHxSkr6GuobNqbmLnG2wrhjpyJjv2LhJmn53fSDC",
     "XPARHAyGtVJTfQhFMYDmJnvmrrYijt2mG8xArXgyspZ9k9FmFGgKZetrb7Y9Kz2LV1ps8MKfexebtELmJ2uegSmeUDf5wQ9jBKBR8Qh9AAP4eG4E",
     0xFFFFFFFE)
    ("PPARTKVmTuU6zBwgXH2x4fZEy1QtLa7BcYSKxCQ4bMq4HZGdqNn6qwDJkSe5WuiZE5h9Ssjx86TWTthbmTEYEHeTHyPeJye9Ts31SCvPMK2wwixe",
     "XPARHAzSvQGQ226D4qAzuXQbQE4QvnmEdBvoMZPhmMGr9z22Vj2eVkZnbe4WRcj4seFFQttxMGUNsciLsr2k3xiYxuVm7E6GVTPSkkH9gE9T3hqH",
     2)
    ("PPARTKX8VruKVi7zm2J8xPdNezAGJyAiinmF2rZgUmcQnC4VRSySR6rEWdD2Wz7dWDGW9PoAMNP1snQckwfbj7k9CHeVtcoyYoQJAtDaXyh2twFh",
     "XPARHB1oxMhcXYGXJaSBoFUj6ConuBpmjSFiSDZKem4Cecot5oDz4vCiMpdTRh8jsoGLUwCp5ZE1h4pBZtadZh2vBxUVq2wmzWoaUSeVEJjizfsx",
     0);

TestVector test3 =
  TestVector("4b381541583be4423346c643850da4b320e46a87ae3d2a4e6da11eba819cd4acba45d239319ac14f863b8d5ab5a0d0c64d2e8a1e7d1457df2e5a3c51c73235be")
    ("PPARTKMMf4AUDYzRSBPh1qaQ8LoRsSnCgtgHUvGnWJ8nsxAUb5aTb12KccaCijQZZNDtpWNC5mFPAuLXNLGThsWmjMJ2BRaAcZgXGCmmFn7Ntz1j",
     "XPARHAr37YxmFP8wyjXjrhRkZZSxTfSFhYAktHGRgHaakNusFRq1EpNoTozddSN7FZpKSpBQz7FcEF3uZH77FLfALV8AwMm7cWWtiJR8hCzrUe75",
      0x80000000)
    ("PPARTKPiro8JMEMnnNvnR4ijdQ4BY98p53XhPKm2T7NUitUPxLbb3aX6Uh2zS38Q56aVZhjgvYD8ukHirxjQ3okhuvYJ86g7W7Y24gx8ASXM6ArD",
     "XPARHAtQKHvbP4WKKw4qFva64chi8Mns5h2Angkfd6pGbKDncgr8hPsaKtTRLk8TbumeNGL4Q8CQ6tnY1vekPusk6EtNZnu2fFgAXRS6MAQjzukJ",
      0);

void RunTest(const TestVector &test) {
    std::vector<unsigned char> seed = ParseHex(test.strHexMaster);
    CExtKey key;
    CExtPubKey pubkey;
<<<<<<< HEAD
    key.SetMaster(&seed[0], seed.size());
    pubkey = key.Neutered();
=======
    key.SetMaster(seed.data(), seed.size());
    pubkey = key.Neuter();
>>>>>>> f17942a3
    for (const TestDerivation &derive : test.vDerive) {
        unsigned char data[74];
        key.Encode(data);
        pubkey.Encode(data);

        // Test private key
        CBitcoinExtKey b58key; b58key.SetKey(key);

        BOOST_CHECK(b58key.ToString() == derive.prv);

        CBitcoinExtKey b58keyDecodeCheck(derive.prv);
        CExtKey checkKey = b58keyDecodeCheck.GetKey();

        assert(checkKey == key); //ensure a base58 decoded key also matches

        // Test public key
        CBitcoinExtPubKey b58pubkey; b58pubkey.SetKey(pubkey);
        BOOST_CHECK(b58pubkey.ToString() == derive.pub);

        CBitcoinExtPubKey b58PubkeyDecodeCheck(derive.pub);
        CExtPubKey checkPubKey = b58PubkeyDecodeCheck.GetKey();
        assert(checkPubKey == pubkey); //ensure a base58 decoded pubkey also matches

        // Derive new keys
        CExtKey keyNew;
        BOOST_CHECK(key.Derive(keyNew, derive.nChild));
        CExtPubKey pubkeyNew = keyNew.Neutered();
        if (!(derive.nChild & 0x80000000)) {
            // Compare with public derivation
            CExtPubKey pubkeyNew2;
            BOOST_CHECK(pubkey.Derive(pubkeyNew2, derive.nChild));
            BOOST_CHECK(pubkeyNew == pubkeyNew2);
        }
        key = keyNew;
        pubkey = pubkeyNew;

        CDataStream ssPub(SER_DISK, CLIENT_VERSION);
        ssPub << pubkeyNew;
        BOOST_CHECK(ssPub.size() == 75);

        CDataStream ssPriv(SER_DISK, CLIENT_VERSION);
        ssPriv << keyNew;
        BOOST_CHECK(ssPriv.size() == 74);

        CExtPubKey pubCheck;
        CExtKey privCheck;
        ssPub >> pubCheck;
        ssPriv >> privCheck;

        BOOST_CHECK(pubCheck == pubkeyNew);
        BOOST_CHECK(privCheck == keyNew);
    }
}

BOOST_FIXTURE_TEST_SUITE(bip32_tests, BasicTestingSetup)

BOOST_AUTO_TEST_CASE(bip32_test1) {
    RunTest(test1);
}

BOOST_AUTO_TEST_CASE(bip32_test2) {
    RunTest(test2);
}

BOOST_AUTO_TEST_CASE(bip32_test3) {
    RunTest(test3);
}

BOOST_AUTO_TEST_SUITE_END()<|MERGE_RESOLUTION|>--- conflicted
+++ resolved
@@ -4,22 +4,13 @@
 
 #include <boost/test/unit_test.hpp>
 
-<<<<<<< HEAD
-#include "base58.h"
-#include "key.h"
-#include "key/extkey.h"
-#include "uint256.h"
-#include "util.h"
-#include "utilstrencodings.h"
-#include "test/test_particl.h"
-=======
 #include <base58.h>
 #include <key.h>
+#include <key/extkey.h>
 #include <uint256.h>
 #include <util.h>
 #include <utilstrencodings.h>
-#include <test/test_bitcoin.h>
->>>>>>> f17942a3
+#include <test/test_particl.h>
 
 #include <string>
 #include <vector>
@@ -101,13 +92,8 @@
     std::vector<unsigned char> seed = ParseHex(test.strHexMaster);
     CExtKey key;
     CExtPubKey pubkey;
-<<<<<<< HEAD
-    key.SetMaster(&seed[0], seed.size());
+    key.SetMaster(seed.data(), seed.size());
     pubkey = key.Neutered();
-=======
-    key.SetMaster(seed.data(), seed.size());
-    pubkey = key.Neuter();
->>>>>>> f17942a3
     for (const TestDerivation &derive : test.vDerive) {
         unsigned char data[74];
         key.Encode(data);
