--- conflicted
+++ resolved
@@ -95,13 +95,8 @@
     std::vector<unsigned char> seed = ParseHex(test.strHexMaster);
     CExtKey key;
     CExtPubKey pubkey;
-<<<<<<< HEAD
-    key.SetMaster(seed.data(), seed.size());
+    key.SetSeed(seed.data(), seed.size());
     pubkey = key.Neutered();
-=======
-    key.SetSeed(seed.data(), seed.size());
-    pubkey = key.Neuter();
->>>>>>> 6738813b
     for (const TestDerivation &derive : test.vDerive) {
         unsigned char data[74];
         key.Encode(data);
