--- conflicted
+++ resolved
@@ -4,12 +4,7 @@
 
 #include "chain.h"
 #include "util.h"
-<<<<<<< HEAD
-#include "test/test_random.h"
 #include "test/test_particl.h"
-=======
-#include "test/test_bitcoin.h"
->>>>>>> 0d3e8183
 
 #include <vector>
 
