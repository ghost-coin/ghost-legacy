// Copyright (c) 2011-2019 The Bitcoin Core developers
// Distributed under the MIT software license, see the accompanying
// file COPYING or http://www.opensource.org/licenses/mit-license.php.

#include <chainparams.h>
#include <coins.h>
#include <consensus/consensus.h>
#include <consensus/merkle.h>
#include <consensus/tx_verify.h>
#include <consensus/validation.h>
#include <validation.h>
#include <miner.h>
#include <key/extkey.h>
#include <key/stealth.h>
#include <policy/policy.h>
#include <pubkey.h>
#include <script/standard.h>
#include <txmempool.h>
#include <uint256.h>
#include <util/system.h>
#include <util/strencodings.h>

#include <test/setup_common.h>


#include <memory>

#include <boost/test/unit_test.hpp>

BOOST_FIXTURE_TEST_SUITE(miner_tests, TestingSetup)

// BOOST_CHECK_EXCEPTION predicates to check the specific validation error
class HasReason {
public:
    explicit HasReason(const std::string& reason) : m_reason(reason) {}
    bool operator() (const std::runtime_error& e) const {
        return std::string(e.what()).find(m_reason) != std::string::npos;
    };
private:
    const std::string m_reason;
};

static CFeeRate blockMinFeeRate = CFeeRate(DEFAULT_BLOCK_MIN_TX_FEE);

static BlockAssembler AssemblerForTest(const CChainParams& params) {
    BlockAssembler::Options options;

    options.nBlockMaxWeight = MAX_BLOCK_WEIGHT;
    options.blockMinFeeRate = blockMinFeeRate;
    return BlockAssembler(params, options);
}

static
struct {
    unsigned char extranonce;
    unsigned int nonce;
} blockinfo[] = {
    {4, 0xa4a3e223}, {2, 0x15c32f9e}, {1, 0x0375b547}, {1, 0x7004a8a5},
    {2, 0xce440296}, {2, 0x52cfe198}, {1, 0x77a72cd0}, {2, 0xbb5d6f84},
    {2, 0x83f30c2c}, {1, 0x48a73d5b}, {1, 0xef7dcd01}, {2, 0x6809c6c4},
    {2, 0x0883ab3c}, {1, 0x087bbbe2}, {2, 0x2104a814}, {2, 0xdffb6daa},
    {1, 0xee8a0a08}, {2, 0xba4237c1}, {1, 0xa70349dc}, {1, 0x344722bb},
    {3, 0xd6294733}, {2, 0xec9f5c94}, {2, 0xca2fbc28}, {1, 0x6ba4f406},
    {2, 0x015d4532}, {1, 0x6e119b7c}, {2, 0x43e8f314}, {2, 0x27962f38},
    {2, 0xb571b51b}, {2, 0xb36bee23}, {2, 0xd17924a8}, {2, 0x6bc212d9},
    {1, 0x630d4948}, {2, 0x9a4c4ebb}, {2, 0x554be537}, {1, 0xd63ddfc7},
    {2, 0xa10acc11}, {1, 0x759a8363}, {2, 0xfb73090d}, {1, 0xe82c6a34},
    {1, 0xe33e92d7}, {3, 0x658ef5cb}, {2, 0xba32ff22}, {5, 0x0227a10c},
    {1, 0xa9a70155}, {5, 0xd096d809}, {1, 0x37176174}, {1, 0x830b8d0f},
    {1, 0xc6e3910e}, {2, 0x823f3ca8}, {1, 0x99850849}, {1, 0x7521fb81},
    {1, 0xaacaabab}, {1, 0xd645a2eb}, {5, 0x7aea1781}, {5, 0x9d6e4b78},
    {1, 0x4ce90fd8}, {1, 0xabdc832d}, {6, 0x4a34f32a}, {2, 0xf2524c1c},
    {2, 0x1bbeb08a}, {1, 0xad47f480}, {1, 0x9f026aeb}, {1, 0x15a95049},
    {2, 0xd1cb95b2}, {2, 0xf84bbda5}, {1, 0x0fa62cd1}, {1, 0xe05f9169},
    {1, 0x78d194a9}, {5, 0x3e38147b}, {5, 0x737ba0d4}, {1, 0x63378e10},
    {1, 0x6d5f91cf}, {2, 0x88612eb8}, {2, 0xe9639484}, {1, 0xb7fabc9d},
    {2, 0x19b01592}, {1, 0x5a90dd31}, {2, 0x5bd7e028}, {2, 0x94d00323},
    {1, 0xa9b9c01a}, {1, 0x3a40de61}, {1, 0x56e7eec7}, {5, 0x859f7ef6},
    {1, 0xfd8e5630}, {1, 0x2b0c9f7f}, {1, 0xba700e26}, {1, 0x7170a408},
    {1, 0x70de86a8}, {1, 0x74d64cd5}, {1, 0x49e738a1}, {2, 0x6910b602},
    {0, 0x643c565f}, {1, 0x54264b3f}, {2, 0x97ea6396}, {2, 0x55174459},
    {2, 0x03e8779a}, {1, 0x98f34d8f}, {1, 0xc07b2b07}, {1, 0xdfe29668},
    {1, 0x3141c7c1}, {1, 0xb3b595f4}, {1, 0x735abf08}, {5, 0x623bfbce},
    {2, 0xd351e722}, {1, 0xf4ca48c9}, {1, 0x5b19c670}, {1, 0xa164bf0e},
    {2, 0xbbbeb305}, {2, 0xfe1c810a},
};

static CBlockIndex CreateBlockIndex(int nHeight)
{
    CBlockIndex index;
    index.nHeight = nHeight;
    index.pprev = ::ChainActive().Tip();
    return index;
}

static bool TestSequenceLocks(const CTransaction &tx, int flags) EXCLUSIVE_LOCKS_REQUIRED(cs_main)
{
    LOCK(::mempool.cs);
    return CheckSequenceLocks(::mempool, tx, flags);
}

// Test suite for ancestor feerate transaction selection.
// Implemented as an additional function, rather than a separate test case,
// to allow reusing the blockchain created in CreateNewBlock_validity.
static void TestPackageSelection(const CChainParams& chainparams, const CScript& scriptPubKey, const std::vector<CTransactionRef>& txFirst) EXCLUSIVE_LOCKS_REQUIRED(cs_main, ::mempool.cs)
{
    // Test the ancestor feerate transaction selection.
    TestMemPoolEntryHelper entry;

    // Test that a medium fee transaction will be selected after a higher fee
    // rate package with a low fee rate parent.
    CMutableTransaction tx;
    tx.vin.resize(1);
    tx.vin[0].scriptSig = CScript() << OP_1;
    tx.vin[0].prevout.hash = txFirst[0]->GetHash();
    tx.vin[0].prevout.n = 0;
    tx.vout.resize(1);
    tx.vout[0].nValue = 5000000000LL - 1000;
    // This tx has a low fee: 1000 satoshis
    uint256 hashParentTx = tx.GetHash(); // save this txid for later use
    mempool.addUnchecked(entry.Fee(1000).Time(GetTime()).SpendsCoinbase(true).FromTx(tx));

    // This tx has a medium fee: 10000 satoshis
    tx.vin[0].prevout.hash = txFirst[1]->GetHash();
    tx.vout[0].nValue = 5000000000LL - 10000;
    uint256 hashMediumFeeTx = tx.GetHash();
    mempool.addUnchecked(entry.Fee(10000).Time(GetTime()).SpendsCoinbase(true).FromTx(tx));

    // This tx has a high fee, but depends on the first transaction
    tx.vin[0].prevout.hash = hashParentTx;
    tx.vout[0].nValue = 5000000000LL - 1000 - 50000; // 50k satoshi fee
    uint256 hashHighFeeTx = tx.GetHash();
    mempool.addUnchecked(entry.Fee(50000).Time(GetTime()).SpendsCoinbase(false).FromTx(tx));

    std::unique_ptr<CBlockTemplate> pblocktemplate = AssemblerForTest(chainparams).CreateNewBlock(scriptPubKey);
    BOOST_CHECK(pblocktemplate->block.vtx[1]->GetHash() == hashParentTx);
    BOOST_CHECK(pblocktemplate->block.vtx[2]->GetHash() == hashHighFeeTx);
    BOOST_CHECK(pblocktemplate->block.vtx[3]->GetHash() == hashMediumFeeTx);

    // Test that a package below the block min tx fee doesn't get included
    tx.vin[0].prevout.hash = hashHighFeeTx;
    tx.vout[0].nValue = 5000000000LL - 1000 - 50000; // 0 fee
    uint256 hashFreeTx = tx.GetHash();
    mempool.addUnchecked(entry.Fee(0).FromTx(tx));
    size_t freeTxSize = ::GetSerializeSize(tx, PROTOCOL_VERSION);

    // Calculate a fee on child transaction that will put the package just
    // below the block min tx fee (assuming 1 child tx of the same size).
    CAmount feeToUse = blockMinFeeRate.GetFee(2*freeTxSize) - 1;

    tx.vin[0].prevout.hash = hashFreeTx;
    tx.vout[0].nValue = 5000000000LL - 1000 - 50000 - feeToUse;
    uint256 hashLowFeeTx = tx.GetHash();
    mempool.addUnchecked(entry.Fee(feeToUse).FromTx(tx));
    pblocktemplate = AssemblerForTest(chainparams).CreateNewBlock(scriptPubKey);
    // Verify that the free tx and the low fee tx didn't get selected
    for (size_t i=0; i<pblocktemplate->block.vtx.size(); ++i) {
        BOOST_CHECK(pblocktemplate->block.vtx[i]->GetHash() != hashFreeTx);
        BOOST_CHECK(pblocktemplate->block.vtx[i]->GetHash() != hashLowFeeTx);
    }

    // Test that packages above the min relay fee do get included, even if one
    // of the transactions is below the min relay fee
    // Remove the low fee transaction and replace with a higher fee transaction
    mempool.removeRecursive(CTransaction(tx));
    tx.vout[0].nValue -= 2; // Now we should be just over the min relay fee
    hashLowFeeTx = tx.GetHash();
    mempool.addUnchecked(entry.Fee(feeToUse+2).FromTx(tx));
    pblocktemplate = AssemblerForTest(chainparams).CreateNewBlock(scriptPubKey);
    BOOST_CHECK(pblocktemplate->block.vtx[4]->GetHash() == hashFreeTx);
    BOOST_CHECK(pblocktemplate->block.vtx[5]->GetHash() == hashLowFeeTx);

    // Test that transaction selection properly updates ancestor fee
    // calculations as ancestor transactions get included in a block.
    // Add a 0-fee transaction that has 2 outputs.
    tx.vin[0].prevout.hash = txFirst[2]->GetHash();
    tx.vout.resize(2);
    tx.vout[0].nValue = 5000000000LL - 100000000;
    tx.vout[1].nValue = 100000000; // 1BTC output
    uint256 hashFreeTx2 = tx.GetHash();
    mempool.addUnchecked(entry.Fee(0).SpendsCoinbase(true).FromTx(tx));

    // This tx can't be mined by itself
    tx.vin[0].prevout.hash = hashFreeTx2;
    tx.vout.resize(1);
    feeToUse = blockMinFeeRate.GetFee(freeTxSize);
    tx.vout[0].nValue = 5000000000LL - 100000000 - feeToUse;
    uint256 hashLowFeeTx2 = tx.GetHash();
    mempool.addUnchecked(entry.Fee(feeToUse).SpendsCoinbase(false).FromTx(tx));
    pblocktemplate = AssemblerForTest(chainparams).CreateNewBlock(scriptPubKey);

    // Verify that this tx isn't selected.
    for (size_t i=0; i<pblocktemplate->block.vtx.size(); ++i) {
        BOOST_CHECK(pblocktemplate->block.vtx[i]->GetHash() != hashFreeTx2);
        BOOST_CHECK(pblocktemplate->block.vtx[i]->GetHash() != hashLowFeeTx2);
    }

    // This tx will be mineable, and should cause hashLowFeeTx2 to be selected
    // as well.
    tx.vin[0].prevout.n = 1;
    tx.vout[0].nValue = 100000000 - 10000; // 10k satoshi fee
    mempool.addUnchecked(entry.Fee(10000).FromTx(tx));
    pblocktemplate = AssemblerForTest(chainparams).CreateNewBlock(scriptPubKey);
    BOOST_CHECK(pblocktemplate->block.vtx[8]->GetHash() == hashLowFeeTx2);
}

// NOTE: These tests rely on CreateNewBlock doing its own self-validation!
BOOST_AUTO_TEST_CASE(CreateNewBlock_validity)
{
    // Note that by default, these tests run with size accounting enabled.
    auto chainParams = CreateChainParams(CBaseChainParams::MAIN);
    SetOldParams(chainParams);

    const CChainParams& chainparams = *chainParams;
    CScript scriptPubKey = CScript() << ParseHex("04678afdb0fe5548271967f1a67130b7105cd6a828e03909a67962e0ea1f61deb649f6bc3f4cef38c4f35504e51ec112de5c384df7ba0b8d578a4c702b6bf11d5f") << OP_CHECKSIG;
    std::unique_ptr<CBlockTemplate> pblocktemplate;
    CMutableTransaction tx;
    CScript script;
    uint256 hash;
    TestMemPoolEntryHelper entry;
    entry.nFee = 11;
    entry.nHeight = 11;

    fCheckpointsEnabled = false;

    // Simple block creation, nothing special yet:
    BOOST_CHECK(pblocktemplate = AssemblerForTest(chainparams).CreateNewBlock(scriptPubKey));

    // We can't make transactions until we have inputs
    // Therefore, load 100 blocks :)
    int baseheight = 0;
    std::vector<CTransactionRef> txFirst;
    for (unsigned int i = 0; i < sizeof(blockinfo)/sizeof(*blockinfo); ++i)
    {
        CBlock *pblock = &pblocktemplate->block; // pointer for convenience
        {
            LOCK(cs_main);
            pblock->nVersion = 1;
            pblock->nTime = ::ChainActive().Tip()->GetMedianTimePast()+1;
            CMutableTransaction txCoinbase(*pblock->vtx[0]);
            txCoinbase.nVersion = 1;
            txCoinbase.vin[0].scriptSig = CScript();
            txCoinbase.vin[0].scriptSig.push_back(blockinfo[i].extranonce);
            txCoinbase.vin[0].scriptSig.push_back(::ChainActive().Height());
            txCoinbase.vout.resize(1); // Ignore the (optional) segwit commitment added by CreateNewBlock (as the hardcoded nonces don't account for this)
            txCoinbase.vout[0].scriptPubKey = CScript();
            pblock->vtx[0] = MakeTransactionRef(std::move(txCoinbase));
            if (txFirst.size() == 0)
                baseheight = ::ChainActive().Height();
            if (txFirst.size() < 4)
                txFirst.push_back(pblock->vtx[0]);
            pblock->hashMerkleRoot = BlockMerkleRoot(*pblock);
            pblock->nNonce = blockinfo[i].nonce;
        }
        std::shared_ptr<const CBlock> shared_pblock = std::make_shared<const CBlock>(*pblock);
        BOOST_CHECK(ProcessNewBlock(chainparams, shared_pblock, true, nullptr));
        pblock->hashPrevBlock = pblock->GetHash();
    }

    LOCK(cs_main);
    LOCK(::mempool.cs);

    // Just to make sure we can still make simple blocks
    BOOST_CHECK(pblocktemplate = AssemblerForTest(chainparams).CreateNewBlock(scriptPubKey));

    const CAmount BLOCKSUBSIDY = 50*COIN;
    const CAmount LOWFEE = CENT;
    const CAmount HIGHFEE = COIN;
    const CAmount HIGHERFEE = 4*COIN;

    // block sigops > limit: 1000 CHECKMULTISIG + 1
    tx.vin.resize(1);
    // NOTE: OP_NOP is used to force 20 SigOps for the CHECKMULTISIG
    tx.vin[0].scriptSig = CScript() << OP_0 << OP_0 << OP_0 << OP_NOP << OP_CHECKMULTISIG << OP_1;
    tx.vin[0].prevout.hash = txFirst[0]->GetHash();
    tx.vin[0].prevout.n = 0;
    tx.vout.resize(1);
    tx.vout[0].nValue = BLOCKSUBSIDY;
    for (unsigned int i = 0; i < 2001; ++i)
    {
        tx.vout[0].nValue -= LOWFEE;
        hash = tx.GetHash();
        bool spendsCoinbase = i == 0; // only first tx spends coinbase
        // If we don't set the # of sig ops in the CTxMemPoolEntry, template creation fails
        mempool.addUnchecked(entry.Fee(LOWFEE).Time(GetTime()).SpendsCoinbase(spendsCoinbase).FromTx(tx));
        tx.vin[0].prevout.hash = hash;
    }

    BOOST_CHECK_EXCEPTION(AssemblerForTest(chainparams).CreateNewBlock(scriptPubKey), std::runtime_error, HasReason("bad-blk-sigops"));
    mempool.clear();

    tx.vin[0].prevout.hash = txFirst[0]->GetHash();
    tx.vout[0].nValue = BLOCKSUBSIDY;
    for (unsigned int i = 0; i < 1001; ++i)
    {
        tx.vout[0].nValue -= LOWFEE;
        hash = tx.GetHash();
        bool spendsCoinbase = i == 0; // only first tx spends coinbase
        // If we do set the # of sig ops in the CTxMemPoolEntry, template creation passes
        mempool.addUnchecked(entry.Fee(LOWFEE).Time(GetTime()).SpendsCoinbase(spendsCoinbase).SigOpsCost(80).FromTx(tx));
        tx.vin[0].prevout.hash = hash;
    }
    BOOST_CHECK(pblocktemplate = AssemblerForTest(chainparams).CreateNewBlock(scriptPubKey));
    mempool.clear();

    // block size > limit
    tx.vin[0].scriptSig = CScript();
    // 18 * (520char + DROP) + OP_1 = 9433 bytes
    std::vector<unsigned char> vchData(520);
    for (unsigned int i = 0; i < 18; ++i)
        tx.vin[0].scriptSig << vchData << OP_DROP;
    tx.vin[0].scriptSig << OP_1;
    tx.vin[0].prevout.hash = txFirst[0]->GetHash();
    tx.vout[0].nValue = BLOCKSUBSIDY;
    for (unsigned int i = 0; i < 128; ++i)
    {
        tx.vout[0].nValue -= LOWFEE;
        hash = tx.GetHash();
        bool spendsCoinbase = i == 0; // only first tx spends coinbase
        mempool.addUnchecked(entry.Fee(LOWFEE).Time(GetTime()).SpendsCoinbase(spendsCoinbase).FromTx(tx));
        tx.vin[0].prevout.hash = hash;
    }
    BOOST_CHECK(pblocktemplate = AssemblerForTest(chainparams).CreateNewBlock(scriptPubKey));
    mempool.clear();

    // orphan in mempool, template creation fails
    hash = tx.GetHash();
    mempool.addUnchecked(entry.Fee(LOWFEE).Time(GetTime()).FromTx(tx));
    BOOST_CHECK_EXCEPTION(AssemblerForTest(chainparams).CreateNewBlock(scriptPubKey), std::runtime_error, HasReason("bad-txns-inputs-missingorspent"));
    mempool.clear();

    // child with higher feerate than parent
    tx.vin[0].scriptSig = CScript() << OP_1;
    tx.vin[0].prevout.hash = txFirst[1]->GetHash();
    tx.vout[0].nValue = BLOCKSUBSIDY-HIGHFEE;
    hash = tx.GetHash();
    mempool.addUnchecked(entry.Fee(HIGHFEE).Time(GetTime()).SpendsCoinbase(true).FromTx(tx));
    tx.vin[0].prevout.hash = hash;
    tx.vin.resize(2);
    tx.vin[1].scriptSig = CScript() << OP_1;
    tx.vin[1].prevout.hash = txFirst[0]->GetHash();
    tx.vin[1].prevout.n = 0;
    tx.vout[0].nValue = tx.vout[0].nValue+BLOCKSUBSIDY-HIGHERFEE; //First txn output + fresh coinbase - new txn fee
    hash = tx.GetHash();
    mempool.addUnchecked(entry.Fee(HIGHERFEE).Time(GetTime()).SpendsCoinbase(true).FromTx(tx));
    BOOST_CHECK(pblocktemplate = AssemblerForTest(chainparams).CreateNewBlock(scriptPubKey));
    mempool.clear();

    // coinbase in mempool, template creation fails
    tx.vin.resize(1);
    tx.vin[0].prevout.SetNull();
    tx.vin[0].scriptSig = CScript() << OP_0 << OP_1;
    tx.vout[0].nValue = 0;
    hash = tx.GetHash();
    // give it a fee so it'll get mined
    mempool.addUnchecked(entry.Fee(LOWFEE).Time(GetTime()).SpendsCoinbase(false).FromTx(tx));
    // Should throw bad-cb-multiple
    BOOST_CHECK_EXCEPTION(AssemblerForTest(chainparams).CreateNewBlock(scriptPubKey), std::runtime_error, HasReason("bad-cb-multiple"));
    mempool.clear();

    // double spend txn pair in mempool, template creation fails
    tx.vin[0].prevout.hash = txFirst[0]->GetHash();
    tx.vin[0].scriptSig = CScript() << OP_1;
    tx.vout[0].nValue = BLOCKSUBSIDY-HIGHFEE;
    tx.vout[0].scriptPubKey = CScript() << OP_1;
    hash = tx.GetHash();
    mempool.addUnchecked(entry.Fee(HIGHFEE).Time(GetTime()).SpendsCoinbase(true).FromTx(tx));
    tx.vout[0].scriptPubKey = CScript() << OP_2;
    hash = tx.GetHash();
    mempool.addUnchecked(entry.Fee(HIGHFEE).Time(GetTime()).SpendsCoinbase(true).FromTx(tx));
    BOOST_CHECK_EXCEPTION(AssemblerForTest(chainparams).CreateNewBlock(scriptPubKey), std::runtime_error, HasReason("bad-txns-inputs-missingorspent"));
    mempool.clear();

    // subsidy changing
    int nHeight = ::ChainActive().Height();
    // Create an actual 209999-long block chain (without valid blocks).
    while (::ChainActive().Tip()->nHeight < 209999) {
        CBlockIndex* prev = ::ChainActive().Tip();
        CBlockIndex* next = new CBlockIndex();
        next->phashBlock = new uint256(InsecureRand256());
        pcoinsTip->SetBestBlock(next->GetBlockHash(), prev->nHeight + 1);
        next->pprev = prev;
        next->nHeight = prev->nHeight + 1;
        next->BuildSkip();
        ::ChainActive().SetTip(next);
    }
    BOOST_CHECK(pblocktemplate = AssemblerForTest(chainparams).CreateNewBlock(scriptPubKey));
    // Extend to a 210000-long block chain.
    while (::ChainActive().Tip()->nHeight < 210000) {
        CBlockIndex* prev = ::ChainActive().Tip();
        CBlockIndex* next = new CBlockIndex();
        next->phashBlock = new uint256(InsecureRand256());
        pcoinsTip->SetBestBlock(next->GetBlockHash(), prev->nHeight + 1);
        next->pprev = prev;
        next->nHeight = prev->nHeight + 1;
        next->BuildSkip();
        ::ChainActive().SetTip(next);
    }
    BOOST_CHECK(pblocktemplate = AssemblerForTest(chainparams).CreateNewBlock(scriptPubKey));

    // invalid p2sh txn in mempool, template creation fails
    tx.vin[0].prevout.hash = txFirst[0]->GetHash();
    tx.vin[0].prevout.n = 0;
    tx.vin[0].scriptSig = CScript() << OP_1;
    tx.vout[0].nValue = BLOCKSUBSIDY-LOWFEE;
    script = CScript() << OP_0;
    tx.vout[0].scriptPubKey = GetScriptForDestination(CScriptID(script));
    hash = tx.GetHash();
    mempool.addUnchecked(entry.Fee(LOWFEE).Time(GetTime()).SpendsCoinbase(true).FromTx(tx));
    tx.vin[0].prevout.hash = hash;
    tx.vin[0].scriptSig = CScript() << std::vector<unsigned char>(script.begin(), script.end());
    tx.vout[0].nValue -= LOWFEE;
    hash = tx.GetHash();
    mempool.addUnchecked(entry.Fee(LOWFEE).Time(GetTime()).SpendsCoinbase(false).FromTx(tx));
    // Should throw block-validation-failed
    BOOST_CHECK_EXCEPTION(AssemblerForTest(chainparams).CreateNewBlock(scriptPubKey), std::runtime_error, HasReason("block-validation-failed"));
    mempool.clear();

    // Delete the dummy blocks again.
<<<<<<< HEAD
    while (chainActive.Tip()->nHeight > nHeight) {
        CBlockIndex* del = chainActive.Tip();
        chainActive.SetTip(del->pprev);
        pcoinsTip->SetBestBlock(del->pprev->GetBlockHash(), del->pprev->nHeight);
=======
    while (::ChainActive().Tip()->nHeight > nHeight) {
        CBlockIndex* del = ::ChainActive().Tip();
        ::ChainActive().SetTip(del->pprev);
        pcoinsTip->SetBestBlock(del->pprev->GetBlockHash());
>>>>>>> b2a6b021
        delete del->phashBlock;
        delete del;
    }

    // non-final txs in mempool
    SetMockTime(::ChainActive().Tip()->GetMedianTimePast()+1);
    int flags = LOCKTIME_VERIFY_SEQUENCE|LOCKTIME_MEDIAN_TIME_PAST;
    // height map
    std::vector<int> prevheights;

    // relative height locked
    tx.nVersion = 2;
    tx.vin.resize(1);
    prevheights.resize(1);
    tx.vin[0].prevout.hash = txFirst[0]->GetHash(); // only 1 transaction
    tx.vin[0].prevout.n = 0;
    tx.vin[0].scriptSig = CScript() << OP_1;
    tx.vin[0].nSequence = ::ChainActive().Tip()->nHeight + 1; // txFirst[0] is the 2nd block
    prevheights[0] = baseheight + 1;
    tx.vout.resize(1);
    tx.vout[0].nValue = BLOCKSUBSIDY-HIGHFEE;
    tx.vout[0].scriptPubKey = CScript() << OP_1;
    tx.nLockTime = 0;
    hash = tx.GetHash();
    mempool.addUnchecked(entry.Fee(HIGHFEE).Time(GetTime()).SpendsCoinbase(true).FromTx(tx));
    BOOST_CHECK(CheckFinalTx(CTransaction(tx), flags)); // Locktime passes
    BOOST_CHECK(!TestSequenceLocks(CTransaction(tx), flags)); // Sequence locks fail
    BOOST_CHECK(SequenceLocks(CTransaction(tx), flags, &prevheights, CreateBlockIndex(::ChainActive().Tip()->nHeight + 2))); // Sequence locks pass on 2nd block

    // relative time locked
    tx.vin[0].prevout.hash = txFirst[1]->GetHash();
    tx.vin[0].nSequence = CTxIn::SEQUENCE_LOCKTIME_TYPE_FLAG | (((::ChainActive().Tip()->GetMedianTimePast()+1-::ChainActive()[1]->GetMedianTimePast()) >> CTxIn::SEQUENCE_LOCKTIME_GRANULARITY) + 1); // txFirst[1] is the 3rd block
    prevheights[0] = baseheight + 2;
    hash = tx.GetHash();
    mempool.addUnchecked(entry.Time(GetTime()).FromTx(tx));
    BOOST_CHECK(CheckFinalTx(CTransaction(tx), flags)); // Locktime passes
    BOOST_CHECK(!TestSequenceLocks(CTransaction(tx), flags)); // Sequence locks fail

    for (int i = 0; i < CBlockIndex::nMedianTimeSpan; i++)
        ::ChainActive().Tip()->GetAncestor(::ChainActive().Tip()->nHeight - i)->nTime += 512; //Trick the MedianTimePast
    BOOST_CHECK(SequenceLocks(CTransaction(tx), flags, &prevheights, CreateBlockIndex(::ChainActive().Tip()->nHeight + 1))); // Sequence locks pass 512 seconds later
    for (int i = 0; i < CBlockIndex::nMedianTimeSpan; i++)
        ::ChainActive().Tip()->GetAncestor(::ChainActive().Tip()->nHeight - i)->nTime -= 512; //undo tricked MTP

    // absolute height locked
    tx.vin[0].prevout.hash = txFirst[2]->GetHash();
    tx.vin[0].nSequence = CTxIn::SEQUENCE_FINAL - 1;
    prevheights[0] = baseheight + 3;
    tx.nLockTime = ::ChainActive().Tip()->nHeight + 1;
    hash = tx.GetHash();
    mempool.addUnchecked(entry.Time(GetTime()).FromTx(tx));
    BOOST_CHECK(!CheckFinalTx(CTransaction(tx), flags)); // Locktime fails
    BOOST_CHECK(TestSequenceLocks(CTransaction(tx), flags)); // Sequence locks pass
    BOOST_CHECK(IsFinalTx(CTransaction(tx), ::ChainActive().Tip()->nHeight + 2, ::ChainActive().Tip()->GetMedianTimePast())); // Locktime passes on 2nd block

    // absolute time locked
    tx.vin[0].prevout.hash = txFirst[3]->GetHash();
    tx.nLockTime = ::ChainActive().Tip()->GetMedianTimePast();
    prevheights.resize(1);
    prevheights[0] = baseheight + 4;
    hash = tx.GetHash();
    mempool.addUnchecked(entry.Time(GetTime()).FromTx(tx));
    BOOST_CHECK(!CheckFinalTx(CTransaction(tx), flags)); // Locktime fails
    BOOST_CHECK(TestSequenceLocks(CTransaction(tx), flags)); // Sequence locks pass
    BOOST_CHECK(IsFinalTx(CTransaction(tx), ::ChainActive().Tip()->nHeight + 2, ::ChainActive().Tip()->GetMedianTimePast() + 1)); // Locktime passes 1 second later

    // mempool-dependent transactions (not added)
    tx.vin[0].prevout.hash = hash;
    prevheights[0] = ::ChainActive().Tip()->nHeight + 1;
    tx.nLockTime = 0;
    tx.vin[0].nSequence = 0;
    BOOST_CHECK(CheckFinalTx(CTransaction(tx), flags)); // Locktime passes
    BOOST_CHECK(TestSequenceLocks(CTransaction(tx), flags)); // Sequence locks pass
    tx.vin[0].nSequence = 1;
    BOOST_CHECK(!TestSequenceLocks(CTransaction(tx), flags)); // Sequence locks fail
    tx.vin[0].nSequence = CTxIn::SEQUENCE_LOCKTIME_TYPE_FLAG;
    BOOST_CHECK(TestSequenceLocks(CTransaction(tx), flags)); // Sequence locks pass
    tx.vin[0].nSequence = CTxIn::SEQUENCE_LOCKTIME_TYPE_FLAG | 1;
    BOOST_CHECK(!TestSequenceLocks(CTransaction(tx), flags)); // Sequence locks fail

    BOOST_CHECK(pblocktemplate = AssemblerForTest(chainparams).CreateNewBlock(scriptPubKey));

    // None of the of the absolute height/time locked tx should have made
    // it into the template because we still check IsFinalTx in CreateNewBlock,
    // but relative locked txs will if inconsistently added to mempool.
    // For now these will still generate a valid template until BIP68 soft fork
    BOOST_CHECK_EQUAL(pblocktemplate->block.vtx.size(), 3U);
    // However if we advance height by 1 and time by 512, all of them should be mined
    for (int i = 0; i < CBlockIndex::nMedianTimeSpan; i++)
        ::ChainActive().Tip()->GetAncestor(::ChainActive().Tip()->nHeight - i)->nTime += 512; //Trick the MedianTimePast
    ::ChainActive().Tip()->nHeight++;
    SetMockTime(::ChainActive().Tip()->GetMedianTimePast() + 1);

    BOOST_CHECK(pblocktemplate = AssemblerForTest(chainparams).CreateNewBlock(scriptPubKey));
    BOOST_CHECK_EQUAL(pblocktemplate->block.vtx.size(), 5U);

    ::ChainActive().Tip()->nHeight--;
    SetMockTime(0);
    mempool.clear();

    TestPackageSelection(chainparams, scriptPubKey, txFirst);

    fCheckpointsEnabled = true;
}

BOOST_AUTO_TEST_SUITE_END()<|MERGE_RESOLUTION|>--- conflicted
+++ resolved
@@ -417,17 +417,10 @@
     mempool.clear();
 
     // Delete the dummy blocks again.
-<<<<<<< HEAD
-    while (chainActive.Tip()->nHeight > nHeight) {
-        CBlockIndex* del = chainActive.Tip();
-        chainActive.SetTip(del->pprev);
-        pcoinsTip->SetBestBlock(del->pprev->GetBlockHash(), del->pprev->nHeight);
-=======
     while (::ChainActive().Tip()->nHeight > nHeight) {
         CBlockIndex* del = ::ChainActive().Tip();
         ::ChainActive().SetTip(del->pprev);
-        pcoinsTip->SetBestBlock(del->pprev->GetBlockHash());
->>>>>>> b2a6b021
+        pcoinsTip->SetBestBlock(del->pprev->GetBlockHash(), del->pprev->nHeight);
         delete del->phashBlock;
         delete del;
     }
