// Copyright (c) 2011-2019 The Bitcoin Core developers
// Distributed under the MIT software license, see the accompanying
// file COPYING or http://www.opensource.org/licenses/mit-license.php.

#if defined(HAVE_CONFIG_H)
#include <config/bitcoin-config.h>
#endif

#include <qt/sendcoinsdialog.h>
#include <qt/forms/ui_sendcoinsdialog.h>

#include <qt/addresstablemodel.h>
#include <qt/bitcoinunits.h>
#include <qt/clientmodel.h>
#include <qt/coincontroldialog.h>
#include <qt/guiutil.h>
#include <qt/optionsmodel.h>
#include <qt/platformstyle.h>
#include <qt/sendcoinsentry.h>

#include <chainparams.h>
#include <interfaces/node.h>
#include <key_io.h>
#include <policy/fees.h>
#include <txmempool.h>
#include <ui_interface.h>
#include <wallet/coincontrol.h>
#include <wallet/fees.h>
#include <wallet/wallet.h>

#include <QFontMetrics>
#include <QScrollBar>
#include <QSettings>
#include <QTextDocument>
#include <QApplication>


#include <anon.h>
#include <wallet/wallet.h>
#include <wallet/hdwallet.h>
#include <univalue.h>
#include <util/fees.h>


static const std::array<int, 9> confTargets = { {2, 4, 6, 12, 24, 48, 144, 504, 1008} };
int getConfTargetForIndex(int index) {
    if (index+1 > static_cast<int>(confTargets.size())) {
        return confTargets.back();
    }
    if (index < 0) {
        return confTargets[0];
    }
    return confTargets[index];
}
int getIndexForConfTarget(int target) {
    for (unsigned int i = 0; i < confTargets.size(); i++) {
        if (confTargets[i] >= target) {
            return i;
        }
    }
    return confTargets.size() - 1;
}

SendCoinsDialog::SendCoinsDialog(const PlatformStyle *_platformStyle, QWidget *parent) :
    QDialog(parent),
    ui(new Ui::SendCoinsDialog),
    clientModel(nullptr),
    model(nullptr),
    fNewRecipientAllowed(true),
    fFeeMinimized(true),
    platformStyle(_platformStyle)
{
    ui->setupUi(this);

    if (!_platformStyle->getImagesOnButtons()) {
        ui->addButton->setIcon(QIcon());
        ui->clearButton->setIcon(QIcon());
        ui->sendButton->setIcon(QIcon());
    } else {
        ui->addButton->setIcon(_platformStyle->SingleColorIcon(":/icons/add"));
        ui->addButtonCS->setIcon(_platformStyle->SingleColorIcon(":/icons/add"));
        ui->clearButton->setIcon(_platformStyle->SingleColorIcon(":/icons/remove"));
        ui->sendButton->setIcon(_platformStyle->SingleColorIcon(":/icons/send"));
    }

    GUIUtil::setupAddressWidget(ui->lineEditCoinControlChange, this);

    addEntry();

    connect(ui->addButton, &QPushButton::clicked, this, &SendCoinsDialog::addEntry);
    connect(ui->addButtonCS, &QPushButton::clicked, this, &SendCoinsDialog::addEntryCS);
    connect(ui->clearButton, &QPushButton::clicked, this, &SendCoinsDialog::clear);

    // Coin Control
    connect(ui->pushButtonCoinControl, &QPushButton::clicked, this, &SendCoinsDialog::coinControlButtonClicked);
    connect(ui->checkBoxCoinControlChange, &QCheckBox::stateChanged, this, &SendCoinsDialog::coinControlChangeChecked);
    connect(ui->lineEditCoinControlChange, &QValidatedLineEdit::textEdited, this, &SendCoinsDialog::coinControlChangeEdited);

    // Coin Control: clipboard actions
    QAction *clipboardQuantityAction = new QAction(tr("Copy quantity"), this);
    QAction *clipboardAmountAction = new QAction(tr("Copy amount"), this);
    QAction *clipboardFeeAction = new QAction(tr("Copy fee"), this);
    QAction *clipboardAfterFeeAction = new QAction(tr("Copy after fee"), this);
    QAction *clipboardBytesAction = new QAction(tr("Copy bytes"), this);
    QAction *clipboardLowOutputAction = new QAction(tr("Copy dust"), this);
    QAction *clipboardChangeAction = new QAction(tr("Copy change"), this);
    connect(clipboardQuantityAction, &QAction::triggered, this, &SendCoinsDialog::coinControlClipboardQuantity);
    connect(clipboardAmountAction, &QAction::triggered, this, &SendCoinsDialog::coinControlClipboardAmount);
    connect(clipboardFeeAction, &QAction::triggered, this, &SendCoinsDialog::coinControlClipboardFee);
    connect(clipboardAfterFeeAction, &QAction::triggered, this, &SendCoinsDialog::coinControlClipboardAfterFee);
    connect(clipboardBytesAction, &QAction::triggered, this, &SendCoinsDialog::coinControlClipboardBytes);
    connect(clipboardLowOutputAction, &QAction::triggered, this, &SendCoinsDialog::coinControlClipboardLowOutput);
    connect(clipboardChangeAction, &QAction::triggered, this, &SendCoinsDialog::coinControlClipboardChange);

    connect(ui->cbxTypeFrom, static_cast<void (QComboBox::*)(int)>(&QComboBox::currentIndexChanged), this, &SendCoinsDialog::cbxTypeFromChanged);

    ui->labelCoinControlQuantity->addAction(clipboardQuantityAction);
    ui->labelCoinControlAmount->addAction(clipboardAmountAction);
    ui->labelCoinControlFee->addAction(clipboardFeeAction);
    ui->labelCoinControlAfterFee->addAction(clipboardAfterFeeAction);
    ui->labelCoinControlBytes->addAction(clipboardBytesAction);
    ui->labelCoinControlLowOutput->addAction(clipboardLowOutputAction);
    ui->labelCoinControlChange->addAction(clipboardChangeAction);

    // init transaction fee section
    QSettings settings;
    if (!settings.contains("fFeeSectionMinimized"))
        settings.setValue("fFeeSectionMinimized", true);
    if (!settings.contains("nFeeRadio") && settings.contains("nTransactionFee") && settings.value("nTransactionFee").toLongLong() > 0) // compatibility
        settings.setValue("nFeeRadio", 1); // custom
    if (!settings.contains("nFeeRadio"))
        settings.setValue("nFeeRadio", 0); // recommended
    if (!settings.contains("nSmartFeeSliderPosition"))
        settings.setValue("nSmartFeeSliderPosition", 0);
    if (!settings.contains("nTransactionFee"))
        settings.setValue("nTransactionFee", (qint64)DEFAULT_PAY_TX_FEE);
    ui->groupFee->setId(ui->radioSmartFee, 0);
    ui->groupFee->setId(ui->radioCustomFee, 1);
    ui->groupFee->button((int)std::max(0, std::min(1, settings.value("nFeeRadio").toInt())))->setChecked(true);
    ui->customFee->SetAllowEmpty(false);
    ui->customFee->setValue(settings.value("nTransactionFee").toLongLong());
    minimizeFeeSection(settings.value("fFeeSectionMinimized").toBool());


    if (!settings.contains("nRingSize")) {
        settings.setValue("nRingSize", (int)DEFAULT_RING_SIZE);
    }
    if (!settings.contains("nInputsPerMLSAG")) {
        settings.setValue("nInputsPerMLSAG", (int)DEFAULT_INPUTS_PER_SIG);
    }
    ui->spinRingSize->setValue(settings.value("nRingSize").toInt());
    ui->spinMaxInputs->setValue(settings.value("nInputsPerMLSAG").toInt());
}

void SendCoinsDialog::setClientModel(ClientModel *_clientModel)
{
    this->clientModel = _clientModel;

    if (_clientModel) {
        connect(_clientModel, &ClientModel::numBlocksChanged, this, &SendCoinsDialog::updateSmartFeeLabel);
    }
}

void SendCoinsDialog::setModel(WalletModel *_model)
{
    this->model = _model;

    if(_model && _model->getOptionsModel())
    {
        for(int i = 0; i < ui->entries->count(); ++i)
        {
            SendCoinsEntry *entry = qobject_cast<SendCoinsEntry*>(ui->entries->itemAt(i)->widget());
            if(entry)
            {
                entry->setModel(_model);
            }
        }

        interfaces::WalletBalances balances = _model->wallet().getBalances();
        setBalance(balances);
        connect(_model, &WalletModel::balanceChanged, this, &SendCoinsDialog::setBalance);
        connect(_model->getOptionsModel(), &OptionsModel::displayUnitChanged, this, &SendCoinsDialog::updateDisplayUnit);
        updateDisplayUnit();

        // Coin Control
        connect(_model->getOptionsModel(), &OptionsModel::displayUnitChanged, this, &SendCoinsDialog::coinControlUpdateLabels);
        connect(_model->getOptionsModel(), &OptionsModel::coinControlFeaturesChanged, this, &SendCoinsDialog::coinControlFeatureChanged);
        ui->frameCoinControl->setVisible(_model->getOptionsModel()->getCoinControlFeatures());
        coinControlUpdateLabels();

        // fee section
        for (const int n : confTargets) {
            ui->confTargetSelector->addItem(tr("%1 (%2 blocks)").arg(GUIUtil::formatNiceTimeOffset(n*Params().GetConsensus().nPowTargetSpacing)).arg(n));
        }
        connect(ui->confTargetSelector, static_cast<void (QComboBox::*)(int)>(&QComboBox::currentIndexChanged), this, &SendCoinsDialog::updateSmartFeeLabel);
        connect(ui->confTargetSelector, static_cast<void (QComboBox::*)(int)>(&QComboBox::currentIndexChanged), this, &SendCoinsDialog::coinControlUpdateLabels);
        connect(ui->groupFee, static_cast<void (QButtonGroup::*)(int)>(&QButtonGroup::buttonClicked), this, &SendCoinsDialog::updateFeeSectionControls);
        connect(ui->groupFee, static_cast<void (QButtonGroup::*)(int)>(&QButtonGroup::buttonClicked), this, &SendCoinsDialog::coinControlUpdateLabels);
        connect(ui->customFee, &BitcoinAmountField::valueChanged, this, &SendCoinsDialog::coinControlUpdateLabels);
        connect(ui->optInRBF, &QCheckBox::stateChanged, this, &SendCoinsDialog::updateSmartFeeLabel);
        connect(ui->optInRBF, &QCheckBox::stateChanged, this, &SendCoinsDialog::coinControlUpdateLabels);
        CAmount requiredFee = model->wallet().getRequiredFee(1000);
        ui->customFee->SetMinValue(requiredFee);
        if (ui->customFee->value() < requiredFee) {
            ui->customFee->setValue(requiredFee);
        }
        ui->customFee->setSingleStep(requiredFee);
        updateFeeSectionControls();
        updateSmartFeeLabel();

        // set default rbf checkbox state
        ui->optInRBF->setCheckState(Qt::Checked);

        if (model->wallet().privateKeysDisabled()) {
            ui->sendButton->setText(tr("Cr&eate Unsigned"));
            ui->sendButton->setToolTip(tr("Creates a Partially Signed Bitcoin Transaction (PSBT) for use with e.g. an offline %1 wallet, or a PSBT-compatible hardware wallet.").arg(PACKAGE_NAME));
        }

        // set the smartfee-sliders default value (wallets default conf.target or last stored value)
        QSettings settings;
        if (settings.value("nSmartFeeSliderPosition").toInt() != 0) {
            // migrate nSmartFeeSliderPosition to nConfTarget
            // nConfTarget is available since 0.15 (replaced nSmartFeeSliderPosition)
            int nConfirmTarget = 25 - settings.value("nSmartFeeSliderPosition").toInt(); // 25 == old slider range
            settings.setValue("nConfTarget", nConfirmTarget);
            settings.remove("nSmartFeeSliderPosition");
        }
        if (settings.value("nConfTarget").toInt() == 0)
            ui->confTargetSelector->setCurrentIndex(getIndexForConfTarget(model->wallet().getConfirmTarget()));
        else
            ui->confTargetSelector->setCurrentIndex(getIndexForConfTarget(settings.value("nConfTarget").toInt()));
    }
}

SendCoinsDialog::~SendCoinsDialog()
{
    QSettings settings;
    settings.setValue("fFeeSectionMinimized", fFeeMinimized);
    settings.setValue("nFeeRadio", ui->groupFee->checkedId());
    settings.setValue("nConfTarget", getConfTargetForIndex(ui->confTargetSelector->currentIndex()));
    settings.setValue("nTransactionFee", (qint64)ui->customFee->value());

    settings.setValue("nRingSize", ui->spinRingSize->value());
    settings.setValue("nInputsPerMLSAG", ui->spinMaxInputs->value());

    delete ui;
}

void SendCoinsDialog::on_sendButton_clicked()
{
    if(!model || !model->getOptionsModel())
        return;

    QList<SendCoinsRecipient> recipients;
    bool valid = true;

    for(int i = 0; i < ui->entries->count(); ++i)
    {
        SendCoinsEntry *entry = qobject_cast<SendCoinsEntry*>(ui->entries->itemAt(i)->widget());
        if(entry)
        {
            if(entry->validate(model->node()))
            {
                recipients.append(entry->getValue());
            }
            else if (valid)
            {
                ui->scrollArea->ensureWidgetVisible(entry);
                valid = false;
            }
        }
    }

    if(!valid || recipients.isEmpty())
    {
        return;
    }

    fNewRecipientAllowed = false;
    WalletModel::UnlockContext ctx(model->requestUnlock());
    if(!ctx.isValid())
    {
        // Unlock wallet was cancelled
        fNewRecipientAllowed = true;
        return;
    }

    // prepare transaction for getting txFee earlier
    WalletModelTransaction currentTransaction(recipients);
    WalletModel::SendCoinsReturn prepareStatus;

    // Always use a CCoinControl instance, use the CoinControlDialog instance if CoinControl has been enabled
    CCoinControl ctrl;
    if (model->getOptionsModel()->getCoinControlFeatures())
        ctrl = *CoinControlDialog::coinControl();

    updateCoinControlState(ctrl);

    prepareStatus = model->prepareTransaction(currentTransaction, ctrl);
    if (prepareStatus.status != WalletModel::OK)
    {
        // process prepareStatus and on error generate message shown to user
        processSendCoinsReturn(prepareStatus.status, BitcoinUnits::formatWithUnit(model->getOptionsModel()->getDisplayUnit(), currentTransaction.getTransactionFee()));

        fNewRecipientAllowed = true;
        return;
    };

    QString sCommand = "sendtypeto ";

    // TODO: Translations?
    QString sTypeFrom = ui->cbxTypeFrom->currentText();
    QString sTypeTo = ui->cbxTypeTo->currentText();

    sCommand += sTypeFrom.toLower() + " ";
    sCommand += sTypeTo.toLower();

    sCommand += " [";

    int nRecipient = 0;
    for (const auto &rcp : currentTransaction.getRecipients()) {
        if (nRecipient > 0)
            sCommand += ",";

        if (rcp.m_coldstake) {
            QString build_script = "buildscript {\"recipe\":\"ifcoinstake\",\"addrstake\":\""
                + rcp.stake_address + "\",\"addrspend\":\"" + rcp.spend_address + "\"}";
            UniValue rv;
            if (!model->tryCallRpc(build_script, rv)) {
                return;
            }

            sCommand += "{\"address\":\"script\"";
            sCommand += ",\"script\":\"" + QString::fromStdString(rv["hex"].get_str()) + "\"";
        } else {
            sCommand += "{\"address\":\"" + rcp.address + "\"";
        }
        sCommand += ",\"amount\":"
            + BitcoinUnits::format(BitcoinUnits::BTC, rcp.amount, false, BitcoinUnits::separatorNever);

        if (rcp.fSubtractFeeFromAmount)
            sCommand += ",\"subfee\":true";

        if (!rcp.narration.isEmpty())
            sCommand += ",\"narr\":\""+rcp.narration+"\"";
        sCommand += "}";

        nRecipient++;
    }

    int nRingSize = ui->spinRingSize->value();
    int nMaxInputs = ui->spinMaxInputs->value();

    sCommand += "] \"\" \"\" "+QString::number(nRingSize)+" "+QString::number(nMaxInputs);

    QString sCoinControl;
    sCoinControl += " {";
    sCoinControl += "\"replaceable\":" + QString::fromUtf8((ui->optInRBF->isChecked() ? "true" : "false"));

    if (ctrl.m_feerate) {
        sCoinControl += ",\"feeRate\":" + QString::fromStdString(ctrl.m_feerate->ToString(false));
    } else {
        std::string sFeeMode;
        if (StringFromFeeMode(ctrl.m_fee_mode, sFeeMode))
            sCoinControl += ",\"estimate_mode\":\"" + QString::fromStdString(sFeeMode) +"\"";
        if (ctrl.m_confirm_target)
            sCoinControl += ",\"conf_target\":" + QString::number(*ctrl.m_confirm_target);
    }

    if (!boost::get<CNoDestination>(&ctrl.destChange)) {
        sCoinControl += ",\"changeaddress\":\""+QString::fromStdString(EncodeDestination(ctrl.destChange))+"\"";
    }

    if (ctrl.NumSelected() > 0)  {
        sCoinControl += ",\"inputs\":[";
        bool fNeedCommaInputs = false;
        for (const auto &op : ctrl.setSelected) {
            sCoinControl += fNeedCommaInputs ? ",{" : "{";
            sCoinControl += "\"tx\":\"" + QString::fromStdString(op.hash.ToString()) + "\"";
            sCoinControl += ",\"n\":" + QString::number(op.n);
            sCoinControl += "}";
            fNeedCommaInputs = true;
        }
        sCoinControl += "]";
    }
    sCoinControl += "} ";

    UniValue rv;
    QString sGetFeeCommand = sCommand + " true" + sCoinControl;
    if (!model->tryCallRpc(sGetFeeCommand, rv)) {
        return;
    }

    double rFee = rv["fee"].get_real();

    bool fSubbedFee = rv["outputs_fee"].size() > 0 ? true : false;

    size_t nBytes = rv["bytes"].get_int64();
    bool fNeedHWDevice = rv["need_hwdevice"].get_bool();

    CAmount txFee = rFee * COIN;

    // Format confirmation message
    QStringList formatted;
    for (const auto &rcp : currentTransaction.getRecipients())
    {
        CAmount nValue = rcp.amount;
        const UniValue &uv = rv["outputs_fee"][rcp.address.toStdString().c_str()];
        if (uv.isNum()) {
            nValue = uv.get_int64();
        }
        // generate amount string with wallet name in case of multiwallet
        QString amount = BitcoinUnits::formatHtmlWithUnit(model->getOptionsModel()->getDisplayUnit(), nValue);
        if (model->isMultiwallet()) {
            amount.append(tr(" from wallet '%1'").arg(GUIUtil::HtmlEscape(model->getWalletName())));
        }
        // generate monospace address string
        QString address;
        if (rcp.m_coldstake) {
            address = "<span style='font-family: monospace;'>Spend: " + rcp.spend_address;
            address.append("<br/>Stake: " + rcp.stake_address);
            address.append("</span>");
        } else {
            address = "<span style='font-family: monospace;'>" + rcp.address;
            address.append("</span>");
        }

        QString recipientElement;

        {
            if(rcp.label.length() > 0) // label with address
            {
                recipientElement.append(tr("%1 to '%2'").arg(amount, GUIUtil::HtmlEscape(rcp.label)));
                recipientElement.append(QString(" (%1)").arg(address));
            }
            else // just address
            {
                recipientElement.append(tr("%1 to %2").arg(amount, address));
            }
        }
        formatted.append(recipientElement);
    }

    QString questionString;
    if (model->wallet().privateKeysDisabled()) {
        questionString.append(tr("Do you want to draft this transaction?"));
    } else {
        questionString.append(tr("Are you sure you want to send?"));
    }

    questionString.append("<br /><span style='font-size:10pt;'>");
<<<<<<< HEAD
    questionString.append(tr("Please, review your transaction."));
    questionString.append("</span><br /><b>" + sTypeFrom + "</b> to <b>" + sTypeTo + "</b><hr />%1");
    if (model->privateKeysDisabled()) {
        //questionString.append(tr("Please, review your transaction proposal. This will produce a Partially Signed Bitcoin Transaction (PSBT) which you can copy and then sign with e.g. an offline %1 wallet, or a PSBT-compatible hardware wallet.").arg(PACKAGE_NAME));
        // TODO
        questionString.append(tr("Private keys disabled."));
=======
    if (model->wallet().privateKeysDisabled()) {
        questionString.append(tr("Please, review your transaction proposal. This will produce a Partially Signed Bitcoin Transaction (PSBT) which you can copy and then sign with e.g. an offline %1 wallet, or a PSBT-compatible hardware wallet.").arg(PACKAGE_NAME));
    } else {
        questionString.append(tr("Please, review your transaction."));
>>>>>>> ac579ada
    }

    if(txFee > 0)
    {
        // append fee string if a fee is required
        questionString.append("<hr /><b>");
        questionString.append(tr("Estimated Transaction fee"));
        questionString.append("</b>");

        // append transaction size
        //questionString.append(" (" + QString::number((double)currentTransaction.getTransactionSize() / 1000) + " kB): ");
        questionString.append(" (" + QString::number((double)nBytes / 1000) + " kB): ");

        // append transaction fee value
        questionString.append("<span style='color:#aa0000; font-weight:bold;'>");
        questionString.append(BitcoinUnits::formatHtmlWithUnit(model->getOptionsModel()->getDisplayUnit(), txFee));
        questionString.append("</span><br />");

        if (fSubbedFee)
            questionString.append(tr("removed for transaction fee"));
        else
            questionString.append(tr("added as transaction fee"));

        // append RBF message according to transaction's signalling
        questionString.append("<br /><span style='font-size:10pt; font-weight:normal;'>");
        if (ui->optInRBF->isChecked()) {
            questionString.append(tr("You can increase the fee later (signals Replace-By-Fee, BIP-125)."));
        } else {
            questionString.append(tr("Not signalling Replace-By-Fee, BIP-125."));
        }
        questionString.append("</span>");
    }

    // add total amount in all subdivision units
    questionString.append("<hr />");

    CAmount totalAmount = currentTransaction.getTotalTransactionAmount();
    if (!fSubbedFee)
        totalAmount += txFee;

    QStringList alternativeUnits;
    for (const BitcoinUnits::Unit u : BitcoinUnits::availableUnits())
    {
        if(u != model->getOptionsModel()->getDisplayUnit())
            alternativeUnits.append(BitcoinUnits::formatHtmlWithUnit(u, totalAmount));
    }
    questionString.append(QString("<b>%1</b>: <b>%2</b>").arg(tr("Total Amount"))
        .arg(BitcoinUnits::formatHtmlWithUnit(model->getOptionsModel()->getDisplayUnit(), totalAmount)));
    questionString.append(QString("<br /><span style='font-size:10pt; font-weight:normal;'>(=%1)</span>")
        .arg(alternativeUnits.join(" " + tr("or") + " ")));

    QString informative_text;
    QString detailed_text;
    if (formatted.size() > 1) {
        questionString = questionString.arg("");
        informative_text = tr("To review recipient list click \"Show Details...\"");
        detailed_text = formatted.join("\n\n");
    } else {
        questionString = questionString.arg("<br />" + formatted.at(0));
    }

    if (fNeedHWDevice) {
        questionString.append("<hr /><span><b>");
        questionString.append(tr("Your hardware device must be connected to sign this txn."));
        questionString.append("</b></span>");
    }
    const QString confirmation = model->wallet().privateKeysDisabled() ? tr("Confirm transaction proposal") : tr("Confirm send coins");
    const QString confirmButtonText = model->wallet().privateKeysDisabled() ? tr("Copy PSBT to clipboard") : tr("Send");
    SendConfirmationDialog confirmationDialog(confirmation, questionString, informative_text, detailed_text, SEND_CONFIRM_DELAY, confirmButtonText, this);
    confirmationDialog.exec();
    QMessageBox::StandardButton retval = static_cast<QMessageBox::StandardButton>(confirmationDialog.result());

    if(retval != QMessageBox::Yes)
    {
        fNewRecipientAllowed = true;
        return;
    }

<<<<<<< HEAD
    WalletModel::SendCoinsReturn sendStatus = WalletModel::OK;

    sCommand += " false";
    sCommand += sCoinControl;


    uint256 hashSent;
    if (!model->tryCallRpc(sCommand, rv)) {
        sendStatus = WalletModel::TransactionCreationFailed;
=======
    bool send_failure = false;
    if (model->wallet().privateKeysDisabled()) {
        CMutableTransaction mtx = CMutableTransaction{*(currentTransaction.getWtx())};
        PartiallySignedTransaction psbtx(mtx);
        bool complete = false;
        const TransactionError err = model->wallet().fillPSBT(SIGHASH_ALL, false /* sign */, true /* bip32derivs */, psbtx, complete);
        assert(!complete);
        assert(err == TransactionError::OK);
        // Serialize the PSBT
        CDataStream ssTx(SER_NETWORK, PROTOCOL_VERSION);
        ssTx << psbtx;
        GUIUtil::setClipboard(EncodeBase64(ssTx.str()).c_str());
        Q_EMIT message(tr("PSBT copied"), "Copied to clipboard", CClientUIInterface::MSG_INFORMATION);
>>>>>>> ac579ada
    } else {
        hashSent.SetHex(rv.get_str());
    }

    // Update Addressbook
    for (const auto &rcp : currentTransaction.getRecipients()) {
        if (rcp.m_coldstake) {
            continue;
        }
        sCommand = "manageaddressbook newsend ";
        sCommand += rcp.address;
        QString strLabel = rcp.label;
        sCommand += strLabel.isEmpty() ? " \"\"" : (" \"" + strLabel + "\"");
        sCommand += " send";

        model->tryCallRpc(sCommand, rv);
    }

    processSendCoinsReturn(sendStatus);

    if (sendStatus.status == WalletModel::OK) {
        accept();
        CoinControlDialog::coinControl()->UnSelectAll();
        coinControlUpdateLabels();
        //Q_EMIT coinsSent(currentTransaction.getWtx()->GetHash());
        Q_EMIT coinsSent(hashSent);

    //bool send_failure = false;
    //if (model->privateKeysDisabled()) {
        //CMutableTransaction mtx = CMutableTransaction{*(currentTransaction.getWtx())};
        //PartiallySignedTransaction psbtx(mtx);
        //bool complete = false;
        //const TransactionError err = model->wallet().fillPSBT(psbtx, complete, SIGHASH_ALL, false /* sign */, true /* bip32derivs */);
        //assert(!complete);
        //assert(err == TransactionError::OK);
        //// Serialize the PSBT
        //CDataStream ssTx(SER_NETWORK, PROTOCOL_VERSION);
        //ssTx << psbtx;
        //GUIUtil::setClipboard(EncodeBase64(ssTx.str()).c_str());
        //Q_EMIT message(tr("PSBT copied"), "Copied to clipboard", CClientUIInterface::MSG_INFORMATION);
    //}
    }
    fNewRecipientAllowed = true;
}

void SendCoinsDialog::clear()
{
    // Clear coin control settings
    CoinControlDialog::coinControl()->UnSelectAll();
    ui->checkBoxCoinControlChange->setChecked(false);
    ui->lineEditCoinControlChange->clear();
    coinControlUpdateLabels();

    // Remove entries until only one left
    while(ui->entries->count())
    {
        ui->entries->takeAt(0)->widget()->deleteLater();
    }

    ui->cbxTypeFrom->setCurrentIndex(ui->cbxTypeFrom->findText("Part"));
    ui->cbxTypeTo->setCurrentIndex(ui->cbxTypeTo->findText("Part"));

    addEntry();

    updateTabsAndLabels();
}

void SendCoinsDialog::reject()
{
    clear();
}

void SendCoinsDialog::accept()
{
    clear();
}

SendCoinsEntry *SendCoinsDialog::addEntry()
{
    SendCoinsEntry *entry = new SendCoinsEntry(platformStyle, this);
    entry->setModel(model);
    ui->entries->addWidget(entry);
    connect(entry, &SendCoinsEntry::removeEntry, this, &SendCoinsDialog::removeEntry);
    connect(entry, &SendCoinsEntry::useAvailableBalance, this, &SendCoinsDialog::useAvailableBalance);
    connect(entry, &SendCoinsEntry::payAmountChanged, this, &SendCoinsDialog::coinControlUpdateLabels);
    connect(entry, &SendCoinsEntry::subtractFeeFromAmountChanged, this, &SendCoinsDialog::coinControlUpdateLabels);

    // Focus the field, so that entry can start immediately
    entry->clear();
    entry->setFocus();
    ui->scrollAreaWidgetContents->resize(ui->scrollAreaWidgetContents->sizeHint());
    qApp->processEvents();
    QScrollBar* bar = ui->scrollArea->verticalScrollBar();
    if(bar)
        bar->setSliderPosition(bar->maximum());

    updateTabsAndLabels();
    return entry;
}

SendCoinsEntry *SendCoinsDialog::addEntryCS()
{
    if (ui->entries->count() == 1) {
        SendCoinsEntry *entry = qobject_cast<SendCoinsEntry*>(ui->entries->itemAt(0)->widget());
        if (entry->isClear() && !entry->m_coldstake) {
            ui->entries->takeAt(0)->widget()->deleteLater();
        }
    }

    SendCoinsEntry *entry = new SendCoinsEntry(platformStyle, this, true);
    entry->setModel(model);
    ui->entries->addWidget(entry);
    connect(entry, &SendCoinsEntry::removeEntry, this, &SendCoinsDialog::removeEntry);
    connect(entry, &SendCoinsEntry::useAvailableBalance, this, &SendCoinsDialog::useAvailableBalance);
    connect(entry, &SendCoinsEntry::payAmountChanged, this, &SendCoinsDialog::coinControlUpdateLabels);
    connect(entry, &SendCoinsEntry::subtractFeeFromAmountChanged, this, &SendCoinsDialog::coinControlUpdateLabels);

    // Focus the field, so that entry can start immediately
    entry->clear();
    entry->setFocus();
    ui->scrollAreaWidgetContents->resize(ui->scrollAreaWidgetContents->sizeHint());
    qApp->processEvents();
    QScrollBar* bar = ui->scrollArea->verticalScrollBar();
    if(bar)
        bar->setSliderPosition(bar->maximum());

    updateTabsAndLabels();
    return entry;
}

void SendCoinsDialog::updateTabsAndLabels()
{
    setupTabChain(nullptr);
    coinControlUpdateLabels();
}

void SendCoinsDialog::removeEntry(SendCoinsEntry* entry)
{
    entry->hide();

    // If the last entry is about to be removed add an empty one
    if (ui->entries->count() == 1)
        addEntry();

    entry->deleteLater();

    updateTabsAndLabels();
}

QWidget *SendCoinsDialog::setupTabChain(QWidget *prev)
{
    for(int i = 0; i < ui->entries->count(); ++i)
    {
        SendCoinsEntry *entry = qobject_cast<SendCoinsEntry*>(ui->entries->itemAt(i)->widget());
        if(entry)
        {
            prev = entry->setupTabChain(prev);
        }
    }
    QWidget::setTabOrder(prev, ui->sendButton);
    QWidget::setTabOrder(ui->sendButton, ui->clearButton);
    QWidget::setTabOrder(ui->clearButton, ui->addButton);
    return ui->addButton;
}

void SendCoinsDialog::setAddress(const QString &address)
{
    SendCoinsEntry *entry = nullptr;
    // Replace the first entry if it is still unused
    if(ui->entries->count() == 1)
    {
        SendCoinsEntry *first = qobject_cast<SendCoinsEntry*>(ui->entries->itemAt(0)->widget());
        if(first->isClear())
        {
            entry = first;
        }
    }
    if(!entry)
    {
        entry = addEntry();
    }

    entry->setAddress(address);
}

void SendCoinsDialog::pasteEntry(const SendCoinsRecipient &rv)
{
    if(!fNewRecipientAllowed)
        return;

    SendCoinsEntry *entry = nullptr;
    // Replace the first entry if it is still unused
    if(ui->entries->count() == 1)
    {
        SendCoinsEntry *first = qobject_cast<SendCoinsEntry*>(ui->entries->itemAt(0)->widget());
        if(first->isClear())
        {
            entry = first;
        }
    }
    if(!entry)
    {
        entry = addEntry();
    }

    entry->setValue(rv);
    updateTabsAndLabels();
}

bool SendCoinsDialog::handlePaymentRequest(const SendCoinsRecipient &rv)
{
    // Just paste the entry, all pre-checks
    // are done in paymentserver.cpp.
    pasteEntry(rv);
    return true;
}

void SendCoinsDialog::setBalance(const interfaces::WalletBalances& balances)
{
    if(model && model->getOptionsModel())
    {
        CAmount balance = balances.balance;
        if (model->wallet().privateKeysDisabled()) {
            balance = balances.watch_only_balance;
            ui->labelBalanceName->setText(tr("Watch-only balance:"));
        }
        QString sBalance = BitcoinUnits::formatWithUnit(model->getOptionsModel()->getDisplayUnit(), balance);

        if (balances.balanceBlind > 0)
            sBalance += "\n" + BitcoinUnits::formatWithUnit(model->getOptionsModel()->getDisplayUnit(), balances.balanceBlind) + " B";
        if (balances.balanceAnon > 0)
            sBalance += "\n" + BitcoinUnits::formatWithUnit(model->getOptionsModel()->getDisplayUnit(), balances.balanceAnon) + " A";
        ui->labelBalance->setText(sBalance);
    }
}

void SendCoinsDialog::updateDisplayUnit()
{
    setBalance(model->wallet().getBalances());
    ui->customFee->setDisplayUnit(model->getOptionsModel()->getDisplayUnit());
    updateSmartFeeLabel();
}

void SendCoinsDialog::processSendCoinsReturn(const WalletModel::SendCoinsReturn &sendCoinsReturn, const QString &msgArg)
{
    QPair<QString, CClientUIInterface::MessageBoxFlags> msgParams;
    // Default to a warning message, override if error message is needed
    msgParams.second = CClientUIInterface::MSG_WARNING;

    // This comment is specific to SendCoinsDialog usage of WalletModel::SendCoinsReturn.
    // All status values are used only in WalletModel::prepareTransaction()
    switch(sendCoinsReturn.status)
    {
    case WalletModel::InvalidAddress:
        msgParams.first = tr("The recipient address is not valid. Please recheck.");
        break;
    case WalletModel::InvalidAmount:
        msgParams.first = tr("The amount to pay must be larger than 0.");
        break;
    case WalletModel::AmountExceedsBalance:
        msgParams.first = tr("The amount exceeds your balance.");
        break;
    case WalletModel::AmountWithFeeExceedsBalance:
        msgParams.first = tr("The total exceeds your balance when the %1 transaction fee is included.").arg(msgArg);
        break;
    case WalletModel::DuplicateAddress:
        msgParams.first = tr("Duplicate address found: addresses should only be used once each.");
        break;
    case WalletModel::TransactionCreationFailed:
        msgParams.first = tr("Transaction creation failed!");
        msgParams.second = CClientUIInterface::MSG_ERROR;
        break;
    case WalletModel::AbsurdFee:
        msgParams.first = tr("A fee higher than %1 is considered an absurdly high fee.").arg(BitcoinUnits::formatWithUnit(model->getOptionsModel()->getDisplayUnit(), model->wallet().getDefaultMaxTxFee()));
        break;
    case WalletModel::PaymentRequestExpired:
        msgParams.first = tr("Payment request expired.");
        msgParams.second = CClientUIInterface::MSG_ERROR;
        break;
    // included to prevent a compiler warning.
    case WalletModel::OK:
    default:
        return;
    }

    Q_EMIT message(tr("Send Coins"), msgParams.first, msgParams.second);
}

void SendCoinsDialog::minimizeFeeSection(bool fMinimize)
{
    ui->labelFeeMinimized->setVisible(fMinimize);
    ui->buttonChooseFee  ->setVisible(fMinimize);
    ui->buttonMinimizeFee->setVisible(!fMinimize);
    ui->frameFeeSelection->setVisible(!fMinimize);
    ui->horizontalLayoutSmartFee->setContentsMargins(0, (fMinimize ? 0 : 6), 0, 0);
    fFeeMinimized = fMinimize;
}

void SendCoinsDialog::on_buttonChooseFee_clicked()
{
    minimizeFeeSection(false);
}

void SendCoinsDialog::on_buttonMinimizeFee_clicked()
{
    updateFeeMinimizedLabel();
    minimizeFeeSection(true);
}

void SendCoinsDialog::useAvailableBalance(SendCoinsEntry* entry)
{
    // Get CCoinControl instance if CoinControl is enabled or create a new one.
    CCoinControl coin_control;
    if (model->getOptionsModel()->getCoinControlFeatures()) {
        coin_control = *CoinControlDialog::coinControl();
    }

    QString sTypeFrom = ui->cbxTypeFrom->currentText().toLower();
    // Include watch-only for wallets without private key
    coin_control.fAllowWatchOnly = model->wallet().privateKeysDisabled();

    // Calculate available amount to send.

    CAmount amount =
        sTypeFrom == "anon" ? model->wallet().getAvailableAnonBalance(coin_control) :
        sTypeFrom == "blind" ? model->wallet().getAvailableBlindBalance(coin_control) :
        model->wallet().getAvailableBalance(coin_control);

    for (int i = 0; i < ui->entries->count(); ++i) {
        SendCoinsEntry* e = qobject_cast<SendCoinsEntry*>(ui->entries->itemAt(i)->widget());
        if (e && !e->isHidden() && e != entry) {
            amount -= e->getValue().amount;
        }
    }

    if (amount > 0) {
      entry->checkSubtractFeeFromAmount();
      entry->setAmount(amount);
    } else {
      entry->setAmount(0);
    }
}

void SendCoinsDialog::updateFeeSectionControls()
{
    ui->confTargetSelector      ->setEnabled(ui->radioSmartFee->isChecked());
    ui->labelSmartFee           ->setEnabled(ui->radioSmartFee->isChecked());
    ui->labelSmartFee2          ->setEnabled(ui->radioSmartFee->isChecked());
    ui->labelSmartFee3          ->setEnabled(ui->radioSmartFee->isChecked());
    ui->labelFeeEstimation      ->setEnabled(ui->radioSmartFee->isChecked());
    ui->labelCustomFeeWarning   ->setEnabled(ui->radioCustomFee->isChecked());
    ui->labelCustomPerKilobyte  ->setEnabled(ui->radioCustomFee->isChecked());
    ui->customFee               ->setEnabled(ui->radioCustomFee->isChecked());
}

void SendCoinsDialog::updateFeeMinimizedLabel()
{
    if(!model || !model->getOptionsModel())
        return;

    if (ui->radioSmartFee->isChecked())
        ui->labelFeeMinimized->setText(ui->labelSmartFee->text());
    else {
        ui->labelFeeMinimized->setText(BitcoinUnits::formatWithUnit(model->getOptionsModel()->getDisplayUnit(), ui->customFee->value()) + "/kB");
    }
}

void SendCoinsDialog::updateCoinControlState(CCoinControl& ctrl)
{
    if (ui->radioCustomFee->isChecked()) {
        ctrl.m_feerate = CFeeRate(ui->customFee->value());
    } else {
        ctrl.m_feerate.reset();
    }
    // Avoid using global defaults when sending money from the GUI
    // Either custom fee will be used or if not selected, the confirmation target from dropdown box
    ctrl.m_confirm_target = getConfTargetForIndex(ui->confTargetSelector->currentIndex());
    ctrl.m_signal_bip125_rbf = ui->optInRBF->isChecked();
    // Include watch-only for wallets without private key
    ctrl.fAllowWatchOnly = model->wallet().privateKeysDisabled();
}

void SendCoinsDialog::updateSmartFeeLabel()
{
    if(!model || !model->getOptionsModel())
        return;
    CCoinControl coin_control;
    updateCoinControlState(coin_control);
    coin_control.m_feerate.reset(); // Explicitly use only fee estimation rate for smart fee labels
    int returned_target;
    FeeReason reason;
    CFeeRate feeRate = CFeeRate(model->wallet().getMinimumFee(1000, coin_control, &returned_target, &reason));

    ui->labelSmartFee->setText(BitcoinUnits::formatWithUnit(model->getOptionsModel()->getDisplayUnit(), feeRate.GetFeePerK()) + "/kB");

    if (reason == FeeReason::FALLBACK) {
        ui->labelSmartFee2->show(); // (Smart fee not initialized yet. This usually takes a few blocks...)
        ui->labelFeeEstimation->setText("");
        ui->fallbackFeeWarningLabel->setVisible(true);
        int lightness = ui->fallbackFeeWarningLabel->palette().color(QPalette::WindowText).lightness();
        QColor warning_colour(255 - (lightness / 5), 176 - (lightness / 3), 48 - (lightness / 14));
        ui->fallbackFeeWarningLabel->setStyleSheet("QLabel { color: " + warning_colour.name() + "; }");
        ui->fallbackFeeWarningLabel->setIndent(GUIUtil::TextWidth(QFontMetrics(ui->fallbackFeeWarningLabel->font()), "x"));
    }
    else
    {
        ui->labelSmartFee2->hide();
        ui->labelFeeEstimation->setText(tr("Estimated to begin confirmation within %n block(s).", "", returned_target));
        ui->fallbackFeeWarningLabel->setVisible(false);
    }

    updateFeeMinimizedLabel();
}

// Coin Control: copy label "Quantity" to clipboard
void SendCoinsDialog::coinControlClipboardQuantity()
{
    GUIUtil::setClipboard(ui->labelCoinControlQuantity->text());
}

// Coin Control: copy label "Amount" to clipboard
void SendCoinsDialog::coinControlClipboardAmount()
{
    GUIUtil::setClipboard(ui->labelCoinControlAmount->text().left(ui->labelCoinControlAmount->text().indexOf(" ")));
}

// Coin Control: copy label "Fee" to clipboard
void SendCoinsDialog::coinControlClipboardFee()
{
    GUIUtil::setClipboard(ui->labelCoinControlFee->text().left(ui->labelCoinControlFee->text().indexOf(" ")).replace(ASYMP_UTF8, ""));
}

// Coin Control: copy label "After fee" to clipboard
void SendCoinsDialog::coinControlClipboardAfterFee()
{
    GUIUtil::setClipboard(ui->labelCoinControlAfterFee->text().left(ui->labelCoinControlAfterFee->text().indexOf(" ")).replace(ASYMP_UTF8, ""));
}

// Coin Control: copy label "Bytes" to clipboard
void SendCoinsDialog::coinControlClipboardBytes()
{
    GUIUtil::setClipboard(ui->labelCoinControlBytes->text().replace(ASYMP_UTF8, ""));
}

// Coin Control: copy label "Dust" to clipboard
void SendCoinsDialog::coinControlClipboardLowOutput()
{
    GUIUtil::setClipboard(ui->labelCoinControlLowOutput->text());
}

// Coin Control: copy label "Change" to clipboard
void SendCoinsDialog::coinControlClipboardChange()
{
    GUIUtil::setClipboard(ui->labelCoinControlChange->text().left(ui->labelCoinControlChange->text().indexOf(" ")).replace(ASYMP_UTF8, ""));
}

void SendCoinsDialog::cbxTypeFromChanged(int index)
{
    if (model && model->getOptionsModel()->getCoinControlFeatures())
        CoinControlDialog::coinControl()->nCoinType = index+1;
};

// Coin Control: settings menu - coin control enabled/disabled by user
void SendCoinsDialog::coinControlFeatureChanged(bool checked)
{
    ui->frameCoinControl->setVisible(checked);

    if (!checked && model) // coin control features disabled
        CoinControlDialog::coinControl()->SetNull();

    coinControlUpdateLabels();
}

// Coin Control: button inputs -> show actual coin control dialog
void SendCoinsDialog::coinControlButtonClicked()
{
    CoinControlDialog dlg(platformStyle);
    dlg.setModel(model);
    dlg.exec();
    coinControlUpdateLabels();
}

// Coin Control: checkbox custom change address
void SendCoinsDialog::coinControlChangeChecked(int state)
{
    if (state == Qt::Unchecked)
    {
        CoinControlDialog::coinControl()->destChange = CNoDestination();
        ui->labelCoinControlChangeLabel->clear();
    }
    else
        // use this to re-validate an already entered address
        coinControlChangeEdited(ui->lineEditCoinControlChange->text());

    ui->lineEditCoinControlChange->setEnabled((state == Qt::Checked));
}

// Coin Control: custom change address changed
void SendCoinsDialog::coinControlChangeEdited(const QString& text)
{
    if (model && model->getAddressTableModel())
    {
        // Default to no change address until verified
        CoinControlDialog::coinControl()->destChange = CNoDestination();
        ui->labelCoinControlChangeLabel->setStyleSheet("QLabel{color:red;}");

        const CTxDestination dest = DecodeDestination(text.toStdString());

        if (text.isEmpty()) // Nothing entered
        {
            ui->labelCoinControlChangeLabel->setText("");
        }
        else if (!IsValidDestination(dest)) // Invalid address
        {
            ui->labelCoinControlChangeLabel->setText(tr("Warning: Invalid Particl address"));
        }
        else // Valid address
        {
            //if (!model->wallet().isSpendable(dest)) {
            if (!model->wallet().ownDestination(dest)) // Unknown change address
            {
                ui->labelCoinControlChangeLabel->setText(tr("Warning: Unknown change address"));

                // confirmation dialog
                QMessageBox::StandardButton btnRetVal = QMessageBox::question(this, tr("Confirm custom change address"), tr("The address you selected for change is not part of this wallet. Any or all funds in your wallet may be sent to this address. Are you sure?"),
                    QMessageBox::Yes | QMessageBox::Cancel, QMessageBox::Cancel);

                if(btnRetVal == QMessageBox::Yes)
                    CoinControlDialog::coinControl()->destChange = dest;
                else
                {
                    ui->lineEditCoinControlChange->setText("");
                    ui->labelCoinControlChangeLabel->setStyleSheet("QLabel{color:black;}");
                    ui->labelCoinControlChangeLabel->setText("");
                }
            }
            else // Known change address
            {
                ui->labelCoinControlChangeLabel->setStyleSheet("QLabel{color:black;}");

                // Query label
                QString associatedLabel = model->getAddressTableModel()->labelForAddress(text);
                if (!associatedLabel.isEmpty())
                    ui->labelCoinControlChangeLabel->setText(associatedLabel);
                else
                    ui->labelCoinControlChangeLabel->setText(tr("(no label)"));

                CoinControlDialog::coinControl()->destChange = dest;
            }
        }
    }
}

// Coin Control: update labels
void SendCoinsDialog::coinControlUpdateLabels()
{
    if (!model || !model->getOptionsModel())
        return;

    updateCoinControlState(*CoinControlDialog::coinControl());

    // set pay amounts
    CoinControlDialog::payAmounts.clear();
    CoinControlDialog::fSubtractFeeFromAmount = false;

    for(int i = 0; i < ui->entries->count(); ++i)
    {
        SendCoinsEntry *entry = qobject_cast<SendCoinsEntry*>(ui->entries->itemAt(i)->widget());
        if(entry && !entry->isHidden())
        {
            SendCoinsRecipient rcp = entry->getValue();
            CoinControlDialog::payAmounts.append(rcp.amount);
            if (rcp.fSubtractFeeFromAmount)
                CoinControlDialog::fSubtractFeeFromAmount = true;
        }
    }

    if (CoinControlDialog::coinControl()->HasSelected())
    {
        // actual coin control calculation
        CoinControlDialog::updateLabels(model, this);

        // show coin control stats
        ui->labelCoinControlAutomaticallySelected->hide();
        ui->widgetCoinControl->show();
    }
    else
    {
        // hide coin control stats
        ui->labelCoinControlAutomaticallySelected->show();
        ui->widgetCoinControl->hide();
        ui->labelCoinControlInsuffFunds->hide();
    }
}

SendConfirmationDialog::SendConfirmationDialog(const QString& title, const QString& text, const QString& informative_text, const QString& detailed_text, int _secDelay, const QString& _confirmButtonText, QWidget* parent)
    : QMessageBox(parent), secDelay(_secDelay), confirmButtonText(_confirmButtonText)
{
    setIcon(QMessageBox::Question);
    setWindowTitle(title); // On macOS, the window title is ignored (as required by the macOS Guidelines).
    setText(text);
    setInformativeText(informative_text);
    setDetailedText(detailed_text);
    setStandardButtons(QMessageBox::Yes | QMessageBox::Cancel);
    setDefaultButton(QMessageBox::Cancel);
    yesButton = button(QMessageBox::Yes);
    updateYesButton();
    connect(&countDownTimer, &QTimer::timeout, this, &SendConfirmationDialog::countDown);
}

int SendConfirmationDialog::exec()
{
    updateYesButton();
    countDownTimer.start(1000);
    return QMessageBox::exec();
}

void SendConfirmationDialog::countDown()
{
    secDelay--;
    updateYesButton();

    if(secDelay <= 0)
    {
        countDownTimer.stop();
    }
}

void SendConfirmationDialog::updateYesButton()
{
    if(secDelay > 0)
    {
        yesButton->setEnabled(false);
        yesButton->setText(confirmButtonText + " (" + QString::number(secDelay) + ")");
    }
    else
    {
        yesButton->setEnabled(true);
        yesButton->setText(confirmButtonText);
    }
}<|MERGE_RESOLUTION|>--- conflicted
+++ resolved
@@ -449,19 +449,12 @@
     }
 
     questionString.append("<br /><span style='font-size:10pt;'>");
-<<<<<<< HEAD
     questionString.append(tr("Please, review your transaction."));
     questionString.append("</span><br /><b>" + sTypeFrom + "</b> to <b>" + sTypeTo + "</b><hr />%1");
-    if (model->privateKeysDisabled()) {
+    if (model->wallet().privateKeysDisabled()) {
         //questionString.append(tr("Please, review your transaction proposal. This will produce a Partially Signed Bitcoin Transaction (PSBT) which you can copy and then sign with e.g. an offline %1 wallet, or a PSBT-compatible hardware wallet.").arg(PACKAGE_NAME));
         // TODO
         questionString.append(tr("Private keys disabled."));
-=======
-    if (model->wallet().privateKeysDisabled()) {
-        questionString.append(tr("Please, review your transaction proposal. This will produce a Partially Signed Bitcoin Transaction (PSBT) which you can copy and then sign with e.g. an offline %1 wallet, or a PSBT-compatible hardware wallet.").arg(PACKAGE_NAME));
-    } else {
-        questionString.append(tr("Please, review your transaction."));
->>>>>>> ac579ada
     }
 
     if(txFee > 0)
@@ -540,7 +533,6 @@
         return;
     }
 
-<<<<<<< HEAD
     WalletModel::SendCoinsReturn sendStatus = WalletModel::OK;
 
     sCommand += " false";
@@ -550,22 +542,23 @@
     uint256 hashSent;
     if (!model->tryCallRpc(sCommand, rv)) {
         sendStatus = WalletModel::TransactionCreationFailed;
-=======
-    bool send_failure = false;
-    if (model->wallet().privateKeysDisabled()) {
-        CMutableTransaction mtx = CMutableTransaction{*(currentTransaction.getWtx())};
-        PartiallySignedTransaction psbtx(mtx);
-        bool complete = false;
-        const TransactionError err = model->wallet().fillPSBT(SIGHASH_ALL, false /* sign */, true /* bip32derivs */, psbtx, complete);
-        assert(!complete);
-        assert(err == TransactionError::OK);
-        // Serialize the PSBT
-        CDataStream ssTx(SER_NETWORK, PROTOCOL_VERSION);
-        ssTx << psbtx;
-        GUIUtil::setClipboard(EncodeBase64(ssTx.str()).c_str());
-        Q_EMIT message(tr("PSBT copied"), "Copied to clipboard", CClientUIInterface::MSG_INFORMATION);
->>>>>>> ac579ada
-    } else {
+
+        //bool send_failure = false;
+        //if (model->wallet().privateKeysDisabled()) {
+
+            //CMutableTransaction mtx = CMutableTransaction{*(currentTransaction.getWtx())};
+            //PartiallySignedTransaction psbtx(mtx);
+            //bool complete = false;
+            //const TransactionError err = model->wallet().fillPSBT(SIGHASH_ALL, false /* sign */, true /* bip32derivs */, psbtx, complete);
+            //assert(!complete);
+            //assert(err == TransactionError::OK);
+            //// Serialize the PSBT
+            //CDataStream ssTx(SER_NETWORK, PROTOCOL_VERSION);
+            //ssTx << psbtx;
+            //GUIUtil::setClipboard(EncodeBase64(ssTx.str()).c_str());
+            //Q_EMIT message(tr("PSBT copied"), "Copied to clipboard", CClientUIInterface::MSG_INFORMATION);
+
+        //} else {
         hashSent.SetHex(rv.get_str());
     }
 
