--- conflicted
+++ resolved
@@ -22,20 +22,13 @@
 #include <interfaces/node.h>
 #include <key_io.h>
 #include <policy/fees.h>
-<<<<<<< HEAD
-#include <util/fees.h>
-#include <wallet/fees.h>
-#include <wallet/wallet.h>
-#include <wallet/hdwallet.h>
-
-#include <univalue.h>
-=======
 #include <txmempool.h>
 #include <ui_interface.h>
 #include <wallet/coincontrol.h>
 #include <wallet/fees.h>
 #include <wallet/psbtwallet.h>
->>>>>>> 0b79caf6
+
+
 
 #include <QFontMetrics>
 #include <QScrollBar>
@@ -43,7 +36,13 @@
 #include <QTextDocument>
 #include <QApplication>
 
+
 #include <anon.h>
+#include <wallet/wallet.h>
+#include <wallet/hdwallet.h>
+#include <univalue.h>
+#include <util/fees.h>
+
 
 static const std::array<int, 9> confTargets = { {2, 4, 6, 12, 24, 48, 144, 504, 1008} };
 int getConfTargetForIndex(int index) {
@@ -452,17 +451,13 @@
     }
 
     questionString.append("<br /><span style='font-size:10pt;'>");
-<<<<<<< HEAD
     questionString.append(tr("Please, review your transaction."));
     questionString.append("</span><br /><b>" + sTypeFrom + "</b> to <b>" + sTypeTo + "</b><hr />%1");
-=======
     if (model->privateKeysDisabled()) {
-        questionString.append(tr("Please, review your transaction proposal. This will produce a Partially Signed Bitcoin Transaction (PSBT) which you can copy and then sign with e.g. an offline %1 wallet, or a PSBT-compatible hardware wallet.").arg(PACKAGE_NAME));
-    } else {
-        questionString.append(tr("Please, review your transaction."));
-    }
-    questionString.append("</span>%1");
->>>>>>> 0b79caf6
+        //questionString.append(tr("Please, review your transaction proposal. This will produce a Partially Signed Bitcoin Transaction (PSBT) which you can copy and then sign with e.g. an offline %1 wallet, or a PSBT-compatible hardware wallet.").arg(PACKAGE_NAME));
+        // TODO
+        questionString.append(tr("Private keys disabled."));
+    }
 
     if(txFee > 0)
     {
@@ -540,8 +535,6 @@
         return;
     }
 
-<<<<<<< HEAD
-
     WalletModel::SendCoinsReturn sendStatus = WalletModel::OK;
 
     sCommand += " false";
@@ -577,37 +570,21 @@
         coinControlUpdateLabels();
         //Q_EMIT coinsSent(currentTransaction.getWtx()->GetHash());
         Q_EMIT coinsSent(hashSent);
-=======
-    bool send_failure = false;
-    if (model->privateKeysDisabled()) {
-        CMutableTransaction mtx = CMutableTransaction{*(currentTransaction.getWtx())};
-        PartiallySignedTransaction psbtx(mtx);
-        bool complete = false;
-        const TransactionError err = model->wallet().fillPSBT(psbtx, complete, SIGHASH_ALL, false /* sign */, true /* bip32derivs */);
-        assert(!complete);
-        assert(err == TransactionError::OK);
-        // Serialize the PSBT
-        CDataStream ssTx(SER_NETWORK, PROTOCOL_VERSION);
-        ssTx << psbtx;
-        GUIUtil::setClipboard(EncodeBase64(ssTx.str()).c_str());
-        Q_EMIT message(tr("PSBT copied"), "Copied to clipboard", CClientUIInterface::MSG_INFORMATION);
-    } else {
-        // now send the prepared transaction
-        WalletModel::SendCoinsReturn sendStatus = model->sendCoins(currentTransaction);
-        // process sendStatus and on error generate message shown to user
-        processSendCoinsReturn(sendStatus);
-
-        if (sendStatus.status == WalletModel::OK) {
-            Q_EMIT coinsSent(currentTransaction.getWtx()->GetHash());
-        } else {
-            send_failure = true;
-        }
-    }
-    if (!send_failure) {
-        accept();
-        CoinControlDialog::coinControl()->UnSelectAll();
-        coinControlUpdateLabels();
->>>>>>> 0b79caf6
+
+    //bool send_failure = false;
+    //if (model->privateKeysDisabled()) {
+        //CMutableTransaction mtx = CMutableTransaction{*(currentTransaction.getWtx())};
+        //PartiallySignedTransaction psbtx(mtx);
+        //bool complete = false;
+        //const TransactionError err = model->wallet().fillPSBT(psbtx, complete, SIGHASH_ALL, false /* sign */, true /* bip32derivs */);
+        //assert(!complete);
+        //assert(err == TransactionError::OK);
+        //// Serialize the PSBT
+        //CDataStream ssTx(SER_NETWORK, PROTOCOL_VERSION);
+        //ssTx << psbtx;
+        //GUIUtil::setClipboard(EncodeBase64(ssTx.str()).c_str());
+        //Q_EMIT message(tr("PSBT copied"), "Copied to clipboard", CClientUIInterface::MSG_INFORMATION);
+    //}
     }
     fNewRecipientAllowed = true;
 }
@@ -880,13 +857,10 @@
         coin_control = *CoinControlDialog::coinControl();
     }
 
-<<<<<<< HEAD
     QString sTypeFrom = ui->cbxTypeFrom->currentText().toLower();
-=======
     // Include watch-only for wallets without private key
     coin_control.fAllowWatchOnly = model->privateKeysDisabled();
 
->>>>>>> 0b79caf6
     // Calculate available amount to send.
 
     CAmount amount =
