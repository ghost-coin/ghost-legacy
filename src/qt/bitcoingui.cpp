--- conflicted
+++ resolved
@@ -613,32 +613,26 @@
 
 void BitcoinGUI::setCurrentWallet(WalletModel* wallet_model)
 {
-<<<<<<< HEAD
     if(!walletFrame)
-        return false;
+        return;
 
     if (!walletFrame->setCurrentWallet(wallet_model)) {
-        return false;
+        return;
     }
 
     WalletView *walletView = walletFrame->currentWalletView();
     if (!walletView) {
-        return true;
+        return;
     }
     WalletModel *walletModel = walletView->getWalletModel();
     if (!walletModel) {
-        return true;
+        return;
     }
     if (!test_mode && !walletModel->wallet().hdEnabled()) {
         showMnemonicClicked();
     }
 
-    return true;
-=======
-    if (!walletFrame) return;
-    walletFrame->setCurrentWallet(wallet_model);
     updateWindowTitle();
->>>>>>> c7c84209
 }
 
 void BitcoinGUI::setCurrentWalletBySelectorIndex(int index)
