--- conflicted
+++ resolved
@@ -138,15 +138,15 @@
     if (settings.contains("nCoinControlSortColumn") && settings.contains("nCoinControlSortOrder"))
         sortView(settings.value("nCoinControlSortColumn").toInt(), (static_cast<Qt::SortOrder>(settings.value("nCoinControlSortOrder").toInt())));
 
-<<<<<<< HEAD
-    if (coinControl()->nCoinType == OUTPUT_CT)
+
+    if (coinControl()->nCoinType == OUTPUT_CT) {
         ui->cbxType->setCurrentIndex(1);
-    else
-    if (coinControl()->nCoinType == OUTPUT_RINGCT)
+    } else
+    if (coinControl()->nCoinType == OUTPUT_RINGCT) {
         ui->cbxType->setCurrentIndex(2);
-=======
+    }
+
     GUIUtil::handleCloseWindowShortcut(this);
->>>>>>> b549cb1b
 }
 
 CoinControlDialog::~CoinControlDialog()
