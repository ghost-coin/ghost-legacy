--- conflicted
+++ resolved
@@ -188,13 +188,6 @@
         <translation>錢包已加密</translation>
     </message>
     <message>
-<<<<<<< HEAD
-        <source>%1 will close now to finish the encryption process. Remember that encrypting your wallet cannot fully protect your particl from being stolen by malware infecting your computer.</source>
-        <translation>%1 現在要關閉，好完成加密程序。請注意，加密錢包不能完全防止入侵你的電腦的惡意程式偷取錢幣。</translation>
-    </message>
-    <message>
-=======
->>>>>>> 936ef73f
         <source>IMPORTANT: Any previous backups you have made of your wallet file should be replaced with the newly generated, encrypted wallet file. For security reasons, previous backups of the unencrypted wallet file will become useless as soon as you start using the new, encrypted wallet.</source>
         <translation>重要須知: 請改用新造出來、有加密的錢包檔，來取代舊錢包檔的備份。為了安全起見，當你開始使用新的有加密的錢包後，舊錢包檔的備份就沒有用了。</translation>
     </message>
@@ -369,8 +362,8 @@
         <translation>驗證訊息(&amp;V)...</translation>
     </message>
     <message>
-        <source>Particl.</source>
-        <translation>Particl.</translation>
+        <source>Particl</source>
+        <translation>Particl</translation>
     </message>
     <message>
         <source>&amp;Send</source>
@@ -852,8 +845,8 @@
         <translation>使用自訂的資料目錄:</translation>
     </message>
     <message>
-        <source>Particl.</source>
-        <translation>Particl.</translation>
+        <source>Particl</source>
+        <translation>Particl</translation>
     </message>
     <message>
         <source>At least %1 GB of data will be stored in this directory, and it will grow over time.</source>
@@ -2130,17 +2123,6 @@
         <translation>隱藏</translation>
     </message>
     <message>
-<<<<<<< HEAD
-        <source>Paying only the minimum fee is just fine as long as there is less transaction volume than space in the blocks. But be aware that this can end up in a never confirming transaction once there is more demand for particl transactions than the network can process.</source>
-        <translation>當交易量少於區塊可容納的空間時，只付最低手續費不會有什麽問題。但是當交易量的需求成長到超過整體網路可以處理的量時，可能會造成一筆一直不會被確認的交易。</translation>
-    </message>
-    <message>
-        <source>(read the tooltip)</source>
-        <translation>(請看提示)</translation>
-    </message>
-    <message>
-=======
->>>>>>> 936ef73f
         <source>Recommended:</source>
         <translation>建議值:</translation>
     </message>
@@ -2305,17 +2287,8 @@
         <translation>付款的要求過期了。</translation>
     </message>
     <message>
-<<<<<<< HEAD
-        <source>Pay only the required fee of %1</source>
-        <translation>只付必要的手續費 %1</translation>
-    </message>
-    <message>
         <source>Warning: Invalid Particl address</source>
         <translation>警告: Particl 位址無效</translation>
-=======
-        <source>Warning: Invalid Bitcoin address</source>
-        <translation>警告: Bitcoin 位址無效</translation>
->>>>>>> 936ef73f
     </message>
     <message>
         <source>Warning: Unknown change address</source>
