--- conflicted
+++ resolved
@@ -478,9 +478,6 @@
         <translation>最新狀態</translation>
     </message>
     <message>
-<<<<<<< HEAD
-        <source>Show the %1 help message to get a list with possible Particl command-line options</source>
-=======
         <source>&amp;Sending addresses</source>
         <translation>付款位址(&amp;S)</translation>
     </message>
@@ -505,8 +502,7 @@
         <translation>關上錢包</translation>
     </message>
     <message>
-        <source>Show the %1 help message to get a list with possible Bitcoin command-line options</source>
->>>>>>> d3a03820
+        <source>Show the %1 help message to get a list with possible Particl command-line options</source>
         <translation>顯示 %1 的說明訊息，來取得可用命令列選項的列表</translation>
     </message>
     <message>
