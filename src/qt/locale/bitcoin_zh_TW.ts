--- conflicted
+++ resolved
@@ -180,9 +180,6 @@
         <translation>錢包已加密</translation>
     </message>
     <message>
-<<<<<<< HEAD
-        <source>Remember that encrypting your wallet cannot fully protect your particl from being stolen by malware infecting your computer.</source>
-=======
         <source>Enter the new passphrase for the wallet.&lt;br/&gt;Please use a passphrase of &lt;b&gt;ten or more random characters&lt;/b&gt;, or &lt;b&gt;eight or more words&lt;/b&gt;.</source>
         <translation>輸入錢包的新密碼短語。&lt;br/&gt;請使用&lt;b&gt;個或10個以上隨機字符&lt;/b&gt;或&lt;b&gt;個8個以上單詞3的密碼。</translation>
     </message>
@@ -191,8 +188,7 @@
         <translation>輸入錢包的密碼短語和新密碼短語。</translation>
     </message>
     <message>
-        <source>Remember that encrypting your wallet cannot fully protect your bitcoins from being stolen by malware infecting your computer.</source>
->>>>>>> e301a9fd
+        <source>Remember that encrypting your wallet cannot fully protect your particl from being stolen by malware infecting your computer.</source>
         <translation>請記得, 即使將錢包加密, 也不能完全防止因惡意軟體入侵, 而導致位元幣被偷.</translation>
     </message>
     <message>
