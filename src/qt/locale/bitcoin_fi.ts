<TS language="fi" version="2.1">
<context>
    <name>AddressBookPage</name>
    <message>
        <source>Right-click to edit address or label</source>
        <translation>Valitse hiiren oikealla painikkeella muokataksesi osoitetta tai nimikettä</translation>
    </message>
    <message>
        <source>Create a new address</source>
        <translation>Luo uusi osoite</translation>
    </message>
    <message>
        <source>&amp;New</source>
        <translation>&amp;Uusi</translation>
    </message>
    <message>
        <source>Copy the currently selected address to the system clipboard</source>
        <translation>Kopioi valittu osoite leikepöydälle</translation>
    </message>
    <message>
        <source>&amp;Copy</source>
        <translation>&amp;Kopioi</translation>
    </message>
    <message>
        <source>C&amp;lose</source>
        <translation>S&amp;ulje</translation>
    </message>
    <message>
        <source>Delete the currently selected address from the list</source>
        <translation>Poista valittu osoite listalta</translation>
    </message>
    <message>
        <source>Enter address or label to search</source>
        <translation>Anna etsittävä osoite tai tunniste</translation>
    </message>
    <message>
        <source>Export the data in the current tab to a file</source>
        <translation>Vie auki olevan välilehden tiedot tiedostoon</translation>
    </message>
    <message>
        <source>&amp;Export</source>
        <translation>&amp;Vie</translation>
    </message>
    <message>
        <source>&amp;Delete</source>
        <translation>&amp;Poista</translation>
    </message>
    <message>
        <source>Choose the address to send coins to</source>
        <translation>Valitse osoite johon kolikot lähetetään</translation>
    </message>
    <message>
        <source>Choose the address to receive coins with</source>
        <translation>Valitse osoite kolikoiden vastaanottamiseen</translation>
    </message>
    <message>
        <source>C&amp;hoose</source>
        <translation>V&amp;alitse</translation>
    </message>
    <message>
        <source>Sending addresses</source>
        <translation>Lähetysosoitteet</translation>
    </message>
    <message>
        <source>Receiving addresses</source>
        <translation>Vastaanotto-osoitteet</translation>
    </message>
    <message>
        <source>These are your Particl addresses for sending payments. Always check the amount and the receiving address before sending coins.</source>
        <translation>Nämä ovat Particl-osoitteesi maksujen lähettämistä varten. Tarkista aina määrä ja vastaanotto-osoite ennen kolikoiden lähettämistä.</translation>
    </message>
    <message>
        <source>These are your Particl addresses for receiving payments. Use the 'Create new receiving address' button in the receive tab to create new addresses.</source>
        <translation>Nämä ovat sinun Particl osoitteesi maksujen vastaanottamista varten. Käytä 'Luo uusi vastaanotto-osoite' painiketta vastaantto tabissä luodaksesi uuden osoitteen.</translation>
    </message>
    <message>
        <source>&amp;Copy Address</source>
        <translation>&amp;Kopioi osoite</translation>
    </message>
    <message>
        <source>Copy &amp;Label</source>
        <translation>Kopioi &amp;nimike</translation>
    </message>
    <message>
        <source>&amp;Edit</source>
        <translation>&amp;Muokkaa</translation>
    </message>
    <message>
        <source>Export Address List</source>
        <translation>Vie osoitelista</translation>
    </message>
    <message>
        <source>Comma separated file (*.csv)</source>
        <translation>Pilkuilla erotettu tiedosto (*.csv)</translation>
    </message>
    <message>
        <source>Exporting Failed</source>
        <translation>Vienti epäonnistui</translation>
    </message>
    <message>
        <source>There was an error trying to save the address list to %1. Please try again.</source>
        <translation>Virhe tallentaessa osoitelistaa kohteeseen %1. Yritä uudelleen.</translation>
    </message>
</context>
<context>
    <name>AddressTableModel</name>
    <message>
        <source>Label</source>
        <translation>Nimike</translation>
    </message>
    <message>
        <source>Address</source>
        <translation>Osoite</translation>
    </message>
    <message>
        <source>(no label)</source>
        <translation>(ei nimikettä)</translation>
    </message>
</context>
<context>
    <name>AskPassphraseDialog</name>
    <message>
        <source>Passphrase Dialog</source>
        <translation>Tunnuslauseen tekstinsyöttökenttä</translation>
    </message>
    <message>
        <source>Enter passphrase</source>
        <translation>Kirjoita tunnuslause</translation>
    </message>
    <message>
        <source>New passphrase</source>
        <translation>Uusi tunnuslause</translation>
    </message>
    <message>
        <source>Repeat new passphrase</source>
        <translation>Toista uusi tunnuslause</translation>
    </message>
    <message>
        <source>Show passphrase</source>
        <translation>Näytä salasanalause</translation>
    </message>
    <message>
        <source>Encrypt wallet</source>
        <translation>Salaa lompakko</translation>
    </message>
    <message>
        <source>This operation needs your wallet passphrase to unlock the wallet.</source>
        <translation>Tämä toiminto vaatii lompakkosi tunnuslauseen sen avaamiseksi</translation>
    </message>
    <message>
        <source>Unlock wallet</source>
        <translation>Avaa lompakko</translation>
    </message>
    <message>
        <source>This operation needs your wallet passphrase to decrypt the wallet.</source>
        <translation>Tämä toiminto vaatii lompakkosia tunnuslauseen salauksen purkuun</translation>
    </message>
    <message>
        <source>Decrypt wallet</source>
        <translation>Pura lompakon salaus</translation>
    </message>
    <message>
        <source>Change passphrase</source>
        <translation>Vaihda salasana</translation>
    </message>
    <message>
        <source>Confirm wallet encryption</source>
        <translation>Vahvista lompakon salaaminen</translation>
    </message>
    <message>
        <source>Warning: If you encrypt your wallet and lose your passphrase, you will &lt;b&gt;LOSE ALL OF YOUR PARTICL&lt;/b&gt;!</source>
        <translation>Varoitus: Jos salaat lompakkosi ja menetät tunnuslauseesi, &lt;b&gt;MENETÄT KAIKKI PARTICLISI&lt;/b&gt;!</translation>
    </message>
    <message>
        <source>Are you sure you wish to encrypt your wallet?</source>
        <translation>Oletko varma että haluat salata lompakkosi?</translation>
    </message>
    <message>
        <source>Wallet encrypted</source>
        <translation>Lompakko salattiin</translation>
    </message>
    <message>
        <source>Enter the new passphrase for the wallet.&lt;br/&gt;Please use a passphrase of &lt;b&gt;ten or more random characters&lt;/b&gt;, or &lt;b&gt;eight or more words&lt;/b&gt;.</source>
        <translation>Syötä uusi salasanalause lompakolle &lt;br/&gt;Ole hyvä ja käytä salasanalausetta, jossa on &lt;b&gt;kymmenen tai enemmän sattumanvaraisia merkkjä tai &lt;b&gt;kahdeksan tai enemmän sanoja&lt;/b&gt; .</translation>
    </message>
    <message>
        <source>Enter the old passphrase and new passphrase for the wallet.</source>
        <translation>Syötä vanha ja uusi salasanalause lompakolle.</translation>
    </message>
    <message>
        <source>Remember that encrypting your wallet cannot fully protect your particl from being stolen by malware infecting your computer.</source>
        <translation>Muista, että salaamalla lompakkosi et täysin pysty suojaamaan particleja varkaudelta, jotka aiheutuvat koneellasi olevista haittaohjelmista.</translation>
    </message>
    <message>
        <source>Wallet to be encrypted</source>
        <translation>Lompakko tulee salata</translation>
    </message>
    <message>
        <source>Your wallet is about to be encrypted. </source>
        <translation>Lompakkosi tulee kohta salatuksi.</translation>
    </message>
    <message>
        <source>Your wallet is now encrypted. </source>
        <translation>Lompakkosi on nyt salattu.</translation>
    </message>
    <message>
        <source>IMPORTANT: Any previous backups you have made of your wallet file should be replaced with the newly generated, encrypted wallet file. For security reasons, previous backups of the unencrypted wallet file will become useless as soon as you start using the new, encrypted wallet.</source>
        <translation>TÄRKEÄÄ: Kaikki tekemäsi vanhan lompakon varmuuskopiot pitäisi korvata uusilla suojatuilla varmuuskopioilla. Turvallisuussyistä edelliset varmuuskopiot muuttuvat turhiksi, kun aloitat uuden suojatun lompakon käytön.</translation>
    </message>
    <message>
        <source>Wallet encryption failed</source>
        <translation>Lompakon salaaminen epäonnistui</translation>
    </message>
    <message>
        <source>Wallet encryption failed due to an internal error. Your wallet was not encrypted.</source>
        <translation>Lompakon salaaminen epäonnistui sisäisen virheen vuoksi. Lompakkoasi ei salattu.</translation>
    </message>
    <message>
        <source>The supplied passphrases do not match.</source>
        <translation>Annetut salauslauseet eivät täsmää.</translation>
    </message>
    <message>
        <source>Wallet unlock failed</source>
        <translation>Lompakon lukituksen avaaminen epäonnistui</translation>
    </message>
    <message>
        <source>The passphrase entered for the wallet decryption was incorrect.</source>
        <translation>Annettu salauslause lompakon avaamiseksi oli väärä.</translation>
    </message>
    <message>
        <source>Wallet decryption failed</source>
        <translation>Lompakon salauksen purkaminen epäonnistui</translation>
    </message>
    <message>
        <source>Wallet passphrase was successfully changed.</source>
        <translation>Lompakon salasana vaihdettiin onnistuneesti.</translation>
    </message>
    <message>
        <source>Warning: The Caps Lock key is on!</source>
        <translation>Varoitus: Caps Lock-painike on päällä!</translation>
    </message>
</context>
<context>
    <name>BanTableModel</name>
    <message>
        <source>IP/Netmask</source>
        <translation>IP/Verkon peite</translation>
    </message>
    <message>
        <source>Banned Until</source>
        <translation>Estetty kunnes</translation>
    </message>
</context>
<context>
    <name>BitcoinGUI</name>
    <message>
        <source>Sign &amp;message...</source>
        <translation>&amp;Allekirjoita viesti...</translation>
    </message>
    <message>
        <source>Synchronizing with network...</source>
        <translation>Synkronoidaan verkon kanssa...</translation>
    </message>
    <message>
        <source>&amp;Overview</source>
        <translation>&amp;Yleisnäkymä</translation>
    </message>
    <message>
        <source>Show general overview of wallet</source>
        <translation>Lompakon tilanteen yleiskatsaus</translation>
    </message>
    <message>
        <source>&amp;Transactions</source>
        <translation>&amp;Rahansiirrot</translation>
    </message>
    <message>
        <source>Browse transaction history</source>
        <translation>Selaa rahansiirtohistoriaa</translation>
    </message>
    <message>
        <source>E&amp;xit</source>
        <translation>L&amp;opeta</translation>
    </message>
    <message>
        <source>Quit application</source>
        <translation>Sulje ohjelma</translation>
    </message>
    <message>
        <source>&amp;About %1</source>
        <translation>&amp;Tietoja %1</translation>
    </message>
    <message>
        <source>Show information about %1</source>
        <translation>Näytä tietoa aiheesta %1</translation>
    </message>
    <message>
        <source>About &amp;Qt</source>
        <translation>Tietoja &amp;Qt</translation>
    </message>
    <message>
        <source>Show information about Qt</source>
        <translation>Näytä tietoja Qt:ta</translation>
    </message>
    <message>
        <source>&amp;Options...</source>
        <translation>&amp;Asetukset...</translation>
    </message>
    <message>
        <source>Modify configuration options for %1</source>
        <translation>Muuta kohteen %1 kokoonpanoasetuksia</translation>
    </message>
    <message>
        <source>&amp;Encrypt Wallet...</source>
        <translation>&amp;Salaa lompakko...</translation>
    </message>
    <message>
        <source>&amp;Backup Wallet...</source>
        <translation>&amp;Varmuuskopioi Lompakko...</translation>
    </message>
    <message>
        <source>&amp;Change Passphrase...</source>
        <translation>&amp;Vaihda Tunnuslause...</translation>
    </message>
    <message>
        <source>Open &amp;URI...</source>
        <translation>Avaa &amp;URI...</translation>
    </message>
    <message>
        <source>Create Wallet...</source>
        <translation>Luo lompakko...</translation>
    </message>
    <message>
        <source>Create a new wallet</source>
        <translation>Luo uusi lompakko</translation>
    </message>
    <message>
        <source>Wallet:</source>
        <translation>Lompakko:</translation>
    </message>
    <message>
        <source>Click to disable network activity.</source>
        <translation>Paina poistaaksesi verkkoyhteysilmaisin käytöstä.</translation>
    </message>
    <message>
        <source>Network activity disabled.</source>
        <translation>Verkkoyhteysmittari pois käytöstä</translation>
    </message>
    <message>
        <source>Click to enable network activity again.</source>
        <translation>Paina ottaaksesi verkkoyhteysilmaisin uudelleen käyttöön.</translation>
    </message>
    <message>
        <source>Syncing Headers (%1%)...</source>
        <translation>Synkronoidaan Tunnisteita (%1%)...</translation>
    </message>
    <message>
        <source>Reindexing blocks on disk...</source>
        <translation>Ladataan lohkoindeksiä...</translation>
    </message>
    <message>
        <source>Proxy is &lt;b&gt;enabled&lt;/b&gt;: %1</source>
        <translation>Välipalvelin on &lt;b&gt;käytössä&lt;/b&gt;: %1</translation>
    </message>
    <message>
        <source>Send coins to a Particl address</source>
        <translation>Lähetä kolikoita Particl-osoitteeseen</translation>
    </message>
    <message>
        <source>Backup wallet to another location</source>
        <translation>Varmuuskopioi lompakko toiseen sijaintiin</translation>
    </message>
    <message>
        <source>Change the passphrase used for wallet encryption</source>
        <translation>Vaihda lompakon salaukseen käytettävä tunnuslause</translation>
    </message>
    <message>
        <source>&amp;Debug window</source>
        <translation>&amp;Testausikkuna</translation>
    </message>
    <message>
        <source>Open debugging and diagnostic console</source>
        <translation>Avaa debuggaus- ja diagnostiikkakonsoli</translation>
    </message>
    <message>
        <source>&amp;Verify message...</source>
        <translation>Varmista &amp;viesti...</translation>
    </message>
    <message>
        <source>&amp;Send</source>
        <translation>&amp;Lähetä</translation>
    </message>
    <message>
        <source>&amp;Receive</source>
        <translation>&amp;Vastaanota</translation>
    </message>
    <message>
        <source>&amp;Show / Hide</source>
        <translation>&amp;Näytä / Piilota</translation>
    </message>
    <message>
        <source>Show or hide the main Window</source>
        <translation>Näytä tai piilota Particl-ikkuna</translation>
    </message>
    <message>
        <source>Encrypt the private keys that belong to your wallet</source>
        <translation>Suojaa yksityiset avaimet, jotka kuuluvat lompakkoosi</translation>
    </message>
    <message>
        <source>Sign messages with your Particl addresses to prove you own them</source>
        <translation>Allekirjoita viestisi omalla Particl -osoitteellasi todistaaksesi, että omistat ne</translation>
    </message>
    <message>
        <source>Verify messages to ensure they were signed with specified Particl addresses</source>
        <translation>Varmista, että viestisi on allekirjoitettu määritetyllä Particl -osoitteella</translation>
    </message>
    <message>
        <source>&amp;File</source>
        <translation>&amp;Tiedosto</translation>
    </message>
    <message>
        <source>&amp;Settings</source>
        <translation>&amp;Asetukset</translation>
    </message>
    <message>
        <source>&amp;Help</source>
        <translation>&amp;Apua</translation>
    </message>
    <message>
        <source>Tabs toolbar</source>
        <translation>Välilehtipalkki</translation>
    </message>
    <message>
        <source>Request payments (generates QR codes and particl: URIs)</source>
        <translation>Pyydä maksuja (Luo QR koodit ja particl: URIt)</translation>
    </message>
    <message>
        <source>Show the list of used sending addresses and labels</source>
        <translation>Näytä lähettämiseen käytettyjen osoitteiden ja nimien lista</translation>
    </message>
    <message>
        <source>Show the list of used receiving addresses and labels</source>
        <translation>Näytä vastaanottamiseen käytettyjen osoitteiden ja nimien lista</translation>
    </message>
    <message>
        <source>Open a particl: URI or payment request</source>
        <translation>Avaa particl: URI tai maksupyyntö</translation>
    </message>
    <message>
        <source>&amp;Command-line options</source>
        <translation>&amp;Komentorivin valinnat</translation>
    </message>
    <message numerus="yes">
        <source>%n active connection(s) to Particl network</source>
        <translation><numerusform>%n aktiivinen yhteys Particl-verkkoon</numerusform><numerusform>%n aktiivista yhteyttä Particl-verkkoon</numerusform></translation>
    </message>
    <message>
        <source>Indexing blocks on disk...</source>
        <translation>Ladataan lohkoindeksiä...</translation>
    </message>
    <message>
        <source>Processing blocks on disk...</source>
        <translation>Käsitellään lohkoja levyllä...</translation>
    </message>
    <message numerus="yes">
        <source>Processed %n block(s) of transaction history.</source>
        <translation><numerusform>Käsitelty %n lohko rahansiirtohistoriasta.</numerusform><numerusform>Käsitelty %n lohkoa rahansiirtohistoriasta.</numerusform></translation>
    </message>
    <message>
        <source>%1 behind</source>
        <translation>%1 jäljessä</translation>
    </message>
    <message>
        <source>Last received block was generated %1 ago.</source>
        <translation>Viimeisin vastaanotettu lohko tuotettu %1.</translation>
    </message>
    <message>
        <source>Transactions after this will not yet be visible.</source>
        <translation>Tämän jälkeiset rahansiirrot eivät ole vielä näkyvissä.</translation>
    </message>
    <message>
        <source>Error</source>
        <translation>Virhe</translation>
    </message>
    <message>
        <source>Warning</source>
        <translation>Varoitus</translation>
    </message>
    <message>
        <source>Information</source>
        <translation>Tietoa</translation>
    </message>
    <message>
        <source>Up to date</source>
        <translation>Rahansiirtohistoria on ajan tasalla</translation>
    </message>
    <message>
        <source>&amp;Sending addresses</source>
        <translation>&amp;Lähetysosoitteet</translation>
    </message>
    <message>
        <source>&amp;Receiving addresses</source>
        <translation>&amp;Vastaanotto-osoitteet</translation>
    </message>
    <message>
        <source>Open Wallet</source>
        <translation>Avaa lompakko</translation>
    </message>
    <message>
        <source>Open a wallet</source>
        <translation>Avaa lompakko</translation>
    </message>
    <message>
        <source>Close Wallet...</source>
        <translation>Sulje lompakko...</translation>
    </message>
    <message>
<<<<<<< HEAD
        <source>Show the %1 help message to get a list with possible Particl command-line options</source>
        <translation>Näytä %1 ohjeet saadaksesi listan mahdollisista Particlin komentorivivalinnoista</translation>
=======
        <source>Close wallet</source>
        <translation>Sulje lompakko</translation>
    </message>
    <message>
        <source>Show the %1 help message to get a list with possible Bitcoin command-line options</source>
        <translation>Näytä %1 ohjeet saadaksesi listan mahdollisista Bitcoinin komentorivivalinnoista</translation>
>>>>>>> 7358ae6d
    </message>
    <message>
        <source>default wallet</source>
        <translation>oletuslompakko</translation>
    </message>
    <message>
        <source>No wallets available</source>
        <translation>Lompakoita ei ole saatavilla</translation>
    </message>
    <message>
        <source>&amp;Window</source>
        <translation>&amp;Ikkuna</translation>
    </message>
    <message>
        <source>Minimize</source>
        <translation>Pienennä</translation>
    </message>
    <message>
        <source>Zoom</source>
        <translation>Lähennä/loitonna</translation>
    </message>
    <message>
        <source>Main Window</source>
        <translation>Pääikkuna</translation>
    </message>
    <message>
        <source>%1 client</source>
        <translation>%1-asiakas</translation>
    </message>
    <message>
        <source>Connecting to peers...</source>
        <translation>Yhdistetään vertaisiin...</translation>
    </message>
    <message>
        <source>Catching up...</source>
        <translation>Saavutetaan verkkoa...</translation>
    </message>
    <message>
        <source>Error: %1</source>
        <translation>Virhe: %1</translation>
    </message>
    <message>
        <source>Warning: %1</source>
        <translation>Varoitus: %1</translation>
    </message>
    <message>
        <source>Date: %1
</source>
        <translation>Päivämäärä: %1
</translation>
    </message>
    <message>
        <source>Amount: %1
</source>
        <translation>Määrä: %1
</translation>
    </message>
    <message>
        <source>Wallet: %1
</source>
        <translation>Lompakko: %1
</translation>
    </message>
    <message>
        <source>Type: %1
</source>
        <translation>Tyyppi: %1
</translation>
    </message>
    <message>
        <source>Label: %1
</source>
        <translation>Nimike: %1
</translation>
    </message>
    <message>
        <source>Address: %1
</source>
        <translation>Osoite: %1
</translation>
    </message>
    <message>
        <source>Sent transaction</source>
        <translation>Lähetetyt rahansiirrot</translation>
    </message>
    <message>
        <source>Incoming transaction</source>
        <translation>Saapuva rahansiirto</translation>
    </message>
    <message>
        <source>HD key generation is &lt;b&gt;enabled&lt;/b&gt;</source>
        <translation>HD avaimen generointi on &lt;b&gt;päällä&lt;/b&gt;</translation>
    </message>
    <message>
        <source>HD key generation is &lt;b&gt;disabled&lt;/b&gt;</source>
        <translation>HD avaimen generointi on &lt;/b&gt;pois päältä&lt;/b&gt;</translation>
    </message>
    <message>
        <source>Private key &lt;b&gt;disabled&lt;/b&gt;</source>
        <translation>Yksityisavain &lt;b&gt;ei käytössä&lt;/b&gt;</translation>
    </message>
    <message>
        <source>Wallet is &lt;b&gt;encrypted&lt;/b&gt; and currently &lt;b&gt;unlocked&lt;/b&gt;</source>
        <translation>Lompakko on &lt;b&gt;salattu&lt;/b&gt; ja tällä hetkellä &lt;b&gt;avoinna&lt;/b&gt;</translation>
    </message>
    <message>
        <source>Wallet is &lt;b&gt;encrypted&lt;/b&gt; and currently &lt;b&gt;locked&lt;/b&gt;</source>
        <translation>Lompakko on &lt;b&gt;salattu&lt;/b&gt; ja tällä hetkellä &lt;b&gt;lukittuna&lt;/b&gt;</translation>
    </message>
    <message>
        <source>A fatal error occurred. Particl can no longer continue safely and will quit.</source>
        <translation>Peruuttamaton virhe on tapahtunut. Particl ei voi enää jatkaa turvallisesti ja sammutetaan.</translation>
    </message>
</context>
<context>
    <name>CoinControlDialog</name>
    <message>
        <source>Coin Selection</source>
        <translation>Kolikoiden valinta</translation>
    </message>
    <message>
        <source>Quantity:</source>
        <translation>Määrä:</translation>
    </message>
    <message>
        <source>Bytes:</source>
        <translation>Tavuja:</translation>
    </message>
    <message>
        <source>Amount:</source>
        <translation>Määrä:</translation>
    </message>
    <message>
        <source>Fee:</source>
        <translation>Palkkio:</translation>
    </message>
    <message>
        <source>Dust:</source>
        <translation>Tomu:</translation>
    </message>
    <message>
        <source>After Fee:</source>
        <translation>Palkkion jälkeen:</translation>
    </message>
    <message>
        <source>Change:</source>
        <translation>Vaihtoraha:</translation>
    </message>
    <message>
        <source>(un)select all</source>
        <translation>(epä)valitse kaikki</translation>
    </message>
    <message>
        <source>Tree mode</source>
        <translation>Puurakenne</translation>
    </message>
    <message>
        <source>List mode</source>
        <translation>Listarakenne</translation>
    </message>
    <message>
        <source>Amount</source>
        <translation>Määrä</translation>
    </message>
    <message>
        <source>Received with label</source>
        <translation>Vastaanotettu nimikkeellä</translation>
    </message>
    <message>
        <source>Received with address</source>
        <translation>Vastaanotettu osoitteella</translation>
    </message>
    <message>
        <source>Date</source>
        <translation>Aika</translation>
    </message>
    <message>
        <source>Confirmations</source>
        <translation>Vahvistuksia</translation>
    </message>
    <message>
        <source>Confirmed</source>
        <translation>Vahvistettu</translation>
    </message>
    <message>
        <source>Copy address</source>
        <translation>Kopioi osoite</translation>
    </message>
    <message>
        <source>Copy label</source>
        <translation>Kopioi nimike</translation>
    </message>
    <message>
        <source>Copy amount</source>
        <translation>Kopioi määrä</translation>
    </message>
    <message>
        <source>Copy transaction ID</source>
        <translation>Kopioi siirron ID</translation>
    </message>
    <message>
        <source>Lock unspent</source>
        <translation>Lukitse käyttämättömät</translation>
    </message>
    <message>
        <source>Unlock unspent</source>
        <translation>Avaa käyttämättömien lukitus</translation>
    </message>
    <message>
        <source>Copy quantity</source>
        <translation>Kopioi lukumäärä</translation>
    </message>
    <message>
        <source>Copy fee</source>
        <translation>Kopioi rahansiirtokulu</translation>
    </message>
    <message>
        <source>Copy after fee</source>
        <translation>Kopioi rahansiirtokulun jälkeen</translation>
    </message>
    <message>
        <source>Copy bytes</source>
        <translation>Kopioi tavut</translation>
    </message>
    <message>
        <source>Copy dust</source>
        <translation>Kopioi tomu</translation>
    </message>
    <message>
        <source>Copy change</source>
        <translation>Kopioi vaihtorahat</translation>
    </message>
    <message>
        <source>(%1 locked)</source>
        <translation>(%1 lukittu)</translation>
    </message>
    <message>
        <source>yes</source>
        <translation>kyllä</translation>
    </message>
    <message>
        <source>no</source>
        <translation>ei</translation>
    </message>
    <message>
        <source>This label turns red if any recipient receives an amount smaller than the current dust threshold.</source>
        <translation>Tämä nimike muuttuu punaiseksi, jos jokin vastaanottajista on saamassa tämänhetkistä tomun rajaa pienemmän summan.</translation>
    </message>
    <message>
        <source>Can vary +/- %1 satoshi(s) per input.</source>
        <translation>Saattaa vaihdella +/- %1 satoshia per syöte.</translation>
    </message>
    <message>
        <source>(no label)</source>
        <translation>(ei nimikettä)</translation>
    </message>
    <message>
        <source>change from %1 (%2)</source>
        <translation>Vaihda %1 (%2)</translation>
    </message>
    <message>
        <source>(change)</source>
        <translation>(vaihtoraha)</translation>
    </message>
</context>
<context>
    <name>CreateWalletActivity</name>
    <message>
        <source>Creating Wallet &lt;b&gt;%1&lt;/b&gt;...</source>
        <translation>Luodaan lompakkoa &lt;b&gt;%1&lt;/b&gt;...</translation>
    </message>
    </context>
<context>
    <name>CreateWalletDialog</name>
    <message>
        <source>Create Wallet</source>
        <translation>Luo lompakko</translation>
    </message>
    <message>
        <source>Wallet Name</source>
        <translation>Lompakon nimi</translation>
    </message>
    <message>
        <source>Encrypt the wallet. The wallet will be encrypted with a passphrase of your choice.</source>
        <translation>Salaa lompakko. Lompakko salataan valitsemallasa salasanalla.</translation>
    </message>
    <message>
        <source>Encrypt Wallet</source>
        <translation>Salaa lompakko</translation>
    </message>
    <message>
        <source>Make Blank Wallet</source>
        <translation>Luo tyhjä lompakko</translation>
    </message>
    <message>
        <source>Create</source>
        <translation>Luo</translation>
    </message>
</context>
<context>
    <name>EditAddressDialog</name>
    <message>
        <source>Edit Address</source>
        <translation>Muokkaa osoitetta</translation>
    </message>
    <message>
        <source>&amp;Label</source>
        <translation>&amp;Nimi</translation>
    </message>
    <message>
        <source>The label associated with this address list entry</source>
        <translation>Tähän osoitteeseen liitetty nimi</translation>
    </message>
    <message>
        <source>The address associated with this address list entry. This can only be modified for sending addresses.</source>
        <translation>Osoite liitettynä tähän osoitekirjan alkioon. Tämä voidaan muokata vain lähetysosoitteissa.</translation>
    </message>
    <message>
        <source>&amp;Address</source>
        <translation>&amp;Osoite</translation>
    </message>
    <message>
        <source>New sending address</source>
        <translation>Uusi lähetysosoite</translation>
    </message>
    <message>
        <source>Edit receiving address</source>
        <translation>Muokkaa vastaanottavaa osoitetta</translation>
    </message>
    <message>
        <source>Edit sending address</source>
        <translation>Muokkaa lähettävää osoitetta</translation>
    </message>
    <message>
        <source>The entered address "%1" is not a valid Particl address.</source>
        <translation>Antamasi osoite "%1" ei ole kelvollinen Particl-osoite.</translation>
    </message>
    <message>
        <source>Address "%1" already exists as a receiving address with label "%2" and so cannot be added as a sending address.</source>
        <translation>Osoite "%1" on jo vastaanotto-osoitteena nimellä "%2", joten sitä ei voi lisätä lähetysosoitteeksi.</translation>
    </message>
    <message>
        <source>The entered address "%1" is already in the address book with label "%2".</source>
        <translation>Syötetty osoite "%1" on jo osoitekirjassa nimellä "%2".</translation>
    </message>
    <message>
        <source>Could not unlock wallet.</source>
        <translation>Lompakkoa ei voitu avata.</translation>
    </message>
    <message>
        <source>New key generation failed.</source>
        <translation>Uuden avaimen luonti epäonnistui.</translation>
    </message>
</context>
<context>
    <name>FreespaceChecker</name>
    <message>
        <source>A new data directory will be created.</source>
        <translation>Luodaan uusi kansio.</translation>
    </message>
    <message>
        <source>name</source>
        <translation>Nimi</translation>
    </message>
    <message>
        <source>Directory already exists. Add %1 if you intend to create a new directory here.</source>
        <translation>Hakemisto on jo olemassa. Lisää %1 jos tarkoitus on luoda hakemisto tänne.</translation>
    </message>
    <message>
        <source>Path already exists, and is not a directory.</source>
        <translation>Polku on jo olemassa, eikä se ole kansio.</translation>
    </message>
    <message>
        <source>Cannot create data directory here.</source>
        <translation>Ei voida luoda data-hakemistoa tänne.</translation>
    </message>
</context>
<context>
    <name>HelpMessageDialog</name>
    <message>
        <source>version</source>
        <translation>versio</translation>
    </message>
    <message>
        <source>(%1-bit)</source>
        <translation>(%1-bit)</translation>
    </message>
    <message>
        <source>About %1</source>
        <translation>Tietoja %1</translation>
    </message>
    <message>
        <source>Command-line options</source>
        <translation>Komentorivi parametrit</translation>
    </message>
</context>
<context>
    <name>Intro</name>
    <message>
        <source>Welcome</source>
        <translation>Tervetuloa</translation>
    </message>
    <message>
        <source>Welcome to %1.</source>
        <translation>Tervetuloa %1 pariin.</translation>
    </message>
    <message>
        <source>As this is the first time the program is launched, you can choose where %1 will store its data.</source>
        <translation>Tämä on ensimmäinen kerta, kun %1 on käynnistetty, joten voit valita data-hakemiston paikan.</translation>
    </message>
    <message>
        <source>When you click OK, %1 will begin to download and process the full %4 block chain (%2GB) starting with the earliest transactions in %3 when %4 initially launched.</source>
        <translation>Kun valitset OK, %1 aloittaa lataamaan ja käsittelemään koko %4 lohkoketjua (%2GB) aloittaen ensimmäisestä siirrosta %3 jolloin %4 käynnistettiin ensimmäistä kertaa.</translation>
    </message>
    <message>
        <source>This initial synchronisation is very demanding, and may expose hardware problems with your computer that had previously gone unnoticed. Each time you run %1, it will continue downloading where it left off.</source>
        <translation>Tämä alustava synkronointi on erittäin vaativa ja saattaa tuoda esiin laiteongelmia, joita ei aikaisemmin ole havaittu. Aina kun ajat %1:n, jatketaan siitä kohdasta, mihin viimeksi jäätiin.</translation>
    </message>
    <message>
        <source>If you have chosen to limit block chain storage (pruning), the historical data must still be downloaded and processed, but will be deleted afterward to keep your disk usage low.</source>
        <translation>Vaikka olisitkin valinnut rajoittaa lohkoketjun tallennustilaa (karsinnalla), täytyy historiatiedot silti ladata ja käsitellä, mutta ne poistetaan jälkikäteen levytilan säästämiseksi.</translation>
    </message>
    <message>
        <source>Use the default data directory</source>
        <translation>Käytä oletuskansiota</translation>
    </message>
    <message>
        <source>Use a custom data directory:</source>
        <translation>Määritä oma kansio:</translation>
    </message>
    <message>
        <source>Particl</source>
        <translation>Particl</translation>
    </message>
    <message>
        <source>At least %1 GB of data will be stored in this directory, and it will grow over time.</source>
        <translation>Ainakin %1 GB tietoa varastoidaan tähän hakemistoon ja tarve kasvaa ajan myötä.</translation>
    </message>
    <message>
        <source>Approximately %1 GB of data will be stored in this directory.</source>
        <translation>Noin %1 GB tietoa varastoidaan tähän hakemistoon.</translation>
    </message>
    <message>
        <source>%1 will download and store a copy of the Particl block chain.</source>
        <translation>%1 lataa ja tallentaa kopion Particlin lohkoketjusta.</translation>
    </message>
    <message>
        <source>The wallet will also be stored in this directory.</source>
        <translation>Lompakko tallennetaan myös tähän hakemistoon.</translation>
    </message>
    <message>
        <source>Error: Specified data directory "%1" cannot be created.</source>
        <translation>Virhe: Annettu datahakemistoa "%1" ei voida luoda.</translation>
    </message>
    <message>
        <source>Error</source>
        <translation>Virhe</translation>
    </message>
    <message numerus="yes">
        <source>%n GB of free space available</source>
        <translation><numerusform>%n GB tilaa vapaana</numerusform><numerusform>%n GB tilaa vapaana</numerusform></translation>
    </message>
    <message numerus="yes">
        <source>(of %n GB needed)</source>
        <translation><numerusform>(tarvitaan %n GB)</numerusform><numerusform>(tarvitaan %n GB)</numerusform></translation>
    </message>
    </context>
<context>
    <name>ModalOverlay</name>
    <message>
        <source>Form</source>
        <translation>Lomake</translation>
    </message>
    <message>
        <source>Recent transactions may not yet be visible, and therefore your wallet's balance might be incorrect. This information will be correct once your wallet has finished synchronizing with the particl network, as detailed below.</source>
        <translation>Viimeiset tapahtumat eivät välttämättä vielä näy, joten lompakkosi saldo voi olla virheellinen. Tieto korjautuu, kunhan lompakkosi synkronointi particl-verkon kanssa on päättynyt. Tiedot näkyvät alla.</translation>
    </message>
    <message>
        <source>Attempting to spend particl that are affected by not-yet-displayed transactions will not be accepted by the network.</source>
        <translation>Verkko ei tule hyväksymään sellaisten particlien käyttämistä, jotka liittyvät vielä näkymättömissä oleviin siirtoihin.</translation>
    </message>
    <message>
        <source>Number of blocks left</source>
        <translation>Lohkoja jäljellä</translation>
    </message>
    <message>
        <source>Unknown...</source>
        <translation>Tunnistamaton..</translation>
    </message>
    <message>
        <source>Last block time</source>
        <translation>Viimeisimmän lohkon aika</translation>
    </message>
    <message>
        <source>Progress</source>
        <translation>Edistyminen</translation>
    </message>
    <message>
        <source>Progress increase per hour</source>
        <translation>Edistymisen kasvu tunnissa</translation>
    </message>
    <message>
        <source>calculating...</source>
        <translation>lasketaan..</translation>
    </message>
    <message>
        <source>Estimated time left until synced</source>
        <translation>Arvioitu jäljellä oleva aika, kunnes synkronoitu</translation>
    </message>
    <message>
        <source>Hide</source>
        <translation>Piilota</translation>
    </message>
    <message>
        <source>Unknown. Syncing Headers (%1, %2%)...</source>
        <translation>Tuntematon. Synkronoidaan tunnisteita (%1, %2%)...</translation>
    </message>
</context>
<context>
    <name>OpenURIDialog</name>
    <message>
        <source>Open URI</source>
        <translation>Avaa URI</translation>
    </message>
    <message>
        <source>Open payment request from URI or file</source>
        <translation>Avaa maksupyyntö URI:sta tai tiedostosta</translation>
    </message>
    <message>
        <source>URI:</source>
        <translation>URI:</translation>
    </message>
    <message>
        <source>Select payment request file</source>
        <translation>Valitse maksupyynnön tiedosto</translation>
    </message>
    <message>
        <source>Select payment request file to open</source>
        <translation>Valitse maksypyynnön tiedosto avattavaksi</translation>
    </message>
</context>
<context>
    <name>OpenWalletActivity</name>
    <message>
        <source>Open wallet failed</source>
        <translation>Lompakon avaaminen epäonnistui</translation>
    </message>
    <message>
        <source>default wallet</source>
        <translation>oletuslompakko</translation>
    </message>
    <message>
        <source>Opening Wallet &lt;b&gt;%1&lt;/b&gt;...</source>
        <translation>Avataan lompakkoa &lt;b&gt;%1&lt;/b&gt;...</translation>
    </message>
</context>
<context>
    <name>OptionsDialog</name>
    <message>
        <source>Options</source>
        <translation>Asetukset</translation>
    </message>
    <message>
        <source>&amp;Main</source>
        <translation>&amp;Yleiset</translation>
    </message>
    <message>
        <source>Automatically start %1 after logging in to the system.</source>
        <translation>Käynnistä %1 automaattisesti järjestelmään kirjautumisen jälkeen.</translation>
    </message>
    <message>
        <source>&amp;Start %1 on system login</source>
        <translation>&amp;Käynnistä %1 järjestelmään kirjautuessa</translation>
    </message>
    <message>
        <source>Size of &amp;database cache</source>
        <translation>&amp;Tietokannan välimuistin koko</translation>
    </message>
    <message>
        <source>Number of script &amp;verification threads</source>
        <translation>Säikeiden määrä skriptien &amp;varmistuksessa</translation>
    </message>
    <message>
        <source>IP address of the proxy (e.g. IPv4: 127.0.0.1 / IPv6: ::1)</source>
        <translation>IP osoite proxille (esim. IPv4: 127.0.0.1 / IPv6: ::1)</translation>
    </message>
    <message>
        <source>Shows if the supplied default SOCKS5 proxy is used to reach peers via this network type.</source>
        <translation>Ilmoittaa, mikäli oletetettua SOCKS5-välityspalvelinta käytetään vertaisten tavoittamiseen tämän verkkotyypin kautta.</translation>
    </message>
    <message>
        <source>Use separate SOCKS&amp;5 proxy to reach peers via Tor hidden services:</source>
        <translation>Käytä SOCKS&amp;5-välityspalvelinta tavoittamaan Tor-verkon piilotetut palvelut:</translation>
    </message>
    <message>
        <source>Hide the icon from the system tray.</source>
        <translation>Piilota kuvake järjestelmäpalkista.</translation>
    </message>
    <message>
        <source>&amp;Hide tray icon</source>
        <translation>&amp;Piilota tehtäväpalkin kuvake</translation>
    </message>
    <message>
        <source>Minimize instead of exit the application when the window is closed. When this option is enabled, the application will be closed only after selecting Exit in the menu.</source>
        <translation>Minimoi ikkuna ohjelman sulkemisen sijasta kun ikkuna suljetaan. Kun tämä asetus on käytössä, ohjelma suljetaan vain valittaessa valikosta Poistu.</translation>
    </message>
    <message>
        <source>Third party URLs (e.g. a block explorer) that appear in the transactions tab as context menu items. %s in the URL is replaced by transaction hash. Multiple URLs are separated by vertical bar |.</source>
        <translation>Ulkopuoliset URL-osoitteet (esim. block explorer), jotka esiintyvät siirrot-välilehdellä valikossa. %s URL-osoitteessa korvataan siirtotunnuksella. Useampi URL-osoite on eroteltu pystyviivalla |.</translation>
    </message>
    <message>
        <source>Open the %1 configuration file from the working directory.</source>
        <translation>Avaa %1 asetustiedosto työhakemistosta.</translation>
    </message>
    <message>
        <source>Open Configuration File</source>
        <translation>Avaa asetustiedosto.</translation>
    </message>
    <message>
        <source>Reset all client options to default.</source>
        <translation>Palauta kaikki asetukset takaisin alkuperäisiksi.</translation>
    </message>
    <message>
        <source>&amp;Reset Options</source>
        <translation>&amp;Palauta asetukset</translation>
    </message>
    <message>
        <source>&amp;Network</source>
        <translation>&amp;Verkko</translation>
    </message>
    <message>
        <source>Disables some advanced features but all blocks will still be fully validated. Reverting this setting requires re-downloading the entire blockchain. Actual disk usage may be somewhat higher.</source>
        <translation>Jättää pois joitain edistyneitä ominaisuuksia, mutta silti varmistaa kaikki lohkot kokonaan. Tämän asetuksen muutto vaatii koko lohkoketjun uudelleen lataamisen. Levyn käyttöaste saattaa olla hiukan suurempaa.</translation>
    </message>
    <message>
        <source>Prune &amp;block storage to</source>
        <translation>Karsi lohkovaraston kooksi</translation>
    </message>
    <message>
        <source>GB</source>
        <translation>Gt</translation>
    </message>
    <message>
        <source>Reverting this setting requires re-downloading the entire blockchain.</source>
        <translation>Tämän asetuksen muuttaminen vaatii koko lohkoketjun uudelleenlataamista.</translation>
    </message>
    <message>
        <source>MiB</source>
        <translation>MiB</translation>
    </message>
    <message>
        <source>(0 = auto, &lt;0 = leave that many cores free)</source>
        <translation>(0 = auto, &lt;0 = jätä näin monta ydintä vapaaksi)</translation>
    </message>
    <message>
        <source>W&amp;allet</source>
        <translation>&amp;Lompakko</translation>
    </message>
    <message>
        <source>Expert</source>
        <translation>Expertti</translation>
    </message>
    <message>
        <source>Enable coin &amp;control features</source>
        <translation>Ota käytöön &amp;Kolikkokontrolli-ominaisuudet</translation>
    </message>
    <message>
        <source>If you disable the spending of unconfirmed change, the change from a transaction cannot be used until that transaction has at least one confirmation. This also affects how your balance is computed.</source>
        <translation>Jos poistat varmistamattomien vaihtorahojen käytön, ei siirtojen vaihtorahaa ei voida käyttää ennen vähintään yhtä varmistusta. Tämä vaikuttaa myös taseesi lasketaan.</translation>
    </message>
    <message>
        <source>&amp;Spend unconfirmed change</source>
        <translation>&amp;Käytä varmistamattomia vaihtorahoja</translation>
    </message>
    <message>
        <source>Automatically open the Particl client port on the router. This only works when your router supports UPnP and it is enabled.</source>
        <translation>Avaa Particl-asiakasohjelman portti reitittimellä automaattisesti. Tämä toimii vain, jos reitittimesi tukee UPnP:tä ja se on käytössä.</translation>
    </message>
    <message>
        <source>Map port using &amp;UPnP</source>
        <translation>Portin uudelleenohjaus &amp;UPnP:llä</translation>
    </message>
    <message>
        <source>Accept connections from outside.</source>
        <translation>Hyväksy yhteysiä ulkopuolelta</translation>
    </message>
    <message>
        <source>Allow incomin&amp;g connections</source>
        <translation>Hyväksy sisääntulevia yhteyksiä</translation>
    </message>
    <message>
        <source>Connect to the Particl network through a SOCKS5 proxy.</source>
        <translation>Yhdistä Particl-verkkoon SOCKS5-välityspalvelimen kautta.</translation>
    </message>
    <message>
        <source>&amp;Connect through SOCKS5 proxy (default proxy):</source>
        <translation>&amp;Yhdistä SOCKS5-välityspalvelimen kautta (oletus välityspalvelin):</translation>
    </message>
    <message>
        <source>Proxy &amp;IP:</source>
        <translation>Proxyn &amp;IP:</translation>
    </message>
    <message>
        <source>&amp;Port:</source>
        <translation>&amp;Portti</translation>
    </message>
    <message>
        <source>Port of the proxy (e.g. 9050)</source>
        <translation>Proxyn Portti (esim. 9050)</translation>
    </message>
    <message>
        <source>Used for reaching peers via:</source>
        <translation>Vertaisten saavuttamiseen käytettävät verkkotyypit:</translation>
    </message>
    <message>
        <source>IPv4</source>
        <translation>IPv4</translation>
    </message>
    <message>
        <source>IPv6</source>
        <translation>IPv6</translation>
    </message>
    <message>
        <source>Tor</source>
        <translation>Tor</translation>
    </message>
    <message>
        <source>Connect to the Particl network through a separate SOCKS5 proxy for Tor hidden services.</source>
        <translation>Yhdistä Particl-verkkoon erillisen SOCKS5-välityspalvelimen kautta piilotettuja Tor-palveluja varten.</translation>
    </message>
    <message>
        <source>&amp;Window</source>
        <translation>&amp;Ikkuna</translation>
    </message>
    <message>
        <source>Show only a tray icon after minimizing the window.</source>
        <translation>Näytä ainoastaan ilmaisinalueella ikkunan pienentämisen jälkeen.</translation>
    </message>
    <message>
        <source>&amp;Minimize to the tray instead of the taskbar</source>
        <translation>&amp;Pienennä ilmaisinalueelle työkalurivin sijasta</translation>
    </message>
    <message>
        <source>M&amp;inimize on close</source>
        <translation>P&amp;ienennä suljettaessa</translation>
    </message>
    <message>
        <source>&amp;Display</source>
        <translation>&amp;Käyttöliittymä</translation>
    </message>
    <message>
        <source>User Interface &amp;language:</source>
        <translation>&amp;Käyttöliittymän kieli</translation>
    </message>
    <message>
        <source>The user interface language can be set here. This setting will take effect after restarting %1.</source>
        <translation>Tässä voit määritellä käyttöliittymän kielen. Muutokset astuvat voimaan seuraavan kerran, kun %1 käynnistetään.</translation>
    </message>
    <message>
        <source>&amp;Unit to show amounts in:</source>
        <translation>Yksikkö jona particl-määrät näytetään</translation>
    </message>
    <message>
        <source>Choose the default subdivision unit to show in the interface and when sending coins.</source>
        <translation>Valitse mitä yksikköä käytetään ensisijaisesti particl-määrien näyttämiseen.</translation>
    </message>
    <message>
        <source>Whether to show coin control features or not.</source>
        <translation>Näytetäänkö kolikkokontrollin ominaisuuksia vai ei</translation>
    </message>
    <message>
        <source>&amp;Third party transaction URLs</source>
        <translation>&amp;Kolmannen osapuolen rahansiirto URL:t</translation>
    </message>
    <message>
        <source>Options set in this dialog are overridden by the command line or in the configuration file:</source>
        <translation>Seuraavat komentorivillä tai asetustiedostossa annetut määritykset menevät tässä ikkunassa asetettujen asetusten edelle:</translation>
    </message>
    <message>
        <source>&amp;OK</source>
        <translation>&amp;OK</translation>
    </message>
    <message>
        <source>&amp;Cancel</source>
        <translation>&amp;Peruuta</translation>
    </message>
    <message>
        <source>default</source>
        <translation>oletus</translation>
    </message>
    <message>
        <source>none</source>
        <translation>ei mitään</translation>
    </message>
    <message>
        <source>Confirm options reset</source>
        <translation>Varmista asetusten palautus</translation>
    </message>
    <message>
        <source>Client restart required to activate changes.</source>
        <translation>Ohjelman uudelleenkäynnistys aktivoi muutokset.</translation>
    </message>
    <message>
        <source>Client will be shut down. Do you want to proceed?</source>
        <translation>Asiakasohjelma sammutetaan. Haluatko jatkaa?</translation>
    </message>
    <message>
        <source>Configuration options</source>
        <translation>Kokoonpanoasetukset</translation>
    </message>
    <message>
        <source>The configuration file is used to specify advanced user options which override GUI settings. Additionally, any command-line options will override this configuration file.</source>
        <translation>Asetustiedostoa käytetään määrittämään kokeneen käyttäjän lisävalintoja, jotka ylikirjoittavat graafisen käyttöliittymän asetukset. Lisäksi komentokehoitteen valinnat ylikirjoittavat kyseisen asetustiedoston.</translation>
    </message>
    <message>
        <source>Error</source>
        <translation>Virhe</translation>
    </message>
    <message>
        <source>The configuration file could not be opened.</source>
        <translation>Asetustiedostoa ei voitu avata.</translation>
    </message>
    <message>
        <source>This change would require a client restart.</source>
        <translation>Tämä muutos vaatii ohjelman uudelleenkäynnistyksen.</translation>
    </message>
    <message>
        <source>The supplied proxy address is invalid.</source>
        <translation>Antamasi proxy-osoite on virheellinen.</translation>
    </message>
</context>
<context>
    <name>OverviewPage</name>
    <message>
        <source>Form</source>
        <translation>Lomake</translation>
    </message>
    <message>
        <source>The displayed information may be out of date. Your wallet automatically synchronizes with the Particl network after a connection is established, but this process has not completed yet.</source>
        <translation>Näytetyt tiedot eivät välttämättä ole ajantasalla. Lompakkosi synkronoituu Particl-verkon kanssa automaattisesti yhteyden muodostamisen jälkeen, mutta synkronointi on vielä meneillään.</translation>
    </message>
    <message>
        <source>Watch-only:</source>
        <translation>Seuranta:</translation>
    </message>
    <message>
        <source>Available:</source>
        <translation>Käytettävissä:</translation>
    </message>
    <message>
        <source>Your current spendable balance</source>
        <translation>Nykyinen käytettävissä oleva tase</translation>
    </message>
    <message>
        <source>Pending:</source>
        <translation>Odotetaan:</translation>
    </message>
    <message>
        <source>Total of transactions that have yet to be confirmed, and do not yet count toward the spendable balance</source>
        <translation>Varmistamattomien rahansiirtojen summa, jota ei lasketa käytettävissä olevaan taseeseen.</translation>
    </message>
    <message>
        <source>Immature:</source>
        <translation>Epäkypsää:</translation>
    </message>
    <message>
        <source>Mined balance that has not yet matured</source>
        <translation>Louhittu saldo, joka ei ole vielä kypsynyt</translation>
    </message>
    <message>
        <source>Balances</source>
        <translation>Saldot</translation>
    </message>
    <message>
        <source>Total:</source>
        <translation>Yhteensä:</translation>
    </message>
    <message>
        <source>Your current total balance</source>
        <translation>Tililläsi tällä hetkellä olevien Particlien määrä</translation>
    </message>
    <message>
        <source>Your current balance in watch-only addresses</source>
        <translation>Nykyinen tase seurantaosoitetteissa</translation>
    </message>
    <message>
        <source>Spendable:</source>
        <translation>Käytettävissä:</translation>
    </message>
    <message>
        <source>Recent transactions</source>
        <translation>Viimeisimmät rahansiirrot</translation>
    </message>
    <message>
        <source>Unconfirmed transactions to watch-only addresses</source>
        <translation>Vahvistamattomat rahansiirrot vain katseltaviin osoitteisiin</translation>
    </message>
    <message>
        <source>Mined balance in watch-only addresses that has not yet matured</source>
        <translation>Louhittu, ei vielä kypsynyt saldo vain katseltavissa osoitteissa</translation>
    </message>
    <message>
        <source>Current total balance in watch-only addresses</source>
        <translation>Nykyinen tase seurantaosoitetteissa</translation>
    </message>
</context>
<context>
    <name>PaymentServer</name>
    <message>
        <source>Payment request error</source>
        <translation>Maksupyyntövirhe</translation>
    </message>
    <message>
        <source>Cannot start particl: click-to-pay handler</source>
        <translation>Particlia ei voi käynnistää: klikkaa-maksaaksesi -käsittelijän virhe</translation>
    </message>
    <message>
        <source>URI handling</source>
        <translation>URI käsittely</translation>
    </message>
    <message>
        <source>'particl://' is not a valid URI. Use 'particl:' instead.</source>
        <translation>'particl://' ei ole kelvollinen URI. Käytä 'particl:' sen sijaan.</translation>
    </message>
    <message>
        <source>You are using a BIP70 URL which will be unsupported in the future.</source>
        <translation>Käytät BIP70 -URL:ia, jonka tuki päättyy lähitulevaisuudessa.</translation>
    </message>
    <message>
        <source>Payment request fetch URL is invalid: %1</source>
        <translation>Maksupyynnön haku URL on virheellinen: %1</translation>
    </message>
    <message>
        <source>Cannot process payment request because BIP70 support was not compiled in.</source>
        <translation>Maksupyyntöä ei voida käsitellä, sillä BIP70-tukea ei ole käännetty ohjelmaan.</translation>
    </message>
    <message>
        <source>Invalid payment address %1</source>
        <translation>Virheellinen maksuosoite %1</translation>
    </message>
    <message>
        <source>URI cannot be parsed! This can be caused by an invalid Particl address or malformed URI parameters.</source>
        <translation>URIa ei voitu jäsentää! Tämä voi johtua virheellisestä Particl-osoitteesta tai väärin muotoilluista URI parametreista.</translation>
    </message>
    <message>
        <source>Payment request file handling</source>
        <translation>Maksupyynnön tiedoston käsittely</translation>
    </message>
    <message>
        <source>Payment request file cannot be read! This can be caused by an invalid payment request file.</source>
        <translation>Maksupyyntötiedostoa ei voi lukea! Tämä saattaa johtua epäkelvosta maksupyyntötiedostosta.</translation>
    </message>
    <message>
        <source>Payment request rejected</source>
        <translation>Maksupyyntö hylätty</translation>
    </message>
    <message>
        <source>Payment request network doesn't match client network.</source>
        <translation>Maksupyyntoverkko ei täsmää asiakasohjelman verkon kanssa.</translation>
    </message>
    <message>
        <source>Payment request expired.</source>
        <translation>Maksupyyntö vanhentui.</translation>
    </message>
    <message>
        <source>Payment request is not initialized.</source>
        <translation>Maksupyyntöä ei ole alustettu.</translation>
    </message>
    <message>
        <source>Unverified payment requests to custom payment scripts are unsupported.</source>
        <translation>Varmistamattomia maksupyyntöjä kustomoituun maksupalveluun ei tueta.</translation>
    </message>
    <message>
        <source>Invalid payment request.</source>
        <translation>Virheellinen maksupyyntö.</translation>
    </message>
    <message>
        <source>Requested payment amount of %1 is too small (considered dust).</source>
        <translation>Maksupyyntö %1 on liian pieni (kohdellaan tomuna).</translation>
    </message>
    <message>
        <source>Refund from %1</source>
        <translation>Maksupalautus %1:sta</translation>
    </message>
    <message>
        <source>Payment request %1 is too large (%2 bytes, allowed %3 bytes).</source>
        <translation>Maksupyyntö %1 on liian suuri (%2 tavua, sallittu %3 tavua).</translation>
    </message>
    <message>
        <source>Error communicating with %1: %2</source>
        <translation>Virhe kommunikoidessa %1n kanssa: %2</translation>
    </message>
    <message>
        <source>Payment request cannot be parsed!</source>
        <translation>Maksupyyntöä ei voida jäsentää!</translation>
    </message>
    <message>
        <source>Bad response from server %1</source>
        <translation>Virheellinen vastaus palvelimelta %1</translation>
    </message>
    <message>
        <source>Network request error</source>
        <translation>Tietoverkon pyyntövirhe</translation>
    </message>
    <message>
        <source>Payment acknowledged</source>
        <translation>Rahansiirto tunnistettu</translation>
    </message>
</context>
<context>
    <name>PeerTableModel</name>
    <message>
        <source>User Agent</source>
        <translation>Käyttöliittymä</translation>
    </message>
    <message>
        <source>Node/Service</source>
        <translation>Noodi/Palvelu</translation>
    </message>
    <message>
        <source>NodeId</source>
        <translation>NodeId</translation>
    </message>
    <message>
        <source>Ping</source>
        <translation>Vasteaika</translation>
    </message>
    <message>
        <source>Sent</source>
        <translation>Lähetetyt</translation>
    </message>
    <message>
        <source>Received</source>
        <translation>Vastaanotetut</translation>
    </message>
</context>
<context>
    <name>QObject</name>
    <message>
        <source>Amount</source>
        <translation>Määrä</translation>
    </message>
    <message>
        <source>Enter a Particl address (e.g. %1)</source>
        <translation>Syötä Particl-osoite (esim. %1)</translation>
    </message>
    <message>
        <source>%1 d</source>
        <translation>%1 d</translation>
    </message>
    <message>
        <source>%1 h</source>
        <translation>%1 h</translation>
    </message>
    <message>
        <source>%1 m</source>
        <translation>%1 m</translation>
    </message>
    <message>
        <source>%1 s</source>
        <translation>%1 s</translation>
    </message>
    <message>
        <source>None</source>
        <translation>Ei yhtään</translation>
    </message>
    <message>
        <source>N/A</source>
        <translation>Ei saatavilla</translation>
    </message>
    <message>
        <source>%1 ms</source>
        <translation>%1 ms</translation>
    </message>
    <message numerus="yes">
        <source>%n second(s)</source>
        <translation><numerusform>%n sekunti</numerusform><numerusform>%n sekuntia</numerusform></translation>
    </message>
    <message numerus="yes">
        <source>%n minute(s)</source>
        <translation><numerusform>%n minuutti</numerusform><numerusform>%n minuuttia</numerusform></translation>
    </message>
    <message numerus="yes">
        <source>%n hour(s)</source>
        <translation><numerusform>%n tunti</numerusform><numerusform>%n tuntia</numerusform></translation>
    </message>
    <message numerus="yes">
        <source>%n day(s)</source>
        <translation><numerusform>%n päivä</numerusform><numerusform>%n päivää</numerusform></translation>
    </message>
    <message numerus="yes">
        <source>%n week(s)</source>
        <translation><numerusform>%n viikko</numerusform><numerusform>%n viikkoa</numerusform></translation>
    </message>
    <message>
        <source>%1 and %2</source>
        <translation>%1 ja %2</translation>
    </message>
    <message numerus="yes">
        <source>%n year(s)</source>
        <translation><numerusform>%n vuosi</numerusform><numerusform>%n vuotta</numerusform></translation>
    </message>
    <message>
        <source>%1 B</source>
        <translation>%1 B</translation>
    </message>
    <message>
        <source>%1 KB</source>
        <translation>%1 KB</translation>
    </message>
    <message>
        <source>%1 MB</source>
        <translation>%1 MB</translation>
    </message>
    <message>
        <source>%1 GB</source>
        <translation>%1 GB</translation>
    </message>
    <message>
        <source>Error: Specified data directory "%1" does not exist.</source>
        <translation>Virhe: Annettua data-hakemistoa "%1" ei ole olemassa.</translation>
    </message>
    <message>
        <source>Error: Cannot parse configuration file: %1.</source>
        <translation>Virhe: Asetustiedostoa ei voida käsitellä: %1.</translation>
    </message>
    <message>
        <source>Error: %1</source>
        <translation>Virhe: %1</translation>
    </message>
    <message>
        <source>%1 didn't yet exit safely...</source>
        <translation>%1 ei vielä sulkeutunut turvallisesti...</translation>
    </message>
    <message>
        <source>unknown</source>
        <translation>tuntematon</translation>
    </message>
</context>
<context>
    <name>QRImageWidget</name>
    <message>
        <source>&amp;Save Image...</source>
        <translation>&amp;Tallenna kuva</translation>
    </message>
    <message>
        <source>&amp;Copy Image</source>
        <translation>&amp;Kopioi kuva</translation>
    </message>
    <message>
        <source>Resulting URI too long, try to reduce the text for label / message.</source>
        <translation>Tuloksen URI on liian pitkä, yritä lyhentää otsikon tai viestin tekstiä.</translation>
    </message>
    <message>
        <source>Error encoding URI into QR Code.</source>
        <translation>Virhe käännettäessä URI:a QR-koodiksi.</translation>
    </message>
    <message>
        <source>Save QR Code</source>
        <translation>Tallenna QR-koodi</translation>
    </message>
    <message>
        <source>PNG Image (*.png)</source>
        <translation>PNG kuva (*.png)</translation>
    </message>
</context>
<context>
    <name>RPCConsole</name>
    <message>
        <source>N/A</source>
        <translation>Ei saatavilla</translation>
    </message>
    <message>
        <source>Client version</source>
        <translation>Pääteohjelman versio</translation>
    </message>
    <message>
        <source>&amp;Information</source>
        <translation>T&amp;ietoa</translation>
    </message>
    <message>
        <source>Debug window</source>
        <translation>&amp;Debug-ikkuna</translation>
    </message>
    <message>
        <source>General</source>
        <translation>Yleinen</translation>
    </message>
    <message>
        <source>Using BerkeleyDB version</source>
        <translation>Käyttää BerkeleyDB-versiota</translation>
    </message>
    <message>
        <source>Datadir</source>
        <translation>Data-hakemisto</translation>
    </message>
    <message>
        <source>To specify a non-default location of the data directory use the '%1' option.</source>
        <translation>Käytä '%1' -valitsinta määritelläksesi muun kuin oletuksen data-hakemistolle.</translation>
    </message>
    <message>
        <source>Blocksdir</source>
        <translation>Blocksdir</translation>
    </message>
    <message>
        <source>To specify a non-default location of the blocks directory use the '%1' option.</source>
        <translation>Käytä '%1' -valitsinta määritelläksesi muun kuin oletuksen lohkohakemistolle.</translation>
    </message>
    <message>
        <source>Startup time</source>
        <translation>Käynnistysaika</translation>
    </message>
    <message>
        <source>Network</source>
        <translation>Verkko</translation>
    </message>
    <message>
        <source>Name</source>
        <translation>Nimi</translation>
    </message>
    <message>
        <source>Number of connections</source>
        <translation>Yhteyksien lukumäärä</translation>
    </message>
    <message>
        <source>Block chain</source>
        <translation>Lohkoketju</translation>
    </message>
    <message>
        <source>Current number of blocks</source>
        <translation>Nykyinen Lohkojen määrä</translation>
    </message>
    <message>
        <source>Memory Pool</source>
        <translation>Muistiallas</translation>
    </message>
    <message>
        <source>Current number of transactions</source>
        <translation>Tämänhetkinen rahansiirtojen määrä</translation>
    </message>
    <message>
        <source>Memory usage</source>
        <translation>Muistin käyttö</translation>
    </message>
    <message>
        <source>Wallet: </source>
        <translation>Lompakko:</translation>
    </message>
    <message>
        <source>(none)</source>
        <translation>(tyhjä)</translation>
    </message>
    <message>
        <source>&amp;Reset</source>
        <translation>&amp;Nollaa</translation>
    </message>
    <message>
        <source>Received</source>
        <translation>Vastaanotetut</translation>
    </message>
    <message>
        <source>Sent</source>
        <translation>Lähetetyt</translation>
    </message>
    <message>
        <source>&amp;Peers</source>
        <translation>&amp;Vertaiset</translation>
    </message>
    <message>
        <source>Banned peers</source>
        <translation>Estetyt vertaiset</translation>
    </message>
    <message>
        <source>Select a peer to view detailed information.</source>
        <translation>Valitse vertainen eriteltyjä tietoja varten.</translation>
    </message>
    <message>
        <source>Whitelisted</source>
        <translation>Sallittu</translation>
    </message>
    <message>
        <source>Direction</source>
        <translation>Suunta</translation>
    </message>
    <message>
        <source>Version</source>
        <translation>Versio</translation>
    </message>
    <message>
        <source>Starting Block</source>
        <translation>Alkaen lohkosta</translation>
    </message>
    <message>
        <source>Synced Headers</source>
        <translation>Synkronoidut ylätunnisteet</translation>
    </message>
    <message>
        <source>Synced Blocks</source>
        <translation>Synkronoidut lohkot</translation>
    </message>
    <message>
        <source>User Agent</source>
        <translation>Käyttöliittymä</translation>
    </message>
    <message>
        <source>Open the %1 debug log file from the current data directory. This can take a few seconds for large log files.</source>
        <translation>Avaa %1 -debug-loki tämänhetkisestä data-hakemistosta. Tämä voi viedä muutaman sekunnin suurille lokitiedostoille.</translation>
    </message>
    <message>
        <source>Decrease font size</source>
        <translation>Pienennä fontin kokoa</translation>
    </message>
    <message>
        <source>Increase font size</source>
        <translation>Suurenna fontin kokoa</translation>
    </message>
    <message>
        <source>Services</source>
        <translation>Palvelut</translation>
    </message>
    <message>
        <source>Ban Score</source>
        <translation>Panna-pisteytys</translation>
    </message>
    <message>
        <source>Connection Time</source>
        <translation>Yhteysaika</translation>
    </message>
    <message>
        <source>Last Send</source>
        <translation>Viimeisin lähetetty</translation>
    </message>
    <message>
        <source>Last Receive</source>
        <translation>Viimeisin vastaanotettu</translation>
    </message>
    <message>
        <source>Ping Time</source>
        <translation>Vasteaika</translation>
    </message>
    <message>
        <source>The duration of a currently outstanding ping.</source>
        <translation>Tämänhetkisen merkittävän yhteyskokeilun kesto.</translation>
    </message>
    <message>
        <source>Ping Wait</source>
        <translation>Yhteyskokeilun odotus</translation>
    </message>
    <message>
        <source>Min Ping</source>
        <translation>Pienin vasteaika</translation>
    </message>
    <message>
        <source>Time Offset</source>
        <translation>Ajan poikkeama</translation>
    </message>
    <message>
        <source>Last block time</source>
        <translation>Viimeisimmän lohkon aika</translation>
    </message>
    <message>
        <source>&amp;Open</source>
        <translation>&amp;Avaa</translation>
    </message>
    <message>
        <source>&amp;Console</source>
        <translation>&amp;Konsoli</translation>
    </message>
    <message>
        <source>&amp;Network Traffic</source>
        <translation>&amp;Verkkoliikenne</translation>
    </message>
    <message>
        <source>Totals</source>
        <translation>Yhteensä</translation>
    </message>
    <message>
        <source>In:</source>
        <translation>Sisään:</translation>
    </message>
    <message>
        <source>Out:</source>
        <translation>Ulos:</translation>
    </message>
    <message>
        <source>Debug log file</source>
        <translation>Debug lokitiedosto</translation>
    </message>
    <message>
        <source>Clear console</source>
        <translation>Tyhjennä konsoli</translation>
    </message>
    <message>
        <source>1 &amp;hour</source>
        <translation>1 &amp;tunti</translation>
    </message>
    <message>
        <source>1 &amp;day</source>
        <translation>1 &amp;päivä</translation>
    </message>
    <message>
        <source>1 &amp;week</source>
        <translation>1 &amp;viikko</translation>
    </message>
    <message>
        <source>1 &amp;year</source>
        <translation>1 &amp;vuosi</translation>
    </message>
    <message>
        <source>&amp;Disconnect</source>
        <translation>&amp;Katkaise yhteys</translation>
    </message>
    <message>
        <source>Ban for</source>
        <translation>Estä</translation>
    </message>
    <message>
        <source>&amp;Unban</source>
        <translation>&amp;Poista esto</translation>
    </message>
    <message>
        <source>Welcome to the %1 RPC console.</source>
        <translation>Tervetuloa %1 RPC-konsoliin.</translation>
    </message>
    <message>
        <source>Use up and down arrows to navigate history, and %1 to clear screen.</source>
        <translation>Käytä nuolia ylös ja alas selataksesi historiaa, sekä %1 tyhjentääkseksi ruudun.</translation>
    </message>
    <message>
        <source>Type %1 for an overview of available commands.</source>
        <translation>Kirjoita %1 nähdäksesi yleiskatsauksen käytettävissä olevista komennoista.</translation>
    </message>
    <message>
        <source>For more information on using this console type %1.</source>
        <translation>Lisätietoja konsolin käytöstä saat kirjoittamalla %1.</translation>
    </message>
    <message>
        <source>WARNING: Scammers have been active, telling users to type commands here, stealing their wallet contents. Do not use this console without fully understanding the ramifications of a command.</source>
        <translation>VAROITUS: aktiiviset huijarit neuvovat kirjoittamaan komentoja tähän komentoriviin, varastaen lompakkosi sisällön. Älä käytä komentoriviä ilman täyttä ymmärrystä kirjoittamasi komennon toiminnasta.</translation>
    </message>
    <message>
        <source>Network activity disabled</source>
        <translation>Verkkoliikenne pysäytetty</translation>
    </message>
    <message>
        <source>Executing command without any wallet</source>
        <translation>Suoritetaan komento ilman lomakkoa</translation>
    </message>
    <message>
        <source>Executing command using "%1" wallet</source>
        <translation>Suoritetaan komento käyttäen lompakkoa "%1"</translation>
    </message>
    <message>
        <source>(node id: %1)</source>
        <translation>(solmukohdan id: %1)</translation>
    </message>
    <message>
        <source>via %1</source>
        <translation>%1 kautta</translation>
    </message>
    <message>
        <source>never</source>
        <translation>ei koskaan</translation>
    </message>
    <message>
        <source>Inbound</source>
        <translation>Sisääntuleva</translation>
    </message>
    <message>
        <source>Outbound</source>
        <translation>Ulosmenevä</translation>
    </message>
    <message>
        <source>Yes</source>
        <translation>Kyllä</translation>
    </message>
    <message>
        <source>No</source>
        <translation>Ei</translation>
    </message>
    <message>
        <source>Unknown</source>
        <translation>Tuntematon</translation>
    </message>
</context>
<context>
    <name>ReceiveCoinsDialog</name>
    <message>
        <source>&amp;Amount:</source>
        <translation>&amp;Määrä</translation>
    </message>
    <message>
        <source>&amp;Label:</source>
        <translation>&amp;Nimi:</translation>
    </message>
    <message>
        <source>&amp;Message:</source>
        <translation>&amp;Viesti:</translation>
    </message>
    <message>
        <source>An optional message to attach to the payment request, which will be displayed when the request is opened. Note: The message will not be sent with the payment over the Particl network.</source>
        <translation>Valinnainen viesti liitetään maksupyyntöön ja näytetään avattaessa. Viestiä ei lähetetä Particl-verkkoon.</translation>
    </message>
    <message>
        <source>An optional label to associate with the new receiving address.</source>
        <translation>Valinnainen nimi liitetään vastaanottavaan osoitteeseen.</translation>
    </message>
    <message>
        <source>Use this form to request payments. All fields are &lt;b&gt;optional&lt;/b&gt;.</source>
        <translation>Käytä lomaketta maksupyyntöihin. Kaikki kentät ovat &lt;b&gt;valinnaisia&lt;/b&gt;.</translation>
    </message>
    <message>
        <source>An optional amount to request. Leave this empty or zero to not request a specific amount.</source>
        <translation>Valinnainen pyyntömäärä. Jätä tyhjäksi tai nollaksi jos et pyydä tiettyä määrää.</translation>
    </message>
    <message>
        <source>Clear all fields of the form.</source>
        <translation>Tyhjennä lomakkeen kaikki kentät.</translation>
    </message>
    <message>
        <source>Clear</source>
        <translation>Tyhjennä</translation>
    </message>
    <message>
        <source>Native segwit addresses (aka Bech32 or BIP-173) reduce your transaction fees later on and offer better protection against typos, but old wallets don't support them. When unchecked, an address compatible with older wallets will be created instead.</source>
        <translation>Natiivi segwit osoite (nk. Bech32 tai BIP173) rajoittaa siirtomaksuja myöhemmin ja tarjoaa paremman suojan kirjoitusvihreitä vastaan, mutta vanhat lompakot eivät tue ominaisuutta. Jos tätä ei valita, luodaan vanhojen lompakoiden kanssa yhteensopivia osoitteita.</translation>
    </message>
    <message>
        <source>Generate native segwit (Bech32) address</source>
        <translation>Luo natiivi segwit (Bech32) -osoite</translation>
    </message>
    <message>
        <source>Requested payments history</source>
        <translation>Pyydettyjen maksujen historia</translation>
    </message>
    <message>
        <source>Show the selected request (does the same as double clicking an entry)</source>
        <translation>Näytä valittu pyyntö (sama toiminta kuin alkion tuplaklikkaus)</translation>
    </message>
    <message>
        <source>Show</source>
        <translation>Näytä</translation>
    </message>
    <message>
        <source>Remove the selected entries from the list</source>
        <translation>Poista valitut alkiot listasta</translation>
    </message>
    <message>
        <source>Remove</source>
        <translation>Poista</translation>
    </message>
    <message>
        <source>Copy URI</source>
        <translation>Kopioi URI</translation>
    </message>
    <message>
        <source>Copy label</source>
        <translation>Kopioi nimike</translation>
    </message>
    <message>
        <source>Copy message</source>
        <translation>Kopioi viesti</translation>
    </message>
    <message>
        <source>Copy amount</source>
        <translation>Kopioi määrä</translation>
    </message>
</context>
<context>
    <name>ReceiveRequestDialog</name>
    <message>
        <source>QR Code</source>
        <translation>QR-koodi</translation>
    </message>
    <message>
        <source>Copy &amp;URI</source>
        <translation>Kopioi &amp;URI</translation>
    </message>
    <message>
        <source>Copy &amp;Address</source>
        <translation>Kopioi &amp;Osoite</translation>
    </message>
    <message>
        <source>&amp;Save Image...</source>
        <translation>&amp;Tallenna kuva</translation>
    </message>
    <message>
        <source>Request payment to %1</source>
        <translation>Pyydä maksua osoitteeseen %1</translation>
    </message>
    <message>
        <source>Payment information</source>
        <translation>Maksutiedot</translation>
    </message>
    <message>
        <source>URI</source>
        <translation>URI</translation>
    </message>
    <message>
        <source>Address</source>
        <translation>Osoite</translation>
    </message>
    <message>
        <source>Amount</source>
        <translation>Määrä</translation>
    </message>
    <message>
        <source>Label</source>
        <translation>Nimike</translation>
    </message>
    <message>
        <source>Message</source>
        <translation>Viesti</translation>
    </message>
    <message>
        <source>Wallet</source>
        <translation>Lompakko</translation>
    </message>
</context>
<context>
    <name>RecentRequestsTableModel</name>
    <message>
        <source>Date</source>
        <translation>Aika</translation>
    </message>
    <message>
        <source>Label</source>
        <translation>Nimike</translation>
    </message>
    <message>
        <source>Message</source>
        <translation>Viesti</translation>
    </message>
    <message>
        <source>(no label)</source>
        <translation>(ei nimikettä)</translation>
    </message>
    <message>
        <source>(no message)</source>
        <translation>(ei viestiä)</translation>
    </message>
    <message>
        <source>(no amount requested)</source>
        <translation>(ei pyydettyä määrää)</translation>
    </message>
    <message>
        <source>Requested</source>
        <translation>Pyydetty</translation>
    </message>
</context>
<context>
    <name>SendCoinsDialog</name>
    <message>
        <source>Send Coins</source>
        <translation>Lähetä kolikoita</translation>
    </message>
    <message>
        <source>Coin Control Features</source>
        <translation>Kolikkokontrolli ominaisuudet</translation>
    </message>
    <message>
        <source>Inputs...</source>
        <translation>Sisääntulot...</translation>
    </message>
    <message>
        <source>automatically selected</source>
        <translation>automaattisesti valitut</translation>
    </message>
    <message>
        <source>Insufficient funds!</source>
        <translation>Lompakon saldo ei riitä!</translation>
    </message>
    <message>
        <source>Quantity:</source>
        <translation>Määrä:</translation>
    </message>
    <message>
        <source>Bytes:</source>
        <translation>Tavuja:</translation>
    </message>
    <message>
        <source>Amount:</source>
        <translation>Määrä:</translation>
    </message>
    <message>
        <source>Fee:</source>
        <translation>Palkkio:</translation>
    </message>
    <message>
        <source>After Fee:</source>
        <translation>Palkkion jälkeen:</translation>
    </message>
    <message>
        <source>Change:</source>
        <translation>Vaihtoraha:</translation>
    </message>
    <message>
        <source>If this is activated, but the change address is empty or invalid, change will be sent to a newly generated address.</source>
        <translation>Jos tämä aktivoidaan mutta vaihtorahan osoite on tyhjä tai virheellinen, vaihtoraha tullaan lähettämään uuteen luotuun osoitteeseen.</translation>
    </message>
    <message>
        <source>Custom change address</source>
        <translation>Kustomoitu vaihtorahan osoite</translation>
    </message>
    <message>
        <source>Transaction Fee:</source>
        <translation>Rahansiirtokulu:</translation>
    </message>
    <message>
        <source>Choose...</source>
        <translation>Valitse...</translation>
    </message>
    <message>
        <source>Using the fallbackfee can result in sending a transaction that will take several hours or days (or never) to confirm. Consider choosing your fee manually or wait until you have validated the complete chain.</source>
        <translation>Fallbackfeen käyttö voi johtaa useita tunteja, päiviä (tai loputtomiin) kestävän siirron lähettämiseen. Harkitse palkkion valitsemista itse tai odota kunnes koko ketju on vahvistettu.</translation>
    </message>
    <message>
        <source>Warning: Fee estimation is currently not possible.</source>
        <translation>Varoitus: Kulujen arviointi ei ole juuri nyt mahdollista.</translation>
    </message>
    <message>
        <source>collapse fee-settings</source>
        <translation>pudota kulujen asetukset</translation>
    </message>
    <message>
        <source>Specify a custom fee per kB (1,000 bytes) of the transaction's virtual size.

Note:  Since the fee is calculated on a per-byte basis, a fee of "100 satoshis per kB" for a transaction size of 500 bytes (half of 1 kB) would ultimately yield a fee of only 50 satoshis.</source>
        <translation>Määrittele siirtotapahtuman näennäiskooksi siirtomaksu kilotavua (1,000 tavua) kohti.

Huom: Koska siirtomaksu lasketaan tavujen mukaan, niin määrittelemällä 500 tavun (puoli kt) siirrolle "100 sat / kt", johtaa tämä lopulta vain 50 satoshin maksuun.</translation>
    </message>
    <message>
        <source>per kilobyte</source>
        <translation>per kilotavu</translation>
    </message>
    <message>
        <source>Hide</source>
        <translation>Piilota</translation>
    </message>
    <message>
        <source>Recommended:</source>
        <translation>Suositeltu:</translation>
    </message>
    <message>
        <source>Custom:</source>
        <translation>Muokattu:</translation>
    </message>
    <message>
        <source>(Smart fee not initialized yet. This usually takes a few blocks...)</source>
        <translation>(Älykästä rahansiirtokulua ei ole vielä alustettu. Tähän kuluu yleensä aikaa muutaman lohkon verran...)</translation>
    </message>
    <message>
        <source>Send to multiple recipients at once</source>
        <translation>Lähetä usealla vastaanottajalle samanaikaisesti</translation>
    </message>
    <message>
        <source>Add &amp;Recipient</source>
        <translation>Lisää &amp;Vastaanottaja</translation>
    </message>
    <message>
        <source>Clear all fields of the form.</source>
        <translation>Tyhjennä lomakkeen kaikki kentät.</translation>
    </message>
    <message>
        <source>Dust:</source>
        <translation>Tomu:</translation>
    </message>
    <message>
        <source>When there is less transaction volume than space in the blocks, miners as well as relaying nodes may enforce a minimum fee. Paying only this minimum fee is just fine, but be aware that this can result in a never confirming transaction once there is more demand for particl transactions than the network can process.</source>
        <translation>Mikäli lohkoissa ei ole tilaa kaikille siirtotapahtumille, voi louhijat sekä välittävät solmut pakottaa vähimmäispalkkion. Tämän vähimmäispalkkion maksaminen on täysin OK, mutta huomaa, että se saattaa johtaa siihen, ettei siirto vahvistu koskaan, jos particl-siirtoja on enemmän kuin mitä verkko pystyy käsittelemään.</translation>
    </message>
    <message>
        <source>A too low fee might result in a never confirming transaction (read the tooltip)</source>
        <translation>Liian alhainen maksu saattaa johtaa siirtoon, joka ei koskaan vahvistu (lue työkaluohje)</translation>
    </message>
    <message>
        <source>Confirmation time target:</source>
        <translation>Vahvistusajan tavoite:</translation>
    </message>
    <message>
        <source>Enable Replace-By-Fee</source>
        <translation>Käytä Replace-By-Fee:tä</translation>
    </message>
    <message>
        <source>With Replace-By-Fee (BIP-125) you can increase a transaction's fee after it is sent. Without this, a higher fee may be recommended to compensate for increased transaction delay risk.</source>
        <translation>Replace-By-Fee:tä (BIP-125) käyttämällä voit korottaa siirtotapahtuman palkkiota sen lähettämisen jälkeen. Ilman tätä saatetaan suositella käyttämään suurempaa palkkiota kompensoimaan viiveen kasvamisen riskiä.</translation>
    </message>
    <message>
        <source>Clear &amp;All</source>
        <translation>&amp;Tyhjennnä Kaikki</translation>
    </message>
    <message>
        <source>Balance:</source>
        <translation>Balanssi:</translation>
    </message>
    <message>
        <source>Confirm the send action</source>
        <translation>Vahvista lähetys</translation>
    </message>
    <message>
        <source>S&amp;end</source>
        <translation>&amp;Lähetä</translation>
    </message>
    <message>
        <source>Copy quantity</source>
        <translation>Kopioi lukumäärä</translation>
    </message>
    <message>
        <source>Copy amount</source>
        <translation>Kopioi määrä</translation>
    </message>
    <message>
        <source>Copy fee</source>
        <translation>Kopioi rahansiirtokulu</translation>
    </message>
    <message>
        <source>Copy after fee</source>
        <translation>Kopioi rahansiirtokulun jälkeen</translation>
    </message>
    <message>
        <source>Copy bytes</source>
        <translation>Kopioi tavut</translation>
    </message>
    <message>
        <source>Copy dust</source>
        <translation>Kopioi tomu</translation>
    </message>
    <message>
        <source>Copy change</source>
        <translation>Kopioi vaihtorahat</translation>
    </message>
    <message>
        <source>%1 (%2 blocks)</source>
        <translation>%1 (%2 lohkoa)</translation>
    </message>
    <message>
        <source>%1 to %2</source>
        <translation>%1 to %2</translation>
    </message>
    <message>
        <source>Are you sure you want to send?</source>
        <translation>Oletko varma, että haluat lähettää?</translation>
    </message>
    <message>
        <source>or</source>
        <translation>tai</translation>
    </message>
    <message>
        <source>You can increase the fee later (signals Replace-By-Fee, BIP-125).</source>
        <translation>Voit korottaa palkkiota myöhemmin (osoittaa Replace-By-Fee:tä, BIP-125).</translation>
    </message>
    <message>
        <source>Please, review your transaction.</source>
        <translation>Tarkistathan siirtosi.</translation>
    </message>
    <message>
        <source>Transaction fee</source>
        <translation>Siirtokulu</translation>
    </message>
    <message>
        <source>Total Amount</source>
        <translation>Yhteensä</translation>
    </message>
    <message>
        <source>Confirm send coins</source>
        <translation>Vahvista kolikoiden lähetys</translation>
    </message>
    <message>
        <source>The recipient address is not valid. Please recheck.</source>
        <translation>Vastaanottajan osoite ei ole kelvollinen. Tarkista osoite.</translation>
    </message>
    <message>
        <source>The amount to pay must be larger than 0.</source>
        <translation>Maksettavan määrän täytyy olla suurempi kuin 0.</translation>
    </message>
    <message>
        <source>The amount exceeds your balance.</source>
        <translation>Määrä ylittää tilisi saldon.</translation>
    </message>
    <message>
        <source>The total exceeds your balance when the %1 transaction fee is included.</source>
        <translation>Kokonaismäärä ylittää saldosi kun %1 siirtomaksu lisätään summaan.</translation>
    </message>
    <message>
        <source>Duplicate address found: addresses should only be used once each.</source>
        <translation>Osoite esiintyy useaan kertaan: osoitteita tulisi käyttää vain kerran kutakin.</translation>
    </message>
    <message>
        <source>Transaction creation failed!</source>
        <translation>Rahansiirron luonti epäonnistui!</translation>
    </message>
    <message>
        <source>The transaction was rejected with the following reason: %1</source>
        <translation>Siirto hylättiin seuraavasta syystä: %1</translation>
    </message>
    <message>
        <source>A fee higher than %1 is considered an absurdly high fee.</source>
        <translation>%1:tä ja korkeampaa siirtokulua pidetään mielettömän korkeana.</translation>
    </message>
    <message>
        <source>Payment request expired.</source>
        <translation>Maksupyyntö vanhentui.</translation>
    </message>
    <message numerus="yes">
        <source>Estimated to begin confirmation within %n block(s).</source>
        <translation><numerusform>Vahvistuminen alkaa arviolta %n lohkon sisällä.</numerusform><numerusform>Vahvistuminen alkaa arviolta %n lohkon sisällä.</numerusform></translation>
    </message>
    <message>
<<<<<<< HEAD
        <source>Warning: Invalid Particl address</source>
        <translation>Varoitus: Virheellinen Particl-osoite </translation>
=======
        <source>Warning: Invalid Bitcoin address</source>
        <translation>Varoitus: Virheellinen Bitcoin-osoite</translation>
>>>>>>> 7358ae6d
    </message>
    <message>
        <source>Warning: Unknown change address</source>
        <translation>Varoitus: Tuntematon vaihtorahan osoite</translation>
    </message>
    <message>
        <source>Confirm custom change address</source>
        <translation>Vahvista kustomoitu vaihtorahan osoite</translation>
    </message>
    <message>
        <source>The address you selected for change is not part of this wallet. Any or all funds in your wallet may be sent to this address. Are you sure?</source>
        <translation>Valitsemasi vaihtorahan osoite ei kuulu tähän lompakkoon. Osa tai kaikki varoista lompakossasi voidaan lähettää tähän osoitteeseen. Oletko varma?</translation>
    </message>
    <message>
        <source>(no label)</source>
        <translation>(ei nimikettä)</translation>
    </message>
</context>
<context>
    <name>SendCoinsEntry</name>
    <message>
        <source>A&amp;mount:</source>
        <translation>M&amp;äärä:</translation>
    </message>
    <message>
        <source>Pay &amp;To:</source>
        <translation>Maksun saaja:</translation>
    </message>
    <message>
        <source>&amp;Label:</source>
        <translation>&amp;Nimi:</translation>
    </message>
    <message>
        <source>Choose previously used address</source>
        <translation>Valitse aikaisemmin käytetty osoite</translation>
    </message>
    <message>
        <source>This is a normal payment.</source>
        <translation>Tämä on normaali maksu.</translation>
    </message>
    <message>
        <source>The Particl address to send the payment to</source>
        <translation>Particl-osoite johon maksu lähetetään</translation>
    </message>
    <message>
        <source>Alt+A</source>
        <translation>Alt+A</translation>
    </message>
    <message>
        <source>Paste address from clipboard</source>
        <translation>Liitä osoite leikepöydältä</translation>
    </message>
    <message>
        <source>Alt+P</source>
        <translation>Alt+P</translation>
    </message>
    <message>
        <source>Remove this entry</source>
        <translation>Poista tämä alkio</translation>
    </message>
    <message>
        <source>The fee will be deducted from the amount being sent. The recipient will receive less particl than you enter in the amount field. If multiple recipients are selected, the fee is split equally.</source>
        <translation>Kulu vähennetään lähetettävästä määrästä. Saaja vastaanottaa vähemmän particleja kuin merkitset Määrä-kenttään. Jos saajia on monia, kulu jaetaan tasan.</translation>
    </message>
    <message>
        <source>S&amp;ubtract fee from amount</source>
        <translation>V&amp;ähennä maksukulu määrästä</translation>
    </message>
    <message>
        <source>Use available balance</source>
        <translation>Käytä saatavilla oleva saldo</translation>
    </message>
    <message>
        <source>Message:</source>
        <translation>Viesti:</translation>
    </message>
    <message>
        <source>This is an unauthenticated payment request.</source>
        <translation>Tämä on todentamaton maksupyyntö.</translation>
    </message>
    <message>
        <source>This is an authenticated payment request.</source>
        <translation>Tämä on todennettu maksupyyntö.</translation>
    </message>
    <message>
        <source>Enter a label for this address to add it to the list of used addresses</source>
        <translation>Aseta nimi tälle osoitteelle lisätäksesi sen käytettyjen osoitteiden listalle.</translation>
    </message>
    <message>
        <source>A message that was attached to the particl: URI which will be stored with the transaction for your reference. Note: This message will not be sent over the Particl network.</source>
        <translation>Viesti joka liitettiin particl: URI:iin tallennetaan rahansiirtoon viitteeksi. Tätä viestiä ei lähetetä Particl-verkkoon.</translation>
    </message>
    <message>
        <source>Pay To:</source>
        <translation>Saaja:</translation>
    </message>
    <message>
        <source>Memo:</source>
        <translation>Muistio:</translation>
    </message>
    <message>
        <source>Enter a label for this address to add it to your address book</source>
        <translation>Syötä tälle osoitteelle nimi lisätäksesi sen osoitekirjaan</translation>
    </message>
</context>
<context>
    <name>SendConfirmationDialog</name>
    <message>
        <source>Yes</source>
        <translation>Kyllä</translation>
    </message>
</context>
<context>
    <name>ShutdownWindow</name>
    <message>
        <source>%1 is shutting down...</source>
        <translation>%1 sulkeutuu...</translation>
    </message>
    <message>
        <source>Do not shut down the computer until this window disappears.</source>
        <translation>Älä sammuta tietokonetta ennenkuin tämä ikkuna katoaa.</translation>
    </message>
</context>
<context>
    <name>SignVerifyMessageDialog</name>
    <message>
        <source>Signatures - Sign / Verify a Message</source>
        <translation>Allekirjoitukset - Allekirjoita / Varmista viesti</translation>
    </message>
    <message>
        <source>&amp;Sign Message</source>
        <translation>&amp;Allekirjoita viesti</translation>
    </message>
    <message>
        <source>You can sign messages/agreements with your addresses to prove you can receive particl sent to them. Be careful not to sign anything vague or random, as phishing attacks may try to trick you into signing your identity over to them. Only sign fully-detailed statements you agree to.</source>
        <translation>Voit allekirjoittaa viestit / sopimukset omalla osoitteellasi todistaaksesi että voit vastaanottaa siihen lähetetyt particlit. Varo allekirjoittamasta mitään epämääräistä, sillä phishing-hyökkääjät voivat huijata sinua luovuttamaan henkilöllisyytesi allekirjoituksella. Allekirjoita ainoastaan täysin yksityiskohtainen selvitys siitä, mihin olet sitoutumassa.</translation>
    </message>
    <message>
        <source>The Particl address to sign the message with</source>
        <translation>Particl-osoite jolla viesti allekirjoitetaan</translation>
    </message>
    <message>
        <source>Choose previously used address</source>
        <translation>Valitse aikaisemmin käytetty osoite</translation>
    </message>
    <message>
        <source>Alt+A</source>
        <translation>Alt+A</translation>
    </message>
    <message>
        <source>Paste address from clipboard</source>
        <translation>Liitä osoite leikepöydältä</translation>
    </message>
    <message>
        <source>Alt+P</source>
        <translation>Alt+P</translation>
    </message>
    <message>
        <source>Enter the message you want to sign here</source>
        <translation>Kirjoita tähän viesti minkä haluat allekirjoittaa</translation>
    </message>
    <message>
        <source>Signature</source>
        <translation>Allekirjoitus</translation>
    </message>
    <message>
        <source>Copy the current signature to the system clipboard</source>
        <translation>Kopioi tämänhetkinen allekirjoitus leikepöydälle</translation>
    </message>
    <message>
        <source>Sign the message to prove you own this Particl address</source>
        <translation>Allekirjoita viesti todistaaksesi, että omistat tämän Particl-osoitteen</translation>
    </message>
    <message>
        <source>Sign &amp;Message</source>
        <translation>Allekirjoita &amp;viesti</translation>
    </message>
    <message>
        <source>Reset all sign message fields</source>
        <translation>Tyhjennä kaikki allekirjoita-viesti-kentät</translation>
    </message>
    <message>
        <source>Clear &amp;All</source>
        <translation>&amp;Tyhjennnä Kaikki</translation>
    </message>
    <message>
        <source>&amp;Verify Message</source>
        <translation>&amp;Varmista viesti</translation>
    </message>
    <message>
        <source>Enter the receiver's address, message (ensure you copy line breaks, spaces, tabs, etc. exactly) and signature below to verify the message. Be careful not to read more into the signature than what is in the signed message itself, to avoid being tricked by a man-in-the-middle attack. Note that this only proves the signing party receives with the address, it cannot prove sendership of any transaction!</source>
        <translation>Syötä vastaanottajan osoite, viesti ja allekirjoitus (varmista että kopioit rivinvaihdot, välilyönnit, sarkaimet yms. täsmälleen) alle vahvistaaksesi viestin. Varo lukemasta allekirjoitukseen enempää kuin mitä viestissä itsessään on välttääksesi man-in-the-middle -hyökkäyksiltä. Huomaa, että tämä todentaa ainoastaan allekirjoittavan vastaanottajan osoitteen, tämä ei voi todentaa minkään tapahtuman lähettäjää!</translation>
    </message>
    <message>
        <source>The Particl address the message was signed with</source>
        <translation>Particl-osoite jolla viesti on allekirjoitettu</translation>
    </message>
    <message>
        <source>Verify the message to ensure it was signed with the specified Particl address</source>
        <translation>Tarkista viestin allekirjoitus varmistaaksesi, että se allekirjoitettiin tietyllä Particl-osoitteella</translation>
    </message>
    <message>
        <source>Verify &amp;Message</source>
        <translation>Varmista &amp;viesti...</translation>
    </message>
    <message>
        <source>Reset all verify message fields</source>
        <translation>Tyhjennä kaikki varmista-viesti-kentät</translation>
    </message>
    <message>
        <source>Click "Sign Message" to generate signature</source>
        <translation>Valitse "Allekirjoita Viesti" luodaksesi allekirjoituksen.</translation>
    </message>
    <message>
        <source>The entered address is invalid.</source>
        <translation>Syötetty osoite on virheellinen.</translation>
    </message>
    <message>
        <source>Please check the address and try again.</source>
        <translation>Tarkista osoite ja yritä uudelleen.</translation>
    </message>
    <message>
        <source>The entered address does not refer to a key.</source>
        <translation>Syötetty osoite ei viittaa tunnettuun avaimeen.</translation>
    </message>
    <message>
        <source>Wallet unlock was cancelled.</source>
        <translation>Lompakon avaaminen peruttiin.</translation>
    </message>
    <message>
        <source>Private key for the entered address is not available.</source>
        <translation>Yksityistä avainta syötetylle osoitteelle ei ole saatavilla.</translation>
    </message>
    <message>
        <source>Message signing failed.</source>
        <translation>Viestin allekirjoitus epäonnistui.</translation>
    </message>
    <message>
        <source>Message signed.</source>
        <translation>Viesti allekirjoitettu.</translation>
    </message>
    <message>
        <source>The signature could not be decoded.</source>
        <translation>Allekirjoitusta ei pystytty tulkitsemaan.</translation>
    </message>
    <message>
        <source>Please check the signature and try again.</source>
        <translation>Tarkista allekirjoitus ja yritä uudelleen.</translation>
    </message>
    <message>
        <source>The signature did not match the message digest.</source>
        <translation>Allekirjoitus ei täsmää viestin tiivisteeseen.</translation>
    </message>
    <message>
        <source>Message verification failed.</source>
        <translation>Viestin varmistus epäonnistui.</translation>
    </message>
    <message>
        <source>Message verified.</source>
        <translation>Viesti varmistettu.</translation>
    </message>
</context>
<context>
    <name>TrafficGraphWidget</name>
    <message>
        <source>KB/s</source>
        <translation>KB/s</translation>
    </message>
</context>
<context>
    <name>TransactionDesc</name>
    <message numerus="yes">
        <source>Open for %n more block(s)</source>
        <translation><numerusform>Avoinna vielä %n lohkon ajan</numerusform><numerusform>Avoinna vielä %n lohkon ajan</numerusform></translation>
    </message>
    <message>
        <source>Open until %1</source>
        <translation>Avoinna %1 asti</translation>
    </message>
    <message>
        <source>conflicted with a transaction with %1 confirmations</source>
        <translation>ristiriidassa maksutapahtumalle, jolla on %1 varmistusta</translation>
    </message>
    <message>
        <source>0/unconfirmed, %1</source>
        <translation>0/varmistamaton, %1</translation>
    </message>
    <message>
        <source>in memory pool</source>
        <translation>muistialtaassa</translation>
    </message>
    <message>
        <source>not in memory pool</source>
        <translation>ei muistialtaassa</translation>
    </message>
    <message>
        <source>abandoned</source>
        <translation>hylätty</translation>
    </message>
    <message>
        <source>%1/unconfirmed</source>
        <translation>%1/vahvistamaton</translation>
    </message>
    <message>
        <source>%1 confirmations</source>
        <translation>%1 vahvistusta</translation>
    </message>
    <message>
        <source>Status</source>
        <translation>Tila</translation>
    </message>
    <message>
        <source>Date</source>
        <translation>Aika</translation>
    </message>
    <message>
        <source>Source</source>
        <translation>Lähde</translation>
    </message>
    <message>
        <source>Generated</source>
        <translation>Generoitu</translation>
    </message>
    <message>
        <source>From</source>
        <translation>Lähettäjä</translation>
    </message>
    <message>
        <source>unknown</source>
        <translation>tuntematon</translation>
    </message>
    <message>
        <source>To</source>
        <translation>Saaja</translation>
    </message>
    <message>
        <source>own address</source>
        <translation>oma osoite</translation>
    </message>
    <message>
        <source>watch-only</source>
        <translation>vain katseltava</translation>
    </message>
    <message>
        <source>label</source>
        <translation>nimi</translation>
    </message>
    <message>
        <source>Credit</source>
        <translation>Krediitti</translation>
    </message>
    <message numerus="yes">
        <source>matures in %n more block(s)</source>
        <translation><numerusform>kypsyy %n lohkon kuluttua</numerusform><numerusform>kypsyy %n lohkon kuluttua</numerusform></translation>
    </message>
    <message>
        <source>not accepted</source>
        <translation>ei hyväksytty</translation>
    </message>
    <message>
        <source>Debit</source>
        <translation>Debiitti</translation>
    </message>
    <message>
        <source>Total debit</source>
        <translation>Debiitti yhteensä</translation>
    </message>
    <message>
        <source>Total credit</source>
        <translation>Krediitti yhteensä</translation>
    </message>
    <message>
        <source>Transaction fee</source>
        <translation>Siirtokulu</translation>
    </message>
    <message>
        <source>Net amount</source>
        <translation>Nettomäärä</translation>
    </message>
    <message>
        <source>Message</source>
        <translation>Viesti</translation>
    </message>
    <message>
        <source>Comment</source>
        <translation>Kommentti</translation>
    </message>
    <message>
        <source>Transaction ID</source>
        <translation>Maksutapahtuman tunnus</translation>
    </message>
    <message>
        <source>Transaction total size</source>
        <translation>Maksutapahtuman kokonaiskoko</translation>
    </message>
    <message>
        <source>Transaction virtual size</source>
        <translation>Tapahtuman näennäiskoko</translation>
    </message>
    <message>
        <source>Merchant</source>
        <translation>Kauppias</translation>
    </message>
    <message>
        <source>Generated coins must mature %1 blocks before they can be spent. When you generated this block, it was broadcast to the network to be added to the block chain. If it fails to get into the chain, its state will change to "not accepted" and it won't be spendable. This may occasionally happen if another node generates a block within a few seconds of yours.</source>
        <translation>Luotujen kolikoiden täytyy kypsyä vielä %1 lohkoa ennenkuin niitä voidaan käyttää. Luotuasi tämän lohkon, se kuulutettiin verkolle lohkoketjuun lisättäväksi. Mikäli lohko ei kuitenkaan pääse ketjuun, sen tilaksi vaihdetaan "ei hyväksytty" ja sitä ei voida käyttää. Toisinaan näin tapahtuu, jos jokin verkon toinen solmu luo lohkon lähes samanaikaisesti sinun lohkosi kanssa.</translation>
    </message>
    <message>
        <source>Debug information</source>
        <translation>Debug tiedot</translation>
    </message>
    <message>
        <source>Transaction</source>
        <translation>Maksutapahtuma</translation>
    </message>
    <message>
        <source>Inputs</source>
        <translation>Sisääntulot</translation>
    </message>
    <message>
        <source>Amount</source>
        <translation>Määrä</translation>
    </message>
    <message>
        <source>true</source>
        <translation>tosi</translation>
    </message>
    <message>
        <source>false</source>
        <translation>epätosi</translation>
    </message>
</context>
<context>
    <name>TransactionDescDialog</name>
    <message>
        <source>This pane shows a detailed description of the transaction</source>
        <translation>Tämä ruutu näyttää yksityiskohtaisen tiedon rahansiirrosta</translation>
    </message>
    <message>
        <source>Details for %1</source>
        <translation>%1:n yksityiskohdat</translation>
    </message>
</context>
<context>
    <name>TransactionTableModel</name>
    <message>
        <source>Date</source>
        <translation>Aika</translation>
    </message>
    <message>
        <source>Type</source>
        <translation>Tyyppi</translation>
    </message>
    <message>
        <source>Label</source>
        <translation>Nimike</translation>
    </message>
    <message numerus="yes">
        <source>Open for %n more block(s)</source>
        <translation><numerusform>Avoinna vielä %n lohkon ajan</numerusform><numerusform>Avoinna vielä %n lohkon ajan</numerusform></translation>
    </message>
    <message>
        <source>Open until %1</source>
        <translation>Avoinna %1 asti</translation>
    </message>
    <message>
        <source>Unconfirmed</source>
        <translation>Varmistamaton</translation>
    </message>
    <message>
        <source>Abandoned</source>
        <translation>Hylätty</translation>
    </message>
    <message>
        <source>Confirming (%1 of %2 recommended confirmations)</source>
        <translation>Varmistetaan (%1 suositellusta %2 varmistuksesta)</translation>
    </message>
    <message>
        <source>Confirmed (%1 confirmations)</source>
        <translation>Varmistettu (%1 varmistusta)</translation>
    </message>
    <message>
        <source>Conflicted</source>
        <translation>Ristiriitainen</translation>
    </message>
    <message>
        <source>Immature (%1 confirmations, will be available after %2)</source>
        <translation>Epäkypsä (%1 varmistusta, saatavilla %2 jälkeen)</translation>
    </message>
    <message>
        <source>Generated but not accepted</source>
        <translation>Luotu, mutta ei hyäksytty</translation>
    </message>
    <message>
        <source>Received with</source>
        <translation>Vastaanotettu osoitteella</translation>
    </message>
    <message>
        <source>Received from</source>
        <translation>Vastaanotettu</translation>
    </message>
    <message>
        <source>Sent to</source>
        <translation>Lähetetty vastaanottajalle</translation>
    </message>
    <message>
        <source>Payment to yourself</source>
        <translation>Maksu itsellesi</translation>
    </message>
    <message>
        <source>Mined</source>
        <translation>Louhittu</translation>
    </message>
    <message>
        <source>watch-only</source>
        <translation>vain katseltava</translation>
    </message>
    <message>
        <source>(n/a)</source>
        <translation>(ei saatavilla)</translation>
    </message>
    <message>
        <source>(no label)</source>
        <translation>(ei nimikettä)</translation>
    </message>
    <message>
        <source>Transaction status. Hover over this field to show number of confirmations.</source>
        <translation>Rahansiirron tila. Siirrä osoitin kentän päälle nähdäksesi vahvistusten lukumäärä.</translation>
    </message>
    <message>
        <source>Date and time that the transaction was received.</source>
        <translation>Rahansiirron vastaanottamisen päivämäärä ja aika.</translation>
    </message>
    <message>
        <source>Type of transaction.</source>
        <translation>Maksutapahtuman tyyppi.</translation>
    </message>
    <message>
        <source>Whether or not a watch-only address is involved in this transaction.</source>
        <translation>Onko rahansiirrossa mukana ainoastaan katseltava osoite vai ei.</translation>
    </message>
    <message>
        <source>User-defined intent/purpose of the transaction.</source>
        <translation>Käyttäjän määrittämä käyttötarkoitus rahansiirrolle.</translation>
    </message>
    <message>
        <source>Amount removed from or added to balance.</source>
        <translation>Saldoon lisätty tai siitä vähennetty määrä.</translation>
    </message>
</context>
<context>
    <name>TransactionView</name>
    <message>
        <source>All</source>
        <translation>Kaikki</translation>
    </message>
    <message>
        <source>Today</source>
        <translation>Tänään</translation>
    </message>
    <message>
        <source>This week</source>
        <translation>Tällä viikolla</translation>
    </message>
    <message>
        <source>This month</source>
        <translation>Tässä kuussa</translation>
    </message>
    <message>
        <source>Last month</source>
        <translation>Viime kuussa</translation>
    </message>
    <message>
        <source>This year</source>
        <translation>Tänä vuonna</translation>
    </message>
    <message>
        <source>Range...</source>
        <translation>Alue...</translation>
    </message>
    <message>
        <source>Received with</source>
        <translation>Vastaanotettu osoitteella</translation>
    </message>
    <message>
        <source>Sent to</source>
        <translation>Lähetetty vastaanottajalle</translation>
    </message>
    <message>
        <source>To yourself</source>
        <translation>Itsellesi</translation>
    </message>
    <message>
        <source>Mined</source>
        <translation>Louhittu</translation>
    </message>
    <message>
        <source>Other</source>
        <translation>Muu</translation>
    </message>
    <message>
        <source>Enter address, transaction id, or label to search</source>
        <translation>Kirjoita osoite, siirron tunniste tai nimiö etsiäksesi</translation>
    </message>
    <message>
        <source>Min amount</source>
        <translation>Minimimäärä</translation>
    </message>
    <message>
        <source>Abandon transaction</source>
        <translation>Hylkää siirto</translation>
    </message>
    <message>
        <source>Increase transaction fee</source>
        <translation>Kasvata siirtokulun määrää</translation>
    </message>
    <message>
        <source>Copy address</source>
        <translation>Kopioi osoite</translation>
    </message>
    <message>
        <source>Copy label</source>
        <translation>Kopioi nimike</translation>
    </message>
    <message>
        <source>Copy amount</source>
        <translation>Kopioi määrä</translation>
    </message>
    <message>
        <source>Copy transaction ID</source>
        <translation>Kopioi transaktion ID</translation>
    </message>
    <message>
        <source>Copy raw transaction</source>
        <translation>Kopioi rahansiirron raakavedos</translation>
    </message>
    <message>
        <source>Copy full transaction details</source>
        <translation>Kopioi rahansiirron täydet yksityiskohdat</translation>
    </message>
    <message>
        <source>Edit label</source>
        <translation>Muokkaa nimeä</translation>
    </message>
    <message>
        <source>Show transaction details</source>
        <translation>Näytä rahansiirron yksityiskohdat</translation>
    </message>
    <message>
        <source>Export Transaction History</source>
        <translation>Vie rahansiirtohistoria</translation>
    </message>
    <message>
        <source>Comma separated file (*.csv)</source>
        <translation>Pilkuilla erotettu tiedosto (*.csv)</translation>
    </message>
    <message>
        <source>Confirmed</source>
        <translation>Vahvistettu</translation>
    </message>
    <message>
        <source>Watch-only</source>
        <translation>Vain katseltava</translation>
    </message>
    <message>
        <source>Date</source>
        <translation>Aika</translation>
    </message>
    <message>
        <source>Type</source>
        <translation>Tyyppi</translation>
    </message>
    <message>
        <source>Label</source>
        <translation>Nimike</translation>
    </message>
    <message>
        <source>Address</source>
        <translation>Osoite</translation>
    </message>
    <message>
        <source>ID</source>
        <translation>ID</translation>
    </message>
    <message>
        <source>Exporting Failed</source>
        <translation>Vienti epäonnistui</translation>
    </message>
    <message>
        <source>There was an error trying to save the transaction history to %1.</source>
        <translation>Rahansiirron historian tallentamisessa tapahtui virhe paikkaan %1.</translation>
    </message>
    <message>
        <source>Exporting Successful</source>
        <translation>Vienti onnistui</translation>
    </message>
    <message>
        <source>The transaction history was successfully saved to %1.</source>
        <translation>Rahansiirron historia tallennettiin onnistuneesti kohteeseen %1.</translation>
    </message>
    <message>
        <source>Range:</source>
        <translation>Alue:</translation>
    </message>
    <message>
        <source>to</source>
        <translation>vastaanottaja</translation>
    </message>
</context>
<context>
    <name>UnitDisplayStatusBarControl</name>
    <message>
        <source>Unit to show amounts in. Click to select another unit.</source>
        <translation>Yksikkö jossa määrät näytetään. Klikkaa valitaksesi toisen yksikön.</translation>
    </message>
</context>
<context>
    <name>WalletController</name>
    <message>
        <source>Close wallet</source>
        <translation>Sulje lompakko</translation>
    </message>
    <message>
        <source>Closing the wallet for too long can result in having to resync the entire chain if pruning is enabled.</source>
        <translation>Lompakon sulkeminen liian pitkäksi aikaa saattaa johtaa tarpeeseen synkronoida koko ketju uudelleen, mikäli karsinta on käytössä.</translation>
    </message>
</context>
<context>
    <name>WalletFrame</name>
    <message>
        <source>No wallet has been loaded.</source>
        <translation>Lomakkoa ei ole ladattu.</translation>
    </message>
</context>
<context>
    <name>WalletModel</name>
    <message>
        <source>Send Coins</source>
        <translation>Lähetä kolikoita</translation>
    </message>
    <message>
        <source>Fee bump error</source>
        <translation>Virhe nostaessa palkkiota.</translation>
    </message>
    <message>
        <source>Increasing transaction fee failed</source>
        <translation>Siirtokulun nosto epäonnistui</translation>
    </message>
    <message>
        <source>Do you want to increase the fee?</source>
        <translation>Haluatko nostaa siirtomaksua?</translation>
    </message>
    <message>
        <source>Current fee:</source>
        <translation>Nykyinen palkkio:</translation>
    </message>
    <message>
        <source>Increase:</source>
        <translation>Korota:</translation>
    </message>
    <message>
        <source>New fee:</source>
        <translation>Uusi palkkio:</translation>
    </message>
    <message>
        <source>Confirm fee bump</source>
        <translation>Vahvista palkkion korotus</translation>
    </message>
    <message>
        <source>Can't sign transaction.</source>
        <translation>Siirtoa ei voida allekirjoittaa.</translation>
    </message>
    <message>
        <source>Could not commit transaction</source>
        <translation>Siirtoa ei voitu tehdä</translation>
    </message>
    <message>
        <source>default wallet</source>
        <translation>oletuslompakko</translation>
    </message>
</context>
<context>
    <name>WalletView</name>
    <message>
        <source>&amp;Export</source>
        <translation>&amp;Vie</translation>
    </message>
    <message>
        <source>Export the data in the current tab to a file</source>
        <translation>Vie auki olevan välilehden tiedot tiedostoon</translation>
    </message>
    <message>
        <source>Backup Wallet</source>
        <translation>Varmuuskopioi lompakko</translation>
    </message>
    <message>
        <source>Wallet Data (*.dat)</source>
        <translation>Lompakkodata (*.dat)</translation>
    </message>
    <message>
        <source>Backup Failed</source>
        <translation>Varmuuskopio epäonnistui</translation>
    </message>
    <message>
        <source>There was an error trying to save the wallet data to %1.</source>
        <translation>Lompakon tallennuksessa tapahtui virhe %1.</translation>
    </message>
    <message>
        <source>Backup Successful</source>
        <translation>Varmuuskopio Onnistui</translation>
    </message>
    <message>
        <source>The wallet data was successfully saved to %1.</source>
        <translation>Lompakko tallennettiin onnistuneesti tiedostoon %1.</translation>
    </message>
    <message>
        <source>Cancel</source>
        <translation>Peruuta</translation>
    </message>
</context>
<context>
    <name>bitcoin-core</name>
    <message>
        <source>Distributed under the MIT software license, see the accompanying file %s or %s</source>
        <translation>Jaettu MIT -ohjelmistolisenssin alaisuudessa, katso mukana tuleva %s tiedosto tai %s</translation>
    </message>
    <message>
        <source>Prune configured below the minimum of %d MiB.  Please use a higher number.</source>
        <translation>Karsinta konfiguroitu alle minimin %d MiB. Käytä surempaa numeroa.</translation>
    </message>
    <message>
        <source>Prune: last wallet synchronisation goes beyond pruned data. You need to -reindex (download the whole blockchain again in case of pruned node)</source>
        <translation>Karsinta: viime lompakon synkronisointi menee karsitun datan taakse. Sinun tarvitsee ajaa -reindex (lataa koko lohkoketju uudelleen tapauksessa jossa karsiva noodi)</translation>
    </message>
    <message>
        <source>Rescans are not possible in pruned mode. You will need to use -reindex which will download the whole blockchain again.</source>
        <translation>Uudelleenskannaukset eivät ole mahdollisia karsivassa tilassa. Sinun täytyy käyttää -reindex joka lataa koko lohkoketjun uudelleen.</translation>
    </message>
    <message>
        <source>Error: A fatal internal error occurred, see debug.log for details</source>
        <translation>Virhe: Kriittinen sisäinen virhe kohdattiin, katso debug.log lisätietoja varten</translation>
    </message>
    <message>
        <source>Pruning blockstore...</source>
        <translation>Karsitaan lohkovarastoa...</translation>
    </message>
    <message>
        <source>Unable to start HTTP server. See debug log for details.</source>
        <translation>HTTP-palvelinta ei voitu käynnistää. Katso debug-lokista lisätietoja.</translation>
    </message>
    <message>
        <source>The %s developers</source>
        <translation>%s kehittäjät</translation>
    </message>
    <message>
        <source>Can't generate a change-address key. No keys in the internal keypool and can't generate any keys.</source>
        <translation>Vaihtorahaosoitetta ei voida luoda. Sisäisessä varannossa ei ole avaimia, eikä uusia avaimia voida luoda.</translation>
    </message>
    <message>
        <source>Cannot obtain a lock on data directory %s. %s is probably already running.</source>
        <translation>Ei voida lukita data-hakemistoa %s. %s on luultavasti jo käynnissä.</translation>
    </message>
    <message>
        <source>Error reading %s! All keys read correctly, but transaction data or address book entries might be missing or incorrect.</source>
        <translation>Virhe luettaessa %s! Avaimet luetttiin oikein, mutta rahansiirtotiedot tai osoitekirjan sisältö saattavat olla puutteellisia tai vääriä.</translation>
    </message>
    <message>
        <source>Please check that your computer's date and time are correct! If your clock is wrong, %s will not work properly.</source>
        <translation>Tarkistathan että tietokoneesi päivämäärä ja kellonaika ovat oikeassa! Jos kellosi on väärässä, %s ei toimi oikein.</translation>
    </message>
    <message>
        <source>Please contribute if you find %s useful. Visit %s for further information about the software.</source>
        <translation>Ole hyvä ja avusta, jos %s on mielestäsi hyödyllinen. Vieraile %s saadaksesi lisää tietoa ohjelmistosta.</translation>
    </message>
    <message>
        <source>The block database contains a block which appears to be from the future. This may be due to your computer's date and time being set incorrectly. Only rebuild the block database if you are sure that your computer's date and time are correct</source>
        <translation>Lohkotietokanta sisältää lohkon, joka vaikuttaa olevan tulevaisuudesta. Tämä saattaa johtua tietokoneesi virheellisesti asetetuista aika-asetuksista. Rakenna lohkotietokanta uudelleen vain jos olet varma, että tietokoneesi päivämäärä ja aika ovat oikein.</translation>
    </message>
    <message>
        <source>This is a pre-release test build - use at your own risk - do not use for mining or merchant applications</source>
        <translation>Tämä on esi-julkaistu kokeiluversio - Käyttö omalla vastuullasi - Ethän käytä louhimiseen tai kauppasovelluksiin.</translation>
    </message>
    <message>
        <source>This is the transaction fee you may discard if change is smaller than dust at this level</source>
        <translation>Voit ohittaa tämän siirtomaksun, mikäli vaihtoraha on pienempi kuin tomun arvo tällä hetkellä</translation>
    </message>
    <message>
        <source>Unable to replay blocks. You will need to rebuild the database using -reindex-chainstate.</source>
        <translation>Lohkoja ei voida uudelleenlukea. Joulut uudelleenrakentamaan tietokannan käyttämällä -reindex-chainstate -valitsinta.</translation>
    </message>
    <message>
        <source>Unable to rewind the database to a pre-fork state. You will need to redownload the blockchain</source>
        <translation>Tietokantaa ei onnistuttu palauttamaan tilaan ennen haarautumista. Lohkoketju pitää ladata uudestaan.</translation>
    </message>
    <message>
        <source>Warning: The network does not appear to fully agree! Some miners appear to be experiencing issues.</source>
        <translation>Varoitus: Tietoverkko ei ole sovussa! Luohijat näyttävät kokevan virhetilanteita.</translation>
    </message>
    <message>
        <source>Warning: We do not appear to fully agree with our peers! You may need to upgrade, or other nodes may need to upgrade.</source>
        <translation>Varoitus: Olemme ristiriidassa vertaisten kanssa! Sinun tulee päivittää tai toisten solmujen tulee päivitää.</translation>
    </message>
    <message>
        <source>%d of last 100 blocks have unexpected version</source>
        <translation>%d viimeisestä 100 lohkosta sisälsi odottamattoman versiotiedon</translation>
    </message>
    <message>
        <source>%s corrupt, salvage failed</source>
        <translation>%s vioittunut, korjaaminen epäonnistui</translation>
    </message>
    <message>
        <source>-maxmempool must be at least %d MB</source>
        <translation>-maxmempool on oltava vähintään %d MB</translation>
    </message>
    <message>
        <source>Cannot resolve -%s address: '%s'</source>
        <translation>-%s -osoitteen '%s' selvittäminen epäonnistui</translation>
    </message>
    <message>
        <source>Copyright (C) %i-%i</source>
        <translation>Tekijänoikeus (C) %i-%i</translation>
    </message>
    <message>
        <source>Corrupted block database detected</source>
        <translation>Vioittunut lohkotietokanta havaittu</translation>
    </message>
    <message>
        <source>Do you want to rebuild the block database now?</source>
        <translation>Haluatko uudelleenrakentaa lohkotietokannan nyt?</translation>
    </message>
    <message>
        <source>Error initializing block database</source>
        <translation>Virhe alustaessa lohkotietokantaa</translation>
    </message>
    <message>
        <source>Error initializing wallet database environment %s!</source>
        <translation>Virhe alustaessa lompakon tietokantaympäristöä %s!</translation>
    </message>
    <message>
        <source>Error loading %s</source>
        <translation>Virhe ladattaessa %s</translation>
    </message>
    <message>
        <source>Error loading %s: Wallet corrupted</source>
        <translation>Virhe ladattaessa %s: Lompakko vioittunut</translation>
    </message>
    <message>
        <source>Error loading %s: Wallet requires newer version of %s</source>
        <translation>Virhe ladattaessa %s: Tarvitset uudemman %s -version</translation>
    </message>
    <message>
        <source>Error loading block database</source>
        <translation>Virhe avattaessa lohkoketjua</translation>
    </message>
    <message>
        <source>Error opening block database</source>
        <translation>Virhe avattaessa lohkoindeksiä</translation>
    </message>
    <message>
        <source>Failed to listen on any port. Use -listen=0 if you want this.</source>
        <translation>Ei onnistuttu kuuntelemaan missään portissa. Käytä -listen=0 jos haluat tätä.</translation>
    </message>
    <message>
        <source>Failed to rescan the wallet during initialization</source>
        <translation>Lompakkoa ei voitu tarkastaa alustuksen yhteydessä.</translation>
    </message>
    <message>
        <source>Importing...</source>
        <translation>Tuodaan...</translation>
    </message>
    <message>
        <source>Incorrect or no genesis block found. Wrong datadir for network?</source>
        <translation>Virheellinen tai olematon alkulohko löydetty. Väärä data-hakemisto verkolle?</translation>
    </message>
    <message>
        <source>Initialization sanity check failed. %s is shutting down.</source>
        <translation>Alustava järkevyyden tarkistus epäonnistui. %s sulkeutuu.</translation>
    </message>
    <message>
        <source>Invalid amount for -%s=&lt;amount&gt;: '%s'</source>
        <translation>Virheellinen määrä -%s=&lt;amount&gt;: '%s'</translation>
    </message>
    <message>
        <source>Invalid amount for -discardfee=&lt;amount&gt;: '%s'</source>
        <translation>Virheellinen määrä -discardfee=&lt;amount&gt;: '%s'</translation>
    </message>
    <message>
        <source>Invalid amount for -fallbackfee=&lt;amount&gt;: '%s'</source>
        <translation>Virheellinen määrä -fallbackfee=&lt;amount&gt;: '%s'</translation>
    </message>
    <message>
        <source>Specified blocks directory "%s" does not exist.</source>
        <translation>Määrättyä lohkohakemistoa "%s" ei ole olemassa.</translation>
    </message>
    <message>
        <source>Upgrading txindex database</source>
        <translation>Päivitetään txindex -tietokantaa</translation>
    </message>
    <message>
        <source>Loading P2P addresses...</source>
        <translation>Ladataan P2P-vertaisten osoitteita...</translation>
    </message>
    <message>
        <source>Loading banlist...</source>
        <translation>Ladataan kieltolistaa...</translation>
    </message>
    <message>
        <source>Not enough file descriptors available.</source>
        <translation>Ei tarpeeksi tiedostomerkintöjä vapaana.</translation>
    </message>
    <message>
        <source>Prune cannot be configured with a negative value.</source>
        <translation>Karsintaa ei voi toteuttaa negatiivisella arvolla.</translation>
    </message>
    <message>
        <source>Prune mode is incompatible with -txindex.</source>
        <translation>Karsittu tila ei ole yhteensopiva -txindex:n kanssa.</translation>
    </message>
    <message>
        <source>Replaying blocks...</source>
        <translation>Tarkastetaan lohkoja..</translation>
    </message>
    <message>
        <source>Rewinding blocks...</source>
        <translation>Varmistetaan lohkoja...</translation>
    </message>
    <message>
        <source>The source code is available from %s.</source>
        <translation>Lähdekoodi löytyy %s.</translation>
    </message>
    <message>
        <source>Transaction fee and change calculation failed</source>
        <translation>Siirtokulun ja vaihtorahan laskenta epäonnistui</translation>
    </message>
    <message>
        <source>Unable to bind to %s on this computer. %s is probably already running.</source>
        <translation>Kytkeytyminen kohteeseen %s ei onnistu tällä tietokoneella. %s on luultavasti jo käynnissä.</translation>
    </message>
    <message>
        <source>Unable to generate keys</source>
        <translation>Avaimia ei voitu luoda</translation>
    </message>
    <message>
        <source>Unsupported logging category %s=%s.</source>
        <translation>Lokikategoriaa %s=%s ei tueta.</translation>
    </message>
    <message>
        <source>Upgrading UTXO database</source>
        <translation>Päivitetään UTXO-tietokantaa</translation>
    </message>
    <message>
        <source>User Agent comment (%s) contains unsafe characters.</source>
        <translation>User Agent -kommentti (%s) sisältää turvattomia merkkejä.</translation>
    </message>
    <message>
        <source>Verifying blocks...</source>
        <translation>Varmistetaan lohkoja...</translation>
    </message>
    <message>
        <source>Wallet needed to be rewritten: restart %s to complete</source>
        <translation>Lompakko tarvitsee uudelleenkirjoittaa: käynnistä %s uudelleen</translation>
    </message>
    <message>
        <source>Error: Listening for incoming connections failed (listen returned error %s)</source>
        <translation>Virhe: Saapuvien yhteyksien kuuntelu epäonnistui (kuuntelu palautti virheen %s)</translation>
    </message>
    <message>
        <source>The transaction amount is too small to send after the fee has been deducted</source>
        <translation>Siirtomäärä on liian pieni lähetettäväksi kulun vähentämisen jälkeen.</translation>
    </message>
    <message>
        <source>You need to rebuild the database using -reindex to go back to unpruned mode.  This will redownload the entire blockchain</source>
        <translation>Palataksesi karsimattomaan tilaan joudut uudelleenrakentamaan tietokannan -reindex -valinnalla. Tämä lataa koko lohkoketjun uudestaan.</translation>
    </message>
    <message>
        <source>Error reading from database, shutting down.</source>
        <translation>Virheitä tietokantaa luettaessa, ohjelma pysäytetään.</translation>
    </message>
    <message>
        <source>Error upgrading chainstate database</source>
        <translation>Virhe päivittäessä chainstate-tietokantaa</translation>
    </message>
    <message>
        <source>Error: Disk space is low for %s</source>
        <translation>Virhe: levytila vähissä kohteessa %s</translation>
    </message>
    <message>
        <source>Invalid -onion address or hostname: '%s'</source>
        <translation>Virheellinen -onion osoite tai isäntänimi: '%s'</translation>
    </message>
    <message>
        <source>Invalid -proxy address or hostname: '%s'</source>
        <translation>Virheellinen -proxy osoite tai isäntänimi: '%s'</translation>
    </message>
    <message>
        <source>Invalid amount for -paytxfee=&lt;amount&gt;: '%s' (must be at least %s)</source>
        <translation>Kelvoton määrä argumentille -paytxfee=&lt;amount&gt;: '%s' (pitää olla vähintään %s)</translation>
    </message>
    <message>
        <source>Invalid netmask specified in -whitelist: '%s'</source>
        <translation>Kelvoton verkkopeite määritelty argumentissa -whitelist: '%s'</translation>
    </message>
    <message>
        <source>Need to specify a port with -whitebind: '%s'</source>
        <translation>Pitää määritellä portti argumentilla -whitebind: '%s'</translation>
    </message>
    <message>
        <source>Reducing -maxconnections from %d to %d, because of system limitations.</source>
        <translation>Vähennetään -maxconnections arvoa %d:stä %d:hen järjestelmän rajoitusten vuoksi.</translation>
    </message>
    <message>
        <source>Signing transaction failed</source>
        <translation>Siirron vahvistus epäonnistui</translation>
    </message>
    <message>
        <source>Specified -walletdir "%s" does not exist</source>
        <translation>Määriteltyä lompakon hakemistoa "%s" ei ole olemassa.</translation>
    </message>
    <message>
        <source>Specified -walletdir "%s" is a relative path</source>
        <translation>Määritelty lompakkohakemisto "%s" sijaitsee suhteellisessa polussa</translation>
    </message>
    <message>
        <source>Specified -walletdir "%s" is not a directory</source>
        <translation>Määritelty -walletdir "%s" ei ole hakemisto</translation>
    </message>
    <message>
        <source>The specified config file %s does not exist
</source>
        <translation>Määriteltyä asetustiedostoa %s ei löytynyt
</translation>
    </message>
    <message>
        <source>The transaction amount is too small to pay the fee</source>
        <translation>Rahansiirron määrä on liian pieni kattaakseen maksukulun</translation>
    </message>
    <message>
        <source>This is experimental software.</source>
        <translation>Tämä on ohjelmistoa kokeelliseen käyttöön.</translation>
    </message>
    <message>
        <source>Transaction amount too small</source>
        <translation>Siirtosumma liian pieni</translation>
    </message>
    <message>
        <source>Transaction too large</source>
        <translation>Siirtosumma liian iso</translation>
    </message>
    <message>
        <source>Unable to bind to %s on this computer (bind returned error %s)</source>
        <translation>Kytkeytyminen kohteeseen %s ei onnistunut tällä tietokonella (kytkeytyminen palautti virheen %s)</translation>
    </message>
    <message>
        <source>Unable to create the PID file '%s': %s</source>
        <translation>PID-tiedostoa '%s' ei voitu luoda: %s</translation>
    </message>
    <message>
        <source>Verifying wallet(s)...</source>
        <translation>Varmistetaan lompakko(ja)...</translation>
    </message>
    <message>
        <source>Warning: unknown new rules activated (versionbit %i)</source>
        <translation>Varoitus: tuntemattomia uusia sääntöjä aktivoitu (versiobitti %i)</translation>
    </message>
    <message>
        <source>Zapping all transactions from wallet...</source>
        <translation>Tyhjennetään kaikki rahansiirrot lompakosta....</translation>
    </message>
    <message>
        <source>-maxtxfee is set very high! Fees this large could be paid on a single transaction.</source>
        <translation>-maxtxfee on asetettu erittäin suureksi! Tämänkokoisia kuluja saatetaan maksaa yhdessä rahansiirrossa.</translation>
    </message>
    <message>
        <source>This is the transaction fee you may pay when fee estimates are not available.</source>
        <translation>Tämän siirtomaksun maksat, kun siirtomaksun arviointi ei ole käytettävissä.</translation>
    </message>
    <message>
        <source>Total length of network version string (%i) exceeds maximum length (%i). Reduce the number or size of uacomments.</source>
        <translation>Verkon versiokenttä (%i) ylittää sallitun pituuden (%i). Vähennä uacomments:in arvoa tai kokoa.</translation>
    </message>
    <message>
        <source>Warning: Wallet file corrupt, data salvaged! Original %s saved as %s in %s; if your balance or transactions are incorrect you should restore from a backup.</source>
        <translation>Varoitus: Lompakkotiedosto on vioittunut, tiedot on korjattu. Alkuperäinen %s talletettu nimellä %s kohteeseen %s; mikäli taseesi tai siirtotapahtumat ovat virheellisiä, on suositeltavaa palauttaa lompakko varmuuskopioista.</translation>
    </message>
    <message>
        <source>%s is set very high!</source>
        <translation>%s on asetettu todella korkeaksi!</translation>
    </message>
    <message>
        <source>Error loading wallet %s. Duplicate -wallet filename specified.</source>
        <translation>Virhe ladattaessa lompakkoa %s. -wallet -tiedostonimi esiintyy useaan kertaan.</translation>
    </message>
    <message>
        <source>Starting network threads...</source>
        <translation>Käynnistetään verkkoa...</translation>
    </message>
    <message>
        <source>The wallet will avoid paying less than the minimum relay fee.</source>
        <translation>Lompakko välttää maksamasta alle vähimmäisen välityskulun.</translation>
    </message>
    <message>
        <source>This is the minimum transaction fee you pay on every transaction.</source>
        <translation>Tämä on jokaisesta siirrosta maksettava vähimmäismaksu.</translation>
    </message>
    <message>
        <source>This is the transaction fee you will pay if you send a transaction.</source>
        <translation>Tämä on lähetyksestä maksettava maksu jonka maksat</translation>
    </message>
    <message>
        <source>Transaction amounts must not be negative</source>
        <translation>Lähetyksen siirtosumman tulee olla positiivinen</translation>
    </message>
    <message>
        <source>Transaction has too long of a mempool chain</source>
        <translation>Maksutapahtumalla on liian pitkä muistialtaan ketju</translation>
    </message>
    <message>
        <source>Transaction must have at least one recipient</source>
        <translation>Lähetyksessä tulee olla ainakin yksi vastaanottaja</translation>
    </message>
    <message>
        <source>Unknown network specified in -onlynet: '%s'</source>
        <translation>Tuntematon verkko -onlynet parametrina: '%s'</translation>
    </message>
    <message>
        <source>Insufficient funds</source>
        <translation>Lompakon saldo ei riitä</translation>
    </message>
    <message>
        <source>Fee estimation failed. Fallbackfee is disabled. Wait a few blocks or enable -fallbackfee.</source>
        <translation>Siirtomaksun arviointi epäonnistui. Odota muutama lohko tai käytä -fallbackfee -valintaa..</translation>
    </message>
    <message>
        <source>Cannot write to data directory '%s'; check permissions.</source>
        <translation>Hakemistoon '%s' ei voida kirjoittaa. Tarkista käyttöoikeudet.</translation>
    </message>
    <message>
        <source>Loading block index...</source>
        <translation>Ladataan lohkoindeksiä...</translation>
    </message>
    <message>
        <source>Loading wallet...</source>
        <translation>Ladataan lompakkoa...</translation>
    </message>
    <message>
        <source>Cannot downgrade wallet</source>
        <translation>Et voi päivittää lompakkoasi vanhempaan versioon</translation>
    </message>
    <message>
        <source>Rescanning...</source>
        <translation>Skannataan uudelleen...</translation>
    </message>
    <message>
        <source>Done loading</source>
        <translation>Lataus on valmis</translation>
    </message>
</context>
</TS><|MERGE_RESOLUTION|>--- conflicted
+++ resolved
@@ -514,17 +514,12 @@
         <translation>Sulje lompakko...</translation>
     </message>
     <message>
-<<<<<<< HEAD
+        <source>Close wallet</source>
+        <translation>Sulje lompakko</translation>
+    </message>
+    <message>
         <source>Show the %1 help message to get a list with possible Particl command-line options</source>
         <translation>Näytä %1 ohjeet saadaksesi listan mahdollisista Particlin komentorivivalinnoista</translation>
-=======
-        <source>Close wallet</source>
-        <translation>Sulje lompakko</translation>
-    </message>
-    <message>
-        <source>Show the %1 help message to get a list with possible Bitcoin command-line options</source>
-        <translation>Näytä %1 ohjeet saadaksesi listan mahdollisista Bitcoinin komentorivivalinnoista</translation>
->>>>>>> 7358ae6d
     </message>
     <message>
         <source>default wallet</source>
@@ -2434,13 +2429,8 @@
         <translation><numerusform>Vahvistuminen alkaa arviolta %n lohkon sisällä.</numerusform><numerusform>Vahvistuminen alkaa arviolta %n lohkon sisällä.</numerusform></translation>
     </message>
     <message>
-<<<<<<< HEAD
         <source>Warning: Invalid Particl address</source>
-        <translation>Varoitus: Virheellinen Particl-osoite </translation>
-=======
-        <source>Warning: Invalid Bitcoin address</source>
-        <translation>Varoitus: Virheellinen Bitcoin-osoite</translation>
->>>>>>> 7358ae6d
+        <translation>Varoitus: Virheellinen Particl-osoite</translation>
     </message>
     <message>
         <source>Warning: Unknown change address</source>
