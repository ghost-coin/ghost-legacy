--- conflicted
+++ resolved
@@ -378,13 +378,6 @@
         <translation>გამოყენებული მიღების მისამართებისა და ნიშნულების სიის ჩვენება</translation>
     </message>
     <message>
-<<<<<<< HEAD
-        <source>Open a particl: URI or payment request</source>
-        <translation>particl: URI-ის ან გადახდის მოთხოვნის გახსნა</translation>
-    </message>
-    <message>
-=======
->>>>>>> ff53433f
         <source>&amp;Command-line options</source>
         <translation>საკომანდო სტრიქონის ოპ&amp;ციები</translation>
     </message>
@@ -489,8 +482,8 @@
         <translation>საფულე &lt;b&gt;დაშიფრულია&lt;/b&gt; და ამჟამად &lt;b&gt;დაბლოკილია&lt;/b&gt;</translation>
     </message>
     <message>
-        <source>A fatal error occurred. Bitcoin can no longer continue safely and will quit.</source>
-        <translation>ფატალური შეცდომა. Bitcoin ვერ უზრუნველყოფს უსაფრთხო გაგრძელებას, ამიტომ იხურება.</translation>
+        <source>A fatal error occurred. Particl can no longer continue safely and will quit.</source>
+        <translation>ფატალური შეცდომა. Particl ვერ უზრუნველყოფს უსაფრთხო გაგრძელებას, ამიტომ იხურება.</translation>
     </message>
 </context>
 <context>
@@ -661,8 +654,8 @@
         <translation>გაგზავნის მისამართის შეცვლა</translation>
     </message>
     <message>
-        <source>The entered address "%1" is not a valid Bitcoin address.</source>
-        <translation>შეყვანილი მისამართი "%1" არ არის ვალიდური Bitcoin-მისამართი.</translation>
+        <source>The entered address "%1" is not a valid Particl address.</source>
+        <translation>შეყვანილი მისამართი "%1" არ არის ვალიდური Particl-მისამართი.</translation>
     </message>
     <message>
         <source>Could not unlock wallet.</source>
@@ -980,8 +973,8 @@
         <translation>გადახდის მოთხოვნის შეცდომა</translation>
     </message>
     <message>
-        <source>Cannot start bitcoin: click-to-pay handler</source>
-        <translation>ვერ გაიშვა bitcoin: click-to-pay</translation>
+        <source>Cannot start particl: click-to-pay handler</source>
+        <translation>ვერ გაიშვა particl: click-to-pay</translation>
     </message>
     <message>
         <source>URI handling</source>
@@ -1452,8 +1445,8 @@
         <translation>შეცდომა ტრანსაქციის შექმნისას!</translation>
     </message>
     <message>
-        <source>Warning: Invalid Bitcoin address</source>
-        <translation>ყურადღება: არასწორია Bitcoin-მისამართი</translation>
+        <source>Warning: Invalid Particl address</source>
+        <translation>ყურადღება: არასწორია Particl-მისამართი</translation>
     </message>
     <message>
         <source>Warning: Unknown change address</source>
