--- conflicted
+++ resolved
@@ -47,11 +47,11 @@
     </message>
     <message>
         <source>Choose the address to send coins to</source>
-        <translation>Choisissez une adresse où envoyer les particl</translation>
+        <translation>Choisissez une adresse où envoyer les particls</translation>
     </message>
     <message>
         <source>Choose the address to receive coins with</source>
-        <translation>Choisissez une adresse où recevoir les particl</translation>
+        <translation>Choisissez une adresse où recevoir les particls</translation>
     </message>
     <message>
         <source>C&amp;hoose</source>
@@ -188,13 +188,6 @@
         <translation>Portefeuille chiffré</translation>
     </message>
     <message>
-<<<<<<< HEAD
-        <source>%1 will close now to finish the encryption process. Remember that encrypting your wallet cannot fully protect your particl from being stolen by malware infecting your computer.</source>
-        <translation>%1 va à présent se fermer pour terminer la procédure de cryptage. N'oubliez pas que le chiffrement de votre porte-monnaie ne peut pas fournir une protection totale contre le vol par des logiciels malveillants qui infecteraient votre ordinateur.</translation>
-    </message>
-    <message>
-=======
->>>>>>> 936ef73f
         <source>IMPORTANT: Any previous backups you have made of your wallet file should be replaced with the newly generated, encrypted wallet file. For security reasons, previous backups of the unencrypted wallet file will become useless as soon as you start using the new, encrypted wallet.</source>
         <translation>IMPORTANT: Toute sauvegarde préalable de votre porte-monnais devrait être emplacée par le fichier nouvellement généré et encrypté.</translation>
     </message>
@@ -341,17 +334,12 @@
         <translation>Réindexer les blocs sur le disque...</translation>
     </message>
     <message>
-<<<<<<< HEAD
-        <source>Send coins to a Particl address</source>
-        <translation>Envoyer des pièces à une adresse Particl.</translation>
-=======
         <source>Proxy is &lt;b&gt;enabled&lt;/b&gt;: %1</source>
         <translation>Le proxy est &lt;b&gt;activé&lt;/b&gt; : %1</translation>
     </message>
     <message>
-        <source>Send coins to a Bitcoin address</source>
-        <translation>Envoyer des pièces à une adresse Bitcoin</translation>
->>>>>>> 936ef73f
+        <source>Send coins to a Particl address</source>
+        <translation>Envoyer des pièces à une adresse Particl</translation>
     </message>
     <message>
         <source>Backup wallet to another location</source>
@@ -374,8 +362,8 @@
         <translation>&amp;Vérification du message</translation>
     </message>
     <message>
-        <source>Particl.</source>
-        <translation>Particl.</translation>
+        <source>Particl</source>
+        <translation>Particl</translation>
     </message>
     <message>
         <source>&amp;Send</source>
@@ -443,7 +431,7 @@
     </message>
     <message numerus="yes">
         <source>%n active connection(s) to Particl network</source>
-        <translation><numerusform>%n connexion active avec le réseau Particl.</numerusform><numerusform>%n connexions actives avec le réseau Particl.</numerusform></translation>
+        <translation><numerusform>%n connexion active avec le réseau Particl</numerusform><numerusform>%n connexions actives avec le réseau Particl</numerusform></translation>
     </message>
     <message>
         <source>Indexing blocks on disk...</source>
@@ -483,7 +471,7 @@
     </message>
     <message>
         <source>Show the %1 help message to get a list with possible Particl command-line options</source>
-        <translation>Afficher le %1 message d'aide pour récupérer une liste des options de ligne de commande Particl </translation>
+        <translation>Afficher le %1 message d'aide pour récupérer une liste des options de ligne de commande Particl</translation>
     </message>
     <message>
         <source>&amp;Window</source>
@@ -825,8 +813,8 @@
         <translation>Utiliser votre propre répertoire</translation>
     </message>
     <message>
-        <source>Particl.</source>
-        <translation>Particl.</translation>
+        <source>Particl</source>
+        <translation>Particl</translation>
     </message>
     <message>
         <source>At least %1 GB of data will be stored in this directory, and it will grow over time.</source>
@@ -1612,7 +1600,7 @@
     </message>
     <message>
         <source>S&amp;end</source>
-        <translation>En&amp;voyer</translation>
+        <translation>E&amp;voyer</translation>
     </message>
     <message>
         <source>Copy quantity</source>
@@ -1679,17 +1667,8 @@
         <translation>Demande de paiement expirée.</translation>
     </message>
     <message>
-<<<<<<< HEAD
-        <source>Pay only the required fee of %1</source>
-        <translation>Payer seulement les frais obligatoire de %1</translation>
-    </message>
-    <message>
         <source>Warning: Invalid Particl address</source>
         <translation>Attention: Adresse Particl Invalide</translation>
-=======
-        <source>Warning: Invalid Bitcoin address</source>
-        <translation>Attention: Adresse Bitcoin Invalide</translation>
->>>>>>> 936ef73f
     </message>
     <message>
         <source>(no label)</source>
