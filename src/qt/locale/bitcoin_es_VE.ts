--- conflicted
+++ resolved
@@ -66,17 +66,8 @@
         <translation>Direcciones de recepción</translation>
     </message>
     <message>
-<<<<<<< HEAD
         <source>These are your Particl addresses for sending payments. Always check the amount and the receiving address before sending coins.</source>
-        <translation>Estas son tus direcciones Particl para realizar pagos. Verifica siempre el monto y la dirección de recepción antes de enviar monedas. </translation>
-    </message>
-    <message>
-        <source>These are your Particl addresses for receiving payments. It is recommended to use a new receiving address for each transaction.</source>
-        <translation>Estas son tus direcciones Particl para recibir pagos. Es recomendable usar una nueva dirección de recibo para cada transacción.</translation>
-=======
-        <source>These are your Bitcoin addresses for sending payments. Always check the amount and the receiving address before sending coins.</source>
-        <translation>Estas son sus direcciones Bitcoin para enviar pagos. Compruebe siempre la cantidad y la dirección de recibo antes de transferir monedas.</translation>
->>>>>>> a54e52b4
+        <translation>Estas son sus direcciones Particl para enviar pagos. Compruebe siempre la cantidad y la dirección de recibo antes de transferir monedas.</translation>
     </message>
     <message>
         <source>&amp;Copy Address</source>
@@ -169,8 +160,8 @@
         <translation>Confirme cifrado del monedero</translation>
     </message>
     <message>
-        <source>Warning: If you encrypt your wallet and lose your passphrase, you will &lt;b&gt;LOSE ALL OF YOUR BITCOINS&lt;/b&gt;!</source>
-        <translation>Atención: Si cifra su monedero y pierde la contraseña, perderá ¡&lt;b&gt;TODOS SUS BITCOINS&lt;/b&gt;!</translation>
+        <source>Warning: If you encrypt your wallet and lose your passphrase, you will &lt;b&gt;LOSE ALL OF YOUR PARTICL&lt;/b&gt;!</source>
+        <translation>Atención: Si cifra su monedero y pierde la contraseña, perderá ¡&lt;b&gt;TODOS SUS PARTICL&lt;/b&gt;!</translation>
     </message>
     <message>
         <source>Are you sure you wish to encrypt your wallet?</source>
@@ -252,7 +243,7 @@
     </message>
     <message>
         <source>Send coins to a Particl address</source>
-        <translation>Enviar monedas a una dirección Particl.</translation>
+        <translation>Enviar monedas a una dirección Particl</translation>
     </message>
     <message>
         <source>Backup wallet to another location</source>
@@ -267,13 +258,8 @@
         <translation>Ventana de &amp;depuración</translation>
     </message>
     <message>
-<<<<<<< HEAD
-        <source>Particl.</source>
-        <translation>Particl.</translation>
-=======
         <source>Open debugging and diagnostic console</source>
         <translation>Abrir la consola de depuración y diagnóstico</translation>
->>>>>>> a54e52b4
     </message>
     <message>
         <source>&amp;Verify message...</source>
@@ -300,21 +286,12 @@
         <translation>Cifrar las claves privadas de su monedero</translation>
     </message>
     <message>
-<<<<<<< HEAD
         <source>Sign messages with your Particl addresses to prove you own them</source>
-        <translation>Firma mensajes con tus direcciones Particl para probar que eres dueño de ellas</translation>
+        <translation>Firmar mensajes con sus direcciones Particl para demostrar la propiedad</translation>
     </message>
     <message>
         <source>Verify messages to ensure they were signed with specified Particl addresses</source>
-        <translation>Verificar mensajes para asegurar que estaban firmados con direcciones Particl especificas</translation>
-=======
-        <source>Sign messages with your Bitcoin addresses to prove you own them</source>
-        <translation>Firmar mensajes con sus direcciones Bitcoin para demostrar la propiedad</translation>
-    </message>
-    <message>
-        <source>Verify messages to ensure they were signed with specified Bitcoin addresses</source>
-        <translation>Verificar mensajes comprobando que están firmados con direcciones Bitcoin concretas</translation>
->>>>>>> a54e52b4
+        <translation>Verificar mensajes comprobando que están firmados con direcciones Particl concretas</translation>
     </message>
     <message>
         <source>&amp;File</source>
@@ -333,8 +310,8 @@
         <translation>Barra de pestañas</translation>
     </message>
     <message>
-        <source>Request payments (generates QR codes and bitcoin: URIs)</source>
-        <translation>Solicitar pagos (genera codigo QR y URL's de Bitcoin)</translation>
+        <source>Request payments (generates QR codes and particl: URIs)</source>
+        <translation>Solicitar pagos (genera codigo QR y URL's de Particl)</translation>
     </message>
     <message>
         <source>Show the list of used sending addresses and labels</source>
@@ -345,8 +322,8 @@
         <translation>Muestra la lista de direcciones de recepción y etiquetas</translation>
     </message>
     <message>
-        <source>Open a bitcoin: URI or payment request</source>
-        <translation>Abrir un bitcoin: URI o petición de pago</translation>
+        <source>Open a particl: URI or payment request</source>
+        <translation>Abrir un particl: URI o petición de pago</translation>
     </message>
     <message>
         <source>&amp;Command-line options</source>
@@ -590,8 +567,8 @@
         <translation>Utilice un directorio de datos personalizado:</translation>
     </message>
     <message>
-        <source>Particl.</source>
-        <translation>Particl.</translation>
+        <source>Particl</source>
+        <translation>Particl</translation>
     </message>
     <message>
         <source>Error: Specified data directory "%1" cannot be created.</source>
@@ -670,8 +647,8 @@
         <translation>Experto</translation>
     </message>
     <message>
-        <source>Automatically open the Bitcoin client port on the router. This only works when your router supports UPnP and it is enabled.</source>
-        <translation>Abrir automáticamente el puerto del cliente Bitcoin en el router. Esta opción solo funciona si el router admite UPnP y está activado.</translation>
+        <source>Automatically open the Particl client port on the router. This only works when your router supports UPnP and it is enabled.</source>
+        <translation>Abrir automáticamente el puerto del cliente Particl en el router. Esta opción solo funciona si el router admite UPnP y está activado.</translation>
     </message>
     <message>
         <source>Map port using &amp;UPnP</source>
@@ -769,8 +746,8 @@
         <translation>Desde</translation>
     </message>
     <message>
-        <source>The displayed information may be out of date. Your wallet automatically synchronizes with the Bitcoin network after a connection is established, but this process has not completed yet.</source>
-        <translation>La información mostrada puede estar desactualizada. Su monedero se sincroniza automáticamente con la red Bitcoin después de que se haya establecido una conexión, pero este proceso aún no se ha completado.</translation>
+        <source>The displayed information may be out of date. Your wallet automatically synchronizes with the Particl network after a connection is established, but this process has not completed yet.</source>
+        <translation>La información mostrada puede estar desactualizada. Su monedero se sincroniza automáticamente con la red Particl después de que se haya establecido una conexión, pero este proceso aún no se ha completado.</translation>
     </message>
     <message>
         <source>Available:</source>
@@ -1248,8 +1225,8 @@
         <translation>Copiar la firma actual al portapapeles del sistema</translation>
     </message>
     <message>
-        <source>Sign the message to prove you own this Bitcoin address</source>
-        <translation>Firmar el mensaje para demostrar que se posee esta dirección Bitcoin</translation>
+        <source>Sign the message to prove you own this Particl address</source>
+        <translation>Firmar el mensaje para demostrar que se posee esta dirección Particl</translation>
     </message>
     <message>
         <source>Sign &amp;Message</source>
@@ -1268,8 +1245,8 @@
         <translation>&amp;Verificar mensaje</translation>
     </message>
     <message>
-        <source>Verify the message to ensure it was signed with the specified Bitcoin address</source>
-        <translation>Verificar el mensaje para comprobar que fue firmado con la dirección Bitcoin indicada</translation>
+        <source>Verify the message to ensure it was signed with the specified Particl address</source>
+        <translation>Verificar el mensaje para comprobar que fue firmado con la dirección Particl indicada</translation>
     </message>
     <message>
         <source>Verify &amp;Message</source>
@@ -1385,13 +1362,8 @@
 <context>
     <name>bitcoin-core</name>
     <message>
-<<<<<<< HEAD
-        <source>Particl Core</source>
-        <translation>Particl Core</translation>
-=======
         <source>Corrupted block database detected</source>
         <translation>Corrupción de base de datos de bloques detectada.</translation>
->>>>>>> a54e52b4
     </message>
     <message>
         <source>Do you want to rebuild the block database now?</source>
