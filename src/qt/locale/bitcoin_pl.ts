<TS language="pl" version="2.1">
<context>
    <name>AddressBookPage</name>
    <message>
        <source>Right-click to edit address or label</source>
        <translation>Kliknij prawy przycisk myszy, aby edytować adres lub etykietę</translation>
    </message>
    <message>
        <source>Create a new address</source>
        <translation>Utwórz nowy adres</translation>
    </message>
    <message>
        <source>&amp;New</source>
        <translation>&amp;Nowy</translation>
    </message>
    <message>
        <source>Copy the currently selected address to the system clipboard</source>
        <translation>Skopiuj aktualnie wybrany adres do schowka</translation>
    </message>
    <message>
        <source>&amp;Copy</source>
        <translation>&amp;Kopiuj</translation>
    </message>
    <message>
        <source>C&amp;lose</source>
        <translation>Z&amp;amknij</translation>
    </message>
    <message>
        <source>Delete the currently selected address from the list</source>
        <translation>Usuń zaznaczony adres z listy</translation>
    </message>
    <message>
        <source>Enter address or label to search</source>
        <translation>Wprowadź adres albo etykietę aby wyszukać</translation>
    </message>
    <message>
        <source>Export the data in the current tab to a file</source>
        <translation>Eksportuj dane z aktywnej karty do pliku</translation>
    </message>
    <message>
        <source>&amp;Export</source>
        <translation>&amp;Eksportuj</translation>
    </message>
    <message>
        <source>&amp;Delete</source>
        <translation>&amp;Usuń</translation>
    </message>
    <message>
        <source>Choose the address to send coins to</source>
        <translation>Wybierz adres, na który chcesz wysłać monety</translation>
    </message>
    <message>
        <source>Choose the address to receive coins with</source>
        <translation>Wybierz adres, na który chcesz otrzymać monety</translation>
    </message>
    <message>
        <source>C&amp;hoose</source>
        <translation>W&amp;ybierz</translation>
    </message>
    <message>
        <source>Sending addresses</source>
        <translation>Adresy wysyłania</translation>
    </message>
    <message>
        <source>Receiving addresses</source>
        <translation>Adresy odbioru</translation>
    </message>
    <message>
        <source>These are your Particl addresses for sending payments. Always check the amount and the receiving address before sending coins.</source>
        <translation>Tutaj znajdują się adresy Particl na które wysyłasz płatności. Zawsze sprawdzaj ilość i adres odbiorcy przed wysyłką monet.</translation>
    </message>
    <message>
        <source>These are your Particl addresses for receiving payments. It is recommended to use a new receiving address for each transaction.</source>
        <translation>To są twoje adresy Particl do odbierania płatności. Zaleca się używanie nowych adresów odbiorczych dla każdej transakcji.</translation>
    </message>
    <message>
        <source>&amp;Copy Address</source>
        <translation>&amp;Kopiuj adres</translation>
    </message>
    <message>
        <source>Copy &amp;Label</source>
        <translation>Kopiuj &amp;Etykietę</translation>
    </message>
    <message>
        <source>&amp;Edit</source>
        <translation>&amp;Edytuj</translation>
    </message>
    <message>
        <source>Export Address List</source>
        <translation>Eksportuj listę adresów</translation>
    </message>
    <message>
        <source>Comma separated file (*.csv)</source>
        <translation>Plik *.CSV (dane rozdzielane przecinkami)</translation>
    </message>
    <message>
        <source>Exporting Failed</source>
        <translation>Eksportowanie nie powiodło się</translation>
    </message>
    <message>
        <source>There was an error trying to save the address list to %1. Please try again.</source>
        <translation>Wystąpił błąd podczas próby zapisu listy adresów do %1. Proszę spróbować ponownie.</translation>
    </message>
</context>
<context>
    <name>AddressTableModel</name>
    <message>
        <source>Label</source>
        <translation>Etykieta</translation>
    </message>
    <message>
        <source>Address</source>
        <translation>Adres</translation>
    </message>
    <message>
        <source>(no label)</source>
        <translation>(brak etykiety)</translation>
    </message>
</context>
<context>
    <name>AskPassphraseDialog</name>
    <message>
        <source>Passphrase Dialog</source>
        <translation>Okienko Hasła</translation>
    </message>
    <message>
        <source>Enter passphrase</source>
        <translation>Wpisz hasło</translation>
    </message>
    <message>
        <source>New passphrase</source>
        <translation>Nowe hasło</translation>
    </message>
    <message>
        <source>Repeat new passphrase</source>
        <translation>Powtórz nowe hasło</translation>
    </message>
    <message>
        <source>Show password</source>
        <translation>Pokaż hasło</translation>
    </message>
    <message>
        <source>Enter the new passphrase to the wallet.&lt;br/&gt;Please use a passphrase of &lt;b&gt;ten or more random characters&lt;/b&gt;, or &lt;b&gt;eight or more words&lt;/b&gt;.</source>
        <translation>Wprowadź nowe hasło do portfela.&lt;br/&gt;Proszę używać hasła złożonego z &lt;b&gt;10 lub więcej losowych znaków&lt;/b&gt; albo &lt;b&gt;8 lub więcej słów.&lt;/b&gt;</translation>
    </message>
    <message>
        <source>Encrypt wallet</source>
        <translation>Zaszyfruj portfel</translation>
    </message>
    <message>
        <source>This operation needs your wallet passphrase to unlock the wallet.</source>
        <translation>Ta operacja wymaga hasła do portfela aby odblokować portfel.</translation>
    </message>
    <message>
        <source>Unlock wallet</source>
        <translation>Odblokuj portfel</translation>
    </message>
    <message>
        <source>This operation needs your wallet passphrase to decrypt the wallet.</source>
        <translation>Ta operacja wymaga hasła portfela, aby go odszyfrować.</translation>
    </message>
    <message>
        <source>Decrypt wallet</source>
        <translation>Odszyfruj portfel</translation>
    </message>
    <message>
        <source>Change passphrase</source>
        <translation>Zmień hasło</translation>
    </message>
    <message>
        <source>Enter the old passphrase and new passphrase to the wallet.</source>
        <translation>Podaj stare i nowe hasło do portfela.</translation>
    </message>
    <message>
        <source>Confirm wallet encryption</source>
        <translation>Potwierdź szyfrowanie portfela</translation>
    </message>
    <message>
        <source>Warning: If you encrypt your wallet and lose your passphrase, you will &lt;b&gt;LOSE ALL OF YOUR BITCOINS&lt;/b&gt;!</source>
        <translation>Uwaga: jeśli zaszyfrujesz swój portfel i zgubisz hasło &lt;b&gt;STRACISZ WSZYSTKIE SWOJE BITCOINY&lt;/b&gt;!</translation>
    </message>
    <message>
        <source>Are you sure you wish to encrypt your wallet?</source>
        <translation>Jesteś pewien, że chcesz zaszyfrować swój portfel?</translation>
    </message>
    <message>
        <source>Wallet encrypted</source>
        <translation>Portfel zaszyfrowany</translation>
    </message>
    <message>
        <source>%1 will close now to finish the encryption process. Remember that encrypting your wallet cannot fully protect your bitcoins from being stolen by malware infecting your computer.</source>
        <translation>%1 zamknie się aby dokończyć proces szyfrowania. Pamiętaj, że szyfrowanie portfela nie zabezpiecza w pełni Twoich bitcoinów przed kradzieżą przez wirusy lub trojany mogące zainfekować Twój komputer.</translation>
    </message>
    <message>
        <source>IMPORTANT: Any previous backups you have made of your wallet file should be replaced with the newly generated, encrypted wallet file. For security reasons, previous backups of the unencrypted wallet file will become useless as soon as you start using the new, encrypted wallet.</source>
        <translation>WAŻNE: Wszystkie wykonane wcześniej kopie pliku portfela powinny być zamienione na nowe, szyfrowane pliki. Z powodów bezpieczeństwa, poprzednie kopie nieszyfrowanych plików portfela staną się bezużyteczne jak tylko zaczniesz korzystać z nowego, szyfrowanego portfela.</translation>
    </message>
    <message>
        <source>Wallet encryption failed</source>
        <translation>Szyfrowanie portfela nie powiodło się</translation>
    </message>
    <message>
        <source>Wallet encryption failed due to an internal error. Your wallet was not encrypted.</source>
        <translation>Szyfrowanie portfela nie powiodło się z powodu wewnętrznego błędu. Twój portfel nie został zaszyfrowany.</translation>
    </message>
    <message>
        <source>The supplied passphrases do not match.</source>
        <translation>Podane hasła nie są takie same.</translation>
    </message>
    <message>
        <source>Wallet unlock failed</source>
        <translation>Odblokowanie portfela nie powiodło się</translation>
    </message>
    <message>
        <source>The passphrase entered for the wallet decryption was incorrect.</source>
        <translation>Wprowadzone hasło do odszyfrowania portfela jest niepoprawne.</translation>
    </message>
    <message>
        <source>Wallet decryption failed</source>
        <translation>Odszyfrowanie portfela nie powiodło się</translation>
    </message>
    <message>
        <source>Wallet passphrase was successfully changed.</source>
        <translation>Hasło do portfela zostało pomyślnie zmienione.</translation>
    </message>
    <message>
        <source>Warning: The Caps Lock key is on!</source>
        <translation>Ostrzeżenie: Caps Lock jest włączony!</translation>
    </message>
</context>
<context>
    <name>BanTableModel</name>
    <message>
        <source>IP/Netmask</source>
        <translation>IP / maska podsieci</translation>
    </message>
    <message>
        <source>Banned Until</source>
        <translation>Blokada do</translation>
    </message>
</context>
<context>
    <name>BitcoinGUI</name>
    <message>
        <source>Sign &amp;message...</source>
        <translation>Podpisz wiado&amp;mość...</translation>
    </message>
    <message>
        <source>Synchronizing with network...</source>
        <translation>Synchronizacja z siecią...</translation>
    </message>
    <message>
        <source>&amp;Overview</source>
        <translation>P&amp;odsumowanie</translation>
    </message>
    <message>
        <source>Node</source>
        <translation>Węzeł</translation>
    </message>
    <message>
        <source>Show general overview of wallet</source>
        <translation>Pokazuje ogólny widok portfela</translation>
    </message>
    <message>
        <source>&amp;Transactions</source>
        <translation>&amp;Transakcje</translation>
    </message>
    <message>
        <source>Browse transaction history</source>
        <translation>Przeglądaj historię transakcji</translation>
    </message>
    <message>
        <source>E&amp;xit</source>
        <translation>&amp;Zakończ</translation>
    </message>
    <message>
        <source>Quit application</source>
        <translation>Zamknij program</translation>
    </message>
    <message>
        <source>&amp;About %1</source>
        <translation>&amp;O %1</translation>
    </message>
    <message>
        <source>Show information about %1</source>
        <translation>Pokaż informacje o %1</translation>
    </message>
    <message>
        <source>About &amp;Qt</source>
        <translation>O &amp;Qt</translation>
    </message>
    <message>
        <source>Show information about Qt</source>
        <translation>Pokazuje informacje o Qt</translation>
    </message>
    <message>
        <source>&amp;Options...</source>
        <translation>&amp;Opcje...</translation>
    </message>
    <message>
        <source>Modify configuration options for %1</source>
        <translation>Zmień opcje konfiguracji dla %1</translation>
    </message>
    <message>
        <source>&amp;Encrypt Wallet...</source>
        <translation>Zaszyfruj Portf&amp;el</translation>
    </message>
    <message>
        <source>&amp;Backup Wallet...</source>
        <translation>Wykonaj kopię zapasową...</translation>
    </message>
    <message>
        <source>&amp;Change Passphrase...</source>
        <translation>&amp;Zmień hasło...</translation>
    </message>
    <message>
        <source>&amp;Sending addresses...</source>
        <translation>Adresy wysyłania...</translation>
    </message>
    <message>
        <source>&amp;Receiving addresses...</source>
        <translation>Adresy odbioru...</translation>
    </message>
    <message>
        <source>Open &amp;URI...</source>
        <translation>Otwórz URI...</translation>
    </message>
    <message>
        <source>Wallet:</source>
        <translation>Portfel:</translation>
    </message>
    <message>
        <source>default wallet</source>
        <translation>domyślny portfel</translation>
    </message>
    <message>
        <source>Click to disable network activity.</source>
        <translation>Kliknij aby wyłączyć aktywność sieciową.</translation>
    </message>
    <message>
        <source>Network activity disabled.</source>
        <translation>Aktywność sieciowa została wyłączona.</translation>
    </message>
    <message>
        <source>Click to enable network activity again.</source>
        <translation>Kliknij, aby ponownie włączyć aktywności sieciową.</translation>
    </message>
    <message>
        <source>Syncing Headers (%1%)...</source>
        <translation>Synchronizowanie headerów (%1%)...</translation>
    </message>
    <message>
        <source>Reindexing blocks on disk...</source>
        <translation>Ponowne indeksowanie bloków na dysku...</translation>
    </message>
    <message>
<<<<<<< HEAD
        <source>Send coins to a Particl address</source>
=======
        <source>Proxy is &lt;b&gt;enabled&lt;/b&gt;: %1</source>
        <translation>Proxy jest &lt;b&gt;włączone&lt;/b&gt;: %1</translation>
    </message>
    <message>
        <source>Send coins to a Bitcoin address</source>
>>>>>>> e5776690
        <translation>Wyślij monety na adres bitcoinowy</translation>
    </message>
    <message>
        <source>Backup wallet to another location</source>
        <translation>Zapasowy portfel w innej lokalizacji</translation>
    </message>
    <message>
        <source>Change the passphrase used for wallet encryption</source>
        <translation>Zmień hasło użyte do szyfrowania portfela</translation>
    </message>
    <message>
        <source>&amp;Debug window</source>
        <translation>&amp;Okno debugowania</translation>
    </message>
    <message>
        <source>Open debugging and diagnostic console</source>
        <translation>Otwórz konsolę debugowania i diagnostyki</translation>
    </message>
    <message>
        <source>&amp;Verify message...</source>
        <translation>&amp;Zweryfikuj wiadomość...</translation>
    </message>
    <message>
        <source>Particl</source>
        <translation>Particl</translation>
    </message>
    <message>
        <source>Wallet</source>
        <translation>Portfel</translation>
    </message>
    <message>
        <source>&amp;Send</source>
        <translation>Wyślij</translation>
    </message>
    <message>
        <source>&amp;Receive</source>
        <translation>Odbie&amp;rz</translation>
    </message>
    <message>
        <source>&amp;Show / Hide</source>
        <translation>&amp;Pokaż / Ukryj</translation>
    </message>
    <message>
        <source>Show or hide the main Window</source>
        <translation>Pokazuje lub ukrywa główne okno</translation>
    </message>
    <message>
        <source>Encrypt the private keys that belong to your wallet</source>
        <translation>Szyfruj klucze prywatne, które są w twoim portfelu</translation>
    </message>
    <message>
        <source>Sign messages with your Particl addresses to prove you own them</source>
        <translation>Podpisz wiadomości swoim adresem aby udowodnić jego posiadanie</translation>
    </message>
    <message>
        <source>Verify messages to ensure they were signed with specified Particl addresses</source>
        <translation>Zweryfikuj wiadomość,  aby upewnić się, że została podpisana podanym adresem bitcoinowym.</translation>
    </message>
    <message>
        <source>&amp;File</source>
        <translation>&amp;Plik</translation>
    </message>
    <message>
        <source>&amp;Settings</source>
        <translation>P&amp;referencje</translation>
    </message>
    <message>
        <source>&amp;Help</source>
        <translation>Pomo&amp;c</translation>
    </message>
    <message>
        <source>Tabs toolbar</source>
        <translation>Pasek zakładek</translation>
    </message>
    <message>
        <source>Request payments (generates QR codes and bitcoin: URIs)</source>
        <translation>Żądaj płatności (generuje kod QR oraz bitcoinowe URI)</translation>
    </message>
    <message>
        <source>Show the list of used sending addresses and labels</source>
        <translation>Pokaż listę adresów i etykiet użytych do wysyłania</translation>
    </message>
    <message>
        <source>Show the list of used receiving addresses and labels</source>
        <translation>Pokaż listę adresów i etykiet użytych do odbierania</translation>
    </message>
    <message>
        <source>Open a bitcoin: URI or payment request</source>
        <translation>Otwórz URI bitcoin: lub żądanie zapłaty</translation>
    </message>
    <message>
        <source>&amp;Command-line options</source>
        <translation>&amp;Opcje linii komend</translation>
    </message>
    <message numerus="yes">
        <source>%n active connection(s) to Particl network</source>
        <translation><numerusform>%n aktywnych połączeń do sieci Particl</numerusform><numerusform>%n aktywnych połączeń do sieci Bitcoin</numerusform><numerusform>%n aktywnych połączeń do sieci Bitcoin</numerusform><numerusform>%n aktywnych połączeń do sieci Bitcoin</numerusform></translation>
    </message>
    <message>
        <source>Indexing blocks on disk...</source>
        <translation>Indeksowanie bloków na dysku...</translation>
    </message>
    <message>
        <source>Processing blocks on disk...</source>
        <translation>Przetwarzanie blocks on disk...</translation>
    </message>
    <message numerus="yes">
        <source>Processed %n block(s) of transaction history.</source>
        <translation><numerusform>Przetworzono %n bloków historii transakcji.</numerusform><numerusform>Przetworzono %n bloków historii transakcji.</numerusform><numerusform>Przetworzono %n bloków historii transakcji.</numerusform><numerusform>Przetworzono %n bloków historii transakcji.</numerusform></translation>
    </message>
    <message>
        <source>%1 behind</source>
        <translation>%1 za</translation>
    </message>
    <message>
        <source>Last received block was generated %1 ago.</source>
        <translation>Ostatni otrzymany blok został wygenerowany %1 temu.</translation>
    </message>
    <message>
        <source>Transactions after this will not yet be visible.</source>
        <translation>Transakcje po tym momencie nie będą jeszcze widoczne.</translation>
    </message>
    <message>
        <source>Error</source>
        <translation>Błąd</translation>
    </message>
    <message>
        <source>Warning</source>
        <translation>Ostrzeżenie</translation>
    </message>
    <message>
        <source>Information</source>
        <translation>Informacja</translation>
    </message>
    <message>
        <source>Up to date</source>
        <translation>Aktualny</translation>
    </message>
    <message>
        <source>Show the %1 help message to get a list with possible Particl command-line options</source>
        <translation>Pokaż pomoc %1 aby zobaczyć listę wszystkich opcji lnii poleceń.</translation>
    </message>
    <message>
        <source>%1 client</source>
        <translation>%1 klient</translation>
    </message>
    <message>
        <source>Connecting to peers...</source>
        <translation>Łączenie z peerami...</translation>
    </message>
    <message>
        <source>Catching up...</source>
        <translation>Trwa synchronizacja…</translation>
    </message>
    <message>
        <source>Date: %1
</source>
        <translation>Data: %1
</translation>
    </message>
    <message>
        <source>Amount: %1
</source>
        <translation>Kwota: %1
</translation>
    </message>
    <message>
        <source>Wallet: %1
</source>
        <translation>Portfel: %1
</translation>
    </message>
    <message>
        <source>Type: %1
</source>
        <translation>Typ: %1
</translation>
    </message>
    <message>
        <source>Label: %1
</source>
        <translation>Etykieta: %1
</translation>
    </message>
    <message>
        <source>Address: %1
</source>
        <translation>Adres: %1
</translation>
    </message>
    <message>
        <source>Sent transaction</source>
        <translation>Transakcja wysłana</translation>
    </message>
    <message>
        <source>Incoming transaction</source>
        <translation>Transakcja przychodząca</translation>
    </message>
    <message>
        <source>HD key generation is &lt;b&gt;enabled&lt;/b&gt;</source>
        <translation>Generowanie kluczy HD jest &lt;b&gt;włączone&lt;/b&gt;</translation>
    </message>
    <message>
        <source>HD key generation is &lt;b&gt;disabled&lt;/b&gt;</source>
        <translation>Generowanie kluczy HD jest &lt;b&gt;wyłączone&lt;/b&gt;</translation>
    </message>
    <message>
        <source>Wallet is &lt;b&gt;encrypted&lt;/b&gt; and currently &lt;b&gt;unlocked&lt;/b&gt;</source>
        <translation>Portfel jest &lt;b&gt;zaszyfrowany&lt;/b&gt; i obecnie &lt;b&gt;odblokowany&lt;/b&gt;</translation>
    </message>
    <message>
        <source>Wallet is &lt;b&gt;encrypted&lt;/b&gt; and currently &lt;b&gt;locked&lt;/b&gt;</source>
        <translation>Portfel jest &lt;b&gt;zaszyfrowany&lt;/b&gt; i obecnie &lt;b&gt;zablokowany&lt;/b&gt;</translation>
    </message>
    <message>
        <source>A fatal error occurred. Bitcoin can no longer continue safely and will quit.</source>
        <translation>Wystąpił krytyczny błąd. Bitcoin nie jest w stanie kontynuować bezpiecznie i zostanie zamknięty.</translation>
    </message>
</context>
<context>
    <name>CoinControlDialog</name>
    <message>
        <source>Coin Selection</source>
        <translation>Wybór monet</translation>
    </message>
    <message>
        <source>Quantity:</source>
        <translation>Ilość:</translation>
    </message>
    <message>
        <source>Bytes:</source>
        <translation>Bajtów:</translation>
    </message>
    <message>
        <source>Amount:</source>
        <translation>Kwota:</translation>
    </message>
    <message>
        <source>Fee:</source>
        <translation>Opłata:</translation>
    </message>
    <message>
        <source>Dust:</source>
        <translation>Pył:</translation>
    </message>
    <message>
        <source>After Fee:</source>
        <translation>Po opłacie:</translation>
    </message>
    <message>
        <source>Change:</source>
        <translation>Reszta:</translation>
    </message>
    <message>
        <source>(un)select all</source>
        <translation>Zaznacz/Odznacz wszystko</translation>
    </message>
    <message>
        <source>Tree mode</source>
        <translation>Widok drzewa</translation>
    </message>
    <message>
        <source>List mode</source>
        <translation>Widok listy</translation>
    </message>
    <message>
        <source>Amount</source>
        <translation>Kwota</translation>
    </message>
    <message>
        <source>Received with label</source>
        <translation>Otrzymano z opisem</translation>
    </message>
    <message>
        <source>Received with address</source>
        <translation>Otrzymano z adresem</translation>
    </message>
    <message>
        <source>Date</source>
        <translation>Data</translation>
    </message>
    <message>
        <source>Confirmations</source>
        <translation>Potwierdzenia</translation>
    </message>
    <message>
        <source>Confirmed</source>
        <translation>Potwierdzony</translation>
    </message>
    <message>
        <source>Copy address</source>
        <translation>Kopiuj adres</translation>
    </message>
    <message>
        <source>Copy label</source>
        <translation>Kopiuj etykietę</translation>
    </message>
    <message>
        <source>Copy amount</source>
        <translation>Kopiuj kwotę</translation>
    </message>
    <message>
        <source>Copy transaction ID</source>
        <translation>Skopiuj ID transakcji</translation>
    </message>
    <message>
        <source>Lock unspent</source>
        <translation>Zablokuj niewydane</translation>
    </message>
    <message>
        <source>Unlock unspent</source>
        <translation>Odblokuj niewydane</translation>
    </message>
    <message>
        <source>Copy quantity</source>
        <translation>Skopiuj ilość</translation>
    </message>
    <message>
        <source>Copy fee</source>
        <translation>Skopiuj prowizję</translation>
    </message>
    <message>
        <source>Copy after fee</source>
        <translation>Skopiuj ilość po opłacie</translation>
    </message>
    <message>
        <source>Copy bytes</source>
        <translation>Skopiuj ilość bajtów</translation>
    </message>
    <message>
        <source>Copy dust</source>
        <translation>Kopiuj pył</translation>
    </message>
    <message>
        <source>Copy change</source>
        <translation>Skopiuj resztę</translation>
    </message>
    <message>
        <source>(%1 locked)</source>
        <translation>(%1 zablokowane)</translation>
    </message>
    <message>
        <source>yes</source>
        <translation>tak</translation>
    </message>
    <message>
        <source>no</source>
        <translation>nie</translation>
    </message>
    <message>
        <source>This label turns red if any recipient receives an amount smaller than the current dust threshold.</source>
        <translation>Ta etykieta staje się czerwona jeżeli którykolwiek odbiorca otrzymuje kwotę mniejszą niż obecny próg pyłu.</translation>
    </message>
    <message>
        <source>Can vary +/- %1 satoshi(s) per input.</source>
        <translation>Waha się +/- %1 satoshi na wejście.</translation>
    </message>
    <message>
        <source>(no label)</source>
        <translation>(brak etykiety)</translation>
    </message>
    <message>
        <source>change from %1 (%2)</source>
        <translation>reszta z %1 (%2)</translation>
    </message>
    <message>
        <source>(change)</source>
        <translation>(reszta)</translation>
    </message>
</context>
<context>
    <name>EditAddressDialog</name>
    <message>
        <source>Edit Address</source>
        <translation>Zmień adres</translation>
    </message>
    <message>
        <source>&amp;Label</source>
        <translation>&amp;Etykieta</translation>
    </message>
    <message>
        <source>The label associated with this address list entry</source>
        <translation>Etykieta skojarzona z tym wpisem na liście adresów</translation>
    </message>
    <message>
        <source>The address associated with this address list entry. This can only be modified for sending addresses.</source>
        <translation>Ten adres jest skojarzony z wpisem na liście adresów. Może być zmodyfikowany jedynie dla adresów wysyłających.</translation>
    </message>
    <message>
        <source>&amp;Address</source>
        <translation>&amp;Adres</translation>
    </message>
    <message>
        <source>New sending address</source>
        <translation>Nowy adres wysyłania</translation>
    </message>
    <message>
        <source>Edit receiving address</source>
        <translation>Zmień adres odbioru</translation>
    </message>
    <message>
        <source>Edit sending address</source>
        <translation>Zmień adres wysyłania</translation>
    </message>
    <message>
        <source>The entered address "%1" is not a valid Bitcoin address.</source>
        <translation>Wprowadzony adres "%1" nie jest prawidłowym adresem Bitcoin.</translation>
    </message>
    <message>
        <source>Address "%1" already exists as a receiving address with label "%2" and so cannot be added as a sending address.</source>
        <translation>Adres "%1" już istnieje jako adres odbiorczy z etykietą "%2" i dlatego nie można go dodać jako adresu nadawcy.</translation>
    </message>
    <message>
        <source>The entered address "%1" is already in the address book with label "%2".</source>
        <translation>Wprowadzony adres "%1" już istnieje w książce adresowej z opisem "%2".</translation>
    </message>
    <message>
        <source>Could not unlock wallet.</source>
        <translation>Nie można było odblokować portfela.</translation>
    </message>
    <message>
        <source>New key generation failed.</source>
        <translation>Generowanie nowego klucza nie powiodło się.</translation>
    </message>
</context>
<context>
    <name>FreespaceChecker</name>
    <message>
        <source>A new data directory will be created.</source>
        <translation>Będzie utworzony nowy folder danych.</translation>
    </message>
    <message>
        <source>name</source>
        <translation>nazwa</translation>
    </message>
    <message>
        <source>Directory already exists. Add %1 if you intend to create a new directory here.</source>
        <translation>Katalog już istnieje. Dodaj %1 jeśli masz zamiar utworzyć tutaj nowy katalog.</translation>
    </message>
    <message>
        <source>Path already exists, and is not a directory.</source>
        <translation>Ścieżka już istnieje i nie jest katalogiem.</translation>
    </message>
    <message>
        <source>Cannot create data directory here.</source>
        <translation>Nie można było tutaj utworzyć folderu.</translation>
    </message>
</context>
<context>
    <name>HelpMessageDialog</name>
    <message>
        <source>version</source>
        <translation>wersja</translation>
    </message>
    <message>
        <source>(%1-bit)</source>
        <translation>(%1-bit)</translation>
    </message>
    <message>
        <source>About %1</source>
        <translation>Informacje o %1</translation>
    </message>
    <message>
        <source>Command-line options</source>
        <translation>Opcje konsoli</translation>
    </message>
</context>
<context>
    <name>Intro</name>
    <message>
        <source>Welcome</source>
        <translation>Witaj</translation>
    </message>
    <message>
        <source>Welcome to %1.</source>
        <translation>Witaj w %1.</translation>
    </message>
    <message>
        <source>As this is the first time the program is launched, you can choose where %1 will store its data.</source>
        <translation>Ponieważ jest to pierwsze uruchomienie programu, możesz wybrać gdzie %1 będzie przechowywał swoje dane.</translation>
    </message>
    <message>
        <source>When you click OK, %1 will begin to download and process the full %4 block chain (%2GB) starting with the earliest transactions in %3 when %4 initially launched.</source>
        <translation>Gdy naciśniesz OK, %1 zacznie się pobieranie i przetwarzanie całego %4 łańcucha bloków (%2GB) zaczynając od najwcześniejszych transakcji w %3 gdy %4 został uruchomiony. </translation>
    </message>
    <message>
        <source>This initial synchronisation is very demanding, and may expose hardware problems with your computer that had previously gone unnoticed. Each time you run %1, it will continue downloading where it left off.</source>
        <translation>Wstępna synchronizacja jest bardzo wymagająca i może ujawnić wcześniej niezauważone problemy sprzętowe. Za każdym uruchomieniem %1 pobieranie będzie kontynuowane od miejsca w którym zostało zatrzymane.</translation>
    </message>
    <message>
        <source>If you have chosen to limit block chain storage (pruning), the historical data must still be downloaded and processed, but will be deleted afterward to keep your disk usage low.</source>
        <translation>Jeśli wybrałeś opcję ograniczenia przechowywania łańcucha bloków (przycinanie) dane historyczne cały czas będą musiały być pobrane i przetworzone, jednak po tym zostaną usunięte aby ograniczyć użycie dysku.</translation>
    </message>
    <message>
        <source>Use the default data directory</source>
        <translation>Użyj domyślnego folderu danych</translation>
    </message>
    <message>
        <source>Use a custom data directory:</source>
        <translation>Użyj wybranego folderu dla danych</translation>
    </message>
    <message>
        <source>Bitcoin</source>
        <translation>Bitcoin</translation>
    </message>
    <message>
        <source>At least %1 GB of data will be stored in this directory, and it will grow over time.</source>
        <translation>Co najmniej %1 GB danych, zostanie zapisane w tym katalogu, dane te będą przyrastały w czasie.</translation>
    </message>
    <message>
        <source>Approximately %1 GB of data will be stored in this directory.</source>
        <translation>Około %1 GB danych zostanie zapisane w tym katalogu.</translation>
    </message>
    <message>
        <source>%1 will download and store a copy of the Bitcoin block chain.</source>
        <translation>%1 pobierze i zapisze lokalnie kopię łańcucha bloków Bitcoin.</translation>
    </message>
    <message>
        <source>The wallet will also be stored in this directory.</source>
        <translation>Portfel również zostanie zapisany w tym katalogu.</translation>
    </message>
    <message>
        <source>Error: Specified data directory "%1" cannot be created.</source>
        <translation>Błąd: podany folder danych «%1» nie mógł zostać utworzony.</translation>
    </message>
    <message>
        <source>Error</source>
        <translation>Błąd</translation>
    </message>
    <message numerus="yes">
        <source>%n GB of free space available</source>
        <translation><numerusform>%n GB dostępnego wolnego miejsca</numerusform><numerusform>%n GB dostępnego wolnego miejsca</numerusform><numerusform>%n GB dostępnego wolnego miejsca</numerusform><numerusform>%n GB dostępnego wolnego miejsca</numerusform></translation>
    </message>
    <message numerus="yes">
        <source>(of %n GB needed)</source>
        <translation><numerusform>(z %n GB potrzebnych)</numerusform><numerusform>(z %n GB potrzebnych)</numerusform><numerusform>(z %n GB potrzebnych)</numerusform><numerusform>(z %n GB potrzebnych)</numerusform></translation>
    </message>
</context>
<context>
    <name>ModalOverlay</name>
    <message>
        <source>Form</source>
        <translation>Formularz</translation>
    </message>
    <message>
        <source>Recent transactions may not yet be visible, and therefore your wallet's balance might be incorrect. This information will be correct once your wallet has finished synchronizing with the bitcoin network, as detailed below.</source>
        <translation>Świeże transakcje mogą nie być jeszcze widoczne, a zatem saldo portfela może być nieprawidłowe. Te detale będą poprawne, gdy portfel zakończy synchronizację z siecią bitcoin, zgodnie z poniższym opisem.</translation>
    </message>
    <message>
        <source>Attempting to spend bitcoins that are affected by not-yet-displayed transactions will not be accepted by the network.</source>
        <translation>Próba wydania bitcoinów które nie są jeszcze wyświetlone jako transakcja zostanie odrzucona przez sieć. </translation>
    </message>
    <message>
        <source>Number of blocks left</source>
        <translation>Pozostało bloków</translation>
    </message>
    <message>
        <source>Unknown...</source>
        <translation>Nienznane...</translation>
    </message>
    <message>
        <source>Last block time</source>
        <translation>Czas ostatniego bloku</translation>
    </message>
    <message>
        <source>Progress</source>
        <translation>Postęp</translation>
    </message>
    <message>
        <source>Progress increase per hour</source>
        <translation>Przyrost postępu na godzinę</translation>
    </message>
    <message>
        <source>calculating...</source>
        <translation>obliczanie...</translation>
    </message>
    <message>
        <source>Estimated time left until synced</source>
        <translation>Przewidywany czas zakończenia synchronizacji</translation>
    </message>
    <message>
        <source>Hide</source>
        <translation>Ukryj</translation>
    </message>
    <message>
        <source>Unknown. Syncing Headers (%1)...</source>
        <translation>Nieznane. Synchronizowanie nagłówków (%1)...</translation>
    </message>
</context>
<context>
    <name>OpenURIDialog</name>
    <message>
        <source>Open URI</source>
        <translation>Otwórz URI</translation>
    </message>
    <message>
        <source>Open payment request from URI or file</source>
        <translation>Otwórz żądanie zapłaty z URI lub pliku</translation>
    </message>
    <message>
        <source>URI:</source>
        <translation>URI:</translation>
    </message>
    <message>
        <source>Select payment request file</source>
        <translation>Otwórz żądanie zapłaty z pliku</translation>
    </message>
    <message>
        <source>Select payment request file to open</source>
        <translation>Wybierz plik żądania zapłaty do otwarcia</translation>
    </message>
</context>
<context>
    <name>OptionsDialog</name>
    <message>
        <source>Options</source>
        <translation>Opcje</translation>
    </message>
    <message>
        <source>&amp;Main</source>
        <translation>Główne</translation>
    </message>
    <message>
        <source>Automatically start %1 after logging in to the system.</source>
        <translation>Automatycznie uruchom %1 po zalogowaniu do systemu.</translation>
    </message>
    <message>
        <source>&amp;Start %1 on system login</source>
        <translation>Uruchamiaj %1 wraz z zalogowaniem do &amp;systemu</translation>
    </message>
    <message>
        <source>Size of &amp;database cache</source>
        <translation>Wielkość bufora bazy &amp;danych</translation>
    </message>
    <message>
        <source>MB</source>
        <translation>MB</translation>
    </message>
    <message>
        <source>Number of script &amp;verification threads</source>
        <translation>Liczba wątków &amp;weryfikacji skryptu</translation>
    </message>
    <message>
        <source>IP address of the proxy (e.g. IPv4: 127.0.0.1 / IPv6: ::1)</source>
        <translation>Adres IP serwera proxy (np. IPv4: 127.0.0.1 / IPv6: ::1)</translation>
    </message>
    <message>
        <source>Shows if the supplied default SOCKS5 proxy is used to reach peers via this network type.</source>
        <translation>Pakazuje czy dostarczone domyślne SOCKS5 proxy jest użyte do połączenia z węzłami przez sieć tego typu.</translation>
    </message>
    <message>
        <source>Use separate SOCKS&amp;5 proxy to reach peers via Tor hidden services:</source>
        <translation>Użyj oddzielnego proxy SOCKS&amp;5 aby osiągnąć węzły w ukrytych usługach Tor:</translation>
    </message>
    <message>
        <source>Hide the icon from the system tray.</source>
        <translation>Ukryj ikonę z zasobnika systemowego.</translation>
    </message>
    <message>
        <source>&amp;Hide tray icon</source>
        <translation>&amp;Ukryj ikonę z zasobnika</translation>
    </message>
    <message>
        <source>Minimize instead of exit the application when the window is closed. When this option is enabled, the application will be closed only after selecting Exit in the menu.</source>
        <translation>Minimalizuje zamiast zakończyć działanie programu przy zamykaniu okna. Kiedy ta opcja jest włączona, program zakończy działanie po wybieraniu Zamknij w menu.</translation>
    </message>
    <message>
        <source>Third party URLs (e.g. a block explorer) that appear in the transactions tab as context menu items. %s in the URL is replaced by transaction hash. Multiple URLs are separated by vertical bar |.</source>
        <translation>Zewnętrzne URL podglądu transakcji (np. eksplorator bloków), które będą wyświetlały się w menu kontekstowym, w zakładce transakcji. %s będzie zamieniany w adresie na hash transakcji. Oddziel wiele adresów pionową kreską |.</translation>
    </message>
    <message>
        <source>Active command-line options that override above options:</source>
        <translation>Aktywne opcje linii komend, które nadpisują powyższe opcje:</translation>
    </message>
    <message>
        <source>Open the %1 configuration file from the working directory.</source>
        <translation>Otwiera %1 plik konfiguracyjny z czynnego katalogu.</translation>
    </message>
    <message>
        <source>Open Configuration File</source>
        <translation>Otwórz plik konfiguracyjny</translation>
    </message>
    <message>
        <source>Reset all client options to default.</source>
        <translation>Przywróć wszystkie domyślne ustawienia klienta.</translation>
    </message>
    <message>
        <source>&amp;Reset Options</source>
        <translation>Z&amp;resetuj ustawienia</translation>
    </message>
    <message>
        <source>&amp;Network</source>
        <translation>&amp;Sieć</translation>
    </message>
    <message>
        <source>Disables some advanced features but all blocks will still be fully validated. Reverting this setting requires re-downloading the entire blockchain. Actual disk usage may be somewhat higher.</source>
        <translation>Wyłącza niektóre zaawansowane funkcje, ale wszystkie bloki nadal będą w pełni sprawdzane. Przywrócenie tego ustawienia wymaga ponownego pobrania całego łańcucha bloków. Rzeczywiste wykorzystanie dysku może być nieco wyższe.</translation>
    </message>
    <message>
        <source>Prune &amp;block storage to</source>
        <translation>Przytnij magazyn &amp;bloków do</translation>
    </message>
    <message>
        <source>GB</source>
        <translation>GB</translation>
    </message>
    <message>
        <source>Reverting this setting requires re-downloading the entire blockchain.</source>
        <translation>Cofnięcie tego ustawienia wymaga ponownego załadowania całego łańcucha bloków.</translation>
    </message>
    <message>
        <source>(0 = auto, &lt;0 = leave that many cores free)</source>
        <translation>(0 = automatycznie, &lt;0 = zostaw tyle wolnych rdzeni)</translation>
    </message>
    <message>
        <source>W&amp;allet</source>
        <translation>Portfel</translation>
    </message>
    <message>
        <source>Expert</source>
        <translation>Ekspert</translation>
    </message>
    <message>
        <source>Enable coin &amp;control features</source>
        <translation>Włącz funk&amp;cje kontoli monet</translation>
    </message>
    <message>
        <source>If you disable the spending of unconfirmed change, the change from a transaction cannot be used until that transaction has at least one confirmation. This also affects how your balance is computed.</source>
        <translation>Jeżeli wyłączysz możliwość wydania niezatwierdzonej wydanej reszty, reszta z transakcji nie będzie mogła zostać wykorzystana, dopóki ta transakcja nie będzie miała przynajmniej jednego potwierdzenia. To także ma wpływ na obliczanie Twojego salda.</translation>
    </message>
    <message>
        <source>&amp;Spend unconfirmed change</source>
        <translation>Wydaj niepotwierdzoną re&amp;sztę</translation>
    </message>
    <message>
        <source>Automatically open the Particl client port on the router. This only works when your router supports UPnP and it is enabled.</source>
        <translation>Automatycznie otwiera port klienta Particl na routerze. Ta opcja dzieła tylko jeśli twój router wspiera UPnP i jest ono włączone.</translation>
    </message>
    <message>
        <source>Map port using &amp;UPnP</source>
        <translation>Mapuj port używając &amp;UPnP</translation>
    </message>
    <message>
<<<<<<< HEAD
        <source>Connect to the Particl network through a SOCKS5 proxy.</source>
        <translation>Połącz się z siecią Particl poprzez proxy SOCKS5.</translation>
=======
        <source>Accept connections from outside.</source>
        <translation>Akceptuj połączenia z zewnątrz.</translation>
    </message>
    <message>
        <source>Allow incomin&amp;g connections</source>
        <translation>Zezwól na &amp;połączenia przychodzące</translation>
    </message>
    <message>
        <source>Connect to the Bitcoin network through a SOCKS5 proxy.</source>
        <translation>Połącz się z siecią Bitcoin poprzez proxy SOCKS5.</translation>
>>>>>>> e5776690
    </message>
    <message>
        <source>&amp;Connect through SOCKS5 proxy (default proxy):</source>
        <translation>Połącz przez proxy SO&amp;CKS5 (domyślne proxy):</translation>
    </message>
    <message>
        <source>Proxy &amp;IP:</source>
        <translation>&amp;IP proxy: </translation>
    </message>
    <message>
        <source>&amp;Port:</source>
        <translation>&amp;Port:</translation>
    </message>
    <message>
        <source>Port of the proxy (e.g. 9050)</source>
        <translation>Port proxy (np. 9050)</translation>
    </message>
    <message>
        <source>Used for reaching peers via:</source>
        <translation>Użyto do połączenia z peerami przy pomocy:</translation>
    </message>
    <message>
        <source>IPv4</source>
        <translation>IPv4</translation>
    </message>
    <message>
        <source>IPv6</source>
        <translation>IPv6</translation>
    </message>
    <message>
        <source>Tor</source>
        <translation>Tor</translation>
    </message>
    <message>
        <source>Connect to the Particl network through a separate SOCKS5 proxy for Tor hidden services.</source>
        <translation>Połącz się z siecią Particl przy pomocy oddzielnego SOCKS5 proxy dla sieci TOR</translation>
    </message>
    <message>
        <source>&amp;Window</source>
        <translation>&amp;Okno</translation>
    </message>
    <message>
        <source>Show only a tray icon after minimizing the window.</source>
        <translation>Pokazuj tylko ikonę przy zegarku po zminimalizowaniu okna.</translation>
    </message>
    <message>
        <source>&amp;Minimize to the tray instead of the taskbar</source>
        <translation>&amp;Minimalizuj do zasobnika systemowego zamiast do paska zadań</translation>
    </message>
    <message>
        <source>M&amp;inimize on close</source>
        <translation>M&amp;inimalizuj przy zamknięciu</translation>
    </message>
    <message>
        <source>&amp;Display</source>
        <translation>&amp;Wyświetlanie</translation>
    </message>
    <message>
        <source>User Interface &amp;language:</source>
        <translation>Język &amp;użytkownika:</translation>
    </message>
    <message>
        <source>The user interface language can be set here. This setting will take effect after restarting %1.</source>
        <translation>Można tu ustawić język interfejsu uzytkownika. Ustawienie przyniesie skutek po ponownym uruchomieniu %1.</translation>
    </message>
    <message>
        <source>&amp;Unit to show amounts in:</source>
        <translation>&amp;Jednostka pokazywana przy kwocie:</translation>
    </message>
    <message>
        <source>Choose the default subdivision unit to show in the interface and when sending coins.</source>
        <translation>Wybierz podział jednostki pokazywany w interfejsie  oraz podczas wysyłania monet</translation>
    </message>
    <message>
        <source>Whether to show coin control features or not.</source>
        <translation>Wybierz pokazywanie lub nie funkcji kontroli monet.</translation>
    </message>
    <message>
        <source>&amp;Third party transaction URLs</source>
        <translation>&amp;Zewnętrzny URL podglądu transakcji</translation>
    </message>
    <message>
        <source>&amp;OK</source>
        <translation>&amp;OK</translation>
    </message>
    <message>
        <source>&amp;Cancel</source>
        <translation>&amp;Anuluj</translation>
    </message>
    <message>
        <source>default</source>
        <translation>domyślny</translation>
    </message>
    <message>
        <source>none</source>
        <translation>żaden</translation>
    </message>
    <message>
        <source>Confirm options reset</source>
        <translation>Potwierdź reset ustawień</translation>
    </message>
    <message>
        <source>Client restart required to activate changes.</source>
        <translation>Wymagany restart programu, aby uaktywnić zmiany.</translation>
    </message>
    <message>
        <source>Client will be shut down. Do you want to proceed?</source>
        <translation>Program zostanie wyłączony. Czy chcesz kontynuować?</translation>
    </message>
    <message>
        <source>Configuration options</source>
        <translation>Opcje konfiguracji</translation>
    </message>
    <message>
        <source>The configuration file is used to specify advanced user options which override GUI settings. Additionally, any command-line options will override this configuration file.</source>
        <translation>Plik konfiguracyjny jest używany celem zdefiniowania zaawansowanych opcji nadpisujących ustawienia aplikacji okienkowej (GUI). Parametry zdefiniowane z poziomu linii poleceń nadpisują parametry określone w tym pliku.</translation>
    </message>
    <message>
        <source>Error</source>
        <translation>Błąd</translation>
    </message>
    <message>
        <source>The configuration file could not be opened.</source>
        <translation>Plik z konfiguracją nie mógł być otworzony.</translation>
    </message>
    <message>
        <source>This change would require a client restart.</source>
        <translation>Ta zmiana może wymagać ponownego uruchomienia klienta.</translation>
    </message>
    <message>
        <source>The supplied proxy address is invalid.</source>
        <translation>Adres podanego proxy jest nieprawidłowy</translation>
    </message>
</context>
<context>
    <name>OverviewPage</name>
    <message>
        <source>Form</source>
        <translation>Formularz</translation>
    </message>
    <message>
        <source>The displayed information may be out of date. Your wallet automatically synchronizes with the Particl network after a connection is established, but this process has not completed yet.</source>
        <translation>Wyświetlana informacja może być nieaktualna. Twój portfel synchronizuje się automatycznie z siecią bitcoin, zaraz po tym jak uzyskano połączenie, ale proces ten nie został jeszcze ukończony.</translation>
    </message>
    <message>
        <source>Watch-only:</source>
        <translation>Tylko podglądaj:</translation>
    </message>
    <message>
        <source>Available:</source>
        <translation>Dostępne:</translation>
    </message>
    <message>
        <source>Your current spendable balance</source>
        <translation>Twoje obecne saldo</translation>
    </message>
    <message>
        <source>Pending:</source>
        <translation>W toku:</translation>
    </message>
    <message>
        <source>Total of transactions that have yet to be confirmed, and do not yet count toward the spendable balance</source>
        <translation>Suma transakcji, które nie zostały jeszcze potwierdzone, a które nie zostały wliczone do twojego obecnego salda</translation>
    </message>
    <message>
        <source>Immature:</source>
        <translation>Niedojrzały: </translation>
    </message>
    <message>
        <source>Mined balance that has not yet matured</source>
        <translation>Balans wydobytych monet, które jeszcze nie dojrzały</translation>
    </message>
    <message>
        <source>Balances</source>
        <translation>Salda</translation>
    </message>
    <message>
        <source>Total:</source>
        <translation>Ogółem:</translation>
    </message>
    <message>
        <source>Your current total balance</source>
        <translation>Twoje obecne saldo</translation>
    </message>
    <message>
        <source>Your current balance in watch-only addresses</source>
        <translation>Twoje obecne saldo na podglądanym adresie </translation>
    </message>
    <message>
        <source>Spendable:</source>
        <translation>Możliwe do wydania:</translation>
    </message>
    <message>
        <source>Recent transactions</source>
        <translation>Ostatnie transakcje</translation>
    </message>
    <message>
        <source>Unconfirmed transactions to watch-only addresses</source>
        <translation>Niepotwierdzone transakcje na podglądanych adresach</translation>
    </message>
    <message>
        <source>Mined balance in watch-only addresses that has not yet matured</source>
        <translation>Wykopane monety na podglądanych adresach które jeszcze nie dojrzały</translation>
    </message>
    <message>
        <source>Current total balance in watch-only addresses</source>
        <translation>Łączna kwota na podglądanych adresach</translation>
    </message>
</context>
<context>
    <name>PaymentServer</name>
    <message>
        <source>Payment request error</source>
        <translation>Błąd żądania płatności</translation>
    </message>
    <message>
        <source>Cannot start bitcoin: click-to-pay handler</source>
        <translation>Nie można uruchomić protokołu bitcoin: kliknij-by-zapłacić</translation>
    </message>
    <message>
        <source>URI handling</source>
        <translation>Obsługa URI</translation>
    </message>
    <message>
        <source>'bitcoin://' is not a valid URI. Use 'bitcoin:' instead.</source>
        <translation>'bitcoin://' nie jest poprawnym URI. Użyj 'bitcoin:'.</translation>
    </message>
    <message>
        <source>Payment request fetch URL is invalid: %1</source>
        <translation>URL pobrania żądania zapłaty jest nieprawidłowy: %1</translation>
    </message>
    <message>
        <source>Invalid payment address %1</source>
        <translation>błędny adres płatności %1</translation>
    </message>
    <message>
        <source>URI cannot be parsed! This can be caused by an invalid Bitcoin address or malformed URI parameters.</source>
        <translation>Nie można przeanalizować identyfikatora URI! Może to być spowodowane nieważnym adresem Bitcoin lub nieprawidłowymi parametrami URI.</translation>
    </message>
    <message>
        <source>Payment request file handling</source>
        <translation>Przechwytywanie plików żądania płatności</translation>
    </message>
    <message>
        <source>Payment request file cannot be read! This can be caused by an invalid payment request file.</source>
        <translation>Plik z żądaniem płatności nie mógł zostać otwarty. Może być to spowodowane nieprawidłowym plikiem.</translation>
    </message>
    <message>
        <source>Payment request rejected</source>
        <translation>Żądanie płatności odrzucone</translation>
    </message>
    <message>
        <source>Payment request network doesn't match client network.</source>
        <translation>Sieć żądania zapłaty nie odpowiada sieci klienta.</translation>
    </message>
    <message>
        <source>Payment request expired.</source>
        <translation>Żądanie płatności upłynęło.</translation>
    </message>
    <message>
        <source>Payment request is not initialized.</source>
        <translation>Żądanie płatności nie jest zainicjowane.</translation>
    </message>
    <message>
        <source>Unverified payment requests to custom payment scripts are unsupported.</source>
        <translation>Niezweryfikowane żądania płatności do własnych skryptów płatności są niewspierane.</translation>
    </message>
    <message>
        <source>Invalid payment request.</source>
        <translation>Nieprawidłowe żądanie płatności</translation>
    </message>
    <message>
        <source>Requested payment amount of %1 is too small (considered dust).</source>
        <translation>Żądana kwota %1 jest za niska (uznano za kurz).</translation>
    </message>
    <message>
        <source>Refund from %1</source>
        <translation>Zwrot z %1</translation>
    </message>
    <message>
        <source>Payment request %1 is too large (%2 bytes, allowed %3 bytes).</source>
        <translation>Żądanie płatności %1 jest zbyt duże (%2 bajtów, dozwolone %3 bajtów).</translation>
    </message>
    <message>
        <source>Error communicating with %1: %2</source>
        <translation>Błąd komunikacji z %1 : %2</translation>
    </message>
    <message>
        <source>Payment request cannot be parsed!</source>
        <translation>Żądanie płatności nie może zostać przetworzone.</translation>
    </message>
    <message>
        <source>Bad response from server %1</source>
        <translation>Błędna odpowiedź z serwera %1</translation>
    </message>
    <message>
        <source>Network request error</source>
        <translation>Błąd żądania sieci</translation>
    </message>
    <message>
        <source>Payment acknowledged</source>
        <translation>Płatność potwierdzona</translation>
    </message>
</context>
<context>
    <name>PeerTableModel</name>
    <message>
        <source>User Agent</source>
        <translation>Aplikacja kliencka</translation>
    </message>
    <message>
        <source>Node/Service</source>
        <translation>Węzeł/Usługi</translation>
    </message>
    <message>
        <source>NodeId</source>
        <translation>Identyfikator węzła</translation>
    </message>
    <message>
        <source>Ping</source>
        <translation>Ping</translation>
    </message>
    <message>
        <source>Sent</source>
        <translation>Wysłane</translation>
    </message>
    <message>
        <source>Received</source>
        <translation>Otrzymane</translation>
    </message>
</context>
<context>
    <name>QObject</name>
    <message>
        <source>Amount</source>
        <translation>Kwota</translation>
    </message>
    <message>
        <source>Enter a Particl address (e.g. %1)</source>
        <translation>Wprowadź adres bitcoinowy (np. %1)</translation>
    </message>
    <message>
        <source>%1 d</source>
        <translation>%1 d</translation>
    </message>
    <message>
        <source>%1 h</source>
        <translation>%1 h</translation>
    </message>
    <message>
        <source>%1 m</source>
        <translation>%1 m</translation>
    </message>
    <message>
        <source>%1 s</source>
        <translation>%1 s</translation>
    </message>
    <message>
        <source>None</source>
        <translation>Żaden</translation>
    </message>
    <message>
        <source>N/A</source>
        <translation>NIEDOSTĘPNE</translation>
    </message>
    <message>
        <source>%1 ms</source>
        <translation>%1 ms</translation>
    </message>
    <message numerus="yes">
        <source>%n second(s)</source>
        <translation><numerusform>%n sekunda</numerusform><numerusform>%n sekund</numerusform><numerusform>%n sekund</numerusform><numerusform>%n sekund</numerusform></translation>
    </message>
    <message numerus="yes">
        <source>%n minute(s)</source>
        <translation><numerusform>%n minuta</numerusform><numerusform>%n minut</numerusform><numerusform>%n minut</numerusform><numerusform>%n minut</numerusform></translation>
    </message>
    <message numerus="yes">
        <source>%n hour(s)</source>
        <translation><numerusform>%n godzina</numerusform><numerusform>%n godziny</numerusform><numerusform>%n godzin</numerusform><numerusform>%n godzin</numerusform></translation>
    </message>
    <message numerus="yes">
        <source>%n day(s)</source>
        <translation><numerusform>%n dzień</numerusform><numerusform>%n dni</numerusform><numerusform>%n dni</numerusform><numerusform>%n dni</numerusform></translation>
    </message>
    <message numerus="yes">
        <source>%n week(s)</source>
        <translation><numerusform>%n tydzień</numerusform><numerusform>%n tygodnie</numerusform><numerusform>%n tygodni</numerusform><numerusform>%n tygodni</numerusform></translation>
    </message>
    <message>
        <source>%1 and %2</source>
        <translation>%1 i %2</translation>
    </message>
    <message numerus="yes">
        <source>%n year(s)</source>
        <translation><numerusform>%n rok</numerusform><numerusform>%n lata</numerusform><numerusform>%n lat</numerusform><numerusform>%n lat</numerusform></translation>
    </message>
    <message>
        <source>%1 B</source>
        <translation>%1 B</translation>
    </message>
    <message>
        <source>%1 KB</source>
        <translation>%1 KB</translation>
    </message>
    <message>
        <source>%1 MB</source>
        <translation>%1 MB</translation>
    </message>
    <message>
        <source>%1 GB</source>
        <translation>%1 GB</translation>
    </message>
    <message>
        <source>%1 didn't yet exit safely...</source>
        <translation>%1 jeszcze się bezpiecznie nie zamknął...</translation>
    </message>
    <message>
        <source>unknown</source>
        <translation>nieznane</translation>
    </message>
</context>
<context>
    <name>QObject::QObject</name>
    <message>
        <source>Error parsing command line arguments: %1.</source>
        <translation>Błąd podczas analizowania argumentów wiersza poleceń: %1.</translation>
    </message>
    <message>
        <source>Error: Specified data directory "%1" does not exist.</source>
        <translation>Błąd: Określony folder danych "%1" nie istnieje.</translation>
    </message>
    <message>
        <source>Error: Cannot parse configuration file: %1.</source>
        <translation>Błąd: nie można przeanalizować pliku konfiguracyjnego: %1.</translation>
    </message>
    <message>
        <source>Error: %1</source>
        <translation>Błąd: %1</translation>
    </message>
</context>
<context>
    <name>QRImageWidget</name>
    <message>
        <source>&amp;Save Image...</source>
        <translation>&amp;Zapisz obraz...</translation>
    </message>
    <message>
        <source>&amp;Copy Image</source>
        <translation>&amp;Kopiuj obraz</translation>
    </message>
    <message>
        <source>Save QR Code</source>
        <translation>Zapisz Kod QR</translation>
    </message>
    <message>
        <source>PNG Image (*.png)</source>
        <translation>Obraz PNG (*.png)</translation>
    </message>
</context>
<context>
    <name>RPCConsole</name>
    <message>
        <source>N/A</source>
        <translation>NIEDOSTĘPNE</translation>
    </message>
    <message>
        <source>Client version</source>
        <translation>Wersja klienta</translation>
    </message>
    <message>
        <source>&amp;Information</source>
        <translation>&amp;Informacje</translation>
    </message>
    <message>
        <source>Debug window</source>
        <translation>Okno debugowania</translation>
    </message>
    <message>
        <source>General</source>
        <translation>Ogólne</translation>
    </message>
    <message>
        <source>Using BerkeleyDB version</source>
        <translation>Używana wersja BerkeleyDB </translation>
    </message>
    <message>
        <source>Datadir</source>
        <translation>Katalog danych</translation>
    </message>
    <message>
        <source>Startup time</source>
        <translation>Czas uruchomienia</translation>
    </message>
    <message>
        <source>Network</source>
        <translation>Sieć</translation>
    </message>
    <message>
        <source>Name</source>
        <translation>Nazwa</translation>
    </message>
    <message>
        <source>Number of connections</source>
        <translation>Liczba połączeń</translation>
    </message>
    <message>
        <source>Block chain</source>
        <translation>Łańcuch bloków</translation>
    </message>
    <message>
        <source>Current number of blocks</source>
        <translation>Aktualna liczba bloków</translation>
    </message>
    <message>
        <source>Memory Pool</source>
        <translation>Memory Pool (obszar pamięci)</translation>
    </message>
    <message>
        <source>Current number of transactions</source>
        <translation>Obecna liczba transakcji</translation>
    </message>
    <message>
        <source>Memory usage</source>
        <translation>Zużycie pamięci</translation>
    </message>
    <message>
        <source>Wallet: </source>
        <translation>Portfel:</translation>
    </message>
    <message>
        <source>(none)</source>
        <translation>(brak)</translation>
    </message>
    <message>
        <source>&amp;Reset</source>
        <translation>&amp;Reset</translation>
    </message>
    <message>
        <source>Received</source>
        <translation>Otrzymane</translation>
    </message>
    <message>
        <source>Sent</source>
        <translation>Wysłane</translation>
    </message>
    <message>
        <source>&amp;Peers</source>
        <translation>&amp;Węzły</translation>
    </message>
    <message>
        <source>Banned peers</source>
        <translation>Blokowane węzły</translation>
    </message>
    <message>
        <source>Select a peer to view detailed information.</source>
        <translation>Wybierz węzeł żeby zobaczyć szczegóły.</translation>
    </message>
    <message>
        <source>Whitelisted</source>
        <translation>Biała lista</translation>
    </message>
    <message>
        <source>Direction</source>
        <translation>Kierunek</translation>
    </message>
    <message>
        <source>Version</source>
        <translation>Wersja</translation>
    </message>
    <message>
        <source>Starting Block</source>
        <translation>Blok startowy</translation>
    </message>
    <message>
        <source>Synced Headers</source>
        <translation>Zsynchronizowane nagłówki</translation>
    </message>
    <message>
        <source>Synced Blocks</source>
        <translation>Zsynchronizowane bloki</translation>
    </message>
    <message>
        <source>User Agent</source>
        <translation>Aplikacja kliencka</translation>
    </message>
    <message>
        <source>Open the %1 debug log file from the current data directory. This can take a few seconds for large log files.</source>
        <translation>Otwórz plik dziennika debugowania %1 z obecnego katalogu z danymi. Może to potrwać kilka sekund przy większych plikach.</translation>
    </message>
    <message>
        <source>Decrease font size</source>
        <translation>Zmniejsz rozmiar czcionki</translation>
    </message>
    <message>
        <source>Increase font size</source>
        <translation>Zwiększ rozmiar czcionki</translation>
    </message>
    <message>
        <source>Services</source>
        <translation>Usługi</translation>
    </message>
    <message>
        <source>Ban Score</source>
        <translation>Punkty karne</translation>
    </message>
    <message>
        <source>Connection Time</source>
        <translation>Czas połączenia</translation>
    </message>
    <message>
        <source>Last Send</source>
        <translation>Ostatnio wysłano</translation>
    </message>
    <message>
        <source>Last Receive</source>
        <translation>Ostatnio odebrano</translation>
    </message>
    <message>
        <source>Ping Time</source>
        <translation>Czas odpowiedzi</translation>
    </message>
    <message>
        <source>The duration of a currently outstanding ping.</source>
        <translation>Czas trwania nadmiarowego pingu</translation>
    </message>
    <message>
        <source>Ping Wait</source>
        <translation>Czas odpowiedzi</translation>
    </message>
    <message>
        <source>Min Ping</source>
        <translation>Minimalny czas odpowiedzi</translation>
    </message>
    <message>
        <source>Time Offset</source>
        <translation>Przesunięcie czasu</translation>
    </message>
    <message>
        <source>Last block time</source>
        <translation>Czas ostatniego bloku</translation>
    </message>
    <message>
        <source>&amp;Open</source>
        <translation>&amp;Otwórz</translation>
    </message>
    <message>
        <source>&amp;Console</source>
        <translation>&amp;Konsola</translation>
    </message>
    <message>
        <source>&amp;Network Traffic</source>
        <translation>$Ruch sieci</translation>
    </message>
    <message>
        <source>Totals</source>
        <translation>Kwota ogólna</translation>
    </message>
    <message>
        <source>In:</source>
        <translation>Wejście:</translation>
    </message>
    <message>
        <source>Out:</source>
        <translation>Wyjście:</translation>
    </message>
    <message>
        <source>Debug log file</source>
        <translation>Plik logowania debugowania</translation>
    </message>
    <message>
        <source>Clear console</source>
        <translation>Wyczyść konsolę</translation>
    </message>
    <message>
        <source>1 &amp;hour</source>
        <translation>1 &amp;godzina</translation>
    </message>
    <message>
        <source>1 &amp;day</source>
        <translation>1 &amp;dzień</translation>
    </message>
    <message>
        <source>1 &amp;week</source>
        <translation>1 &amp;tydzień</translation>
    </message>
    <message>
        <source>1 &amp;year</source>
        <translation>1 &amp;rok</translation>
    </message>
    <message>
        <source>&amp;Disconnect</source>
        <translation>&amp;Rozłącz</translation>
    </message>
    <message>
        <source>Ban for</source>
        <translation>Zbanuj na</translation>
    </message>
    <message>
        <source>&amp;Unban</source>
        <translation>&amp;Odblokuj</translation>
    </message>
    <message>
        <source>default wallet</source>
        <translation>domyślny portfel</translation>
    </message>
    <message>
        <source>Welcome to the %1 RPC console.</source>
        <translation>Witaj w konsoli %1 RPC.</translation>
    </message>
    <message>
        <source>Use up and down arrows to navigate history, and %1 to clear screen.</source>
        <translation>Użyj strzałek do przewijania historii i %1 aby wyczyścić ekran</translation>
    </message>
    <message>
        <source>Type %1 for an overview of available commands.</source>
        <translation>Wpisz %1 aby uzyskać listę dostępnych komend.</translation>
    </message>
    <message>
        <source>For more information on using this console type %1.</source>
        <translation>Aby uzyskać więcej informacji jak używać tej konsoli wpisz %1.</translation>
    </message>
    <message>
        <source>WARNING: Scammers have been active, telling users to type commands here, stealing their wallet contents. Do not use this console without fully understanding the ramifications of a command.</source>
        <translation>UWAGA: Oszuści nakłaniają do wpisywania tutaj różnych poleceń aby ukraść portfel. Nie używaj tej konsoli bez pełnego zrozumienia wpisywanych poleceń.</translation>
    </message>
    <message>
        <source>Network activity disabled</source>
        <translation>Aktywność sieciowa wyłączona</translation>
    </message>
    <message>
        <source>Executing command without any wallet</source>
        <translation>Wykonuję komendę bez portfela</translation>
    </message>
    <message>
        <source>Executing command using "%1" wallet</source>
        <translation>Wykonuję komendę używając portfela "%1"</translation>
    </message>
    <message>
        <source>(node id: %1)</source>
        <translation>(id węzła: %1)</translation>
    </message>
    <message>
        <source>via %1</source>
        <translation>przez %1</translation>
    </message>
    <message>
        <source>never</source>
        <translation>nigdy</translation>
    </message>
    <message>
        <source>Inbound</source>
        <translation>Wejściowy</translation>
    </message>
    <message>
        <source>Outbound</source>
        <translation>Wyjściowy</translation>
    </message>
    <message>
        <source>Yes</source>
        <translation>Tak</translation>
    </message>
    <message>
        <source>No</source>
        <translation>Nie</translation>
    </message>
    <message>
        <source>Unknown</source>
        <translation>Nieznany</translation>
    </message>
</context>
<context>
    <name>ReceiveCoinsDialog</name>
    <message>
        <source>&amp;Amount:</source>
        <translation>&amp;Ilość:</translation>
    </message>
    <message>
        <source>&amp;Label:</source>
        <translation>&amp;Etykieta:</translation>
    </message>
    <message>
        <source>&amp;Message:</source>
        <translation>&amp;Wiadomość:</translation>
    </message>
    <message>
        <source>An optional message to attach to the payment request, which will be displayed when the request is opened. Note: The message will not be sent with the payment over the Particl network.</source>
        <translation>Opcjonalna wiadomość do dołączenia do żądania płatności, która będzie wyświetlana, gdy żądanie zostanie otwarte. Uwaga: wiadomość ta nie zostanie wysłana wraz z płatnością w sieci Particl.</translation>
    </message>
    <message>
        <source>An optional label to associate with the new receiving address.</source>
        <translation>Opcjonalna etykieta do skojarzenia z nowym adresem odbiorczym.</translation>
    </message>
    <message>
        <source>Use this form to request payments. All fields are &lt;b&gt;optional&lt;/b&gt;.</source>
        <translation>Użyj tego formularza do zażądania płatności. Wszystkie pola są &lt;b&gt;opcjonalne&lt;/b&gt;.</translation>
    </message>
    <message>
        <source>An optional amount to request. Leave this empty or zero to not request a specific amount.</source>
        <translation>Opcjonalna kwota by zażądać. Zostaw puste lub zero by nie zażądać konkretnej kwoty.</translation>
    </message>
    <message>
        <source>Clear all fields of the form.</source>
        <translation>Wyczyść wszystkie pola formularza.</translation>
    </message>
    <message>
        <source>Clear</source>
        <translation>Wyczyść</translation>
    </message>
    <message>
        <source>Native segwit addresses (aka Bech32 or BIP-173) reduce your transaction fees later on and offer better protection against typos, but old wallets don't support them. When unchecked, an address compatible with older wallets will be created instead.</source>
        <translation>Natywne adresy segwit (aka Bech32 lub BIP-173) zmniejszają później twoje opłaty transakcyjne i dają lepsze zabezpieczenie przed literówkami, ale stare portfele ich nie obsługują. Jeżeli odznaczone, stworzony zostanie adres kompatybilny ze starszymi portfelami.</translation>
    </message>
    <message>
        <source>Generate native segwit (Bech32) address</source>
        <translation>Wygeneruj natywny adres segwit (Bech32)</translation>
    </message>
    <message>
        <source>Requested payments history</source>
        <translation>Żądanie historii płatności</translation>
    </message>
    <message>
        <source>&amp;Request payment</source>
        <translation>&amp;Żądaj płatności</translation>
    </message>
    <message>
        <source>Show the selected request (does the same as double clicking an entry)</source>
        <translation>Pokaż wybrane żądanie (robi to samo co dwukrotne kliknięcie pozycji)</translation>
    </message>
    <message>
        <source>Show</source>
        <translation>Pokaż</translation>
    </message>
    <message>
        <source>Remove the selected entries from the list</source>
        <translation>Usuń zaznaczone z listy</translation>
    </message>
    <message>
        <source>Remove</source>
        <translation>Usuń</translation>
    </message>
    <message>
        <source>Copy URI</source>
        <translation>Kopiuj URI:</translation>
    </message>
    <message>
        <source>Copy label</source>
        <translation>Kopiuj etykietę</translation>
    </message>
    <message>
        <source>Copy message</source>
        <translation>Kopiuj wiadomość</translation>
    </message>
    <message>
        <source>Copy amount</source>
        <translation>Kopiuj kwotę</translation>
    </message>
</context>
<context>
    <name>ReceiveRequestDialog</name>
    <message>
        <source>QR Code</source>
        <translation>Kod QR</translation>
    </message>
    <message>
        <source>Copy &amp;URI</source>
        <translation>Kopiuj &amp;URI</translation>
    </message>
    <message>
        <source>Copy &amp;Address</source>
        <translation>Kopiuj &amp;adres</translation>
    </message>
    <message>
        <source>&amp;Save Image...</source>
        <translation>&amp;Zapisz obraz...</translation>
    </message>
    <message>
        <source>Request payment to %1</source>
        <translation>Zażądaj płatności do %1</translation>
    </message>
    <message>
        <source>Payment information</source>
        <translation>Informacje o płatności</translation>
    </message>
    <message>
        <source>URI</source>
        <translation>URI</translation>
    </message>
    <message>
        <source>Address</source>
        <translation>Adres</translation>
    </message>
    <message>
        <source>Amount</source>
        <translation>Kwota</translation>
    </message>
    <message>
        <source>Label</source>
        <translation>Etykieta</translation>
    </message>
    <message>
        <source>Message</source>
        <translation>Wiadomość</translation>
    </message>
    <message>
        <source>Wallet</source>
        <translation>Portfel</translation>
    </message>
    <message>
        <source>Resulting URI too long, try to reduce the text for label / message.</source>
        <translation>Wynikowy URI jest zbyt długi, spróbuj zmniejszyć tekst etykiety / wiadomości</translation>
    </message>
    <message>
        <source>Error encoding URI into QR Code.</source>
        <translation>Błąd kodowania URI w kod QR</translation>
    </message>
</context>
<context>
    <name>RecentRequestsTableModel</name>
    <message>
        <source>Date</source>
        <translation>Data</translation>
    </message>
    <message>
        <source>Label</source>
        <translation>Etykieta</translation>
    </message>
    <message>
        <source>Message</source>
        <translation>Wiadomość</translation>
    </message>
    <message>
        <source>(no label)</source>
        <translation>(brak etykiety)</translation>
    </message>
    <message>
        <source>(no message)</source>
        <translation>(brak wiadomości)</translation>
    </message>
    <message>
        <source>(no amount requested)</source>
        <translation>(brak kwoty)</translation>
    </message>
    <message>
        <source>Requested</source>
        <translation>Zażądano</translation>
    </message>
</context>
<context>
    <name>SendCoinsDialog</name>
    <message>
        <source>Send Coins</source>
        <translation>Wyślij monety</translation>
    </message>
    <message>
        <source>Coin Control Features</source>
        <translation>Funkcje kontroli monet</translation>
    </message>
    <message>
        <source>Inputs...</source>
        <translation>Wejścia...</translation>
    </message>
    <message>
        <source>automatically selected</source>
        <translation>zaznaczone automatycznie</translation>
    </message>
    <message>
        <source>Insufficient funds!</source>
        <translation>Niewystarczające środki!</translation>
    </message>
    <message>
        <source>Quantity:</source>
        <translation>Ilość:</translation>
    </message>
    <message>
        <source>Bytes:</source>
        <translation>Bajtów:</translation>
    </message>
    <message>
        <source>Amount:</source>
        <translation>Kwota:</translation>
    </message>
    <message>
        <source>Fee:</source>
        <translation>Opłata:</translation>
    </message>
    <message>
        <source>After Fee:</source>
        <translation>Po opłacie:</translation>
    </message>
    <message>
        <source>Change:</source>
        <translation>Reszta:</translation>
    </message>
    <message>
        <source>If this is activated, but the change address is empty or invalid, change will be sent to a newly generated address.</source>
        <translation>Kiedy ta opcja jest wybrana, to jeżeli adres reszty jest pusty lub nieprawidłowy, to reszta będzie wysyłana na nowo wygenerowany adres, </translation>
    </message>
    <message>
        <source>Custom change address</source>
        <translation>Niestandardowe zmiany adresu</translation>
    </message>
    <message>
        <source>Transaction Fee:</source>
        <translation>Opłata transakcyjna:</translation>
    </message>
    <message>
        <source>Choose...</source>
        <translation>Wybierz...</translation>
    </message>
    <message>
        <source>Using the fallbackfee can result in sending a transaction that will take several hours or days (or never) to confirm. Consider choosing your fee manually or wait until you have validated the complete chain.</source>
        <translation>206/5000
Korzystanie z opłaty domyślnej może skutkować wysłaniem transakcji, która potwierdzi się w kilka godzin lub dni (lub nigdy). Rozważ wybranie opłaty ręcznie lub poczekaj, aż sprawdzisz poprawność całego łańcucha.</translation>
    </message>
    <message>
        <source>Warning: Fee estimation is currently not possible.</source>
        <translation>Uwaga: Oszacowanie opłaty za transakcje jest aktualnie niemożliwe.</translation>
    </message>
    <message>
        <source>collapse fee-settings</source>
        <translation>zwiń opcje opłaty</translation>
    </message>
    <message>
        <source>Specify a custom fee per kB (1,000 bytes) of the transaction's virtual size.

Note:  Since the fee is calculated on a per-byte basis, a fee of "100 satoshis per kB" for a transaction size of 500 bytes (half of 1 kB) would ultimately yield a fee of only 50 satoshis.</source>
        <translation>Określ niestandardową opłatę za kB (1000 bajtów) wirtualnego rozmiaru transakcji.

Uwaga: Ponieważ opłata jest naliczana za każdy bajt, opłata "100 satoshi za kB" w przypadku transakcji o wielkości 500 bajtów (połowa 1 kB) ostatecznie da opłatę w wysokości tylko 50 satoshi.</translation>
    </message>
    <message>
        <source>per kilobyte</source>
        <translation>za kilobajt</translation>
    </message>
    <message>
        <source>Hide</source>
        <translation>Ukryj</translation>
    </message>
    <message>
        <source>Paying only the minimum fee is just fine as long as there is less transaction volume than space in the blocks. But be aware that this can end up in a never confirming transaction once there is more demand for bitcoin transactions than the network can process.</source>
        <translation>Zapłacenie tylko minimalnej opłaty jest nadal wystarczające, dopóki jest mniejszy wolumen transakcji niż miejsca w blokach. Należy jednak mieć świadomość, że może skończyć się to niezatwierdzeniem nigdy transakcji, gdy jest większe zapotrzebowanie na transakcje bitcoina niż sieć może przetworzyć.</translation>
    </message>
    <message>
        <source>(read the tooltip)</source>
        <translation>(przeczytaj podpowiedź)</translation>
    </message>
    <message>
        <source>Recommended:</source>
        <translation>Zalecane:</translation>
    </message>
    <message>
        <source>Custom:</source>
        <translation>Własna:</translation>
    </message>
    <message>
        <source>(Smart fee not initialized yet. This usually takes a few blocks...)</source>
        <translation>(Sprytne opłaty nie są jeszcze zainicjowane. Trwa to zwykle kilka bloków...)</translation>
    </message>
    <message>
        <source>Send to multiple recipients at once</source>
        <translation>Wyślij do wielu odbiorców na raz</translation>
    </message>
    <message>
        <source>Add &amp;Recipient</source>
        <translation>Dodaj Odbio&amp;rcę</translation>
    </message>
    <message>
        <source>Clear all fields of the form.</source>
        <translation>Wyczyść wszystkie pola formularza.</translation>
    </message>
    <message>
        <source>Dust:</source>
        <translation>Pył:</translation>
    </message>
    <message>
        <source>Confirmation time target:</source>
        <translation>Docelowy czas potwierdzenia:</translation>
    </message>
    <message>
        <source>Enable Replace-By-Fee</source>
        <translation>Włącz RBF (podmiana transakcji przez podniesienie opłaty)</translation>
    </message>
    <message>
        <source>With Replace-By-Fee (BIP-125) you can increase a transaction's fee after it is sent. Without this, a higher fee may be recommended to compensate for increased transaction delay risk.</source>
        <translation>Dzięki podmień-przez-opłatę (RBF, BIP-125) możesz podnieść opłatę transakcyjną już wysłanej transakcji. Bez tego, może być rekomendowana większa opłata aby zmniejszyć ryzyko opóźnienia zatwierdzenia transakcji.</translation>
    </message>
    <message>
        <source>Clear &amp;All</source>
        <translation>Wyczyść &amp;wszystko</translation>
    </message>
    <message>
        <source>Balance:</source>
        <translation>Saldo:</translation>
    </message>
    <message>
        <source>Confirm the send action</source>
        <translation>Potwierdź akcję wysyłania</translation>
    </message>
    <message>
        <source>S&amp;end</source>
        <translation>Wy&amp;syłka</translation>
    </message>
    <message>
        <source>Copy quantity</source>
        <translation>Skopiuj ilość</translation>
    </message>
    <message>
        <source>Copy amount</source>
        <translation>Kopiuj kwotę</translation>
    </message>
    <message>
        <source>Copy fee</source>
        <translation>Skopiuj prowizję</translation>
    </message>
    <message>
        <source>Copy after fee</source>
        <translation>Skopiuj ilość po opłacie</translation>
    </message>
    <message>
        <source>Copy bytes</source>
        <translation>Skopiuj ilość bajtów</translation>
    </message>
    <message>
        <source>Copy dust</source>
        <translation>Kopiuj pył</translation>
    </message>
    <message>
        <source>Copy change</source>
        <translation>Skopiuj resztę</translation>
    </message>
    <message>
        <source>%1 (%2 blocks)</source>
        <translation>%1 (%2 bloków)</translation>
    </message>
    <message>
        <source>%1 to %2</source>
        <translation>%1 do %2</translation>
    </message>
    <message>
        <source>Are you sure you want to send?</source>
        <translation>Czy na pewno chcesz wysłać?</translation>
    </message>
    <message>
        <source>or</source>
        <translation>lub</translation>
    </message>
    <message>
        <source>You can increase the fee later (signals Replace-By-Fee, BIP-125).</source>
        <translation>Możesz później zwiększyć opłatę (sygnalizuje podmień-przez-opłatę (RBF), BIP 125).</translation>
    </message>
    <message>
        <source>from wallet %1</source>
        <translation>z portfela %1</translation>
    </message>
    <message>
        <source>Please, review your transaction.</source>
        <translation>Proszę, zweryfikuj swoją transakcję.</translation>
    </message>
    <message>
        <source>Transaction fee</source>
        <translation>Opłata transakcyjna</translation>
    </message>
    <message>
        <source>Not signalling Replace-By-Fee, BIP-125.</source>
        <translation>Nie sygnalizuje podmień-przez-opłatę (RBF), BIP-125</translation>
    </message>
    <message>
        <source>Total Amount</source>
        <translation>Łączna wartość</translation>
    </message>
    <message>
        <source>Confirm send coins</source>
        <translation>Potwierdź wysyłanie monet</translation>
    </message>
    <message>
        <source>The recipient address is not valid. Please recheck.</source>
        <translation>Adres odbiorcy jest nieprawidłowy, proszę sprawić ponownie.</translation>
    </message>
    <message>
        <source>The amount to pay must be larger than 0.</source>
        <translation>Kwota do zapłacenia musi być większa od 0.</translation>
    </message>
    <message>
        <source>The amount exceeds your balance.</source>
        <translation>Kwota przekracza twoje saldo.</translation>
    </message>
    <message>
        <source>The total exceeds your balance when the %1 transaction fee is included.</source>
        <translation>Suma przekracza twoje saldo, gdy doliczymy %1 prowizji transakcyjnej.</translation>
    </message>
    <message>
        <source>Duplicate address found: addresses should only be used once each.</source>
        <translation>Duplikat adres-u znaleziony: adresy powinny zostać użyte tylko raz.</translation>
    </message>
    <message>
        <source>Transaction creation failed!</source>
        <translation>Utworzenie transakcji nie powiodło się!</translation>
    </message>
    <message>
        <source>The transaction was rejected with the following reason: %1</source>
        <translation>Transakcja została odrzucona z następującym powodem: %1</translation>
    </message>
    <message>
        <source>A fee higher than %1 is considered an absurdly high fee.</source>
        <translation>Opłata wyższa niż %1 jest uznawana za absurdalnie dużą.</translation>
    </message>
    <message>
        <source>Payment request expired.</source>
        <translation>Żądanie płatności upłynęło.</translation>
    </message>
    <message numerus="yes">
        <source>%n block(s)</source>
        <translation><numerusform>%n blok</numerusform><numerusform>%n bloków</numerusform><numerusform>%n bloków</numerusform><numerusform>%n bloków</numerusform></translation>
    </message>
    <message>
        <source>Pay only the required fee of %1</source>
        <translation>Zapłać tylko wymaganą opłatę w wysokości %1</translation>
    </message>
    <message numerus="yes">
        <source>Estimated to begin confirmation within %n block(s).</source>
<<<<<<< HEAD
        <translation><numerusform>Przybliżony czas zatwierdzenia: %n blok.</numerusform><numerusform>Przybliżony czas zatwierdzenia: %n bloki.</numerusform><numerusform>Przybliżony czas zatwierdzenia: %n bloków.</numerusform><numerusform>Przybliżony czas zatwierdzenia: %n bloków.</numerusform></translation>
=======
        <translation><numerusform>Przybliżony czas rozpoczęcia zatwierdzenia: %n blok.</numerusform><numerusform>Przybliżony czas rozpoczęcia zatwierdzenia: %n bloki.</numerusform><numerusform>Przybliżony czas rozpoczęcia zatwierdzenia: %n bloków.</numerusform><numerusform>Przybliżony czas rozpoczęcia zatwierdzenia: %n bloków.</numerusform></translation>
>>>>>>> e5776690
    </message>
    <message>
        <source>Warning: Invalid Particl address</source>
        <translation>Ostrzeżenie: nieprawidłowy adres Particl</translation>
    </message>
    <message>
        <source>Warning: Unknown change address</source>
        <translation>Ostrzeżenie: Nieznany adres reszty</translation>
    </message>
    <message>
        <source>Confirm custom change address</source>
        <translation>Potwierdź zmianę adresu własnego</translation>
    </message>
    <message>
        <source>The address you selected for change is not part of this wallet. Any or all funds in your wallet may be sent to this address. Are you sure?</source>
        <translation>Wybrany adres reszty nie jest częścią tego portfela. Dowolne lub wszystkie środki w twoim portfelu mogą być wysyłane na ten adres. Jesteś pewny?</translation>
    </message>
    <message>
        <source>(no label)</source>
        <translation>(brak etykiety)</translation>
    </message>
</context>
<context>
    <name>SendCoinsEntry</name>
    <message>
        <source>A&amp;mount:</source>
        <translation>Su&amp;ma:</translation>
    </message>
    <message>
        <source>Pay &amp;To:</source>
        <translation>Zapłać &amp;dla:</translation>
    </message>
    <message>
        <source>&amp;Label:</source>
        <translation>&amp;Etykieta:</translation>
    </message>
    <message>
        <source>Choose previously used address</source>
        <translation>Wybierz wcześniej użyty adres</translation>
    </message>
    <message>
        <source>This is a normal payment.</source>
        <translation>To jest standardowa płatność</translation>
    </message>
    <message>
        <source>The Particl address to send the payment to</source>
        <translation>Adres Particl gdzie wysłać płatność</translation>
    </message>
    <message>
        <source>Alt+A</source>
        <translation>Alt+A</translation>
    </message>
    <message>
        <source>Paste address from clipboard</source>
        <translation>Wklej adres ze schowka</translation>
    </message>
    <message>
        <source>Alt+P</source>
        <translation>Alt+P</translation>
    </message>
    <message>
        <source>Remove this entry</source>
        <translation>Usuń ten wpis</translation>
    </message>
    <message>
        <source>The fee will be deducted from the amount being sent. The recipient will receive less bitcoins than you enter in the amount field. If multiple recipients are selected, the fee is split equally.</source>
        <translation>Opłata zostanie odjęta od kwoty wysyłane.Odbiorca otrzyma mniej niż bitcoins wpisz w polu kwoty. Jeśli wybrano kilku odbiorców, opłata jest podzielona równo.</translation>
    </message>
    <message>
        <source>S&amp;ubtract fee from amount</source>
        <translation>Odejmij od wysokości opłaty</translation>
    </message>
    <message>
        <source>Use available balance</source>
        <translation>Użyj dostępnego salda</translation>
    </message>
    <message>
        <source>Message:</source>
        <translation>Wiadomość:</translation>
    </message>
    <message>
        <source>This is an unauthenticated payment request.</source>
        <translation>To żądanie zapłaty nie zostało zweryfikowane.</translation>
    </message>
    <message>
        <source>This is an authenticated payment request.</source>
        <translation>To żądanie zapłaty jest zweryfikowane.</translation>
    </message>
    <message>
        <source>Enter a label for this address to add it to the list of used addresses</source>
        <translation>Wprowadź etykietę dla tego adresu by dodać go do listy użytych adresów</translation>
    </message>
    <message>
        <source>A message that was attached to the bitcoin: URI which will be stored with the transaction for your reference. Note: This message will not be sent over the Particl network.</source>
        <translation>Wiadomość, która została dołączona do URI bitcoin:, która będzie przechowywana wraz z transakcją w celach informacyjnych. Uwaga: Ta wiadomość nie będzie rozsyłana w sieci Particl.</translation>
    </message>
    <message>
        <source>Pay To:</source>
        <translation>Wpłać do:</translation>
    </message>
    <message>
        <source>Memo:</source>
        <translation>Notatka:</translation>
    </message>
    <message>
        <source>Enter a label for this address to add it to your address book</source>
        <translation>Wprowadź etykietę dla tego adresu by dodać go do książki adresowej</translation>
    </message>
</context>
<context>
    <name>SendConfirmationDialog</name>
    <message>
        <source>Yes</source>
        <translation>Tak</translation>
    </message>
</context>
<context>
    <name>ShutdownWindow</name>
    <message>
        <source>%1 is shutting down...</source>
        <translation>%1 się zamyka...</translation>
    </message>
    <message>
        <source>Do not shut down the computer until this window disappears.</source>
        <translation>Nie wyłączaj komputera dopóki to okno nie zniknie.</translation>
    </message>
</context>
<context>
    <name>SignVerifyMessageDialog</name>
    <message>
        <source>Signatures - Sign / Verify a Message</source>
        <translation>Podpisy - Podpisz / zweryfikuj wiadomość</translation>
    </message>
    <message>
        <source>&amp;Sign Message</source>
        <translation>Podpi&amp;sz Wiadomość</translation>
    </message>
    <message>
        <source>You can sign messages/agreements with your addresses to prove you can receive bitcoins sent to them. Be careful not to sign anything vague or random, as phishing attacks may try to trick you into signing your identity over to them. Only sign fully-detailed statements you agree to.</source>
        <translation>Możesz podpisywać wiadomości swoimi adresami aby udowodnić, że jesteś ich właścicielem. Uważaj, aby nie podpisywać niczego co wzbudza Twoje podejrzenia, ponieważ ktoś może stosować phishing próbując nakłonić Cię do ich podpisania. Akceptuj i podpisuj tylko w pełni zrozumiałe komunikaty i wiadomości.</translation>
    </message>
    <message>
        <source>The Particl address to sign the message with</source>
        <translation>Adres Particl, za pomocą którego podpisać wiadomość</translation>
    </message>
    <message>
        <source>Choose previously used address</source>
        <translation>Wybierz wcześniej użyty adres</translation>
    </message>
    <message>
        <source>Alt+A</source>
        <translation>Alt+A</translation>
    </message>
    <message>
        <source>Paste address from clipboard</source>
        <translation>Wklej adres ze schowka</translation>
    </message>
    <message>
        <source>Alt+P</source>
        <translation>Alt+P</translation>
    </message>
    <message>
        <source>Enter the message you want to sign here</source>
        <translation>Tutaj wprowadź wiadomość, którą chcesz podpisać</translation>
    </message>
    <message>
        <source>Signature</source>
        <translation>Podpis</translation>
    </message>
    <message>
        <source>Copy the current signature to the system clipboard</source>
        <translation>Kopiuje aktualny podpis do schowka systemowego</translation>
    </message>
    <message>
        <source>Sign the message to prove you own this Particl address</source>
        <translation>Podpisz wiadomość aby dowieść, że ten adres jest twój</translation>
    </message>
    <message>
        <source>Sign &amp;Message</source>
        <translation>Podpisz Wiado&amp;mość</translation>
    </message>
    <message>
        <source>Reset all sign message fields</source>
        <translation>Zresetuj wszystkie pola podpisanej wiadomości</translation>
    </message>
    <message>
        <source>Clear &amp;All</source>
        <translation>Wyczyść &amp;wszystko</translation>
    </message>
    <message>
        <source>&amp;Verify Message</source>
        <translation>&amp;Zweryfikuj wiadomość</translation>
    </message>
    <message>
        <source>Enter the receiver's address, message (ensure you copy line breaks, spaces, tabs, etc. exactly) and signature below to verify the message. Be careful not to read more into the signature than what is in the signed message itself, to avoid being tricked by a man-in-the-middle attack. Note that this only proves the signing party receives with the address, it cannot prove sendership of any transaction!</source>
        <translation>Wpisz adres, wiadomość oraz sygnaturę (podpis) odbiorcy (upewnij się, że dokładnie skopiujesz wszystkie zakończenia linii, spacje, tabulacje itp.).  Uważaj by nie dodać więcej do podpisu niż do samej podpisywanej wiadomości by uniknąć ataku man-in-the-middle.
Zwróć uwagę, że poprawnie zweryfikowana wiadomość potwierdza to, że nadawca posiada klucz do adresu, natomiast nie potwierdza to, że poprawne wysłanie jakiejkolwiek transakcji! </translation>
    </message>
    <message>
        <source>The Particl address the message was signed with</source>
        <translation>Adres Particl, którym została podpisana wiadomość</translation>
    </message>
    <message>
        <source>Verify the message to ensure it was signed with the specified Particl address</source>
        <translation>Zweryfikuj wiadomość,  aby upewnić się, że została podpisana odpowiednim adresem Particl.</translation>
    </message>
    <message>
        <source>Verify &amp;Message</source>
        <translation>Zweryfikuj Wiado&amp;mość</translation>
    </message>
    <message>
        <source>Reset all verify message fields</source>
        <translation>Resetuje wszystkie pola weryfikacji wiadomości</translation>
    </message>
    <message>
        <source>Click "Sign Message" to generate signature</source>
        <translation>Kliknij "Podpisz Wiadomość" żeby uzyskać podpis</translation>
    </message>
    <message>
        <source>The entered address is invalid.</source>
        <translation>Podany adres jest nieprawidłowy.</translation>
    </message>
    <message>
        <source>Please check the address and try again.</source>
        <translation>Proszę sprawdzić adres i spróbować ponownie.</translation>
    </message>
    <message>
        <source>The entered address does not refer to a key.</source>
        <translation>Wprowadzony adres nie odnosi się do klucza.</translation>
    </message>
    <message>
        <source>Wallet unlock was cancelled.</source>
        <translation>Odblokowanie portfela zostało anulowane.</translation>
    </message>
    <message>
        <source>Private key for the entered address is not available.</source>
        <translation>Klucz prywatny dla podanego adresu nie jest dostępny.</translation>
    </message>
    <message>
        <source>Message signing failed.</source>
        <translation>Podpisanie wiadomości nie powiodło się.</translation>
    </message>
    <message>
        <source>Message signed.</source>
        <translation>Wiadomość podpisana.</translation>
    </message>
    <message>
        <source>The signature could not be decoded.</source>
        <translation>Podpis nie może zostać zdekodowany.</translation>
    </message>
    <message>
        <source>Please check the signature and try again.</source>
        <translation>Sprawdź podpis i spróbuj ponownie.</translation>
    </message>
    <message>
        <source>The signature did not match the message digest.</source>
        <translation>Podpis nie odpowiada skrótowi wiadomości.</translation>
    </message>
    <message>
        <source>Message verification failed.</source>
        <translation>Weryfikacja wiadomości nie powiodła się.</translation>
    </message>
    <message>
        <source>Message verified.</source>
        <translation>Wiadomość zweryfikowana.</translation>
    </message>
</context>
<context>
    <name>SplashScreen</name>
    <message>
        <source>[testnet]</source>
        <translation>[testnet]</translation>
    </message>
</context>
<context>
    <name>TrafficGraphWidget</name>
    <message>
        <source>KB/s</source>
        <translation>KB/s</translation>
    </message>
</context>
<context>
    <name>TransactionDesc</name>
    <message numerus="yes">
        <source>Open for %n more block(s)</source>
        <translation><numerusform>Otwórz dla %n kolejnego bloku</numerusform><numerusform>Otwórz dla %n kolejnych bloków</numerusform><numerusform>Otwórz dla %n kolejnych bloków</numerusform><numerusform>Otwórz dla %n kolejnych bloków</numerusform></translation>
    </message>
    <message>
        <source>Open until %1</source>
        <translation>Otwórz do %1</translation>
    </message>
    <message>
        <source>conflicted with a transaction with %1 confirmations</source>
        <translation>sprzeczny z transakcją posiadającą %1 potwierdzeń</translation>
    </message>
    <message>
        <source>0/unconfirmed, %1</source>
        <translation>0/niezatwierdzone, %1</translation>
    </message>
    <message>
        <source>in memory pool</source>
        <translation>w obszarze pamięci</translation>
    </message>
    <message>
        <source>not in memory pool</source>
        <translation>nie w obszarze pamięci</translation>
    </message>
    <message>
        <source>abandoned</source>
        <translation>porzucone</translation>
    </message>
    <message>
        <source>%1/unconfirmed</source>
        <translation>%1/niezatwierdzone</translation>
    </message>
    <message>
        <source>%1 confirmations</source>
        <translation>%1 potwierdzeń</translation>
    </message>
    <message>
        <source>Status</source>
        <translation>Status</translation>
    </message>
    <message>
        <source>Date</source>
        <translation>Data</translation>
    </message>
    <message>
        <source>Source</source>
        <translation>Źródło</translation>
    </message>
    <message>
        <source>Generated</source>
        <translation>Wygenerowano</translation>
    </message>
    <message>
        <source>From</source>
        <translation>Od</translation>
    </message>
    <message>
        <source>unknown</source>
        <translation>nieznane</translation>
    </message>
    <message>
        <source>To</source>
        <translation>Do</translation>
    </message>
    <message>
        <source>own address</source>
        <translation>własny adres</translation>
    </message>
    <message>
        <source>watch-only</source>
        <translation>tylko-obserwowany</translation>
    </message>
    <message>
        <source>label</source>
        <translation>etykieta</translation>
    </message>
    <message>
        <source>Credit</source>
        <translation>Uznanie</translation>
    </message>
    <message numerus="yes">
        <source>matures in %n more block(s)</source>
        <translation><numerusform>dojrzeje po %n kolejnym bloku</numerusform><numerusform>dojrzeje po %n kolejnych blokach</numerusform><numerusform>dojrzeje po %n kolejnych blokach</numerusform><numerusform>dojrzeje po %n kolejnych blokach</numerusform></translation>
    </message>
    <message>
        <source>not accepted</source>
        <translation>niezaakceptowane</translation>
    </message>
    <message>
        <source>Debit</source>
        <translation>Debet</translation>
    </message>
    <message>
        <source>Total debit</source>
        <translation>Łączne obciążenie</translation>
    </message>
    <message>
        <source>Total credit</source>
        <translation>Łączne uznanie</translation>
    </message>
    <message>
        <source>Transaction fee</source>
        <translation>Opłata transakcyjna</translation>
    </message>
    <message>
        <source>Net amount</source>
        <translation>Kwota netto</translation>
    </message>
    <message>
        <source>Message</source>
        <translation>Wiadomość</translation>
    </message>
    <message>
        <source>Comment</source>
        <translation>Komentarz</translation>
    </message>
    <message>
        <source>Transaction ID</source>
        <translation>ID transakcji</translation>
    </message>
    <message>
        <source>Transaction total size</source>
        <translation>Rozmiar transakcji</translation>
    </message>
    <message>
        <source>Transaction virtual size</source>
        <translation>Wirtualny rozmiar transakcji</translation>
    </message>
    <message>
        <source>Output index</source>
        <translation>Indeks wyjściowy</translation>
    </message>
    <message>
        <source>Merchant</source>
        <translation>Kupiec</translation>
    </message>
    <message>
        <source>Generated coins must mature %1 blocks before they can be spent. When you generated this block, it was broadcast to the network to be added to the block chain. If it fails to get into the chain, its state will change to "not accepted" and it won't be spendable. This may occasionally happen if another node generates a block within a few seconds of yours.</source>
        <translation>Wygenerowane monety muszą dojrzeć przez %1 bloków zanim będzie można je wydać. Gdy wygenerowałeś blok, został on rozgłoszony w sieci w celu dodania do łańcucha bloków. Jeżeli nie uda mu się wejść do łańcucha jego status zostanie zmieniony na "nie zaakceptowano" i nie będzie można go wydać. To czasem zdarza się gdy inny węzeł wygeneruje blok w kilka sekund od twojego.</translation>
    </message>
    <message>
        <source>Debug information</source>
        <translation>Informacje debugowania</translation>
    </message>
    <message>
        <source>Transaction</source>
        <translation>Transakcja</translation>
    </message>
    <message>
        <source>Inputs</source>
        <translation>Wejścia</translation>
    </message>
    <message>
        <source>Amount</source>
        <translation>Kwota</translation>
    </message>
    <message>
        <source>true</source>
        <translation>prawda</translation>
    </message>
    <message>
        <source>false</source>
        <translation>fałsz</translation>
    </message>
</context>
<context>
    <name>TransactionDescDialog</name>
    <message>
        <source>This pane shows a detailed description of the transaction</source>
        <translation>Ten panel pokazuje szczegółowy opis transakcji</translation>
    </message>
    <message>
        <source>Details for %1</source>
        <translation>Szczegóły %1</translation>
    </message>
</context>
<context>
    <name>TransactionTableModel</name>
    <message>
        <source>Date</source>
        <translation>Data</translation>
    </message>
    <message>
        <source>Type</source>
        <translation>Typ</translation>
    </message>
    <message>
        <source>Label</source>
        <translation>Etykieta</translation>
    </message>
    <message numerus="yes">
        <source>Open for %n more block(s)</source>
        <translation><numerusform>Otwórz dla %n kolejny blok</numerusform><numerusform>Otwórz dla %n kolejne bloki</numerusform><numerusform>Otwórz dla %n kolejnych bloków</numerusform><numerusform>Otwórz dla %n kolejnych bloków</numerusform></translation>
    </message>
    <message>
        <source>Open until %1</source>
        <translation>Otwórz do %1</translation>
    </message>
    <message>
        <source>Unconfirmed</source>
        <translation>Niepotwierdzone</translation>
    </message>
    <message>
        <source>Abandoned</source>
        <translation>Porzucone</translation>
    </message>
    <message>
        <source>Confirming (%1 of %2 recommended confirmations)</source>
        <translation>Potwierdzanie (%1 z %2 rekomendowanych potwierdzeń)</translation>
    </message>
    <message>
        <source>Confirmed (%1 confirmations)</source>
        <translation>Potwierdzono (%1 potwierdzeń)</translation>
    </message>
    <message>
        <source>Conflicted</source>
        <translation>Skonfliktowane</translation>
    </message>
    <message>
        <source>Immature (%1 confirmations, will be available after %2)</source>
        <translation>Niedojrzała (%1 potwierdzeń, będzie dostępna po %2)</translation>
    </message>
    <message>
        <source>Generated but not accepted</source>
        <translation>Wygenerowane ale nie zaakceptowane</translation>
    </message>
    <message>
        <source>Received with</source>
        <translation>Otrzymane przez</translation>
    </message>
    <message>
        <source>Received from</source>
        <translation>Odebrano od</translation>
    </message>
    <message>
        <source>Sent to</source>
        <translation>Wysłane do</translation>
    </message>
    <message>
        <source>Payment to yourself</source>
        <translation>Płatność do siebie</translation>
    </message>
    <message>
        <source>Mined</source>
        <translation>Wydobyto</translation>
    </message>
    <message>
        <source>watch-only</source>
        <translation>tylko-obserwowany</translation>
    </message>
    <message>
        <source>(n/a)</source>
        <translation>(brak)</translation>
    </message>
    <message>
        <source>(no label)</source>
        <translation>(brak etykiety)</translation>
    </message>
    <message>
        <source>Transaction status. Hover over this field to show number of confirmations.</source>
        <translation>Status transakcji. Najedź na pole, aby zobaczyć liczbę potwierdzeń.</translation>
    </message>
    <message>
        <source>Date and time that the transaction was received.</source>
        <translation>Data i czas odebrania transakcji.</translation>
    </message>
    <message>
        <source>Type of transaction.</source>
        <translation>Rodzaj transakcji.</translation>
    </message>
    <message>
        <source>Whether or not a watch-only address is involved in this transaction.</source>
        <translation>Czy adres tylko-obserwowany jest lub nie użyty w tej transakcji.</translation>
    </message>
    <message>
        <source>User-defined intent/purpose of the transaction.</source>
        <translation>Zdefiniowana przez użytkownika intencja/cel transakcji.</translation>
    </message>
    <message>
        <source>Amount removed from or added to balance.</source>
        <translation>Kwota odjęta z lub dodana do konta.</translation>
    </message>
</context>
<context>
    <name>TransactionView</name>
    <message>
        <source>All</source>
        <translation>Wszystko</translation>
    </message>
    <message>
        <source>Today</source>
        <translation>Dzisiaj</translation>
    </message>
    <message>
        <source>This week</source>
        <translation>W tym tygodniu</translation>
    </message>
    <message>
        <source>This month</source>
        <translation>W tym miesiącu</translation>
    </message>
    <message>
        <source>Last month</source>
        <translation>W zeszłym miesiącu</translation>
    </message>
    <message>
        <source>This year</source>
        <translation>W tym roku</translation>
    </message>
    <message>
        <source>Range...</source>
        <translation>Zakres...</translation>
    </message>
    <message>
        <source>Received with</source>
        <translation>Otrzymane przez</translation>
    </message>
    <message>
        <source>Sent to</source>
        <translation>Wysłane do</translation>
    </message>
    <message>
        <source>To yourself</source>
        <translation>Do siebie</translation>
    </message>
    <message>
        <source>Mined</source>
        <translation>Wydobyto</translation>
    </message>
    <message>
        <source>Other</source>
        <translation>Inne</translation>
    </message>
    <message>
        <source>Enter address, transaction id, or label to search</source>
        <translation>Wprowadź adres, identyfikator transakcji lub etykietę żeby wyszukać</translation>
    </message>
    <message>
        <source>Min amount</source>
        <translation>Minimalna kwota</translation>
    </message>
    <message>
        <source>Abandon transaction</source>
        <translation>Porzuć transakcję</translation>
    </message>
    <message>
        <source>Increase transaction fee</source>
        <translation>Zwiększ prowizję</translation>
    </message>
    <message>
        <source>Copy address</source>
        <translation>Kopiuj adres</translation>
    </message>
    <message>
        <source>Copy label</source>
        <translation>Kopiuj etykietę</translation>
    </message>
    <message>
        <source>Copy amount</source>
        <translation>Kopiuj kwotę</translation>
    </message>
    <message>
        <source>Copy transaction ID</source>
        <translation>Skopiuj ID transakcji</translation>
    </message>
    <message>
        <source>Copy raw transaction</source>
        <translation>Skopiuj surowe dane transakcji</translation>
    </message>
    <message>
        <source>Copy full transaction details</source>
        <translation>Skopiuj pełne informacje o transakcji</translation>
    </message>
    <message>
        <source>Edit label</source>
        <translation>Zmień etykietę</translation>
    </message>
    <message>
        <source>Show transaction details</source>
        <translation>Pokaż szczegóły transakcji</translation>
    </message>
    <message>
        <source>Export Transaction History</source>
        <translation>Eksport historii transakcji</translation>
    </message>
    <message>
        <source>Comma separated file (*.csv)</source>
        <translation>Plik *.CSV (dane rozdzielane przecinkami)</translation>
    </message>
    <message>
        <source>Confirmed</source>
        <translation>Potwierdzony</translation>
    </message>
    <message>
        <source>Watch-only</source>
        <translation>Tylko-obserwowany</translation>
    </message>
    <message>
        <source>Date</source>
        <translation>Data</translation>
    </message>
    <message>
        <source>Type</source>
        <translation>Typ</translation>
    </message>
    <message>
        <source>Label</source>
        <translation>Etykieta</translation>
    </message>
    <message>
        <source>Address</source>
        <translation>Adres</translation>
    </message>
    <message>
        <source>ID</source>
        <translation>ID</translation>
    </message>
    <message>
        <source>Exporting Failed</source>
        <translation>Eksportowanie nie powiodło się</translation>
    </message>
    <message>
        <source>There was an error trying to save the transaction history to %1.</source>
        <translation>Wystąpił błąd przy próbie zapisu historii transakcji do %1.</translation>
    </message>
    <message>
        <source>Exporting Successful</source>
        <translation>Eksport powiódł się</translation>
    </message>
    <message>
        <source>The transaction history was successfully saved to %1.</source>
        <translation>Historia transakcji została zapisana do %1.</translation>
    </message>
    <message>
        <source>Range:</source>
        <translation>Zakres:</translation>
    </message>
    <message>
        <source>to</source>
        <translation>do</translation>
    </message>
</context>
<context>
    <name>UnitDisplayStatusBarControl</name>
    <message>
        <source>Unit to show amounts in. Click to select another unit.</source>
        <translation>Jednostka w jakiej pokazywane są kwoty. Kliknij aby wybrać inną.</translation>
    </message>
</context>
<context>
    <name>WalletFrame</name>
    <message>
        <source>No wallet has been loaded.</source>
        <translation>Nie załadowano żadnego portfela.</translation>
    </message>
</context>
<context>
    <name>WalletModel</name>
    <message>
        <source>Send Coins</source>
        <translation>Wyślij płatność</translation>
    </message>
    <message>
        <source>Fee bump error</source>
        <translation>Błąd zwiększenia prowizji</translation>
    </message>
    <message>
        <source>Increasing transaction fee failed</source>
        <translation>Nieudane zwiększenie prowizji</translation>
    </message>
    <message>
        <source>Do you want to increase the fee?</source>
        <translation>Czy chcesz zwiększyć prowizję?</translation>
    </message>
    <message>
        <source>Current fee:</source>
        <translation>Aktualna opłata:</translation>
    </message>
    <message>
        <source>Increase:</source>
        <translation>Zwiększ:</translation>
    </message>
    <message>
        <source>New fee:</source>
        <translation>Nowa opłata:</translation>
    </message>
    <message>
        <source>Confirm fee bump</source>
        <translation>Potwierdź zwiększenie opłaty</translation>
    </message>
    <message>
        <source>Can't sign transaction.</source>
        <translation>Nie można podpisać transakcji.</translation>
    </message>
    <message>
        <source>Could not commit transaction</source>
        <translation>Nie można zatwierdzić transakcji</translation>
    </message>
</context>
<context>
    <name>WalletView</name>
    <message>
        <source>&amp;Export</source>
        <translation>&amp;Eksportuj</translation>
    </message>
    <message>
        <source>Export the data in the current tab to a file</source>
        <translation>Eksportuj dane z aktywnej karty do pliku</translation>
    </message>
    <message>
        <source>Backup Wallet</source>
        <translation>Kopia zapasowa portfela</translation>
    </message>
    <message>
        <source>Wallet Data (*.dat)</source>
        <translation>Dane Portfela (*.dat)</translation>
    </message>
    <message>
        <source>Backup Failed</source>
        <translation>Nie udało się wykonać kopii zapasowej</translation>
    </message>
    <message>
        <source>There was an error trying to save the wallet data to %1.</source>
        <translation>Wystąpił błąd przy próbie zapisu pliku portfela do %1.</translation>
    </message>
    <message>
        <source>Backup Successful</source>
        <translation>Wykonano kopię zapasową</translation>
    </message>
    <message>
        <source>The wallet data was successfully saved to %1.</source>
        <translation>Dane portfela zostały poprawnie zapisane w %1.</translation>
    </message>
    <message>
        <source>Cancel</source>
        <translation>Anuluj</translation>
    </message>
</context>
<context>
    <name>bitcoin-core</name>
    <message>
        <source>Distributed under the MIT software license, see the accompanying file %s or %s</source>
        <translation>Rozprowadzane na licencji MIT, zobacz dołączony plik %s lub %s</translation>
    </message>
    <message>
        <source>Prune configured below the minimum of %d MiB.  Please use a higher number.</source>
        <translation>Przycinanie skonfigurowano poniżej minimalnych %d MiB. Proszę użyć wyższej liczby.</translation>
    </message>
    <message>
        <source>Prune: last wallet synchronisation goes beyond pruned data. You need to -reindex (download the whole blockchain again in case of pruned node)</source>
        <translation>Prune: ostatnia synchronizacja portfela jest za danymi. Muszisz -reindexować (pobrać cały ciąg bloków ponownie w przypadku przyciętego węzła)</translation>
    </message>
    <message>
        <source>Rescans are not possible in pruned mode. You will need to use -reindex which will download the whole blockchain again.</source>
        <translation>Ponowne skanowanie nie jest możliwe w trybie przycinania. Będzie trzeba użyć -reindex, co pobierze ponownie cały łańcuch bloków.</translation>
    </message>
    <message>
        <source>Error: A fatal internal error occurred, see debug.log for details</source>
        <translation>Błąd: Wystąpił fatalny błąd wewnętrzny, sprawdź szczegóły w debug.log</translation>
    </message>
    <message>
        <source>Pruning blockstore...</source>
        <translation>Przycinanie zapisu bloków...</translation>
    </message>
    <message>
        <source>Unable to start HTTP server. See debug log for details.</source>
        <translation>Uruchomienie serwera HTTP nie powiodło się. Zobacz dziennik debugowania, aby uzyskać więcej szczegółów.</translation>
    </message>
    <message>
        <source>Particl Core</source>
        <translation>Particl Core</translation>
    </message>
    <message>
        <source>The %s developers</source>
        <translation>Deweloperzy %s</translation>
    </message>
    <message>
        <source>Cannot obtain a lock on data directory %s. %s is probably already running.</source>
        <translation>Nie można uzyskać blokady na katalogu z danymi %s. %s najprawdopodobniej jest już uruchomiony.</translation>
    </message>
    <message>
        <source>Cannot provide specific connections and have addrman find outgoing connections at the same.</source>
        <translation>Nie można podać określonych połączeń i jednocześnie mieć addrman szukającego połączeń wychodzących.</translation>
    </message>
    <message>
        <source>Error reading %s! All keys read correctly, but transaction data or address book entries might be missing or incorrect.</source>
        <translation>Błąd odczytu %s! Wszystkie klucze zostały odczytane poprawnie, ale może brakować  danych transakcji lub wpisów w książce adresowej, lub mogą one być nieprawidłowe.</translation>
    </message>
    <message>
        <source>Please check that your computer's date and time are correct! If your clock is wrong, %s will not work properly.</source>
        <translation>Proszę sprawdzić czy data i czas na Twoim komputerze są poprawne! Jeżeli ustawienia zegara będą złe, %s nie będzie działał prawidłowo.</translation>
    </message>
    <message>
        <source>Please contribute if you find %s useful. Visit %s for further information about the software.</source>
        <translation>Wspomóż proszę, jeśli uznasz %s za użyteczne. Odwiedź  %s, aby uzyskać więcej informacji o tym oprogramowaniu.</translation>
    </message>
    <message>
        <source>The block database contains a block which appears to be from the future. This may be due to your computer's date and time being set incorrectly. Only rebuild the block database if you are sure that your computer's date and time are correct</source>
        <translation>Baza bloków zawiera blok, który wydaje się pochodzić z przyszłości. Może to wynikać z nieprawidłowego ustawienia daty i godziny Twojego komputera. Bazę danych bloków dobuduj tylko, jeśli masz pewność, że data i godzina twojego komputera są poprawne</translation>
    </message>
    <message>
        <source>This is a pre-release test build - use at your own risk - do not use for mining or merchant applications</source>
        <translation>To jest wersja testowa - używać na własne ryzyko - nie używać do kopania albo zastosowań komercyjnych.</translation>
    </message>
    <message>
        <source>This is the transaction fee you may discard if change is smaller than dust at this level</source>
        <translation>To jest opłata transakcyjna jaką odrzucisz, jeżeli reszta jest mniejsza niż "dust" na tym poziomie</translation>
    </message>
    <message>
        <source>Unable to replay blocks. You will need to rebuild the database using -reindex-chainstate.</source>
        <translation>Nie można przetworzyć bloków. Konieczne będzie przebudowanie bazy danych za pomocą -reindex-chainstate.</translation>
    </message>
    <message>
        <source>Unable to rewind the database to a pre-fork state. You will need to redownload the blockchain</source>
        <translation>Nie można cofnąć bazy danych do stanu z przed forka. Konieczne jest ponowne pobranie łańcucha bloków</translation>
    </message>
    <message>
        <source>Warning: The network does not appear to fully agree! Some miners appear to be experiencing issues.</source>
        <translation>Ostrzeżenie: Sieć nie wydaje się w pełni zgodna! Niektórzy górnicy wydają się doświadczać problemów.</translation>
    </message>
    <message>
        <source>Warning: We do not appear to fully agree with our peers! You may need to upgrade, or other nodes may need to upgrade.</source>
        <translation>Uwaga: Wygląda na to, że nie ma pełnej zgodności z naszymi węzłami! Możliwe, że potrzebujesz aktualizacji bądź inne węzły jej potrzebują</translation>
    </message>
    <message>
        <source>%d of last 100 blocks have unexpected version</source>
        <translation>%d z ostatnich 100 bloków ma nieoczekiwaną wersję</translation>
    </message>
    <message>
        <source>%s corrupt, salvage failed</source>
        <translation>%s uszkodzony, odtworzenie się nie powiodło</translation>
    </message>
    <message>
        <source>-maxmempool must be at least %d MB</source>
        <translation>-maxmempool musi być przynajmniej %d MB</translation>
    </message>
    <message>
        <source>Cannot resolve -%s address: '%s'</source>
        <translation>Nie można rozpoznać -%s adresu: '%s'</translation>
    </message>
    <message>
        <source>Change index out of range</source>
        <translation>Index zmian poza zasięgiem.</translation>
    </message>
    <message>
        <source>Copyright (C) %i-%i</source>
        <translation>Prawa autorskie (C) %i-%i</translation>
    </message>
    <message>
        <source>Corrupted block database detected</source>
        <translation>Wykryto uszkodzoną bazę bloków</translation>
    </message>
    <message>
        <source>Do you want to rebuild the block database now?</source>
        <translation>Czy chcesz teraz przebudować bazę bloków?</translation>
    </message>
    <message>
        <source>Error creating %s: You can't create non-HD wallets with this version.</source>
        <translation>Błąd podczas tworzenia %s: nie można założyć portfela nie-HD tą wersją.</translation>
    </message>
    <message>
        <source>Error initializing block database</source>
        <translation>Błąd inicjowania bazy danych bloków</translation>
    </message>
    <message>
        <source>Error initializing wallet database environment %s!</source>
        <translation>Błąd inicjowania środowiska bazy portfela %s!</translation>
    </message>
    <message>
        <source>Error loading %s</source>
        <translation>Błąd ładowania %s</translation>
    </message>
    <message>
        <source>Error loading %s: Private keys can only be disabled during creation</source>
        <translation>Błąd ładowania %s: Klucze prywatne mogą być wyłączone tylko podczas tworzenia</translation>
    </message>
    <message>
        <source>Error loading %s: Wallet corrupted</source>
        <translation>Błąd ładowania %s: Uszkodzony portfel</translation>
    </message>
    <message>
        <source>Error loading %s: Wallet requires newer version of %s</source>
        <translation>Błąd ładowania %s: Portfel wymaga nowszej wersji %s</translation>
    </message>
    <message>
        <source>Error loading block database</source>
        <translation>Błąd ładowania bazy bloków</translation>
    </message>
    <message>
        <source>Error opening block database</source>
        <translation>Błąd otwierania bazy bloków</translation>
    </message>
    <message>
        <source>Error: Disk space is low!</source>
        <translation>Błąd: Mało miejsca na dysku!</translation>
    </message>
    <message>
        <source>Failed to listen on any port. Use -listen=0 if you want this.</source>
        <translation>Próba nasłuchiwania na jakimkolwiek porcie nie powiodła się. Użyj -listen=0 jeśli tego chcesz.</translation>
    </message>
    <message>
        <source>Failed to rescan the wallet during initialization</source>
        <translation>Nie udało się ponownie przeskanować portfela podczas inicjalizacji.</translation>
    </message>
    <message>
        <source>Importing...</source>
        <translation>Importowanie…</translation>
    </message>
    <message>
        <source>Incorrect or no genesis block found. Wrong datadir for network?</source>
        <translation>Nieprawidłowy lub brak bloku genezy. Błędny folder_danych dla sieci?</translation>
    </message>
    <message>
        <source>Initialization sanity check failed. %s is shutting down.</source>
        <translation>Wstępna kontrola poprawności nie powiodła się. %s wyłącza się.</translation>
    </message>
    <message>
        <source>Invalid amount for -%s=&lt;amount&gt;: '%s'</source>
        <translation>Nieprawidłowa kwota dla -%s=&lt;amount&gt;: '%s'</translation>
    </message>
    <message>
        <source>Invalid amount for -discardfee=&lt;amount&gt;: '%s'</source>
        <translation>Nieprawidłowa kwota dla -discardfee=&lt;amount&gt;: '%s'</translation>
    </message>
    <message>
        <source>Invalid amount for -fallbackfee=&lt;amount&gt;: '%s'</source>
        <translation>Nieprawidłowa kwota dla -fallbackfee=&lt;amount&gt;: '%s'</translation>
    </message>
    <message>
        <source>Upgrading txindex database</source>
        <translation>Aktualizowanie bazy txindex</translation>
    </message>
    <message>
        <source>Loading P2P addresses...</source>
        <translation>Wczytywanie adresów P2P...</translation>
    </message>
    <message>
        <source>Loading banlist...</source>
        <translation>Ładowanie listy zablokowanych...</translation>
    </message>
    <message>
        <source>Not enough file descriptors available.</source>
        <translation>Brak wystarczającej liczby deskryptorów plików. </translation>
    </message>
    <message>
        <source>Prune cannot be configured with a negative value.</source>
        <translation>Przycinanie nie może być skonfigurowane z negatywną wartością.</translation>
    </message>
    <message>
        <source>Prune mode is incompatible with -txindex.</source>
        <translation>Tryb ograniczony jest niekompatybilny z -txindex.</translation>
    </message>
    <message>
        <source>Replaying blocks...</source>
        <translation>Weryfikacja bloków...</translation>
    </message>
    <message>
        <source>Rewinding blocks...</source>
        <translation>Przewijanie bloków...</translation>
    </message>
    <message>
        <source>The source code is available from %s.</source>
        <translation>Kod źródłowy dostępny jest z %s.</translation>
    </message>
    <message>
        <source>Transaction fee and change calculation failed</source>
        <translation>Opłaty za transakcję i przeliczenie zmian nie powiodło się.</translation>
    </message>
    <message>
        <source>Unable to bind to %s on this computer. %s is probably already running.</source>
        <translation>Nie można przywiązać do %s na tym komputerze. %s prawdopodobnie jest już uruchomiony.</translation>
    </message>
    <message>
        <source>Unable to generate keys</source>
        <translation>Nie można wygenerować kluczy</translation>
    </message>
    <message>
        <source>Unsupported argument -benchmark ignored, use -debug=bench.</source>
        <translation>Niewspierany argument -benchmark zignorowany, użyj -debug=bench.</translation>
    </message>
    <message>
        <source>Unsupported argument -debugnet ignored, use -debug=net.</source>
        <translation>Niewspierany argument -debugnet zignorowany, użyj -debug=net.</translation>
    </message>
    <message>
        <source>Unsupported argument -tor found, use -onion.</source>
        <translation>Znaleziono nieprawidłowy argument -tor, użyj -onion.</translation>
    </message>
    <message>
        <source>Unsupported logging category %s=%s.</source>
        <translation>Nieobsługiwana kategoria rejestrowania %s=%s.</translation>
    </message>
    <message>
        <source>Upgrading UTXO database</source>
        <translation>Aktualizowanie bazy danych UTXO</translation>
<<<<<<< HEAD
    </message>
    <message>
        <source>Use UPnP to map the listening port (default: %u)</source>
        <translation>Użyj UPnP do przekazania portu nasłuchu (domyślnie : %u)</translation>
    </message>
    <message>
        <source>Use the test chain</source>
        <translation>Użyj łańcucha testowego</translation>
=======
>>>>>>> e5776690
    </message>
    <message>
        <source>User Agent comment (%s) contains unsafe characters.</source>
        <translation>Komentarz User Agent (%s) zawiera niebezpieczne znaki.</translation>
    </message>
    <message>
        <source>Verifying blocks...</source>
        <translation>Weryfikacja bloków...</translation>
    </message>
    <message>
        <source>Wallet needed to be rewritten: restart %s to complete</source>
        <translation>Portfel wymaga przepisania: zrestartuj %s aby ukończyć</translation>
    </message>
    <message>
        <source>Error: Listening for incoming connections failed (listen returned error %s)</source>
        <translation>Błąd: Nasłuchiwanie połączeń przychodzących nie powiodło się (nasłuch zwrócił błąd %s)</translation>
    </message>
    <message>
        <source>Invalid amount for -maxtxfee=&lt;amount&gt;: '%s' (must be at least the minrelay fee of %s to prevent stuck transactions)</source>
        <translation>Niewłaściwa ilość dla -maxtxfee=&lt;ilość&gt;: '%s' (musi wynosić przynajmniej minimalną wielkość %s aby zapobiec utknięciu transakcji)</translation>
    </message>
    <message>
        <source>The transaction amount is too small to send after the fee has been deducted</source>
        <translation>Zbyt niska kwota transakcji do wysłania po odjęciu opłaty</translation>
    </message>
    <message>
        <source>You need to rebuild the database using -reindex to go back to unpruned mode.  This will redownload the entire blockchain</source>
        <translation>Musisz przebudować bazę używając parametru -reindex aby wrócić do trybu pełnego. To spowoduje ponowne pobranie całego łańcucha bloków</translation>
    </message>
    <message>
        <source>Error loading %s: You can't disable HD on an already existing HD wallet</source>
        <translation>Błąd podczas ładowania %s: Nie można wyłączyć HD w już istniejącym portfelu HD</translation>
    </message>
    <message>
        <source>Error reading from database, shutting down.</source>
        <translation>Błąd odczytu z bazy danych, wyłączam się.</translation>
    </message>
    <message>
        <source>Error upgrading chainstate database</source>
        <translation>Błąd ładowania bazy bloków</translation>
    </message>
    <message>
        <source>Information</source>
        <translation>Informacja</translation>
    </message>
    <message>
<<<<<<< HEAD
=======
        <source>Invalid -onion address or hostname: '%s'</source>
        <translation>Niewłaściwy adres -onion lub nazwa hosta: '%s'</translation>
    </message>
    <message>
>>>>>>> e5776690
        <source>Invalid -proxy address or hostname: '%s'</source>
        <translation>Nieprawidłowy adres -proxy lub nazwa hosta: '%s'</translation>
    </message>
    <message>
        <source>Invalid amount for -paytxfee=&lt;amount&gt;: '%s' (must be at least %s)</source>
        <translation>Nieprawidłowa kwota dla -paytxfee=&lt;amount&gt;: '%s' (musi być co najmniej %s)</translation>
    </message>
    <message>
        <source>Invalid netmask specified in -whitelist: '%s'</source>
        <translation>Nieprawidłowa maska sieci określona w -whitelist: '%s'</translation>
    </message>
    <message>
        <source>Need to specify a port with -whitebind: '%s'</source>
        <translation>Musisz określić port z -whitebind: '%s'</translation>
    </message>
    <message>
        <source>Reducing -maxconnections from %d to %d, because of system limitations.</source>
        <translation>Zmniejszanie -maxconnections z %d do %d z powodu ograniczeń systemu.</translation>
    </message>
    <message>
        <source>Signing transaction failed</source>
        <translation>Podpisywanie transakcji nie powiodło się</translation>
    </message>
    <message>
        <source>Specified -walletdir "%s" does not exist</source>
        <translation>Podany -walletdir "%s" nie istnieje</translation>
    </message>
    <message>
        <source>Specified -walletdir "%s" is a relative path</source>
        <translation>Podany -walletdir "%s" jest ścieżką względną</translation>
    </message>
    <message>
        <source>Specified -walletdir "%s" is not a directory</source>
        <translation>Podany -walletdir "%s" nie jest katalogiem</translation>
    </message>
    <message>
        <source>Specified blocks directory "%s" does not exist.
</source>
        <translation>Podany folder bloków "%s" nie istnieje.
</translation>
    </message>
    <message>
        <source>The transaction amount is too small to pay the fee</source>
        <translation>Zbyt niska kwota transakcji by zapłacić opłatę</translation>
    </message>
    <message>
        <source>This is experimental software.</source>
        <translation>To oprogramowanie eksperymentalne.</translation>
    </message>
    <message>
        <source>Transaction amount too small</source>
        <translation>Zbyt niska kwota transakcji </translation>
    </message>
    <message>
        <source>Transaction too large for fee policy</source>
        <translation>Transakcja jest zbyt duża dla tej opłaty</translation>
    </message>
    <message>
        <source>Transaction too large</source>
        <translation>Transakcja zbyt duża</translation>
    </message>
    <message>
        <source>Unable to bind to %s on this computer (bind returned error %s)</source>
        <translation>Nie można przywiązać do %s na tym komputerze (bind zwrócił błąd %s)</translation>
    </message>
    <message>
        <source>Unable to generate initial keys</source>
        <translation>Nie można wygenerować kluczy początkowych</translation>
    </message>
    <message>
        <source>Verifying wallet(s)...</source>
        <translation>Weryfikacja portfela...</translation>
    </message>
    <message>
        <source>Wallet %s resides outside wallet directory %s</source>
        <translation>Portfel %s znajduje się poza folderem portfeli %s</translation>
    </message>
    <message>
        <source>Warning</source>
        <translation>Ostrzeżenie</translation>
    </message>
    <message>
        <source>Warning: unknown new rules activated (versionbit %i)</source>
        <translation>Ostrzeżenie: aktywowano nieznane nowe reguły (versionbit %i)</translation>
    </message>
    <message>
        <source>Zapping all transactions from wallet...</source>
        <translation>Usuwam wszystkie transakcje z portfela...</translation>
    </message>
    <message>
        <source>-maxtxfee is set very high! Fees this large could be paid on a single transaction.</source>
        <translation>-maxtxfee ma ustawioną badzo dużą wartość! Tak wysokie opłaty mogą być zapłacone w jednej transakcji.</translation>
    </message>
    <message>
        <source>Error loading %s: You can't enable HD on an already existing non-HD wallet</source>
        <translation>Błąd podczas ładowania %s: Nie można włączyć HD w już istniejącym portfelu nie-HD</translation>
    </message>
    <message>
        <source>This is the transaction fee you may pay when fee estimates are not available.</source>
        <translation>To jest opłata transakcyjna którą zapłacisz, gdy mechanizmy estymacji opłaty nie są dostępne.</translation>
    </message>
    <message>
        <source>This product includes software developed by the OpenSSL Project for use in the OpenSSL Toolkit %s and cryptographic software written by Eric Young and UPnP software written by Thomas Bernard.</source>
        <translation>Produkt zawiera oprogramowanie stworzone przez OpenSSL Project do użycia w OpensSSL Toolkit %s, oprogramowanie kryptograficzne napisane przez Eric Young oraz oprogramowanie UPnP napisane przez Thomas Bernard.</translation>
    </message>
    <message>
        <source>Total length of network version string (%i) exceeds maximum length (%i). Reduce the number or size of uacomments.</source>
        <translation>Całkowita długość łańcucha wersji (%i) przekracza maksymalną dopuszczalną długość (%i). Zmniejsz ilość lub rozmiar parametru uacomment.</translation>
    </message>
    <message>
        <source>Unsupported argument -socks found. Setting SOCKS version isn't possible anymore, only SOCKS5 proxies are supported.</source>
        <translation>Znaleziono niewspierany argument -socks. Wybieranie wersji SOCKS nie jest już możliwe, wsparcie programu obejmuje tylko proxy SOCKS5</translation>
    </message>
    <message>
        <source>Unsupported argument -whitelistalwaysrelay ignored, use -whitelistrelay and/or -whitelistforcerelay.</source>
        <translation>Niewspierany argument -whitelistalwaysrelay zignorowany, użyj -whitelistrelay i/lub -whitelistforcerelay.</translation>
    </message>
    <message>
        <source>Warning: Unknown block versions being mined! It's possible unknown rules are in effect</source>
        <translation>Ostrzeżenie: wydobywane są nieznane wersje bloków! Możliwe, że obowiązują nieznane reguły.</translation>
    </message>
    <message>
        <source>Warning: Wallet file corrupt, data salvaged! Original %s saved as %s in %s; if your balance or transactions are incorrect you should restore from a backup.</source>
        <translation>Ostrzeżenie: Odtworzono dane z uszkodzonego pliku portfela! Oryginalny %s został zapisany jako %s w %s; jeśli twoje saldo lub transakcje są niepoprawne powinieneś odtworzyć kopię zapasową.</translation>
    </message>
    <message>
        <source>%s is set very high!</source>
        <translation>%s jest ustawione bardzo wysoko!</translation>
    </message>
    <message>
        <source>Error loading wallet %s. Duplicate -wallet filename specified.</source>
        <translation>Błąd wczytywania portfela %s. Podana powtórnie ta sama nazwa pliku w -wallet</translation>
    </message>
    <message>
<<<<<<< HEAD
        <source>Error loading wallet %s. Invalid characters in -wallet filename.</source>
        <translation>Błąd wczytywania portfela %s. Nieprawidłowe znaki w pliku -wallet</translation>
    </message>
    <message>
        <source>How many blocks to check at startup (default: %u, 0 = all)</source>
        <translation>Ile bloków sprawdzić przy starcie (domyślnie: %u, 0 = wszystkie)</translation>
    </message>
    <message>
        <source>Include IP addresses in debug output (default: %u)</source>
        <translation>Dołącz adresy IP do logowania (domyślnie: %u)</translation>
    </message>
    <message>
        <source>Listen for JSON-RPC connections on &lt;port&gt; (default: %u or testnet: %u)</source>
        <translation>Nasłuchuj połączeń JSON-RPC na &lt;port&gt; (domyślnie: %u lub testnet: %u)</translation>
    </message>
    <message>
        <source>Listen for connections on &lt;port&gt; (default: %u or testnet: %u)</source>
        <translation>Nasłuchuj połączeń na &lt;port&gt; (domyślnie: %u lub testnet: %u)</translation>
    </message>
    <message>
        <source>Maintain at most &lt;n&gt; connections to peers (default: %u)</source>
        <translation>Utrzymuj maksymalnie &lt;n&gt; połączeń z węzłami (domyślnie: %u)</translation>
    </message>
    <message>
        <source>Make the wallet broadcast transactions</source>
        <translation>Spraw by portfel dokonał transmisji transakcji</translation>
    </message>
    <message>
        <source>Maximum per-connection receive buffer, &lt;n&gt;*1000 bytes (default: %u)</source>
        <translation>Maksymalny bufor odbioru na połączenie, &lt;n&gt;*1000 bajtów (domyślnie: %u)</translation>
    </message>
    <message>
        <source>Maximum per-connection send buffer, &lt;n&gt;*1000 bytes (default: %u)</source>
        <translation>Maksymalny bufor wysyłania na połączenie, &lt;n&gt;*1000 bajtów (domyślnie: %u)</translation>
    </message>
    <message>
        <source>Prepend debug output with timestamp (default: %u)</source>
        <translation>Dołączaj znacznik czasu do logowania (domyślnie: %u)</translation>
    </message>
    <message>
        <source>Relay and mine data carrier transactions (default: %u)</source>
        <translation>Przekazuj i wydobywaj transakcje zawierające dane (domyślnie: %u)</translation>
    </message>
    <message>
        <source>Relay non-P2SH multisig (default: %u)</source>
        <translation>Przekazuj transakcje multisig inne niż P2SH (domyślnie: %u)</translation>
    </message>
    <message>
        <source>Send transactions with full-RBF opt-in enabled (default: %u)</source>
        <translation>Wyślij transakcje z włączoną flagą full-RBF (domyślnie: %u)</translation>
    </message>
    <message>
        <source>Set key pool size to &lt;n&gt; (default: %u)</source>
        <translation>Ustaw rozmiar puli kluczy na &lt;n&gt; (domyślnie: %u)</translation>
    </message>
    <message>
        <source>Set maximum BIP141 block weight (default: %d)</source>
        <translation>ustawienie maksymalnego rozmiaru bloku BIP141 (domyślnie: %d)</translation>
    </message>
    <message>
        <source>Set the number of threads to service RPC calls (default: %d)</source>
        <translation>Ustaw liczbę wątków do obsługi RPC (domyślnie: %d)</translation>
    </message>
    <message>
        <source>Specify configuration file (default: %s)</source>
        <translation>Wskaż plik konfiguracyjny (domyślnie: %s)</translation>
    </message>
    <message>
        <source>Specify connection timeout in milliseconds (minimum: 1, default: %d)</source>
        <translation>Wskaż czas oczekiwania na połączenie w milisekundach (minimum: 1, domyślnie: %d)</translation>
    </message>
    <message>
        <source>Specify pid file (default: %s)</source>
        <translation>Wskaż plik pid (domyślnie: %s)</translation>
    </message>
    <message>
        <source>Spend unconfirmed change when sending transactions (default: %u)</source>
        <translation>Wydawaj niepotwierdzoną resztę podczas wysyłania transakcji (domyślnie: %u)</translation>
=======
        <source>Keypool ran out, please call keypoolrefill first</source>
        <translation>Pula kluczy jest pusta, odwołaj się do puli kluczy.</translation>
>>>>>>> e5776690
    </message>
    <message>
        <source>Starting network threads...</source>
        <translation>Uruchamianie wątków sieciowych...</translation>
    </message>
    <message>
        <source>The wallet will avoid paying less than the minimum relay fee.</source>
        <translation>Portfel będzie unikał płacenia mniejszej niż przekazana opłaty.</translation>
    </message>
    <message>
        <source>This is the minimum transaction fee you pay on every transaction.</source>
        <translation>Minimalna opłata transakcyjna którą płacisz przy każdej transakcji.</translation>
    </message>
    <message>
        <source>This is the transaction fee you will pay if you send a transaction.</source>
        <translation>To jest opłata transakcyjna którą zapłacisz jeśli wyślesz transakcję. </translation>
    </message>
    <message>
        <source>Transaction amounts must not be negative</source>
        <translation>Kwota transakcji musi być dodatnia</translation>
    </message>
    <message>
        <source>Transaction has too long of a mempool chain</source>
        <translation>Transakcja posiada zbyt długi łańcuch pamięci</translation>
    </message>
    <message>
        <source>Transaction must have at least one recipient</source>
        <translation>Transakcja wymaga co najmniej jednego odbiorcy</translation>
    </message>
    <message>
        <source>Unknown network specified in -onlynet: '%s'</source>
        <translation>Nieznana sieć w -onlynet: '%s'</translation>
    </message>
    <message>
        <source>Insufficient funds</source>
        <translation>Niewystarczające środki</translation>
    </message>
    <message>
        <source>Can't generate a change-address key. Private keys are disabled for this wallet.</source>
        <translation>Nie można wygenerować adresu reszty. Klucze prywatne są wyłączone w tym portfelu.</translation>
    </message>
    <message>
        <source>Cannot upgrade a non HD split wallet without upgrading to support pre split keypool. Please use -upgradewallet=169900 or -upgradewallet with no version specified.</source>
        <translation>Nie można zaktualizować portfela rozdzielnego bez HD, bez aktualizacji obsługi podzielonej bazy kluczy. Użyj -upgradewallet = 169900 lub -upgradewallet bez określonej wersji.</translation>
    </message>
    <message>
        <source>Fee estimation failed. Fallbackfee is disabled. Wait a few blocks or enable -fallbackfee.</source>
        <translation>Estymacja opłat nieudana. Domyślna opłata jest wyłączona. Poczekaj kilka bloków lub włącz  -fallbackfee.</translation>
    </message>
    <message>
        <source>Warning: Private keys detected in wallet {%s} with disabled private keys</source>
        <translation>Uwaga: Wykryto klucze prywatne w portfelu [%s] który ma wyłączone klucze prywatne</translation>
    </message>
    <message>
        <source>Cannot write to data directory '%s'; check permissions.</source>
        <translation>Nie mogę zapisać do katalogu danych '%s'; sprawdź uprawnienia.</translation>
    </message>
    <message>
        <source>Loading block index...</source>
        <translation>Ładowanie indeksu bloku...</translation>
    </message>
    <message>
        <source>Loading wallet...</source>
        <translation>Wczytywanie portfela...</translation>
    </message>
    <message>
        <source>Cannot downgrade wallet</source>
        <translation>Nie można dezaktualizować portfela</translation>
    </message>
    <message>
        <source>Rescanning...</source>
        <translation>Ponowne skanowanie...</translation>
    </message>
    <message>
        <source>Done loading</source>
        <translation>Wczytywanie zakończone</translation>
    </message>
    <message>
        <source>Error</source>
        <translation>Błąd</translation>
    </message>
</context>
</TS><|MERGE_RESOLUTION|>--- conflicted
+++ resolved
@@ -176,7 +176,7 @@
         <translation>Potwierdź szyfrowanie portfela</translation>
     </message>
     <message>
-        <source>Warning: If you encrypt your wallet and lose your passphrase, you will &lt;b&gt;LOSE ALL OF YOUR BITCOINS&lt;/b&gt;!</source>
+        <source>Warning: If you encrypt your wallet and lose your passphrase, you will &lt;b&gt;LOSE ALL OF YOUR PARTICL&lt;/b&gt;!</source>
         <translation>Uwaga: jeśli zaszyfrujesz swój portfel i zgubisz hasło &lt;b&gt;STRACISZ WSZYSTKIE SWOJE BITCOINY&lt;/b&gt;!</translation>
     </message>
     <message>
@@ -188,8 +188,8 @@
         <translation>Portfel zaszyfrowany</translation>
     </message>
     <message>
-        <source>%1 will close now to finish the encryption process. Remember that encrypting your wallet cannot fully protect your bitcoins from being stolen by malware infecting your computer.</source>
-        <translation>%1 zamknie się aby dokończyć proces szyfrowania. Pamiętaj, że szyfrowanie portfela nie zabezpiecza w pełni Twoich bitcoinów przed kradzieżą przez wirusy lub trojany mogące zainfekować Twój komputer.</translation>
+        <source>%1 will close now to finish the encryption process. Remember that encrypting your wallet cannot fully protect your particl from being stolen by malware infecting your computer.</source>
+        <translation>%1 zamknie się aby dokończyć proces szyfrowania. Pamiętaj, że szyfrowanie portfela nie zabezpiecza w pełni Twoich particlów przed kradzieżą przez wirusy lub trojany mogące zainfekować Twój komputer.</translation>
     </message>
     <message>
         <source>IMPORTANT: Any previous backups you have made of your wallet file should be replaced with the newly generated, encrypted wallet file. For security reasons, previous backups of the unencrypted wallet file will become useless as soon as you start using the new, encrypted wallet.</source>
@@ -354,16 +354,12 @@
         <translation>Ponowne indeksowanie bloków na dysku...</translation>
     </message>
     <message>
-<<<<<<< HEAD
-        <source>Send coins to a Particl address</source>
-=======
         <source>Proxy is &lt;b&gt;enabled&lt;/b&gt;: %1</source>
         <translation>Proxy jest &lt;b&gt;włączone&lt;/b&gt;: %1</translation>
     </message>
     <message>
-        <source>Send coins to a Bitcoin address</source>
->>>>>>> e5776690
-        <translation>Wyślij monety na adres bitcoinowy</translation>
+        <source>Send coins to a Particl address</source>
+        <translation>Wyślij monety na adres particlowy</translation>
     </message>
     <message>
         <source>Backup wallet to another location</source>
@@ -419,7 +415,7 @@
     </message>
     <message>
         <source>Verify messages to ensure they were signed with specified Particl addresses</source>
-        <translation>Zweryfikuj wiadomość,  aby upewnić się, że została podpisana podanym adresem bitcoinowym.</translation>
+        <translation>Zweryfikuj wiadomość,  aby upewnić się, że została podpisana podanym adresem particlowym.</translation>
     </message>
     <message>
         <source>&amp;File</source>
@@ -438,8 +434,8 @@
         <translation>Pasek zakładek</translation>
     </message>
     <message>
-        <source>Request payments (generates QR codes and bitcoin: URIs)</source>
-        <translation>Żądaj płatności (generuje kod QR oraz bitcoinowe URI)</translation>
+        <source>Request payments (generates QR codes and particl: URIs)</source>
+        <translation>Żądaj płatności (generuje kod QR oraz particlowe URI)</translation>
     </message>
     <message>
         <source>Show the list of used sending addresses and labels</source>
@@ -450,8 +446,8 @@
         <translation>Pokaż listę adresów i etykiet użytych do odbierania</translation>
     </message>
     <message>
-        <source>Open a bitcoin: URI or payment request</source>
-        <translation>Otwórz URI bitcoin: lub żądanie zapłaty</translation>
+        <source>Open a particl: URI or payment request</source>
+        <translation>Otwórz URI particl: lub żądanie zapłaty</translation>
     </message>
     <message>
         <source>&amp;Command-line options</source>
@@ -459,7 +455,7 @@
     </message>
     <message numerus="yes">
         <source>%n active connection(s) to Particl network</source>
-        <translation><numerusform>%n aktywnych połączeń do sieci Particl</numerusform><numerusform>%n aktywnych połączeń do sieci Bitcoin</numerusform><numerusform>%n aktywnych połączeń do sieci Bitcoin</numerusform><numerusform>%n aktywnych połączeń do sieci Bitcoin</numerusform></translation>
+        <translation><numerusform>%n aktywnych połączeń do sieci Particl</numerusform><numerusform>%n aktywnych połączeń do sieci Particl</numerusform><numerusform>%n aktywnych połączeń do sieci Particl</numerusform><numerusform>%n aktywnych połączeń do sieci Particl</numerusform></translation>
     </message>
     <message>
         <source>Indexing blocks on disk...</source>
@@ -578,8 +574,8 @@
         <translation>Portfel jest &lt;b&gt;zaszyfrowany&lt;/b&gt; i obecnie &lt;b&gt;zablokowany&lt;/b&gt;</translation>
     </message>
     <message>
-        <source>A fatal error occurred. Bitcoin can no longer continue safely and will quit.</source>
-        <translation>Wystąpił krytyczny błąd. Bitcoin nie jest w stanie kontynuować bezpiecznie i zostanie zamknięty.</translation>
+        <source>A fatal error occurred. Particl can no longer continue safely and will quit.</source>
+        <translation>Wystąpił krytyczny błąd. Particl nie jest w stanie kontynuować bezpiecznie i zostanie zamknięty.</translation>
     </message>
 </context>
 <context>
@@ -768,8 +764,8 @@
         <translation>Zmień adres wysyłania</translation>
     </message>
     <message>
-        <source>The entered address "%1" is not a valid Bitcoin address.</source>
-        <translation>Wprowadzony adres "%1" nie jest prawidłowym adresem Bitcoin.</translation>
+        <source>The entered address "%1" is not a valid Particl address.</source>
+        <translation>Wprowadzony adres "%1" nie jest prawidłowym adresem Particl.</translation>
     </message>
     <message>
         <source>Address "%1" already exists as a receiving address with label "%2" and so cannot be added as a sending address.</source>
@@ -865,8 +861,8 @@
         <translation>Użyj wybranego folderu dla danych</translation>
     </message>
     <message>
-        <source>Bitcoin</source>
-        <translation>Bitcoin</translation>
+        <source>Particl</source>
+        <translation>Particl</translation>
     </message>
     <message>
         <source>At least %1 GB of data will be stored in this directory, and it will grow over time.</source>
@@ -877,8 +873,8 @@
         <translation>Około %1 GB danych zostanie zapisane w tym katalogu.</translation>
     </message>
     <message>
-        <source>%1 will download and store a copy of the Bitcoin block chain.</source>
-        <translation>%1 pobierze i zapisze lokalnie kopię łańcucha bloków Bitcoin.</translation>
+        <source>%1 will download and store a copy of the Particl block chain.</source>
+        <translation>%1 pobierze i zapisze lokalnie kopię łańcucha bloków Particl.</translation>
     </message>
     <message>
         <source>The wallet will also be stored in this directory.</source>
@@ -908,12 +904,12 @@
         <translation>Formularz</translation>
     </message>
     <message>
-        <source>Recent transactions may not yet be visible, and therefore your wallet's balance might be incorrect. This information will be correct once your wallet has finished synchronizing with the bitcoin network, as detailed below.</source>
-        <translation>Świeże transakcje mogą nie być jeszcze widoczne, a zatem saldo portfela może być nieprawidłowe. Te detale będą poprawne, gdy portfel zakończy synchronizację z siecią bitcoin, zgodnie z poniższym opisem.</translation>
-    </message>
-    <message>
-        <source>Attempting to spend bitcoins that are affected by not-yet-displayed transactions will not be accepted by the network.</source>
-        <translation>Próba wydania bitcoinów które nie są jeszcze wyświetlone jako transakcja zostanie odrzucona przez sieć. </translation>
+        <source>Recent transactions may not yet be visible, and therefore your wallet's balance might be incorrect. This information will be correct once your wallet has finished synchronizing with the particl network, as detailed below.</source>
+        <translation>Świeże transakcje mogą nie być jeszcze widoczne, a zatem saldo portfela może być nieprawidłowe. Te detale będą poprawne, gdy portfel zakończy synchronizację z siecią particl, zgodnie z poniższym opisem.</translation>
+    </message>
+    <message>
+        <source>Attempting to spend particl that are affected by not-yet-displayed transactions will not be accepted by the network.</source>
+        <translation>Próba wydania particlów które nie są jeszcze wyświetlone jako transakcja zostanie odrzucona przez sieć. </translation>
     </message>
     <message>
         <source>Number of blocks left</source>
@@ -1106,21 +1102,16 @@
         <translation>Mapuj port używając &amp;UPnP</translation>
     </message>
     <message>
-<<<<<<< HEAD
+        <source>Accept connections from outside.</source>
+        <translation>Akceptuj połączenia z zewnątrz.</translation>
+    </message>
+    <message>
+        <source>Allow incomin&amp;g connections</source>
+        <translation>Zezwól na &amp;połączenia przychodzące</translation>
+    </message>
+    <message>
         <source>Connect to the Particl network through a SOCKS5 proxy.</source>
         <translation>Połącz się z siecią Particl poprzez proxy SOCKS5.</translation>
-=======
-        <source>Accept connections from outside.</source>
-        <translation>Akceptuj połączenia z zewnątrz.</translation>
-    </message>
-    <message>
-        <source>Allow incomin&amp;g connections</source>
-        <translation>Zezwól na &amp;połączenia przychodzące</translation>
-    </message>
-    <message>
-        <source>Connect to the Bitcoin network through a SOCKS5 proxy.</source>
-        <translation>Połącz się z siecią Bitcoin poprzez proxy SOCKS5.</translation>
->>>>>>> e5776690
     </message>
     <message>
         <source>&amp;Connect through SOCKS5 proxy (default proxy):</source>
@@ -1263,7 +1254,7 @@
     </message>
     <message>
         <source>The displayed information may be out of date. Your wallet automatically synchronizes with the Particl network after a connection is established, but this process has not completed yet.</source>
-        <translation>Wyświetlana informacja może być nieaktualna. Twój portfel synchronizuje się automatycznie z siecią bitcoin, zaraz po tym jak uzyskano połączenie, ale proces ten nie został jeszcze ukończony.</translation>
+        <translation>Wyświetlana informacja może być nieaktualna. Twój portfel synchronizuje się automatycznie z siecią particl, zaraz po tym jak uzyskano połączenie, ale proces ten nie został jeszcze ukończony.</translation>
     </message>
     <message>
         <source>Watch-only:</source>
@@ -1337,16 +1328,16 @@
         <translation>Błąd żądania płatności</translation>
     </message>
     <message>
-        <source>Cannot start bitcoin: click-to-pay handler</source>
-        <translation>Nie można uruchomić protokołu bitcoin: kliknij-by-zapłacić</translation>
+        <source>Cannot start particl: click-to-pay handler</source>
+        <translation>Nie można uruchomić protokołu particl: kliknij-by-zapłacić</translation>
     </message>
     <message>
         <source>URI handling</source>
         <translation>Obsługa URI</translation>
     </message>
     <message>
-        <source>'bitcoin://' is not a valid URI. Use 'bitcoin:' instead.</source>
-        <translation>'bitcoin://' nie jest poprawnym URI. Użyj 'bitcoin:'.</translation>
+        <source>'particl://' is not a valid URI. Use 'particl:' instead.</source>
+        <translation>'particl://' nie jest poprawnym URI. Użyj 'particl:'.</translation>
     </message>
     <message>
         <source>Payment request fetch URL is invalid: %1</source>
@@ -1357,8 +1348,8 @@
         <translation>błędny adres płatności %1</translation>
     </message>
     <message>
-        <source>URI cannot be parsed! This can be caused by an invalid Bitcoin address or malformed URI parameters.</source>
-        <translation>Nie można przeanalizować identyfikatora URI! Może to być spowodowane nieważnym adresem Bitcoin lub nieprawidłowymi parametrami URI.</translation>
+        <source>URI cannot be parsed! This can be caused by an invalid Particl address or malformed URI parameters.</source>
+        <translation>Nie można przeanalizować identyfikatora URI! Może to być spowodowane nieważnym adresem Particl lub nieprawidłowymi parametrami URI.</translation>
     </message>
     <message>
         <source>Payment request file handling</source>
@@ -1460,7 +1451,7 @@
     </message>
     <message>
         <source>Enter a Particl address (e.g. %1)</source>
-        <translation>Wprowadź adres bitcoinowy (np. %1)</translation>
+        <translation>Wprowadź adres particlowy (np. %1)</translation>
     </message>
     <message>
         <source>%1 d</source>
@@ -2161,8 +2152,8 @@
         <translation>Ukryj</translation>
     </message>
     <message>
-        <source>Paying only the minimum fee is just fine as long as there is less transaction volume than space in the blocks. But be aware that this can end up in a never confirming transaction once there is more demand for bitcoin transactions than the network can process.</source>
-        <translation>Zapłacenie tylko minimalnej opłaty jest nadal wystarczające, dopóki jest mniejszy wolumen transakcji niż miejsca w blokach. Należy jednak mieć świadomość, że może skończyć się to niezatwierdzeniem nigdy transakcji, gdy jest większe zapotrzebowanie na transakcje bitcoina niż sieć może przetworzyć.</translation>
+        <source>Paying only the minimum fee is just fine as long as there is less transaction volume than space in the blocks. But be aware that this can end up in a never confirming transaction once there is more demand for particl transactions than the network can process.</source>
+        <translation>Zapłacenie tylko minimalnej opłaty jest nadal wystarczające, dopóki jest mniejszy wolumen transakcji niż miejsca w blokach. Należy jednak mieć świadomość, że może skończyć się to niezatwierdzeniem nigdy transakcji, gdy jest większe zapotrzebowanie na transakcje particla niż sieć może przetworzyć.</translation>
     </message>
     <message>
         <source>(read the tooltip)</source>
@@ -2342,11 +2333,7 @@
     </message>
     <message numerus="yes">
         <source>Estimated to begin confirmation within %n block(s).</source>
-<<<<<<< HEAD
-        <translation><numerusform>Przybliżony czas zatwierdzenia: %n blok.</numerusform><numerusform>Przybliżony czas zatwierdzenia: %n bloki.</numerusform><numerusform>Przybliżony czas zatwierdzenia: %n bloków.</numerusform><numerusform>Przybliżony czas zatwierdzenia: %n bloków.</numerusform></translation>
-=======
         <translation><numerusform>Przybliżony czas rozpoczęcia zatwierdzenia: %n blok.</numerusform><numerusform>Przybliżony czas rozpoczęcia zatwierdzenia: %n bloki.</numerusform><numerusform>Przybliżony czas rozpoczęcia zatwierdzenia: %n bloków.</numerusform><numerusform>Przybliżony czas rozpoczęcia zatwierdzenia: %n bloków.</numerusform></translation>
->>>>>>> e5776690
     </message>
     <message>
         <source>Warning: Invalid Particl address</source>
@@ -2412,8 +2399,8 @@
         <translation>Usuń ten wpis</translation>
     </message>
     <message>
-        <source>The fee will be deducted from the amount being sent. The recipient will receive less bitcoins than you enter in the amount field. If multiple recipients are selected, the fee is split equally.</source>
-        <translation>Opłata zostanie odjęta od kwoty wysyłane.Odbiorca otrzyma mniej niż bitcoins wpisz w polu kwoty. Jeśli wybrano kilku odbiorców, opłata jest podzielona równo.</translation>
+        <source>The fee will be deducted from the amount being sent. The recipient will receive less particl than you enter in the amount field. If multiple recipients are selected, the fee is split equally.</source>
+        <translation>Opłata zostanie odjęta od kwoty wysyłane.Odbiorca otrzyma mniej niż particl wpisz w polu kwoty. Jeśli wybrano kilku odbiorców, opłata jest podzielona równo.</translation>
     </message>
     <message>
         <source>S&amp;ubtract fee from amount</source>
@@ -2440,8 +2427,8 @@
         <translation>Wprowadź etykietę dla tego adresu by dodać go do listy użytych adresów</translation>
     </message>
     <message>
-        <source>A message that was attached to the bitcoin: URI which will be stored with the transaction for your reference. Note: This message will not be sent over the Particl network.</source>
-        <translation>Wiadomość, która została dołączona do URI bitcoin:, która będzie przechowywana wraz z transakcją w celach informacyjnych. Uwaga: Ta wiadomość nie będzie rozsyłana w sieci Particl.</translation>
+        <source>A message that was attached to the particl: URI which will be stored with the transaction for your reference. Note: This message will not be sent over the Particl network.</source>
+        <translation>Wiadomość, która została dołączona do URI particl:, która będzie przechowywana wraz z transakcją w celach informacyjnych. Uwaga: Ta wiadomość nie będzie rozsyłana w sieci Particl.</translation>
     </message>
     <message>
         <source>Pay To:</source>
@@ -2485,7 +2472,7 @@
         <translation>Podpi&amp;sz Wiadomość</translation>
     </message>
     <message>
-        <source>You can sign messages/agreements with your addresses to prove you can receive bitcoins sent to them. Be careful not to sign anything vague or random, as phishing attacks may try to trick you into signing your identity over to them. Only sign fully-detailed statements you agree to.</source>
+        <source>You can sign messages/agreements with your addresses to prove you can receive particl sent to them. Be careful not to sign anything vague or random, as phishing attacks may try to trick you into signing your identity over to them. Only sign fully-detailed statements you agree to.</source>
         <translation>Możesz podpisywać wiadomości swoimi adresami aby udowodnić, że jesteś ich właścicielem. Uważaj, aby nie podpisywać niczego co wzbudza Twoje podejrzenia, ponieważ ktoś może stosować phishing próbując nakłonić Cię do ich podpisania. Akceptuj i podpisuj tylko w pełni zrozumiałe komunikaty i wiadomości.</translation>
     </message>
     <message>
@@ -3425,17 +3412,6 @@
     <message>
         <source>Upgrading UTXO database</source>
         <translation>Aktualizowanie bazy danych UTXO</translation>
-<<<<<<< HEAD
-    </message>
-    <message>
-        <source>Use UPnP to map the listening port (default: %u)</source>
-        <translation>Użyj UPnP do przekazania portu nasłuchu (domyślnie : %u)</translation>
-    </message>
-    <message>
-        <source>Use the test chain</source>
-        <translation>Użyj łańcucha testowego</translation>
-=======
->>>>>>> e5776690
     </message>
     <message>
         <source>User Agent comment (%s) contains unsafe characters.</source>
@@ -3482,13 +3458,10 @@
         <translation>Informacja</translation>
     </message>
     <message>
-<<<<<<< HEAD
-=======
         <source>Invalid -onion address or hostname: '%s'</source>
         <translation>Niewłaściwy adres -onion lub nazwa hosta: '%s'</translation>
     </message>
     <message>
->>>>>>> e5776690
         <source>Invalid -proxy address or hostname: '%s'</source>
         <translation>Nieprawidłowy adres -proxy lub nazwa hosta: '%s'</translation>
     </message>
@@ -3623,89 +3596,8 @@
         <translation>Błąd wczytywania portfela %s. Podana powtórnie ta sama nazwa pliku w -wallet</translation>
     </message>
     <message>
-<<<<<<< HEAD
-        <source>Error loading wallet %s. Invalid characters in -wallet filename.</source>
-        <translation>Błąd wczytywania portfela %s. Nieprawidłowe znaki w pliku -wallet</translation>
-    </message>
-    <message>
-        <source>How many blocks to check at startup (default: %u, 0 = all)</source>
-        <translation>Ile bloków sprawdzić przy starcie (domyślnie: %u, 0 = wszystkie)</translation>
-    </message>
-    <message>
-        <source>Include IP addresses in debug output (default: %u)</source>
-        <translation>Dołącz adresy IP do logowania (domyślnie: %u)</translation>
-    </message>
-    <message>
-        <source>Listen for JSON-RPC connections on &lt;port&gt; (default: %u or testnet: %u)</source>
-        <translation>Nasłuchuj połączeń JSON-RPC na &lt;port&gt; (domyślnie: %u lub testnet: %u)</translation>
-    </message>
-    <message>
-        <source>Listen for connections on &lt;port&gt; (default: %u or testnet: %u)</source>
-        <translation>Nasłuchuj połączeń na &lt;port&gt; (domyślnie: %u lub testnet: %u)</translation>
-    </message>
-    <message>
-        <source>Maintain at most &lt;n&gt; connections to peers (default: %u)</source>
-        <translation>Utrzymuj maksymalnie &lt;n&gt; połączeń z węzłami (domyślnie: %u)</translation>
-    </message>
-    <message>
-        <source>Make the wallet broadcast transactions</source>
-        <translation>Spraw by portfel dokonał transmisji transakcji</translation>
-    </message>
-    <message>
-        <source>Maximum per-connection receive buffer, &lt;n&gt;*1000 bytes (default: %u)</source>
-        <translation>Maksymalny bufor odbioru na połączenie, &lt;n&gt;*1000 bajtów (domyślnie: %u)</translation>
-    </message>
-    <message>
-        <source>Maximum per-connection send buffer, &lt;n&gt;*1000 bytes (default: %u)</source>
-        <translation>Maksymalny bufor wysyłania na połączenie, &lt;n&gt;*1000 bajtów (domyślnie: %u)</translation>
-    </message>
-    <message>
-        <source>Prepend debug output with timestamp (default: %u)</source>
-        <translation>Dołączaj znacznik czasu do logowania (domyślnie: %u)</translation>
-    </message>
-    <message>
-        <source>Relay and mine data carrier transactions (default: %u)</source>
-        <translation>Przekazuj i wydobywaj transakcje zawierające dane (domyślnie: %u)</translation>
-    </message>
-    <message>
-        <source>Relay non-P2SH multisig (default: %u)</source>
-        <translation>Przekazuj transakcje multisig inne niż P2SH (domyślnie: %u)</translation>
-    </message>
-    <message>
-        <source>Send transactions with full-RBF opt-in enabled (default: %u)</source>
-        <translation>Wyślij transakcje z włączoną flagą full-RBF (domyślnie: %u)</translation>
-    </message>
-    <message>
-        <source>Set key pool size to &lt;n&gt; (default: %u)</source>
-        <translation>Ustaw rozmiar puli kluczy na &lt;n&gt; (domyślnie: %u)</translation>
-    </message>
-    <message>
-        <source>Set maximum BIP141 block weight (default: %d)</source>
-        <translation>ustawienie maksymalnego rozmiaru bloku BIP141 (domyślnie: %d)</translation>
-    </message>
-    <message>
-        <source>Set the number of threads to service RPC calls (default: %d)</source>
-        <translation>Ustaw liczbę wątków do obsługi RPC (domyślnie: %d)</translation>
-    </message>
-    <message>
-        <source>Specify configuration file (default: %s)</source>
-        <translation>Wskaż plik konfiguracyjny (domyślnie: %s)</translation>
-    </message>
-    <message>
-        <source>Specify connection timeout in milliseconds (minimum: 1, default: %d)</source>
-        <translation>Wskaż czas oczekiwania na połączenie w milisekundach (minimum: 1, domyślnie: %d)</translation>
-    </message>
-    <message>
-        <source>Specify pid file (default: %s)</source>
-        <translation>Wskaż plik pid (domyślnie: %s)</translation>
-    </message>
-    <message>
-        <source>Spend unconfirmed change when sending transactions (default: %u)</source>
-        <translation>Wydawaj niepotwierdzoną resztę podczas wysyłania transakcji (domyślnie: %u)</translation>
-=======
         <source>Keypool ran out, please call keypoolrefill first</source>
         <translation>Pula kluczy jest pusta, odwołaj się do puli kluczy.</translation>
->>>>>>> e5776690
     </message>
     <message>
         <source>Starting network threads...</source>
