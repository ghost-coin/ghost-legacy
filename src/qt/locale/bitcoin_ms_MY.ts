<TS language="ms_MY" version="2.1">
<context>
    <name>AddressBookPage</name>
    <message>
        <source>Right-click to edit address or label</source>
        <translation>Klik-kanan untuk edit alamat ataupun label</translation>
    </message>
    <message>
        <source>Create a new address</source>
        <translation>Cipta alamat baru</translation>
    </message>
    <message>
        <source>&amp;New</source>
        <translation>&amp;Baru</translation>
    </message>
    <message>
        <source>Copy the currently selected address to the system clipboard</source>
        <translation>Salin alamat terpilih ke dalam sistem papan klip</translation>
    </message>
    <message>
        <source>&amp;Copy</source>
        <translation>&amp;Salin</translation>
    </message>
    <message>
        <source>C&amp;lose</source>
        <translation>&amp;Tutup</translation>
    </message>
    <message>
        <source>Delete the currently selected address from the list</source>
        <translation>Padam alamat semasa yang dipilih dari senaraiyang dipilih dari senarai</translation>
    </message>
    <message>
        <source>Enter address or label to search</source>
        <translation>Masukkan alamat atau label untuk carian
</translation>
    </message>
    <message>
        <source>Export the data in the current tab to a file</source>
        <translation>
Alihkan fail data ke dalam tab semasa</translation>
    </message>
    <message>
        <source>&amp;Export</source>
        <translation>&amp;Eksport</translation>
    </message>
    <message>
        <source>&amp;Delete</source>
        <translation>&amp;Padam</translation>
    </message>
    <message>
        <source>Choose the address to send coins to</source>
        <translation>Pilih alamat untuk hantar koin kepada</translation>
    </message>
    <message>
        <source>Choose the address to receive coins with</source>
        <translation>Pilih alamat untuk menerima koin dengan</translation>
    </message>
    <message>
        <source>C&amp;hoose</source>
        <translation>&amp;Pilih</translation>
    </message>
    <message>
        <source>Sending addresses</source>
        <translation>alamat-alamat penghantaran</translation>
    </message>
    <message>
        <source>Receiving addresses</source>
        <translation>alamat-alamat penerimaan</translation>
    </message>
    <message>
        <source>These are your Particl addresses for sending payments. Always check the amount and the receiving address before sending coins.</source>
        <translation>Ini adalah alamat Particl anda untuk pembayaran. Periksa jumlah dan alamat penerima sebelum membuat penghantaran koin sentiasa.</translation>
    </message>
    <message>
        <source>These are your Particl addresses for receiving payments. It is recommended to use a new receiving address for each transaction.</source>
        <translation>Ini adalah alamat Particl anda untuk menerima pembayaraan.  Anda disyorkan untuk menguna alamat menerima untuk setiap transaksi.</translation>
    </message>
    <message>
        <source>&amp;Copy Address</source>
        <translation>&amp;Salin Aamat</translation>
    </message>
    <message>
        <source>Copy &amp;Label</source>
        <translation>Salin &amp; Label</translation>
    </message>
    <message>
        <source>&amp;Edit</source>
        <translation>&amp;Edit</translation>
    </message>
    <message>
        <source>Export Address List</source>
        <translation>Eskport Senarai Alamat</translation>
    </message>
    <message>
        <source>Comma separated file (*.csv)</source>
        <translation>Fail dibahagi oleh koma(*.csv)</translation>
    </message>
    <message>
        <source>Exporting Failed</source>
        <translation>Mengeksport Gagal</translation>
    </message>
    <message>
        <source>There was an error trying to save the address list to %1. Please try again.</source>
        <translation>Terdapat ralat semasa cubaan menyimpan senarai alamat kepada %1. Sila cuba lagi.</translation>
    </message>
</context>
<context>
    <name>AddressTableModel</name>
    <message>
        <source>Label</source>
        <translation>Label</translation>
    </message>
    <message>
        <source>Address</source>
        <translation>Alamat</translation>
    </message>
    <message>
        <source>(no label)</source>
        <translation>(tiada label)</translation>
    </message>
</context>
<context>
    <name>AskPassphraseDialog</name>
    <message>
        <source>Passphrase Dialog</source>
        <translation>Dialog frasa laluan</translation>
    </message>
    <message>
        <source>Enter passphrase</source>
        <translation>memasukkan frasa laluan</translation>
    </message>
    <message>
        <source>New passphrase</source>
        <translation>Frasa laluan baru</translation>
    </message>
    <message>
        <source>Repeat new passphrase</source>
        <translation>Ulangi frasa laluan baru</translation>
    </message>
    <message>
        <source>Show password</source>
        <translation>Tunjukkan kata laluan
</translation>
    </message>
    <message>
        <source>Enter the new passphrase to the wallet.&lt;br/&gt;Please use a passphrase of &lt;b&gt;ten or more random characters&lt;/b&gt;, or &lt;b&gt;eight or more words&lt;/b&gt;.</source>
        <translation>Memasukkan frasa laluan baru kepada dompet.&lt;br/&gt;Sila mengunakkan frasa laluan yang&lt;b&gt;mengandungi 10 atau lebih aksara rawak&lt;/b&gt;,ataupun&lt;b&gt;lapan atau lebih perkataan.&lt;/b&gt;</translation>
    </message>
    <message>
        <source>Encrypt wallet</source>
        <translation>Dompet encrypt</translation>
    </message>
    <message>
        <source>This operation needs your wallet passphrase to unlock the wallet.</source>
        <translation>Operasi ini perlukan frasa laluan dompet anda untuk membuka kunci dompet.</translation>
    </message>
    <message>
        <source>Unlock wallet</source>
        <translation>Membuka kunci dompet</translation>
    </message>
    <message>
        <source>This operation needs your wallet passphrase to decrypt the wallet.</source>
        <translation>Operasi ini memerlukan frasa laluan dompet anda untuk menyahsulit dompet.</translation>
    </message>
    <message>
        <source>Decrypt wallet</source>
        <translation>Menyahsulit dompet</translation>
    </message>
    <message>
        <source>Change passphrase</source>
        <translation>Menukar frasa laluan</translation>
    </message>
    <message>
        <source>Enter the old passphrase and new passphrase to the wallet.</source>
        <translation>Memasukkan frasa laluan lama dan frasa laluan baru untuk.</translation>
    </message>
    <message>
        <source>Confirm wallet encryption</source>
        <translation>Mengesahkan enkripsi dompet</translation>
    </message>
    <message>
        <source>Warning: If you encrypt your wallet and lose your passphrase, you will &lt;b&gt;LOSE ALL OF YOUR PARTICL&lt;/b&gt;!</source>
        <translation>Amaran: Jika anda enkripkan dompet anda dan hilangkan frasa laluan, anda akan &lt;b&gt;ANDA AKAN HILANGKAN SEMUA PARTICL ANDA&lt;/b&gt;!</translation>
    </message>
    <message>
        <source>Are you sure you wish to encrypt your wallet?</source>
        <translation>Anda pasti untuk membuat enkripsi dompet anda?</translation>
    </message>
    <message>
        <source>Wallet encrypted</source>
        <translation>Dompet dienkripsi</translation>
    </message>
    <message>
<<<<<<< HEAD
        <source>%1 will close now to finish the encryption process. Remember that encrypting your wallet cannot fully protect your particl from being stolen by malware infecting your computer.</source>
        <translation>%1 akan tutup untuk menyelesaikan proses enkripsi. Ingat bahawa enkripsi tidak boleh melidungi sepenuhnya particl anda daripada dicuri oleh malware yang menjangkiti komputer anda.</translation>
    </message>
    <message>
=======
>>>>>>> 936ef73f
        <source>IMPORTANT: Any previous backups you have made of your wallet file should be replaced with the newly generated, encrypted wallet file. For security reasons, previous backups of the unencrypted wallet file will become useless as soon as you start using the new, encrypted wallet.</source>
        <translation>PENTING: Apa-apa sandaran yang anda buat sebelum ini untuk fail dompet anda hendaklah digantikan dengan fail dompet enkripsi yang dijana baru. Untuk sebab-sebab keselamatan , sandaran fail dompet yang belum dibuat enkripsi sebelum ini akan menjadi tidak berguna secepat anda mula guna dompet enkripsi baru.</translation>
    </message>
    <message>
        <source>Wallet encryption failed</source>
        <translation>Enkripsi dompet gagal</translation>
    </message>
    <message>
        <source>Wallet encryption failed due to an internal error. Your wallet was not encrypted.</source>
        <translation>Enkripsi dompet gagal kerana ralat dalaman. Dompet anda tidak dienkripkan.</translation>
    </message>
    <message>
        <source>The supplied passphrases do not match.</source>
        <translation>Frasa laluan yang dibekalkan tidak sepadan.</translation>
    </message>
    <message>
        <source>Wallet unlock failed</source>
        <translation>Pembukaan kunci dompet gagal</translation>
    </message>
    <message>
        <source>The passphrase entered for the wallet decryption was incorrect.</source>
        <translation>Frasa laluan dimasukki untuk dekripsi dompet adalah tidak betul.</translation>
    </message>
    <message>
        <source>Wallet decryption failed</source>
        <translation>Dekripsi dompet gagal</translation>
    </message>
    <message>
        <source>Wallet passphrase was successfully changed.</source>
        <translation>Frasa laluan dompet berjaya ditukar.</translation>
    </message>
    <message>
        <source>Warning: The Caps Lock key is on!</source>
        <translation>Amaran: Kunci Caps Lock buka!</translation>
    </message>
</context>
<context>
    <name>BanTableModel</name>
    <message>
        <source>IP/Netmask</source>
        <translation>IP/Netmask</translation>
    </message>
    <message>
        <source>Banned Until</source>
        <translation>Diharamkan sehingga</translation>
    </message>
</context>
<context>
    <name>BitcoinGUI</name>
    <message>
        <source>Sign &amp;message...</source>
        <translation>Tandatangan &amp; mesej...</translation>
    </message>
    <message>
        <source>Synchronizing with network...</source>
        <translation>Penyegerakan dengan rangkaian...</translation>
    </message>
    <message>
        <source>&amp;Overview</source>
        <translation>&amp;Gambaran Keseluruhan</translation>
    </message>
    <message>
        <source>Show general overview of wallet</source>
        <translation>Tunjuk gambaran keseluruhan umum dompet</translation>
    </message>
    <message>
        <source>&amp;Transactions</source>
        <translation>&amp;Transaksi</translation>
    </message>
    <message>
        <source>Browse transaction history</source>
        <translation>Menyemak imbas sejarah transaksi </translation>
    </message>
    <message>
        <source>E&amp;xit</source>
        <translation>&amp;Keluar</translation>
    </message>
    <message>
        <source>Quit application</source>
        <translation>Berhenti aplikasi</translation>
    </message>
    <message>
        <source>&amp;About %1</source>
        <translation>&amp;Mengenai%1</translation>
    </message>
    <message>
        <source>Show information about %1</source>
        <translation>Menunjuk informasi mengenai%1</translation>
    </message>
    <message>
        <source>About &amp;Qt</source>
        <translation>Mengenai &amp;Qt</translation>
    </message>
    <message>
        <source>Show information about Qt</source>
        <translation>Menunjuk informasi megenai Qt</translation>
    </message>
    <message>
        <source>&amp;Options...</source>
        <translation>Pilihan</translation>
    </message>
    <message>
        <source>Modify configuration options for %1</source>
        <translation>Mengubah suai pilihan konfigurasi untuk %1</translation>
    </message>
    <message>
        <source>&amp;Encrypt Wallet...</source>
        <translation>&amp;Enkripsi Dompet</translation>
    </message>
    <message>
        <source>&amp;Backup Wallet...</source>
        <translation>&amp;Dompet Sandaran...</translation>
    </message>
    <message>
        <source>&amp;Change Passphrase...</source>
        <translation>&amp;Menukar frasa-laluan</translation>
    </message>
    <message>
        <source>Open &amp;URI...</source>
        <translation>Buka &amp;URI...</translation>
    </message>
    <message>
        <source>Wallet:</source>
        <translation>dompet</translation>
    </message>
    <message>
        <source>Click to disable network activity.</source>
        <translation>Tekan untuk lumpuhkan rangkaian</translation>
    </message>
    <message>
        <source>Network activity disabled.</source>
        <translation>Aktiviti rangkaian dilumpuhkan</translation>
    </message>
    <message>
        <source>Click to enable network activity again.</source>
        <translation>Tekan untuk mengaktifkan rangkain semula</translation>
    </message>
    <message>
        <source>Syncing Headers (%1%)...</source>
        <translation>Penyelarasn tajuk (%1%)...</translation>
    </message>
    <message>
        <source>Reindexing blocks on disk...</source>
        <translation>Reindexi blok pada cakera...</translation>
    </message>
    <message>
        <source>Send coins to a Particl address</source>
        <translation>Menghantar koin kepada alamat Particl.</translation>
    </message>
    <message>
        <source>Backup wallet to another location</source>
        <translation>Wallet sandaran ke lokasi lain</translation>
    </message>
    <message>
        <source>Change the passphrase used for wallet encryption</source>
        <translation>Tukar kata laluan untuk dompet disulitkan</translation>
    </message>
    <message>
        <source>&amp;Debug window</source>
        <translation>Tetingkap windows</translation>
    </message>
    <message>
        <source>Open debugging and diagnostic console</source>
        <translation>buka debug dan konsol diagnostik</translation>
    </message>
    <message>
        <source>&amp;Verify message...</source>
        <translation>sahkan mesej</translation>
    </message>
    <message>
        <source>Particl.</source>
        <translation>Particl.</translation>
    </message>
    <message>
        <source>&amp;Send</source>
        <translation>hantar</translation>
    </message>
    <message>
        <source>&amp;Receive</source>
        <translation>terima</translation>
    </message>
    <message>
        <source>&amp;Show / Hide</source>
        <translation>&amp;tunjuk/sembunyi</translation>
    </message>
    <message>
        <source>Show or hide the main Window</source>
        <translation>tunjuk atau sembunyi tetingkap utama</translation>
    </message>
    <message>
        <source>Encrypt the private keys that belong to your wallet</source>
        <translation>sulitkan kata laluan milik peribadi anda </translation>
    </message>
    <message>
        <source>Sign messages with your Particl addresses to prove you own them</source>
        <translation>sahkan mesej bersama alamat particl anda untuk menunjukkan alamat ini anda punya</translation>
    </message>
    <message>
        <source>Verify messages to ensure they were signed with specified Particl addresses</source>
        <translation>Sahkan mesej untuk memastikan mereka telah ditandatangani dengan alamat Particl yang ditentukan</translation>
    </message>
    <message>
        <source>&amp;File</source>
        <translation>fail</translation>
    </message>
    <message>
        <source>&amp;Settings</source>
        <translation>tetapan</translation>
    </message>
    <message>
        <source>&amp;Help</source>
        <translation>tolong</translation>
    </message>
    <message>
        <source>Tabs toolbar</source>
        <translation>Bar alat tab
</translation>
    </message>
    <message>
        <source>Request payments (generates QR codes and particl: URIs)</source>
        <translation>Request payments (generates QR codes and particl: URIs)
</translation>
    </message>
    <message>
        <source>Show the list of used sending addresses and labels</source>
        <translation>Tunjukkan senarai alamat dan label yang digunakan
</translation>
    </message>
    </context>
<context>
    <name>CoinControlDialog</name>
    <message>
        <source>(no label)</source>
        <translation>(tiada label)</translation>
    </message>
    </context>
<context>
    <name>EditAddressDialog</name>
    <message>
        <source>Edit Address</source>
        <translation>Alamat</translation>
    </message>
    <message>
        <source>&amp;Address</source>
        <translation>Alamat</translation>
    </message>
    </context>
<context>
    <name>FreespaceChecker</name>
    </context>
<context>
    <name>HelpMessageDialog</name>
    </context>
<context>
    <name>Intro</name>
    <message>
        <source>Particl.</source>
        <translation>Particl.</translation>
    </message>
    </context>
<context>
    <name>ModalOverlay</name>
    </context>
<context>
    <name>OpenURIDialog</name>
    </context>
<context>
    <name>OptionsDialog</name>
    </context>
<context>
    <name>OverviewPage</name>
    </context>
<context>
    <name>PaymentServer</name>
    </context>
<context>
    <name>PeerTableModel</name>
    </context>
<context>
    <name>QObject</name>
    </context>
<context>
    <name>QObject::QObject</name>
    </context>
<context>
    <name>QRImageWidget</name>
    </context>
<context>
    <name>RPCConsole</name>
    </context>
<context>
    <name>ReceiveCoinsDialog</name>
    </context>
<context>
    <name>ReceiveRequestDialog</name>
    <message>
        <source>Copy &amp;Address</source>
        <translation>&amp;Salin Alamat</translation>
    </message>
    <message>
        <source>Address</source>
        <translation>Alamat</translation>
    </message>
    <message>
        <source>Label</source>
        <translation>Label</translation>
    </message>
    <message>
        <source>Wallet</source>
        <translation>dompet</translation>
    </message>
    </context>
<context>
    <name>RecentRequestsTableModel</name>
    <message>
        <source>Label</source>
        <translation>Label</translation>
    </message>
    <message>
        <source>(no label)</source>
        <translation>(tiada label)</translation>
    </message>
    </context>
<context>
    <name>SendCoinsDialog</name>
    <message>
        <source>Balance:</source>
        <translation>Baki</translation>
    </message>
    <message>
        <source>(no label)</source>
        <translation>(tiada label)</translation>
    </message>
</context>
<context>
    <name>SendCoinsEntry</name>
    </context>
<context>
    <name>SendConfirmationDialog</name>
    </context>
<context>
    <name>ShutdownWindow</name>
    </context>
<context>
    <name>SignVerifyMessageDialog</name>
    </context>
<context>
    <name>SplashScreen</name>
    </context>
<context>
    <name>TrafficGraphWidget</name>
    </context>
<context>
    <name>TransactionDesc</name>
    </context>
<context>
    <name>TransactionDescDialog</name>
    </context>
<context>
    <name>TransactionTableModel</name>
    <message>
        <source>Label</source>
        <translation>Label</translation>
    </message>
    <message>
        <source>(no label)</source>
        <translation>(tiada label)</translation>
    </message>
    </context>
<context>
    <name>TransactionView</name>
    <message>
        <source>Comma separated file (*.csv)</source>
        <translation>Fail dibahagi oleh koma(*.csv)</translation>
    </message>
    <message>
        <source>Label</source>
        <translation>Label</translation>
    </message>
    <message>
        <source>Address</source>
        <translation>Alamat</translation>
    </message>
    <message>
        <source>Exporting Failed</source>
        <translation>Mengeksport Gagal</translation>
    </message>
    </context>
<context>
    <name>UnitDisplayStatusBarControl</name>
    </context>
<context>
    <name>WalletFrame</name>
    </context>
<context>
    <name>WalletModel</name>
    <message>
        <source>default wallet</source>
        <translation>dompet lalai
</translation>
    </message>
</context>
<context>
    <name>WalletView</name>
    <message>
        <source>Export the data in the current tab to a file</source>
        <translation>
Alihkan fail data ke dalam tab semasa</translation>
    </message>
    </context>
<context>
    <name>bitcoin-core</name>
    </context>
</TS><|MERGE_RESOLUTION|>--- conflicted
+++ resolved
@@ -191,13 +191,6 @@
         <translation>Dompet dienkripsi</translation>
     </message>
     <message>
-<<<<<<< HEAD
-        <source>%1 will close now to finish the encryption process. Remember that encrypting your wallet cannot fully protect your particl from being stolen by malware infecting your computer.</source>
-        <translation>%1 akan tutup untuk menyelesaikan proses enkripsi. Ingat bahawa enkripsi tidak boleh melidungi sepenuhnya particl anda daripada dicuri oleh malware yang menjangkiti komputer anda.</translation>
-    </message>
-    <message>
-=======
->>>>>>> 936ef73f
         <source>IMPORTANT: Any previous backups you have made of your wallet file should be replaced with the newly generated, encrypted wallet file. For security reasons, previous backups of the unencrypted wallet file will become useless as soon as you start using the new, encrypted wallet.</source>
         <translation>PENTING: Apa-apa sandaran yang anda buat sebelum ini untuk fail dompet anda hendaklah digantikan dengan fail dompet enkripsi yang dijana baru. Untuk sebab-sebab keselamatan , sandaran fail dompet yang belum dibuat enkripsi sebelum ini akan menjadi tidak berguna secepat anda mula guna dompet enkripsi baru.</translation>
     </message>
@@ -345,7 +338,7 @@
     </message>
     <message>
         <source>Send coins to a Particl address</source>
-        <translation>Menghantar koin kepada alamat Particl.</translation>
+        <translation>Menghantar koin kepada alamat Particl</translation>
     </message>
     <message>
         <source>Backup wallet to another location</source>
@@ -368,8 +361,8 @@
         <translation>sahkan mesej</translation>
     </message>
     <message>
-        <source>Particl.</source>
-        <translation>Particl.</translation>
+        <source>Particl</source>
+        <translation>Particl</translation>
     </message>
     <message>
         <source>&amp;Send</source>
@@ -454,8 +447,8 @@
 <context>
     <name>Intro</name>
     <message>
-        <source>Particl.</source>
-        <translation>Particl.</translation>
+        <source>Particl</source>
+        <translation>Particl</translation>
     </message>
     </context>
 <context>
