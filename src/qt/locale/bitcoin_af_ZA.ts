<TS language="af_ZA" version="2.1">
<context>
    <name>AddressBookPage</name>
    <message>
        <source>Right-click to edit address or label</source>
        <translation>Regs-klik om die adres of etiket te wysig</translation>
    </message>
    <message>
        <source>Create a new address</source>
        <translation>Skep 'n nuwe adres</translation>
    </message>
    <message>
        <source>&amp;New</source>
        <translation>&amp;Nuwe</translation>
    </message>
    <message>
        <source>Copy the currently selected address to the system clipboard</source>
        <translation>Maak 'n kopie van die huidige adres na die stelsel klipbord</translation>
    </message>
    <message>
        <source>&amp;Copy</source>
        <translation>&amp;Kopie</translation>
    </message>
    <message>
        <source>C&amp;lose</source>
        <translation>S&amp;luit</translation>
    </message>
    <message>
        <source>Delete the currently selected address from the list</source>
        <translation>Verwyder die uitgekiesde adres van die lys</translation>
    </message>
    <message>
        <source>Export the data in the current tab to a file</source>
        <translation>Voer inligting uit van die huidige blad na n lêer</translation>
    </message>
    <message>
        <source>&amp;Export</source>
        <translation>&amp;Uitvoer</translation>
    </message>
    <message>
        <source>&amp;Delete</source>
        <translation>&amp;Verwyder</translation>
    </message>
    <message>
        <source>Choose the address to send coins to</source>
        <translation>Kies die address na wie die muntstukke gestuur moet word</translation>
    </message>
    <message>
        <source>Choose the address to receive coins with</source>
        <translation>Kies die adres vir die ontvangs van betaaling</translation>
    </message>
    <message>
        <source>C&amp;hoose</source>
        <translation>K&amp;ies</translation>
    </message>
    <message>
        <source>Sending addresses</source>
        <translation>Stuur adresse</translation>
    </message>
    <message>
        <source>Receiving addresses</source>
        <translation>Ontvang adresse</translation>
    </message>
    <message>
        <source>These are your Particl addresses for sending payments. Always check the amount and the receiving address before sending coins.</source>
        <translation>Dit is jou Particl-adresse vir die stuur van betalings. Kontroleer altyd die bedrag en die ontvangsadres voordat u munte stuur.</translation>
    </message>
    <message>
        <source>These are your Particl addresses for receiving payments. It is recommended to use a new receiving address for each transaction.</source>
        <translation>Dit is jou Particl-adresse vir die stuur van betalings. Kontroleer altyd die bedrag en die ontvangsadres voordat jy munte stuur.</translation>
    </message>
    <message>
        <source>&amp;Copy Address</source>
        <translation>&amp;Kopie Adres</translation>
    </message>
    <message>
        <source>Copy &amp;Label</source>
        <translation>Kopie &amp;Etiket</translation>
    </message>
    <message>
        <source>&amp;Edit</source>
        <translation>&amp;Wysig</translation>
    </message>
    <message>
        <source>Export Address List</source>
        <translation>Voer adres lys uit</translation>
    </message>
    <message>
        <source>Comma separated file (*.csv)</source>
        <translation>Koma geskeide lêer (*.csv)</translation>
    </message>
    <message>
        <source>Exporting Failed</source>
        <translation>Uitvoering Misluk</translation>
    </message>
    <message>
        <source>There was an error trying to save the address list to %1. Please try again.</source>
        <translation>Kon nie die adreslys stoor na %1 nie. Probeer asseblief weer.</translation>
    </message>
</context>
<context>
    <name>AddressTableModel</name>
    <message>
        <source>Label</source>
        <translation>Etiket</translation>
    </message>
    <message>
        <source>Address</source>
        <translation>Adres</translation>
    </message>
    <message>
        <source>(no label)</source>
        <translation>(geen etiket)</translation>
    </message>
</context>
<context>
    <name>AskPassphraseDialog</name>
    <message>
        <source>Passphrase Dialog</source>
        <translation>Wagfrase Dialoog</translation>
    </message>
    <message>
        <source>Enter passphrase</source>
        <translation>Tik wagfrase in</translation>
    </message>
    <message>
        <source>New passphrase</source>
        <translation>Nuwe wagfrase</translation>
    </message>
    <message>
        <source>Repeat new passphrase</source>
        <translation>Herhaal nuwe wagfrase</translation>
    </message>
    <message>
        <source>Show password</source>
        <translation>Wys wagwoord</translation>
    </message>
    <message>
        <source>Enter the new passphrase to the wallet.&lt;br/&gt;Please use a passphrase of &lt;b&gt;ten or more random characters&lt;/b&gt;, or &lt;b&gt;eight or more words&lt;/b&gt;.</source>
        <translation>Tik die nuwe wagwoord vir die beursie in.&lt;br/&gt;Gebruik asseblief 'n wagwoord van &lt;b&gt;ten minste 10 ewekansige karakters&lt;/b&gt;, of &lt;b&gt;agt (8) of meer woorde.&lt;/b&gt;</translation>
    </message>
    <message>
        <source>Encrypt wallet</source>
        <translation>Enkripteer beursie</translation>
    </message>
    <message>
        <source>This operation needs your wallet passphrase to unlock the wallet.</source>
        <translation>Hierdie operasie benodig 'n wagwoord om die beursie oop te sluit.</translation>
    </message>
    <message>
        <source>Unlock wallet</source>
        <translation>Ontsluit beursie</translation>
    </message>
    <message>
        <source>This operation needs your wallet passphrase to decrypt the wallet.</source>
        <translation>Hierdie operasie benodig 'n wagwoord om die beursie oop te sluit.</translation>
    </message>
    <message>
        <source>Decrypt wallet</source>
        <translation>Dekripteer beursie</translation>
    </message>
    <message>
        <source>Change passphrase</source>
        <translation>Verander wagfrase</translation>
    </message>
    <message>
        <source>Enter the old passphrase and new passphrase to the wallet.</source>
        <translation>Tik in die ou wagfrase en die nuwe wagfrase vir die beursie.</translation>
    </message>
    <message>
        <source>Confirm wallet encryption</source>
        <translation>Bevestig beursie enkripsie.</translation>
    </message>
    <message>
        <source>Warning: If you encrypt your wallet and lose your passphrase, you will &lt;b&gt;LOSE ALL OF YOUR PARTICL&lt;/b&gt;!</source>
        <translation>Waarskuwing: As jy jou beursie enkripteer en jou wagwoord verloor, sal jy &lt;b&gt;AL JOU PARTICL VERLOOR&lt;/b&gt;!</translation>
    </message>
    <message>
        <source>Are you sure you wish to encrypt your wallet?</source>
        <translation>Is jy seker jy wil jou beursie enkripteer?</translation>
    </message>
    <message>
        <source>Wallet encrypted</source>
        <translation>Beursie enkriptasie voltooi</translation>
    </message>
    <message>
        <source>%1 will close now to finish the encryption process. Remember that encrypting your wallet cannot fully protect your particl from being stolen by malware infecting your computer.</source>
        <translation>%1 gaan nou toe maak om die enkripsie proses klaar te maak. Onthou dat jou particl nie ten volle beskerm kan word deur die beursie te enkrip teen "malware" wat jou rekenaar besmet.</translation>
    </message>
    <message>
        <source>IMPORTANT: Any previous backups you have made of your wallet file should be replaced with the newly generated, encrypted wallet file. For security reasons, previous backups of the unencrypted wallet file will become useless as soon as you start using the new, encrypted wallet.</source>
        <translation>BELANGRIK: Enige vorige rugsteune wat u gemaak het van u beursie-lêer moet vervang word met die nuut-gegenereerde, versleutelde beursie-lêer. Vir sekuriteitsredes sal vorige rugsteune van die onversleutelde beursie-lêer onbruikbaar word sodra u die nuwe, versleutelde beursie begin gebruik.</translation>
    </message>
    <message>
        <source>%1 will close now to finish the encryption process. Remember that encrypting your wallet cannot fully protect your particl from being stolen by malware infecting your computer.</source>
        <translation>%1 gaan nou toe maak om die enkripsie proses klaar te maak. Onthou dat jou particl nie ten volle beskerm kan word deur die beursie te enkrip teen "malware" wat jou rekenaar besmet.</translation>
    </message>
    <message>
        <source>Wallet encryption failed</source>
        <translation>Beursie enkriptasie het misluk</translation>
    </message>
    <message>
        <source>Wallet encryption failed due to an internal error. Your wallet was not encrypted.</source>
        <translation>Beursie bewaaking het misluk as gevolg van 'n interne fout. Die beursie is nie bewaak nie!</translation>
    </message>
    <message>
        <source>The supplied passphrases do not match.</source>
        <translation>Die wagfrase stem nie ooreen nie</translation>
    </message>
    <message>
        <source>Wallet unlock failed</source>
        <translation>Beursie oopsluiting het misluk</translation>
    </message>
    <message>
        <source>The passphrase entered for the wallet decryption was incorrect.</source>
        <translation>Die wagfrase wat ingetik was om die beursie oop te sluit, was verkeerd.</translation>
    </message>
    <message>
        <source>Wallet decryption failed</source>
        <translation>Beursie dekripsie het misluk</translation>
    </message>
    <message>
        <source>Wallet passphrase was successfully changed.</source>
        <translation>Die beursie se wagfrase verandering was suksesvol.</translation>
    </message>
    <message>
        <source>Warning: The Caps Lock key is on!</source>
        <translation>Waarskuwing: Die Caps Lock is aan!</translation>
    </message>
</context>
<context>
    <name>BanTableModel</name>
    <message>
        <source>IP/Netmask</source>
        <translation>IP/Netmasker</translation>
    </message>
    <message>
        <source>Banned Until</source>
        <translation>Verban Tot</translation>
    </message>
</context>
<context>
    <name>BitcoinGUI</name>
    <message>
        <source>Sign &amp;message...</source>
        <translation>Teken &amp;Boodskap</translation>
    </message>
    <message>
        <source>Synchronizing with network...</source>
        <translation>Sinchroniseer met die netwerk ...</translation>
    </message>
    <message>
        <source>&amp;Overview</source>
        <translation>&amp;Oorsig</translation>
    </message>
    <message>
        <source>Node</source>
        <translation>Node</translation>
    </message>
    <message>
        <source>Show general overview of wallet</source>
        <translation>Wys algemene oorsig van die beursie</translation>
    </message>
    <message>
        <source>&amp;Transactions</source>
        <translation>&amp;Transaksies</translation>
    </message>
    <message>
        <source>Browse transaction history</source>
        <translation>Besoek transaksie geskiedenis</translation>
    </message>
    <message>
        <source>E&amp;xit</source>
        <translation>S&amp;luit af</translation>
    </message>
    <message>
        <source>Quit application</source>
        <translation>Sluit af</translation>
    </message>
    <message>
        <source>&amp;About %1</source>
        <translation>&amp;Oor %1</translation>
    </message>
    <message>
        <source>Show information about %1</source>
        <translation>Wys inligting oor %1</translation>
    </message>
    <message>
        <source>About &amp;Qt</source>
        <translation>Oor &amp;Qt</translation>
    </message>
    <message>
        <source>Show information about Qt</source>
        <translation>Wys inligting oor Qt</translation>
    </message>
    <message>
        <source>&amp;Options...</source>
        <translation>&amp;Opsies</translation>
    </message>
    <message>
        <source>Modify configuration options for %1</source>
        <translation>Verander konfigurasie opsies vir %1</translation>
    </message>
    <message>
        <source>&amp;Encrypt Wallet...</source>
        <translation>&amp;Enkripteer Beursie...</translation>
    </message>
    <message>
        <source>&amp;Backup Wallet...</source>
        <translation>&amp;Rugsteun Beursie...</translation>
    </message>
    <message>
        <source>&amp;Change Passphrase...</source>
        <translation>Verander wagwoord frase...</translation>
    </message>
    <message>
        <source>&amp;Sending addresses...</source>
        <translation>Uitstuur adresse...</translation>
    </message>
    <message>
        <source>&amp;Receiving addresses...</source>
        <translation>&amp;Ontvang adresse...</translation>
    </message>
    <message>
        <source>Open &amp;URI...</source>
        <translation>Maak &amp;URI oop...</translation>
    </message>
    <message>
        <source>Click to disable network activity.</source>
        <translation>Klik om netwerk aktiwiteit af te skakel.</translation>
    </message>
    <message>
        <source>Network activity disabled.</source>
        <translation>Netwerk aktiwiteid afgeskakel.</translation>
    </message>
    <message>
        <source>Click to enable network activity again.</source>
        <translation>Klik om netwerk aktiwiteit weer aan te skakel.</translation>
    </message>
    <message>
<<<<<<< HEAD
        <source>Send coins to a Particl address</source>
        <translation>Stuur muntstukke na 'n Particl adres</translation>
=======
        <source>Syncing Headers (%1%)...</source>
        <translation>Sinkroniseer tans Hoofde (%1%)...</translation>
    </message>
    <message>
        <source>Reindexing blocks on disk...</source>
        <translation>Herindekseer blokke op skyf...</translation>
    </message>
    <message>
        <source>Send coins to a Bitcoin address</source>
        <translation>Stuur muntstukke na 'n Bitcoin adres</translation>
>>>>>>> cf8aa5c7
    </message>
    <message>
        <source>Backup wallet to another location</source>
        <translation>Rugsteun beursie na 'n ander plek</translation>
    </message>
    <message>
        <source>Change the passphrase used for wallet encryption</source>
        <translation>Verander die wagwoordfrase wat vir beursie-versleuteling gebruik word</translation>
    </message>
    <message>
        <source>&amp;Debug window</source>
        <translation>&amp;Ontfoutvenster</translation>
    </message>
    <message>
        <source>Open debugging and diagnostic console</source>
        <translation>Open ontfouting en diagnostiese konsole</translation>
    </message>
    <message>
        <source>&amp;Verify message...</source>
        <translation>&amp;Verifieer boodskap...</translation>
    </message>
    <message>
        <source>Particl</source>
        <translation>Particl</translation>
    </message>
    <message>
        <source>Wallet</source>
        <translation>Beursie</translation>
    </message>
    <message>
        <source>&amp;Send</source>
        <translation>&amp;Stuur</translation>
    </message>
    <message>
        <source>&amp;Receive</source>
        <translation>&amp;Ontvang</translation>
    </message>
    <message>
        <source>&amp;Show / Hide</source>
        <translation>&amp;Wys / Versteek</translation>
    </message>
    <message>
        <source>Show or hide the main Window</source>
        <translation>Wys of versteek die hoof Venster</translation>
    </message>
    <message>
        <source>Encrypt the private keys that belong to your wallet</source>
        <translation>Versleutel die private sleutels wat aan u beursie behoort</translation>
    </message>
    <message>
        <source>Sign messages with your Particl addresses to prove you own them</source>
        <translation>Teken boodskappe met u Particl adresse om te bewys dat u hul besit</translation>
    </message>
    <message>
        <source>Verify messages to ensure they were signed with specified Particl addresses</source>
        <translation>Bevestig boodskappe om te verseker dat hulle geteken was met gespesifiseerde Particl adresse</translation>
    </message>
    <message>
        <source>&amp;File</source>
        <translation>&amp;Lêer</translation>
    </message>
    <message>
        <source>&amp;Settings</source>
        <translation>&amp;Instellings</translation>
    </message>
    <message>
        <source>&amp;Help</source>
        <translation>&amp;Hulp</translation>
    </message>
    <message>
        <source>Tabs toolbar</source>
        <translation>Blad nutsbalk</translation>
    </message>
    <message>
        <source>Request payments (generates QR codes and particl: URIs)</source>
        <translation>Versoek betalings (genereer QR kodes en particl: URIs)</translation>
    </message>
    <message>
        <source>Show the list of used sending addresses and labels</source>
        <translation>Wys die lys van gebruikte stuur adresse en etikette</translation>
    </message>
    <message>
        <source>Show the list of used receiving addresses and labels</source>
        <translation>Wys die lys van gebruikte ontvangsadresse en etikette</translation>
    </message>
    <message>
        <source>Open a bitcoin: URI or payment request</source>
        <translation>Open 'n bitcoin: URI of betalingsversoek</translation>
    </message>
    <message>
        <source>&amp;Command-line options</source>
        <translation>&amp;Opdrag lys opsies</translation>
    </message>
    <message>
        <source>Indexing blocks on disk...</source>
        <translation>Indekseer tans blokke op skyf...</translation>
    </message>
    <message>
        <source>Processing blocks on disk...</source>
        <translation>Prosesseer tans blokke op skyf...</translation>
    </message>
    <message>
        <source>%1 behind</source>
        <translation>%1 agter</translation>
    </message>
    <message>
        <source>Last received block was generated %1 ago.</source>
        <translation>Ontvangs van laaste blok is %1 terug.</translation>
    </message>
    <message>
        <source>Transactions after this will not yet be visible.</source>
        <translation>Opvolgende transaksies sal nog nie sigbaar wees nie.</translation>
    </message>
    <message>
        <source>Error</source>
        <translation>Fout</translation>
    </message>
    <message>
        <source>Warning</source>
        <translation>Waarskuwing</translation>
    </message>
    <message>
        <source>Information</source>
        <translation>Informasie</translation>
    </message>
    <message>
        <source>Up to date</source>
        <translation>Op datum</translation>
    </message>
    <message>
        <source>Show the %1 help message to get a list with possible Bitcoin command-line options</source>
        <translation>Wys die %1 hulpboodskap om 'n lys met moontlike Bitcoin bevel-lyn opsies te verkry</translation>
    </message>
    <message>
        <source>%1 client</source>
        <translation>%1 klient</translation>
    </message>
    <message>
        <source>Connecting to peers...</source>
        <translation>Verbind tans aan eweknieë...</translation>
    </message>
    <message>
        <source>Catching up...</source>
        <translation>Besig om op te vang...</translation>
    </message>
    <message>
        <source>Date: %1
</source>
        <translation>Datum: %1
</translation>
    </message>
    <message>
        <source>Amount: %1
</source>
        <translation>Bedrag: %1
</translation>
    </message>
    <message>
        <source>Type: %1
</source>
        <translation>Tipe: %1
</translation>
    </message>
    <message>
        <source>Label: %1
</source>
        <translation>Etiket: %1
</translation>
    </message>
    <message>
        <source>Address: %1
</source>
        <translation>Adres: %1
</translation>
    </message>
    <message>
        <source>Sent transaction</source>
        <translation>Gestuurde transaksie</translation>
    </message>
    <message>
        <source>Incoming transaction</source>
        <translation>Inkomende transaksie</translation>
    </message>
    <message>
        <source>HD key generation is &lt;b&gt;enabled&lt;/b&gt;</source>
        <translation>HD sleutel generasie is &lt;b&gt;aangesit&lt;/b&gt;</translation>
    </message>
    <message>
        <source>HD key generation is &lt;b&gt;disabled&lt;/b&gt;</source>
        <translation>HD sleutel generasie is &lt;b&gt;afgesit&lt;/b&gt;</translation>
    </message>
    <message>
        <source>Wallet is &lt;b&gt;encrypted&lt;/b&gt; and currently &lt;b&gt;unlocked&lt;/b&gt;</source>
        <translation>Beursie is &lt;b&gt;versleutel&lt;/b&gt; en is tans &lt;b&gt;oopgesluit&lt;/b&gt;</translation>
    </message>
    <message>
        <source>Wallet is &lt;b&gt;encrypted&lt;/b&gt; and currently &lt;b&gt;locked&lt;/b&gt;</source>
        <translation>Beursie is &lt;b&gt;versleutel&lt;/b&gt; en is tans &lt;b&gt;gesluit&lt;/b&gt;</translation>
    </message>
    <message>
        <source>A fatal error occurred. Bitcoin can no longer continue safely and will quit.</source>
        <translation>'n Noodlottige fout het voorgekom. Bitcoin kan nie langer voortgaan nie en sal afsluit.</translation>
    </message>
</context>
<context>
    <name>CoinControlDialog</name>
    <message>
        <source>Coin Selection</source>
        <translation>Munt Keuse</translation>
    </message>
    <message>
        <source>Quantity:</source>
        <translation>Hoeveelheid:</translation>
    </message>
    <message>
        <source>Bytes:</source>
        <translation>Grepe:</translation>
    </message>
    <message>
        <source>Amount:</source>
        <translation>Bedrag:</translation>
    </message>
    <message>
        <source>Fee:</source>
        <translation>Fooi:</translation>
    </message>
    <message>
        <source>Dust:</source>
        <translation>Stof:</translation>
    </message>
    <message>
        <source>After Fee:</source>
        <translation>Na Fooi:</translation>
    </message>
    <message>
        <source>Change:</source>
        <translation>Verander:</translation>
    </message>
    <message>
        <source>(un)select all</source>
        <translation>(on)selekteer alles</translation>
    </message>
    <message>
        <source>Tree mode</source>
        <translation>Boom wyse</translation>
    </message>
    <message>
        <source>List mode</source>
        <translation>Lys wyse</translation>
    </message>
    <message>
        <source>Amount</source>
        <translation>Bedrag</translation>
    </message>
    <message>
        <source>Received with label</source>
        <translation>Ontvang met etiket</translation>
    </message>
    <message>
        <source>Received with address</source>
        <translation>Ontvang met adres</translation>
    </message>
    <message>
        <source>Date</source>
        <translation>Datum</translation>
    </message>
    <message>
        <source>Confirmations</source>
        <translation>Bevestigings</translation>
    </message>
    <message>
        <source>Confirmed</source>
        <translation>Bevestig</translation>
    </message>
    <message>
        <source>Copy address</source>
        <translation>Maak kopie van adres</translation>
    </message>
    <message>
        <source>Copy label</source>
        <translation>Kopieer etiket</translation>
    </message>
    <message>
        <source>Copy amount</source>
        <translation>Kopieer bedrag</translation>
    </message>
    <message>
        <source>Copy transaction ID</source>
        <translation>Kopieer transaksie ID</translation>
    </message>
    <message>
        <source>Lock unspent</source>
        <translation>Sluit ongespandeerde</translation>
    </message>
    <message>
        <source>Unlock unspent</source>
        <translation>Onsluit ongespandeerde</translation>
    </message>
    <message>
        <source>Copy quantity</source>
        <translation>Kopieer hoeveelheid</translation>
    </message>
    <message>
        <source>Copy fee</source>
        <translation>Kopieer fooi</translation>
    </message>
    <message>
        <source>Copy after fee</source>
        <translation>Kopieer na fooi</translation>
    </message>
    <message>
        <source>Copy bytes</source>
        <translation>Kopieer grepe</translation>
    </message>
    <message>
        <source>Copy dust</source>
        <translation>Kopieer stof</translation>
    </message>
    <message>
        <source>Copy change</source>
        <translation>Kopieer verandering</translation>
    </message>
    <message>
        <source>(%1 locked)</source>
        <translation>(%1 gesluit)</translation>
    </message>
    <message>
        <source>yes</source>
        <translation>ja</translation>
    </message>
    <message>
        <source>no</source>
        <translation>nee</translation>
    </message>
    <message>
        <source>This label turns red if any recipient receives an amount smaller than the current dust threshold.</source>
        <translation>Hierdie etiket verander na rooi as enige ontvanger 'n bedrag kleiner as die huidige stof drempelwaarde ontvang.</translation>
    </message>
    <message>
        <source>Can vary +/- %1 satoshi(s) per input.</source>
        <translation>Kan wissel met +/- %1 satoshi(s) per inset.</translation>
    </message>
    <message>
        <source>(no label)</source>
        <translation>(geen etiket)</translation>
    </message>
    <message>
        <source>change from %1 (%2)</source>
        <translation>Verander vanaf %1 (%2)</translation>
    </message>
    <message>
        <source>(change)</source>
        <translation>(verander)</translation>
    </message>
</context>
<context>
    <name>EditAddressDialog</name>
    <message>
        <source>Edit Address</source>
        <translation>Wysig Adres</translation>
    </message>
    <message>
        <source>&amp;Label</source>
        <translation>&amp;Etiket</translation>
    </message>
    <message>
        <source>The label associated with this address list entry</source>
        <translation>Die etiket geassosieer met hierdie adreslys inskrywing</translation>
    </message>
    <message>
        <source>The address associated with this address list entry. This can only be modified for sending addresses.</source>
        <translation>Die adres geassosieer met hierdie adreslys inskrywing. Dié kan slegs gewysig word vir stuur-adresse.</translation>
    </message>
    <message>
        <source>&amp;Address</source>
        <translation>&amp;Adres</translation>
    </message>
    <message>
        <source>New sending address</source>
        <translation>Nuwe stuurende adres</translation>
    </message>
    <message>
        <source>Edit receiving address</source>
        <translation>Wysig ontvangende adres</translation>
    </message>
    <message>
        <source>Edit sending address</source>
        <translation>Wysig stuurende adres</translation>
    </message>
    <message>
        <source>The entered address "%1" is not a valid Bitcoin address.</source>
        <translation>Die ingeskrewe adres "%1" is nie 'n geldige Bitcoin adres nie.</translation>
    </message>
    <message>
        <source>Could not unlock wallet.</source>
        <translation>Kon nie die beursie oopsluit nie.</translation>
    </message>
    <message>
        <source>New key generation failed.</source>
        <translation>Nuwe sleutel genereering het misluk.</translation>
    </message>
</context>
<context>
    <name>FreespaceChecker</name>
    <message>
        <source>A new data directory will be created.</source>
        <translation>n Nuwe data  lêer sal geskep word.</translation>
    </message>
    <message>
        <source>name</source>
        <translation>naam</translation>
    </message>
    <message>
        <source>Directory already exists. Add %1 if you intend to create a new directory here.</source>
        <translation>Lêer bestaan reeds. Voeg %1 indien u van plan is om n nuwe lêer hier te skep.</translation>
    </message>
    <message>
        <source>Path already exists, and is not a directory.</source>
        <translation>Pad bestaan reeds en is nie 'n lêergids nie.</translation>
    </message>
    <message>
        <source>Cannot create data directory here.</source>
        <translation>Kan nie data gids hier skep nie.</translation>
    </message>
</context>
<context>
    <name>HelpMessageDialog</name>
    <message>
        <source>version</source>
        <translation>weergawe</translation>
    </message>
    <message>
        <source>(%1-bit)</source>
        <translation>(%1-stukkie)</translation>
    </message>
    <message>
        <source>About %1</source>
        <translation>Oor %1</translation>
    </message>
    <message>
        <source>Command-line options</source>
        <translation>Opdrag lys opsies</translation>
    </message>
</context>
<context>
    <name>Intro</name>
    <message>
        <source>Welcome</source>
        <translation>Welkom</translation>
    </message>
    <message>
        <source>Welcome to %1.</source>
        <translation>Welkom by %1.</translation>
    </message>
    <message>
        <source>Particl</source>
        <translation>Particl</translation>
    </message>
    <message>
        <source>The wallet will also be stored in this directory.</source>
        <translation>Die beursie sal ook gestoor word in hierdie lêer.</translation>
    </message>
    <message>
        <source>Error</source>
        <translation>Fout</translation>
    </message>
    </context>
<context>
    <name>ModalOverlay</name>
    <message>
        <source>Form</source>
        <translation>Vorm</translation>
    </message>
    <message>
        <source>Progress</source>
        <translation>Vorderering</translation>
    </message>
    <message>
        <source>Hide</source>
        <translation>Steek weg</translation>
    </message>
    </context>
<context>
    <name>OpenURIDialog</name>
    </context>
<context>
    <name>OptionsDialog</name>
    <message>
        <source>Options</source>
        <translation>Opsies</translation>
    </message>
    <message>
        <source>&amp;Network</source>
        <translation>&amp;Netwerk</translation>
    </message>
    <message>
        <source>W&amp;allet</source>
        <translation>&amp;Beursie</translation>
    </message>
    <message>
        <source>&amp;Port:</source>
        <translation>&amp;Port:</translation>
    </message>
    <message>
        <source>IPv4</source>
        <translation>IPv4</translation>
    </message>
    <message>
        <source>IPv6</source>
        <translation>IPv6</translation>
    </message>
    <message>
        <source>Tor</source>
        <translation>Tor</translation>
    </message>
    <message>
        <source>&amp;Window</source>
        <translation>&amp;Venster</translation>
    </message>
    <message>
        <source>M&amp;inimize on close</source>
        <translation>V&amp;erminder op toemaak</translation>
    </message>
    <message>
        <source>&amp;Display</source>
        <translation>&amp;Vertoon</translation>
    </message>
    <message>
        <source>&amp;OK</source>
        <translation>&amp;OK</translation>
    </message>
    <message>
        <source>&amp;Cancel</source>
        <translation>&amp;Kanselleer</translation>
    </message>
    <message>
        <source>default</source>
        <translation>standaard</translation>
    </message>
    <message>
        <source>none</source>
        <translation>niks</translation>
    </message>
    <message>
        <source>Configuration options</source>
        <translation>Konfigurasie opsies</translation>
    </message>
    <message>
        <source>Error</source>
        <translation>Fout</translation>
    </message>
    </context>
<context>
    <name>OverviewPage</name>
    <message>
        <source>Form</source>
        <translation>Vorm</translation>
    </message>
    <message>
        <source>Available:</source>
        <translation>Beskikbaar:</translation>
    </message>
    <message>
        <source>Balances</source>
        <translation>Balans</translation>
    </message>
    <message>
        <source>Total:</source>
        <translation>Totaal:</translation>
    </message>
    </context>
<context>
    <name>PaymentServer</name>
    </context>
<context>
    <name>PeerTableModel</name>
    </context>
<context>
    <name>QObject</name>
    <message>
        <source>Amount</source>
        <translation>Bedrag</translation>
    </message>
    <message>
        <source>%1 d</source>
        <translation>%1 d</translation>
    </message>
    <message>
        <source>%1 h</source>
        <translation>%1 h</translation>
    </message>
    <message>
        <source>%1 m</source>
        <translation>%1 m</translation>
    </message>
    <message>
        <source>%1 s</source>
        <translation>%1 s</translation>
    </message>
    <message>
        <source>None</source>
        <translation>Geen</translation>
    </message>
    <message>
        <source>%1 ms</source>
        <translation>%1 ms</translation>
    </message>
    <message>
        <source>unknown</source>
        <translation>onbekend</translation>
    </message>
</context>
<context>
    <name>QObject::QObject</name>
    </context>
<context>
    <name>QRImageWidget</name>
    </context>
<context>
    <name>RPCConsole</name>
    <message>
        <source>&amp;Information</source>
        <translation>Informasie</translation>
    </message>
    </context>
<context>
    <name>ReceiveCoinsDialog</name>
    <message>
        <source>&amp;Amount:</source>
        <translation>&amp;Bedrag:</translation>
    </message>
    <message>
        <source>&amp;Message:</source>
        <translation>&amp;Boodskap:</translation>
    </message>
    <message>
        <source>Copy label</source>
        <translation>Kopieer etiket</translation>
    </message>
    <message>
        <source>Copy amount</source>
        <translation>Kopieer bedrag</translation>
    </message>
</context>
<context>
    <name>ReceiveRequestDialog</name>
    <message>
        <source>Address</source>
        <translation>Adres</translation>
    </message>
    <message>
        <source>Amount</source>
        <translation>Bedrag</translation>
    </message>
    <message>
        <source>Label</source>
        <translation>Etiket</translation>
    </message>
    <message>
        <source>Message</source>
        <translation>Boodskap</translation>
    </message>
    <message>
        <source>Wallet</source>
        <translation>Beursie</translation>
    </message>
    </context>
<context>
    <name>RecentRequestsTableModel</name>
    <message>
        <source>Date</source>
        <translation>Datum</translation>
    </message>
    <message>
        <source>Label</source>
        <translation>Etiket</translation>
    </message>
    <message>
        <source>Message</source>
        <translation>Boodskap</translation>
    </message>
    <message>
        <source>(no label)</source>
        <translation>(geen etiket)</translation>
    </message>
    </context>
<context>
    <name>SendCoinsDialog</name>
    <message>
        <source>Send Coins</source>
        <translation>Stuur Munstukke</translation>
    </message>
    <message>
        <source>Insufficient funds!</source>
        <translation>Onvoldoende fondse</translation>
    </message>
    <message>
        <source>Quantity:</source>
        <translation>Hoeveelheid:</translation>
    </message>
    <message>
        <source>Bytes:</source>
        <translation>Grepe:</translation>
    </message>
    <message>
        <source>Amount:</source>
        <translation>Bedrag:</translation>
    </message>
    <message>
        <source>Fee:</source>
        <translation>Fooi:</translation>
    </message>
    <message>
        <source>After Fee:</source>
        <translation>Na Fooi:</translation>
    </message>
    <message>
        <source>Change:</source>
        <translation>Verander:</translation>
    </message>
    <message>
        <source>Transaction Fee:</source>
        <translation>Transaksie fooi:</translation>
    </message>
    <message>
        <source>Hide</source>
        <translation>Steek weg</translation>
    </message>
    <message>
        <source>Send to multiple recipients at once</source>
        <translation>Stuur aan vele ontvangers op eens</translation>
    </message>
    <message>
        <source>Dust:</source>
        <translation>Stof:</translation>
    </message>
    <message>
        <source>Balance:</source>
        <translation>Balans:</translation>
    </message>
    <message>
        <source>S&amp;end</source>
        <translation>S&amp;tuur</translation>
    </message>
    <message>
        <source>Copy quantity</source>
        <translation>Kopieer hoeveelheid</translation>
    </message>
    <message>
        <source>Copy amount</source>
        <translation>Kopieer bedrag</translation>
    </message>
    <message>
        <source>Copy fee</source>
        <translation>Kopieer fooi</translation>
    </message>
    <message>
        <source>Copy after fee</source>
        <translation>Kopieer na fooi</translation>
    </message>
    <message>
        <source>Copy bytes</source>
        <translation>Kopieer grepe</translation>
    </message>
    <message>
        <source>Copy dust</source>
        <translation>Kopieer stof</translation>
    </message>
    <message>
        <source>Copy change</source>
        <translation>Kopieer verandering</translation>
    </message>
    <message>
        <source>%1 to %2</source>
        <translation>%1 tot %2</translation>
    </message>
    <message>
        <source>or</source>
        <translation>of</translation>
    </message>
    <message>
        <source>Transaction fee</source>
        <translation>Transaksie fooi</translation>
    </message>
    <message>
        <source>(no label)</source>
        <translation>(geen etiket)</translation>
    </message>
</context>
<context>
    <name>SendCoinsEntry</name>
    <message>
        <source>A&amp;mount:</source>
        <translation>&amp;Bedrag:</translation>
    </message>
    <message>
        <source>Message:</source>
        <translation>Boodskap:</translation>
    </message>
    </context>
<context>
    <name>SendConfirmationDialog</name>
    </context>
<context>
    <name>ShutdownWindow</name>
    </context>
<context>
    <name>SignVerifyMessageDialog</name>
    <message>
        <source>&amp;Sign Message</source>
        <translation>&amp;Teken boodskap</translation>
    </message>
    <message>
        <source>Signature</source>
        <translation>Handtekening</translation>
    </message>
    <message>
        <source>Sign &amp;Message</source>
        <translation>Teken &amp;Boodskap</translation>
    </message>
    </context>
<context>
    <name>SplashScreen</name>
    </context>
<context>
    <name>TrafficGraphWidget</name>
    </context>
<context>
    <name>TransactionDesc</name>
    <message>
        <source>Date</source>
        <translation>Datum</translation>
    </message>
    <message>
        <source>From</source>
        <translation>Van</translation>
    </message>
    <message>
        <source>unknown</source>
        <translation>onbekend</translation>
    </message>
    <message>
        <source>To</source>
        <translation>Na</translation>
    </message>
    <message>
        <source>own address</source>
        <translation>eie adres</translation>
    </message>
    <message>
        <source>label</source>
        <translation>etiket</translation>
    </message>
    <message>
        <source>Credit</source>
        <translation>Krediet</translation>
    </message>
    <message>
        <source>not accepted</source>
        <translation>nie aanvaar nie</translation>
    </message>
    <message>
        <source>Debit</source>
        <translation>Debiet</translation>
    </message>
    <message>
        <source>Transaction fee</source>
        <translation>Transaksie fooi</translation>
    </message>
    <message>
        <source>Net amount</source>
        <translation>Netto bedrag</translation>
    </message>
    <message>
        <source>Message</source>
        <translation>Boodskap</translation>
    </message>
    <message>
        <source>Transaction ID</source>
        <translation>Transaksie ID</translation>
    </message>
    <message>
        <source>Transaction</source>
        <translation>Transaksie</translation>
    </message>
    <message>
        <source>Amount</source>
        <translation>Bedrag</translation>
    </message>
    <message>
        <source>true</source>
        <translation>waar</translation>
    </message>
    <message>
        <source>false</source>
        <translation>onwaar</translation>
    </message>
</context>
<context>
    <name>TransactionDescDialog</name>
    </context>
<context>
    <name>TransactionTableModel</name>
    <message>
        <source>Date</source>
        <translation>Datum</translation>
    </message>
    <message>
        <source>Type</source>
        <translation>Tipe</translation>
    </message>
    <message>
        <source>Label</source>
        <translation>Etiket</translation>
    </message>
    <message>
        <source>Received with</source>
        <translation>Ontvang met</translation>
    </message>
    <message>
        <source>Received from</source>
        <translation>Ontvang van</translation>
    </message>
    <message>
        <source>Sent to</source>
        <translation>Gestuur na</translation>
    </message>
    <message>
        <source>Payment to yourself</source>
        <translation>Betalings Aan/na jouself</translation>
    </message>
    <message>
        <source>Mined</source>
        <translation>Gemyn</translation>
    </message>
    <message>
        <source>(n/a)</source>
        <translation>(n.v.t)</translation>
    </message>
    <message>
        <source>(no label)</source>
        <translation>(geen etiket)</translation>
    </message>
    <message>
        <source>Date and time that the transaction was received.</source>
        <translation>Datum en tyd wat die transaksie ontvang was.</translation>
    </message>
    <message>
        <source>Type of transaction.</source>
        <translation>Tipe transaksie.</translation>
    </message>
    </context>
<context>
    <name>TransactionView</name>
    <message>
        <source>All</source>
        <translation>Alles</translation>
    </message>
    <message>
        <source>Today</source>
        <translation>Vandag</translation>
    </message>
    <message>
        <source>This week</source>
        <translation>Hierdie week</translation>
    </message>
    <message>
        <source>This month</source>
        <translation>Hierdie maand</translation>
    </message>
    <message>
        <source>Last month</source>
        <translation>Verlede maand</translation>
    </message>
    <message>
        <source>This year</source>
        <translation>Hierdie jaar</translation>
    </message>
    <message>
        <source>Range...</source>
        <translation>Reeks...</translation>
    </message>
    <message>
        <source>Received with</source>
        <translation>Ontvang met</translation>
    </message>
    <message>
        <source>Sent to</source>
        <translation>Gestuur na</translation>
    </message>
    <message>
        <source>To yourself</source>
        <translation>Aan/na jouself</translation>
    </message>
    <message>
        <source>Mined</source>
        <translation>Gemyn</translation>
    </message>
    <message>
        <source>Other</source>
        <translation>Ander</translation>
    </message>
    <message>
        <source>Min amount</source>
        <translation>Min bedrag</translation>
    </message>
    <message>
        <source>Copy address</source>
        <translation>Maak kopie van adres</translation>
    </message>
    <message>
        <source>Copy label</source>
        <translation>Kopieer etiket</translation>
    </message>
    <message>
        <source>Copy amount</source>
        <translation>Kopieer bedrag</translation>
    </message>
    <message>
        <source>Copy transaction ID</source>
        <translation>Kopieer transaksie ID</translation>
    </message>
    <message>
        <source>Comma separated file (*.csv)</source>
        <translation>Koma geskeide lêer (*.csv)</translation>
    </message>
    <message>
        <source>Confirmed</source>
        <translation>Bevestig</translation>
    </message>
    <message>
        <source>Date</source>
        <translation>Datum</translation>
    </message>
    <message>
        <source>Type</source>
        <translation>Tipe</translation>
    </message>
    <message>
        <source>Label</source>
        <translation>Etiket</translation>
    </message>
    <message>
        <source>Address</source>
        <translation>Adres</translation>
    </message>
    <message>
        <source>ID</source>
        <translation>ID</translation>
    </message>
    <message>
        <source>Exporting Failed</source>
        <translation>Uitvoering Misluk</translation>
    </message>
    <message>
        <source>Range:</source>
        <translation>Reeks:</translation>
    </message>
    <message>
        <source>to</source>
        <translation>aan</translation>
    </message>
</context>
<context>
    <name>UnitDisplayStatusBarControl</name>
    </context>
<context>
    <name>WalletFrame</name>
    </context>
<context>
    <name>WalletModel</name>
    <message>
        <source>Send Coins</source>
        <translation>Stuur Munstukke</translation>
    </message>
    </context>
<context>
    <name>WalletView</name>
    <message>
        <source>&amp;Export</source>
        <translation>&amp;Uitvoer</translation>
    </message>
    <message>
        <source>Export the data in the current tab to a file</source>
        <translation>Voer inligting uit van die huidige blad na n lêer</translation>
    </message>
    </context>
<context>
    <name>bitcoin-core</name>
    <message>
        <source>Error: Disk space is low!</source>
        <translation>Fout: Hardeskyf spasie is baie laag!</translation>
    </message>
    <message>
        <source>Importing...</source>
        <translation>Invoer proses tans besig..</translation>
    </message>
    <message>
        <source>Information</source>
        <translation>Informasie</translation>
    </message>
    <message>
        <source>Warning</source>
        <translation>Waarskuwing</translation>
    </message>
    <message>
        <source>Insufficient funds</source>
        <translation>Onvoldoende fondse</translation>
    </message>
    <message>
        <source>Loading block index...</source>
        <translation>Laai blok indeks...</translation>
    </message>
    <message>
        <source>Loading wallet...</source>
        <translation>Laai beursie...</translation>
    </message>
    <message>
        <source>Done loading</source>
        <translation>Klaar gelaai</translation>
    </message>
    <message>
        <source>Error</source>
        <translation>Fout</translation>
    </message>
</context>
</TS><|MERGE_RESOLUTION|>--- conflicted
+++ resolved
@@ -63,11 +63,11 @@
     </message>
     <message>
         <source>These are your Particl addresses for sending payments. Always check the amount and the receiving address before sending coins.</source>
-        <translation>Dit is jou Particl-adresse vir die stuur van betalings. Kontroleer altyd die bedrag en die ontvangsadres voordat u munte stuur.</translation>
+        <translation>Dit is jou Particl-adress vir die stuur van betalings. Kontroleer altyd die bedrag en die ontvangsadres voordat u munte stuur.</translation>
     </message>
     <message>
         <source>These are your Particl addresses for receiving payments. It is recommended to use a new receiving address for each transaction.</source>
-        <translation>Dit is jou Particl-adresse vir die stuur van betalings. Kontroleer altyd die bedrag en die ontvangsadres voordat jy munte stuur.</translation>
+        <translation>Dit is jou Particl-adress vir die stuur van betalings. Kontroleer altyd die bedrag en die ontvangsadres voordat jy munte stuur.</translation>
     </message>
     <message>
         <source>&amp;Copy Address</source>
@@ -192,10 +192,6 @@
         <translation>BELANGRIK: Enige vorige rugsteune wat u gemaak het van u beursie-lêer moet vervang word met die nuut-gegenereerde, versleutelde beursie-lêer. Vir sekuriteitsredes sal vorige rugsteune van die onversleutelde beursie-lêer onbruikbaar word sodra u die nuwe, versleutelde beursie begin gebruik.</translation>
     </message>
     <message>
-        <source>%1 will close now to finish the encryption process. Remember that encrypting your wallet cannot fully protect your particl from being stolen by malware infecting your computer.</source>
-        <translation>%1 gaan nou toe maak om die enkripsie proses klaar te maak. Onthou dat jou particl nie ten volle beskerm kan word deur die beursie te enkrip teen "malware" wat jou rekenaar besmet.</translation>
-    </message>
-    <message>
         <source>Wallet encryption failed</source>
         <translation>Beursie enkriptasie het misluk</translation>
     </message>
@@ -338,21 +334,16 @@
         <translation>Klik om netwerk aktiwiteit weer aan te skakel.</translation>
     </message>
     <message>
-<<<<<<< HEAD
+        <source>Syncing Headers (%1%)...</source>
+        <translation>Sinkroniseer tans Hoofde (%1%)...</translation>
+    </message>
+    <message>
+        <source>Reindexing blocks on disk...</source>
+        <translation>Herindekseer blokke op skyf...</translation>
+    </message>
+    <message>
         <source>Send coins to a Particl address</source>
         <translation>Stuur muntstukke na 'n Particl adres</translation>
-=======
-        <source>Syncing Headers (%1%)...</source>
-        <translation>Sinkroniseer tans Hoofde (%1%)...</translation>
-    </message>
-    <message>
-        <source>Reindexing blocks on disk...</source>
-        <translation>Herindekseer blokke op skyf...</translation>
-    </message>
-    <message>
-        <source>Send coins to a Bitcoin address</source>
-        <translation>Stuur muntstukke na 'n Bitcoin adres</translation>
->>>>>>> cf8aa5c7
     </message>
     <message>
         <source>Backup wallet to another location</source>
@@ -375,8 +366,8 @@
         <translation>&amp;Verifieer boodskap...</translation>
     </message>
     <message>
-        <source>Particl</source>
-        <translation>Particl</translation>
+        <source>Particl.</source>
+        <translation>Particl.</translation>
     </message>
     <message>
         <source>Wallet</source>
@@ -439,8 +430,8 @@
         <translation>Wys die lys van gebruikte ontvangsadresse en etikette</translation>
     </message>
     <message>
-        <source>Open a bitcoin: URI or payment request</source>
-        <translation>Open 'n bitcoin: URI of betalingsversoek</translation>
+        <source>Open a particl: URI or payment request</source>
+        <translation>Open 'n particl: URI of betalingsversoek</translation>
     </message>
     <message>
         <source>&amp;Command-line options</source>
@@ -483,8 +474,8 @@
         <translation>Op datum</translation>
     </message>
     <message>
-        <source>Show the %1 help message to get a list with possible Bitcoin command-line options</source>
-        <translation>Wys die %1 hulpboodskap om 'n lys met moontlike Bitcoin bevel-lyn opsies te verkry</translation>
+        <source>Show the %1 help message to get a list with possible Particl command-line options</source>
+        <translation>Wys die %1 hulpboodskap om 'n lys met moontlike Particl bevel-lyn opsies te verkry</translation>
     </message>
     <message>
         <source>%1 client</source>
@@ -553,8 +544,8 @@
         <translation>Beursie is &lt;b&gt;versleutel&lt;/b&gt; en is tans &lt;b&gt;gesluit&lt;/b&gt;</translation>
     </message>
     <message>
-        <source>A fatal error occurred. Bitcoin can no longer continue safely and will quit.</source>
-        <translation>'n Noodlottige fout het voorgekom. Bitcoin kan nie langer voortgaan nie en sal afsluit.</translation>
+        <source>A fatal error occurred. Particl can no longer continue safely and will quit.</source>
+        <translation>'n Noodlottige fout het voorgekom. Particl kan nie langer voortgaan nie en sal afsluit.</translation>
     </message>
 </context>
 <context>
@@ -743,8 +734,8 @@
         <translation>Wysig stuurende adres</translation>
     </message>
     <message>
-        <source>The entered address "%1" is not a valid Bitcoin address.</source>
-        <translation>Die ingeskrewe adres "%1" is nie 'n geldige Bitcoin adres nie.</translation>
+        <source>The entered address "%1" is not a valid Particl address.</source>
+        <translation>Die ingeskrewe adres "%1" is nie 'n geldige Particl adres nie.</translation>
     </message>
     <message>
         <source>Could not unlock wallet.</source>
@@ -808,8 +799,8 @@
         <translation>Welkom by %1.</translation>
     </message>
     <message>
-        <source>Particl</source>
-        <translation>Particl</translation>
+        <source>Particl.</source>
+        <translation>Particl.</translation>
     </message>
     <message>
         <source>The wallet will also be stored in this directory.</source>
