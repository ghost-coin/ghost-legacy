--- conflicted
+++ resolved
@@ -70,13 +70,6 @@
         <translation>Tukej sōm adresy Particl na kere posyłŏsz płaty. Dycki wybaduj wielość i adresã ôdbiyrŏcza przed posłaniym mōnet.</translation>
     </message>
     <message>
-<<<<<<< HEAD
-        <source>These are your Particl addresses for receiving payments. It is recommended to use a new receiving address for each transaction.</source>
-        <translation>Tukej sōm adresy Particl do ôdbiyraniŏ płatōw. Zalycŏ sie używaniŏ nowych adres ôdbiorczych dlŏ kożdyj transakcyje.</translation>
-    </message>
-    <message>
-=======
->>>>>>> a54e52b4
         <source>&amp;Copy Address</source>
         <translation>&amp;Kopiyruj Adresã</translation>
     </message>
@@ -179,13 +172,6 @@
         <translation>Portmanyj zaszyfrowany</translation>
     </message>
     <message>
-<<<<<<< HEAD
-        <source>%1 will close now to finish the encryption process. Remember that encrypting your wallet cannot fully protect your particl from being stolen by malware infecting your computer.</source>
-        <translation>%1 zawrzi sie coby dokōńczyć proces szyfrowaniŏ. Pamiyntej, iże szyfrowanie portmanyja ganc niy zabezpieczŏ Twojich particlów przed chabiyniym bez wirusy abo trojany mogōnce zakażać Twōj kōmputer.</translation>
-    </message>
-    <message>
-=======
->>>>>>> a54e52b4
         <source>IMPORTANT: Any previous backups you have made of your wallet file should be replaced with the newly generated, encrypted wallet file. For security reasons, previous backups of the unencrypted wallet file will become useless as soon as you start using the new, encrypted wallet.</source>
         <translation>WŎŻNE: Wszyjske wykōnane wczaśnij kopije zbioru portmanyja winny być umiyniōne na nowe, szyfrowane zbiory. Z powodōw bezpiyczyństwa, piyrwyjsze kopije niyszyfrowanych zbiorōw portmanyja stōnõ sie bezużyteczne jak ino zaczniesz używać nowego, szyfrowanego portmanyja.</translation>
     </message>
@@ -337,7 +323,7 @@
     </message>
     <message>
         <source>Send coins to a Particl address</source>
-        <translation>Poślij mōnety na adresã Particl.</translation>
+        <translation>Poślij mōnety na adresã Particl</translation>
     </message>
     <message>
         <source>Backup wallet to another location</source>
@@ -360,17 +346,6 @@
         <translation>&amp;Weryfikuj wiadōmość...</translation>
     </message>
     <message>
-<<<<<<< HEAD
-        <source>Particl.</source>
-        <translation>Particl.</translation>
-    </message>
-    <message>
-        <source>Wallet</source>
-        <translation>Portmanyj</translation>
-    </message>
-    <message>
-=======
->>>>>>> a54e52b4
         <source>&amp;Send</source>
         <translation>&amp;Poślij</translation>
     </message>
@@ -436,7 +411,7 @@
     </message>
     <message numerus="yes">
         <source>%n active connection(s) to Particl network</source>
-        <translation><numerusform>%n aktywne połōnczynie do necu Particl.</numerusform><numerusform>%n aktywnych połōnczyń do necu Particl.</numerusform><numerusform>%n aktywnych skuplowań do necu Particl.</numerusform></translation>
+        <translation><numerusform>%n aktywne połōnczynie do necu Particl</numerusform><numerusform>%n aktywnych połōnczyń do necu Particl</numerusform><numerusform>%n aktywnych skuplowań do necu Particl</numerusform></translation>
     </message>
     <message>
         <source>Indexing blocks on disk...</source>
@@ -479,15 +454,11 @@
         <translation>Terŏźny</translation>
     </message>
     <message>
-<<<<<<< HEAD
-        <source>Show the %1 help message to get a list with possible Particl command-line options</source>
-=======
         <source>&amp;Sending addresses</source>
         <translation>&amp;Adresy posyłaniŏ</translation>
     </message>
     <message>
-        <source>Show the %1 help message to get a list with possible Bitcoin command-line options</source>
->>>>>>> a54e52b4
+        <source>Show the %1 help message to get a list with possible Particl command-line options</source>
         <translation>Pokŏż pōmoc %1 coby zobŏczyć wykŏz wszyjskich ôpcyji piski nakŏzań.</translation>
     </message>
     <message>
@@ -860,8 +831,8 @@
         <translation>Użyj ôbranego folderu datōw</translation>
     </message>
     <message>
-        <source>Particl.</source>
-        <translation>Particl.</translation>
+        <source>Particl</source>
+        <translation>Particl</translation>
     </message>
     <message>
         <source>At least %1 GB of data will be stored in this directory, and it will grow over time.</source>
@@ -1667,7 +1638,7 @@
     </message>
     <message>
         <source>Warning: Invalid Particl address</source>
-        <translation>Pozōr: niynŏleżnŏ adresa Particl.</translation>
+        <translation>Pozōr: niynŏleżnŏ adresa Particl</translation>
     </message>
     <message>
         <source>Warning: Unknown change address</source>
@@ -1689,8 +1660,8 @@
         <translation>To je normalny płat.</translation>
     </message>
     <message>
-        <source>The Bitcoin address to send the payment to</source>
-        <translation>Adresa Bitcoin, na kerõ chcesz posłać płat</translation>
+        <source>The Particl address to send the payment to</source>
+        <translation>Adresa Particl, na kerõ chcesz posłać płat</translation>
     </message>
     <message>
         <source>Alt+A</source>
@@ -1975,13 +1946,6 @@
 <context>
     <name>bitcoin-core</name>
     <message>
-<<<<<<< HEAD
-        <source>Particl Core</source>
-        <translation>Particl Core</translation>
-    </message>
-    <message>
-=======
->>>>>>> a54e52b4
         <source>The %s developers</source>
         <translation>Twōrcy %s</translation>
     </message>
