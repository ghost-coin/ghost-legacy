<TS language="szl" version="2.1">
<context>
    <name>AddressBookPage</name>
    <message>
        <source>Right-click to edit address or label</source>
        <translation>Kliknij prawy knefel mysze, coby edytować adresã abo etyketã</translation>
    </message>
    <message>
        <source>Create a new address</source>
        <translation>Zrychtuj nowõ adresã</translation>
    </message>
    <message>
        <source>&amp;New</source>
        <translation>&amp;Nowy</translation>
    </message>
    <message>
        <source>Copy the currently selected address to the system clipboard</source>
        <translation>Skopiyruj aktualnie ôbranõ adresã do skrytki</translation>
    </message>
    <message>
        <source>&amp;Copy</source>
        <translation>&amp;Kopiyruj</translation>
    </message>
    <message>
        <source>C&amp;lose</source>
        <translation>&amp;Zawrzij</translation>
    </message>
    <message>
        <source>Delete the currently selected address from the list</source>
        <translation>Wychrōń zaznaczōnõ adresã z brify</translation>
    </message>
    <message>
        <source>Enter address or label to search</source>
        <translation>Wkludź adresã abo etyketã coby wyszukać</translation>
    </message>
    <message>
        <source>Export the data in the current tab to a file</source>
        <translation>Eksportuj dane z aktywnyj szkarty do zbioru</translation>
    </message>
    <message>
        <source>&amp;Export</source>
        <translation>&amp;Eksportuj</translation>
    </message>
    <message>
        <source>&amp;Delete</source>
        <translation>&amp;Wychrōń</translation>
    </message>
    <message>
        <source>Choose the address to send coins to</source>
        <translation>Ôbier adresã, na kerõ chcesz posłać mōnety</translation>
    </message>
    <message>
        <source>Choose the address to receive coins with</source>
        <translation>Ôbier adresã, na kerõ chcesz dostać mōnety</translation>
    </message>
    <message>
        <source>C&amp;hoose</source>
        <translation>Ô&amp;bier</translation>
    </message>
    <message>
        <source>Sending addresses</source>
        <translation>Adresy posyłaniŏ</translation>
    </message>
    <message>
        <source>Receiving addresses</source>
        <translation>Adresy ôdbiyraniŏ</translation>
    </message>
    <message>
        <source>These are your Particl addresses for sending payments. Always check the amount and the receiving address before sending coins.</source>
        <translation>Tukej sōm adresy Particl na kere posyłŏsz płaty. Dycki wybaduj wielość i adresã ôdbiyrŏcza przed posłaniym mōnet.</translation>
    </message>
    <message>
        <source>&amp;Copy Address</source>
        <translation>&amp;Kopiyruj Adresã</translation>
    </message>
    <message>
        <source>Copy &amp;Label</source>
        <translation>Kopiyruj &amp;Etyketã</translation>
    </message>
    <message>
        <source>&amp;Edit</source>
        <translation>&amp;Edytuj</translation>
    </message>
    <message>
        <source>Export Address List</source>
        <translation>Eksportuj wykŏz adres</translation>
    </message>
    <message>
        <source>Comma separated file (*.csv)</source>
        <translation>Zbiōr *.CSV (daty rozdzielane kōmami)</translation>
    </message>
    <message>
        <source>Exporting Failed</source>
        <translation>Eksportowanie niy podarziło sie</translation>
    </message>
    <message>
        <source>There was an error trying to save the address list to %1. Please try again.</source>
        <translation>Przitrefiōł sie feler w czasie spamiyntowaniŏ brify adres do %1. Proszã sprōbować zaś.</translation>
    </message>
</context>
<context>
    <name>AddressTableModel</name>
    <message>
        <source>Label</source>
        <translation>Etyketa</translation>
    </message>
    <message>
        <source>Address</source>
        <translation>Adresa</translation>
    </message>
    <message>
        <source>(no label)</source>
        <translation>(chyba etykety)</translation>
    </message>
</context>
<context>
    <name>AskPassphraseDialog</name>
    <message>
        <source>Passphrase Dialog</source>
        <translation>Ôkiynko Hasła</translation>
    </message>
    <message>
        <source>Enter passphrase</source>
        <translation>Wkludź hasło</translation>
    </message>
    <message>
        <source>New passphrase</source>
        <translation>Nowe hasło</translation>
    </message>
    <message>
        <source>Repeat new passphrase</source>
        <translation>Powtōrz nowe hasło</translation>
    </message>
    <message>
        <source>Encrypt wallet</source>
        <translation>Zaszyfruj portmanyj</translation>
    </message>
    <message>
        <source>This operation needs your wallet passphrase to unlock the wallet.</source>
        <translation>Ta ôperacyjŏ wymŏgŏ hasła do portmanyja coby ôdszperować portmanyj.</translation>
    </message>
    <message>
        <source>Unlock wallet</source>
        <translation>Ôdszperuj portmanyj.</translation>
    </message>
    <message>
        <source>This operation needs your wallet passphrase to decrypt the wallet.</source>
        <translation>Ta ôperacyjŏ wymŏgŏ hasła do portmanyja coby ôdszyfrować portmanyj.</translation>
    </message>
    <message>
        <source>Decrypt wallet</source>
        <translation>Ôdszyfruj portmanyj</translation>
    </message>
    <message>
        <source>Change passphrase</source>
        <translation>Pōmiyń hasło</translation>
    </message>
    <message>
        <source>Confirm wallet encryption</source>
        <translation>Przituplikuj szyfrowanie portmanyja</translation>
    </message>
    <message>
        <source>Warning: If you encrypt your wallet and lose your passphrase, you will &lt;b&gt;LOSE ALL OF YOUR PARTICL&lt;/b&gt;!</source>
        <translation>Pozōr: jeźli zaszyfrujesz swōj portmanyj i stracisz hasło &lt;b&gt;STRACISZ WSZYJSKE SWOJE PARTICLY&lt;/b&gt;!</translation>
    </message>
    <message>
        <source>Are you sure you wish to encrypt your wallet?</source>
        <translation>Na isto chcesz zaszyfrować swōj portmanyj?</translation>
    </message>
    <message>
        <source>Wallet encrypted</source>
        <translation>Portmanyj zaszyfrowany</translation>
    </message>
    <message>
        <source>IMPORTANT: Any previous backups you have made of your wallet file should be replaced with the newly generated, encrypted wallet file. For security reasons, previous backups of the unencrypted wallet file will become useless as soon as you start using the new, encrypted wallet.</source>
        <translation>WŎŻNE: Wszyjske wykōnane wczaśnij kopije zbioru portmanyja winny być umiyniōne na nowe, szyfrowane zbiory. Z powodōw bezpiyczyństwa, piyrwyjsze kopije niyszyfrowanych zbiorōw portmanyja stōnõ sie bezużyteczne jak ino zaczniesz używać nowego, szyfrowanego portmanyja.</translation>
    </message>
    <message>
        <source>Wallet encryption failed</source>
        <translation>Zaszyfrowanie portmanyja niy podarziło sie</translation>
    </message>
    <message>
        <source>Wallet encryption failed due to an internal error. Your wallet was not encrypted.</source>
        <translation>Zaszyfrowanie portmanyja niy podarziło sie bez wnyntrzny feler. Twōj portmanyj niy ôstoł zaszyfrowany.</translation>
    </message>
    <message>
        <source>The supplied passphrases do not match.</source>
        <translation>Podane hasła niy sōm take same.</translation>
    </message>
    <message>
        <source>Wallet unlock failed</source>
        <translation>Ôdszperowanie portmanyja niy podarziło sie</translation>
    </message>
    <message>
        <source>The passphrase entered for the wallet decryption was incorrect.</source>
        <translation>Wkludzōne hasło do ôdszyfrowaniŏ portmanyja je niynŏleżne.</translation>
    </message>
    <message>
        <source>Wallet decryption failed</source>
        <translation>Ôdszyfrowanie portmanyja niy podarziło sie</translation>
    </message>
    <message>
        <source>Wallet passphrase was successfully changed.</source>
        <translation>Hasło do portmanyja ôstało sprŏwnie pōmiyniōne.</translation>
    </message>
    <message>
        <source>Warning: The Caps Lock key is on!</source>
        <translation>Pozōr: Caps Lock je zapuszczōny!</translation>
    </message>
</context>
<context>
    <name>BanTableModel</name>
    <message>
        <source>IP/Netmask</source>
        <translation>IP/Maska necu</translation>
    </message>
    <message>
        <source>Banned Until</source>
        <translation>Szpera do</translation>
    </message>
</context>
<context>
    <name>BitcoinGUI</name>
    <message>
        <source>Sign &amp;message...</source>
        <translation>Szkryftnij &amp;wiadōmość</translation>
    </message>
    <message>
        <source>Synchronizing with network...</source>
        <translation>Synchrōnizacyjŏ z necym...</translation>
    </message>
    <message>
        <source>&amp;Overview</source>
        <translation>&amp;Podsumowanie</translation>
    </message>
    <message>
        <source>Show general overview of wallet</source>
        <translation>Pokazuje ôgōlny widok portmanyja</translation>
    </message>
    <message>
        <source>&amp;Transactions</source>
        <translation>&amp;Transakcyje</translation>
    </message>
    <message>
        <source>Browse transaction history</source>
        <translation>Przeglōndej historyjõ transakcyji</translation>
    </message>
    <message>
        <source>E&amp;xit</source>
        <translation>&amp;Zakōńcz</translation>
    </message>
    <message>
        <source>Quit application</source>
        <translation>Zawrzij aplikacyjõ</translation>
    </message>
    <message>
        <source>&amp;About %1</source>
        <translation>&amp;Ô %1</translation>
    </message>
    <message>
        <source>Show information about %1</source>
        <translation>Pokŏż informacyje ô %1</translation>
    </message>
    <message>
        <source>About &amp;Qt</source>
        <translation>Ô &amp;Qt</translation>
    </message>
    <message>
        <source>Show information about Qt</source>
        <translation>Pokŏż informacyje ô Qt</translation>
    </message>
    <message>
        <source>&amp;Options...</source>
        <translation>Ô&amp;pcyje...</translation>
    </message>
    <message>
        <source>Modify configuration options for %1</source>
        <translation>Zmiyń ôpcyje kōnfiguracyje dlŏ %1</translation>
    </message>
    <message>
        <source>&amp;Encrypt Wallet...</source>
        <translation>&amp;Zaszyfruj Portmanyj...</translation>
    </message>
    <message>
        <source>&amp;Backup Wallet...</source>
        <translation>Zrychtuj kopijõ ibrycznõ</translation>
    </message>
    <message>
        <source>&amp;Change Passphrase...</source>
        <translation>Pōmiyń &amp;hasło</translation>
    </message>
    <message>
        <source>Open &amp;URI...</source>
        <translation>Ôdewrzij &amp;URI...</translation>
    </message>
    <message>
        <source>Wallet:</source>
        <translation>Portmanyj:</translation>
    </message>
    <message>
        <source>Click to disable network activity.</source>
        <translation>Kliknij coby zastawić aktywność necowõ.</translation>
    </message>
    <message>
        <source>Network activity disabled.</source>
        <translation>Aktywność necowŏ ôstała zastawiōnŏ.</translation>
    </message>
    <message>
        <source>Click to enable network activity again.</source>
        <translation>Kliknij, coby zaś zapuścić aktywność necowõ.</translation>
    </message>
    <message>
        <source>Syncing Headers (%1%)...</source>
        <translation>Synchrōnizowanie nŏgōwkōw (%1%)...</translation>
    </message>
    <message>
        <source>Reindexing blocks on disk...</source>
        <translation>Pōnowne indeksowanie blokōw na dysku...</translation>
    </message>
    <message>
        <source>Proxy is &lt;b&gt;enabled&lt;/b&gt;: %1</source>
        <translation>Proxy je &lt;b&gt;zapuszczone&lt;/b&gt;: %1</translation>
    </message>
    <message>
        <source>Send coins to a Particl address</source>
        <translation>Poślij mōnety na adresã Particl</translation>
    </message>
    <message>
        <source>Backup wallet to another location</source>
        <translation>Ibryczny portmanyj w inkszyj lokalizacyje</translation>
    </message>
    <message>
        <source>Change the passphrase used for wallet encryption</source>
        <translation>Pōmiyń hasło użyte do szyfrowaniŏ portmanyja</translation>
    </message>
    <message>
        <source>&amp;Verify message...</source>
        <translation>&amp;Weryfikuj wiadōmość...</translation>
    </message>
    <message>
        <source>&amp;Send</source>
        <translation>&amp;Poślij</translation>
    </message>
    <message>
        <source>&amp;Receive</source>
        <translation>Ôd&amp;bier</translation>
    </message>
    <message>
        <source>&amp;Show / Hide</source>
        <translation>Pokŏż / &amp;Skryj</translation>
    </message>
    <message>
        <source>Show or hide the main Window</source>
        <translation>Pokazuje abo skrywŏ bazowe ôkno</translation>
    </message>
    <message>
        <source>Encrypt the private keys that belong to your wallet</source>
        <translation>Szyfruj klucze prywatne, kere sōm we twojim portmanyju</translation>
    </message>
    <message>
        <source>Sign messages with your Particl addresses to prove you own them</source>
        <translation>Podpisz wiadōmości swojōm adresōm coby dowiyść jejich posiadanie</translation>
    </message>
    <message>
        <source>Verify messages to ensure they were signed with specified Particl addresses</source>
        <translation>Zweryfikuj wiadōmość, coby wejzdrzeć sie, iże ôstała podpisanŏ podanōm adresōm Particl.</translation>
    </message>
    <message>
        <source>&amp;File</source>
        <translation>&amp;Zbiōr</translation>
    </message>
    <message>
        <source>&amp;Settings</source>
        <translation>&amp;Nasztalowania</translation>
    </message>
    <message>
        <source>&amp;Help</source>
        <translation>Pō&amp;moc</translation>
    </message>
    <message>
        <source>Tabs toolbar</source>
        <translation>Lajsta szkart</translation>
    </message>
    <message>
        <source>Request payments (generates QR codes and particl: URIs)</source>
        <translation>Żōndej płatu (gyneruje kod QR jak tyż URI particl:)</translation>
    </message>
    <message>
        <source>Show the list of used sending addresses and labels</source>
        <translation>Pokŏż wykŏz adres i etyket użytych do posyłaniŏ</translation>
    </message>
    <message>
        <source>Show the list of used receiving addresses and labels</source>
        <translation>Pokŏż wykŏz adres i etyket użytych do ôdbiyraniŏ</translation>
    </message>
    <message>
        <source>&amp;Command-line options</source>
        <translation>Ôp&amp;cyje piski nakŏzań</translation>
    </message>
    <message numerus="yes">
        <source>%n active connection(s) to Particl network</source>
        <translation><numerusform>%n aktywne połōnczynie do necu Particl</numerusform><numerusform>%n aktywnych połōnczyń do necu Particl</numerusform><numerusform>%n aktywnych skuplowań do necu Particl</numerusform></translation>
    </message>
    <message>
        <source>Indexing blocks on disk...</source>
        <translation>Indeksowanie blokōw na dysku...</translation>
    </message>
    <message>
        <source>Processing blocks on disk...</source>
        <translation>Przetwŏrzanie blokōw na dysku...</translation>
    </message>
    <message numerus="yes">
        <source>Processed %n block(s) of transaction history.</source>
        <translation><numerusform>Przetworzōno %n blok historyji transakcyji.</numerusform><numerusform>Przetworzōno %n blokōw historyji transakcyji.</numerusform><numerusform>Przetworzōno %n blokōw historyji transakcyji.</numerusform></translation>
    </message>
    <message>
        <source>%1 behind</source>
        <translation>%1 za</translation>
    </message>
    <message>
        <source>Last received block was generated %1 ago.</source>
        <translation>Ôstatni dostany blok ôstoł wygynerowany %1 tymu.</translation>
    </message>
    <message>
        <source>Transactions after this will not yet be visible.</source>
        <translation>Transakcyje po tym mōmyncie niy bydōm jeszcze widzialne.</translation>
    </message>
    <message>
        <source>Error</source>
        <translation>Feler</translation>
    </message>
    <message>
        <source>Warning</source>
        <translation>Pozōr</translation>
    </message>
    <message>
        <source>Information</source>
        <translation>Informacyjŏ</translation>
    </message>
    <message>
        <source>Up to date</source>
        <translation>Terŏźny</translation>
    </message>
    <message>
        <source>&amp;Sending addresses</source>
        <translation>&amp;Adresy posyłaniŏ</translation>
    </message>
    <message>
        <source>Show the %1 help message to get a list with possible Particl command-line options</source>
        <translation>Pokŏż pōmoc %1 coby zobŏczyć wykŏz wszyjskich ôpcyji piski nakŏzań.</translation>
    </message>
    <message>
        <source>default wallet</source>
        <translation>wychodny portmanyj</translation>
    </message>
    <message>
        <source>&amp;Window</source>
        <translation>Ô&amp;kno</translation>
    </message>
    <message>
        <source>%1 client</source>
        <translation>%1 klijynt</translation>
    </message>
    <message>
        <source>Catching up...</source>
        <translation>Trwŏ synchrōnizacyjŏ...</translation>
    </message>
    <message>
        <source>Error: %1</source>
        <translation>Feler: %1</translation>
    </message>
    <message>
        <source>Date: %1
</source>
        <translation>Datōm: %1
</translation>
    </message>
    <message>
        <source>Amount: %1
</source>
        <translation>Kwota: %1
</translation>
    </message>
    <message>
        <source>Wallet: %1
</source>
        <translation>Portmanyj: %1
</translation>
    </message>
    <message>
        <source>Type: %1
</source>
        <translation>Zorta: %1
</translation>
    </message>
    <message>
        <source>Label: %1
</source>
        <translation>Etyketa: %1
</translation>
    </message>
    <message>
        <source>Address: %1
</source>
        <translation>Adresa: %1
</translation>
    </message>
    <message>
        <source>Sent transaction</source>
        <translation>Transakcyjŏ wysłanŏ</translation>
    </message>
    <message>
        <source>Incoming transaction</source>
        <translation>Transakcyjŏ przichodzōncŏ</translation>
    </message>
    <message>
        <source>HD key generation is &lt;b&gt;enabled&lt;/b&gt;</source>
        <translation>Gynerowanie kluczy HD je &lt;b&gt;zapuszczone&lt;/b&gt;</translation>
    </message>
    <message>
        <source>HD key generation is &lt;b&gt;disabled&lt;/b&gt;</source>
        <translation>Gynerowanie kluczy HD je &lt;b&gt;zastawiōne&lt;/b&gt;</translation>
    </message>
    <message>
        <source>Wallet is &lt;b&gt;encrypted&lt;/b&gt; and currently &lt;b&gt;unlocked&lt;/b&gt;</source>
        <translation>Portmanyj je &lt;b&gt;zaszyfrowany&lt;/b&gt; i terŏźnie &lt;b&gt;ôdszperowany&lt;/b&gt;</translation>
    </message>
    <message>
        <source>Wallet is &lt;b&gt;encrypted&lt;/b&gt; and currently &lt;b&gt;locked&lt;/b&gt;</source>
        <translation>Portmanyj je &lt;b&gt;zaszyfrowany&lt;/b&gt; i terŏźnie &lt;b&gt;zaszperowany&lt;/b&gt;</translation>
    </message>
<<<<<<< HEAD
    <message>
        <source>A fatal error occurred. Particl can no longer continue safely and will quit.</source>
        <translation>Przitrefiōł sie krytyczny feler. Particl niy poradzi kōntynuować bezpiycznie i ôstanie zawrzity.</translation>
    </message>
</context>
=======
    </context>
>>>>>>> 5174b534
<context>
    <name>CoinControlDialog</name>
    <message>
        <source>Coin Selection</source>
        <translation>Ôbiōr mōnet</translation>
    </message>
    <message>
        <source>Quantity:</source>
        <translation>Wielość:</translation>
    </message>
    <message>
        <source>Bytes:</source>
        <translation>Bajtōw:</translation>
    </message>
    <message>
        <source>Amount:</source>
        <translation>Kwota:</translation>
    </message>
    <message>
        <source>Fee:</source>
        <translation>Ôpłŏcka:</translation>
    </message>
    <message>
        <source>Dust:</source>
        <translation>Sztaub:</translation>
    </message>
    <message>
        <source>After Fee:</source>
        <translation>Po ôpłŏcce:</translation>
    </message>
    <message>
        <source>Change:</source>
        <translation>Wydŏwka:</translation>
    </message>
    <message>
        <source>(un)select all</source>
        <translation>Zaznacz/Ôdznacz wszyjsko</translation>
    </message>
    <message>
        <source>Tree mode</source>
        <translation>Tryb strōma</translation>
    </message>
    <message>
        <source>List mode</source>
        <translation>Tryb wykŏzu</translation>
    </message>
    <message>
        <source>Amount</source>
        <translation>Kwota</translation>
    </message>
    <message>
        <source>Received with label</source>
        <translation>Ôdebrane z etyketōm</translation>
    </message>
    <message>
        <source>Received with address</source>
        <translation>Ôdebrane z adresōm</translation>
    </message>
    <message>
        <source>Date</source>
        <translation>Datōm</translation>
    </message>
    <message>
        <source>Confirmations</source>
        <translation>Przituplowania</translation>
    </message>
    <message>
        <source>Confirmed</source>
        <translation>Przituplowany</translation>
    </message>
    <message>
        <source>Copy address</source>
        <translation>Kopiyruj adresã</translation>
    </message>
    <message>
        <source>Copy label</source>
        <translation>Kopiyruj etyketã</translation>
    </message>
    <message>
        <source>Copy amount</source>
        <translation>Kopiyruj kwotã</translation>
    </message>
    <message>
        <source>Copy transaction ID</source>
        <translation>Kopiyruj ID transakcyje</translation>
    </message>
    <message>
        <source>Lock unspent</source>
        <translation>Zaszperuj niywydane</translation>
    </message>
    <message>
        <source>Unlock unspent</source>
        <translation>Ôdszperuj niywydane</translation>
    </message>
    <message>
        <source>Copy quantity</source>
        <translation>Kopiyruj wielość</translation>
    </message>
    <message>
        <source>Copy fee</source>
        <translation>Kopiyruj ôpłŏckã</translation>
    </message>
    <message>
        <source>Copy after fee</source>
        <translation>Kopiyruj wielość po ôpłŏcce</translation>
    </message>
    <message>
        <source>Copy bytes</source>
        <translation>Kopiyruj wielość bajtōw</translation>
    </message>
    <message>
        <source>Copy dust</source>
        <translation>Kopiyruj sztaub</translation>
    </message>
    <message>
        <source>Copy change</source>
        <translation>Kopiyruj wydŏwkã</translation>
    </message>
    <message>
        <source>(%1 locked)</source>
        <translation>(%1 zaszperowane)</translation>
    </message>
    <message>
        <source>yes</source>
        <translation>ja</translation>
    </message>
    <message>
        <source>no</source>
        <translation>niy</translation>
    </message>
    <message>
        <source>This label turns red if any recipient receives an amount smaller than the current dust threshold.</source>
        <translation>Ta etyketa stŏwŏ sie czyrwōnŏ jeźli keryś z ôdbiyrŏczy dostŏwŏ kwotã myńszõ aniżeli terŏźny prōg sztaubu.</translation>
    </message>
    <message>
        <source>Can vary +/- %1 satoshi(s) per input.</source>
        <translation>Chwiyrŏ sie +/- %1 satoshi na wchōd.</translation>
    </message>
    <message>
        <source>(no label)</source>
        <translation>(chyba etykety)</translation>
    </message>
    <message>
        <source>change from %1 (%2)</source>
        <translation>wydŏwka z %1 (%2)</translation>
    </message>
    <message>
        <source>(change)</source>
        <translation>(wydŏwka)</translation>
    </message>
</context>
<context>
    <name>CreateWalletActivity</name>
    </context>
<context>
    <name>CreateWalletDialog</name>
    </context>
<context>
    <name>EditAddressDialog</name>
    <message>
        <source>Edit Address</source>
        <translation>Edytuj adresã</translation>
    </message>
    <message>
        <source>&amp;Label</source>
        <translation>&amp;Etyketa</translation>
    </message>
    <message>
        <source>The label associated with this address list entry</source>
        <translation>Etyketa ôbwiōnzanŏ z tym wpisym na wykŏzie adres</translation>
    </message>
    <message>
        <source>The address associated with this address list entry. This can only be modified for sending addresses.</source>
        <translation>Ta adresa je ôbwiōnzanŏ z wpisym na wykŏzie adres. Może być zmodyfikowany jyno dlŏ adres posyłajōncych.</translation>
    </message>
    <message>
        <source>&amp;Address</source>
        <translation>&amp;Adresa</translation>
    </message>
    <message>
        <source>New sending address</source>
        <translation>Nowŏ adresa posyłaniŏ</translation>
    </message>
    <message>
        <source>Edit receiving address</source>
        <translation>Edytuj adresã ôdbiōru</translation>
    </message>
    <message>
        <source>Edit sending address</source>
        <translation>Edytuj adresã posyłaniŏ</translation>
    </message>
    <message>
        <source>The entered address "%1" is not a valid Particl address.</source>
        <translation>Wkludzōnŏ adresa "%1" niyma nŏleżnōm adresōm Particl.</translation>
    </message>
    <message>
        <source>Address "%1" already exists as a receiving address with label "%2" and so cannot be added as a sending address.</source>
        <translation>Adresa "%1" już je za adresã ôdbiorczõ z etyketōm "%2" i bez to niy idzie jeji przidać za adresã nadŏwcy.</translation>
    </message>
    <message>
        <source>The entered address "%1" is already in the address book with label "%2".</source>
        <translation>Wkludzōnŏ adresa "%1" już je w ksiōnżce adres z ôpisym "%2".</translation>
    </message>
    <message>
        <source>Could not unlock wallet.</source>
        <translation>Niy idzie było ôdszperować portmanyja.</translation>
    </message>
    <message>
        <source>New key generation failed.</source>
        <translation>Gynerowanie nowego klucza niy podarziło sie.</translation>
    </message>
</context>
<context>
    <name>FreespaceChecker</name>
    <message>
        <source>A new data directory will be created.</source>
        <translation>Bydzie zrychtowany nowy folder danych.</translation>
    </message>
    <message>
        <source>name</source>
        <translation>miano</translation>
    </message>
    <message>
        <source>Directory already exists. Add %1 if you intend to create a new directory here.</source>
        <translation>Katalog już je. Przidej %1 jeźli mŏsz zastrojynie zrychtować tukej nowy katalog.</translation>
    </message>
    <message>
        <source>Cannot create data directory here.</source>
        <translation>Niy idzie było tukej zrychtować folderu datōw.</translation>
    </message>
</context>
<context>
    <name>HelpMessageDialog</name>
    <message>
        <source>version</source>
        <translation>wersyjŏ</translation>
    </message>
    <message>
        <source>About %1</source>
        <translation>Ô %1</translation>
    </message>
    <message>
        <source>Command-line options</source>
        <translation>Ôpcyje piski nakŏzań</translation>
    </message>
</context>
<context>
    <name>Intro</name>
    <message>
        <source>Welcome</source>
        <translation>Witej</translation>
    </message>
    <message>
        <source>Welcome to %1.</source>
        <translation>Witej w %1.</translation>
    </message>
    <message>
        <source>As this is the first time the program is launched, you can choose where %1 will store its data.</source>
        <translation>Pōniywŏż je to piyrsze sztartniyńcie programu, możesz ôbrać kaj %1 bydzie spamiyntować swoje daty.</translation>
    </message>
    <message>
        <source>When you click OK, %1 will begin to download and process the full %4 block chain (%2GB) starting with the earliest transactions in %3 when %4 initially launched.</source>
        <translation>Kej naciśniesz OK, %1 zacznie pobiyrać i przetwŏrzać cołkõ %4 keta blokōw (%2GB) przi zaczynaniu ôd piyrszych transakcyji w %3 kej %4 ôstoł sztartniynty.</translation>
    </message>
    <message>
        <source>This initial synchronisation is very demanding, and may expose hardware problems with your computer that had previously gone unnoticed. Each time you run %1, it will continue downloading where it left off.</source>
        <translation>Wstympnŏ synchrōnizacyjŏ je barzo wymŏgajōncŏ i może wyzdradzić wczaśnij niyzaôbserwowane niyprzileżytości sprzyntowe. Za kożdym sztartniyńciym %1 sebiyranie bydzie kōntynuowane ôd placu w kerym ôstało zastawiōne.</translation>
    </message>
    <message>
        <source>If you have chosen to limit block chain storage (pruning), the historical data must still be downloaded and processed, but will be deleted afterward to keep your disk usage low.</source>
        <translation>Jeźli ôbrołś ôpcyjõ ukrōcyniŏ spamiyntowaniŏ kety blokōw (przicinanie) daty historyczne cołki czas bydōm musiały być sebrane i przetworzōne, jednak po tym ôstanõ wychrōniōne coby ôgraniczyć użycie dysku.</translation>
    </message>
    <message>
        <source>Use the default data directory</source>
        <translation>Użyj wychodnego folderu datōw</translation>
    </message>
    <message>
        <source>Use a custom data directory:</source>
        <translation>Użyj ôbranego folderu datōw</translation>
    </message>
    <message>
        <source>Particl</source>
        <translation>Particl</translation>
    </message>
    <message>
        <source>At least %1 GB of data will be stored in this directory, and it will grow over time.</source>
        <translation>Co nojmynij %1 GB datōw ôstanie spamiyntane w tym katalogu, daty te bydōm z czasym corŏz srogsze.</translation>
    </message>
    <message>
        <source>Approximately %1 GB of data will be stored in this directory.</source>
        <translation>Kole %1 GB datōw ôstanie spamiyntane w tym katalogu.</translation>
    </message>
    <message>
        <source>%1 will download and store a copy of the Particl block chain.</source>
        <translation>%1 sebiere i spamiyntŏ kopijõ kety blokōw Particl.</translation>
    </message>
    <message>
        <source>The wallet will also be stored in this directory.</source>
        <translation>Portmanyj tyż ôstanie spamiyntany w tym katalogu.</translation>
    </message>
    <message>
        <source>Error: Specified data directory "%1" cannot be created.</source>
        <translation>Feler: podany folder datōw "%1" niy mōg ôstać zrychtowany.</translation>
    </message>
    <message>
        <source>Error</source>
        <translation>Feler</translation>
    </message>
    <message numerus="yes">
        <source>%n GB of free space available</source>
        <translation><numerusform>%n GB swobodnego placu dostympne</numerusform><numerusform>%n GB swobodnego placu dostympne</numerusform><numerusform>%n GB swobodnego placu dostympne</numerusform></translation>
    </message>
    <message numerus="yes">
        <source>(of %n GB needed)</source>
        <translation><numerusform>(z %n GB przidajnego)</numerusform><numerusform>(z %n GB przidajnych)</numerusform><numerusform>(z %n GB przidajnych)</numerusform></translation>
    </message>
    </context>
<context>
    <name>ModalOverlay</name>
    <message>
        <source>Form</source>
        <translation>Formular</translation>
    </message>
    <message>
        <source>Recent transactions may not yet be visible, and therefore your wallet's balance might be incorrect. This information will be correct once your wallet has finished synchronizing with the particl network, as detailed below.</source>
        <translation>Świyże transakcyje mogōm niy być jeszcze widzialne, a tedyć saldo portmanyja może być niynŏleżne. Te detale bydōm nŏleżne, kej portmanyj zakōńczy synchrōnizacyjõ z necym particl, zgodnie z miyniōnym ôpisym.</translation>
    </message>
    <message>
        <source>Attempting to spend particl that are affected by not-yet-displayed transactions will not be accepted by the network.</source>
        <translation>Prōba wydaniŏ particlōw kere niy sōm jeszcze wyświytlōne za transakcyjŏ ôstanie ôdciepniyntŏ bez nec.</translation>
    </message>
    <message>
        <source>Number of blocks left</source>
        <translation>Ôstało blokōw</translation>
    </message>
    <message>
        <source>Unknown...</source>
        <translation>Niyznōme...</translation>
    </message>
    <message>
        <source>Last block time</source>
        <translation>Czŏs ôstatnigo bloku</translation>
    </message>
    <message>
        <source>Progress</source>
        <translation>Postymp</translation>
    </message>
    <message>
        <source>Progress increase per hour</source>
        <translation>Przirost postympu na godzinã</translation>
    </message>
    <message>
        <source>calculating...</source>
        <translation>ôbliczanie...</translation>
    </message>
    <message>
        <source>Estimated time left until synced</source>
        <translation>Przewidowany czŏs abszlusu synchrōnizacyje</translation>
    </message>
    <message>
        <source>Hide</source>
        <translation>Skryj</translation>
    </message>
    </context>
<context>
    <name>OpenURIDialog</name>
    <message>
        <source>URI:</source>
        <translation>URI:</translation>
    </message>
</context>
<context>
    <name>OpenWalletActivity</name>
    <message>
        <source>default wallet</source>
        <translation>wychodny portmanyj</translation>
    </message>
    </context>
<context>
    <name>OptionsDialog</name>
    <message>
        <source>Options</source>
        <translation>Ôpcyje</translation>
    </message>
    <message>
        <source>&amp;Main</source>
        <translation>&amp;Bazowe</translation>
    </message>
    <message>
        <source>Automatically start %1 after logging in to the system.</source>
        <translation>Autōmatycznie sztartnij %1 po wlogowaniu do systymu.</translation>
    </message>
    <message>
        <source>&amp;Start %1 on system login</source>
        <translation>&amp;Sztartuj %1 w czasie logowaniŏ do systymu</translation>
    </message>
    <message>
        <source>Size of &amp;database cache</source>
        <translation>Srogość bufōra bazy datōw</translation>
    </message>
    <message>
        <source>Number of script &amp;verification threads</source>
        <translation>Wielość wōntkōw &amp;weryfikacyje skryptu</translation>
    </message>
    <message>
        <source>IP address of the proxy (e.g. IPv4: 127.0.0.1 / IPv6: ::1)</source>
        <translation>Adresa IP proxy (bp. IPv4: 127.0.0.1 / IPv6: ::1)</translation>
    </message>
    <message>
        <source>Minimize instead of exit the application when the window is closed. When this option is enabled, the application will be closed only after selecting Exit in the menu.</source>
        <translation>Minimalizuje zamiast zakōńczyć fungowanie aplikacyje przi zawiyraniu ôkna. Kej ta ôpcyjŏ je zapuszczonŏ, aplikacyjŏ zakōńczy fungowanie po ôbraniu Zawrzij w myni.</translation>
    </message>
    <message>
        <source>Open the %1 configuration file from the working directory.</source>
        <translation>Ôdewrzij %1 zbiōr kōnfiguracyje z czynnego katalogu.</translation>
    </message>
    <message>
        <source>Open Configuration File</source>
        <translation>Ôdewrzij zbiōr kōnfiguracyje</translation>
    </message>
    <message>
        <source>Reset all client options to default.</source>
        <translation>Prziwrōć wszyjske wychodne ustawiyniŏ klijynta.</translation>
    </message>
    <message>
        <source>&amp;Reset Options</source>
        <translation>&amp;Resetuj Ôpcyje</translation>
    </message>
    <message>
        <source>&amp;Network</source>
        <translation>&amp;Nec</translation>
    </message>
    <message>
        <source>Disables some advanced features but all blocks will still be fully validated. Reverting this setting requires re-downloading the entire blockchain. Actual disk usage may be somewhat higher.</source>
        <translation>Zastawiŏ niykere moderne funkcyje, ale wszyjske bloki durch bydōm w połni wybadowane. Cŏfniyńcie tego nasztalowaniŏ fołdruje pōnownego sebraniŏ cołkij kety blokōw. Istne spotrzebowanie dysku może być cosikej wyższe.</translation>
    </message>
    <message>
        <source>Prune &amp;block storage to</source>
        <translation>Przitnij skłŏd &amp;blokōw do</translation>
    </message>
    <message>
        <source>GB</source>
        <translation>GB</translation>
    </message>
    <message>
        <source>Reverting this setting requires re-downloading the entire blockchain.</source>
        <translation>Cŏfniyńcie tego ustawiyniŏ fołdruje pōnownego sebraniŏ cołkij kety blokōw.</translation>
    </message>
    <message>
        <source>(0 = auto, &lt;0 = leave that many cores free)</source>
        <translation>(0 = autōmatycznie, &lt;0 = ôstŏw tela swobodnych drzyni)</translation>
    </message>
    <message>
        <source>W&amp;allet</source>
        <translation>Portm&amp;anyj</translation>
    </message>
    <message>
        <source>Expert</source>
        <translation>Ekspert</translation>
    </message>
    <message>
        <source>Enable coin &amp;control features</source>
        <translation>Zapuść funkcyje kōntroli mōnet</translation>
    </message>
    <message>
        <source>If you disable the spending of unconfirmed change, the change from a transaction cannot be used until that transaction has at least one confirmation. This also affects how your balance is computed.</source>
        <translation>Jeźli zastawisz możebność wydaniŏ niyprzituplikowanyj wydanej wydŏwki, wydŏwka z transakcyje niy bydzie mogła ôstać użytŏ, podwiela ta transakcyjŏ niy bydzie miała nojmynij jednego przituplowaniŏ. To tyż mŏ wpływ na porachowanie Twojigo salda.</translation>
    </message>
    <message>
        <source>&amp;Spend unconfirmed change</source>
        <translation>&amp;Wydej niyprzituplowanõ wydŏwkã</translation>
    </message>
    <message>
        <source>Automatically open the Particl client port on the router. This only works when your router supports UPnP and it is enabled.</source>
        <translation>Autōmatycznie ôdewrzij port klijynta Particl na routerze. Ta ôpcyjŏ funguje ino jeźli twōj router podpiyrŏ UPnP i je ôno zapuszczone.</translation>
    </message>
    <message>
        <source>Map port using &amp;UPnP</source>
        <translation>Mapuj port przi używaniu &amp;UPnP</translation>
    </message>
    <message>
        <source>Accept connections from outside.</source>
        <translation>Akceptuj skuplowania ôd zewnōntrz.</translation>
    </message>
    <message>
        <source>Allow incomin&amp;g connections</source>
        <translation>Zwōl na skuplowania przichodzōnce</translation>
    </message>
    <message>
        <source>Connect to the Particl network through a SOCKS5 proxy.</source>
        <translation>Skupluj sie z necym Particl bez SOCKS5 proxy.</translation>
    </message>
    <message>
        <source>&amp;Connect through SOCKS5 proxy (default proxy):</source>
        <translation>&amp;Skupluj bez proxy SOCKS5 (wychodne proxy):</translation>
    </message>
    <message>
        <source>Proxy &amp;IP:</source>
        <translation>Proxy &amp;IP:</translation>
    </message>
    <message>
        <source>&amp;Port:</source>
        <translation>&amp;Port:</translation>
    </message>
    <message>
        <source>Port of the proxy (e.g. 9050)</source>
        <translation>Port ôd proxy (bp. 9050)</translation>
    </message>
    <message>
        <source>IPv4</source>
        <translation>IPv4</translation>
    </message>
    <message>
        <source>IPv6</source>
        <translation>IPv6</translation>
    </message>
    <message>
        <source>Tor</source>
        <translation>Tor</translation>
    </message>
    <message>
<<<<<<< HEAD
        <source>Connect to the Particl network through a separate SOCKS5 proxy for Tor hidden services.</source>
        <translation>Skupluj sie z necym Particl ze pōmocōm ôsobnego proxy SOCKS5 dlŏ necu TOR</translation>
    </message>
    <message>
=======
>>>>>>> 5174b534
        <source>&amp;Window</source>
        <translation>Ô&amp;kno</translation>
    </message>
    <message>
        <source>User Interface &amp;language:</source>
        <translation>Gŏdka &amp;używŏcza:</translation>
    </message>
    <message>
        <source>The user interface language can be set here. This setting will take effect after restarting %1.</source>
        <translation>Idzie sam nasztalować gŏdka interfejsu używŏcza. Nasztalowanie prziniesie skutki po resztarcie %1.</translation>
    </message>
    <message>
        <source>&amp;OK</source>
        <translation>&amp;OK</translation>
    </message>
    <message>
        <source>&amp;Cancel</source>
        <translation>&amp;Pociep</translation>
    </message>
    <message>
        <source>default</source>
        <translation>wychodny</translation>
    </message>
    <message>
        <source>none</source>
        <translation>żŏdyn</translation>
    </message>
    <message>
        <source>Configuration options</source>
        <translation>Ôpcyje kōnfiguracyje</translation>
    </message>
    <message>
        <source>Error</source>
        <translation>Feler</translation>
    </message>
    </context>
<context>
    <name>OverviewPage</name>
    <message>
        <source>Form</source>
        <translation>Formular</translation>
    </message>
    <message>
        <source>The displayed information may be out of date. Your wallet automatically synchronizes with the Particl network after a connection is established, but this process has not completed yet.</source>
        <translation>Wyświytlanŏ informacyjŏ może być niyterŏźnŏ. Twōj portmanyj synchrōnizuje sie autōmatycznie z necym particl zarŏz po tym, jak zrychtowane je skuplowanie, ale proces tyn niy ôstoł jeszcze skōńczōny.</translation>
    </message>
    <message>
        <source>Available:</source>
        <translation>Dostympne:</translation>
    </message>
    <message>
        <source>Pending:</source>
        <translation>Czekajōnce:</translation>
    </message>
    <message>
        <source>Balances</source>
        <translation>Salda</translation>
    </message>
    <message>
        <source>Total:</source>
        <translation>Cuzamyn:</translation>
    </message>
    <message>
        <source>Your current total balance</source>
        <translation>Twoje terŏźne saldo</translation>
    </message>
    </context>
<context>
    <name>PSBTOperationsDialog</name>
    <message>
        <source>or</source>
        <translation>abo</translation>
    </message>
    </context>
<context>
    <name>PaymentServer</name>
    <message>
        <source>Payment request error</source>
        <translation>Feler żōndaniŏ płatu</translation>
    </message>
    <message>
        <source>URI handling</source>
        <translation>Bedynōng URI</translation>
    </message>
    <message>
        <source>'particl://' is not a valid URI. Use 'particl:' instead.</source>
        <translation>'particl://' to niyma nŏleżne URI. Użyj 'particl:'.</translation>
    </message>
    </context>
<context>
    <name>PeerTableModel</name>
    <message>
        <source>User Agent</source>
        <translation>Agynt Używŏcza</translation>
    </message>
    <message>
        <source>Ping</source>
        <translation>Ping</translation>
    </message>
    <message>
        <source>Received</source>
        <translation>Ôdebrane</translation>
    </message>
</context>
<context>
    <name>QObject</name>
    <message>
        <source>Amount</source>
        <translation>Kwota</translation>
    </message>
    <message>
        <source>Enter a Particl address (e.g. %1)</source>
        <translation>Wkludź adresã Particl (bp. %1)</translation>
    </message>
    <message>
        <source>%1 d</source>
        <translation>%1 d</translation>
    </message>
    <message>
        <source>%1 h</source>
        <translation>%1 h</translation>
    </message>
    <message>
        <source>%1 m</source>
        <translation>%1 m</translation>
    </message>
    <message>
        <source>%1 s</source>
        <translation>%1 s</translation>
    </message>
    <message>
        <source>N/A</source>
        <translation>N/A</translation>
    </message>
    <message>
        <source>%1 ms</source>
        <translation>%1 ms</translation>
    </message>
    <message>
        <source>%1 B</source>
        <translation>%1 B</translation>
    </message>
    <message>
        <source>%1 KB</source>
        <translation>%1 KB</translation>
    </message>
    <message>
        <source>%1 MB</source>
        <translation>%1 MB</translation>
    </message>
    <message>
        <source>%1 GB</source>
        <translation>%1 GB</translation>
    </message>
    <message>
        <source>Error: %1</source>
        <translation>Feler: %1</translation>
    </message>
    <message>
        <source>unknown</source>
        <translation>niyznōme</translation>
    </message>
</context>
<context>
    <name>QRImageWidget</name>
    <message>
        <source>&amp;Save Image...</source>
        <translation>&amp;Spamiyntej Ôbrŏzek</translation>
    </message>
    <message>
        <source>&amp;Copy Image</source>
        <translation>&amp;Kopiyruj Ôbrŏzek</translation>
    </message>
    <message>
        <source>Save QR Code</source>
        <translation>Spamiyntej kod QR</translation>
    </message>
    <message>
        <source>PNG Image (*.png)</source>
        <translation>Ôbrŏzek PNG (*.png)</translation>
    </message>
</context>
<context>
    <name>RPCConsole</name>
    <message>
        <source>N/A</source>
        <translation>N/A</translation>
    </message>
    <message>
        <source>Client version</source>
        <translation>Wersyjŏ klijynta</translation>
    </message>
    <message>
        <source>Using BerkeleyDB version</source>
        <translation>Używanie wersyje BerkeleyDB</translation>
    </message>
    <message>
        <source>Datadir</source>
        <translation>Katalog datōw</translation>
    </message>
    <message>
        <source>Startup time</source>
        <translation>Czŏs sztartniyńciŏ</translation>
    </message>
    <message>
        <source>Network</source>
        <translation>Nec</translation>
    </message>
    <message>
        <source>Name</source>
        <translation>Miano</translation>
    </message>
    <message>
        <source>Number of connections</source>
        <translation>Wielość skuplowań</translation>
    </message>
    <message>
        <source>Block chain</source>
        <translation>Keta blokōw</translation>
    </message>
    <message>
        <source>Current number of transactions</source>
        <translation>Terŏźniŏ wielość transakcyji</translation>
    </message>
    <message>
        <source>Wallet: </source>
        <translation>Portmanyj:</translation>
    </message>
    <message>
        <source>Received</source>
        <translation>Ôdebrane</translation>
    </message>
    <message>
        <source>Direction</source>
        <translation>Richtōng</translation>
    </message>
    <message>
        <source>Version</source>
        <translation>Wersyjŏ</translation>
    </message>
    <message>
        <source>User Agent</source>
        <translation>Agynt Używŏcza</translation>
    </message>
    <message>
        <source>Services</source>
        <translation>Usugi</translation>
    </message>
    <message>
        <source>Connection Time</source>
        <translation>Czŏs Skuplowaniŏ</translation>
    </message>
    <message>
        <source>Last block time</source>
        <translation>Czas ôstatnigo bloku</translation>
    </message>
    <message>
        <source>&amp;Open</source>
        <translation>Ô&amp;dewrzij</translation>
    </message>
    <message>
        <source>&amp;Network Traffic</source>
        <translation>&amp;Ruch necowy</translation>
    </message>
    <message>
        <source>In:</source>
        <translation>Wchōd:</translation>
    </message>
    <message>
        <source>Out:</source>
        <translation>Wychōd:</translation>
    </message>
    <message>
        <source>1 &amp;day</source>
        <translation>1 &amp;dziyń</translation>
    </message>
    <message>
        <source>&amp;Disconnect</source>
        <translation>Ô&amp;dkupluj</translation>
    </message>
    <message>
        <source>Welcome to the %1 RPC console.</source>
        <translation>Witej w %1 kōnsoli RPC.</translation>
    </message>
    <message>
        <source>WARNING: Scammers have been active, telling users to type commands here, stealing their wallet contents. Do not use this console without fully understanding the ramifications of a command.</source>
        <translation>POZŌR: Machlyrze namŏwiajōm do wpisowaniŏ tukej roztōmajtych nakŏzań coby porwać portmanyj. Niy używej tyj kōnsole bez połnego zrozumiyniŏ wpisowanych nakŏzań.</translation>
    </message>
    <message>
        <source>Network activity disabled</source>
        <translation>Aktywność necowŏ zastawiōnŏ</translation>
    </message>
    <message>
        <source>never</source>
        <translation>nikej</translation>
    </message>
    <message>
        <source>Inbound</source>
        <translation>Wchodowy</translation>
    </message>
    <message>
        <source>Outbound</source>
        <translation>Wychodowy</translation>
    </message>
    </context>
<context>
    <name>ReceiveCoinsDialog</name>
    <message>
        <source>&amp;Label:</source>
        <translation>&amp;Etyketa:</translation>
    </message>
    <message>
        <source>An optional message to attach to the payment request, which will be displayed when the request is opened. Note: The message will not be sent with the payment over the Particl network.</source>
        <translation>Ôpcyjōnalnŏ wiadōmość do prziwstōniŏ do żōndaniŏ płatu, kerŏ bydzie wyświytlanŏ, kej żōndanie ôstanie ôdewrzōne. Napōmniynie: wiadōmość ta niy ôstanie wysłanŏ z płatym w nec Particl.</translation>
    </message>
    <message>
        <source>Clear</source>
        <translation>Wypucuj</translation>
    </message>
    <message>
        <source>Native segwit addresses (aka Bech32 or BIP-173) reduce your transaction fees later on and offer better protection against typos, but old wallets don't support them. When unchecked, an address compatible with older wallets will be created instead.</source>
        <translation>Natywne adresy segwit (aka Bech32 abo BIP-173) zmyńszajōm niyskorzij twoje ôpłŏcki za transakcyje i dadzōm lepsze zabezpieczynie przed chybami, ale stare portmanyje jejich niy podpiyrajōm. Jeźli ôdznaczōne, zrychtowanŏ ôstanie adresa kōmpatybilnŏ ze starszymi portmanyjami.</translation>
    </message>
    <message>
        <source>Show</source>
        <translation>Pokŏż</translation>
    </message>
    <message>
        <source>Remove</source>
        <translation>Wychrōń</translation>
    </message>
    <message>
        <source>Copy URI</source>
        <translation>Kopiyruj URI</translation>
    </message>
    <message>
        <source>Copy label</source>
        <translation>Kopiyruj etyketã</translation>
    </message>
    <message>
        <source>Copy message</source>
        <translation>Kopiyruj wiadōmość</translation>
    </message>
    <message>
        <source>Copy amount</source>
        <translation>Kopiyruj kwotã</translation>
    </message>
    <message>
        <source>Could not unlock wallet.</source>
        <translation>Niy idzie było ôdszperować portmanyja.</translation>
    </message>
    </context>
<context>
    <name>ReceiveRequestDialog</name>
    <message>
        <source>Amount:</source>
        <translation>Kwota:</translation>
    </message>
    <message>
        <source>Message:</source>
        <translation>Wiadōmość:</translation>
    </message>
    <message>
        <source>Wallet:</source>
        <translation>Portmanyj:</translation>
    </message>
    <message>
        <source>Copy &amp;URI</source>
        <translation>Kopiyruj &amp;URI</translation>
    </message>
    <message>
        <source>Copy &amp;Address</source>
        <translation>Kopiyruj &amp;Adresã</translation>
    </message>
    <message>
        <source>&amp;Save Image...</source>
        <translation>&amp;Spamiyntej Ôbrozek</translation>
    </message>
    <message>
        <source>Payment information</source>
        <translation>Informacyje ô płacie</translation>
    </message>
</context>
<context>
    <name>RecentRequestsTableModel</name>
    <message>
        <source>Date</source>
        <translation>Datōm</translation>
    </message>
    <message>
        <source>Label</source>
        <translation>Etyketa</translation>
    </message>
    <message>
        <source>Message</source>
        <translation>Wiadōmość</translation>
    </message>
    <message>
        <source>(no label)</source>
        <translation>(chyba etykety)</translation>
    </message>
    </context>
<context>
    <name>SendCoinsDialog</name>
    <message>
        <source>Send Coins</source>
        <translation>Poślij mōnety</translation>
    </message>
    <message>
        <source>Quantity:</source>
        <translation>Wielość:</translation>
    </message>
    <message>
        <source>Bytes:</source>
        <translation>Bajtōw:</translation>
    </message>
    <message>
        <source>Amount:</source>
        <translation>Kwota:</translation>
    </message>
    <message>
        <source>Fee:</source>
        <translation>Ôpłŏcka:</translation>
    </message>
    <message>
        <source>After Fee:</source>
        <translation>Po ôpłŏcce:</translation>
    </message>
    <message>
        <source>Change:</source>
        <translation>Wydŏwka:</translation>
    </message>
    <message>
        <source>Choose...</source>
        <translation>Ôbier...</translation>
    </message>
    <message>
        <source>Warning: Fee estimation is currently not possible.</source>
        <translation>Pozōr: Ôszacowanie ôpłŏcki za transakcyje je aktualnie niymożebne.</translation>
    </message>
    <message>
        <source>per kilobyte</source>
        <translation>na kilobajt</translation>
    </message>
    <message>
        <source>Hide</source>
        <translation>Skryj</translation>
    </message>
    <message>
        <source>Recommended:</source>
        <translation>Doradzane:</translation>
    </message>
    <message>
        <source>Custom:</source>
        <translation>Włŏsne:</translation>
    </message>
    <message>
        <source>Dust:</source>
        <translation>Sztaub:</translation>
    </message>
    <message>
        <source>Balance:</source>
        <translation>Saldo:</translation>
    </message>
    <message>
        <source>Copy quantity</source>
        <translation>Kopiyruj wielość</translation>
    </message>
    <message>
        <source>Copy amount</source>
        <translation>Kopiyruj kwotã</translation>
    </message>
    <message>
        <source>Copy fee</source>
        <translation>Kopiyruj ôpłŏckã</translation>
    </message>
    <message>
        <source>Copy after fee</source>
        <translation>Kopiyruj wielość po ôpłŏcce</translation>
    </message>
    <message>
        <source>Copy bytes</source>
        <translation>Kopiyruj wielość bajtōw</translation>
    </message>
    <message>
        <source>Copy dust</source>
        <translation>Kopiyruj sztaub</translation>
    </message>
    <message>
        <source>Copy change</source>
        <translation>Kopiyruj wydŏwkã</translation>
    </message>
    <message>
        <source>%1 (%2 blocks)</source>
        <translation>%1 (%2 blokōw)</translation>
    </message>
    <message>
        <source>or</source>
        <translation>abo</translation>
    </message>
    <message>
        <source>Transaction creation failed!</source>
        <translation>Utworzynie transakcyje niy podarziło sie!</translation>
    </message>
    <message>
        <source>Warning: Invalid Particl address</source>
        <translation>Pozōr: niynŏleżnŏ adresa Particl</translation>
    </message>
    <message>
        <source>Warning: Unknown change address</source>
        <translation>Pozōr: Niyznōmŏ adresa wydŏwki</translation>
    </message>
    <message>
        <source>(no label)</source>
        <translation>(chyba etykety)</translation>
    </message>
</context>
<context>
    <name>SendCoinsEntry</name>
    <message>
        <source>&amp;Label:</source>
        <translation>&amp;Etyketa:</translation>
    </message>
    <message>
        <source>The Particl address to send the payment to</source>
        <translation>Adresa Particl, na kerõ chcesz posłać płat</translation>
    </message>
    <message>
        <source>Alt+A</source>
        <translation>Alt+A</translation>
    </message>
    <message>
        <source>Alt+P</source>
        <translation>Alt+P</translation>
    </message>
    <message>
        <source>Use available balance</source>
        <translation>Użyj dostympnego salda</translation>
    </message>
    <message>
        <source>Message:</source>
        <translation>Wiadōmość:</translation>
    </message>
    <message>
        <source>A message that was attached to the particl: URI which will be stored with the transaction for your reference. Note: This message will not be sent over the Particl network.</source>
        <translation>Wiadōmość, kerŏ ôstała prziwstōnŏ do URI particl:, kerŏ bydzie przechowowanŏ z transakcyjōm w cylach informacyjnych. Napōmniynie: Ta wiadōmość niy bydzie rozszyrzowanŏ w necu Particl.</translation>
    </message>
    </context>
<context>
    <name>ShutdownWindow</name>
    </context>
<context>
    <name>SignVerifyMessageDialog</name>
    <message>
        <source>Signatures - Sign / Verify a Message</source>
        <translation>Szkryfki - Podpisz / Zweryfikuj Wiadōmość</translation>
    </message>
    <message>
        <source>&amp;Sign Message</source>
        <translation>&amp;Szkryftnij Wiadōmość</translation>
    </message>
    <message>
        <source>Alt+A</source>
        <translation>Alt+A</translation>
    </message>
    <message>
        <source>Alt+P</source>
        <translation>Alt+P</translation>
    </message>
    <message>
        <source>Sign &amp;Message</source>
        <translation>Szkryftnij &amp;Wiadōmość</translation>
    </message>
    <message>
        <source>&amp;Verify Message</source>
        <translation>&amp;Weryfikuj Wiadōmość</translation>
    </message>
    <message>
        <source>Message signing failed.</source>
        <translation>Szkryftniyńcie wiadōmości niy podarziło sie.</translation>
    </message>
    <message>
        <source>Message signed.</source>
        <translation>Wiadōmość szkryftniyntŏ.</translation>
    </message>
    <message>
        <source>Message verification failed.</source>
        <translation>Weryfikacyjŏ wiadōmości niy podarziła sie.</translation>
    </message>
    </context>
<context>
    <name>TrafficGraphWidget</name>
    <message>
        <source>KB/s</source>
        <translation>KB/s</translation>
    </message>
</context>
<context>
    <name>TransactionDesc</name>
    <message>
        <source>Status</source>
        <translation>Sztatus</translation>
    </message>
    <message>
        <source>Date</source>
        <translation>Datōm</translation>
    </message>
    <message>
        <source>Source</source>
        <translation>Źrōdło</translation>
    </message>
    <message>
        <source>From</source>
        <translation>Z</translation>
    </message>
    <message>
        <source>unknown</source>
        <translation>niyznōme</translation>
    </message>
    <message>
        <source>To</source>
        <translation>Do</translation>
    </message>
    <message>
        <source>label</source>
        <translation>etyketa</translation>
    </message>
    <message>
        <source>Message</source>
        <translation>Wiadōmość</translation>
    </message>
    <message>
        <source>Comment</source>
        <translation>Kōmyntŏrz</translation>
    </message>
    <message>
        <source>Transaction</source>
        <translation>Transakcyjŏ</translation>
    </message>
    <message>
        <source>Amount</source>
        <translation>Kwota</translation>
    </message>
    </context>
<context>
    <name>TransactionDescDialog</name>
    </context>
<context>
    <name>TransactionTableModel</name>
    <message>
        <source>Date</source>
        <translation>Datōm</translation>
    </message>
    <message>
        <source>Type</source>
        <translation>Zorta</translation>
    </message>
    <message>
        <source>Label</source>
        <translation>Etyketa</translation>
    </message>
    <message>
        <source>Received with</source>
        <translation>Ôdebrane z</translation>
    </message>
    <message>
        <source>Received from</source>
        <translation>Ôdebrane ôd</translation>
    </message>
    <message>
        <source>Payment to yourself</source>
        <translation>Płat do siebie</translation>
    </message>
    <message>
        <source>(no label)</source>
        <translation>(chyba etykety)</translation>
    </message>
    </context>
<context>
    <name>TransactionView</name>
    <message>
        <source>All</source>
        <translation>Wszyjske</translation>
    </message>
    <message>
        <source>Today</source>
        <translation>Dzisiej</translation>
    </message>
    <message>
        <source>Received with</source>
        <translation>Ôdebrane z</translation>
    </message>
    <message>
        <source>Other</source>
        <translation>Inksze</translation>
    </message>
    <message>
        <source>Enter address, transaction id, or label to search</source>
        <translation>Wkludź adresa, idyntyfikatōr transakcyje abo etyketã coby wyszukać</translation>
    </message>
    <message>
        <source>Copy address</source>
        <translation>Kopiyruj adresã</translation>
    </message>
    <message>
        <source>Copy label</source>
        <translation>Kopiyruj etyketã</translation>
    </message>
    <message>
        <source>Copy amount</source>
        <translation>Kopiyruj kwotã</translation>
    </message>
    <message>
        <source>Copy transaction ID</source>
        <translation>Kopiyruj ID transakcyje</translation>
    </message>
    <message>
        <source>Edit label</source>
        <translation>Edytuj etyketa</translation>
    </message>
    <message>
        <source>Comma separated file (*.csv)</source>
        <translation>Zbiōr *.CSV (dane rozdzielane kōmami)</translation>
    </message>
    <message>
        <source>Confirmed</source>
        <translation>Przituplowany</translation>
    </message>
    <message>
        <source>Date</source>
        <translation>Datōm</translation>
    </message>
    <message>
        <source>Type</source>
        <translation>Zorta</translation>
    </message>
    <message>
        <source>Label</source>
        <translation>Etyketa</translation>
    </message>
    <message>
        <source>Address</source>
        <translation>Adresa</translation>
    </message>
    <message>
        <source>ID</source>
        <translation>ID</translation>
    </message>
    <message>
        <source>Exporting Failed</source>
        <translation>Eksportowanie niy podarziło sie</translation>
    </message>
    <message>
        <source>to</source>
        <translation>do</translation>
    </message>
</context>
<context>
    <name>UnitDisplayStatusBarControl</name>
    </context>
<context>
    <name>WalletController</name>
    </context>
<context>
    <name>WalletFrame</name>
    </context>
<context>
    <name>WalletModel</name>
    <message>
        <source>Send Coins</source>
        <translation>Poślij mōnety</translation>
    </message>
    <message>
        <source>New fee:</source>
        <translation>Nowŏ ôpłŏcka:</translation>
    </message>
    <message>
        <source>default wallet</source>
        <translation>wychodny portmanyj</translation>
    </message>
</context>
<context>
    <name>WalletView</name>
    <message>
        <source>&amp;Export</source>
        <translation>&amp;Eksportuj</translation>
    </message>
    <message>
        <source>Export the data in the current tab to a file</source>
        <translation>Eksportuj dane z aktywnyj szkarty do zbioru</translation>
    </message>
    <message>
        <source>Error</source>
        <translation>Feler</translation>
    </message>
    <message>
        <source>Backup Failed</source>
        <translation>Backup niy podarził sie</translation>
    </message>
    <message>
        <source>Cancel</source>
        <translation>Pociep</translation>
    </message>
</context>
<context>
    <name>bitcoin-core</name>
    <message>
        <source>The %s developers</source>
        <translation>Twōrcy %s</translation>
    </message>
    <message>
        <source>Warning: The network does not appear to fully agree! Some miners appear to be experiencing issues.</source>
        <translation>Pozōr: Nec niy wydŏwŏ sie w połni zgodliwy! Niykerzi grubiŏrze wydajōm sie doświadczać niyprzileżytości.</translation>
    </message>
    <message>
        <source>Copyright (C) %i-%i</source>
        <translation>Copyright (C) %i-%i</translation>
    </message>
    <message>
        <source>Error loading %s</source>
        <translation>Feler wgrŏwaniŏ %s</translation>
    </message>
    <message>
        <source>Error loading %s: Private keys can only be disabled during creation</source>
        <translation>Feler wgrŏwaniŏ %s: Klucze prywatne mogōm być zastawiōne ino w czasie tworzyniŏ</translation>
    </message>
    <message>
        <source>Error loading %s: Wallet corrupted</source>
        <translation>Feler wgrŏwaniŏ %s: Portmanyj poprzniōny</translation>
    </message>
    <message>
        <source>Error loading %s: Wallet requires newer version of %s</source>
        <translation>Feler wgrŏwaniŏ %s: Portmanyj fołdruje nowszyj wersyje %s</translation>
    </message>
    <message>
        <source>Error loading block database</source>
        <translation>Feler wgrŏwaniŏ bazy blokōw</translation>
    </message>
    <message>
        <source>Loading P2P addresses...</source>
        <translation>Wgrŏwanie adres P2P...</translation>
    </message>
    <message>
        <source>Loading banlist...</source>
        <translation>Wgrŏwanie wykŏzu zaszperowanych...</translation>
    </message>
    <message>
        <source>Unsupported logging category %s=%s.</source>
        <translation>Niypodpiyranŏ kategoryjŏ registrowaniŏ %s=%s.</translation>
    </message>
    <message>
        <source>Verifying blocks...</source>
        <translation>Weryfikacyjŏ blokōw...</translation>
    </message>
    <message>
        <source>Error: Disk space is low for %s</source>
        <translation>Feler: Za mało wolnego placu na dysku dlŏ %s</translation>
    </message>
    <message>
        <source>Signing transaction failed</source>
        <translation>Szkryftniyńcie transakcyji niy podarziło sie</translation>
    </message>
    <message>
        <source>This is experimental software.</source>
        <translation>To je eksperymyntalny softwer.</translation>
    </message>
    <message>
        <source>Transaction too large</source>
        <translation>Transakcyjŏ za srogŏ</translation>
    </message>
    <message>
        <source>Verifying wallet(s)...</source>
        <translation>Weryfikacyjŏ portmanyja(ōw)...</translation>
    </message>
    <message>
        <source>Warning: unknown new rules activated (versionbit %i)</source>
        <translation>Pozōr: aktywowano było niyznōme nowe prawidła (versionbit %i)</translation>
    </message>
    <message>
        <source>Total length of network version string (%i) exceeds maximum length (%i). Reduce the number or size of uacomments.</source>
        <translation>Imyntnŏ dugość kety wersyje (%i) przekrŏczŏ maksymalnõ dopuszczalnõ dugość (%i). Zmyńsz wielość abo miara parametra uacomment.</translation>
    </message>
    <message>
        <source>Error loading wallet %s. Duplicate -wallet filename specified.</source>
        <translation>Feler w czasie wgrŏwaniŏ portmanyja %s. Podanŏ tuplowane miano zbioru w -wallet.</translation>
    </message>
    <message>
        <source>Starting network threads...</source>
        <translation>Sztartowanie wōntkōw necowych...</translation>
    </message>
    <message>
        <source>Unknown network specified in -onlynet: '%s'</source>
        <translation>Niyznōmy nec ôkryślōny w -onlynet: '%s'</translation>
    </message>
    <message>
        <source>Warning: Private keys detected in wallet {%s} with disabled private keys</source>
        <translation>Pozōr: Wykryto było klucze prywatne w portmanyju {%s} kery mŏ zastawiōne klucze prywatne</translation>
    </message>
    <message>
        <source>Loading block index...</source>
        <translation>Wgrŏwanie indeksu blokōw...</translation>
    </message>
    <message>
        <source>Loading wallet...</source>
        <translation>Wgrŏwanie portmanyja...</translation>
    </message>
    <message>
        <source>Rescanning...</source>
        <translation>Pōnowne skanowanie</translation>
    </message>
    <message>
        <source>Done loading</source>
        <translation>Wgrŏwanie zakōńczōne</translation>
    </message>
</context>
</TS><|MERGE_RESOLUTION|>--- conflicted
+++ resolved
@@ -529,15 +529,7 @@
         <source>Wallet is &lt;b&gt;encrypted&lt;/b&gt; and currently &lt;b&gt;locked&lt;/b&gt;</source>
         <translation>Portmanyj je &lt;b&gt;zaszyfrowany&lt;/b&gt; i terŏźnie &lt;b&gt;zaszperowany&lt;/b&gt;</translation>
     </message>
-<<<<<<< HEAD
-    <message>
-        <source>A fatal error occurred. Particl can no longer continue safely and will quit.</source>
-        <translation>Przitrefiōł sie krytyczny feler. Particl niy poradzi kōntynuować bezpiycznie i ôstanie zawrzity.</translation>
-    </message>
-</context>
-=======
-    </context>
->>>>>>> 5174b534
+    </context>
 <context>
     <name>CoinControlDialog</name>
     <message>
@@ -1059,13 +1051,6 @@
         <translation>Tor</translation>
     </message>
     <message>
-<<<<<<< HEAD
-        <source>Connect to the Particl network through a separate SOCKS5 proxy for Tor hidden services.</source>
-        <translation>Skupluj sie z necym Particl ze pōmocōm ôsobnego proxy SOCKS5 dlŏ necu TOR</translation>
-    </message>
-    <message>
-=======
->>>>>>> 5174b534
         <source>&amp;Window</source>
         <translation>Ô&amp;kno</translation>
     </message>
