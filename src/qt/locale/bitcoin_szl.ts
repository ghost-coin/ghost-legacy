<TS language="szl" version="2.1">
<context>
    <name>AddressBookPage</name>
    <message>
        <source>Right-click to edit address or label</source>
        <translation>Kliknij prawy knefel mysze, coby edytować adresã abo etyketã</translation>
    </message>
    <message>
        <source>Create a new address</source>
        <translation>Zrychtuj nowõ adresã</translation>
    </message>
    <message>
        <source>&amp;New</source>
        <translation>&amp;Nowy</translation>
    </message>
    <message>
        <source>Copy the currently selected address to the system clipboard</source>
        <translation>Skopiyruj aktualnie ôbranõ adresã do skrytki</translation>
    </message>
    <message>
        <source>&amp;Copy</source>
        <translation>&amp;Kopiyruj</translation>
    </message>
    <message>
        <source>C&amp;lose</source>
        <translation>&amp;Zawrzij</translation>
    </message>
    <message>
        <source>Delete the currently selected address from the list</source>
        <translation>Wychrōń zaznaczōnõ adresã z brify</translation>
    </message>
    <message>
        <source>Enter address or label to search</source>
        <translation>Wkludź adresã abo etyketã coby wyszukać</translation>
    </message>
    <message>
        <source>Export the data in the current tab to a file</source>
        <translation>Eksportuj dane z aktywnyj szkarty do zbioru</translation>
    </message>
    <message>
        <source>&amp;Export</source>
        <translation>&amp;Eksportuj</translation>
    </message>
    <message>
        <source>&amp;Delete</source>
        <translation>&amp;Wychrōń</translation>
    </message>
    <message>
        <source>Choose the address to send coins to</source>
        <translation>Ôbier adresã, na kerõ chcesz posłać mōnety</translation>
    </message>
    <message>
        <source>Choose the address to receive coins with</source>
        <translation>Ôbier adresã, na kerõ chcesz dostać mōnety</translation>
    </message>
    <message>
        <source>C&amp;hoose</source>
        <translation>Ô&amp;bier</translation>
    </message>
    <message>
        <source>Sending addresses</source>
        <translation>Adresy posyłaniŏ</translation>
    </message>
    <message>
        <source>Receiving addresses</source>
        <translation>Adresy ôdbiyraniŏ</translation>
    </message>
    <message>
        <source>These are your Particl addresses for sending payments. Always check the amount and the receiving address before sending coins.</source>
        <translation>Tukej sōm adresy Particl na kere posyłŏsz płaty. Dycki wybaduj wielość i adresã ôdbiyrŏcza przed posłaniym mōnet.</translation>
    </message>
    <message>
        <source>These are your Particl addresses for receiving payments. It is recommended to use a new receiving address for each transaction.</source>
        <translation>Tukej sōm adresy Particl do ôdbiyraniŏ płatōw. Zalycŏ sie używaniŏ nowych adres ôdbiorczych dlŏ kożdyj transakcyje.</translation>
    </message>
    <message>
        <source>&amp;Copy Address</source>
        <translation>&amp;Kopiyruj Adresã</translation>
    </message>
    <message>
        <source>Copy &amp;Label</source>
        <translation>Kopiyruj &amp;Etyketã</translation>
    </message>
    <message>
        <source>&amp;Edit</source>
        <translation>&amp;Edytuj</translation>
    </message>
    <message>
        <source>Export Address List</source>
        <translation>Eksportuj wykŏz adres</translation>
    </message>
    <message>
        <source>Comma separated file (*.csv)</source>
        <translation>Zbiōr *.CSV (daty rozdzielane kōmami)</translation>
    </message>
    <message>
        <source>Exporting Failed</source>
        <translation>Eksportowanie niy podarziło sie</translation>
    </message>
    <message>
        <source>There was an error trying to save the address list to %1. Please try again.</source>
        <translation>Przitrefiōł sie feler w czasie spamiyntowaniŏ brify adres do %1. Proszã sprōbować zaś.</translation>
    </message>
</context>
<context>
    <name>AddressTableModel</name>
    <message>
        <source>Label</source>
        <translation>Etyketa</translation>
    </message>
    <message>
        <source>Address</source>
        <translation>Adresa</translation>
    </message>
    <message>
        <source>(no label)</source>
        <translation>(chyba etykety)</translation>
    </message>
</context>
<context>
    <name>AskPassphraseDialog</name>
    <message>
        <source>Passphrase Dialog</source>
        <translation>Ôkiynko Hasła</translation>
    </message>
    <message>
        <source>Enter passphrase</source>
        <translation>Wkludź hasło</translation>
    </message>
    <message>
        <source>New passphrase</source>
        <translation>Nowe hasło</translation>
    </message>
    <message>
        <source>Repeat new passphrase</source>
        <translation>Powtōrz nowe hasło</translation>
    </message>
    <message>
        <source>Show password</source>
        <translation>Pokŏż hasło</translation>
    </message>
    <message>
        <source>Enter the new passphrase to the wallet.&lt;br/&gt;Please use a passphrase of &lt;b&gt;ten or more random characters&lt;/b&gt;, or &lt;b&gt;eight or more words&lt;/b&gt;.</source>
        <translation>Wkludź nowe hasło do portmanyja.&lt;br/&gt;Proszã używać hasła słożōnego z &lt;b&gt;10 abo wiyncyj losowych liter&lt;/b&gt; abo &lt;b&gt;8 abo wiyncyj słōw.&lt;/b&gt;.</translation>
    </message>
    <message>
        <source>Encrypt wallet</source>
        <translation>Zaszyfruj portmanyj</translation>
    </message>
    <message>
        <source>This operation needs your wallet passphrase to unlock the wallet.</source>
        <translation>Ta ôperacyjŏ wymŏgŏ hasła do portmanyja coby ôdszperować portmanyj.</translation>
    </message>
    <message>
        <source>Unlock wallet</source>
        <translation>Ôdszperuj portmanyj.</translation>
    </message>
    <message>
        <source>This operation needs your wallet passphrase to decrypt the wallet.</source>
        <translation>Ta ôperacyjŏ wymŏgŏ hasła do portmanyja coby ôdszyfrować portmanyj.</translation>
    </message>
    <message>
        <source>Decrypt wallet</source>
        <translation>Ôdszyfruj portmanyj</translation>
    </message>
    <message>
        <source>Change passphrase</source>
        <translation>Pōmiyń hasło</translation>
    </message>
    <message>
        <source>Enter the old passphrase and new passphrase to the wallet.</source>
        <translation>Podej stare i nowe hasło do portmanyja.</translation>
    </message>
    <message>
        <source>Confirm wallet encryption</source>
        <translation>Przituplikuj szyfrowanie portmanyja</translation>
    </message>
    <message>
        <source>Warning: If you encrypt your wallet and lose your passphrase, you will &lt;b&gt;LOSE ALL OF YOUR PARTICL&lt;/b&gt;!</source>
        <translation>Pozōr: jeźli zaszyfrujesz swōj portmanyj i stracisz hasło &lt;b&gt;STRACISZ WSZYJSKE SWOJE PARTICLY&lt;/b&gt;!</translation>
    </message>
    <message>
        <source>Are you sure you wish to encrypt your wallet?</source>
        <translation>Na isto chcesz zaszyfrować swōj portmanyj?</translation>
    </message>
    <message>
        <source>Wallet encrypted</source>
        <translation>Portmanyj zaszyfrowany</translation>
    </message>
    <message>
        <source>IMPORTANT: Any previous backups you have made of your wallet file should be replaced with the newly generated, encrypted wallet file. For security reasons, previous backups of the unencrypted wallet file will become useless as soon as you start using the new, encrypted wallet.</source>
        <translation>WŎŻNE: Wszyjske wykōnane wczaśnij kopije zbioru portmanyja winny być umiyniōne na nowe, szyfrowane zbiory. Z powodōw bezpiyczyństwa, piyrwyjsze kopije niyszyfrowanych zbiorōw portmanyja stōnõ sie bezużyteczne jak ino zaczniesz używać nowego, szyfrowanego portmanyja.</translation>
    </message>
    <message>
        <source>Wallet encryption failed</source>
        <translation>Zaszyfrowanie portmanyja niy podarziło sie</translation>
    </message>
    <message>
        <source>Wallet encryption failed due to an internal error. Your wallet was not encrypted.</source>
        <translation>Zaszyfrowanie portmanyja niy podarziło sie bez wnyntrzny feler. Twōj portmanyj niy ôstoł zaszyfrowany.</translation>
    </message>
    <message>
        <source>The supplied passphrases do not match.</source>
        <translation>Podane hasła niy sōm take same.</translation>
    </message>
    <message>
        <source>Wallet unlock failed</source>
        <translation>Ôdszperowanie portmanyja niy podarziło sie</translation>
    </message>
    <message>
        <source>The passphrase entered for the wallet decryption was incorrect.</source>
        <translation>Wkludzōne hasło do ôdszyfrowaniŏ portmanyja je niynŏleżne.</translation>
    </message>
    <message>
        <source>Wallet decryption failed</source>
        <translation>Ôdszyfrowanie portmanyja niy podarziło sie</translation>
    </message>
    <message>
        <source>Wallet passphrase was successfully changed.</source>
        <translation>Hasło do portmanyja ôstało sprŏwnie pōmiyniōne.</translation>
    </message>
    <message>
        <source>Warning: The Caps Lock key is on!</source>
        <translation>Pozōr: Caps Lock je zapuszczōny!</translation>
    </message>
</context>
<context>
    <name>BanTableModel</name>
    <message>
        <source>IP/Netmask</source>
        <translation>IP/Maska necu</translation>
    </message>
    <message>
        <source>Banned Until</source>
        <translation>Szpera do</translation>
    </message>
</context>
<context>
    <name>BitcoinGUI</name>
    <message>
        <source>Sign &amp;message...</source>
        <translation>Szkryftnij &amp;wiadōmość</translation>
    </message>
    <message>
        <source>Synchronizing with network...</source>
        <translation>Synchrōnizacyjŏ z necym...</translation>
    </message>
    <message>
        <source>&amp;Overview</source>
        <translation>&amp;Podsumowanie</translation>
    </message>
    <message>
        <source>Show general overview of wallet</source>
        <translation>Pokazuje ôgōlny widok portmanyja</translation>
    </message>
    <message>
        <source>&amp;Transactions</source>
        <translation>&amp;Transakcyje</translation>
    </message>
    <message>
        <source>Browse transaction history</source>
        <translation>Przeglōndej historyjõ transakcyji</translation>
    </message>
    <message>
        <source>E&amp;xit</source>
        <translation>&amp;Zakōńcz</translation>
    </message>
    <message>
        <source>Quit application</source>
        <translation>Zawrzij aplikacyjõ</translation>
    </message>
    <message>
        <source>&amp;About %1</source>
        <translation>&amp;Ô %1</translation>
    </message>
    <message>
        <source>Show information about %1</source>
        <translation>Pokŏż informacyje ô %1</translation>
    </message>
    <message>
        <source>About &amp;Qt</source>
        <translation>Ô &amp;Qt</translation>
    </message>
    <message>
        <source>Show information about Qt</source>
        <translation>Pokŏż informacyje ô Qt</translation>
    </message>
    <message>
        <source>&amp;Options...</source>
        <translation>Ô&amp;pcyje...</translation>
    </message>
    <message>
        <source>Modify configuration options for %1</source>
        <translation>Zmiyń ôpcyje kōnfiguracyje dlŏ %1</translation>
    </message>
    <message>
        <source>&amp;Encrypt Wallet...</source>
        <translation>&amp;Zaszyfruj Portmanyj...</translation>
    </message>
    <message>
        <source>&amp;Backup Wallet...</source>
        <translation>Zrychtuj kopijõ ibrycznõ</translation>
    </message>
    <message>
        <source>&amp;Change Passphrase...</source>
        <translation>Pōmiyń &amp;hasło</translation>
    </message>
    <message>
        <source>Open &amp;URI...</source>
        <translation>Ôdewrzij &amp;URI...</translation>
    </message>
    <message>
        <source>Wallet:</source>
        <translation>Portmanyj:</translation>
    </message>
    <message>
        <source>Click to disable network activity.</source>
        <translation>Kliknij coby zastawić aktywność necowõ.</translation>
    </message>
    <message>
        <source>Network activity disabled.</source>
        <translation>Aktywność necowŏ ôstała zastawiōnŏ.</translation>
    </message>
    <message>
        <source>Click to enable network activity again.</source>
        <translation>Kliknij, coby zaś zapuścić aktywność necowõ.</translation>
    </message>
    <message>
        <source>Syncing Headers (%1%)...</source>
        <translation>Synchrōnizowanie nŏgōwkōw (%1%)...</translation>
    </message>
    <message>
        <source>Reindexing blocks on disk...</source>
        <translation>Pōnowne indeksowanie blokōw na dysku...</translation>
    </message>
    <message>
        <source>Proxy is &lt;b&gt;enabled&lt;/b&gt;: %1</source>
        <translation>Proxy je &lt;b&gt;zapuszczone&lt;/b&gt;: %1</translation>
    </message>
    <message>
        <source>Send coins to a Particl address</source>
        <translation>Poślij mōnety na adresã Particl</translation>
    </message>
    <message>
        <source>Backup wallet to another location</source>
        <translation>Ibryczny portmanyj w inkszyj lokalizacyje</translation>
    </message>
    <message>
        <source>Change the passphrase used for wallet encryption</source>
        <translation>Pōmiyń hasło użyte do szyfrowaniŏ portmanyja</translation>
    </message>
    <message>
        <source>&amp;Debug window</source>
        <translation>Ôkno &amp;debugowaniŏ</translation>
    </message>
    <message>
        <source>Open debugging and diagnostic console</source>
        <translation>Ôdewrzij kōnsolã debugowaniŏ i diagnostyki</translation>
    </message>
    <message>
        <source>&amp;Verify message...</source>
        <translation>&amp;Weryfikuj wiadōmość...</translation>
    </message>
    <message>
        <source>Particl</source>
        <translation>Particl</translation>
    </message>
    <message>
        <source>&amp;Send</source>
        <translation>&amp;Poślij</translation>
    </message>
    <message>
        <source>&amp;Receive</source>
        <translation>Ôd&amp;bier</translation>
    </message>
    <message>
        <source>&amp;Show / Hide</source>
        <translation>Pokŏż / &amp;Skryj</translation>
    </message>
    <message>
        <source>Show or hide the main Window</source>
        <translation>Pokazuje abo skrywŏ bazowe ôkno</translation>
    </message>
    <message>
        <source>Encrypt the private keys that belong to your wallet</source>
        <translation>Szyfruj klucze prywatne, kere sōm we twojim portmanyju</translation>
    </message>
    <message>
        <source>Sign messages with your Particl addresses to prove you own them</source>
        <translation>Podpisz wiadōmości swojōm adresōm coby dowiyść jejich posiadanie</translation>
    </message>
    <message>
        <source>Verify messages to ensure they were signed with specified Particl addresses</source>
        <translation>Zweryfikuj wiadōmość, coby wejzdrzeć sie, iże ôstała podpisanŏ podanōm adresōm Particl.</translation>
    </message>
    <message>
        <source>&amp;File</source>
        <translation>&amp;Zbiōr</translation>
    </message>
    <message>
        <source>&amp;Settings</source>
        <translation>&amp;Nasztalowania</translation>
    </message>
    <message>
        <source>&amp;Help</source>
        <translation>Pō&amp;moc</translation>
    </message>
    <message>
        <source>Tabs toolbar</source>
        <translation>Lajsta szkart</translation>
    </message>
    <message>
        <source>Request payments (generates QR codes and particl: URIs)</source>
        <translation>Żōndej płatu (gyneruje kod QR jak tyż URI particl:)</translation>
    </message>
    <message>
        <source>Show the list of used sending addresses and labels</source>
        <translation>Pokŏż wykŏz adres i etyket użytych do posyłaniŏ</translation>
    </message>
    <message>
        <source>Show the list of used receiving addresses and labels</source>
        <translation>Pokŏż wykŏz adres i etyket użytych do ôdbiyraniŏ</translation>
    </message>
    <message>
        <source>Open a particl: URI or payment request</source>
        <translation>Ôdewrzij URI particl: abo żōndanie płatu</translation>
    </message>
    <message>
        <source>&amp;Command-line options</source>
        <translation>Ôp&amp;cyje piski nakŏzań</translation>
    </message>
    <message numerus="yes">
        <source>%n active connection(s) to Particl network</source>
        <translation><numerusform>%n aktywne połōnczynie do necu Particl</numerusform><numerusform>%n aktywnych połōnczyń do necu Particl</numerusform><numerusform>%n aktywnych skuplowań do necu Particl</numerusform></translation>
    </message>
    <message>
        <source>Indexing blocks on disk...</source>
        <translation>Indeksowanie blokōw na dysku...</translation>
    </message>
    <message>
        <source>Processing blocks on disk...</source>
        <translation>Przetwŏrzanie blokōw na dysku...</translation>
    </message>
    <message numerus="yes">
        <source>Processed %n block(s) of transaction history.</source>
        <translation><numerusform>Przetworzōno %n blok historyji transakcyji.</numerusform><numerusform>Przetworzōno %n blokōw historyji transakcyji.</numerusform><numerusform>Przetworzōno %n blokōw historyji transakcyji.</numerusform></translation>
    </message>
    <message>
        <source>%1 behind</source>
        <translation>%1 za</translation>
    </message>
    <message>
        <source>Last received block was generated %1 ago.</source>
        <translation>Ôstatni dostany blok ôstoł wygynerowany %1 tymu.</translation>
    </message>
    <message>
        <source>Transactions after this will not yet be visible.</source>
        <translation>Transakcyje po tym mōmyncie niy bydōm jeszcze widzialne.</translation>
    </message>
    <message>
        <source>Error</source>
        <translation>Feler</translation>
    </message>
    <message>
        <source>Warning</source>
        <translation>Pozōr</translation>
    </message>
    <message>
        <source>Information</source>
        <translation>Informacyjŏ</translation>
    </message>
    <message>
        <source>Up to date</source>
        <translation>Terŏźny</translation>
    </message>
    <message>
<<<<<<< HEAD
        <source>Show the %1 help message to get a list with possible Particl command-line options</source>
=======
        <source>&amp;Sending addresses</source>
        <translation>&amp;Adresy posyłaniŏ</translation>
    </message>
    <message>
        <source>Show the %1 help message to get a list with possible Bitcoin command-line options</source>
>>>>>>> 379f71ea
        <translation>Pokŏż pōmoc %1 coby zobŏczyć wykŏz wszyjskich ôpcyji piski nakŏzań.</translation>
    </message>
    <message>
        <source>default wallet</source>
        <translation>wychodny portmanyj</translation>
    </message>
    <message>
        <source>&amp;Window</source>
        <translation>Ô&amp;kno</translation>
    </message>
    <message>
        <source>%1 client</source>
        <translation>%1 klijynt</translation>
    </message>
    <message>
        <source>Catching up...</source>
        <translation>Trwŏ synchrōnizacyjŏ...</translation>
    </message>
    <message>
        <source>Date: %1
</source>
        <translation>Datōm: %1
</translation>
    </message>
    <message>
        <source>Amount: %1
</source>
        <translation>Kwota: %1
</translation>
    </message>
    <message>
        <source>Wallet: %1
</source>
        <translation>Portmanyj: %1
</translation>
    </message>
    <message>
        <source>Type: %1
</source>
        <translation>Zorta: %1
</translation>
    </message>
    <message>
        <source>Label: %1
</source>
        <translation>Etyketa: %1
</translation>
    </message>
    <message>
        <source>Address: %1
</source>
        <translation>Adresa: %1
</translation>
    </message>
    <message>
        <source>Sent transaction</source>
        <translation>Transakcyjŏ wysłanŏ</translation>
    </message>
    <message>
        <source>Incoming transaction</source>
        <translation>Transakcyjŏ przichodzōncŏ</translation>
    </message>
    <message>
        <source>HD key generation is &lt;b&gt;enabled&lt;/b&gt;</source>
        <translation>Gynerowanie kluczy HD je &lt;b&gt;zapuszczone&lt;/b&gt;</translation>
    </message>
    <message>
        <source>HD key generation is &lt;b&gt;disabled&lt;/b&gt;</source>
        <translation>Gynerowanie kluczy HD je &lt;b&gt;zastawiōne&lt;/b&gt;</translation>
    </message>
    <message>
        <source>Wallet is &lt;b&gt;encrypted&lt;/b&gt; and currently &lt;b&gt;unlocked&lt;/b&gt;</source>
        <translation>Portmanyj je &lt;b&gt;zaszyfrowany&lt;/b&gt; i terŏźnie &lt;b&gt;ôdszperowany&lt;/b&gt;</translation>
    </message>
    <message>
        <source>Wallet is &lt;b&gt;encrypted&lt;/b&gt; and currently &lt;b&gt;locked&lt;/b&gt;</source>
        <translation>Portmanyj je &lt;b&gt;zaszyfrowany&lt;/b&gt; i terŏźnie &lt;b&gt;zaszperowany&lt;/b&gt;</translation>
    </message>
    <message>
        <source>A fatal error occurred. Particl can no longer continue safely and will quit.</source>
        <translation>Przitrefiōł sie krytyczny feler. Particl niy poradzi kōntynuować bezpiycznie i ôstanie zawrzity.</translation>
    </message>
</context>
<context>
    <name>CoinControlDialog</name>
    <message>
        <source>Coin Selection</source>
        <translation>Ôbiōr mōnet</translation>
    </message>
    <message>
        <source>Quantity:</source>
        <translation>Wielość:</translation>
    </message>
    <message>
        <source>Bytes:</source>
        <translation>Bajtōw:</translation>
    </message>
    <message>
        <source>Amount:</source>
        <translation>Kwota:</translation>
    </message>
    <message>
        <source>Fee:</source>
        <translation>Ôpłŏcka:</translation>
    </message>
    <message>
        <source>Dust:</source>
        <translation>Sztaub:</translation>
    </message>
    <message>
        <source>After Fee:</source>
        <translation>Po ôpłŏcce:</translation>
    </message>
    <message>
        <source>Change:</source>
        <translation>Wydŏwka:</translation>
    </message>
    <message>
        <source>(un)select all</source>
        <translation>Zaznacz/Ôdznacz wszyjsko</translation>
    </message>
    <message>
        <source>Tree mode</source>
        <translation>Tryb strōma</translation>
    </message>
    <message>
        <source>List mode</source>
        <translation>Tryb wykŏzu</translation>
    </message>
    <message>
        <source>Amount</source>
        <translation>Kwota</translation>
    </message>
    <message>
        <source>Received with label</source>
        <translation>Ôdebrane z etyketōm</translation>
    </message>
    <message>
        <source>Received with address</source>
        <translation>Ôdebrane z adresōm</translation>
    </message>
    <message>
        <source>Date</source>
        <translation>Datōm</translation>
    </message>
    <message>
        <source>Confirmations</source>
        <translation>Przituplowania</translation>
    </message>
    <message>
        <source>Confirmed</source>
        <translation>Przituplowany</translation>
    </message>
    <message>
        <source>Copy address</source>
        <translation>Kopiyruj adresã</translation>
    </message>
    <message>
        <source>Copy label</source>
        <translation>Kopiyruj etyketã</translation>
    </message>
    <message>
        <source>Copy amount</source>
        <translation>Kopiyruj kwotã</translation>
    </message>
    <message>
        <source>Copy transaction ID</source>
        <translation>Kopiyruj ID transakcyje</translation>
    </message>
    <message>
        <source>Lock unspent</source>
        <translation>Zaszperuj niywydane</translation>
    </message>
    <message>
        <source>Unlock unspent</source>
        <translation>Ôdszperuj niywydane</translation>
    </message>
    <message>
        <source>Copy quantity</source>
        <translation>Kopiyruj wielość</translation>
    </message>
    <message>
        <source>Copy fee</source>
        <translation>Kopiyruj ôpłŏckã</translation>
    </message>
    <message>
        <source>Copy after fee</source>
        <translation>Kopiyruj wielość po ôpłŏcce</translation>
    </message>
    <message>
        <source>Copy bytes</source>
        <translation>Kopiyruj wielość bajtōw</translation>
    </message>
    <message>
        <source>Copy dust</source>
        <translation>Kopiyruj sztaub</translation>
    </message>
    <message>
        <source>Copy change</source>
        <translation>Kopiyruj wydŏwkã</translation>
    </message>
    <message>
        <source>(%1 locked)</source>
        <translation>(%1 zaszperowane)</translation>
    </message>
    <message>
        <source>yes</source>
        <translation>ja</translation>
    </message>
    <message>
        <source>no</source>
        <translation>niy</translation>
    </message>
    <message>
        <source>This label turns red if any recipient receives an amount smaller than the current dust threshold.</source>
        <translation>Ta etyketa stŏwŏ sie czyrwōnŏ jeźli keryś z ôdbiyrŏczy dostŏwŏ kwotã myńszõ aniżeli terŏźny prōg sztaubu.</translation>
    </message>
    <message>
        <source>Can vary +/- %1 satoshi(s) per input.</source>
        <translation>Chwiyrŏ sie +/- %1 satoshi na wchōd.</translation>
    </message>
    <message>
        <source>(no label)</source>
        <translation>(chyba etykety)</translation>
    </message>
    <message>
        <source>change from %1 (%2)</source>
        <translation>wydŏwka z %1 (%2)</translation>
    </message>
    <message>
        <source>(change)</source>
        <translation>(wydŏwka)</translation>
    </message>
</context>
<context>
    <name>EditAddressDialog</name>
    <message>
        <source>Edit Address</source>
        <translation>Edytuj adresã</translation>
    </message>
    <message>
        <source>&amp;Label</source>
        <translation>&amp;Etyketa</translation>
    </message>
    <message>
        <source>The label associated with this address list entry</source>
        <translation>Etyketa ôbwiōnzanŏ z tym wpisym na wykŏzie adres</translation>
    </message>
    <message>
        <source>The address associated with this address list entry. This can only be modified for sending addresses.</source>
        <translation>Ta adresa je ôbwiōnzanŏ z wpisym na wykŏzie adres. Może być zmodyfikowany jyno dlŏ adres posyłajōncych.</translation>
    </message>
    <message>
        <source>&amp;Address</source>
        <translation>&amp;Adresa</translation>
    </message>
    <message>
        <source>New sending address</source>
        <translation>Nowŏ adresa posyłaniŏ</translation>
    </message>
    <message>
        <source>Edit receiving address</source>
        <translation>Edytuj adresã ôdbiōru</translation>
    </message>
    <message>
        <source>Edit sending address</source>
        <translation>Edytuj adresã posyłaniŏ</translation>
    </message>
    <message>
        <source>The entered address "%1" is not a valid Particl address.</source>
        <translation>Wkludzōnŏ adresa "%1" niyma nŏleżnōm adresōm Particl.</translation>
    </message>
    <message>
        <source>Address "%1" already exists as a receiving address with label "%2" and so cannot be added as a sending address.</source>
        <translation>Adresa "%1" już je za adresã ôdbiorczõ z etyketōm "%2" i bez to niy idzie jeji przidać za adresã nadŏwcy.</translation>
    </message>
    <message>
        <source>The entered address "%1" is already in the address book with label "%2".</source>
        <translation>Wkludzōnŏ adresa "%1" już je w ksiōnżce adres z ôpisym "%2".</translation>
    </message>
    <message>
        <source>Could not unlock wallet.</source>
        <translation>Niy idzie było ôdszperować portmanyja.</translation>
    </message>
    <message>
        <source>New key generation failed.</source>
        <translation>Gynerowanie nowego klucza niy podarziło sie.</translation>
    </message>
</context>
<context>
    <name>FreespaceChecker</name>
    <message>
        <source>A new data directory will be created.</source>
        <translation>Bydzie zrychtowany nowy folder danych.</translation>
    </message>
    <message>
        <source>name</source>
        <translation>miano</translation>
    </message>
    <message>
        <source>Directory already exists. Add %1 if you intend to create a new directory here.</source>
        <translation>Katalog już je. Przidej %1 jeźli mŏsz zastrojynie zrychtować tukej nowy katalog.</translation>
    </message>
    <message>
        <source>Cannot create data directory here.</source>
        <translation>Niy idzie było tukej zrychtować folderu datōw.</translation>
    </message>
</context>
<context>
    <name>HelpMessageDialog</name>
    <message>
        <source>version</source>
        <translation>wersyjŏ</translation>
    </message>
    <message>
        <source>(%1-bit)</source>
        <translation>(%1-bit)</translation>
    </message>
    <message>
        <source>About %1</source>
        <translation>Ô %1</translation>
    </message>
    <message>
        <source>Command-line options</source>
        <translation>Ôpcyje piski nakŏzań</translation>
    </message>
</context>
<context>
    <name>Intro</name>
    <message>
        <source>Welcome</source>
        <translation>Witej</translation>
    </message>
    <message>
        <source>Welcome to %1.</source>
        <translation>Witej w %1.</translation>
    </message>
    <message>
        <source>As this is the first time the program is launched, you can choose where %1 will store its data.</source>
        <translation>Pōniywŏż je to piyrsze sztartniyńcie programu, możesz ôbrać kaj %1 bydzie spamiyntować swoje daty.</translation>
    </message>
    <message>
        <source>When you click OK, %1 will begin to download and process the full %4 block chain (%2GB) starting with the earliest transactions in %3 when %4 initially launched.</source>
        <translation>Kej naciśniesz OK, %1 zacznie pobiyrać i przetwŏrzać cołkõ %4 keta blokōw (%2GB) przi zaczynaniu ôd piyrszych transakcyji w %3 kej %4 ôstoł sztartniynty.</translation>
    </message>
    <message>
        <source>This initial synchronisation is very demanding, and may expose hardware problems with your computer that had previously gone unnoticed. Each time you run %1, it will continue downloading where it left off.</source>
        <translation>Wstympnŏ synchrōnizacyjŏ je barzo wymŏgajōncŏ i może wyzdradzić wczaśnij niyzaôbserwowane niyprzileżytości sprzyntowe. Za kożdym sztartniyńciym %1 pobiyranie bydzie kōntynuowane ôd placu w kerym ôstało zastawiōne.</translation>
    </message>
    <message>
        <source>If you have chosen to limit block chain storage (pruning), the historical data must still be downloaded and processed, but will be deleted afterward to keep your disk usage low.</source>
        <translation>Jeźli ôbrołś ôpcyjõ ukrōcyniŏ spamiyntowaniŏ kety blokōw (przicinanie) daty historyczne cołki czas bydōm musiały być pobrane i przetworzōne, jednak po tym ôstanõ wychrōniōne coby ôgraniczyć użycie dysku.</translation>
    </message>
    <message>
        <source>Use the default data directory</source>
        <translation>Użyj wychodnego folderu datōw</translation>
    </message>
    <message>
        <source>Use a custom data directory:</source>
        <translation>Użyj ôbranego folderu datōw</translation>
    </message>
    <message>
        <source>Particl</source>
        <translation>Particl</translation>
    </message>
    <message>
        <source>At least %1 GB of data will be stored in this directory, and it will grow over time.</source>
        <translation>Co nojmynij %1 GB datōw ôstanie spamiyntane w tym katalogu, daty te bydōm z czasym corŏz srogsze.</translation>
    </message>
    <message>
        <source>Approximately %1 GB of data will be stored in this directory.</source>
        <translation>Kole %1 GB datōw ôstanie spamiyntane w tym katalogu.</translation>
    </message>
    <message>
        <source>%1 will download and store a copy of the Particl block chain.</source>
        <translation>%1 sebiere i spamiyntŏ kopijõ kety blokōw Particl.</translation>
    </message>
    <message>
        <source>The wallet will also be stored in this directory.</source>
        <translation>Portmanyj tyż ôstanie spamiyntany w tym katalogu.</translation>
    </message>
    <message>
        <source>Error: Specified data directory "%1" cannot be created.</source>
        <translation>Feler: podany folder datōw "%1" niy mōg ôstać zrychtowany.</translation>
    </message>
    <message>
        <source>Error</source>
        <translation>Feler</translation>
    </message>
    <message numerus="yes">
        <source>%n GB of free space available</source>
        <translation><numerusform>%n GB swobodnego placu dostympne</numerusform><numerusform>%n GB swobodnego placu dostympne</numerusform><numerusform>%n GB swobodnego placu dostympne</numerusform></translation>
    </message>
    <message numerus="yes">
        <source>(of %n GB needed)</source>
        <translation><numerusform>(z %n GB przidajnego)</numerusform><numerusform>(z %n GB przidajnych)</numerusform><numerusform>(z %n GB przidajnych)</numerusform></translation>
    </message>
</context>
<context>
    <name>ModalOverlay</name>
    <message>
        <source>Form</source>
        <translation>Formular</translation>
    </message>
    <message>
        <source>Recent transactions may not yet be visible, and therefore your wallet's balance might be incorrect. This information will be correct once your wallet has finished synchronizing with the particl network, as detailed below.</source>
        <translation>Świyże transakcyje mogōm niy być jeszcze widzialne, a tedyć saldo portmanyja może być niynŏleżne. Te detale bydōm nŏleżne, kej portmanyj zakōńczy synchrōnizacyjõ z necym particl, zgodnie z miyniōnym ôpisym.</translation>
    </message>
    <message>
        <source>Attempting to spend particl that are affected by not-yet-displayed transactions will not be accepted by the network.</source>
        <translation>Prōba wydaniŏ particlōw kere niy sōm jeszcze wyświytlōne za transakcyjŏ ôstanie ôdciepniyntŏ bez nec.</translation>
    </message>
    <message>
        <source>Number of blocks left</source>
        <translation>Ôstało blokōw</translation>
    </message>
    <message>
        <source>Unknown...</source>
        <translation>Niyznōme...</translation>
    </message>
    <message>
        <source>Last block time</source>
        <translation>Czŏs ôstatnigo bloku</translation>
    </message>
    <message>
        <source>Progress</source>
        <translation>Postymp</translation>
    </message>
    <message>
        <source>Progress increase per hour</source>
        <translation>Przirost postympu na godzinã</translation>
    </message>
    <message>
        <source>calculating...</source>
        <translation>ôbliczanie...</translation>
    </message>
    <message>
        <source>Estimated time left until synced</source>
        <translation>Przewidowany czŏs abszlusu synchrōnizacyje</translation>
    </message>
    <message>
        <source>Hide</source>
        <translation>Skryj</translation>
    </message>
    </context>
<context>
    <name>OpenURIDialog</name>
    <message>
        <source>Open URI</source>
        <translation>Ôdewrzij URI</translation>
    </message>
    <message>
        <source>Open payment request from URI or file</source>
        <translation>Ôdewrzij żōndanie płatu z URI abo zbioru</translation>
    </message>
    <message>
        <source>URI:</source>
        <translation>URI:</translation>
    </message>
    <message>
        <source>Select payment request file</source>
        <translation>Ôtwōrz żōndanie płatu ze zbioru</translation>
    </message>
    <message>
        <source>Select payment request file to open</source>
        <translation>Ôbier zbiōr żōndaniŏ płatu do ôdewrzyniŏ</translation>
    </message>
</context>
<context>
    <name>OptionsDialog</name>
    <message>
        <source>Options</source>
        <translation>Ôpcyje</translation>
    </message>
    <message>
        <source>&amp;Main</source>
        <translation>&amp;Bazowe</translation>
    </message>
    <message>
        <source>Automatically start %1 after logging in to the system.</source>
        <translation>Autōmatycznie sztartnij %1 po wlogowaniu do systymu.</translation>
    </message>
    <message>
        <source>&amp;Start %1 on system login</source>
        <translation>&amp;Sztartuj %1 w czasie logowaniŏ do systymu</translation>
    </message>
    <message>
        <source>Size of &amp;database cache</source>
        <translation>Srogość bufōra bazy datōw</translation>
    </message>
    <message>
        <source>Number of script &amp;verification threads</source>
        <translation>Wielość wōntkōw &amp;weryfikacyje skryptu</translation>
    </message>
    <message>
        <source>IP address of the proxy (e.g. IPv4: 127.0.0.1 / IPv6: ::1)</source>
        <translation>Adresa IP proxy (bp. IPv4: 127.0.0.1 / IPv6: ::1)</translation>
    </message>
    <message>
        <source>Minimize instead of exit the application when the window is closed. When this option is enabled, the application will be closed only after selecting Exit in the menu.</source>
        <translation>Minimalizuje zamiast zakōńczyć fungowanie aplikacyje przi zawiyraniu ôkna. Kej ta ôpcyjŏ je zapuszczonŏ, aplikacyjŏ zakōńczy fungowanie po ôbraniu Zawrzij w myni.</translation>
    </message>
    <message>
        <source>Open the %1 configuration file from the working directory.</source>
        <translation>Ôdewrzij %1 zbiōr kōnfiguracyje z czynnego katalogu.</translation>
    </message>
    <message>
        <source>Open Configuration File</source>
        <translation>Ôdewrzij zbiōr kōnfiguracyje</translation>
    </message>
    <message>
        <source>Reset all client options to default.</source>
        <translation>Prziwrōć wszyjske wychodne ustawiyniŏ klijynta.</translation>
    </message>
    <message>
        <source>&amp;Reset Options</source>
        <translation>&amp;Resetuj Ôpcyje</translation>
    </message>
    <message>
        <source>&amp;Network</source>
        <translation>&amp;Nec</translation>
    </message>
    <message>
        <source>Disables some advanced features but all blocks will still be fully validated. Reverting this setting requires re-downloading the entire blockchain. Actual disk usage may be somewhat higher.</source>
        <translation>Zastawiŏ niykere moderne funkcyje, ale wszyjske bloki durch bydōm w połni wybadowane. Cŏfniyńcie tego nasztalowaniŏ fołdruje pōnownego sebraniŏ cołkij kety blokōw. Istne spotrzebowanie dysku może być cosikej wyższe.</translation>
    </message>
    <message>
        <source>Prune &amp;block storage to</source>
        <translation>Przitnij skłŏd &amp;blokōw do</translation>
    </message>
    <message>
        <source>GB</source>
        <translation>GB</translation>
    </message>
    <message>
        <source>Reverting this setting requires re-downloading the entire blockchain.</source>
        <translation>Cŏfniyńcie tego ustawiyniŏ wymŏgŏ pōnownego sebraniŏ cołkij kety blokōw.</translation>
    </message>
    <message>
        <source>(0 = auto, &lt;0 = leave that many cores free)</source>
        <translation>(0 = autōmatycznie, &lt;0 = ôstŏw tela swobodnych drzyni)</translation>
    </message>
    <message>
        <source>W&amp;allet</source>
        <translation>Portm&amp;anyj</translation>
    </message>
    <message>
        <source>Expert</source>
        <translation>Ekspert</translation>
    </message>
    <message>
        <source>Enable coin &amp;control features</source>
        <translation>Zapuść funkcyje kōntroli mōnet</translation>
    </message>
    <message>
        <source>If you disable the spending of unconfirmed change, the change from a transaction cannot be used until that transaction has at least one confirmation. This also affects how your balance is computed.</source>
        <translation>Jeźli zastawisz możebność wydaniŏ niyprzituplikowanyj wydanej wydŏwki, wydŏwka z transakcyje niy bydzie mogła ôstać użytŏ, podwiela ta transakcyjŏ niy bydzie miała nojmynij jednego przituplowaniŏ. To tyż mŏ wpływ na porachowanie Twojigo salda.</translation>
    </message>
    <message>
        <source>&amp;Spend unconfirmed change</source>
        <translation>&amp;Wydej niyprzituplowanõ wydŏwkã</translation>
    </message>
    <message>
        <source>Automatically open the Particl client port on the router. This only works when your router supports UPnP and it is enabled.</source>
        <translation>Autōmatycznie ôdewrzij port klijynta Particl na routerze. Ta ôpcyjŏ funguje ino jeźli twōj router podpiyrŏ UPnP i je ôno zapuszczone.</translation>
    </message>
    <message>
        <source>Map port using &amp;UPnP</source>
        <translation>Mapuj port przi używaniu &amp;UPnP</translation>
    </message>
    <message>
        <source>Accept connections from outside.</source>
        <translation>Akceptuj skuplowania ôd zewnōntrz.</translation>
    </message>
    <message>
        <source>Allow incomin&amp;g connections</source>
        <translation>Zwōl na skuplowania przichodzōnce</translation>
    </message>
    <message>
        <source>Connect to the Particl network through a SOCKS5 proxy.</source>
        <translation>Skupluj sie z necym Particl bez SOCKS5 proxy.</translation>
    </message>
    <message>
        <source>&amp;Connect through SOCKS5 proxy (default proxy):</source>
        <translation>&amp;Skupluj bez proxy SOCKS5 (wychodne proxy):</translation>
    </message>
    <message>
        <source>Proxy &amp;IP:</source>
        <translation>Proxy &amp;IP:</translation>
    </message>
    <message>
        <source>&amp;Port:</source>
        <translation>&amp;Port:</translation>
    </message>
    <message>
        <source>Port of the proxy (e.g. 9050)</source>
        <translation>Port ôd proxy (bp. 9050)</translation>
    </message>
    <message>
        <source>IPv4</source>
        <translation>IPv4</translation>
    </message>
    <message>
        <source>IPv6</source>
        <translation>IPv6</translation>
    </message>
    <message>
        <source>Tor</source>
        <translation>Tor</translation>
    </message>
    <message>
        <source>Connect to the Particl network through a separate SOCKS5 proxy for Tor hidden services.</source>
        <translation>Skupluj sie z necym Particl ze pōmocōm ôsobnego proxy SOCKS5 dlŏ necu TOR</translation>
    </message>
    <message>
        <source>&amp;Window</source>
        <translation>Ô&amp;kno</translation>
    </message>
    <message>
        <source>User Interface &amp;language:</source>
        <translation>Gŏdka &amp;używŏcza:</translation>
    </message>
    <message>
        <source>The user interface language can be set here. This setting will take effect after restarting %1.</source>
        <translation>Idzie sam nasztalować gŏdka interfejsu używŏcza. Nasztalowanie prziniesie skutki po resztarcie %1.</translation>
    </message>
    <message>
        <source>&amp;OK</source>
        <translation>&amp;OK</translation>
    </message>
    <message>
        <source>&amp;Cancel</source>
        <translation>&amp;Pociep</translation>
    </message>
    <message>
        <source>default</source>
        <translation>wychodny</translation>
    </message>
    <message>
        <source>none</source>
        <translation>żŏdyn</translation>
    </message>
    <message>
        <source>Configuration options</source>
        <translation>Ôpcyje kōnfiguracyje</translation>
    </message>
    <message>
        <source>Error</source>
        <translation>Feler</translation>
    </message>
    </context>
<context>
    <name>OverviewPage</name>
    <message>
        <source>Form</source>
        <translation>Formular</translation>
    </message>
    <message>
        <source>The displayed information may be out of date. Your wallet automatically synchronizes with the Particl network after a connection is established, but this process has not completed yet.</source>
        <translation>Wyświytlanŏ informacyjŏ może być niyterŏźnŏ. Twōj portmanyj synchrōnizuje sie autōmatycznie z necym particl zarŏz po tym, jak zrychtowane je skuplowanie, ale proces tyn niy ôstoł jeszcze skōńczōny.</translation>
    </message>
    <message>
        <source>Available:</source>
        <translation>Dostympne:</translation>
    </message>
    <message>
        <source>Pending:</source>
        <translation>Czekajōnce:</translation>
    </message>
    <message>
        <source>Balances</source>
        <translation>Salda</translation>
    </message>
    <message>
        <source>Total:</source>
        <translation>Cuzamyn:</translation>
    </message>
    <message>
        <source>Your current total balance</source>
        <translation>Twoje terŏźne saldo</translation>
    </message>
    </context>
<context>
    <name>PaymentServer</name>
    <message>
        <source>Payment request error</source>
        <translation>Feler żōndaniŏ płatu</translation>
    </message>
    <message>
        <source>URI handling</source>
        <translation>Bedynōng URI</translation>
    </message>
    <message>
        <source>'particl://' is not a valid URI. Use 'particl:' instead.</source>
        <translation>'particl://' to niyma nŏleżne URI. Użyj 'particl:'.</translation>
    </message>
    <message>
        <source>Payment request network doesn't match client network.</source>
        <translation>Nec żōndaniŏ płatu niy ôdpadŏ necu klijynta.</translation>
    </message>
    <message>
        <source>Unverified payment requests to custom payment scripts are unsupported.</source>
        <translation>Niyzweryfikowane żōndaniŏ płatu do włŏsnych skryptōw płatu sōm niypodpiyrane.</translation>
    </message>
    <message>
        <source>Error communicating with %1: %2</source>
        <translation>Feler kōmunikacyje z %1: %2</translation>
    </message>
    <message>
        <source>Network request error</source>
        <translation>Feler żōndaniŏ necu</translation>
    </message>
    <message>
        <source>Payment acknowledged</source>
        <translation>Płat przituplowany</translation>
    </message>
</context>
<context>
    <name>PeerTableModel</name>
    <message>
        <source>User Agent</source>
        <translation>Agynt Używŏcza</translation>
    </message>
    <message>
        <source>Ping</source>
        <translation>Ping</translation>
    </message>
    <message>
        <source>Received</source>
        <translation>Ôdebrane</translation>
    </message>
</context>
<context>
    <name>QObject</name>
    <message>
        <source>Amount</source>
        <translation>Kwota</translation>
    </message>
    <message>
        <source>Enter a Particl address (e.g. %1)</source>
        <translation>Wkludź adresã Particl (bp. %1)</translation>
    </message>
    <message>
        <source>%1 d</source>
        <translation>%1 d</translation>
    </message>
    <message>
        <source>%1 h</source>
        <translation>%1 h</translation>
    </message>
    <message>
        <source>%1 m</source>
        <translation>%1 m</translation>
    </message>
    <message>
        <source>%1 s</source>
        <translation>%1 s</translation>
    </message>
    <message>
        <source>N/A</source>
        <translation>N/A</translation>
    </message>
    <message>
        <source>%1 ms</source>
        <translation>%1 ms</translation>
    </message>
    <message>
        <source>%1 B</source>
        <translation>%1 B</translation>
    </message>
    <message>
        <source>%1 KB</source>
        <translation>%1 KB</translation>
    </message>
    <message>
        <source>%1 MB</source>
        <translation>%1 MB</translation>
    </message>
    <message>
        <source>%1 GB</source>
        <translation>%1 GB</translation>
    </message>
    <message>
        <source>unknown</source>
        <translation>niyznōme</translation>
    </message>
</context>
<context>
    <name>QObject::QObject</name>
    <message>
        <source>Error: %1</source>
        <translation>Feler: %1</translation>
    </message>
</context>
<context>
    <name>QRImageWidget</name>
    <message>
        <source>&amp;Save Image...</source>
        <translation>&amp;Spamiyntej Ôbrŏzek</translation>
    </message>
    <message>
        <source>&amp;Copy Image</source>
        <translation>&amp;Kopiyruj Ôbrŏzek</translation>
    </message>
    <message>
        <source>Save QR Code</source>
        <translation>Spamiyntej kod QR</translation>
    </message>
    <message>
        <source>PNG Image (*.png)</source>
        <translation>Ôbrŏzek PNG (*.png)</translation>
    </message>
</context>
<context>
    <name>RPCConsole</name>
    <message>
        <source>N/A</source>
        <translation>N/A</translation>
    </message>
    <message>
        <source>Client version</source>
        <translation>Wersyjŏ klijynta</translation>
    </message>
    <message>
        <source>Debug window</source>
        <translation>Ôkno debugowaniŏ</translation>
    </message>
    <message>
        <source>Using BerkeleyDB version</source>
        <translation>Używanie wersyje BerkeleyDB</translation>
    </message>
    <message>
        <source>Datadir</source>
        <translation>Katalog datōw</translation>
    </message>
    <message>
        <source>Startup time</source>
        <translation>Czŏs sztartniyńciŏ</translation>
    </message>
    <message>
        <source>Network</source>
        <translation>Nec</translation>
    </message>
    <message>
        <source>Name</source>
        <translation>Miano</translation>
    </message>
    <message>
        <source>Number of connections</source>
        <translation>Wielość skuplowań</translation>
    </message>
    <message>
        <source>Block chain</source>
        <translation>Keta blokōw</translation>
    </message>
    <message>
        <source>Current number of blocks</source>
        <translation>Terŏźniŏ wielość blokōw</translation>
    </message>
    <message>
        <source>Current number of transactions</source>
        <translation>Terŏźniŏ wielość transakcyji</translation>
    </message>
    <message>
        <source>Wallet: </source>
        <translation>Portmanyj: </translation>
    </message>
    <message>
        <source>Received</source>
        <translation>Ôdebrane</translation>
    </message>
    <message>
        <source>Direction</source>
        <translation>Richtōng</translation>
    </message>
    <message>
        <source>Version</source>
        <translation>Wersyjŏ</translation>
    </message>
    <message>
        <source>User Agent</source>
        <translation>Agynt Używŏcza</translation>
    </message>
    <message>
        <source>Services</source>
        <translation>Usugi</translation>
    </message>
    <message>
        <source>Connection Time</source>
        <translation>Czŏs Skuplowaniŏ</translation>
    </message>
    <message>
        <source>Last block time</source>
        <translation>Czas ôstatnigo bloku</translation>
    </message>
    <message>
        <source>&amp;Open</source>
        <translation>Ô&amp;dewrzij</translation>
    </message>
    <message>
        <source>&amp;Network Traffic</source>
        <translation>&amp;Ruch necowy</translation>
    </message>
    <message>
        <source>In:</source>
        <translation>Wchōd:</translation>
    </message>
    <message>
        <source>Out:</source>
        <translation>Wychōd:</translation>
    </message>
    <message>
        <source>1 &amp;day</source>
        <translation>1 &amp;dziyń</translation>
    </message>
    <message>
        <source>&amp;Disconnect</source>
        <translation>Ô&amp;dkupluj</translation>
    </message>
    <message>
        <source>Welcome to the %1 RPC console.</source>
        <translation>Witej w %1 kōnsoli RPC.</translation>
    </message>
    <message>
        <source>WARNING: Scammers have been active, telling users to type commands here, stealing their wallet contents. Do not use this console without fully understanding the ramifications of a command.</source>
        <translation>POZŌR: Machlyrze namŏwiajōm do wpisowaniŏ tukej roztōmajtych nakŏzań coby porwać portmanyj. Niy używej tyj kōnsole bez połnego zrozumiyniŏ wpisowanych nakŏzań.</translation>
    </message>
    <message>
        <source>Network activity disabled</source>
        <translation>Aktywność necowŏ zastawiōnŏ</translation>
    </message>
    <message>
        <source>never</source>
        <translation>nikej</translation>
    </message>
    <message>
        <source>Inbound</source>
        <translation>Wchodowy</translation>
    </message>
    <message>
        <source>Outbound</source>
        <translation>Wychodowy</translation>
    </message>
    <message>
        <source>Yes</source>
        <translation>Ja</translation>
    </message>
    <message>
        <source>No</source>
        <translation>Niy</translation>
    </message>
    </context>
<context>
    <name>ReceiveCoinsDialog</name>
    <message>
        <source>&amp;Label:</source>
        <translation>&amp;Etyketa:</translation>
    </message>
    <message>
        <source>An optional message to attach to the payment request, which will be displayed when the request is opened. Note: The message will not be sent with the payment over the Particl network.</source>
        <translation>Ôpcyjōnalnŏ wiadōmość do prziwstōniŏ do żōndaniŏ płatu, kerŏ bydzie wyświytlanŏ, kej żōndanie ôstanie ôdewrzōne. Napōmniynie: wiadōmość ta niy ôstanie wysłanŏ z płatym w nec Particl.</translation>
    </message>
    <message>
        <source>Clear</source>
        <translation>Wypucuj</translation>
    </message>
    <message>
        <source>Native segwit addresses (aka Bech32 or BIP-173) reduce your transaction fees later on and offer better protection against typos, but old wallets don't support them. When unchecked, an address compatible with older wallets will be created instead.</source>
        <translation>Natywne adresy segwit (aka Bech32 abo BIP-173) zmyńszajōm niyskorzij twoje ôpłŏcki za transakcyje i dadzōm lepsze zabezpieczynie przed chybami, ale stare portmanyje jejich niy podpiyrajōm. Jeźli ôdznaczōne, zrychtowanŏ ôstanie adresa kōmpatybilnŏ ze starszymi portmanyjami.</translation>
    </message>
    <message>
        <source>Show</source>
        <translation>Pokŏż</translation>
    </message>
    <message>
        <source>Remove</source>
        <translation>Wychrōń</translation>
    </message>
    <message>
        <source>Copy URI</source>
        <translation>Kopiyruj URI</translation>
    </message>
    <message>
        <source>Copy label</source>
        <translation>Kopiyruj etyketã</translation>
    </message>
    <message>
        <source>Copy message</source>
        <translation>Kopiyruj wiadōmość</translation>
    </message>
    <message>
        <source>Copy amount</source>
        <translation>Kopiyruj kwotã</translation>
    </message>
</context>
<context>
    <name>ReceiveRequestDialog</name>
    <message>
        <source>QR Code</source>
        <translation>Kod QR</translation>
    </message>
    <message>
        <source>Copy &amp;URI</source>
        <translation>Kopiyruj &amp;URI</translation>
    </message>
    <message>
        <source>Copy &amp;Address</source>
        <translation>Kopiyruj &amp;Adresã</translation>
    </message>
    <message>
        <source>&amp;Save Image...</source>
        <translation>&amp;Spamiyntej Ôbrozek</translation>
    </message>
    <message>
        <source>Payment information</source>
        <translation>Informacyje ô płacie</translation>
    </message>
    <message>
        <source>URI</source>
        <translation>URI</translation>
    </message>
    <message>
        <source>Address</source>
        <translation>Adresa</translation>
    </message>
    <message>
        <source>Amount</source>
        <translation>Kwota</translation>
    </message>
    <message>
        <source>Label</source>
        <translation>Etyketa</translation>
    </message>
    <message>
        <source>Message</source>
        <translation>Wiadōmość</translation>
    </message>
    <message>
        <source>Wallet</source>
        <translation>Portmanyj</translation>
    </message>
    </context>
<context>
    <name>RecentRequestsTableModel</name>
    <message>
        <source>Date</source>
        <translation>Datōm</translation>
    </message>
    <message>
        <source>Label</source>
        <translation>Etyketa</translation>
    </message>
    <message>
        <source>Message</source>
        <translation>Wiadōmość</translation>
    </message>
    <message>
        <source>(no label)</source>
        <translation>(chyba etykety)</translation>
    </message>
    </context>
<context>
    <name>SendCoinsDialog</name>
    <message>
        <source>Send Coins</source>
        <translation>Poślij mōnety</translation>
    </message>
    <message>
        <source>Quantity:</source>
        <translation>Wielość:</translation>
    </message>
    <message>
        <source>Bytes:</source>
        <translation>Bajtōw:</translation>
    </message>
    <message>
        <source>Amount:</source>
        <translation>Kwota:</translation>
    </message>
    <message>
        <source>Fee:</source>
        <translation>Ôpłŏcka:</translation>
    </message>
    <message>
        <source>After Fee:</source>
        <translation>Po ôpłŏcce:</translation>
    </message>
    <message>
        <source>Change:</source>
        <translation>Wydŏwka:</translation>
    </message>
    <message>
        <source>Choose...</source>
        <translation>Ôbier...</translation>
    </message>
    <message>
        <source>Warning: Fee estimation is currently not possible.</source>
        <translation>Pozōr: Ôszacowanie ôpłŏcki za transakcyje je aktualnie niymożebne.</translation>
    </message>
    <message>
        <source>per kilobyte</source>
        <translation>na kilobajt</translation>
    </message>
    <message>
        <source>Hide</source>
        <translation>Skryj</translation>
    </message>
    <message>
        <source>Recommended:</source>
        <translation>Doradzane:</translation>
    </message>
    <message>
        <source>Custom:</source>
        <translation>Włŏsne:</translation>
    </message>
    <message>
        <source>Dust:</source>
        <translation>Sztaub:</translation>
    </message>
    <message>
        <source>Balance:</source>
        <translation>Saldo:</translation>
    </message>
    <message>
        <source>Copy quantity</source>
        <translation>Kopiyruj wielość</translation>
    </message>
    <message>
        <source>Copy amount</source>
        <translation>Kopiyruj kwotã</translation>
    </message>
    <message>
        <source>Copy fee</source>
        <translation>Kopiyruj ôpłŏckã</translation>
    </message>
    <message>
        <source>Copy after fee</source>
        <translation>Kopiyruj wielość po ôpłŏcce</translation>
    </message>
    <message>
        <source>Copy bytes</source>
        <translation>Kopiyruj wielość bajtōw</translation>
    </message>
    <message>
        <source>Copy dust</source>
        <translation>Kopiyruj sztaub</translation>
    </message>
    <message>
        <source>Copy change</source>
        <translation>Kopiyruj wydŏwkã</translation>
    </message>
    <message>
        <source>%1 (%2 blocks)</source>
        <translation>%1 (%2 blokōw)</translation>
    </message>
    <message>
        <source>or</source>
        <translation>abo</translation>
    </message>
    <message>
        <source>Transaction creation failed!</source>
        <translation>Utworzynie transakcyje niy podarziło sie!</translation>
    </message>
    <message>
        <source>Warning: Invalid Particl address</source>
        <translation>Pozōr: niynŏleżnŏ adresa Particl</translation>
    </message>
    <message>
        <source>Warning: Unknown change address</source>
        <translation>Pozōr: Niyznōmŏ adresa wydŏwki</translation>
    </message>
    <message>
        <source>(no label)</source>
        <translation>(chyba etykety)</translation>
    </message>
</context>
<context>
    <name>SendCoinsEntry</name>
    <message>
        <source>&amp;Label:</source>
        <translation>&amp;Etyketa:</translation>
    </message>
    <message>
        <source>This is a normal payment.</source>
        <translation>To je normalny płat.</translation>
    </message>
    <message>
        <source>The Bitcoin address to send the payment to</source>
        <translation>Adresa Bitcoin, na kerõ chcesz posłać płat</translation>
    </message>
    <message>
        <source>Alt+A</source>
        <translation>Alt+A</translation>
    </message>
    <message>
        <source>Alt+P</source>
        <translation>Alt+P</translation>
    </message>
    <message>
        <source>Use available balance</source>
        <translation>Użyj dostympnego salda</translation>
    </message>
    <message>
        <source>Message:</source>
        <translation>Wiadōmość:</translation>
    </message>
    <message>
        <source>A message that was attached to the particl: URI which will be stored with the transaction for your reference. Note: This message will not be sent over the Particl network.</source>
        <translation>Wiadōmość, kerŏ ôstała prziwstōnŏ do URI particl:, kerŏ bydzie przechowowanŏ z transakcyjōm w cylach informacyjnych. Napōmniynie: Ta wiadōmość niy bydzie rozszyrzowanŏ w necu Particl.</translation>
    </message>
    </context>
<context>
    <name>SendConfirmationDialog</name>
    <message>
        <source>Yes</source>
        <translation>Ja</translation>
    </message>
</context>
<context>
    <name>ShutdownWindow</name>
    </context>
<context>
    <name>SignVerifyMessageDialog</name>
    <message>
        <source>Signatures - Sign / Verify a Message</source>
        <translation>Szkryfki - Podpisz / Zweryfikuj Wiadōmość</translation>
    </message>
    <message>
        <source>&amp;Sign Message</source>
        <translation>&amp;Szkryftnij Wiadōmość</translation>
    </message>
    <message>
        <source>Alt+A</source>
        <translation>Alt+A</translation>
    </message>
    <message>
        <source>Alt+P</source>
        <translation>Alt+P</translation>
    </message>
    <message>
        <source>Sign &amp;Message</source>
        <translation>Szkryftnij &amp;Wiadōmość</translation>
    </message>
    <message>
        <source>&amp;Verify Message</source>
        <translation>&amp;Weryfikuj Wiadōmość</translation>
    </message>
    <message>
        <source>Message signing failed.</source>
        <translation>Szkryftniyńcie wiadōmości niy podarziło sie.</translation>
    </message>
    <message>
        <source>Message signed.</source>
        <translation>Wiadōmość szkryftniyntŏ.</translation>
    </message>
    <message>
        <source>Message verification failed.</source>
        <translation>Weryfikacyjŏ wiadōmości niy podarziła sie.</translation>
    </message>
    </context>
<context>
    <name>SplashScreen</name>
    <message>
        <source>[testnet]</source>
        <translation>[testnet]</translation>
    </message>
</context>
<context>
    <name>TrafficGraphWidget</name>
    <message>
        <source>KB/s</source>
        <translation>KB/s</translation>
    </message>
</context>
<context>
    <name>TransactionDesc</name>
    <message>
        <source>Status</source>
        <translation>Sztatus</translation>
    </message>
    <message>
        <source>Date</source>
        <translation>Datōm</translation>
    </message>
    <message>
        <source>Source</source>
        <translation>Źrōdło</translation>
    </message>
    <message>
        <source>From</source>
        <translation>Z</translation>
    </message>
    <message>
        <source>unknown</source>
        <translation>niyznōme</translation>
    </message>
    <message>
        <source>To</source>
        <translation>Do</translation>
    </message>
    <message>
        <source>label</source>
        <translation>etyketa</translation>
    </message>
    <message>
        <source>Message</source>
        <translation>Wiadōmość</translation>
    </message>
    <message>
        <source>Comment</source>
        <translation>Kōmyntŏrz</translation>
    </message>
    <message>
        <source>Transaction</source>
        <translation>Transakcyjŏ</translation>
    </message>
    <message>
        <source>Amount</source>
        <translation>Kwota</translation>
    </message>
    </context>
<context>
    <name>TransactionDescDialog</name>
    </context>
<context>
    <name>TransactionTableModel</name>
    <message>
        <source>Date</source>
        <translation>Datōm</translation>
    </message>
    <message>
        <source>Type</source>
        <translation>Zorta</translation>
    </message>
    <message>
        <source>Label</source>
        <translation>Etyketa</translation>
    </message>
    <message>
        <source>Received with</source>
        <translation>Ôdebrane z</translation>
    </message>
    <message>
        <source>Received from</source>
        <translation>Ôdebrane ôd</translation>
    </message>
    <message>
        <source>Payment to yourself</source>
        <translation>Płat do siebie</translation>
    </message>
    <message>
        <source>(no label)</source>
        <translation>(chyba etykety)</translation>
    </message>
    </context>
<context>
    <name>TransactionView</name>
    <message>
        <source>All</source>
        <translation>Wszyjske</translation>
    </message>
    <message>
        <source>Today</source>
        <translation>Dzisiej</translation>
    </message>
    <message>
        <source>Received with</source>
        <translation>Ôdebrane z</translation>
    </message>
    <message>
        <source>Other</source>
        <translation>Inksze</translation>
    </message>
    <message>
        <source>Enter address, transaction id, or label to search</source>
        <translation>Wkludź adresa, idyntyfikatōr transakcyje abo etyketã coby wyszukać</translation>
    </message>
    <message>
        <source>Copy address</source>
        <translation>Kopiyruj adresã</translation>
    </message>
    <message>
        <source>Copy label</source>
        <translation>Kopiyruj etyketã</translation>
    </message>
    <message>
        <source>Copy amount</source>
        <translation>Kopiyruj kwotã</translation>
    </message>
    <message>
        <source>Copy transaction ID</source>
        <translation>Kopiyruj ID transakcyje</translation>
    </message>
    <message>
        <source>Edit label</source>
        <translation>Edytuj etyketa</translation>
    </message>
    <message>
        <source>Comma separated file (*.csv)</source>
        <translation>Zbiōr *.CSV (dane rozdzielane kōmami)</translation>
    </message>
    <message>
        <source>Confirmed</source>
        <translation>Przituplowany</translation>
    </message>
    <message>
        <source>Date</source>
        <translation>Datōm</translation>
    </message>
    <message>
        <source>Type</source>
        <translation>Zorta</translation>
    </message>
    <message>
        <source>Label</source>
        <translation>Etyketa</translation>
    </message>
    <message>
        <source>Address</source>
        <translation>Adresa</translation>
    </message>
    <message>
        <source>ID</source>
        <translation>ID</translation>
    </message>
    <message>
        <source>Exporting Failed</source>
        <translation>Eksportowanie niy podarziło sie</translation>
    </message>
    <message>
        <source>to</source>
        <translation>do</translation>
    </message>
</context>
<context>
    <name>UnitDisplayStatusBarControl</name>
    </context>
<context>
    <name>WalletController</name>
    </context>
<context>
    <name>WalletFrame</name>
    </context>
<context>
    <name>WalletModel</name>
    <message>
        <source>Send Coins</source>
        <translation>Poślij mōnety</translation>
    </message>
    <message>
        <source>New fee:</source>
        <translation>Nowŏ ôpłŏcka:</translation>
    </message>
    <message>
        <source>default wallet</source>
        <translation>wychodny portmanyj</translation>
    </message>
</context>
<context>
    <name>WalletView</name>
    <message>
        <source>Export the data in the current tab to a file</source>
        <translation>Eksportuj dane z aktywnyj szkarty do zbioru</translation>
    </message>
    <message>
        <source>Backup Failed</source>
        <translation>Backup niy podarził sie</translation>
    </message>
    <message>
        <source>Cancel</source>
        <translation>Pociep</translation>
    </message>
</context>
<context>
    <name>bitcoin-core</name>
    <message>
        <source>Particl Core</source>
        <translation>Particl Core</translation>
    </message>
    <message>
        <source>The %s developers</source>
        <translation>Twōrcy %s</translation>
    </message>
    <message>
        <source>Warning: The network does not appear to fully agree! Some miners appear to be experiencing issues.</source>
        <translation>Pozōr: Nec niy wydŏwŏ sie w połni zgodliwy! Niykerzi grubiŏrze wydajōm sie doświadczać niyprzileżytości.</translation>
    </message>
    <message>
        <source>Copyright (C) %i-%i</source>
        <translation>Copyright (C) %i-%i</translation>
    </message>
    <message>
        <source>Error loading %s</source>
        <translation>Feler wgrŏwaniŏ %s</translation>
    </message>
    <message>
        <source>Error loading %s: Private keys can only be disabled during creation</source>
        <translation>Feler wgrŏwaniŏ %s: Klucze prywatne mogōm być zastawiōne ino w czasie tworzyniŏ</translation>
    </message>
    <message>
        <source>Error loading %s: Wallet corrupted</source>
        <translation>Feler wgrŏwaniŏ %s: Portmanyj poprzniōny</translation>
    </message>
    <message>
        <source>Error loading %s: Wallet requires newer version of %s</source>
        <translation>Feler wgrŏwaniŏ %s: Portmanyj wymŏgŏ nowszyj wersyje %s</translation>
    </message>
    <message>
        <source>Error loading block database</source>
        <translation>Feler wgrŏwaniŏ bazy blokōw</translation>
    </message>
    <message>
        <source>Error: Disk space is low!</source>
        <translation>Feler: Za mało wolnego placu na dysku!</translation>
    </message>
    <message>
        <source>Loading P2P addresses...</source>
        <translation>Wgrŏwanie adres P2P...</translation>
    </message>
    <message>
        <source>Loading banlist...</source>
        <translation>Wgrŏwanie wykŏzu zaszperowanych...</translation>
    </message>
    <message>
        <source>Unsupported logging category %s=%s.</source>
        <translation>Niypodpiyranŏ kategoryjŏ registrowaniŏ %s=%s.</translation>
    </message>
    <message>
        <source>Verifying blocks...</source>
        <translation>Weryfikacyjŏ blokōw...</translation>
    </message>
    <message>
        <source>Error: Disk space is low for %s</source>
        <translation>Feler: Za mało wolnego placu na dysku dlŏ %s</translation>
    </message>
    <message>
        <source>Information</source>
        <translation>Informacyjŏ</translation>
    </message>
    <message>
        <source>Signing transaction failed</source>
        <translation>Szkryftniyńcie transakcyji niy podarziło sie</translation>
    </message>
    <message>
        <source>This is experimental software.</source>
        <translation>To je eksperymyntalny softwer.</translation>
    </message>
    <message>
        <source>Transaction too large</source>
        <translation>Transakcyjŏ za srogŏ</translation>
    </message>
    <message>
        <source>Verifying wallet(s)...</source>
        <translation>Weryfikacyjŏ portmanyja(ōw)...</translation>
    </message>
    <message>
        <source>Warning</source>
        <translation>Pozōr</translation>
    </message>
    <message>
        <source>Warning: unknown new rules activated (versionbit %i)</source>
        <translation>Pozōr: aktywowano było niyznōme nowe prawidła (versionbit %i)</translation>
    </message>
    <message>
        <source>Total length of network version string (%i) exceeds maximum length (%i). Reduce the number or size of uacomments.</source>
        <translation>Imyntnŏ dugość kety wersyje (%i) przekrŏczŏ maksymalnõ dopuszczalnõ dugość (%i). Zmyńsz wielość abo miara parametra uacomment.</translation>
    </message>
    <message>
        <source>Warning: Wallet file corrupt, data salvaged! Original %s saved as %s in %s; if your balance or transactions are incorrect you should restore from a backup.</source>
        <translation>Pozōr: Ôdtworzōno było dane z poprzniōnego zbioru portmanyja! Ôryginalny %s ôstoł zapisany za %s w %s; jeźli twoje saldo abo transakcyje sōm niynŏleżne winiyn żeś prziwrōcić kopijõ ibrycznõ.</translation>
    </message>
    <message>
        <source>Error loading wallet %s. Duplicate -wallet filename specified.</source>
        <translation>Feler w czasie wgrŏwaniŏ portmanyja %s. Podanŏ tuplowane miano zbioru w -wallet.</translation>
    </message>
    <message>
        <source>Starting network threads...</source>
        <translation>Sztartowanie wōntkōw necowych...</translation>
    </message>
    <message>
        <source>Unknown network specified in -onlynet: '%s'</source>
        <translation>Niyznōmy nec ôkryślōny w -onlynet: '%s'</translation>
    </message>
    <message>
        <source>Warning: Private keys detected in wallet {%s} with disabled private keys</source>
        <translation>Pozōr: Wykryto było klucze prywatne w portmanyju {%s} kery mŏ zastawiōne klucze prywatne</translation>
    </message>
    <message>
        <source>Loading block index...</source>
        <translation>Wgrŏwanie indeksu blokōw...</translation>
    </message>
    <message>
        <source>Loading wallet...</source>
        <translation>Wgrŏwanie portmanyja...</translation>
    </message>
    <message>
        <source>Rescanning...</source>
        <translation>Pōnowne skanowanie</translation>
    </message>
    <message>
        <source>Done loading</source>
        <translation>Wgrŏwanie zakōńczōne</translation>
    </message>
    <message>
        <source>Error</source>
        <translation>Feler</translation>
    </message>
</context>
</TS><|MERGE_RESOLUTION|>--- conflicted
+++ resolved
@@ -474,15 +474,11 @@
         <translation>Terŏźny</translation>
     </message>
     <message>
-<<<<<<< HEAD
-        <source>Show the %1 help message to get a list with possible Particl command-line options</source>
-=======
         <source>&amp;Sending addresses</source>
         <translation>&amp;Adresy posyłaniŏ</translation>
     </message>
     <message>
-        <source>Show the %1 help message to get a list with possible Bitcoin command-line options</source>
->>>>>>> 379f71ea
+        <source>Show the %1 help message to get a list with possible Particl command-line options</source>
         <translation>Pokŏż pōmoc %1 coby zobŏczyć wykŏz wszyjskich ôpcyji piski nakŏzań.</translation>
     </message>
     <message>
