--- conflicted
+++ resolved
@@ -306,10 +306,6 @@
         <translation>Промени &amp;лозинку...</translation>
     </message>
     <message>
-<<<<<<< HEAD
-        <source>Send coins to a Particl address</source>
-        <translation>Пошаљите новац на bitcoin адресу</translation>
-=======
         <source>&amp;Sending addresses...</source>
         <translation>&amp;Адресе за слање...</translation>
     </message>
@@ -342,13 +338,12 @@
         <translation>Поново идексирање блокова на диску.</translation>
     </message>
     <message>
-        <source>Send coins to a Bitcoin address</source>
+        <source>Send coins to a Particl address</source>
         <translation>Пошаљите новац на Биткоин адресу</translation>
     </message>
     <message>
         <source>Backup wallet to another location</source>
         <translation>Направите резервну копију новчаника на другој локацији</translation>
->>>>>>> afc115d7
     </message>
     <message>
         <source>Change the passphrase used for wallet encryption</source>
