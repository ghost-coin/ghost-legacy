<TS language="sr" version="2.1">
<context>
    <name>AddressBookPage</name>
    <message>
        <source>Right-click to edit address or label</source>
        <translation>Десни клик за измену адресе или ознаке</translation>
    </message>
    <message>
        <source>Create a new address</source>
        <translation>Направите нову адресу</translation>
    </message>
    <message>
        <source>&amp;New</source>
        <translation>&amp;Ново</translation>
    </message>
    <message>
        <source>Copy the currently selected address to the system clipboard</source>
        <translation>Копирај тренутно одабрану адресу</translation>
    </message>
    <message>
        <source>&amp;Copy</source>
        <translation>&amp;Копирај</translation>
    </message>
    <message>
        <source>C&amp;lose</source>
        <translation>&amp;Затвори</translation>
    </message>
    <message>
        <source>Delete the currently selected address from the list</source>
        <translation>Обришите тренутно одабрану адресу са листе</translation>
    </message>
    <message>
        <source>Enter address or label to search</source>
        <translation>Унеси адресу или назив ознаке за претрагу</translation>
    </message>
    <message>
        <source>Export the data in the current tab to a file</source>
        <translation>Извези податке из одабране картице у фајлj</translation>
    </message>
    <message>
        <source>&amp;Export</source>
        <translation>&amp;Извези</translation>
    </message>
    <message>
        <source>&amp;Delete</source>
        <translation>&amp;Обриши</translation>
    </message>
    <message>
        <source>Choose the address to send coins to</source>
        <translation>Изаберите адресу за слање</translation>
    </message>
    <message>
        <source>Choose the address to receive coins with</source>
        <translation>Изаберите адресу за примање</translation>
    </message>
    <message>
        <source>C&amp;hoose</source>
        <translation>&amp;Изабери</translation>
    </message>
    <message>
        <source>Sending addresses</source>
        <translation>Адресе за слање</translation>
    </message>
    <message>
        <source>Receiving addresses</source>
        <translation>Адресе за примање</translation>
    </message>
    <message>
        <source>These are your Particl addresses for sending payments. Always check the amount and the receiving address before sending coins.</source>
        <translation>Ово су ваше Биткоин адресе за слање уплата. Увек добро проверите износ и адресу на коју шаљете пре него што пошаљете уплату.</translation>
    </message>
    <message>
        <source>These are your Bitcoin addresses for receiving payments. Use the 'Create new receiving address' button in the receive tab to create new addresses.</source>
        <translation>Ово су твоје Биткоин адресе за приманје уплата. Користи дугме „Направи нову адресу за примање” у картици за примање за креирање нових адреса.</translation>
    </message>
    <message>
        <source>&amp;Copy Address</source>
        <translation>&amp;Копирај Адресу</translation>
    </message>
    <message>
        <source>Copy &amp;Label</source>
        <translation>Копирај &amp; Обележи</translation>
    </message>
    <message>
        <source>&amp;Edit</source>
        <translation>&amp;Измени</translation>
    </message>
    <message>
        <source>Export Address List</source>
        <translation>Извези Листу Адреса</translation>
    </message>
    <message>
        <source>Comma separated file (*.csv)</source>
        <translation>Зарезом одвојене вредности (*.csv)</translation>
    </message>
    <message>
        <source>Exporting Failed</source>
        <translation>Извоз Неуспешан</translation>
    </message>
    <message>
        <source>There was an error trying to save the address list to %1. Please try again.</source>
        <translation>Десила се грешка приликом покушаја да се листа адреса упамти на  %1. Молимо покушајте поново.</translation>
    </message>
</context>
<context>
    <name>AddressTableModel</name>
    <message>
        <source>Label</source>
        <translation>Етикета</translation>
    </message>
    <message>
        <source>Address</source>
        <translation>Адреса</translation>
    </message>
    <message>
        <source>(no label)</source>
        <translation>(без етикете)</translation>
    </message>
</context>
<context>
    <name>AskPassphraseDialog</name>
    <message>
        <source>Passphrase Dialog</source>
        <translation>Прозор за унос лозинке</translation>
    </message>
    <message>
        <source>Enter passphrase</source>
        <translation>Унесите лозинку</translation>
    </message>
    <message>
        <source>New passphrase</source>
        <translation>Нова лозинка</translation>
    </message>
    <message>
        <source>Repeat new passphrase</source>
        <translation>Поновите нову лозинку</translation>
    </message>
    <message>
        <source>Show passphrase</source>
        <translation>Прикажи лозинку</translation>
    </message>
    <message>
        <source>Encrypt wallet</source>
        <translation>Шифрирај новчаник</translation>
    </message>
    <message>
        <source>This operation needs your wallet passphrase to unlock the wallet.</source>
        <translation>Ова операција захтева да унесете лозинку новчаника како би откључали новчаник.</translation>
    </message>
    <message>
        <source>Unlock wallet</source>
        <translation>Откључај новчаник</translation>
    </message>
    <message>
        <source>This operation needs your wallet passphrase to decrypt the wallet.</source>
        <translation>Ова операција захтева да унесете лозинку новчаника како би дешифровали новчаник.</translation>
    </message>
    <message>
        <source>Decrypt wallet</source>
        <translation>Дешифруј новчаник</translation>
    </message>
    <message>
        <source>Change passphrase</source>
        <translation>Измену лозинку</translation>
    </message>
    <message>
        <source>Confirm wallet encryption</source>
        <translation>Потврди шифрирање новчаника</translation>
    </message>
    <message>
        <source>Warning: If you encrypt your wallet and lose your passphrase, you will &lt;b&gt;LOSE ALL OF YOUR PARTICL&lt;/b&gt;!</source>
        <translation>Упозорење: Уколико шифрирате новчаник и изгубите своју лозинку, &lt;b&gt;ИЗГУБИЋЕТЕ СВЕ СВОЈЕ БИТКОИНЕ&lt;/b&gt;!</translation>
    </message>
    <message>
        <source>Are you sure you wish to encrypt your wallet?</source>
        <translation>Да ли сте сигурни да желите да шифрирате свој новчаник?</translation>
    </message>
    <message>
        <source>Wallet encrypted</source>
        <translation>Новчаник шифриран</translation>
    </message>
    <message>
        <source>Enter the new passphrase for the wallet.&lt;br/&gt;Please use a passphrase of &lt;b&gt;ten or more random characters&lt;/b&gt;, or &lt;b&gt;eight or more words&lt;/b&gt;.</source>
        <translation>Унеси нову лозинку за новчаник&lt;br/&gt;Молимо користи лозинку од десет или више насумичних карактера&lt;b&gt;,или&lt;b&gt;осам или више речи&lt;/b&gt;.</translation>
    </message>
    <message>
        <source>Enter the old passphrase and new passphrase for the wallet.</source>
        <translation>Унеси стару лозунку и нову лозинку новчаника.</translation>
    </message>
    <message>
        <source>Remember that encrypting your wallet cannot fully protect your bitcoins from being stolen by malware infecting your computer.</source>
        <translation>Упамти, шифрирање новчаника не може у потуности заштити твоје биткоине од крађе од стране малвера инфицира твој рачунар.</translation>
    </message>
    <message>
        <source>Wallet to be encrypted</source>
        <translation>Новчаник за шифрирање</translation>
    </message>
    <message>
        <source>Your wallet is about to be encrypted. </source>
        <translation>Твој новчаник ће бити шифриран.</translation>
    </message>
    <message>
        <source>Your wallet is now encrypted. </source>
        <translation>Твој новчаник сада је шифриран.</translation>
    </message>
    <message>
        <source>IMPORTANT: Any previous backups you have made of your wallet file should be replaced with the newly generated, encrypted wallet file. For security reasons, previous backups of the unencrypted wallet file will become useless as soon as you start using the new, encrypted wallet.</source>
        <translation>ВАЖНО: Свакa претходнa резерва новчаника коју сте имали треба да се замени новим, шифрираним фајлом новчаника. Из сигурносних разлога, свака претходна резерва нешифрираног фајла новчаника постаће сувишна, чим почнете да користите нови, шифрирани новчаник.</translation>
    </message>
    <message>
        <source>Wallet encryption failed</source>
        <translation>Шифрирање новчаника неуспешно.</translation>
    </message>
    <message>
        <source>Wallet encryption failed due to an internal error. Your wallet was not encrypted.</source>
        <translation>Шифрирање новчаника није успело због интерне грешке. Ваш новчаник није шифриран.</translation>
    </message>
    <message>
        <source>The supplied passphrases do not match.</source>
        <translation>Лозинке које сте унели нису исте.</translation>
    </message>
    <message>
        <source>Wallet unlock failed</source>
        <translation>Отључавање новчаника није успело.</translation>
    </message>
    <message>
        <source>The passphrase entered for the wallet decryption was incorrect.</source>
        <translation>Лозинка коју сте унели за дешифровање новчаника је погрешна.</translation>
    </message>
    <message>
        <source>Wallet decryption failed</source>
        <translation>Дешифровање новчаника неуспешно.</translation>
    </message>
    <message>
        <source>Wallet passphrase was successfully changed.</source>
        <translation>Лозинка новчаника успешно је промењена.</translation>
    </message>
    <message>
        <source>Warning: The Caps Lock key is on!</source>
        <translation>Упозорање Caps Lock дугме укључено.</translation>
    </message>
</context>
<context>
    <name>BanTableModel</name>
    <message>
        <source>IP/Netmask</source>
        <translation>ИП/Нетмаск</translation>
    </message>
    <message>
        <source>Banned Until</source>
        <translation>Забрањен до</translation>
    </message>
</context>
<context>
    <name>BitcoinGUI</name>
    <message>
        <source>Sign &amp;message...</source>
        <translation>Потпиши &amp;поруку...</translation>
    </message>
    <message>
        <source>Synchronizing with network...</source>
        <translation>Синхронизација са мрежом у току...</translation>
    </message>
    <message>
        <source>&amp;Overview</source>
        <translation>&amp;Општи преглед</translation>
    </message>
    <message>
        <source>Show general overview of wallet</source>
        <translation>Погледајте општи преглед новчаника</translation>
    </message>
    <message>
        <source>&amp;Transactions</source>
        <translation>&amp;Трансакције</translation>
    </message>
    <message>
        <source>Browse transaction history</source>
        <translation>Претражите историјат трансакција</translation>
    </message>
    <message>
        <source>E&amp;xit</source>
        <translation>И&amp;злаз</translation>
    </message>
    <message>
        <source>Quit application</source>
        <translation>Напустите програм</translation>
    </message>
    <message>
        <source>&amp;About %1</source>
        <translation>&amp;О %1</translation>
    </message>
    <message>
        <source>Show information about %1</source>
        <translation>Прикажи информације о %1</translation>
    </message>
    <message>
        <source>About &amp;Qt</source>
        <translation>О &amp;Qt-у</translation>
    </message>
    <message>
        <source>Show information about Qt</source>
        <translation>Прегледајте информације о Qt-у</translation>
    </message>
    <message>
        <source>&amp;Options...</source>
        <translation>П&amp;оставке...</translation>
    </message>
    <message>
        <source>Modify configuration options for %1</source>
        <translation>Измени конфигурацију поставки за %1</translation>
    </message>
    <message>
        <source>&amp;Encrypt Wallet...</source>
        <translation>&amp;Шифровање новчаника...</translation>
    </message>
    <message>
        <source>&amp;Backup Wallet...</source>
        <translation>&amp;Резерна копија новчаника</translation>
    </message>
    <message>
        <source>&amp;Change Passphrase...</source>
        <translation>Промени &amp;лозинку...</translation>
    </message>
    <message>
        <source>Open &amp;URI...</source>
        <translation>Отвори &amp;УРИ...</translation>
    </message>
    <message>
        <source>Create Wallet...</source>
        <translation>Направи Новчаник...</translation>
    </message>
    <message>
        <source>Create a new wallet</source>
        <translation>Направи нови ночаник</translation>
    </message>
    <message>
        <source>Wallet:</source>
        <translation>Новчаник</translation>
    </message>
    <message>
        <source>Click to disable network activity.</source>
        <translation>Кликни да искључиш активност на мрежи.</translation>
    </message>
    <message>
        <source>Network activity disabled.</source>
        <translation>Активност на мрежи искључена.</translation>
    </message>
    <message>
        <source>Click to enable network activity again.</source>
        <translation>Кликни да поново омогућиш активност на мрежи.</translation>
    </message>
    <message>
        <source>Syncing Headers (%1%)...</source>
        <translation>Синхронизовање Заглавља (%1%)...</translation>
    </message>
    <message>
        <source>Reindexing blocks on disk...</source>
        <translation>Поново идексирање блокова на диску.</translation>
    </message>
    <message>
        <source>Proxy is &lt;b&gt;enabled&lt;/b&gt;: %1</source>
        <translation>Прокси је &lt;b&gt;омогућен&lt;/b&gt;: %1</translation>
    </message>
    <message>
        <source>Send coins to a Particl address</source>
        <translation>Пошаљите новац на Биткоин адресу</translation>
    </message>
    <message>
        <source>Backup wallet to another location</source>
        <translation>Направите резервну копију новчаника на другој локацији</translation>
    </message>
    <message>
        <source>Change the passphrase used for wallet encryption</source>
        <translation>Мењање лозинке којом се шифрује новчаник</translation>
    </message>
    <message>
        <source>&amp;Debug window</source>
        <translation>&amp;Прозор за отклањање грешке</translation>
    </message>
    <message>
        <source>Open debugging and diagnostic console</source>
        <translation>Отвори конзолу за отклањање грешака и дијагностику</translation>
    </message>
    <message>
        <source>&amp;Verify message...</source>
        <translation>&amp;Верификовање поруке...</translation>
    </message>
    <message>
        <source>&amp;Send</source>
        <translation>&amp;Пошаљи</translation>
    </message>
    <message>
        <source>&amp;Receive</source>
        <translation>&amp;Прими</translation>
    </message>
    <message>
        <source>&amp;Show / Hide</source>
        <translation>&amp;Прикажи / Сакриј</translation>
    </message>
    <message>
        <source>Show or hide the main Window</source>
        <translation>Прикажи или сакрији главни прозор</translation>
    </message>
    <message>
        <source>Encrypt the private keys that belong to your wallet</source>
        <translation>Шифрирај приватни клуљ који припада новчанику.</translation>
    </message>
    <message>
        <source>Sign messages with your Particl addresses to prove you own them</source>
        <translation>Потписуј поруку са своје Биткоин адресе као доказ да си њихов власник</translation>
    </message>
    <message>
        <source>Verify messages to ensure they were signed with specified Particl addresses</source>
        <translation>Верификуј поруке и утврди да ли су потписане од стране спецификованих Биткоин адреса</translation>
    </message>
    <message>
        <source>&amp;File</source>
        <translation>&amp;Фајл</translation>
    </message>
    <message>
        <source>&amp;Settings</source>
        <translation>&amp;Подешавања</translation>
    </message>
    <message>
        <source>&amp;Help</source>
        <translation>&amp;Помоћ</translation>
    </message>
    <message>
        <source>Tabs toolbar</source>
        <translation>Трака са картицама</translation>
    </message>
    <message>
        <source>Request payments (generates QR codes and particl: URIs)</source>
        <translation>Затражи плаћање (генерише QR кодове и биткоин: URI-е)</translation>
    </message>
    <message>
        <source>Show the list of used sending addresses and labels</source>
        <translation>Прегледајте листу коришћених адреса и етикета за слање уплата</translation>
    </message>
    <message>
        <source>Show the list of used receiving addresses and labels</source>
        <translation>Прегледајте листу коришћених адреса и етикета за пријем уплата</translation>
    </message>
    <message>
        <source>Open a particl: URI or payment request</source>
        <translation>Отворите биткоин: URI или захтев за плаћање</translation>
    </message>
    <message>
        <source>&amp;Command-line options</source>
        <translation>&amp;Опције командне линије</translation>
    </message>
    <message numerus="yes">
        <source>%n active connection(s) to Particl network</source>
        <translation><numerusform>%n aктивна веза са Биткоин мрежом</numerusform><numerusform>%n aктивних веза са Биткоин мрежом</numerusform><numerusform>%n aктивних веза са Биткоин мрежом</numerusform></translation>
    </message>
    <message>
        <source>Indexing blocks on disk...</source>
        <translation>Идексирање блокова на диску...</translation>
    </message>
    <message>
        <source>Processing blocks on disk...</source>
        <translation>Обрада блокова на диску...</translation>
    </message>
    <message numerus="yes">
        <source>Processed %n block(s) of transaction history.</source>
        <translation><numerusform>Обрађенo %n блокова историјата трансакција.</numerusform><numerusform>Обрађенo %n блокова историјата трансакција.</numerusform><numerusform>Обрађенo је %n блокова историјата трансакција.</numerusform></translation>
    </message>
    <message>
        <source>%1 behind</source>
        <translation>%1 уназад</translation>
    </message>
    <message>
        <source>Last received block was generated %1 ago.</source>
        <translation>Последњи примљени блок је направљен пре %1.</translation>
    </message>
    <message>
        <source>Transactions after this will not yet be visible.</source>
        <translation>Трансакције након овога још неће бити видљиве.</translation>
    </message>
    <message>
        <source>Error</source>
        <translation>Greška</translation>
    </message>
    <message>
        <source>Warning</source>
        <translation>Упозорење</translation>
    </message>
    <message>
        <source>Information</source>
        <translation>Информације</translation>
    </message>
    <message>
        <source>Up to date</source>
        <translation>Ажурно</translation>
    </message>
    <message>
<<<<<<< HEAD
        <source>Show the %1 help message to get a list with possible Particl command-line options</source>
=======
        <source>&amp;Sending addresses</source>
        <translation>&amp;Адресе за слање</translation>
    </message>
    <message>
        <source>&amp;Receiving addresses</source>
        <translation>&amp;Адресе за примање</translation>
    </message>
    <message>
        <source>Open Wallet</source>
        <translation>Отворен новчаник</translation>
    </message>
    <message>
        <source>Open a wallet</source>
        <translation>Отвори новчаник</translation>
    </message>
    <message>
        <source>Close Wallet...</source>
        <translation>Затвори новчаник...</translation>
    </message>
    <message>
        <source>Close wallet</source>
        <translation>Затвори новчаник</translation>
    </message>
    <message>
        <source>Show the %1 help message to get a list with possible Bitcoin command-line options</source>
>>>>>>> e301a9fd
        <translation>Прикажи  поруку помоћи %1 за листу са могућим опцијама Биткоин командне линије</translation>
    </message>
    <message>
        <source>default wallet</source>
        <translation>подразумевани новчаник</translation>
    </message>
    <message>
        <source>No wallets available</source>
        <translation>Нема доступних новчаника</translation>
    </message>
    <message>
        <source>Minimize</source>
        <translation>Умањи</translation>
    </message>
    <message>
        <source>Zoom</source>
        <translation>Увеличај</translation>
    </message>
    <message>
        <source>Main Window</source>
        <translation>Главни прозор</translation>
    </message>
    <message>
        <source>%1 client</source>
        <translation>%1 клијент</translation>
    </message>
    <message>
        <source>Connecting to peers...</source>
        <translation>Повезивање са клијентима...</translation>
    </message>
    <message>
        <source>Catching up...</source>
        <translation>Ажурирање у току...</translation>
    </message>
    <message>
        <source>Error: %1</source>
        <translation>Грешка: %1</translation>
    </message>
    <message>
        <source>Warning: %1</source>
        <translation>Упозорење: %1</translation>
    </message>
    <message>
        <source>Date: %1
</source>
        <translation>Датум: %1
</translation>
    </message>
    <message>
        <source>Amount: %1
</source>
        <translation>Износ: %1
</translation>
    </message>
    <message>
        <source>Wallet: %1
</source>
        <translation>Новчаник: %1
</translation>
    </message>
    <message>
        <source>Type: %1
</source>
        <translation>Тип: %1
</translation>
    </message>
    <message>
        <source>Label: %1
</source>
        <translation>Етикета: %1
</translation>
    </message>
    <message>
        <source>Address: %1
</source>
        <translation>Адреса: %1
</translation>
    </message>
    <message>
        <source>Sent transaction</source>
        <translation>Послана трансакција</translation>
    </message>
    <message>
        <source>Incoming transaction</source>
        <translation>Придошла трансакција</translation>
    </message>
    <message>
        <source>HD key generation is &lt;b&gt;enabled&lt;/b&gt;</source>
        <translation>Генерисање ХД кључа је &lt;b&gt;омогућено&lt;/b&gt;</translation>
    </message>
    <message>
        <source>HD key generation is &lt;b&gt;disabled&lt;/b&gt;</source>
        <translation>Генерисање ХД кључа је &lt;b&gt;онеомогућено&lt;/b&gt;</translation>
    </message>
    <message>
        <source>Private key &lt;b&gt;disabled&lt;/b&gt;</source>
        <translation>Приватни кључ &lt;b&gt;онемогућен&lt;/b&gt;</translation>
    </message>
    <message>
        <source>Wallet is &lt;b&gt;encrypted&lt;/b&gt; and currently &lt;b&gt;unlocked&lt;/b&gt;</source>
        <translation>Новчаник јс &lt;b&gt;шифрован&lt;/b&gt; и тренутно &lt;b&gt;откључан&lt;/b&gt;</translation>
    </message>
    <message>
        <source>Wallet is &lt;b&gt;encrypted&lt;/b&gt; and currently &lt;b&gt;locked&lt;/b&gt;</source>
        <translation>Новчаник јс &lt;b&gt;шифрован&lt;/b&gt; и тренутно &lt;b&gt;закључан&lt;/b&gt;</translation>
    </message>
    <message>
        <source>A fatal error occurred. Particl can no longer continue safely and will quit.</source>
        <translation>Дошло је до критичне грешке. Биткоин не може безбедно да настави са радом и искључиће се.</translation>
    </message>
</context>
<context>
    <name>CoinControlDialog</name>
    <message>
        <source>Coin Selection</source>
        <translation>Избор новчића</translation>
    </message>
    <message>
        <source>Quantity:</source>
        <translation>Количина:</translation>
    </message>
    <message>
        <source>Bytes:</source>
        <translation>Бајта:</translation>
    </message>
    <message>
        <source>Amount:</source>
        <translation>Износ:</translation>
    </message>
    <message>
        <source>Fee:</source>
        <translation>Накнада:</translation>
    </message>
    <message>
        <source>Dust:</source>
        <translation>Прашина:</translation>
    </message>
    <message>
        <source>After Fee:</source>
        <translation>Након накнаде:</translation>
    </message>
    <message>
        <source>Change:</source>
        <translation>Промени:</translation>
    </message>
    <message>
        <source>(un)select all</source>
        <translation>изаберите / поништите све
</translation>
    </message>
    <message>
        <source>Tree mode</source>
        <translation>Прикажи као стабло</translation>
    </message>
    <message>
        <source>List mode</source>
        <translation>Прикажи као листу</translation>
    </message>
    <message>
        <source>Amount</source>
        <translation>Износ</translation>
    </message>
    <message>
        <source>Received with label</source>
        <translation>Примљено са етикетом</translation>
    </message>
    <message>
        <source>Received with address</source>
        <translation>Примљено са адресом</translation>
    </message>
    <message>
        <source>Date</source>
        <translation>datum</translation>
    </message>
    <message>
        <source>Confirmations</source>
        <translation>Потврде</translation>
    </message>
    <message>
        <source>Confirmed</source>
        <translation>Potvrdjen</translation>
    </message>
    <message>
        <source>Copy address</source>
        <translation>Копирај адресу</translation>
    </message>
    <message>
        <source>Copy label</source>
        <translation>Копирај налепницу</translation>
    </message>
    <message>
        <source>Copy amount</source>
        <translation>Копирај износ</translation>
    </message>
    <message>
        <source>Copy transaction ID</source>
        <translation>Копирај идентификациони број трансакције</translation>
    </message>
    <message>
        <source>Lock unspent</source>
        <translation>Закључај непотрошено</translation>
    </message>
    <message>
        <source>Unlock unspent</source>
        <translation>Откључај непотрошено</translation>
    </message>
    <message>
        <source>Copy quantity</source>
        <translation>Копирај количину</translation>
    </message>
    <message>
        <source>Copy fee</source>
        <translation>Копирај провизију</translation>
    </message>
    <message>
        <source>Copy after fee</source>
        <translation>Копирај након провизије</translation>
    </message>
    <message>
        <source>Copy bytes</source>
        <translation>Копирај бајтове</translation>
    </message>
    <message>
        <source>Copy dust</source>
        <translation>Копирај прашину</translation>
    </message>
    <message>
        <source>Copy change</source>
        <translation>Копирај промену</translation>
    </message>
    <message>
        <source>(%1 locked)</source>
        <translation>(%1 закључан)</translation>
    </message>
    <message>
        <source>yes</source>
        <translation>да</translation>
    </message>
    <message>
        <source>no</source>
        <translation>не</translation>
    </message>
    <message>
        <source>This label turns red if any recipient receives an amount smaller than the current dust threshold.</source>
        <translation>Ознака постаје црвена уколико прималац прими износ мањи од износа „прашине”. (сићушног износа).</translation>
    </message>
    <message>
        <source>Can vary +/- %1 satoshi(s) per input.</source>
        <translation>Може варирати  +/- %1 сатоши(ја) по инпуту.</translation>
    </message>
    <message>
        <source>(no label)</source>
        <translation>(без налепнице)</translation>
    </message>
    <message>
        <source>change from %1 (%2)</source>
        <translation>Измени од %1 (%2)</translation>
    </message>
    <message>
        <source>(change)</source>
        <translation>(промени)</translation>
    </message>
</context>
<context>
    <name>CreateWalletActivity</name>
    <message>
        <source>Creating Wallet &lt;b&gt;%1&lt;/b&gt;...</source>
        <translation>Креирање новчаника&lt;b&gt;%1... &lt;/b&gt;...</translation>
    </message>
    <message>
        <source>Create wallet failed</source>
        <translation>Креирање неуспешно</translation>
    </message>
    <message>
        <source>Create wallet warning</source>
        <translation>Направи упозорење за новчаник</translation>
    </message>
</context>
<context>
    <name>CreateWalletDialog</name>
    <message>
        <source>Create Wallet</source>
        <translation>Направи новчаник</translation>
    </message>
    <message>
        <source>Wallet Name</source>
        <translation>Име новчаника</translation>
    </message>
    <message>
        <source>Encrypt the wallet. The wallet will be encrypted with a passphrase of your choice.</source>
        <translation>Шифрирај новчаник. Новчаник ће бити шифриран лозинком коју одаберете.</translation>
    </message>
    <message>
        <source>Encrypt Wallet</source>
        <translation>Шифрирај новчаник</translation>
    </message>
    <message>
        <source>Disable private keys for this wallet. Wallets with private keys disabled will have no private keys and cannot have an HD seed or imported private keys. This is ideal for watch-only wallets.</source>
        <translation>Онемогући приватни кључ за овај новчаник. Новчаници са онемогућеним приватним кључем неће  имати приватни кључ и не могу имати HD семе или увезени приватни кључ. Ова опција идеална је за новчанике који су искључиво за посматрање.</translation>
    </message>
    <message>
        <source>Disable Private Keys</source>
        <translation>Онемогући Приватне Кључеве</translation>
    </message>
    <message>
        <source>Make a blank wallet. Blank wallets do not initially have private keys or scripts. Private keys and addresses can be imported, or an HD seed can be set, at a later time.</source>
        <translation>Направи празан новчаник.</translation>
    </message>
    <message>
        <source>Make Blank Wallet</source>
        <translation>Направи Празан Новчаник</translation>
    </message>
    <message>
        <source>Create</source>
        <translation>Направи</translation>
    </message>
</context>
<context>
    <name>EditAddressDialog</name>
    <message>
        <source>Edit Address</source>
        <translation>Измени адресу</translation>
    </message>
    <message>
        <source>&amp;Label</source>
        <translation>&amp;Етикета</translation>
    </message>
    <message>
        <source>The label associated with this address list entry</source>
        <translation>Етикета повезана са овом ставком из листе адреса</translation>
    </message>
    <message>
        <source>The address associated with this address list entry. This can only be modified for sending addresses.</source>
        <translation>Адреса повезана са овом ставком из листе адреса. Ово можете променити једини у случају адреса за плаћање.</translation>
    </message>
    <message>
        <source>&amp;Address</source>
        <translation>&amp;Адреса</translation>
    </message>
    <message>
        <source>New sending address</source>
        <translation>Нова адреса за слање</translation>
    </message>
    <message>
        <source>Edit receiving address</source>
        <translation>Измени адресу за примање</translation>
    </message>
    <message>
        <source>Edit sending address</source>
        <translation>Измени адресу за слање</translation>
    </message>
    <message>
        <source>The entered address "%1" is not a valid Particl address.</source>
        <translation>Унета адреса "%1" није важећа Биткоин адреса.</translation>
    </message>
    <message>
        <source>Address "%1" already exists as a receiving address with label "%2" and so cannot be added as a sending address.</source>
        <translation>Адреса "%1" већ постоји као примајућа адреса са ознаком "%2" и не може бити додата као адреса за слање.</translation>
    </message>
    <message>
        <source>The entered address "%1" is already in the address book with label "%2".</source>
        <translation>Унета адреса "%1" већ постоји у адресару са ознаком "%2".</translation>
    </message>
    <message>
        <source>Could not unlock wallet.</source>
        <translation>Новчаник није могуће откључати.</translation>
    </message>
    <message>
        <source>New key generation failed.</source>
        <translation>Генерисање новог кључа није успело.</translation>
    </message>
</context>
<context>
    <name>FreespaceChecker</name>
    <message>
        <source>A new data directory will be created.</source>
        <translation>Нови директоријум података ће бити креиран.</translation>
    </message>
    <message>
        <source>name</source>
        <translation>име</translation>
    </message>
    <message>
        <source>Directory already exists. Add %1 if you intend to create a new directory here.</source>
        <translation>Директоријум већ постоји. Додајте %1 ако намеравате да креирате нови директоријум овде.</translation>
    </message>
    <message>
        <source>Path already exists, and is not a directory.</source>
        <translation>Путања већ постоји и није директоријум.</translation>
    </message>
    <message>
        <source>Cannot create data directory here.</source>
        <translation>Не можете креирати директоријум података овде.</translation>
    </message>
</context>
<context>
    <name>HelpMessageDialog</name>
    <message>
        <source>version</source>
        <translation>верзија</translation>
    </message>
    <message>
        <source>(%1-bit)</source>
        <translation>(%1-bit)</translation>
    </message>
    <message>
        <source>About %1</source>
        <translation>Приближно %1</translation>
    </message>
    <message>
        <source>Command-line options</source>
        <translation>Опције командне линије</translation>
    </message>
</context>
<context>
    <name>Intro</name>
    <message>
        <source>Welcome</source>
        <translation>Добродошли</translation>
    </message>
    <message>
        <source>Welcome to %1.</source>
        <translation>Добродошли на  %1.</translation>
    </message>
    <message>
        <source>As this is the first time the program is launched, you can choose where %1 will store its data.</source>
        <translation>Пошто је ово први пут да је програм покренут, можете изабрати где ће %1 чувати своје податке.</translation>
    </message>
    <message>
        <source>When you click OK, %1 will begin to download and process the full %4 block chain (%2GB) starting with the earliest transactions in %3 when %4 initially launched.</source>
        <translation>Када кликнете на ОК, %1 ће почети с преузимањем и процесирањем целокупног ланца блокова %4 (%2GB), почевши од најранијих трансакција у %3 када је %4 покренут.</translation>
    </message>
    <message>
        <source>Reverting this setting requires re-downloading the entire blockchain. It is faster to download the full chain first and prune it later. Disables some advanced features.</source>
        <translation>Враћање ове опције захтева поновно преузимање целокупног блокчејна. Брже је преузети цели ланац и касније га скратити. Онемогућава неке напредне опције.</translation>
    </message>
    <message>
        <source>This initial synchronisation is very demanding, and may expose hardware problems with your computer that had previously gone unnoticed. Each time you run %1, it will continue downloading where it left off.</source>
        <translation>Ова иницијална синхронизација је веома захтевна и може изложити ваш рачунар хардверским проблемима који раније нису били примећени. Сваки пут када покренете %1, преузимање ће се наставити тамо где је било прекинуто.</translation>
    </message>
    <message>
        <source>If you have chosen to limit block chain storage (pruning), the historical data must still be downloaded and processed, but will be deleted afterward to keep your disk usage low.</source>
        <translation>Ако сте одлучили да ограничите складиштење ланаца блокова (тримовање), историјски подаци се ипак морају преузети и обрадити, али ће након тога бити избрисани како би се ограничила употреба диска.</translation>
    </message>
    <message>
        <source>Use the default data directory</source>
        <translation>Користите подразумевани директоријум података</translation>
    </message>
    <message>
        <source>Use a custom data directory:</source>
        <translation>Користите прилагођени директоријум података:</translation>
    </message>
    <message>
        <source>Particl</source>
        <translation>Биткоин</translation>
    </message>
    <message>
        <source>Discard blocks after verification, except most recent %1 GB (prune)</source>
        <translation>Обриши блокове након верификације, осим најновије %1 GB (скраћено)</translation>
    </message>
    <message>
        <source>At least %1 GB of data will be stored in this directory, and it will grow over time.</source>
        <translation>Најмање %1 GB подататака биће складиштен у овај директорјиум који ће временом порасти.</translation>
    </message>
    <message>
        <source>Approximately %1 GB of data will be stored in this directory.</source>
        <translation>Најмање %1 GB подататака биће складиштен у овај директорјиум.</translation>
    </message>
    <message>
        <source>%1 will download and store a copy of the Bitcoin block chain.</source>
        <translation>%1 биће преузеће и складиштити копију Биткоин ланца блокова (блокчејна).</translation>
    </message>
    <message>
        <source>The wallet will also be stored in this directory.</source>
        <translation>Новчаник ће бити складиштен у овом директоријуму.</translation>
    </message>
    <message>
        <source>Error: Specified data directory "%1" cannot be created.</source>
        <translation>Грешка: Одабрана датотека  "%1" не може бити креирана.</translation>
    </message>
    <message>
        <source>Error</source>
        <translation>Greška</translation>
    </message>
    </context>
<context>
    <name>ModalOverlay</name>
    <message>
        <source>Form</source>
        <translation>Форма</translation>
    </message>
    <message>
        <source>Recent transactions may not yet be visible, and therefore your wallet's balance might be incorrect. This information will be correct once your wallet has finished synchronizing with the bitcoin network, as detailed below.</source>
        <translation>Недавне трансакције можда не буду видљиве, зато салдо твог новчаника можда буде нетачан. </translation>
    </message>
    <message>
        <source>Attempting to spend bitcoins that are affected by not-yet-displayed transactions will not be accepted by the network.</source>
        <translation>Покушај слања биткоина који су под утицајем још не приказаних трансакција неће бити прихваћен од стране мреже.</translation>
    </message>
    <message>
        <source>Number of blocks left</source>
        <translation>Остала количина блокова</translation>
    </message>
    <message>
        <source>Unknown...</source>
        <translation>Непознато...</translation>
    </message>
    <message>
        <source>Last block time</source>
        <translation>Време последњег блока</translation>
    </message>
    <message>
        <source>Progress</source>
        <translation>Напредак</translation>
    </message>
    <message>
        <source>Progress increase per hour</source>
        <translation>Пораст напретка по часу</translation>
    </message>
    <message>
        <source>calculating...</source>
        <translation>Рачунање</translation>
    </message>
    <message>
        <source>Estimated time left until synced</source>
        <translation>Оквирно време до краја синхронизације</translation>
    </message>
    <message>
        <source>Hide</source>
        <translation>Сакриј</translation>
    </message>
    <message>
        <source>Unknown. Syncing Headers (%1, %2%)...</source>
        <translation>Непознато. Синхронизација заглавља (%1, %2%)...</translation>
    </message>
</context>
<context>
    <name>OpenURIDialog</name>
    <message>
        <source>Open URI</source>
        <translation>Отвори URI</translation>
    </message>
    <message>
        <source>Open payment request from URI or file</source>
        <translation>Отвори захтев за плаћање од URI ка датотеци</translation>
    </message>
    <message>
        <source>URI:</source>
        <translation>URI:</translation>
    </message>
    <message>
        <source>Select payment request file</source>
        <translation>Одабери датотеку захтева за плаћање</translation>
    </message>
    <message>
        <source>Select payment request file to open</source>
        <translation>Одабери датотеку захтева за плаћање да се отвори</translation>
    </message>
</context>
<context>
    <name>OpenWalletActivity</name>
    <message>
        <source>Open wallet failed</source>
        <translation>Отварање новчаника неуспешно</translation>
    </message>
    <message>
        <source>Open wallet warning</source>
        <translation>Упозорење приликом отварања новчаника</translation>
    </message>
    <message>
        <source>default wallet</source>
        <translation>подразумевани новчаник</translation>
    </message>
    <message>
        <source>Opening Wallet &lt;b&gt;%1&lt;/b&gt;...</source>
        <translation>Отварање новчаника&lt;b&gt;%1&lt;/b&gt;...</translation>
    </message>
</context>
<context>
    <name>OptionsDialog</name>
    <message>
        <source>Options</source>
        <translation>Поставке</translation>
    </message>
    <message>
        <source>&amp;Main</source>
        <translation>&amp;Главни</translation>
    </message>
    <message>
        <source>Automatically start %1 after logging in to the system.</source>
        <translation>Аутоматски почети %1 након пријање на систем.</translation>
    </message>
    <message>
        <source>&amp;Start %1 on system login</source>
        <translation>&amp;Покрени %1 приликом пријаве на систем</translation>
    </message>
    <message>
        <source>Size of &amp;database cache</source>
        <translation>Величина &amp;database кеша</translation>
    </message>
    <message>
        <source>Number of script &amp;verification threads</source>
        <translation>Број скрипти и CPU за верификацију</translation>
    </message>
    <message>
        <source>IP address of the proxy (e.g. IPv4: 127.0.0.1 / IPv6: ::1)</source>
        <translation>ИП адреса проксија (нпр. IPv4: 127.0.0.1 / IPv6: ::1)</translation>
    </message>
    <message>
        <source>Shows if the supplied default SOCKS5 proxy is used to reach peers via this network type.</source>
        <translation>Приказује се ако је испоручени уобичајени SOCKS5 проxy коришћен ради проналажења клијената преко овог типа мреже. </translation>
    </message>
    <message>
        <source>Use separate SOCKS&amp;5 proxy to reach peers via Tor hidden services:</source>
        <translation>Користи посебан SOCKS&amp;5 како би пронашли клијенте преко Тор-а.</translation>
    </message>
    <message>
        <source>Hide the icon from the system tray.</source>
        <translation>Сакриј икону са системске траке.</translation>
    </message>
    <message>
        <source>&amp;Hide tray icon</source>
        <translation>&amp;Сакриј икону</translation>
    </message>
    <message>
        <source>Minimize instead of exit the application when the window is closed. When this option is enabled, the application will be closed only after selecting Exit in the menu.</source>
        <translation>Минимизирај апликацију уместо затворити, када се затвори прозор. Када је ова опција омогућена, апликација ће бити затворена тек након одабира Излаз у менију. </translation>
    </message>
    <message>
        <source>Open the %1 configuration file from the working directory.</source>
        <translation>Отвори  %1 конфигурациони фајл из директоријума у употреби.</translation>
    </message>
    <message>
        <source>Open Configuration File</source>
        <translation>Отвори Конфигурациону Датотеку</translation>
    </message>
    <message>
        <source>Reset all client options to default.</source>
        <translation>Ресетуј све опције клијента на почетна подешавања.</translation>
    </message>
    <message>
        <source>&amp;Reset Options</source>
        <translation>&amp;Ресет Опције</translation>
    </message>
    <message>
        <source>&amp;Network</source>
        <translation>&amp;Мрежа</translation>
    </message>
    <message>
        <source>Disables some advanced features but all blocks will still be fully validated. Reverting this setting requires re-downloading the entire blockchain. Actual disk usage may be somewhat higher.</source>
        <translation>Онемогућава.</translation>
    </message>
    <message>
        <source>Prune &amp;block storage to</source>
        <translation>Сакрати &amp;block складиштење на</translation>
    </message>
    <message>
        <source>GB</source>
        <translation>GB</translation>
    </message>
    <message>
        <source>Reverting this setting requires re-downloading the entire blockchain.</source>
        <translation>Враћање ове опције захтева да поновно преузимање целокупонг блокчејна.</translation>
    </message>
    <message>
        <source>MiB</source>
        <translation>MiB</translation>
    </message>
    <message>
        <source>(0 = auto, &lt;0 = leave that many cores free)</source>
        <translation>(0 = аутоматски одреди, &lt;0 = остави слободно толико језгара)</translation>
    </message>
    <message>
        <source>W&amp;allet</source>
        <translation>новчаник</translation>
    </message>
    <message>
        <source>Expert</source>
        <translation>Експерт</translation>
    </message>
    <message>
        <source>Enable coin &amp;control features</source>
        <translation>Омогући опцију контроле новца</translation>
    </message>
    <message>
        <source>If you disable the spending of unconfirmed change, the change from a transaction cannot be used until that transaction has at least one confirmation. This also affects how your balance is computed.</source>
        <translation>Уколико онемогућиш трошење непотврђеног кусура, кусур трансакције неће моћи да се користи док транскација нема макар једну потврду. Ово такође утиче како ће се салдо рачунати.</translation>
    </message>
    <message>
        <source>&amp;Spend unconfirmed change</source>
        <translation>&amp;Троши непотврђени кусур</translation>
    </message>
    <message>
        <source>Automatically open the Bitcoin client port on the router. This only works when your router supports UPnP and it is enabled.</source>
        <translation>Аутоматски отвори Биткоин клијент порт на рутеру. Ова опција ради само уколико твој рутер подржава и има омогућен UPnP.</translation>
    </message>
    <message>
        <source>Map port using &amp;UPnP</source>
        <translation>Мапирај порт користећи &amp;UPnP</translation>
    </message>
    <message>
        <source>Accept connections from outside.</source>
        <translation>Прихвати конекције од споља.</translation>
    </message>
    <message>
        <source>Allow incomin&amp;g connections</source>
        <translation>Дозволи долазеће конекције.</translation>
    </message>
    <message>
        <source>Connect to the Bitcoin network through a SOCKS5 proxy.</source>
        <translation>Конектуј се на Биткоин мрежу кроз SOCKS5 проксијем.</translation>
    </message>
    <message>
        <source>&amp;Connect through SOCKS5 proxy (default proxy):</source>
        <translation>&amp;Конектуј се кроз SOCKS5 прокси (уобичајени прокси):</translation>
    </message>
    <message>
        <source>Proxy &amp;IP:</source>
        <translation>Прокси &amp;IP:</translation>
    </message>
    <message>
        <source>&amp;Port:</source>
        <translation>&amp;Порт:</translation>
    </message>
    <message>
        <source>Port of the proxy (e.g. 9050)</source>
        <translation>Прокси порт (нпр. 9050)</translation>
    </message>
    <message>
        <source>Used for reaching peers via:</source>
        <translation>Коришћен за приступ другим чворовима преко:</translation>
    </message>
    <message>
        <source>IPv4</source>
        <translation>IPv4</translation>
    </message>
    <message>
        <source>IPv6</source>
        <translation>IPv6</translation>
    </message>
    <message>
        <source>Tor</source>
        <translation>Тор</translation>
    </message>
    <message>
        <source>Connect to the Bitcoin network through a separate SOCKS5 proxy for Tor hidden services.</source>
        <translation>Конектуј се на Биткоин мрежу кроз SOCK5 прокси за Тор скривене сервисе.</translation>
    </message>
    <message>
        <source>Show only a tray icon after minimizing the window.</source>
        <translation>Покажи само иконицу у доњој линији након минимизирања прозора</translation>
    </message>
    <message>
        <source>&amp;Minimize to the tray instead of the taskbar</source>
        <translation>&amp;минимизирај у доњу линију, уместо у програмску траку</translation>
    </message>
    <message>
        <source>M&amp;inimize on close</source>
        <translation>Минимизирај на затварању</translation>
    </message>
    <message>
        <source>&amp;Display</source>
        <translation>&amp;Прикажи</translation>
    </message>
    <message>
        <source>User Interface &amp;language:</source>
        <translation>&amp;Језик корисничког интерфејса:</translation>
    </message>
    <message>
        <source>The user interface language can be set here. This setting will take effect after restarting %1.</source>
        <translation>Језик корисничког интерфејса може се овде поставити. Ово својство биће на снази након поновног покреања %1.</translation>
    </message>
    <message>
        <source>&amp;Unit to show amounts in:</source>
        <translation>&amp;Јединица за приказивање износа:</translation>
    </message>
    <message>
        <source>Choose the default subdivision unit to show in the interface and when sending coins.</source>
        <translation>Одабери уобичајену подјединицу која се приказује у интерфејсу и када се шаљу новчићи.</translation>
    </message>
    <message>
        <source>Whether to show coin control features or not.</source>
        <translation>Да ли да се прикажу опције контроле новчића или не.</translation>
    </message>
    <message>
        <source>&amp;Third party transaction URLs</source>
        <translation>&amp;URL-ови трансакција трећих страна</translation>
    </message>
    <message>
        <source>Options set in this dialog are overridden by the command line or in the configuration file:</source>
        <translation>Опције постављене у овом диалогу су поништене командном линијом или у конфигурационој датотеци:</translation>
    </message>
    <message>
        <source>&amp;OK</source>
        <translation>&amp;Уреду</translation>
    </message>
    <message>
        <source>&amp;Cancel</source>
        <translation>&amp;Откажи</translation>
    </message>
    <message>
        <source>default</source>
        <translation>подразумевано</translation>
    </message>
    <message>
        <source>none</source>
        <translation>ниједно</translation>
    </message>
    <message>
        <source>Confirm options reset</source>
        <translation>Потврди ресет опција</translation>
    </message>
    <message>
        <source>Client restart required to activate changes.</source>
        <translation>Рестарт клијента захтеван како би се промене активирале.</translation>
    </message>
    <message>
        <source>Client will be shut down. Do you want to proceed?</source>
        <translation>Клијент ће се искључити. Да ли желите да наставите?</translation>
    </message>
    <message>
        <source>Configuration options</source>
        <translation>Конфигурација својстава</translation>
    </message>
    <message>
        <source>The configuration file is used to specify advanced user options which override GUI settings. Additionally, any command-line options will override this configuration file.</source>
        <translation>Конфигурациона датотека се користи да одреди напредне корисничке опције које поништају подешавања у графичком корисничком интерфејсу.</translation>
    </message>
    <message>
        <source>Error</source>
        <translation>Greška</translation>
    </message>
    <message>
        <source>The configuration file could not be opened.</source>
        <translation>Ова конфигурациона датотека не може бити отворена.</translation>
    </message>
    <message>
        <source>This change would require a client restart.</source>
        <translation>Ова промена захтева да се рачунар поново покрене.</translation>
    </message>
    <message>
        <source>The supplied proxy address is invalid.</source>
        <translation>Достављена прокси адреса није валидна.</translation>
    </message>
</context>
<context>
    <name>OverviewPage</name>
    <message>
        <source>Form</source>
        <translation>Форма</translation>
    </message>
    <message>
        <source>The displayed information may be out of date. Your wallet automatically synchronizes with the Bitcoin network after a connection is established, but this process has not completed yet.</source>
        <translation>Приказана информација може бити застарела. Ваш новчаник се аутоматски синхронизује са Биткоин мрежом након успостављања конекције, али овај процес је још увек у току.</translation>
    </message>
    <message>
        <source>Watch-only:</source>
        <translation>Само гледање:</translation>
    </message>
    <message>
        <source>Available:</source>
        <translation>Доступно:</translation>
    </message>
    <message>
        <source>Your current spendable balance</source>
        <translation>Салдо који можете потрошити</translation>
    </message>
    <message>
        <source>Pending:</source>
        <translation>На чекању:</translation>
    </message>
    <message>
        <source>Total of transactions that have yet to be confirmed, and do not yet count toward the spendable balance</source>
        <translation>Укупно трансакције које још увек нису потврђене, и не рачунају се у баланс рачуна који је могуће потрошити</translation>
    </message>
    <message>
        <source>Immature:</source>
        <translation>Недоспело:</translation>
    </message>
    <message>
        <source>Mined balance that has not yet matured</source>
        <translation>Баланс рударења који још увек није доспео</translation>
    </message>
    <message>
        <source>Balances</source>
        <translation>Салдо</translation>
    </message>
    <message>
        <source>Total:</source>
        <translation>Укупно:</translation>
    </message>
    <message>
        <source>Your current total balance</source>
        <translation>Твој тренутни салдо</translation>
    </message>
    <message>
        <source>Your current balance in watch-only addresses</source>
        <translation>Твој тренутни салдо са посматрај-само адресама</translation>
    </message>
    <message>
        <source>Spendable:</source>
        <translation>Могуће потрошити:</translation>
    </message>
    <message>
        <source>Recent transactions</source>
        <translation>Недавне трансакције</translation>
    </message>
    <message>
        <source>Unconfirmed transactions to watch-only addresses</source>
        <translation>Трансакције за гледај-само адресе које нису потврђене</translation>
    </message>
    <message>
        <source>Mined balance in watch-only addresses that has not yet matured</source>
        <translation>Баланс рударења у адресама које су у моду само гледање, који још увек није доспео</translation>
    </message>
    <message>
        <source>Current total balance in watch-only addresses</source>
        <translation>Тренутни укупни баланс у адресама у моду само гледање</translation>
    </message>
</context>
<context>
    <name>PaymentServer</name>
    <message>
        <source>Payment request error</source>
        <translation>Грешка у захтеву за плаћање</translation>
    </message>
    <message>
        <source>Cannot start bitcoin: click-to-pay handler</source>
        <translation>Не могу покренути биткоин: кликни-да-платиш механизам</translation>
    </message>
    <message>
        <source>URI handling</source>
        <translation>URI манипулација</translation>
    </message>
    <message>
        <source>'bitcoin://' is not a valid URI. Use 'bitcoin:' instead.</source>
        <translation>'bitcoin://' није важећи URI. Уместо тога користити  'bitcoin:'.</translation>
    </message>
    <message>
        <source>You are using a BIP70 URL which will be unsupported in the future.</source>
        <translation>Ви користите BIP70 URL који ће бити превазиђен у будућности.</translation>
    </message>
    <message>
        <source>Payment request fetch URL is invalid: %1</source>
        <translation>URL за преузимање захтева за плаћање није важећи: %1</translation>
    </message>
    <message>
        <source>Cannot process payment request because BIP70 support was not compiled in.</source>
        <translation>Захтев за плаћање се не може обрадити, јер није садржана подршка за BIP70.</translation>
    </message>
    <message>
        <source>Due to widespread security flaws in BIP70 it's strongly recommended that any merchant instructions to switch wallets be ignored.</source>
        <translation>Због великог броја безбедносних пропуста у BIP70, врло је препоручено да се све инструкције клијента за промену новчаника игноришу.</translation>
    </message>
    <message>
        <source>If you are receiving this error you should request the merchant provide a BIP21 compatible URI.</source>
        <translation>Уколико добијате грешку овог типа, потребно је да захтевате од трговца BIP21 компатибилан URI.</translation>
    </message>
    <message>
        <source>Invalid payment address %1</source>
        <translation>Неважећа адреса за плаћање %1</translation>
    </message>
    <message>
        <source>URI cannot be parsed! This can be caused by an invalid Bitcoin address or malformed URI parameters.</source>
        <translation>URI се не може рашчланити! Ово може бити проузроковано неважећом Биткоин адресом или погрешно форматираним URI параметрима.</translation>
    </message>
    <message>
        <source>Payment request file handling</source>
        <translation>Манипулација датотеком захтева за плаћање</translation>
    </message>
    <message>
        <source>Payment request file cannot be read! This can be caused by an invalid payment request file.</source>
        <translation>Датотека захтева за плаћање се не може прочитати! Ово може бити проузроковано неважећом датотеком захтева за плаћање.</translation>
    </message>
    <message>
        <source>Payment request rejected</source>
        <translation>Захтев за плаћање је одбијен</translation>
    </message>
    <message>
        <source>Payment request network doesn't match client network.</source>
        <translation>Мрежа захтева за плаћање се не поклапа са клијентском мрежом.</translation>
    </message>
    <message>
        <source>Payment request expired.</source>
        <translation>Захтев за плаћање је истекао.</translation>
    </message>
    <message>
        <source>Payment request is not initialized.</source>
        <translation>Захтев за плаћање није покренут.</translation>
    </message>
    <message>
        <source>Unverified payment requests to custom payment scripts are unsupported.</source>
        <translation>Непроверени захтеви за плаћање ка прилагођеним скриптама плаћања нису подржани.</translation>
    </message>
    <message>
        <source>Invalid payment request.</source>
        <translation>Захтев за плаћање није важећи.</translation>
    </message>
    <message>
        <source>Requested payment amount of %1 is too small (considered dust).</source>
        <translation>Захтевана сума за плаћање од %1 је премала (узима се као прашина).</translation>
    </message>
    <message>
        <source>Refund from %1</source>
        <translation>Поврат од %1</translation>
    </message>
    <message>
        <source>Payment request %1 is too large (%2 bytes, allowed %3 bytes).</source>
        <translation>Захтев за плаћање %1 је превелик (%2 бајта, дозвољено %3 бајта).</translation>
    </message>
    <message>
        <source>Error communicating with %1: %2</source>
        <translation>Грешка у комуникацији са %1: %2</translation>
    </message>
    <message>
        <source>Payment request cannot be parsed!</source>
        <translation>Захтев за плаћање не може бити рашчлањен!</translation>
    </message>
    <message>
        <source>Bad response from server %1</source>
        <translation>Лош одговор од сервера %1</translation>
    </message>
    <message>
        <source>Network request error</source>
        <translation>Грешка у захтеву за мрежом</translation>
    </message>
    <message>
        <source>Payment acknowledged</source>
        <translation>Плаћање је признато</translation>
    </message>
</context>
<context>
    <name>PeerTableModel</name>
    <message>
        <source>User Agent</source>
        <translation>Кориснички агент</translation>
    </message>
    <message>
        <source>Node/Service</source>
        <translation>Чвор/Сервис</translation>
    </message>
    <message>
        <source>NodeId</source>
        <translation>Идентификација чвора</translation>
    </message>
    <message>
        <source>Ping</source>
        <translation>Пинг</translation>
    </message>
    <message>
        <source>Sent</source>
        <translation>Послато</translation>
    </message>
    <message>
        <source>Received</source>
        <translation>Примљено</translation>
    </message>
</context>
<context>
    <name>QObject</name>
    <message>
        <source>Amount</source>
        <translation>iznos</translation>
    </message>
    <message>
        <source>Enter a Bitcoin address (e.g. %1)</source>
        <translation>Унеси Биткоин адресу, (нпр %1)</translation>
    </message>
    <message>
        <source>%1 d</source>
        <translation>%1 д</translation>
    </message>
    <message>
        <source>%1 h</source>
        <translation>%1 х</translation>
    </message>
    <message>
        <source>%1 m</source>
        <translation>%1 m</translation>
    </message>
    <message>
        <source>%1 s</source>
        <translation>%1 s</translation>
    </message>
    <message>
        <source>None</source>
        <translation>Nijedan</translation>
    </message>
    <message>
        <source>N/A</source>
        <translation>Није применљиво</translation>
    </message>
    <message>
        <source>%1 ms</source>
        <translation>%1 ms</translation>
    </message>
    <message>
        <source>%1 and %2</source>
        <translation>%1 и %2</translation>
    </message>
    <message>
        <source>%1 B</source>
        <translation>%1 B</translation>
    </message>
    <message>
        <source>%1 KB</source>
        <translation>%1 KB</translation>
    </message>
    <message>
        <source>%1 MB</source>
        <translation>%1 MB</translation>
    </message>
    <message>
        <source>%1 GB</source>
        <translation>%1 GB</translation>
    </message>
    <message>
        <source>Error: Specified data directory "%1" does not exist.</source>
        <translation>Грешка: Одабрани директорјиум датотеке "%1" не постоји.</translation>
    </message>
    <message>
        <source>Error: %1</source>
        <translation>Грешка: %1</translation>
    </message>
    <message>
        <source>%1 didn't yet exit safely...</source>
        <translation>%1 није изашао безбедно...</translation>
    </message>
    <message>
        <source>unknown</source>
        <translation>nepoznato</translation>
    </message>
</context>
<context>
    <name>QRImageWidget</name>
    <message>
        <source>&amp;Save Image...</source>
        <translation>&amp;Сачувај Слику...</translation>
    </message>
    <message>
        <source>&amp;Copy Image</source>
        <translation>&amp;Копирај Слику</translation>
    </message>
    <message>
        <source>Resulting URI too long, try to reduce the text for label / message.</source>
        <translation>Дати резултат URI  предуг, покушајте да смањите текст за налепницу / поруку.</translation>
    </message>
    <message>
        <source>Error encoding URI into QR Code.</source>
        <translation>Грешка током енкодирања URI у QR Код.</translation>
    </message>
    <message>
        <source>QR code support not available.</source>
        <translation>QR код подршка није доступна.</translation>
    </message>
    <message>
        <source>Save QR Code</source>
        <translation>Упамти QR Код</translation>
    </message>
    <message>
        <source>PNG Image (*.png)</source>
        <translation>PNG Слка (*.png)</translation>
    </message>
</context>
<context>
    <name>RPCConsole</name>
    <message>
        <source>N/A</source>
        <translation>Није применљиво</translation>
    </message>
    <message>
        <source>Client version</source>
        <translation>Верзија клијента</translation>
    </message>
    <message>
        <source>&amp;Information</source>
        <translation>&amp;Информације</translation>
    </message>
    <message>
        <source>Debug window</source>
        <translation>Прозор за отклањање грешке</translation>
    </message>
    <message>
        <source>General</source>
        <translation>Опште</translation>
    </message>
    <message>
        <source>Using BerkeleyDB version</source>
        <translation>Коришћење BerkeleyDB верзије.</translation>
    </message>
    <message>
        <source>Datadir</source>
        <translation>Datadir</translation>
    </message>
    <message>
        <source>To specify a non-default location of the data directory use the '%1' option.</source>
        <translation>Да би сте одредили локацију која није унапред задата за директоријум података користите '%1' опцију.</translation>
    </message>
    <message>
        <source>Blocksdir</source>
        <translation>Blocksdir</translation>
    </message>
    <message>
        <source>To specify a non-default location of the blocks directory use the '%1' option.</source>
        <translation>Да би сте одредили локацију која није унапред задата за директоријум блокова користите '%1' опцију.</translation>
    </message>
    <message>
        <source>Startup time</source>
        <translation>Време подизања система</translation>
    </message>
    <message>
        <source>Network</source>
        <translation>Мрежа</translation>
    </message>
    <message>
        <source>Name</source>
        <translation>Име</translation>
    </message>
    <message>
        <source>Number of connections</source>
        <translation>Број конекција</translation>
    </message>
    <message>
        <source>Block chain</source>
        <translation>Блокчејн</translation>
    </message>
    <message>
        <source>Current number of blocks</source>
        <translation>Тренутни број блокова</translation>
    </message>
    <message>
        <source>Memory Pool</source>
        <translation>Удружена меморија</translation>
    </message>
    <message>
        <source>Current number of transactions</source>
        <translation>Тренутни број трансакција</translation>
    </message>
    <message>
        <source>Memory usage</source>
        <translation>Употреба меморије</translation>
    </message>
    <message>
        <source>Wallet: </source>
        <translation>Новчаник</translation>
    </message>
    <message>
        <source>(none)</source>
        <translation>(ниједан)</translation>
    </message>
    <message>
        <source>&amp;Reset</source>
        <translation>&amp;Ресетуј</translation>
    </message>
    <message>
        <source>Received</source>
        <translation>Примљено</translation>
    </message>
    <message>
        <source>Sent</source>
        <translation>Послато</translation>
    </message>
    <message>
        <source>&amp;Peers</source>
        <translation>&amp;Колеге</translation>
    </message>
    <message>
        <source>Banned peers</source>
        <translation>Забрањене колеге на мрежи</translation>
    </message>
    <message>
        <source>Select a peer to view detailed information.</source>
        <translation>Одабери колегу да би видели детаљне информације</translation>
    </message>
    <message>
        <source>Whitelisted</source>
        <translation>На списку познатих</translation>
    </message>
    <message>
        <source>Direction</source>
        <translation>Правац</translation>
    </message>
    <message>
        <source>Version</source>
        <translation>Верзија</translation>
    </message>
    <message>
        <source>Starting Block</source>
        <translation>Почетни блок</translation>
    </message>
    <message>
        <source>Synced Headers</source>
        <translation>Синхронизована заглавља</translation>
    </message>
    <message>
        <source>Synced Blocks</source>
        <translation>Синхронизовани блокови</translation>
    </message>
    <message>
        <source>User Agent</source>
        <translation>Кориснички агент</translation>
    </message>
    <message>
        <source>Open the %1 debug log file from the current data directory. This can take a few seconds for large log files.</source>
        <translation>Отворите %1 датотеку са записима о отклоњеним грешкама из тренутног директоријума датотека. Ово може потрајати неколико секунди за велике датотеке записа.</translation>
    </message>
    <message>
        <source>Decrease font size</source>
        <translation>Смањи величину фонта</translation>
    </message>
    <message>
        <source>Increase font size</source>
        <translation>Увећај величину фонта</translation>
    </message>
    <message>
        <source>Services</source>
        <translation>Услуге</translation>
    </message>
    <message>
        <source>Ban Score</source>
        <translation>Ниво забране</translation>
    </message>
    <message>
        <source>Connection Time</source>
        <translation>Време конекције</translation>
    </message>
    <message>
        <source>Last Send</source>
        <translation>Последње послато</translation>
    </message>
    <message>
        <source>Last Receive</source>
        <translation>Последње примљено</translation>
    </message>
    <message>
        <source>Ping Time</source>
        <translation>Пинг време</translation>
    </message>
    <message>
        <source>The duration of a currently outstanding ping.</source>
        <translation>Трајање тренутно неразрешеног пинга.</translation>
    </message>
    <message>
        <source>Ping Wait</source>
        <translation>Чекање на пинг</translation>
    </message>
    <message>
        <source>Min Ping</source>
        <translation>Мин Пинг</translation>
    </message>
    <message>
        <source>Time Offset</source>
        <translation>Помак времена</translation>
    </message>
    <message>
        <source>Last block time</source>
        <translation>Време последњег блока</translation>
    </message>
    <message>
        <source>&amp;Open</source>
        <translation>&amp;Отвори</translation>
    </message>
    <message>
        <source>&amp;Console</source>
        <translation>&amp;Конзола</translation>
    </message>
    <message>
        <source>&amp;Network Traffic</source>
        <translation>&amp;Мрежа Саобраћај</translation>
    </message>
    <message>
        <source>Totals</source>
        <translation>Укупно</translation>
    </message>
    <message>
        <source>In:</source>
        <translation>Долазно:</translation>
    </message>
    <message>
        <source>Out:</source>
        <translation>Одлазно:</translation>
    </message>
    <message>
        <source>Debug log file</source>
        <translation>Дебугуј лог фајл</translation>
    </message>
    <message>
        <source>Clear console</source>
        <translation>Очисти конзолу</translation>
    </message>
    <message>
        <source>1 &amp;hour</source>
        <translation>1 &amp;Сат</translation>
    </message>
    <message>
        <source>1 &amp;day</source>
        <translation>1 &amp;дан</translation>
    </message>
    <message>
        <source>1 &amp;week</source>
        <translation>1 &amp;недеља</translation>
    </message>
    <message>
        <source>1 &amp;year</source>
        <translation>1 &amp;година</translation>
    </message>
    <message>
        <source>&amp;Disconnect</source>
        <translation>&amp;Прекини везу</translation>
    </message>
    <message>
        <source>Ban for</source>
        <translation>Забрани за</translation>
    </message>
    <message>
        <source>&amp;Unban</source>
        <translation>&amp;Уклони забрану</translation>
    </message>
    <message>
        <source>Welcome to the %1 RPC console.</source>
        <translation>Добродошли на  %1 RPC конзоле.</translation>
    </message>
    <message>
        <source>Use up and down arrows to navigate history, and %1 to clear screen.</source>
        <translation>Користи стрелице горе и доле за навигацију историје, и %1 зa чишћење екрана.</translation>
    </message>
    <message>
        <source>Type %1 for an overview of available commands.</source>
        <translation>Укуцај  %1 за преглед доступних команди.</translation>
    </message>
    <message>
        <source>For more information on using this console type %1.</source>
        <translation>За више информација о коришћењу конзиле укуцај %1.</translation>
    </message>
    <message>
        <source>WARNING: Scammers have been active, telling users to type commands here, stealing their wallet contents. Do not use this console without fully understanding the ramifications of a command.</source>
        <translation>УПОЗОРЕЊЕ: Преваранти активно говоре корисницима да овде укуцају команде, том приликом краду садржај новчаника. Немојте користити конзолу без претходног разумевања последица коришћења команди.</translation>
    </message>
    <message>
        <source>Network activity disabled</source>
        <translation>Активност мреже онемогућена</translation>
    </message>
    <message>
        <source>Executing command without any wallet</source>
        <translation>Извршење команде без новчаника</translation>
    </message>
    <message>
        <source>Executing command using "%1" wallet</source>
        <translation>Извршење команде коришћењем  "%1" новчаника</translation>
    </message>
    <message>
        <source>(node id: %1)</source>
        <translation>(node id: %1)</translation>
    </message>
    <message>
        <source>via %1</source>
        <translation>преко %1</translation>
    </message>
    <message>
        <source>never</source>
        <translation>никад</translation>
    </message>
    <message>
        <source>Inbound</source>
        <translation>Долазеће</translation>
    </message>
    <message>
        <source>Outbound</source>
        <translation>Одлазеће</translation>
    </message>
    <message>
        <source>Yes</source>
        <translation>Da</translation>
    </message>
    <message>
        <source>No</source>
        <translation>Ne</translation>
    </message>
    <message>
        <source>Unknown</source>
        <translation>Непознато</translation>
    </message>
</context>
<context>
    <name>ReceiveCoinsDialog</name>
    <message>
        <source>&amp;Amount:</source>
        <translation>Iznos:</translation>
    </message>
    <message>
        <source>&amp;Label:</source>
        <translation>&amp;Етикета</translation>
    </message>
    <message>
        <source>&amp;Message:</source>
        <translation>Poruka:</translation>
    </message>
    <message>
        <source>An optional message to attach to the payment request, which will be displayed when the request is opened. Note: The message will not be sent with the payment over the Bitcoin network.</source>
        <translation>Опционална порука коју можеш прикачити уз захтев за плаћање, која ће бити приказана када захтев буде отворен. Напомена: Порука неће бити послата са уплатом на Биткоин мрежи.</translation>
    </message>
    <message>
        <source>An optional label to associate with the new receiving address.</source>
        <translation>Опционална етикета за поистовећивање са новом примајућом адресом.</translation>
    </message>
    <message>
        <source>Use this form to request payments. All fields are &lt;b&gt;optional&lt;/b&gt;.</source>
        <translation>Користи ову форму како би захтевао уплату. Сва поља су &lt;b&gt;опционална&lt;/b&gt;.</translation>
    </message>
    <message>
        <source>An optional amount to request. Leave this empty or zero to not request a specific amount.</source>
        <translation>Опциони износ за захтев. Остави празно или нула уколико не желиш прецизирати износ.</translation>
    </message>
    <message>
        <source>&amp;Create new receiving address</source>
        <translation>&amp;Направи нову адресу за примање</translation>
    </message>
    <message>
        <source>Clear all fields of the form.</source>
        <translation>Очисти сва пола форме.</translation>
    </message>
    <message>
        <source>Clear</source>
        <translation>Очисти</translation>
    </message>
    <message>
        <source>Native segwit addresses (aka Bech32 or BIP-173) reduce your transaction fees later on and offer better protection against typos, but old wallets don't support them. When unchecked, an address compatible with older wallets will be created instead.</source>
        <translation>Природне segwit адресе (нпр Bech32 или BIP-173) касније смањују трошкове ваших трансакција и нуде бољу заштиту од грешака у куцању, али их стари новчаници не подржавају. Када није потврђен, биће креирана адреса компатибилна са старијим новчаницима.</translation>
    </message>
    <message>
        <source>Generate native segwit (Bech32) address</source>
        <translation>Направи segwit (Bech32) адресу</translation>
    </message>
    <message>
        <source>Requested payments history</source>
        <translation>Историја захтева за плаћање</translation>
    </message>
    <message>
        <source>Show the selected request (does the same as double clicking an entry)</source>
        <translation>Прикажи селектовани захтев (има исту сврху као и дупли клик на одговарајући унос)</translation>
    </message>
    <message>
        <source>Show</source>
        <translation>Prikaži</translation>
    </message>
    <message>
        <source>Remove the selected entries from the list</source>
        <translation>Уклони одабрани унос из листе</translation>
    </message>
    <message>
        <source>Remove</source>
        <translation>Уклони</translation>
    </message>
    <message>
        <source>Copy URI</source>
        <translation>Копирај URI</translation>
    </message>
    <message>
        <source>Copy label</source>
        <translation>Копирај налепницу
</translation>
    </message>
    <message>
        <source>Copy message</source>
        <translation>Копирај поруку</translation>
    </message>
    <message>
        <source>Copy amount</source>
        <translation>к</translation>
    </message>
</context>
<context>
    <name>ReceiveRequestDialog</name>
    <message>
        <source>QR Code</source>
        <translation>QR Код</translation>
    </message>
    <message>
        <source>Copy &amp;URI</source>
        <translation>Копирај &amp;URI</translation>
    </message>
    <message>
        <source>Copy &amp;Address</source>
        <translation>Kopirajte adresu</translation>
    </message>
    <message>
        <source>&amp;Save Image...</source>
        <translation>&amp;Сачувај Слику...</translation>
    </message>
    <message>
        <source>Request payment to %1</source>
        <translation>Захтевај уплату ка %1</translation>
    </message>
    <message>
        <source>Payment information</source>
        <translation>Информације о плаћању</translation>
    </message>
    <message>
        <source>URI</source>
        <translation>URI</translation>
    </message>
    <message>
        <source>Address</source>
        <translation>Adresa</translation>
    </message>
    <message>
        <source>Amount</source>
        <translation>Износ</translation>
    </message>
    <message>
        <source>Label</source>
        <translation>Налепница</translation>
    </message>
    <message>
        <source>Message</source>
        <translation>Порука</translation>
    </message>
    <message>
        <source>Wallet</source>
        <translation>Новчаник</translation>
    </message>
</context>
<context>
    <name>RecentRequestsTableModel</name>
    <message>
        <source>Date</source>
        <translation>datum</translation>
    </message>
    <message>
        <source>Label</source>
        <translation>Налепница</translation>
    </message>
    <message>
        <source>Message</source>
        <translation>Порука</translation>
    </message>
    <message>
        <source>(no label)</source>
        <translation>(без налепнице)</translation>
    </message>
    <message>
        <source>(no message)</source>
        <translation>(нема поруке)</translation>
    </message>
    <message>
        <source>(no amount requested)</source>
        <translation>(нема захтеваног износа)</translation>
    </message>
    <message>
        <source>Requested</source>
        <translation>Захтевано</translation>
    </message>
</context>
<context>
    <name>SendCoinsDialog</name>
    <message>
        <source>Send Coins</source>
        <translation>Слање новца</translation>
    </message>
    <message>
        <source>Coin Control Features</source>
        <translation>Опција контроле новчића</translation>
    </message>
    <message>
        <source>Inputs...</source>
        <translation>Инпути...</translation>
    </message>
    <message>
        <source>automatically selected</source>
        <translation>аутоматски селектовано</translation>
    </message>
    <message>
        <source>Insufficient funds!</source>
        <translation>Недовољно средстава!</translation>
    </message>
    <message>
        <source>Quantity:</source>
        <translation>Количина:</translation>
    </message>
    <message>
        <source>Bytes:</source>
        <translation>Бајта:</translation>
    </message>
    <message>
        <source>Amount:</source>
        <translation>Iznos:</translation>
    </message>
    <message>
        <source>Fee:</source>
        <translation>Накнада:</translation>
    </message>
    <message>
        <source>After Fee:</source>
        <translation>Након накнаде:</translation>
    </message>
    <message>
        <source>Change:</source>
        <translation>Промени:</translation>
    </message>
    <message>
        <source>If this is activated, but the change address is empty or invalid, change will be sent to a newly generated address.</source>
        <translation>Уколико је ово активирано, али је промењена адреса празна или неважећа, промена ће бити послата на ново-генерисану адресу.</translation>
    </message>
    <message>
        <source>Custom change address</source>
        <translation>Прилагођена промењена адреса</translation>
    </message>
    <message>
        <source>Transaction Fee:</source>
        <translation>Провизија за трансакцију:</translation>
    </message>
    <message>
        <source>Choose...</source>
        <translation>Одабери...</translation>
    </message>
    <message>
        <source>Using the fallbackfee can result in sending a transaction that will take several hours or days (or never) to confirm. Consider choosing your fee manually or wait until you have validated the complete chain.</source>
        <translation>Коришћење безбедносне накнаде може резултовати у времену потребно за потврду трансакције од неколико сати или дана (или никад). Размислите о ручном одабиру провизије или сачекајте док нисте потврдили комплетан ланац.</translation>
    </message>
    <message>
        <source>Warning: Fee estimation is currently not possible.</source>
        <translation>Упозорење: Процена провизије тренутно није могућа.</translation>
    </message>
    <message>
        <source>collapse fee-settings</source>
        <translation>Подешавање провизије за случај колапса</translation>
    </message>
    <message>
        <source>Specify a custom fee per kB (1,000 bytes) of the transaction's virtual size.

Note:  Since the fee is calculated on a per-byte basis, a fee of "100 satoshis per kB" for a transaction size of 500 bytes (half of 1 kB) would ultimately yield a fee of only 50 satoshis.</source>
        <translation>Одредити прилагођену провизију по kB (1,000 битова) виртуелне величине трансакције. 

Напомена: С обзиром да се провизија рачуна на основу броја бајтова, провизија за "100 сатошија по kB" за величину трансакције од 500 бајтова (пола од 1 kB) ће аутоматски износити само 50 сатошија.</translation>
    </message>
    <message>
        <source>per kilobyte</source>
        <translation>по килобајту</translation>
    </message>
    <message>
        <source>Hide</source>
        <translation>Сакриј</translation>
    </message>
    <message>
        <source>Recommended:</source>
        <translation>Препоручено:</translation>
    </message>
    <message>
        <source>Custom:</source>
        <translation>Прилагођено:</translation>
    </message>
    <message>
        <source>(Smart fee not initialized yet. This usually takes a few blocks...)</source>
        <translation>(Паметна провизија још није покренута. Ово уобичајено траје неколико блокова...)</translation>
    </message>
    <message>
        <source>Send to multiple recipients at once</source>
        <translation>Пошаљи на више примаоца одједанпут</translation>
    </message>
    <message>
        <source>Add &amp;Recipient</source>
        <translation>Додај &amp;Примаоца</translation>
    </message>
    <message>
        <source>Clear all fields of the form.</source>
        <translation>Очисти сва пола форме.</translation>
    </message>
    <message>
        <source>Dust:</source>
        <translation>Прашина:</translation>
    </message>
    <message>
        <source>When there is less transaction volume than space in the blocks, miners as well as relaying nodes may enforce a minimum fee. Paying only this minimum fee is just fine, but be aware that this can result in a never confirming transaction once there is more demand for bitcoin transactions than the network can process.</source>
        <translation>Када је мањи обим трансакција од простора у блоку, рудари, као и повезани чворови могу применити минималну провизију. Плаћање само минималне провизије је добро, али треба бити свестан да ово може резултовати у трансакцији која неће никада бити потврђена, у случају када је број захтева за биткоин трансакцијама већи од могућности мреже да обради.</translation>
    </message>
    <message>
        <source>A too low fee might result in a never confirming transaction (read the tooltip)</source>
        <translation>Сувише ниска провизија може резултовати у трансакцији која никад неће бити потврђена (прочитајте опис)</translation>
    </message>
    <message>
        <source>Confirmation time target:</source>
        <translation>Циљно време потврде:</translation>
    </message>
    <message>
        <source>Enable Replace-By-Fee</source>
        <translation>Омогући Замени-за-Провизију</translation>
    </message>
    <message>
        <source>With Replace-By-Fee (BIP-125) you can increase a transaction's fee after it is sent. Without this, a higher fee may be recommended to compensate for increased transaction delay risk.</source>
        <translation>Са Замени-за-Провизију (BIP-125) се може повећати висина провизије за трансакцију након што је послата. Без овога, виша провизија може бити препоручена да се смањи ризик од кашњења трансакције. </translation>
    </message>
    <message>
        <source>Clear &amp;All</source>
        <translation>Очисти &amp;Све</translation>
    </message>
    <message>
        <source>Balance:</source>
        <translation>Салдо:</translation>
    </message>
    <message>
        <source>Confirm the send action</source>
        <translation>Потврди акцију слања</translation>
    </message>
    <message>
        <source>S&amp;end</source>
        <translation>&amp;Пошаљи</translation>
    </message>
    <message>
        <source>Copy quantity</source>
        <translation>Копирај количину</translation>
    </message>
    <message>
        <source>Copy amount</source>
        <translation>к</translation>
    </message>
    <message>
        <source>Copy fee</source>
        <translation>Копирај провизију</translation>
    </message>
    <message>
        <source>Copy after fee</source>
        <translation>Копирај након провизије</translation>
    </message>
    <message>
        <source>Copy bytes</source>
        <translation>Копирај бајтове</translation>
    </message>
    <message>
        <source>Copy dust</source>
        <translation>Копирај прашину</translation>
    </message>
    <message>
        <source>Copy change</source>
        <translation>Копирај промену</translation>
    </message>
    <message>
        <source>%1 (%2 blocks)</source>
        <translation>%1 (%2 блокови)</translation>
    </message>
    <message>
        <source> from wallet '%1'</source>
        <translation>из новчаника '%1'</translation>
    </message>
    <message>
        <source>%1 to '%2'</source>
        <translation>%1 до '%2'</translation>
    </message>
    <message>
        <source>%1 to %2</source>
        <translation>%1 до %2</translation>
    </message>
    <message>
        <source>Are you sure you want to send?</source>
        <translation>Да ли сте сигурни да желите да пошаљете?</translation>
    </message>
    <message>
        <source>or</source>
        <translation>или</translation>
    </message>
    <message>
        <source>You can increase the fee later (signals Replace-By-Fee, BIP-125).</source>
        <translation>Можете повећати провизију касније (сигнали Замени-са-Провизијом, BIP-125).</translation>
    </message>
    <message>
        <source>Please, review your transaction.</source>
        <translation>Молим, размотрите вашу трансакцију.</translation>
    </message>
    <message>
        <source>Transaction fee</source>
        <translation>Провизија за трансакцију</translation>
    </message>
    <message>
        <source>Not signalling Replace-By-Fee, BIP-125.</source>
        <translation>Не сигнализира Замени-са-Провизијом, BIP-125.</translation>
    </message>
    <message>
        <source>Total Amount</source>
        <translation>Укупан износ</translation>
    </message>
    <message>
        <source>To review recipient list click "Show Details..."</source>
        <translation>Да би сте размотрили листу примаоца кликните на "Прикажи детаље..."</translation>
    </message>
    <message>
        <source>Confirm send coins</source>
        <translation>Потврдите слање новчића</translation>
    </message>
    <message>
        <source>The recipient address is not valid. Please recheck.</source>
        <translation>Адреса примаоца није валидна. Молим проверите поново.</translation>
    </message>
    <message>
        <source>The amount to pay must be larger than 0.</source>
        <translation>Овај износ за плаћање мора бити већи од 0.</translation>
    </message>
    <message>
        <source>The amount exceeds your balance.</source>
        <translation>Овај износ је већи од вашег салда.</translation>
    </message>
    <message>
        <source>The total exceeds your balance when the %1 transaction fee is included.</source>
        <translation>Укупни износ премашује ваш салдо, када се %1 провизија за трансакцију укључи у износ.</translation>
    </message>
    <message>
        <source>Duplicate address found: addresses should only be used once each.</source>
        <translation>Пронађена је дуплирана адреса: адресе се требају користити само једном.</translation>
    </message>
    <message>
        <source>Transaction creation failed!</source>
        <translation>Израда трансакције није успела!</translation>
    </message>
    <message>
        <source>The transaction was rejected with the following reason: %1</source>
        <translation>Трансакција је одбијена из следећег разлога: %1</translation>
    </message>
    <message>
        <source>A fee higher than %1 is considered an absurdly high fee.</source>
        <translation>Провизија већа од %1 се сматра апсурдно високом провизијом.</translation>
    </message>
    <message>
        <source>Payment request expired.</source>
        <translation>Захтев за плаћање је истекао.</translation>
    </message>
    <message>
        <source>Warning: Invalid Bitcoin address</source>
        <translation>Упозорење: Неважећа Биткоин адреса</translation>
    </message>
    <message>
        <source>Warning: Unknown change address</source>
        <translation>Упозорење: Непозната адреса за промену</translation>
    </message>
    <message>
        <source>Confirm custom change address</source>
        <translation>Потврдите прилагођену адресу за промену</translation>
    </message>
    <message>
        <source>The address you selected for change is not part of this wallet. Any or all funds in your wallet may be sent to this address. Are you sure?</source>
        <translation>Адреса коју сте одабрали за промену није део овог новчаника. Део или цео износ вашег новчаника може бити послат на ову адресу. Да ли сте сигурни?</translation>
    </message>
    <message>
        <source>(no label)</source>
        <translation>(без налепнице)</translation>
    </message>
</context>
<context>
    <name>SendCoinsEntry</name>
    <message>
        <source>A&amp;mount:</source>
        <translation>Iznos:</translation>
    </message>
    <message>
        <source>Pay &amp;To:</source>
        <translation>Плати &amp;За:</translation>
    </message>
    <message>
        <source>&amp;Label:</source>
        <translation>&amp;Етикета</translation>
    </message>
    <message>
        <source>Choose previously used address</source>
        <translation>Промени претходно коришћену адресу</translation>
    </message>
    <message>
        <source>This is a normal payment.</source>
        <translation>Ово је нормално плаћање.</translation>
    </message>
    <message>
        <source>The Bitcoin address to send the payment to</source>
        <translation>Биткоин адреса на коју се шаље уплата</translation>
    </message>
    <message>
        <source>Alt+A</source>
        <translation>Alt+</translation>
    </message>
    <message>
        <source>Paste address from clipboard</source>
        <translation>Налепите адресу из базе за копирање</translation>
    </message>
    <message>
        <source>Alt+P</source>
        <translation>Alt+П</translation>
    </message>
    <message>
        <source>Remove this entry</source>
        <translation>Уклоните овај унос</translation>
    </message>
    <message>
        <source>The fee will be deducted from the amount being sent. The recipient will receive less bitcoins than you enter in the amount field. If multiple recipients are selected, the fee is split equally.</source>
        <translation>Провизија ће бити одузета од износа који је послат. Примаоц ће добити мање биткоина него што је унесено у поље за износ. Уколико је одабрано више примаоца, провизија се дели равномерно.</translation>
    </message>
    <message>
        <source>S&amp;ubtract fee from amount</source>
        <translation>Одузми провизију од износа</translation>
    </message>
    <message>
        <source>Use available balance</source>
        <translation>Користи расположиви салдо</translation>
    </message>
    <message>
        <source>Message:</source>
        <translation>Poruka:</translation>
    </message>
    <message>
        <source>This is an unauthenticated payment request.</source>
        <translation>Ово је неовлашћени захтев за плаћање.</translation>
    </message>
    <message>
        <source>This is an authenticated payment request.</source>
        <translation>Ово је овлашћени захтев за плаћање.</translation>
    </message>
    <message>
        <source>Enter a label for this address to add it to the list of used addresses</source>
        <translation>Унесите ознаку за ову адресу да бисте је додали на листу коришћених адреса</translation>
    </message>
    <message>
        <source>A message that was attached to the bitcoin: URI which will be stored with the transaction for your reference. Note: This message will not be sent over the Bitcoin network.</source>
        <translation>Порука која је приложена биткоину: URI која ће бити сачувана уз трансакцију ради референце. Напомена: Ова порука се шаље преко Биткоин мреже.</translation>
    </message>
    <message>
        <source>Pay To:</source>
        <translation>Плати ка:</translation>
    </message>
    <message>
        <source>Memo:</source>
        <translation>Мемо:</translation>
    </message>
    <message>
        <source>Enter a label for this address to add it to your address book</source>
        <translation>Унесите ознаку за ову адресу да бисте је додали у именик</translation>
    </message>
</context>
<context>
    <name>SendConfirmationDialog</name>
    <message>
        <source>Yes</source>
        <translation>Da</translation>
    </message>
</context>
<context>
    <name>ShutdownWindow</name>
    <message>
        <source>%1 is shutting down...</source>
        <translation>%1 се искључује</translation>
    </message>
    <message>
        <source>Do not shut down the computer until this window disappears.</source>
        <translation>Немојте искључити рачунар док овај прозор не нестане.</translation>
    </message>
</context>
<context>
    <name>SignVerifyMessageDialog</name>
    <message>
        <source>Signatures - Sign / Verify a Message</source>
        <translation>Потписи - Потпиши / Потврди поруку</translation>
    </message>
    <message>
        <source>You can sign messages/agreements with your addresses to prove you can receive bitcoins sent to them. Be careful not to sign anything vague or random, as phishing attacks may try to trick you into signing your identity over to them. Only sign fully-detailed statements you agree to.</source>
        <translation>Можете потписати поруку/споразум са вашом адресом да би сте доказали да можете примити биткоин послат ка њима. Будите опрезни да не потписујете ништа нејасно или случајно, јер се може десити напад крађе идентитета, да потпишете ваш идентитет нападачу. Потпишите само потпуно детаљне изјаве са којима се слажете.</translation>
    </message>
    <message>
        <source>The Bitcoin address to sign the message with</source>
        <translation>Биткоин адреса са којом ћете потписати поруку</translation>
    </message>
    <message>
        <source>Choose previously used address</source>
        <translation>Промени претходно коришћену адресу</translation>
    </message>
    <message>
        <source>Alt+A</source>
        <translation>Alt+</translation>
    </message>
    <message>
        <source>Paste address from clipboard</source>
        <translation>Налепите адресу из базе за копирање</translation>
    </message>
    <message>
        <source>Alt+P</source>
        <translation>Alt+П</translation>
    </message>
    <message>
        <source>Enter the message you want to sign here</source>
        <translation>Унесите поруку коју желите да потпишете овде</translation>
    </message>
    <message>
        <source>Signature</source>
        <translation>Потпис</translation>
    </message>
    <message>
        <source>Copy the current signature to the system clipboard</source>
        <translation>Копирајте тренутни потпис у системску базу за копирање</translation>
    </message>
    <message>
        <source>Sign the message to prove you own this Bitcoin address</source>
        <translation>Потпишите поруку да докажете да сте власник ове Биткоин адресе</translation>
    </message>
    <message>
        <source>Sign &amp;Message</source>
        <translation>Потпис &amp;Порука</translation>
    </message>
    <message>
        <source>Reset all sign message fields</source>
        <translation>Поништите сва поља за потписивање поруке</translation>
    </message>
    <message>
        <source>Clear &amp;All</source>
        <translation>Очисти &amp;Све</translation>
    </message>
    <message>
        <source>&amp;Verify Message</source>
        <translation>&amp;Потврди поруку</translation>
    </message>
    <message>
        <source>Enter the receiver's address, message (ensure you copy line breaks, spaces, tabs, etc. exactly) and signature below to verify the message. Be careful not to read more into the signature than what is in the signed message itself, to avoid being tricked by a man-in-the-middle attack. Note that this only proves the signing party receives with the address, it cannot prove sendership of any transaction!</source>
        <translation>Унесите адресу примаоца, поруку (осигурајте да тачно копирате прекиде линија, размаке, картице итд) и потпишите испод да потврдите поруку. Будите опрезни да не убаците више у потпис од онога што је у потписаној поруци, да би сте избегли напад посредника. Имајте на уму да потпис само доказује да потписник прима са потписаном адресом, а не може да докаже слање било које трансакције!</translation>
    </message>
    <message>
        <source>The Bitcoin address the message was signed with</source>
        <translation>Биткоин адреса са којом је потписана порука</translation>
    </message>
    <message>
        <source>Verify the message to ensure it was signed with the specified Bitcoin address</source>
        <translation>Потврдите поруку да осигурате да је потписана са одговарајућом Биткоин адресом</translation>
    </message>
    <message>
        <source>Verify &amp;Message</source>
        <translation>Потврди &amp;Поруку</translation>
    </message>
    <message>
        <source>Reset all verify message fields</source>
        <translation>Поништите сва поља за потврду поруке</translation>
    </message>
    <message>
        <source>Click "Sign Message" to generate signature</source>
        <translation>Притисни "Потпиши поруку" за израду потписа</translation>
    </message>
    <message>
        <source>The entered address is invalid.</source>
        <translation>Унесена адреса није важећа.</translation>
    </message>
    <message>
        <source>Please check the address and try again.</source>
        <translation>Молим проверите адресу и покушајте поново.</translation>
    </message>
    <message>
        <source>The entered address does not refer to a key.</source>
        <translation>Унесена адреса се не односи на кључ.</translation>
    </message>
    <message>
        <source>Wallet unlock was cancelled.</source>
        <translation>Откључавање новчаника је отказано.</translation>
    </message>
    <message>
        <source>Private key for the entered address is not available.</source>
        <translation>Приватни кључ за унесену адресу није доступан.</translation>
    </message>
    <message>
        <source>Message signing failed.</source>
        <translation>Потписивање поруке није успело.</translation>
    </message>
    <message>
        <source>Message signed.</source>
        <translation>Порука је потписана.</translation>
    </message>
    <message>
        <source>The signature could not be decoded.</source>
        <translation>Потпис не може бити декодиран.</translation>
    </message>
    <message>
        <source>Please check the signature and try again.</source>
        <translation>Молим проверите потпис и покушајте поново.</translation>
    </message>
    <message>
        <source>The signature did not match the message digest.</source>
        <translation>Потпис се не подудара са прегледом порука.</translation>
    </message>
    <message>
        <source>Message verification failed.</source>
        <translation>Провера поруке није успела.</translation>
    </message>
    <message>
        <source>Message verified.</source>
        <translation>Порука је проверена.</translation>
    </message>
</context>
<context>
    <name>TrafficGraphWidget</name>
    <message>
        <source>KB/s</source>
        <translation>KB/s</translation>
    </message>
</context>
<context>
    <name>TransactionDesc</name>
    <message>
        <source>Open until %1</source>
        <translation>Отворено до %1</translation>
    </message>
    <message>
        <source>0/unconfirmed, %1</source>
        <translation>0/непотврђених, %1</translation>
    </message>
    <message>
        <source>in memory pool</source>
        <translation>у удруженој меморији</translation>
    </message>
    <message>
        <source>not in memory pool</source>
        <translation>није у удруженој меморији</translation>
    </message>
    <message>
        <source>abandoned</source>
        <translation>напуштено</translation>
    </message>
    <message>
        <source>%1/unconfirmed</source>
        <translation>%1/непотврђено</translation>
    </message>
    <message>
        <source>%1 confirmations</source>
        <translation>%1 порврде</translation>
    </message>
    <message>
        <source>Status</source>
        <translation>Status</translation>
    </message>
    <message>
        <source>Date</source>
        <translation>datum</translation>
    </message>
    <message>
        <source>Source</source>
        <translation>Извор</translation>
    </message>
    <message>
        <source>Generated</source>
        <translation>Генерисано</translation>
    </message>
    <message>
        <source>From</source>
        <translation>Од</translation>
    </message>
    <message>
        <source>unknown</source>
        <translation>nepoznato</translation>
    </message>
    <message>
        <source>To</source>
        <translation>За</translation>
    </message>
    <message>
        <source>own address</source>
        <translation>сопствена адреса</translation>
    </message>
    <message>
        <source>watch-only</source>
        <translation>гледај-само</translation>
    </message>
    <message>
        <source>label</source>
        <translation>ознака</translation>
    </message>
    <message>
        <source>Credit</source>
        <translation>Заслуге</translation>
    </message>
    <message>
        <source>not accepted</source>
        <translation>није прихваћено</translation>
    </message>
    <message>
        <source>Debit</source>
        <translation>Задужење</translation>
    </message>
    <message>
        <source>Total debit</source>
        <translation>Укупно задужење</translation>
    </message>
    <message>
        <source>Total credit</source>
        <translation>Укупни кредит</translation>
    </message>
    <message>
        <source>Transaction fee</source>
        <translation>Провизија за трансакцију</translation>
    </message>
    <message>
        <source>Net amount</source>
        <translation>Нето износ</translation>
    </message>
    <message>
        <source>Message</source>
        <translation>Порука</translation>
    </message>
    <message>
        <source>Comment</source>
        <translation>Коментар</translation>
    </message>
    <message>
        <source>Transaction ID</source>
        <translation>ID Трансакције</translation>
    </message>
    <message>
        <source>Transaction total size</source>
        <translation>Укупна величина трансакције</translation>
    </message>
    <message>
        <source>Transaction virtual size</source>
        <translation>Виртуелна величина трансакције</translation>
    </message>
    <message>
        <source>Output index</source>
        <translation>Излазни индекс</translation>
    </message>
    <message>
        <source> (Certificate was not verified)</source>
        <translation>(Сертификат још није проверен)</translation>
    </message>
    <message>
        <source>Merchant</source>
        <translation>Трговац</translation>
    </message>
    <message>
        <source>Generated coins must mature %1 blocks before they can be spent. When you generated this block, it was broadcast to the network to be added to the block chain. If it fails to get into the chain, its state will change to "not accepted" and it won't be spendable. This may occasionally happen if another node generates a block within a few seconds of yours.</source>
        <translation>Генерисани новчићи морају доспети %1 блокова пре него што могу бити потрошени. Када генеришете овај блок, он се емитује у мрежу, да би био придодат на ланац блокова. Укупно не успе да се придода на ланац, његово стање се мења у "није прихваћен" и неће га бити могуће потрошити. Ово се може повремено десити уколико други чвор генерише блок у периоду од неколико секунди од вашег.</translation>
    </message>
    <message>
        <source>Debug information</source>
        <translation>Информације о оклањању грешака</translation>
    </message>
    <message>
        <source>Transaction</source>
        <translation>Трансакције</translation>
    </message>
    <message>
        <source>Inputs</source>
        <translation>Инпути</translation>
    </message>
    <message>
        <source>Amount</source>
        <translation>Износ</translation>
    </message>
    <message>
        <source>true</source>
        <translation>тачно</translation>
    </message>
    <message>
        <source>false</source>
        <translation>нетачно</translation>
    </message>
</context>
<context>
    <name>TransactionDescDialog</name>
    <message>
        <source>This pane shows a detailed description of the transaction</source>
        <translation>Ovaj odeljak pokazuje detaljan opis transakcije</translation>
    </message>
    <message>
        <source>Details for %1</source>
        <translation>Детаљи за %1</translation>
    </message>
</context>
<context>
    <name>TransactionTableModel</name>
    <message>
        <source>Date</source>
        <translation>datum</translation>
    </message>
    <message>
        <source>Type</source>
        <translation>Тип</translation>
    </message>
    <message>
        <source>Label</source>
        <translation>Налепница</translation>
    </message>
    <message>
        <source>Open until %1</source>
        <translation>Отворено до %1</translation>
    </message>
    <message>
        <source>Unconfirmed</source>
        <translation>Непотврђено</translation>
    </message>
    <message>
        <source>Abandoned</source>
        <translation>Напуштено</translation>
    </message>
    <message>
        <source>Confirming (%1 of %2 recommended confirmations)</source>
        <translation>Потврђивање у току (%1 од %2 препоручене потврде)</translation>
    </message>
    <message>
        <source>Conflicted</source>
        <translation>Неуслагашен</translation>
    </message>
    <message>
        <source>Immature (%1 confirmations, will be available after %2)</source>
        <translation>Није доспео (%1 потврде, биће доступан након %2)</translation>
    </message>
    <message>
        <source>Generated but not accepted</source>
        <translation>Генерисан али није прихваћен</translation>
    </message>
    <message>
        <source>Received with</source>
        <translation>Примљен са</translation>
    </message>
    <message>
        <source>Received from</source>
        <translation>Примљено од</translation>
    </message>
    <message>
        <source>Sent to</source>
        <translation>Послато ка</translation>
    </message>
    <message>
        <source>Payment to yourself</source>
        <translation>Уплата самом себи</translation>
    </message>
    <message>
        <source>Mined</source>
        <translation>Рударено</translation>
    </message>
    <message>
        <source>watch-only</source>
        <translation>гледај-само</translation>
    </message>
    <message>
        <source>(no label)</source>
        <translation>(без налепнице)</translation>
    </message>
    <message>
        <source>Transaction status. Hover over this field to show number of confirmations.</source>
        <translation>Статус трансакције. Пређи мишем преко поља за приказ броја трансакција.</translation>
    </message>
    <message>
        <source>Date and time that the transaction was received.</source>
        <translation>Датум и време пријема трансакције</translation>
    </message>
    <message>
        <source>Type of transaction.</source>
        <translation>Тип трансакције.</translation>
    </message>
    <message>
        <source>Whether or not a watch-only address is involved in this transaction.</source>
        <translation>Без обзира да ли је у ову трансакције укључена или није - адреса само за гледање.</translation>
    </message>
    <message>
        <source>User-defined intent/purpose of the transaction.</source>
        <translation>Намена / сврха трансакције коју одређује корисник.</translation>
    </message>
    <message>
        <source>Amount removed from or added to balance.</source>
        <translation>Износ одбијен или додат салду.</translation>
    </message>
</context>
<context>
    <name>TransactionView</name>
    <message>
        <source>All</source>
        <translation>Све</translation>
    </message>
    <message>
        <source>Today</source>
        <translation>Данас</translation>
    </message>
    <message>
        <source>This week</source>
        <translation>ове недеље</translation>
    </message>
    <message>
        <source>This month</source>
        <translation>Овог месеца</translation>
    </message>
    <message>
        <source>Last month</source>
        <translation>Претходног месеца</translation>
    </message>
    <message>
        <source>This year</source>
        <translation>Ове године</translation>
    </message>
    <message>
        <source>Range...</source>
        <translation>Опсег...</translation>
    </message>
    <message>
        <source>Received with</source>
        <translation>Примљен са</translation>
    </message>
    <message>
        <source>Sent to</source>
        <translation>Послато ка</translation>
    </message>
    <message>
        <source>To yourself</source>
        <translation>Теби</translation>
    </message>
    <message>
        <source>Mined</source>
        <translation>Рударено</translation>
    </message>
    <message>
        <source>Other</source>
        <translation>Други</translation>
    </message>
    <message>
        <source>Enter address, transaction id, or label to search</source>
        <translation>Унесите адресу, ознаку трансакције, или назив за претрагу</translation>
    </message>
    <message>
        <source>Min amount</source>
        <translation>Минимални износ</translation>
    </message>
    <message>
        <source>Abandon transaction</source>
        <translation>Напусти трансакцију</translation>
    </message>
    <message>
        <source>Increase transaction fee</source>
        <translation>Повећај провизију трансакције</translation>
    </message>
    <message>
        <source>Copy address</source>
        <translation>Копирај адресу</translation>
    </message>
    <message>
        <source>Copy label</source>
        <translation>Копирај налепницу
</translation>
    </message>
    <message>
        <source>Copy amount</source>
        <translation>к</translation>
    </message>
    <message>
        <source>Copy transaction ID</source>
        <translation>Копирај идентификациони број трансакције</translation>
    </message>
    <message>
        <source>Copy raw transaction</source>
        <translation>Копирајте необрађену трансакцију</translation>
    </message>
    <message>
        <source>Copy full transaction details</source>
        <translation>Копирајте потпуне детаље трансакције</translation>
    </message>
    <message>
        <source>Edit label</source>
        <translation>Измени ознаку</translation>
    </message>
    <message>
        <source>Show transaction details</source>
        <translation>Прикажи детаље транакције</translation>
    </message>
    <message>
        <source>Export Transaction History</source>
        <translation>Извези Детаље Трансакције</translation>
    </message>
    <message>
        <source>Comma separated file (*.csv)</source>
        <translation>Фајл раздојен тачком (*.csv)</translation>
    </message>
    <message>
        <source>Confirmed</source>
        <translation>Potvrdjen</translation>
    </message>
    <message>
        <source>Watch-only</source>
        <translation>Само-гледање</translation>
    </message>
    <message>
        <source>Date</source>
        <translation>datum</translation>
    </message>
    <message>
        <source>Type</source>
        <translation>Тип</translation>
    </message>
    <message>
        <source>Label</source>
        <translation>Налепница</translation>
    </message>
    <message>
        <source>Address</source>
        <translation>Adresa</translation>
    </message>
    <message>
        <source>ID</source>
        <translation>Ознака</translation>
    </message>
    <message>
        <source>Exporting Failed</source>
        <translation>Извоз Неуспешан</translation>
    </message>
    <message>
        <source>There was an error trying to save the transaction history to %1.</source>
        <translation>Десила се грешка приликом покушаја да се сними историја трансакција на %1.</translation>
    </message>
    <message>
        <source>Exporting Successful</source>
        <translation>Извоз успешан</translation>
    </message>
    <message>
        <source>The transaction history was successfully saved to %1.</source>
        <translation>Историја трансакција је успешно снимљена на %1.</translation>
    </message>
    <message>
        <source>Range:</source>
        <translation>Опсег:</translation>
    </message>
    <message>
        <source>to</source>
        <translation>до</translation>
    </message>
</context>
<context>
    <name>UnitDisplayStatusBarControl</name>
    <message>
        <source>Unit to show amounts in. Click to select another unit.</source>
        <translation>Јединица у којој се приказују износи. Притисни да се прикаже друга јединица.</translation>
    </message>
</context>
<context>
    <name>WalletController</name>
    <message>
        <source>Close wallet</source>
        <translation>Затвори новчаник</translation>
    </message>
    <message>
        <source>Are you sure you wish to close the wallet &lt;i&gt;%1&lt;/i&gt;?</source>
        <translation>Да ли сте сигурни да желите да затворите новчаник &lt;i&gt;%1&lt;/i&gt;?</translation>
    </message>
    <message>
        <source>Closing the wallet for too long can result in having to resync the entire chain if pruning is enabled.</source>
        <translation>Услед затварања новчаника на дугачки период времена може се десити да је потребна поновна синхронизација комплетног ланца, уколико је дозвољено резање.</translation>
    </message>
</context>
<context>
    <name>WalletFrame</name>
    <message>
        <source>No wallet has been loaded.</source>
        <translation>Ниједан новчаник није учитан.</translation>
    </message>
</context>
<context>
    <name>WalletModel</name>
    <message>
        <source>Send Coins</source>
        <translation>Слање новца</translation>
    </message>
    <message>
        <source>Fee bump error</source>
        <translation>Изненадна грешка у накнади</translation>
    </message>
    <message>
        <source>Increasing transaction fee failed</source>
        <translation>Повећавање провизије за трансакцију није успело</translation>
    </message>
    <message>
        <source>Do you want to increase the fee?</source>
        <translation>Да ли желиш да увећаш провизију?</translation>
    </message>
    <message>
        <source>Current fee:</source>
        <translation>Тренутна накнада:</translation>
    </message>
    <message>
        <source>Increase:</source>
        <translation>Тренутна накнада:</translation>
    </message>
    <message>
        <source>New fee:</source>
        <translation>Нова накнада:</translation>
    </message>
    <message>
        <source>Confirm fee bump</source>
        <translation>Потврдите ударну провизију</translation>
    </message>
    <message>
        <source>Can't sign transaction.</source>
        <translation>Није могуће потписати трансакцију.</translation>
    </message>
    <message>
        <source>Could not commit transaction</source>
        <translation>Трансакција није могућа</translation>
    </message>
    <message>
        <source>default wallet</source>
        <translation>подразумевани новчаник</translation>
    </message>
</context>
<context>
    <name>WalletView</name>
    <message>
        <source>&amp;Export</source>
        <translation>&amp;Izvedi</translation>
    </message>
    <message>
        <source>Export the data in the current tab to a file</source>
        <translation>Извези податке из одабране картице у фајлj</translation>
    </message>
    <message>
        <source>Backup Wallet</source>
        <translation>Резервна копија новчаника</translation>
    </message>
    <message>
        <source>Wallet Data (*.dat)</source>
        <translation>Датотека новчаника (*.dat)</translation>
    </message>
    <message>
        <source>Backup Failed</source>
        <translation>Резервна копија није успела</translation>
    </message>
    <message>
        <source>There was an error trying to save the wallet data to %1.</source>
        <translation>Десила се грешка приликом покушаја да се сними датотека новчаника на %1.</translation>
    </message>
    <message>
        <source>Backup Successful</source>
        <translation>Резервна копија је успела</translation>
    </message>
    <message>
        <source>The wallet data was successfully saved to %1.</source>
        <translation>Датотека новчаника је успешно снимљена на %1.</translation>
    </message>
    <message>
        <source>Cancel</source>
        <translation>Откажи</translation>
    </message>
</context>
<context>
    <name>bitcoin-core</name>
    <message>
        <source>Distributed under the MIT software license, see the accompanying file %s or %s</source>
        <translation>Дистрибуирано под MIT софтверском лиценцом, погледајте придружени документ %s или %s</translation>
    </message>
    <message>
        <source>Prune configured below the minimum of %d MiB.  Please use a higher number.</source>
        <translation>Резање је конфигурисано испод минимума од %d MiB. Молимо користите већи број.</translation>
    </message>
    <message>
        <source>Prune: last wallet synchronisation goes beyond pruned data. You need to -reindex (download the whole blockchain again in case of pruned node)</source>
        <translation>Резање: последња синхронизација иде преко одрезаних података. Потребно је урадити ре-индексирање (преузети комплетан ланац блокова поново у случају одрезаног чвора)</translation>
    </message>
    <message>
        <source>Error: A fatal internal error occurred, see debug.log for details</source>
        <translation>Грешка: Десила се фатална интерна грешка, погледати debug.log за детаље</translation>
    </message>
    <message>
        <source>Pruning blockstore...</source>
        <translation>Резање спремљених блокова...</translation>
    </message>
    <message>
        <source>Unable to start HTTP server. See debug log for details.</source>
        <translation>Стартовање HTTP сервера није могуће. Погледати дневник исправљених грешака за детаље.</translation>
    </message>
    <message>
        <source>The %s developers</source>
        <translation>%s девелопери</translation>
    </message>
    <message>
        <source>Can't generate a change-address key. No keys in the internal keypool and can't generate any keys.</source>
        <translation>Кључ за промену адресе није могуће генерисати. У интерној групи кључева нема кључева и не може се генерисати нови кључ.</translation>
    </message>
    <message>
        <source>Cannot obtain a lock on data directory %s. %s is probably already running.</source>
        <translation>Директоријум података се не може закључати %s. %s је вероватно већ покренут.</translation>
    </message>
    <message>
        <source>Cannot provide specific connections and have addrman find outgoing connections at the same.</source>
        <translation>Не може се обезбедити одређена конекција и да addrman нађе одлазне конекције у исто време.</translation>
    </message>
    <message>
        <source>Error reading %s! All keys read correctly, but transaction data or address book entries might be missing or incorrect.</source>
        <translation>Грешка у читању %s! Сви кључеви су прочитани коректно, али подаци о трансакцији или уноси у адресар могу недостајати или бити нетачни.</translation>
    </message>
    <message>
        <source>Please check that your computer's date and time are correct! If your clock is wrong, %s will not work properly.</source>
        <translation>Молим проверите да су време и датум на вашем рачунару тачни. Уколико је сат нетачан, %s неће радити исправно.</translation>
    </message>
    <message>
        <source>Please contribute if you find %s useful. Visit %s for further information about the software.</source>
        <translation>Молим донирајте, уколико сматрате %s корисним. Посетите %s за више информација о софтверу.</translation>
    </message>
    <message>
        <source>The block database contains a block which appears to be from the future. This may be due to your computer's date and time being set incorrectly. Only rebuild the block database if you are sure that your computer's date and time are correct</source>
        <translation>База података о блоковима садржи блок, за који се чини да је из будућности. Ово може бити услед тога што су време и датум на вашем рачунару нису подешени коректно. Покушајте обнову базе података о блоковима, само уколико сте сигурни да су време и датум на вашем рачунару исправни.</translation>
    </message>
    <message>
        <source>This is a pre-release test build - use at your own risk - do not use for mining or merchant applications</source>
        <translation>Ово је тестна верзија пред издавање - користите на ваш ризик - не користити за рударење или трговачку примену</translation>
    </message>
    <message>
        <source>This is the transaction fee you may discard if change is smaller than dust at this level</source>
        <translation>Ово је накнада за трансакцију коју можете одбацити уколико је мања од нивоа прашине</translation>
    </message>
    <message>
        <source>Unable to replay blocks. You will need to rebuild the database using -reindex-chainstate.</source>
        <translation>Блокове није могуће поново репродуковати. Ви ћете морати да обновите базу података користећи -reindex-chainstate.</translation>
    </message>
    <message>
        <source>Unable to rewind the database to a pre-fork state. You will need to redownload the blockchain</source>
        <translation>Није могуће вратити базу података на стање пре форк-а. Ви ћете морати да урадите поновно преузимање ланца блокова.</translation>
    </message>
    <message>
        <source>Warning: The network does not appear to fully agree! Some miners appear to be experiencing issues.</source>
        <translation>Упозорење: Изгледа да не постоји пуна сагласност на мрежи. Изгледа да одређени рудари имају проблеме.</translation>
    </message>
    <message>
        <source>Warning: We do not appear to fully agree with our peers! You may need to upgrade, or other nodes may need to upgrade.</source>
        <translation>Упозорење: Изгледа да се ми у потпуности не слажемо са нашим чворовима! Можда постоји потреба да урадите надоградњу, или други чворови морају да ураде надоградњу.</translation>
    </message>
    <message>
        <source>%d of last 100 blocks have unexpected version</source>
        <translation>%d од последњих 100 блокова имају неочекивану верзију</translation>
    </message>
    <message>
        <source>%s corrupt, salvage failed</source>
        <translation>%s је оштећен, спас није успео</translation>
    </message>
    <message>
        <source>-maxmempool must be at least %d MB</source>
        <translation>-maxmempool мора бити минимално %d MB</translation>
    </message>
    <message>
        <source>Cannot resolve -%s address: '%s'</source>
        <translation>Не могу решити -%s адреса: '%s'</translation>
    </message>
    <message>
        <source>Change index out of range</source>
        <translation>Промењен индекс изван домета</translation>
    </message>
    <message>
        <source>Config setting for %s only applied on %s network when in [%s] section.</source>
        <translation>Подешавање конфигурације за %s је само примењено на %s мрежи када је у [%s] секцији.</translation>
    </message>
    <message>
        <source>Copyright (C) %i-%i</source>
        <translation>Ауторско право (C) %i-%i</translation>
    </message>
    <message>
        <source>Corrupted block database detected</source>
        <translation>Детектована је оштећена база података блокова</translation>
    </message>
    <message>
        <source>Do you want to rebuild the block database now?</source>
        <translation>Да ли желите да сада обновите базу података блокова?</translation>
    </message>
    <message>
        <source>Error initializing block database</source>
        <translation>Грешка у иницијализацији базе података блокова</translation>
    </message>
    <message>
        <source>Error initializing wallet database environment %s!</source>
        <translation>Грешка код иницијализације окружења базе података новчаника %s!</translation>
    </message>
    <message>
        <source>Error loading %s</source>
        <translation>Грешка током учитавања %s</translation>
    </message>
    <message>
        <source>Error loading %s: Private keys can only be disabled during creation</source>
        <translation>Грешка током учитавања %s: Приватни кључеви могу бити онемогућени само приликом креирања</translation>
    </message>
    <message>
        <source>Error loading %s: Wallet corrupted</source>
        <translation>Грешка током учитавања %s: Новчаник је оштећен</translation>
    </message>
    <message>
        <source>Error loading %s: Wallet requires newer version of %s</source>
        <translation>Грешка током учитавања %s: Новчаник захтева новију верзију %s</translation>
    </message>
    <message>
        <source>Error loading block database</source>
        <translation>Грешка у учитавању базе података блокова</translation>
    </message>
    <message>
        <source>Error opening block database</source>
        <translation>Грешка приликом отварања базе података блокова</translation>
    </message>
    <message>
        <source>Failed to listen on any port. Use -listen=0 if you want this.</source>
        <translation>Преслушавање није успело ни на једном порту. Користите -listen=0 уколико желите то.</translation>
    </message>
    <message>
        <source>Failed to rescan the wallet during initialization</source>
        <translation>Није успело поновно скенирање новчаника приликом иницијализације.</translation>
    </message>
    <message>
        <source>Importing...</source>
        <translation>Увоз у току...</translation>
    </message>
    <message>
        <source>Incorrect or no genesis block found. Wrong datadir for network?</source>
        <translation>Почетни блок је погрешан или се не може пронаћи. Погрешан datadir за мрежу?</translation>
    </message>
    <message>
        <source>Initialization sanity check failed. %s is shutting down.</source>
        <translation>Провера исправности иницијализације није успела. %s се искључује.</translation>
    </message>
    <message>
        <source>Invalid P2P permission: '%s'</source>
        <translation>Неважећа P2P дозвола: '%s'</translation>
    </message>
    <message>
        <source>Invalid amount for -%s=&lt;amount&gt;: '%s'</source>
        <translation>Неважећи износ за %s=&lt;amount&gt;: '%s'</translation>
    </message>
    <message>
        <source>Invalid amount for -discardfee=&lt;amount&gt;: '%s'</source>
        <translation>Неважећи износ за -discardfee=&lt;amount&gt;: '%s'</translation>
    </message>
    <message>
        <source>Invalid amount for -fallbackfee=&lt;amount&gt;: '%s'</source>
        <translation>Неважећи износ за -fallbackfee=&lt;amount&gt;: '%s'</translation>
    </message>
    <message>
        <source>Specified blocks directory "%s" does not exist.</source>
        <translation>Наведени директоријум блокова "%s" не постоји.</translation>
    </message>
    <message>
        <source>Unknown address type '%s'</source>
        <translation>Непознати тип адресе '%s'</translation>
    </message>
    <message>
        <source>Unknown change type '%s'</source>
        <translation>Непознати тип промене '%s'</translation>
    </message>
    <message>
        <source>Upgrading txindex database</source>
        <translation>Надоградња txindex базе података</translation>
    </message>
    <message>
        <source>Loading P2P addresses...</source>
        <translation>Учитавање P2P адреса...</translation>
    </message>
    <message>
        <source>Error: Disk space is too low!</source>
        <translation>Грешка: Простор на диску је сувише мали!</translation>
    </message>
    <message>
        <source>Loading banlist...</source>
        <translation>Учитавање листе забрана...</translation>
    </message>
    <message>
        <source>Not enough file descriptors available.</source>
        <translation>Нема довољно доступних дескриптора датотеке.</translation>
    </message>
    <message>
        <source>Prune cannot be configured with a negative value.</source>
        <translation>Скраћење се не може конфигурисати са негативном вредношћу.</translation>
    </message>
    <message>
        <source>Prune mode is incompatible with -txindex.</source>
        <translation>Мод скраћивања није компатибилан са -txindex.</translation>
    </message>
    <message>
        <source>Replaying blocks...</source>
        <translation>Поновно репродуковање блокова...</translation>
    </message>
    <message>
        <source>Rewinding blocks...</source>
        <translation>Премотавање блокова...</translation>
    </message>
    <message>
        <source>The source code is available from %s.</source>
        <translation>Изворни код је доступан из %s.</translation>
    </message>
    <message>
        <source>Transaction fee and change calculation failed</source>
        <translation>Провизија за трансакцију и промена израчуна није успела</translation>
    </message>
    <message>
        <source>Unable to bind to %s on this computer. %s is probably already running.</source>
        <translation>Није могуће повезивање са %s на овом рачунару. %s је вероватно већ покренут.</translation>
    </message>
    <message>
        <source>Unable to generate keys</source>
        <translation>Није могуће генерисати кључеве</translation>
    </message>
    <message>
        <source>Unsupported logging category %s=%s.</source>
        <translation>Категорија записа није подржана %s=%s.</translation>
    </message>
    <message>
        <source>Upgrading UTXO database</source>
        <translation>Надоградња UTXO базе података</translation>
    </message>
    <message>
        <source>User Agent comment (%s) contains unsafe characters.</source>
        <translation>Коментар агента корисника (%s) садржи небезбедне знакове.</translation>
    </message>
    <message>
        <source>Verifying blocks...</source>
        <translation>Потврда блокова у току...</translation>
    </message>
    <message>
        <source>Wallet needed to be rewritten: restart %s to complete</source>
        <translation>Новчаник треба да буде преписан: поновно покрените %s да завршите</translation>
    </message>
    <message>
        <source>Error: Listening for incoming connections failed (listen returned error %s)</source>
        <translation>Грешка: Претрага за долазним конекцијама није успела (претрага враћа грешку %s)</translation>
    </message>
    <message>
        <source>Invalid amount for -maxtxfee=&lt;amount&gt;: '%s' (must be at least the minrelay fee of %s to prevent stuck transactions)</source>
        <translation>Неважећи износ за -maxtxfee=&lt;amount&gt;: '%s' (мора бити minrelay провизија од %s да би се спречило да се трансакција заглави)</translation>
    </message>
    <message>
        <source>The transaction amount is too small to send after the fee has been deducted</source>
        <translation>Износ трансакције је толико мали за слање након што се одузме провизија</translation>
    </message>
    <message>
        <source>You need to rebuild the database using -reindex to go back to unpruned mode.  This will redownload the entire blockchain</source>
        <translation>Ви морате обновити базу података користећи -reindex да би се вратили у нескраћени мод. Ово ће урадити поновно преузимање комплетног ланца података</translation>
    </message>
    <message>
        <source>Error reading from database, shutting down.</source>
        <translation>Грешка приликом читања из базе података, искључивање у току.</translation>
    </message>
    <message>
        <source>Error upgrading chainstate database</source>
        <translation>Грешка приликом надоградње базе података стања ланца</translation>
    </message>
    <message>
        <source>Error: Disk space is low for %s</source>
        <translation>Грешка: Простор на диску је мали за %s</translation>
    </message>
    <message>
        <source>Invalid -onion address or hostname: '%s'</source>
        <translation>Неважећа onion адреса или име хоста: '%s'</translation>
    </message>
    <message>
        <source>Invalid -proxy address or hostname: '%s'</source>
        <translation>Неважећа -proxy адреса или име хоста: '%s'</translation>
    </message>
    <message>
        <source>Invalid amount for -paytxfee=&lt;amount&gt;: '%s' (must be at least %s)</source>
        <translation>Неважећи износ за -paytxfee=&lt;amount&gt;: '%s' (мора бити бар %s)</translation>
    </message>
    <message>
        <source>Invalid netmask specified in -whitelist: '%s'</source>
        <translation>Неважећа мрежна маска наведена у -whitelist: '%s'</translation>
    </message>
    <message>
        <source>Need to specify a port with -whitebind: '%s'</source>
        <translation>Ви морате одредити порт са -whitebind: '%s'</translation>
    </message>
    <message>
        <source>Prune mode is incompatible with -blockfilterindex.</source>
        <translation>Мод скраћења је некомпатибилна са -blockfilterindex.</translation>
    </message>
    <message>
        <source>Reducing -maxconnections from %d to %d, because of system limitations.</source>
        <translation>Смањивање -maxconnections са %d на %d, због ограничења система.</translation>
    </message>
    <message>
        <source>Section [%s] is not recognized.</source>
        <translation>Одељак [%s] није препознат.</translation>
    </message>
    <message>
        <source>Signing transaction failed</source>
        <translation>Потписивање трансакције није успело</translation>
    </message>
    <message>
        <source>Specified -walletdir "%s" does not exist</source>
        <translation>Наведени -walletdir "%s" не постоји</translation>
    </message>
    <message>
        <source>Specified -walletdir "%s" is a relative path</source>
        <translation>Наведени -walletdir "%s" је релативна путања</translation>
    </message>
    <message>
        <source>Specified -walletdir "%s" is not a directory</source>
        <translation>Наведени -walletdir "%s" није директоријум</translation>
    </message>
    <message>
        <source>The specified config file %s does not exist
</source>
        <translation>Наведени конфигурациони документ %s не постоји</translation>
    </message>
    <message>
        <source>The transaction amount is too small to pay the fee</source>
        <translation>Износ трансакције је сувише мали да се плати трансакција</translation>
    </message>
    <message>
        <source>This is experimental software.</source>
        <translation>Ово је експерименталн софтвер.</translation>
    </message>
    <message>
        <source>Transaction amount too small</source>
        <translation>Износ трансакције премали.</translation>
    </message>
    <message>
        <source>Transaction too large</source>
        <translation>Трансакција превелика.</translation>
    </message>
    <message>
        <source>Unable to bind to %s on this computer (bind returned error %s)</source>
        <translation>Није могуће повезати %s на овом рачунару (веза враћа грешку %s)</translation>
    </message>
    <message>
        <source>Unable to create the PID file '%s': %s</source>
        <translation>Стварање PID документа '%s': %s није могуће</translation>
    </message>
    <message>
        <source>Unable to generate initial keys</source>
        <translation>Генерисање кључева за иницијализацију није могуће</translation>
    </message>
    <message>
        <source>Unknown -blockfilterindex value %s.</source>
        <translation>Непозната вредност -blockfilterindex %s.</translation>
    </message>
    <message>
        <source>Verifying wallet(s)...</source>
        <translation>Потврђивање новчаника...</translation>
    </message>
    <message>
        <source>Warning: unknown new rules activated (versionbit %i)</source>
        <translation>Упозорење: активирано је ново непознато правило (versionbit %i)</translation>
    </message>
    <message>
        <source>Zapping all transactions from wallet...</source>
        <translation>Затварање свих трансакција из новчаника...</translation>
    </message>
    <message>
        <source>-maxtxfee is set very high! Fees this large could be paid on a single transaction.</source>
        <translation>-maxtxfee је постављен сувише високо! Овако велике провизије могу бити наплаћене на само једној трансакцији.</translation>
    </message>
    <message>
        <source>This is the transaction fee you may pay when fee estimates are not available.</source>
        <translation>Ово је провизија за трансакцију коју можете платити када процена провизије није доступна.</translation>
    </message>
    <message>
        <source>Total length of network version string (%i) exceeds maximum length (%i). Reduce the number or size of uacomments.</source>
        <translation>Укупна дужина мрежне верзије низа (%i) је већа од максималне дужине (%i). Смањити број или величину корисничких коментара.</translation>
    </message>
    <message>
        <source>Warning: Wallet file corrupt, data salvaged! Original %s saved as %s in %s; if your balance or transactions are incorrect you should restore from a backup.</source>
        <translation>Упозорење: Датотека новчаника је оштећена, подаци су спасени! Оргинални %s је снимљен као %s у %s; уколико ваш салдо или трансакције нису исправни, потребно је вратити податке из резервне копије. </translation>
    </message>
    <message>
        <source>%s is set very high!</source>
        <translation>%s је постављен врло високо!</translation>
    </message>
    <message>
        <source>Error loading wallet %s. Duplicate -wallet filename specified.</source>
        <translation>Грешка приликом учитавања новчаника %s. Наведено је дуплирано име датотеке -wallet.</translation>
    </message>
    <message>
        <source>Starting network threads...</source>
        <translation>Покретање мрежних тема...</translation>
    </message>
    <message>
        <source>The wallet will avoid paying less than the minimum relay fee.</source>
        <translation>Новчаник ће избећи плаћање износа мањег него што је минимална повезана провизија.</translation>
    </message>
    <message>
        <source>This is the minimum transaction fee you pay on every transaction.</source>
        <translation>Ово је минимални износ провизије за трансакцију коју ћете платити на свакој трансакцији.</translation>
    </message>
    <message>
        <source>This is the transaction fee you will pay if you send a transaction.</source>
        <translation>Ово је износ провизије за трансакцију коју ћете платити уколико шаљете трансакцију.</translation>
    </message>
    <message>
        <source>Transaction amounts must not be negative</source>
        <translation>Износ трансакције не може бити негативан</translation>
    </message>
    <message>
        <source>Transaction has too long of a mempool chain</source>
        <translation>Трансакција има предугачак ланац у удруженој меморији</translation>
    </message>
    <message>
        <source>Transaction must have at least one recipient</source>
        <translation>Трансакција мора имати бар једног примаоца</translation>
    </message>
    <message>
        <source>Unknown network specified in -onlynet: '%s'</source>
        <translation>Непозната мрежа је наведена у -onlynet: '%s'</translation>
    </message>
    <message>
        <source>Insufficient funds</source>
        <translation>Nedovoljno sredstava</translation>
    </message>
    <message>
        <source>Cannot upgrade a non HD split wallet without upgrading to support pre split keypool. Please use -upgradewallet=169900 or -upgradewallet with no version specified.</source>
        <translation>HD подељени новчаник се не може надоградити без надоградње групе кључева пре дељења. Молим користите -upgradewallet=169900 или -upgradewallet без наведене верзије.</translation>
    </message>
    <message>
        <source>Fee estimation failed. Fallbackfee is disabled. Wait a few blocks or enable -fallbackfee.</source>
        <translation>Процена провизије није успела. Промена провизије током трансакције је онемогућена. Сачекајте неколико блокова или омогућите -fallbackfee.</translation>
    </message>
    <message>
        <source>Warning: Private keys detected in wallet {%s} with disabled private keys</source>
        <translation>Упозорење: Приватни кључеви су пронађени у новчанику {%s} са онемогућеним приватним кључевима.</translation>
    </message>
    <message>
        <source>Cannot write to data directory '%s'; check permissions.</source>
        <translation>Није могуће извршити упис у директоријум података '%s'; проверите дозволе за упис.</translation>
    </message>
    <message>
        <source>Loading block index...</source>
        <translation>Učitavam blok indeksa...</translation>
    </message>
    <message>
        <source>Loading wallet...</source>
        <translation>Новчаник се учитава...</translation>
    </message>
    <message>
        <source>Cannot downgrade wallet</source>
        <translation>Новчаник се не може уназадити</translation>
    </message>
    <message>
        <source>Rescanning...</source>
        <translation>Ponovo skeniram...</translation>
    </message>
    <message>
        <source>Done loading</source>
        <translation>Završeno učitavanje</translation>
    </message>
</context>
</TS><|MERGE_RESOLUTION|>--- conflicted
+++ resolved
@@ -70,7 +70,7 @@
         <translation>Ово су ваше Биткоин адресе за слање уплата. Увек добро проверите износ и адресу на коју шаљете пре него што пошаљете уплату.</translation>
     </message>
     <message>
-        <source>These are your Bitcoin addresses for receiving payments. Use the 'Create new receiving address' button in the receive tab to create new addresses.</source>
+        <source>These are your Particl addresses for receiving payments. Use the 'Create new receiving address' button in the receive tab to create new addresses.</source>
         <translation>Ово су твоје Биткоин адресе за приманје уплата. Користи дугме „Направи нову адресу за примање” у картици за примање за креирање нових адреса.</translation>
     </message>
     <message>
@@ -188,7 +188,7 @@
         <translation>Унеси стару лозунку и нову лозинку новчаника.</translation>
     </message>
     <message>
-        <source>Remember that encrypting your wallet cannot fully protect your bitcoins from being stolen by malware infecting your computer.</source>
+        <source>Remember that encrypting your wallet cannot fully protect your particl from being stolen by malware infecting your computer.</source>
         <translation>Упамти, шифрирање новчаника не може у потуности заштити твоје биткоине од крађе од стране малвера инфицира твој рачунар.</translation>
     </message>
     <message>
@@ -494,9 +494,6 @@
         <translation>Ажурно</translation>
     </message>
     <message>
-<<<<<<< HEAD
-        <source>Show the %1 help message to get a list with possible Particl command-line options</source>
-=======
         <source>&amp;Sending addresses</source>
         <translation>&amp;Адресе за слање</translation>
     </message>
@@ -521,8 +518,7 @@
         <translation>Затвори новчаник</translation>
     </message>
     <message>
-        <source>Show the %1 help message to get a list with possible Bitcoin command-line options</source>
->>>>>>> e301a9fd
+        <source>Show the %1 help message to get a list with possible Particl command-line options</source>
         <translation>Прикажи  поруку помоћи %1 за листу са могућим опцијама Биткоин командне линије</translation>
     </message>
     <message>
@@ -992,7 +988,7 @@
         <translation>Најмање %1 GB подататака биће складиштен у овај директорјиум.</translation>
     </message>
     <message>
-        <source>%1 will download and store a copy of the Bitcoin block chain.</source>
+        <source>%1 will download and store a copy of the Particl block chain.</source>
         <translation>%1 биће преузеће и складиштити копију Биткоин ланца блокова (блокчејна).</translation>
     </message>
     <message>
@@ -1015,11 +1011,11 @@
         <translation>Форма</translation>
     </message>
     <message>
-        <source>Recent transactions may not yet be visible, and therefore your wallet's balance might be incorrect. This information will be correct once your wallet has finished synchronizing with the bitcoin network, as detailed below.</source>
+        <source>Recent transactions may not yet be visible, and therefore your wallet's balance might be incorrect. This information will be correct once your wallet has finished synchronizing with the particl network, as detailed below.</source>
         <translation>Недавне трансакције можда не буду видљиве, зато салдо твог новчаника можда буде нетачан. </translation>
     </message>
     <message>
-        <source>Attempting to spend bitcoins that are affected by not-yet-displayed transactions will not be accepted by the network.</source>
+        <source>Attempting to spend particl that are affected by not-yet-displayed transactions will not be accepted by the network.</source>
         <translation>Покушај слања биткоина који су под утицајем још не приказаних трансакција неће бити прихваћен од стране мреже.</translation>
     </message>
     <message>
@@ -1216,7 +1212,7 @@
         <translation>&amp;Троши непотврђени кусур</translation>
     </message>
     <message>
-        <source>Automatically open the Bitcoin client port on the router. This only works when your router supports UPnP and it is enabled.</source>
+        <source>Automatically open the Particl client port on the router. This only works when your router supports UPnP and it is enabled.</source>
         <translation>Аутоматски отвори Биткоин клијент порт на рутеру. Ова опција ради само уколико твој рутер подржава и има омогућен UPnP.</translation>
     </message>
     <message>
@@ -1232,7 +1228,7 @@
         <translation>Дозволи долазеће конекције.</translation>
     </message>
     <message>
-        <source>Connect to the Bitcoin network through a SOCKS5 proxy.</source>
+        <source>Connect to the Particl network through a SOCKS5 proxy.</source>
         <translation>Конектуј се на Биткоин мрежу кроз SOCKS5 проксијем.</translation>
     </message>
     <message>
@@ -1268,7 +1264,7 @@
         <translation>Тор</translation>
     </message>
     <message>
-        <source>Connect to the Bitcoin network through a separate SOCKS5 proxy for Tor hidden services.</source>
+        <source>Connect to the Particl network through a separate SOCKS5 proxy for Tor hidden services.</source>
         <translation>Конектуј се на Биткоин мрежу кроз SOCK5 прокси за Тор скривене сервисе.</translation>
     </message>
     <message>
@@ -1375,7 +1371,7 @@
         <translation>Форма</translation>
     </message>
     <message>
-        <source>The displayed information may be out of date. Your wallet automatically synchronizes with the Bitcoin network after a connection is established, but this process has not completed yet.</source>
+        <source>The displayed information may be out of date. Your wallet automatically synchronizes with the Particl network after a connection is established, but this process has not completed yet.</source>
         <translation>Приказана информација може бити застарела. Ваш новчаник се аутоматски синхронизује са Биткоин мрежом након успостављања конекције, али овај процес је још увек у току.</translation>
     </message>
     <message>
@@ -1450,7 +1446,7 @@
         <translation>Грешка у захтеву за плаћање</translation>
     </message>
     <message>
-        <source>Cannot start bitcoin: click-to-pay handler</source>
+        <source>Cannot start particl: click-to-pay handler</source>
         <translation>Не могу покренути биткоин: кликни-да-платиш механизам</translation>
     </message>
     <message>
@@ -1458,8 +1454,8 @@
         <translation>URI манипулација</translation>
     </message>
     <message>
-        <source>'bitcoin://' is not a valid URI. Use 'bitcoin:' instead.</source>
-        <translation>'bitcoin://' није важећи URI. Уместо тога користити  'bitcoin:'.</translation>
+        <source>'particl://' is not a valid URI. Use 'particl:' instead.</source>
+        <translation>'particl://' није важећи URI. Уместо тога користити  'particl:'.</translation>
     </message>
     <message>
         <source>You are using a BIP70 URL which will be unsupported in the future.</source>
@@ -1486,7 +1482,7 @@
         <translation>Неважећа адреса за плаћање %1</translation>
     </message>
     <message>
-        <source>URI cannot be parsed! This can be caused by an invalid Bitcoin address or malformed URI parameters.</source>
+        <source>URI cannot be parsed! This can be caused by an invalid Particl address or malformed URI parameters.</source>
         <translation>URI се не може рашчланити! Ово може бити проузроковано неважећом Биткоин адресом или погрешно форматираним URI параметрима.</translation>
     </message>
     <message>
@@ -1588,7 +1584,7 @@
         <translation>iznos</translation>
     </message>
     <message>
-        <source>Enter a Bitcoin address (e.g. %1)</source>
+        <source>Enter a Particl address (e.g. %1)</source>
         <translation>Унеси Биткоин адресу, (нпр %1)</translation>
     </message>
     <message>
@@ -2021,7 +2017,7 @@
         <translation>Poruka:</translation>
     </message>
     <message>
-        <source>An optional message to attach to the payment request, which will be displayed when the request is opened. Note: The message will not be sent with the payment over the Bitcoin network.</source>
+        <source>An optional message to attach to the payment request, which will be displayed when the request is opened. Note: The message will not be sent with the payment over the Particl network.</source>
         <translation>Опционална порука коју можеш прикачити уз захтев за плаћање, која ће бити приказана када захтев буде отворен. Напомена: Порука неће бити послата са уплатом на Биткоин мрежи.</translation>
     </message>
     <message>
@@ -2295,7 +2291,7 @@
         <translation>Прашина:</translation>
     </message>
     <message>
-        <source>When there is less transaction volume than space in the blocks, miners as well as relaying nodes may enforce a minimum fee. Paying only this minimum fee is just fine, but be aware that this can result in a never confirming transaction once there is more demand for bitcoin transactions than the network can process.</source>
+        <source>When there is less transaction volume than space in the blocks, miners as well as relaying nodes may enforce a minimum fee. Paying only this minimum fee is just fine, but be aware that this can result in a never confirming transaction once there is more demand for particl transactions than the network can process.</source>
         <translation>Када је мањи обим трансакција од простора у блоку, рудари, као и повезани чворови могу применити минималну провизију. Плаћање само минималне провизије је добро, али треба бити свестан да ово може резултовати у трансакцији која неће никада бити потврђена, у случају када је број захтева за биткоин трансакцијама већи од могућности мреже да обради.</translation>
     </message>
     <message>
@@ -2447,7 +2443,7 @@
         <translation>Захтев за плаћање је истекао.</translation>
     </message>
     <message>
-        <source>Warning: Invalid Bitcoin address</source>
+        <source>Warning: Invalid Particl address</source>
         <translation>Упозорење: Неважећа Биткоин адреса</translation>
     </message>
     <message>
@@ -2490,7 +2486,7 @@
         <translation>Ово је нормално плаћање.</translation>
     </message>
     <message>
-        <source>The Bitcoin address to send the payment to</source>
+        <source>The Particl address to send the payment to</source>
         <translation>Биткоин адреса на коју се шаље уплата</translation>
     </message>
     <message>
@@ -2510,7 +2506,7 @@
         <translation>Уклоните овај унос</translation>
     </message>
     <message>
-        <source>The fee will be deducted from the amount being sent. The recipient will receive less bitcoins than you enter in the amount field. If multiple recipients are selected, the fee is split equally.</source>
+        <source>The fee will be deducted from the amount being sent. The recipient will receive less particl than you enter in the amount field. If multiple recipients are selected, the fee is split equally.</source>
         <translation>Провизија ће бити одузета од износа који је послат. Примаоц ће добити мање биткоина него што је унесено у поље за износ. Уколико је одабрано више примаоца, провизија се дели равномерно.</translation>
     </message>
     <message>
@@ -2538,7 +2534,7 @@
         <translation>Унесите ознаку за ову адресу да бисте је додали на листу коришћених адреса</translation>
     </message>
     <message>
-        <source>A message that was attached to the bitcoin: URI which will be stored with the transaction for your reference. Note: This message will not be sent over the Bitcoin network.</source>
+        <source>A message that was attached to the particl: URI which will be stored with the transaction for your reference. Note: This message will not be sent over the Particl network.</source>
         <translation>Порука која је приложена биткоину: URI која ће бити сачувана уз трансакцију ради референце. Напомена: Ова порука се шаље преко Биткоин мреже.</translation>
     </message>
     <message>
@@ -2579,11 +2575,11 @@
         <translation>Потписи - Потпиши / Потврди поруку</translation>
     </message>
     <message>
-        <source>You can sign messages/agreements with your addresses to prove you can receive bitcoins sent to them. Be careful not to sign anything vague or random, as phishing attacks may try to trick you into signing your identity over to them. Only sign fully-detailed statements you agree to.</source>
+        <source>You can sign messages/agreements with your addresses to prove you can receive particl sent to them. Be careful not to sign anything vague or random, as phishing attacks may try to trick you into signing your identity over to them. Only sign fully-detailed statements you agree to.</source>
         <translation>Можете потписати поруку/споразум са вашом адресом да би сте доказали да можете примити биткоин послат ка њима. Будите опрезни да не потписујете ништа нејасно или случајно, јер се може десити напад крађе идентитета, да потпишете ваш идентитет нападачу. Потпишите само потпуно детаљне изјаве са којима се слажете.</translation>
     </message>
     <message>
-        <source>The Bitcoin address to sign the message with</source>
+        <source>The Particl address to sign the message with</source>
         <translation>Биткоин адреса са којом ћете потписати поруку</translation>
     </message>
     <message>
@@ -2615,7 +2611,7 @@
         <translation>Копирајте тренутни потпис у системску базу за копирање</translation>
     </message>
     <message>
-        <source>Sign the message to prove you own this Bitcoin address</source>
+        <source>Sign the message to prove you own this Particl address</source>
         <translation>Потпишите поруку да докажете да сте власник ове Биткоин адресе</translation>
     </message>
     <message>
@@ -2639,11 +2635,11 @@
         <translation>Унесите адресу примаоца, поруку (осигурајте да тачно копирате прекиде линија, размаке, картице итд) и потпишите испод да потврдите поруку. Будите опрезни да не убаците више у потпис од онога што је у потписаној поруци, да би сте избегли напад посредника. Имајте на уму да потпис само доказује да потписник прима са потписаном адресом, а не може да докаже слање било које трансакције!</translation>
     </message>
     <message>
-        <source>The Bitcoin address the message was signed with</source>
+        <source>The Particl address the message was signed with</source>
         <translation>Биткоин адреса са којом је потписана порука</translation>
     </message>
     <message>
-        <source>Verify the message to ensure it was signed with the specified Bitcoin address</source>
+        <source>Verify the message to ensure it was signed with the specified Particl address</source>
         <translation>Потврдите поруку да осигурате да је потписана са одговарајућом Биткоин адресом</translation>
     </message>
     <message>
