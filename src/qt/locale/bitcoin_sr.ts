--- conflicted
+++ resolved
@@ -66,17 +66,12 @@
         <translation>Адресе за примање</translation>
     </message>
     <message>
-<<<<<<< HEAD
         <source>These are your Particl addresses for sending payments. Always check the amount and the receiving address before sending coins.</source>
-        <translation>Ово су ваше Биткоин адресе за слање уплата. Увек добро проверите износ и адресу на коју шаљете пре него што пошаљете уплату.</translation>
-=======
-        <source>These are your Bitcoin addresses for sending payments. Always check the amount and the receiving address before sending coins.</source>
         <translation>Ово су твоје Биткоин адресе за слање уплата. Увек добро провери износ и адресу на коју шаљеш пре него што пошаљеш уплату.</translation>
     </message>
     <message>
-        <source>These are your Bitcoin addresses for receiving payments. Use the 'Create new receiving address' button in the receive tab to create new addresses.</source>
+        <source>These are your Particl addresses for receiving payments. Use the 'Create new receiving address' button in the receive tab to create new addresses.</source>
         <translation>Ово су твоје Биткоин адресе за примање уплата. Користи дугме „Направи нову адресу за примање” у картици за примање за креирање нових адреса.</translation>
->>>>>>> 4f807348
     </message>
     <message>
         <source>&amp;Copy Address</source>
@@ -173,13 +168,8 @@
         <translation>Потврди шифрирање новчаника</translation>
     </message>
     <message>
-<<<<<<< HEAD
         <source>Warning: If you encrypt your wallet and lose your passphrase, you will &lt;b&gt;LOSE ALL OF YOUR PARTICL&lt;/b&gt;!</source>
-        <translation>Упозорење: Уколико шифрирате новчаник и изгубите своју лозинку, &lt;b&gt;ИЗГУБИЋЕТЕ СВЕ СВОЈЕ БИТКОИНЕ&lt;/b&gt;!</translation>
-=======
-        <source>Warning: If you encrypt your wallet and lose your passphrase, you will &lt;b&gt;LOSE ALL OF YOUR BITCOINS&lt;/b&gt;!</source>
         <translation>Упозорење: Уколико шифрираш новчаник и изгубиш своју лозинку, &lt;b&gt;ИЗГУБИЋЕШ СВЕ СВОЈЕ БИТКОИНЕ&lt;/b&gt;!</translation>
->>>>>>> 4f807348
     </message>
     <message>
         <source>Are you sure you wish to encrypt your wallet?</source>
@@ -198,7 +188,7 @@
         <translation>Унеси стару лозинку и нову лозинку новчаника.</translation>
     </message>
     <message>
-        <source>Remember that encrypting your wallet cannot fully protect your bitcoins from being stolen by malware infecting your computer.</source>
+        <source>Remember that encrypting your wallet cannot fully protect your particl from being stolen by malware infecting your computer.</source>
         <translation>Упамти, шифрирање новчаника не може у потуности заштити твоје биткоине од крађе од стране малвера инфицира твој рачунар.</translation>
     </message>
     <message>
@@ -372,13 +362,8 @@
         <translation>Прокси је &lt;b&gt;омогућен&lt;/b&gt;: %1</translation>
     </message>
     <message>
-<<<<<<< HEAD
         <source>Send coins to a Particl address</source>
-        <translation>Пошаљите новац на Биткоин адресу</translation>
-=======
-        <source>Send coins to a Bitcoin address</source>
         <translation>Пошаљи новац на Биткоин адресу</translation>
->>>>>>> 4f807348
     </message>
     <message>
         <source>Backup wallet to another location</source>
@@ -513,7 +498,7 @@
         <translation>&amp;Адресе за примање</translation>
     </message>
     <message>
-        <source>Open a bitcoin: URI</source>
+        <source>Open a particl: URI</source>
         <translation>Отвори биткоин: URI</translation>
     </message>
     <message>
@@ -998,7 +983,7 @@
         <translation>Најмање %1 GB подататака биће складиштен у овај директорјиум.</translation>
     </message>
     <message>
-        <source>%1 will download and store a copy of the Bitcoin block chain.</source>
+        <source>%1 will download and store a copy of the Particl block chain.</source>
         <translation>%1 биће преузеће и складиштити копију Биткоин ланца блокова.</translation>
     </message>
     <message>
@@ -1033,11 +1018,11 @@
         <translation>Форма</translation>
     </message>
     <message>
-        <source>Recent transactions may not yet be visible, and therefore your wallet's balance might be incorrect. This information will be correct once your wallet has finished synchronizing with the bitcoin network, as detailed below.</source>
+        <source>Recent transactions may not yet be visible, and therefore your wallet's balance might be incorrect. This information will be correct once your wallet has finished synchronizing with the particl network, as detailed below.</source>
         <translation>Недавне трансакције можда не буду видљиве, зато салдо твог новчаника можда буде нетачан. Ова информација биђе тачна када новчаник заврши са синхронизацијом биткоин мреже, приказаној испод.</translation>
     </message>
     <message>
-        <source>Attempting to spend bitcoins that are affected by not-yet-displayed transactions will not be accepted by the network.</source>
+        <source>Attempting to spend particl that are affected by not-yet-displayed transactions will not be accepted by the network.</source>
         <translation>Покушај слања биткоина који су под утицајем још не приказаних трансакција неће бити прихваћен од стране мреже.</translation>
     </message>
     <message>
@@ -1088,7 +1073,7 @@
 <context>
     <name>OpenURIDialog</name>
     <message>
-        <source>Open bitcoin URI</source>
+        <source>Open particl URI</source>
         <translation>Отвори биткоин URI</translation>
     </message>
     <message>
@@ -1234,7 +1219,7 @@
         <translation>&amp;Троши непотврђени кусур</translation>
     </message>
     <message>
-        <source>Automatically open the Bitcoin client port on the router. This only works when your router supports UPnP and it is enabled.</source>
+        <source>Automatically open the Particl client port on the router. This only works when your router supports UPnP and it is enabled.</source>
         <translation>Аутоматски отвори Биткоин клијент порт на рутеру. Ова опција ради само уколико твој рутер подржава и има омогућен UPnP.</translation>
     </message>
     <message>
@@ -1250,7 +1235,7 @@
         <translation>Дозволи долазеће конекције.</translation>
     </message>
     <message>
-        <source>Connect to the Bitcoin network through a SOCKS5 proxy.</source>
+        <source>Connect to the Particl network through a SOCKS5 proxy.</source>
         <translation>Конектуј се на Биткоин мрежу кроз SOCKS5 проксијем.</translation>
     </message>
     <message>
@@ -1286,7 +1271,7 @@
         <translation>Тор</translation>
     </message>
     <message>
-        <source>Connect to the Bitcoin network through a separate SOCKS5 proxy for Tor hidden services.</source>
+        <source>Connect to the Particl network through a separate SOCKS5 proxy for Tor hidden services.</source>
         <translation>Конектуј се на Биткоин мрежу кроз SOCK5 прокси за Тор скривене сервисе.</translation>
     </message>
     <message>
@@ -1393,7 +1378,7 @@
         <translation>Форма</translation>
     </message>
     <message>
-        <source>The displayed information may be out of date. Your wallet automatically synchronizes with the Bitcoin network after a connection is established, but this process has not completed yet.</source>
+        <source>The displayed information may be out of date. Your wallet automatically synchronizes with the Particl network after a connection is established, but this process has not completed yet.</source>
         <translation>Приказана информација може бити застарела. Ваш новчаник се аутоматски синхронизује са Биткоин мрежом након успостављања конекције, али овај процес је још увек у току.</translation>
     </message>
     <message>
@@ -1468,7 +1453,7 @@
         <translation>Грешка у захтеву за плаћање</translation>
     </message>
     <message>
-        <source>Cannot start bitcoin: click-to-pay handler</source>
+        <source>Cannot start particl: click-to-pay handler</source>
         <translation>Не могу покренути биткоин: "кликни-да-платиш" механизам</translation>
     </message>
     <message>
@@ -1476,8 +1461,8 @@
         <translation>URI руковање</translation>
     </message>
     <message>
-        <source>'bitcoin://' is not a valid URI. Use 'bitcoin:' instead.</source>
-        <translation>'bitcoin://' није важећи URI. Уместо тога користити  'bitcoin:'.</translation>
+        <source>'particl://' is not a valid URI. Use 'particl:' instead.</source>
+        <translation>'particl://' није важећи URI. Уместо тога користити  'particl:'.</translation>
     </message>
     <message>
         <source>Cannot process payment request because BIP70 is not supported.</source>
@@ -1496,7 +1481,7 @@
         <translation>Неважећа адреса за плаћање %1</translation>
     </message>
     <message>
-        <source>URI cannot be parsed! This can be caused by an invalid Bitcoin address or malformed URI parameters.</source>
+        <source>URI cannot be parsed! This can be caused by an invalid Particl address or malformed URI parameters.</source>
         <translation>URI се не може рашчланити! Ово може бити проузроковано неважећом Биткоин адресом или погрешно форматираним URI параметрима.</translation>
     </message>
     <message>
@@ -1538,7 +1523,7 @@
         <translation>Износ</translation>
     </message>
     <message>
-        <source>Enter a Bitcoin address (e.g. %1)</source>
+        <source>Enter a Particl address (e.g. %1)</source>
         <translation>Унеси Биткоин адресу, (нпр %1)</translation>
     </message>
     <message>
@@ -2003,7 +1988,7 @@
         <translation>Poruka:</translation>
     </message>
     <message>
-        <source>An optional message to attach to the payment request, which will be displayed when the request is opened. Note: The message will not be sent with the payment over the Bitcoin network.</source>
+        <source>An optional message to attach to the payment request, which will be displayed when the request is opened. Note: The message will not be sent with the payment over the Particl network.</source>
         <translation>Опциона порука коју можеш прикачити уз захтев за плаћање, која ће бити приказана када захтев буде отворен. Напомена: Порука неће бити послата са уплатом на Биткоин мрежи.</translation>
     </message>
     <message>
@@ -2284,7 +2269,7 @@
         <translation>Сакријте износ накнаде за трансакцију</translation>
     </message>
     <message>
-        <source>When there is less transaction volume than space in the blocks, miners as well as relaying nodes may enforce a minimum fee. Paying only this minimum fee is just fine, but be aware that this can result in a never confirming transaction once there is more demand for bitcoin transactions than the network can process.</source>
+        <source>When there is less transaction volume than space in the blocks, miners as well as relaying nodes may enforce a minimum fee. Paying only this minimum fee is just fine, but be aware that this can result in a never confirming transaction once there is more demand for particl transactions than the network can process.</source>
         <translation>Када је мањи обим трансакција од простора у блоку, рудари, као и повезани нодови могу применити минималну провизију. Плаћање само минималне накнаде - провизије је добро, али треба бити свестан да ово може резултовати трансакцијом која неће никада бити потврђена, у случају када је број захтева за биткоин трансакцијама већи од могућности мреже да обради.</translation>
     </message>
     <message>
@@ -2356,7 +2341,7 @@
         <translation>Креирај непотписано</translation>
     </message>
     <message>
-        <source>Creates a Partially Signed Bitcoin Transaction (PSBT) for use with e.g. an offline %1 wallet, or a PSBT-compatible hardware wallet.</source>
+        <source>Creates a Partially Signed Particl Transaction (PSBT) for use with e.g. an offline %1 wallet, or a PSBT-compatible hardware wallet.</source>
         <translation>Креира делимично потписану Биткоин трансакцију (PSBT) за коришћење са нпр. офлајн %1 новчаником, или PSBT компатибилним хардверским новчаником. </translation>
     </message>
     <message>
@@ -2380,7 +2365,7 @@
         <translation>Да ли сте сигурни да желите да пошаљете?</translation>
     </message>
     <message>
-        <source>Please, review your transaction proposal. This will produce a Partially Signed Bitcoin Transaction (PSBT) which you can copy and then sign with e.g. an offline %1 wallet, or a PSBT-compatible hardware wallet.</source>
+        <source>Please, review your transaction proposal. This will produce a Partially Signed Particl Transaction (PSBT) which you can copy and then sign with e.g. an offline %1 wallet, or a PSBT-compatible hardware wallet.</source>
         <translation>Молим, проверите ваш предлог трансакције. Ово ће произвести делимично потписану Биткоин трансакцију (PSBT) коју можете копирати и онда потписати са нпр. офлајн %1 новчаником, или PSBT компатибилним хардверским новчаником.</translation>
     </message>
     <message>
@@ -2472,7 +2457,7 @@
         <translation><numerusform>Процењује се да ће започети потврду унутар %n блока.</numerusform><numerusform>Процењује се да ће започети потврду унутар %n блока.</numerusform><numerusform>Процењује се да ће започети потврду унутар %n блокова.</numerusform></translation>
     </message>
     <message>
-        <source>Warning: Invalid Bitcoin address</source>
+        <source>Warning: Invalid Particl address</source>
         <translation>Упозорење: Неважећа Биткоин адреса</translation>
     </message>
     <message>
@@ -2511,7 +2496,7 @@
         <translation>Одабери претходно коришћену адресу</translation>
     </message>
     <message>
-        <source>The Bitcoin address to send the payment to</source>
+        <source>The Particl address to send the payment to</source>
         <translation>Биткоин адреса на коју се шаље уплата</translation>
     </message>
     <message>
@@ -2535,7 +2520,7 @@
         <translation>Износ који ће бити послат у одабрану јединицу</translation>
     </message>
     <message>
-        <source>The fee will be deducted from the amount being sent. The recipient will receive less bitcoins than you enter in the amount field. If multiple recipients are selected, the fee is split equally.</source>
+        <source>The fee will be deducted from the amount being sent. The recipient will receive less particl than you enter in the amount field. If multiple recipients are selected, the fee is split equally.</source>
         <translation>Провизија ће бити одузета од износа који је послат. Примаоц ће добити мање биткоина него што је унесено у поље за износ. Уколико је одабрано више примаоца, провизија се дели равномерно.</translation>
     </message>
     <message>
@@ -2563,7 +2548,7 @@
         <translation>Унесите ознаку за ову адресу да бисте је додали на листу коришћених адреса</translation>
     </message>
     <message>
-        <source>A message that was attached to the bitcoin: URI which will be stored with the transaction for your reference. Note: This message will not be sent over the Bitcoin network.</source>
+        <source>A message that was attached to the particl: URI which will be stored with the transaction for your reference. Note: This message will not be sent over the Particl network.</source>
         <translation>Порука која је приложена биткоину: URI која ће бити сачувана уз трансакцију ради референце. Напомена: Ова порука се шаље преко Биткоин мреже.</translation>
     </message>
     <message>
@@ -2593,11 +2578,11 @@
         <translation>Потписи - Потпиши / Потврди поруку</translation>
     </message>
     <message>
-        <source>You can sign messages/agreements with your addresses to prove you can receive bitcoins sent to them. Be careful not to sign anything vague or random, as phishing attacks may try to trick you into signing your identity over to them. Only sign fully-detailed statements you agree to.</source>
+        <source>You can sign messages/agreements with your addresses to prove you can receive particl sent to them. Be careful not to sign anything vague or random, as phishing attacks may try to trick you into signing your identity over to them. Only sign fully-detailed statements you agree to.</source>
         <translation>Можете потписати поруку/споразум са вашом адресом да би сте доказали да можете примити биткоин послат ка њима. Будите опрезни да не потписујете ништа нејасно или случајно, јер се може десити напад крађе идентитета, да потпишете ваш идентитет нападачу. Потпишите само потпуно детаљне изјаве са којима се слажете.</translation>
     </message>
     <message>
-        <source>The Bitcoin address to sign the message with</source>
+        <source>The Particl address to sign the message with</source>
         <translation>Биткоин адреса са којом ћете потписати поруку</translation>
     </message>
     <message>
@@ -2629,7 +2614,7 @@
         <translation>Копирајте тренутни потпис у системску базу за копирање</translation>
     </message>
     <message>
-        <source>Sign the message to prove you own this Bitcoin address</source>
+        <source>Sign the message to prove you own this Particl address</source>
         <translation>Потпишите поруку да докажете да сте власник ове Биткоин адресе</translation>
     </message>
     <message>
@@ -2653,7 +2638,7 @@
         <translation>Унесите адресу примаоца, поруку (осигурајте да тачно копирате прекиде линија, размаке, картице итд) и потпишите испод да потврдите поруку. Будите опрезни да не убаците више у потпис од онога што је у потписаној поруци, да би сте избегли напад посредника. Имајте на уму да потпис само доказује да потписник прима са потписаном адресом, а не може да докаже слање било које трансакције!</translation>
     </message>
     <message>
-        <source>The Bitcoin address the message was signed with</source>
+        <source>The Particl address the message was signed with</source>
         <translation>Биткоин адреса са којом је потписана порука</translation>
     </message>
     <message>
@@ -2665,7 +2650,7 @@
         <translation>Потпис који је дат приликом потписивања поруке</translation>
     </message>
     <message>
-        <source>Verify the message to ensure it was signed with the specified Bitcoin address</source>
+        <source>Verify the message to ensure it was signed with the specified Particl address</source>
         <translation>Потврдите поруку да осигурате да је потписана са одговарајућом Биткоин адресом</translation>
     </message>
     <message>
