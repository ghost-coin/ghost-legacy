<TS language="et" version="2.1">
<context>
    <name>AddressBookPage</name>
    <message>
        <source>Right-click to edit address or label</source>
        <translation>Paremkliki aadressi või sildi muutmiseks</translation>
    </message>
    <message>
        <source>Create a new address</source>
        <translation>Loo uus aadress</translation>
    </message>
    <message>
        <source>&amp;New</source>
        <translation>&amp;Uus</translation>
    </message>
    <message>
        <source>Copy the currently selected address to the system clipboard</source>
        <translation>Kopeeri märgistatud aadress vahemällu</translation>
    </message>
    <message>
        <source>&amp;Copy</source>
        <translation>&amp;Kopeeri</translation>
    </message>
    <message>
        <source>C&amp;lose</source>
        <translation>S&amp;ulge</translation>
    </message>
    <message>
        <source>Delete the currently selected address from the list</source>
        <translation>Kustuta märgistatud aadress loetelust</translation>
    </message>
    <message>
        <source>Enter address or label to search</source>
        <translation>Otsimiseks sisesta märgis või aadress</translation>
    </message>
    <message>
        <source>Export the data in the current tab to a file</source>
        <translation>Ekspordi kuvatava vahelehe sisu faili</translation>
    </message>
    <message>
        <source>&amp;Export</source>
        <translation>&amp;Ekspordi</translation>
    </message>
    <message>
        <source>&amp;Delete</source>
        <translation>&amp;Kustuta</translation>
    </message>
    <message>
        <source>Choose the address to send coins to</source>
        <translation>Vali aadress millele mündid saata</translation>
    </message>
    <message>
        <source>Choose the address to receive coins with</source>
        <translation>Vali aadress müntide vastuvõtmiseks</translation>
    </message>
    <message>
        <source>C&amp;hoose</source>
        <translation>V&amp;ali</translation>
    </message>
    <message>
        <source>Sending addresses</source>
        <translation>Saatvad aadressid</translation>
    </message>
    <message>
        <source>Receiving addresses</source>
        <translation>Vastuvõtvad aadressid</translation>
    </message>
    <message>
        <source>These are your Particl addresses for sending payments. Always check the amount and the receiving address before sending coins.</source>
        <translation>Need on sinu Particl aadressid maksete saatmiseks. Ennem müntide saatmist kontrolli alati summat ja makse saaja aadressi.</translation>
    </message>
    <message>
        <source>These are your Particl addresses for receiving payments. It is recommended to use a new receiving address for each transaction.</source>
        <translation>Need on sinu Particl aadressid sisenevate maksete vastu võtmiseks. Soovitav on iga tehingu tarbeks kasutada uut aadressi.</translation>
    </message>
    <message>
        <source>&amp;Copy Address</source>
        <translation>&amp;Kopeeri Aadress</translation>
    </message>
    <message>
        <source>Copy &amp;Label</source>
        <translation>Kopeeri &amp;Silt</translation>
    </message>
    <message>
        <source>&amp;Edit</source>
        <translation>&amp;Muuda</translation>
    </message>
    <message>
        <source>Export Address List</source>
        <translation>Ekspordi Aadresside Nimekiri</translation>
    </message>
    <message>
        <source>Comma separated file (*.csv)</source>
        <translation>Komadega eraldatud väärtuste fail (*.csv)</translation>
    </message>
    <message>
        <source>Exporting Failed</source>
        <translation>Eksport ebaõnnestus.</translation>
    </message>
    <message>
        <source>There was an error trying to save the address list to %1. Please try again.</source>
        <translation>Tõrge aadressi nimekirja salvestamisel %1. Palun proovi uuesti.</translation>
    </message>
</context>
<context>
    <name>AddressTableModel</name>
    <message>
        <source>Label</source>
        <translation>Märge</translation>
    </message>
    <message>
        <source>Address</source>
        <translation>Aadress</translation>
    </message>
    <message>
        <source>(no label)</source>
        <translation>(märge puudub)</translation>
    </message>
</context>
<context>
    <name>AskPassphraseDialog</name>
    <message>
        <source>Passphrase Dialog</source>
        <translation>Salafraasi dialoog</translation>
    </message>
    <message>
        <source>Enter passphrase</source>
        <translation>Sisesta salafraas</translation>
    </message>
    <message>
        <source>New passphrase</source>
        <translation>Uus salafraas</translation>
    </message>
    <message>
        <source>Repeat new passphrase</source>
        <translation>Korda salafraasi</translation>
    </message>
    <message>
        <source>Enter the new passphrase to the wallet.&lt;br/&gt;Please use a passphrase of &lt;b&gt;ten or more random characters&lt;/b&gt;, or &lt;b&gt;eight or more words&lt;/b&gt;.</source>
        <translation>Sisesta uus salafraas rahakotti.&lt;br/&gt;Kasuta salafraasi millles on&lt;b&gt;kümme või rohkem juhuslikku sümbolit&lt;b&gt;,või&lt;b&gt;kaheksa või rohkem sõna&lt;b/&gt;.</translation>
    </message>
    <message>
        <source>Encrypt wallet</source>
        <translation>Krüpteeri rahakott</translation>
    </message>
    <message>
        <source>This operation needs your wallet passphrase to unlock the wallet.</source>
        <translation>Antud operatsioon vajab rahakoti lahtilukustamiseks salafraasi.</translation>
    </message>
    <message>
        <source>Unlock wallet</source>
        <translation>Ava rahakoti lukk</translation>
    </message>
    <message>
        <source>This operation needs your wallet passphrase to decrypt the wallet.</source>
        <translation>Antud operatsioon vajab rahakoti dekrüpteerimiseks salafraasi.</translation>
    </message>
    <message>
        <source>Decrypt wallet</source>
        <translation>Dekrüpteeri rahakott</translation>
    </message>
    <message>
        <source>Change passphrase</source>
        <translation>Vaheta salafraasi</translation>
    </message>
    <message>
        <source>Enter the old passphrase and new passphrase to the wallet.</source>
        <translation>Sisesta vana salafraas ja uus salafraas rahakotti.</translation>
    </message>
    <message>
        <source>Confirm wallet encryption</source>
        <translation>Kinnita rahakoti krüpteerimine.</translation>
    </message>
    <message>
        <source>Warning: If you encrypt your wallet and lose your passphrase, you will &lt;b&gt;LOSE ALL OF YOUR BITCOINS&lt;/b&gt;!</source>
        <translation>Hoiatus:Kui sa krüpteerid oma rahakoti ja kaotad salafraasi, siis sa&lt;b&gt;KAOTAD OMA BITCOINID&lt;/b&gt;!</translation>
    </message>
    <message>
        <source>Are you sure you wish to encrypt your wallet?</source>
        <translation>Kas oled kindel, et soovid rahakoti krüpteerida?</translation>
    </message>
    <message>
        <source>Wallet encrypted</source>
        <translation>Rahakott krüpteeritud</translation>
    </message>
    <message>
        <source>Wallet encryption failed</source>
        <translation>Rahakoti krüpteerimine ebaõnnestus</translation>
    </message>
    <message>
        <source>Wallet encryption failed due to an internal error. Your wallet was not encrypted.</source>
        <translation>Rahakoti krüpteerimine ebaõnnestus sisemise tõrke tõttu. Sinu rahakott ei ole krüpteeritud.</translation>
    </message>
    <message>
        <source>The supplied passphrases do not match.</source>
        <translation>Sisestatud salafraasid ei kattu.</translation>
    </message>
    <message>
        <source>Wallet unlock failed</source>
        <translation>Rahakoti lahtilukustamine ebaõnnestus</translation>
    </message>
    <message>
        <source>The passphrase entered for the wallet decryption was incorrect.</source>
        <translation>Rahakoti dekrüpteerimiseks sisestatud salafraas ei ole õige.</translation>
    </message>
    <message>
        <source>Wallet decryption failed</source>
        <translation>Rahakoti dekrüpteerimine ebaõnnestus</translation>
    </message>
    <message>
        <source>Wallet passphrase was successfully changed.</source>
        <translation>Rahakoti salafraas on edukalt vahetatud.</translation>
    </message>
    <message>
        <source>Warning: The Caps Lock key is on!</source>
        <translation>Hoiatus:Klaviatuuri suurtähelukk on peal.</translation>
    </message>
</context>
<context>
    <name>BanTableModel</name>
    <message>
        <source>IP/Netmask</source>
        <translation>IP/Võrgumask</translation>
    </message>
    </context>
<context>
    <name>BitcoinGUI</name>
    <message>
        <source>Sign &amp;message...</source>
        <translation>Signeeri &amp;sõnum</translation>
    </message>
    <message>
        <source>Synchronizing with network...</source>
        <translation>Võrgusünkimine...</translation>
    </message>
    <message>
        <source>&amp;Overview</source>
        <translation>&amp;Ülevaade</translation>
    </message>
    <message>
        <source>Show general overview of wallet</source>
        <translation>Kuva rahakoti üld-ülevaade</translation>
    </message>
    <message>
        <source>&amp;Transactions</source>
        <translation>&amp;Tehingud</translation>
    </message>
    <message>
        <source>Browse transaction history</source>
        <translation>Sirvi tehingute ajalugu</translation>
    </message>
    <message>
        <source>E&amp;xit</source>
        <translation>V&amp;älju</translation>
    </message>
    <message>
        <source>Quit application</source>
        <translation>Väljumine</translation>
    </message>
    <message>
        <source>&amp;About %1</source>
        <translation>&amp;Teave %1</translation>
    </message>
    <message>
        <source>About &amp;Qt</source>
        <translation>Teave &amp;Qt kohta</translation>
    </message>
    <message>
        <source>Show information about Qt</source>
        <translation>Kuva Qt kohta käiv info</translation>
    </message>
    <message>
        <source>&amp;Options...</source>
        <translation>&amp;Valikud...</translation>
    </message>
    <message>
        <source>&amp;Encrypt Wallet...</source>
        <translation>&amp;Krüpteeri Rahakott</translation>
    </message>
    <message>
        <source>&amp;Backup Wallet...</source>
        <translation>&amp;Varunda Rahakott</translation>
    </message>
    <message>
        <source>&amp;Change Passphrase...</source>
        <translation>&amp;Salafraasi muutmine</translation>
    </message>
    <message>
        <source>Open &amp;URI...</source>
        <translation>Ava &amp;URI...</translation>
    </message>
    <message>
        <source>Reindexing blocks on disk...</source>
        <translation>Kettal olevate blokkide re-indekseerimine...</translation>
    </message>
    <message>
        <source>Send coins to a Particl address</source>
        <translation>Saada münte Bitcoini aadressile</translation>
    </message>
    <message>
        <source>Backup wallet to another location</source>
        <translation>Varunda rahakott teise asukohta</translation>
    </message>
    <message>
        <source>Change the passphrase used for wallet encryption</source>
        <translation>Rahakoti krüpteerimise salafraasi muutmine</translation>
    </message>
    <message>
        <source>&amp;Debug window</source>
        <translation>&amp;Silumise aken</translation>
    </message>
    <message>
        <source>Open debugging and diagnostic console</source>
        <translation>Ava debugimise ja diagnostika konsool</translation>
    </message>
    <message>
        <source>&amp;Verify message...</source>
        <translation>&amp;Kontrolli sõnumit...</translation>
    </message>
    <message>
        <source>Particl</source>
        <translation>Particl</translation>
    </message>
    <message>
        <source>Wallet</source>
        <translation>Rahakott</translation>
    </message>
    <message>
        <source>&amp;Send</source>
        <translation>&amp;Saada</translation>
    </message>
    <message>
        <source>&amp;Receive</source>
        <translation>&amp;Võta vastu</translation>
    </message>
    <message>
        <source>&amp;Show / Hide</source>
        <translation>&amp;Näita / Peida</translation>
    </message>
    <message>
        <source>Show or hide the main Window</source>
        <translation>Näita või peida peaaken</translation>
    </message>
    <message>
        <source>Encrypt the private keys that belong to your wallet</source>
        <translation>Krüpteeri oma rahakoti privaatvõtmed</translation>
    </message>
    <message>
        <source>Sign messages with your Particl addresses to prove you own them</source>
        <translation>Omandi tõestamiseks allkirjasta sõnumid oma Bitcoini aadressiga</translation>
    </message>
    <message>
        <source>Verify messages to ensure they were signed with specified Particl addresses</source>
        <translation>Kinnita sõnumid kindlustamaks et need allkirjastati määratud Bitcoini aadressiga</translation>
    </message>
    <message>
        <source>&amp;File</source>
        <translation>&amp;Fail</translation>
    </message>
    <message>
        <source>&amp;Settings</source>
        <translation>&amp;Seaded</translation>
    </message>
    <message>
        <source>&amp;Help</source>
        <translation>&amp;Abi</translation>
    </message>
    <message>
        <source>Tabs toolbar</source>
        <translation>Vahelehe tööriistariba</translation>
    </message>
    <message>
        <source>Request payments (generates QR codes and bitcoin: URIs)</source>
        <translation>Loo maksepäring (genereerib QR koodid ja bitcoini: URId)</translation>
    </message>
    <message>
        <source>Open a bitcoin: URI or payment request</source>
        <translation>Ava bitcoini: URI või maksepäring</translation>
    </message>
    <message>
        <source>&amp;Command-line options</source>
        <translation>Käsurea valikud</translation>
    </message>
    <message numerus="yes">
        <source>%n active connection(s) to Particl network</source>
        <translation><numerusform>%n aktiivne ühendus Bitcoini võrku</numerusform><numerusform>%n aktiivset ühendust Bitcoini võrku</numerusform></translation>
    </message>
    <message>
        <source>Indexing blocks on disk...</source>
        <translation>Kõvakettal olevate plokkide indekseerimine...</translation>
    </message>
    <message>
        <source>Processing blocks on disk...</source>
        <translation>Kõvakettal olevate plokkide töötlemine...</translation>
    </message>
    <message numerus="yes">
        <source>Processed %n block(s) of transaction history.</source>
        <translation><numerusform>Töödeldud %n plokk transaktsioonide ajaloost.</numerusform><numerusform>Töödeldud %n plokki transaktsioonide ajaloost.</numerusform></translation>
    </message>
    <message>
        <source>%1 behind</source>
        <translation>%1 maas</translation>
    </message>
    <message>
        <source>Last received block was generated %1 ago.</source>
        <translation>Viimane saabunud blokk loodi %1 tagasi.</translation>
    </message>
    <message>
        <source>Transactions after this will not yet be visible.</source>
        <translation>Peale seda ei ole tehingud veel nähtavad.</translation>
    </message>
    <message>
        <source>Error</source>
        <translation>Tõrge</translation>
    </message>
    <message>
        <source>Warning</source>
        <translation>Hoiatus</translation>
    </message>
    <message>
        <source>Information</source>
        <translation>Informatsioon</translation>
    </message>
    <message>
        <source>Up to date</source>
        <translation>Ajakohane</translation>
    </message>
    <message>
        <source>%1 client</source>
        <translation>%1 klient</translation>
    </message>
    <message>
        <source>Catching up...</source>
        <translation>Jõuan järgi...</translation>
    </message>
    <message>
        <source>Date: %1
</source>
        <translation>Kuupäev: %1
</translation>
    </message>
    <message>
        <source>Amount: %1
</source>
        <translation>Summa: %1
</translation>
    </message>
    <message>
        <source>Type: %1
</source>
        <translation>Tüüp: %1
</translation>
    </message>
    <message>
        <source>Label: %1
</source>
        <translation>&amp;Märgis: %1
</translation>
    </message>
    <message>
        <source>Address: %1
</source>
        <translation>Aadress: %1
</translation>
    </message>
    <message>
        <source>Sent transaction</source>
        <translation>Saadetud tehing</translation>
    </message>
    <message>
        <source>Incoming transaction</source>
        <translation>Sisenev tehing</translation>
    </message>
    <message>
        <source>Wallet is &lt;b&gt;encrypted&lt;/b&gt; and currently &lt;b&gt;unlocked&lt;/b&gt;</source>
        <translation>Rahakott on &lt;b&gt;krüpteeritud&lt;/b&gt; ning hetkel &lt;b&gt;avatud&lt;/b&gt;</translation>
    </message>
    <message>
        <source>Wallet is &lt;b&gt;encrypted&lt;/b&gt; and currently &lt;b&gt;locked&lt;/b&gt;</source>
        <translation>Rahakott on &lt;b&gt;krüpteeritud&lt;/b&gt; ning hetkel &lt;b&gt;suletud&lt;/b&gt;</translation>
    </message>
    </context>
<context>
    <name>CoinControlDialog</name>
    <message>
        <source>Quantity:</source>
        <translation>Kogus:</translation>
    </message>
    <message>
        <source>Bytes:</source>
        <translation>Baiti:</translation>
    </message>
    <message>
        <source>Amount:</source>
        <translation>Summa:</translation>
    </message>
    <message>
        <source>Fee:</source>
        <translation>Tasu:</translation>
    </message>
    <message>
        <source>Dust:</source>
        <translation>Puru:</translation>
    </message>
    <message>
        <source>After Fee:</source>
        <translation>Peale tehingutasu:</translation>
    </message>
    <message>
        <source>Change:</source>
        <translation>Vahetusraha:</translation>
    </message>
    <message>
        <source>Tree mode</source>
        <translation>Puu režiim</translation>
    </message>
    <message>
        <source>List mode</source>
        <translation>Loetelu režiim</translation>
    </message>
    <message>
        <source>Amount</source>
        <translation>Kogus</translation>
    </message>
    <message>
        <source>Received with label</source>
        <translation>Vastuvõetud märgisega</translation>
    </message>
    <message>
        <source>Received with address</source>
        <translation>Vastuvõetud aadressiga</translation>
    </message>
    <message>
        <source>Date</source>
        <translation>Kuupäev</translation>
    </message>
    <message>
        <source>Confirmations</source>
        <translation>Kinnitused</translation>
    </message>
    <message>
        <source>Confirmed</source>
        <translation>Kinnitatud</translation>
    </message>
    <message>
        <source>Copy address</source>
        <translation>Kopeeri aadress</translation>
    </message>
    <message>
        <source>Copy label</source>
        <translation>Kopeeri märgis</translation>
    </message>
    <message>
        <source>Copy amount</source>
        <translation>Kopeeri summa</translation>
    </message>
    <message>
        <source>Copy transaction ID</source>
        <translation>Kopeeri tehingu ID</translation>
    </message>
    <message>
        <source>Copy quantity</source>
        <translation>Kopeeri kogus</translation>
    </message>
    <message>
        <source>Copy fee</source>
        <translation>Kopeeri tehingutasu</translation>
    </message>
    <message>
        <source>Copy bytes</source>
        <translation>Kopeeri baidid</translation>
    </message>
    <message>
        <source>Copy dust</source>
        <translation>Kopeeri puru</translation>
    </message>
    <message>
        <source>Copy change</source>
        <translation>Kopeeri vahetusraha</translation>
    </message>
    <message>
        <source>(%1 locked)</source>
        <translation>(%1 lukustatud)</translation>
    </message>
    <message>
        <source>yes</source>
        <translation>jah</translation>
    </message>
    <message>
        <source>no</source>
        <translation>ei</translation>
    </message>
    <message>
        <source>(no label)</source>
        <translation>(märgis puudub)</translation>
    </message>
    <message>
        <source>(change)</source>
        <translation>(vahetusraha)</translation>
    </message>
</context>
<context>
    <name>EditAddressDialog</name>
    <message>
        <source>Edit Address</source>
        <translation>Muuda aadressi</translation>
    </message>
    <message>
        <source>&amp;Label</source>
        <translation>&amp;Märgis</translation>
    </message>
    <message>
        <source>&amp;Address</source>
        <translation>&amp;Aadress</translation>
    </message>
    <message>
        <source>New sending address</source>
        <translation>Uus saatev aadress</translation>
    </message>
    <message>
        <source>Edit receiving address</source>
        <translation>Muuda vastuvõtvat aadressi</translation>
    </message>
    <message>
        <source>Edit sending address</source>
        <translation>Muuda saatvat aadressi</translation>
    </message>
    <message>
        <source>The entered address "%1" is not a valid Particl address.</source>
        <translation>Sisestatud aadress "%1" ei ole korrektne Particl aadress.</translation>
    </message>
    <message>
        <source>Could not unlock wallet.</source>
        <translation>Rahakoti lahtilukustamine ebaõnnestus.</translation>
    </message>
    <message>
        <source>New key generation failed.</source>
        <translation>Uue võtme genereerimine ebaõnnestus.</translation>
    </message>
</context>
<context>
    <name>FreespaceChecker</name>
    <message>
        <source>name</source>
        <translation>nimi</translation>
    </message>
    </context>
<context>
    <name>HelpMessageDialog</name>
    <message>
        <source>version</source>
        <translation>versioon</translation>
    </message>
    <message>
        <source>Command-line options</source>
        <translation>Käsurea valikud</translation>
    </message>
</context>
<context>
    <name>Intro</name>
    <message>
        <source>Welcome</source>
        <translation>Teretulemast</translation>
    </message>
    <message>
        <source>Bitcoin</source>
        <translation>Bitcoin</translation>
    </message>
    <message>
        <source>Error</source>
        <translation>Tõrge</translation>
    </message>
    </context>
<context>
    <name>ModalOverlay</name>
    <message>
        <source>Form</source>
        <translation>Vorm</translation>
    </message>
    <message>
        <source>Last block time</source>
        <translation>Viimane ploki aeg</translation>
    </message>
    <message>
        <source>Hide</source>
        <translation>Peida</translation>
    </message>
    </context>
<context>
    <name>OpenURIDialog</name>
    <message>
        <source>Open URI</source>
        <translation>Ava URI</translation>
    </message>
    <message>
        <source>URI:</source>
        <translation>URI:</translation>
    </message>
    <message>
        <source>Select payment request file</source>
        <translation>Vali maksepäringu fail</translation>
    </message>
    <message>
        <source>Select payment request file to open</source>
        <translation>Vali maksepäringu fail mida avada</translation>
    </message>
</context>
<context>
    <name>OptionsDialog</name>
    <message>
        <source>Options</source>
        <translation>Valikud</translation>
    </message>
    <message>
        <source>&amp;Main</source>
        <translation>&amp;Peamine</translation>
    </message>
    <message>
        <source>MB</source>
        <translation>MB</translation>
    </message>
    <message>
        <source>Reset all client options to default.</source>
        <translation>Taasta kõik klientprogrammi seadete vaikeväärtused.</translation>
    </message>
    <message>
        <source>&amp;Reset Options</source>
        <translation>&amp;Lähtesta valikud</translation>
    </message>
    <message>
        <source>&amp;Network</source>
        <translation>&amp;Võrk</translation>
    </message>
    <message>
        <source>W&amp;allet</source>
        <translation>R&amp;ahakott</translation>
    </message>
    <message>
        <source>Expert</source>
        <translation>Ekspert</translation>
    </message>
    <message>
        <source>Automatically open the Particl client port on the router. This only works when your router supports UPnP and it is enabled.</source>
        <translation>Bitcoini kliendi pordi automaatne avamine ruuteris. Toimib, kui sinu ruuter aktsepteerib UPnP ühendust.</translation>
    </message>
    <message>
        <source>Map port using &amp;UPnP</source>
        <translation>Suuna port &amp;UPnP kaudu</translation>
    </message>
    <message>
        <source>Proxy &amp;IP:</source>
        <translation>Proxi &amp;IP:</translation>
    </message>
    <message>
        <source>&amp;Port:</source>
        <translation>&amp;Port:</translation>
    </message>
    <message>
        <source>Port of the proxy (e.g. 9050)</source>
        <translation>Proxi port (nt 9050)</translation>
    </message>
    <message>
        <source>IPv4</source>
        <translation>IPv4</translation>
    </message>
    <message>
        <source>IPv6</source>
        <translation>IPv6</translation>
    </message>
    <message>
        <source>Tor</source>
        <translation>Tor</translation>
    </message>
    <message>
        <source>&amp;Window</source>
        <translation>&amp;Aken</translation>
    </message>
    <message>
        <source>Show only a tray icon after minimizing the window.</source>
        <translation>Minimeeri systray alale.</translation>
    </message>
    <message>
        <source>&amp;Minimize to the tray instead of the taskbar</source>
        <translation>&amp;Minimeeri systray alale</translation>
    </message>
    <message>
        <source>M&amp;inimize on close</source>
        <translation>M&amp;inimeeri sulgemisel</translation>
    </message>
    <message>
        <source>&amp;Display</source>
        <translation>&amp;Kuva</translation>
    </message>
    <message>
        <source>User Interface &amp;language:</source>
        <translation>Kasutajaliidese &amp;keel:</translation>
    </message>
    <message>
        <source>&amp;Unit to show amounts in:</source>
        <translation>Summade kuvamise &amp;Unit:</translation>
    </message>
    <message>
        <source>Choose the default subdivision unit to show in the interface and when sending coins.</source>
        <translation>Vali liideses ning müntide saatmisel kuvatav vaikimisi alajaotus.</translation>
    </message>
    <message>
        <source>&amp;OK</source>
        <translation>&amp;OK</translation>
    </message>
    <message>
        <source>&amp;Cancel</source>
        <translation>&amp;Katkesta</translation>
    </message>
    <message>
        <source>default</source>
        <translation>vaikeväärtus</translation>
    </message>
    <message>
        <source>none</source>
        <translation>puudub</translation>
    </message>
    <message>
        <source>Confirm options reset</source>
        <translation>Kinnita valikute algseadistamine</translation>
    </message>
    <message>
        <source>Error</source>
        <translation>Tõrge</translation>
    </message>
    <message>
        <source>The supplied proxy address is invalid.</source>
        <translation>Sisestatud kehtetu proxy aadress.</translation>
    </message>
</context>
<context>
    <name>OverviewPage</name>
    <message>
        <source>Form</source>
        <translation>Vorm</translation>
    </message>
    <message>
        <source>The displayed information may be out of date. Your wallet automatically synchronizes with the Particl network after a connection is established, but this process has not completed yet.</source>
        <translation>Kuvatav info ei pruugi olla ajakohane. Ühenduse loomisel süngitakse sinu rahakott automaatselt Bitconi võrgustikuga, kuid see toiming on hetkel lõpetamata.</translation>
    </message>
    <message>
        <source>Pending:</source>
        <translation>Ootel:</translation>
    </message>
    <message>
        <source>Immature:</source>
        <translation>Ebaküps:</translation>
    </message>
    <message>
        <source>Mined balance that has not yet matured</source>
        <translation>Mitte aegunud mine'itud jääk</translation>
    </message>
    <message>
        <source>Total:</source>
        <translation>Kokku:</translation>
    </message>
    <message>
        <source>Recent transactions</source>
        <translation>Hiljutised tehingud</translation>
    </message>
    </context>
<context>
    <name>PaymentServer</name>
    <message>
        <source>Payment request error</source>
        <translation>Maksepäringu tõrge</translation>
    </message>
    <message>
        <source>Payment request rejected</source>
        <translation>Maksepäring tagasi lükatud</translation>
    </message>
    <message>
        <source>Payment request expired.</source>
        <translation>Maksepäring aegunud.</translation>
    </message>
    <message>
        <source>Unverified payment requests to custom payment scripts are unsupported.</source>
        <translation>Kinnitamata maksepäringud kohandatud makse scriptidele ei ole toetatud.</translation>
    </message>
    </context>
<context>
    <name>PeerTableModel</name>
    <message>
        <source>Sent</source>
        <translation>Saadetud</translation>
    </message>
    <message>
        <source>Received</source>
        <translation>Vastuvõetud</translation>
    </message>
</context>
<context>
    <name>QObject</name>
    <message>
        <source>Amount</source>
        <translation>Kogus</translation>
    </message>
    <message>
        <source>N/A</source>
        <translation>N/A</translation>
    </message>
    <message>
        <source>%1 ms</source>
        <translation>%1 ms</translation>
    </message>
    <message numerus="yes">
        <source>%n hour(s)</source>
        <translation><numerusform>%n tund</numerusform><numerusform>%n tundi</numerusform></translation>
    </message>
    <message numerus="yes">
        <source>%n day(s)</source>
        <translation><numerusform>%n päev</numerusform><numerusform>%n päeva</numerusform></translation>
    </message>
    <message numerus="yes">
        <source>%n week(s)</source>
        <translation><numerusform>%n nädal</numerusform><numerusform>%n nädalat</numerusform></translation>
    </message>
    <message>
        <source>%1 and %2</source>
        <translation>%1 ja %2</translation>
    </message>
    <message numerus="yes">
        <source>%n year(s)</source>
        <translation><numerusform>%n aasta</numerusform><numerusform>%n aastat</numerusform></translation>
    </message>
    <message>
        <source>%1 B</source>
        <translation>%1 B</translation>
    </message>
    <message>
        <source>%1 KB</source>
        <translation>%1 B</translation>
    </message>
    <message>
        <source>%1 MB</source>
        <translation>%1 MB</translation>
    </message>
    <message>
        <source>%1 GB</source>
        <translation>%1 GB</translation>
    </message>
    <message>
        <source>unknown</source>
        <translation>tundmatu</translation>
    </message>
</context>
<context>
    <name>QObject::QObject</name>
    </context>
<context>
    <name>QRImageWidget</name>
    <message>
        <source>Save QR Code</source>
        <translation>Salvesta QR Kood</translation>
    </message>
    </context>
<context>
    <name>RPCConsole</name>
    <message>
        <source>N/A</source>
        <translation>N/A</translation>
    </message>
    <message>
        <source>Client version</source>
        <translation>Kliendi versioon</translation>
    </message>
    <message>
        <source>&amp;Information</source>
        <translation>&amp;Informatsioon</translation>
    </message>
    <message>
        <source>Debug window</source>
        <translation>Debugimise aken</translation>
    </message>
    <message>
        <source>General</source>
        <translation>Üldine</translation>
    </message>
    <message>
        <source>Using BerkeleyDB version</source>
        <translation>Kasutab BerkeleyDB versiooni</translation>
    </message>
    <message>
        <source>Startup time</source>
        <translation>Käivitamise hetk</translation>
    </message>
    <message>
        <source>Network</source>
        <translation>Võrgustik</translation>
    </message>
    <message>
        <source>Name</source>
        <translation>Nimi</translation>
    </message>
    <message>
        <source>Number of connections</source>
        <translation>Ühenduste arv</translation>
    </message>
    <message>
        <source>Block chain</source>
        <translation>Ploki jada</translation>
    </message>
    <message>
        <source>Current number of blocks</source>
        <translation>Plokkide hetkearv</translation>
    </message>
    <message>
        <source>Memory usage</source>
        <translation>Mälu kasutus</translation>
    </message>
    <message>
        <source>&amp;Reset</source>
        <translation>&amp;Lähtesta</translation>
    </message>
    <message>
        <source>Received</source>
        <translation>Vastuvõetud</translation>
    </message>
    <message>
        <source>Sent</source>
        <translation>Saadetud</translation>
    </message>
    <message>
        <source>Direction</source>
        <translation>Suund</translation>
    </message>
    <message>
        <source>Version</source>
        <translation>Versioon</translation>
    </message>
    <message>
        <source>Synced Headers</source>
        <translation>Sünkroniseeritud Päised</translation>
    </message>
    <message>
        <source>Synced Blocks</source>
        <translation>Sünkroniseeritud Plokid</translation>
    </message>
    <message>
        <source>Services</source>
        <translation>Teenused</translation>
    </message>
    <message>
        <source>Last block time</source>
        <translation>Viimane ploki aeg</translation>
    </message>
    <message>
        <source>&amp;Open</source>
        <translation>&amp;Ava</translation>
    </message>
    <message>
        <source>&amp;Console</source>
        <translation>&amp;Konsool</translation>
    </message>
    <message>
        <source>Debug log file</source>
        <translation>Silumise logifail</translation>
    </message>
    <message>
        <source>Clear console</source>
        <translation>Puhasta konsool</translation>
    </message>
    <message>
        <source>Inbound</source>
        <translation>Sisenev</translation>
    </message>
    <message>
        <source>Outbound</source>
        <translation>Väljuv</translation>
    </message>
    <message>
        <source>Yes</source>
        <translation>Jah</translation>
    </message>
    <message>
        <source>No</source>
        <translation>Ei</translation>
    </message>
    <message>
        <source>Unknown</source>
        <translation>Teadmata</translation>
    </message>
</context>
<context>
    <name>ReceiveCoinsDialog</name>
    <message>
        <source>&amp;Amount:</source>
        <translation>&amp;Summa:</translation>
    </message>
    <message>
        <source>&amp;Label:</source>
        <translation>&amp;Märgis</translation>
    </message>
    <message>
        <source>&amp;Message:</source>
        <translation>&amp;Sõnum:</translation>
    </message>
    <message>
        <source>Clear all fields of the form.</source>
        <translation>Puhasta kõik vormi väljad.</translation>
    </message>
    <message>
        <source>Show</source>
        <translation>Näita</translation>
    </message>
    <message>
        <source>Remove</source>
        <translation>Eemalda</translation>
    </message>
    <message>
        <source>Copy label</source>
        <translation>Kopeeri märgis</translation>
    </message>
    <message>
        <source>Copy message</source>
        <translation>Kopeeri sõnum</translation>
    </message>
    <message>
        <source>Copy amount</source>
        <translation>Kopeeri summa</translation>
    </message>
</context>
<context>
    <name>ReceiveRequestDialog</name>
    <message>
        <source>QR Code</source>
        <translation>QR Kood</translation>
    </message>
    <message>
        <source>Copy &amp;Address</source>
        <translation>&amp;Kopeeri Aadress</translation>
    </message>
    <message>
        <source>Payment information</source>
        <translation>Makse Informatsioon</translation>
    </message>
    <message>
        <source>Address</source>
        <translation>Aadress</translation>
    </message>
    <message>
        <source>Amount</source>
        <translation>Summa</translation>
    </message>
    <message>
        <source>Label</source>
        <translation>Silt</translation>
    </message>
    <message>
        <source>Message</source>
        <translation>Sõnum</translation>
    </message>
    <message>
        <source>Wallet</source>
        <translation>Rahakott</translation>
    </message>
    <message>
        <source>Resulting URI too long, try to reduce the text for label / message.</source>
        <translation>URI liiga pikk, proovi vähendada märke / sõnumi pikkust.</translation>
    </message>
    <message>
        <source>Error encoding URI into QR Code.</source>
        <translation>Tõrge URI'st QR koodi loomisel</translation>
    </message>
</context>
<context>
    <name>RecentRequestsTableModel</name>
    <message>
        <source>Date</source>
        <translation>Kuupäev</translation>
    </message>
    <message>
        <source>Label</source>
        <translation>Silt</translation>
    </message>
    <message>
        <source>Message</source>
        <translation>Sõnum</translation>
    </message>
    <message>
        <source>(no label)</source>
        <translation>(märge puudub)</translation>
    </message>
    <message>
        <source>(no message)</source>
        <translation>(sõnum puudub)</translation>
    </message>
    </context>
<context>
    <name>SendCoinsDialog</name>
    <message>
        <source>Send Coins</source>
        <translation>Müntide saatmine</translation>
    </message>
    <message>
        <source>Inputs...</source>
        <translation>Sisendid...</translation>
    </message>
    <message>
        <source>automatically selected</source>
        <translation>automaatselt valitud</translation>
    </message>
    <message>
        <source>Insufficient funds!</source>
        <translation>Liiga suur summa</translation>
    </message>
    <message>
        <source>Quantity:</source>
        <translation>Kogus:</translation>
    </message>
    <message>
        <source>Bytes:</source>
        <translation>Baiti:</translation>
    </message>
    <message>
        <source>Amount:</source>
        <translation>Summa:</translation>
    </message>
    <message>
        <source>Fee:</source>
        <translation>Tasu:</translation>
    </message>
    <message>
        <source>After Fee:</source>
        <translation>Peale tehingutasu:</translation>
    </message>
    <message>
        <source>Change:</source>
        <translation>Vahetusraha:</translation>
    </message>
    <message>
        <source>Transaction Fee:</source>
        <translation>Tehingu tasu:</translation>
    </message>
    <message>
        <source>Choose...</source>
        <translation>Vali...</translation>
    </message>
    <message>
        <source>per kilobyte</source>
        <translation>kilobaidi kohta</translation>
    </message>
    <message>
        <source>Hide</source>
        <translation>Peida</translation>
    </message>
    <message>
        <source>Recommended:</source>
        <translation>Soovitatud:</translation>
    </message>
    <message>
        <source>Send to multiple recipients at once</source>
        <translation>Saatmine mitmele korraga</translation>
    </message>
    <message>
        <source>Add &amp;Recipient</source>
        <translation>Lisa &amp;Saaja</translation>
    </message>
    <message>
        <source>Clear all fields of the form.</source>
        <translation>Puhasta kõik vormi väljad.</translation>
    </message>
    <message>
        <source>Dust:</source>
        <translation>Puru:</translation>
    </message>
    <message>
        <source>Clear &amp;All</source>
        <translation>Puhasta &amp;Kõik</translation>
    </message>
    <message>
        <source>Balance:</source>
        <translation>Jääk:</translation>
    </message>
    <message>
        <source>Confirm the send action</source>
        <translation>Saatmise kinnitamine</translation>
    </message>
    <message>
        <source>S&amp;end</source>
        <translation>S&amp;aada</translation>
    </message>
    <message>
        <source>Copy quantity</source>
        <translation>Kopeeri kogus</translation>
    </message>
    <message>
        <source>Copy amount</source>
        <translation>Kopeeri summa</translation>
    </message>
    <message>
        <source>Copy fee</source>
        <translation>Kopeeri tehingutasu</translation>
    </message>
    <message>
        <source>Copy bytes</source>
        <translation>Kopeeri baidid</translation>
    </message>
    <message>
        <source>Copy dust</source>
        <translation>Kopeeri puru</translation>
    </message>
    <message>
        <source>Copy change</source>
        <translation>Kopeeri vahetusraha</translation>
    </message>
    <message>
        <source>Are you sure you want to send?</source>
        <translation>Oled kindel, et soovid saata?</translation>
    </message>
    <message>
        <source>or</source>
        <translation>või</translation>
    </message>
    <message>
        <source>Transaction fee</source>
        <translation>Tehingutasu</translation>
    </message>
    <message>
        <source>Confirm send coins</source>
        <translation>Müntide saatmise kinnitamine</translation>
    </message>
    <message>
        <source>The recipient address is not valid. Please recheck.</source>
        <translation>Saaja aadress ei ole korrektne. Palun kontrolli üle.</translation>
    </message>
    <message>
        <source>The amount to pay must be larger than 0.</source>
        <translation>Makstav summa peab olema suurem kui 0.</translation>
    </message>
    <message>
        <source>The amount exceeds your balance.</source>
        <translation>Summa ületab jäägi.</translation>
    </message>
    <message>
        <source>The total exceeds your balance when the %1 transaction fee is included.</source>
        <translation>Summa koos tehingu tasuga %1 ületab sinu jääki.</translation>
    </message>
    <message>
        <source>Payment request expired.</source>
        <translation>Maksepäring aegunud.</translation>
    </message>
    <message>
        <source>Warning: Invalid Particl address</source>
        <translation>Hoiatus: Ebakorrektne Particl aadress</translation>
    </message>
    <message>
        <source>(no label)</source>
        <translation>(märgis puudub)</translation>
    </message>
</context>
<context>
    <name>SendCoinsEntry</name>
    <message>
        <source>A&amp;mount:</source>
        <translation>S&amp;umma:</translation>
    </message>
    <message>
        <source>Pay &amp;To:</source>
        <translation>Maksa &amp;:</translation>
    </message>
    <message>
        <source>&amp;Label:</source>
        <translation>&amp;Märgis</translation>
    </message>
    <message>
        <source>Choose previously used address</source>
        <translation>Vali eelnevalt kasutatud aadress</translation>
    </message>
    <message>
        <source>Alt+A</source>
        <translation>Alt+A</translation>
    </message>
    <message>
        <source>Paste address from clipboard</source>
        <translation>Kleebi aadress vahemälust</translation>
    </message>
    <message>
        <source>Alt+P</source>
        <translation>Alt+P</translation>
    </message>
    <message>
        <source>S&amp;ubtract fee from amount</source>
        <translation>L&amp;ahuta tehingutasu summast</translation>
    </message>
    <message>
        <source>Message:</source>
        <translation>Sõnum:</translation>
    </message>
    <message>
        <source>Pay To:</source>
        <translation>Maksa :</translation>
    </message>
    <message>
        <source>Enter a label for this address to add it to your address book</source>
        <translation>Aadressiraamatusse sisestamiseks märgista aadress</translation>
    </message>
</context>
<context>
    <name>SendConfirmationDialog</name>
    <message>
        <source>Yes</source>
        <translation>Jah</translation>
    </message>
</context>
<context>
    <name>ShutdownWindow</name>
    <message>
        <source>%1 is shutting down...</source>
        <translation>%1 lülitub välja...</translation>
    </message>
    <message>
        <source>Do not shut down the computer until this window disappears.</source>
        <translation>Ära lülita arvutit välja ennem kui see aken on kadunud.</translation>
    </message>
</context>
<context>
    <name>SignVerifyMessageDialog</name>
    <message>
        <source>Signatures - Sign / Verify a Message</source>
        <translation>Signatuurid - Allkirjasta / Kinnita Sõnum</translation>
    </message>
    <message>
        <source>&amp;Sign Message</source>
        <translation>&amp;Allkirjastamise teade</translation>
    </message>
    <message>
        <source>The Particl address to sign the message with</source>
        <translation>Particl aadress millega sõnum allkirjastada</translation>
    </message>
    <message>
        <source>Choose previously used address</source>
        <translation>Vali eelnevalt kasutatud aadress</translation>
    </message>
    <message>
        <source>Alt+A</source>
        <translation>Alt+A</translation>
    </message>
    <message>
        <source>Paste address from clipboard</source>
        <translation>Kleebi aadress vahemälust</translation>
    </message>
    <message>
        <source>Alt+P</source>
        <translation>Alt+P</translation>
    </message>
    <message>
        <source>Enter the message you want to sign here</source>
        <translation>Sisesta siia allkirjastamise sõnum</translation>
    </message>
    <message>
        <source>Signature</source>
        <translation>Signatuur</translation>
    </message>
    <message>
        <source>Copy the current signature to the system clipboard</source>
        <translation>Kopeeri praegune signatuur vahemällu</translation>
    </message>
    <message>
        <source>Sign the message to prove you own this Particl address</source>
        <translation>Allkirjasta sõnum Bitcoini aadressi sulle kuulumise tõestamiseks</translation>
    </message>
    <message>
        <source>Sign &amp;Message</source>
        <translation>Allkirjasta &amp;Sõnum</translation>
    </message>
    <message>
        <source>Reset all sign message fields</source>
        <translation>Tühjenda kõik sõnumi allkirjastamise väljad</translation>
    </message>
    <message>
        <source>Clear &amp;All</source>
        <translation>Puhasta &amp;Kõik</translation>
    </message>
    <message>
        <source>&amp;Verify Message</source>
        <translation>&amp;Kinnita Sõnum</translation>
    </message>
    <message>
        <source>The Particl address the message was signed with</source>
        <translation>Particl aadress millega sõnum on allkirjastatud</translation>
    </message>
    <message>
        <source>Verify the message to ensure it was signed with the specified Particl address</source>
        <translation>Kinnita sõnum tõestamaks selle allkirjastatust määratud Bitcoini aadressiga.</translation>
    </message>
    <message>
        <source>Verify &amp;Message</source>
        <translation>Kinnita &amp;Sõnum</translation>
    </message>
    <message>
        <source>Reset all verify message fields</source>
        <translation>Tühjenda kõik sõnumi kinnitamise väljad</translation>
    </message>
    <message>
        <source>Click "Sign Message" to generate signature</source>
        <translation>Allkirja loomiseks vajuta "Allkirjasta Sõnum"</translation>
    </message>
    <message>
        <source>The entered address is invalid.</source>
        <translation>Sisestatud aadress ei ole korrektne</translation>
    </message>
    <message>
        <source>Please check the address and try again.</source>
        <translation>Palun kontrolli aadressi ja proovi uuesti.</translation>
    </message>
    <message>
        <source>The entered address does not refer to a key.</source>
        <translation>Sisestatud aadress ei viita võtmele.</translation>
    </message>
    <message>
        <source>Wallet unlock was cancelled.</source>
        <translation>Rahakoti lahtilukustamine on katkestatud.</translation>
    </message>
    <message>
        <source>Private key for the entered address is not available.</source>
        <translation>Sisestatud aadressi privaatvõti pole saadaval.</translation>
    </message>
    <message>
        <source>Message signing failed.</source>
        <translation>Sõnumi allkirjastamine ebaõnnestus.</translation>
    </message>
    <message>
        <source>Message signed.</source>
        <translation>Sõnum allkirjastatud</translation>
    </message>
    <message>
        <source>The signature could not be decoded.</source>
        <translation>Allkirja polnud võimalik dekodeerida.</translation>
    </message>
    <message>
        <source>Please check the signature and try again.</source>
        <translation>Palun kontrolli allkirja ja proovi uuesti.</translation>
    </message>
    <message>
        <source>The signature did not match the message digest.</source>
        <translation>Allkiri ei vastanud sõnumi krüptoräsile.</translation>
    </message>
    <message>
        <source>Message verification failed.</source>
        <translation>Sõnumi verifitseerimine ebaõnnestus.</translation>
    </message>
    <message>
        <source>Message verified.</source>
        <translation>Sõnum verifitseeritud.</translation>
    </message>
</context>
<context>
    <name>SplashScreen</name>
    <message>
        <source>[testnet]</source>
        <translation>[testnet]</translation>
    </message>
</context>
<context>
    <name>TrafficGraphWidget</name>
    <message>
        <source>KB/s</source>
        <translation>KB/s</translation>
    </message>
</context>
<context>
    <name>TransactionDesc</name>
    <message>
        <source>Open until %1</source>
        <translation>Avatud kuni %1</translation>
    </message>
    <message>
        <source>%1/unconfirmed</source>
        <translation>%1/kinnitamata</translation>
    </message>
    <message>
        <source>%1 confirmations</source>
        <translation>%1 kinnitust</translation>
    </message>
    <message>
        <source>Status</source>
        <translation>Olek</translation>
    </message>
    <message>
        <source>Date</source>
        <translation>Kuupäev</translation>
    </message>
    <message>
        <source>Source</source>
        <translation>Allikas</translation>
    </message>
    <message>
        <source>Generated</source>
        <translation>Genereeritud</translation>
    </message>
    <message>
        <source>From</source>
        <translation>Saatja</translation>
    </message>
    <message>
        <source>unknown</source>
        <translation>tundmatu</translation>
    </message>
    <message>
        <source>To</source>
        <translation>Saaja</translation>
    </message>
    <message>
        <source>own address</source>
        <translation>oma aadress</translation>
    </message>
    <message>
        <source>label</source>
        <translation>märgis</translation>
    </message>
    <message>
        <source>Credit</source>
        <translation>Krediit</translation>
    </message>
    <message>
        <source>not accepted</source>
        <translation>pole vastu võetud</translation>
    </message>
    <message>
        <source>Debit</source>
        <translation>Deebet</translation>
    </message>
    <message>
        <source>Transaction fee</source>
        <translation>Tehingutasu</translation>
    </message>
    <message>
        <source>Net amount</source>
        <translation>Neto summa</translation>
    </message>
    <message>
        <source>Message</source>
        <translation>Sõnum</translation>
    </message>
    <message>
        <source>Comment</source>
        <translation>Kommentaar</translation>
    </message>
    <message>
        <source>Transaction ID</source>
        <translation>Tehingu ID</translation>
    </message>
    <message>
        <source>Merchant</source>
        <translation>Kaupleja</translation>
    </message>
    <message>
        <source>Debug information</source>
        <translation>Debug'imise info</translation>
    </message>
    <message>
        <source>Transaction</source>
        <translation>Tehing</translation>
    </message>
    <message>
        <source>Inputs</source>
        <translation>Sisendid</translation>
    </message>
    <message>
        <source>Amount</source>
        <translation>Summa</translation>
    </message>
    <message>
        <source>true</source>
        <translation>tõene</translation>
    </message>
    <message>
        <source>false</source>
        <translation>väär</translation>
    </message>
</context>
<context>
    <name>TransactionDescDialog</name>
    <message>
        <source>This pane shows a detailed description of the transaction</source>
        <translation>Paan kuvab tehingu detailid</translation>
    </message>
    </context>
<context>
    <name>TransactionTableModel</name>
    <message>
        <source>Date</source>
        <translation>Kuupäev</translation>
    </message>
    <message>
        <source>Type</source>
        <translation>Tüüp</translation>
    </message>
    <message>
        <source>Label</source>
        <translation>Silt</translation>
    </message>
    <message>
        <source>Open until %1</source>
        <translation>Avatud kuni %1</translation>
    </message>
    <message>
        <source>Unconfirmed</source>
        <translation>Kinnitamata</translation>
    </message>
    <message>
        <source>Confirmed (%1 confirmations)</source>
        <translation>Kinnitatud (%1 kinnitust)</translation>
    </message>
    <message>
        <source>Generated but not accepted</source>
        <translation>Loodud, kuid aktsepteerimata</translation>
    </message>
    <message>
        <source>Received with</source>
        <translation>Saadud koos</translation>
    </message>
    <message>
        <source>Received from</source>
        <translation>Kellelt saadud</translation>
    </message>
    <message>
        <source>Sent to</source>
        <translation>Saadetud</translation>
    </message>
    <message>
        <source>Payment to yourself</source>
        <translation>Makse iseendale</translation>
    </message>
    <message>
        <source>Mined</source>
        <translation>Mine'itud</translation>
    </message>
    <message>
        <source>(n/a)</source>
        <translation>(n/a)</translation>
    </message>
    <message>
        <source>(no label)</source>
        <translation>(silt puudub)</translation>
    </message>
    <message>
        <source>Transaction status. Hover over this field to show number of confirmations.</source>
        <translation>Tehingu staatus. Kinnituste arvu kuvamiseks liigu hiire noolega selle peale.</translation>
    </message>
    <message>
        <source>Date and time that the transaction was received.</source>
        <translation>Tehingu saamise kuupäev ning kellaaeg.</translation>
    </message>
    <message>
        <source>Type of transaction.</source>
        <translation>Tehingu tüüp.</translation>
    </message>
    <message>
        <source>Amount removed from or added to balance.</source>
        <translation>Jäägile lisatud või eemaldatud summa.</translation>
    </message>
</context>
<context>
    <name>TransactionView</name>
    <message>
        <source>All</source>
        <translation>Kõik</translation>
    </message>
    <message>
        <source>Today</source>
        <translation>Täna</translation>
    </message>
    <message>
        <source>This week</source>
        <translation>Käesolev nädal</translation>
    </message>
    <message>
        <source>This month</source>
        <translation>Käesolev kuu</translation>
    </message>
    <message>
        <source>Last month</source>
        <translation>Eelmine kuu</translation>
    </message>
    <message>
        <source>This year</source>
        <translation>Käesolev aasta</translation>
    </message>
    <message>
        <source>Range...</source>
        <translation>Vahemik...</translation>
    </message>
    <message>
        <source>Received with</source>
        <translation>Saadud koos</translation>
    </message>
    <message>
        <source>Sent to</source>
        <translation>Saadetud</translation>
    </message>
    <message>
        <source>To yourself</source>
        <translation>Iseendale</translation>
    </message>
    <message>
        <source>Mined</source>
        <translation>Mine'itud</translation>
    </message>
    <message>
        <source>Other</source>
        <translation>Muu</translation>
    </message>
    <message>
        <source>Min amount</source>
        <translation>Minimaalne summa</translation>
    </message>
    <message>
        <source>Copy address</source>
        <translation>Kopeeri aadress</translation>
    </message>
    <message>
        <source>Copy label</source>
        <translation>Kopeeri märgis</translation>
    </message>
    <message>
        <source>Copy amount</source>
        <translation>Kopeeri summa</translation>
    </message>
    <message>
        <source>Copy transaction ID</source>
        <translation>Kopeeri tehingu ID</translation>
    </message>
    <message>
        <source>Edit label</source>
        <translation>Märgise muutmine</translation>
    </message>
    <message>
        <source>Show transaction details</source>
        <translation>Kuva tehingu detailid</translation>
    </message>
    <message>
        <source>Comma separated file (*.csv)</source>
        <translation>Komadega eraldatud väärtuste fail (*.csv)</translation>
    </message>
    <message>
        <source>Confirmed</source>
        <translation>Kinnitatud</translation>
    </message>
    <message>
        <source>Date</source>
        <translation>Kuupäev</translation>
    </message>
    <message>
        <source>Type</source>
        <translation>Tüüp</translation>
    </message>
    <message>
        <source>Label</source>
        <translation>Silt</translation>
    </message>
    <message>
        <source>Address</source>
        <translation>Aadress</translation>
    </message>
    <message>
        <source>ID</source>
        <translation>ID</translation>
    </message>
    <message>
        <source>Exporting Failed</source>
        <translation>Eksport ebaõnnestus.</translation>
    </message>
    <message>
        <source>Range:</source>
        <translation>Ulatus:</translation>
    </message>
    <message>
        <source>to</source>
        <translation>saaja</translation>
    </message>
</context>
<context>
    <name>UnitDisplayStatusBarControl</name>
    </context>
<context>
    <name>WalletFrame</name>
    </context>
<context>
    <name>WalletModel</name>
    <message>
        <source>Send Coins</source>
        <translation>Müntide saatmine</translation>
    </message>
    </context>
<context>
    <name>WalletView</name>
    <message>
        <source>&amp;Export</source>
        <translation>&amp;Ekspordi</translation>
    </message>
    <message>
        <source>Export the data in the current tab to a file</source>
        <translation>Ekspordi kuvatava vahelehe sisu faili</translation>
    </message>
    <message>
        <source>Backup Wallet</source>
        <translation>Varundatud Rahakott</translation>
    </message>
    <message>
        <source>Wallet Data (*.dat)</source>
        <translation>Rahakoti andmed (*.dat)</translation>
    </message>
    <message>
        <source>Backup Failed</source>
        <translation>Varundamine nurjus</translation>
    </message>
    <message>
        <source>Backup Successful</source>
        <translation>Varundamine õnnestus</translation>
    </message>
    </context>
<context>
    <name>bitcoin-core</name>
    <message>
<<<<<<< HEAD
        <source>Options:</source>
        <translation>Valikud:</translation>
    </message>
    <message>
        <source>Specify data directory</source>
        <translation>Täpsusta andmekataloog</translation>
    </message>
    <message>
        <source>Connect to a node to retrieve peer addresses, and disconnect</source>
        <translation>Peeri aadressi saamiseks ühendu korraks node'iga</translation>
    </message>
    <message>
        <source>Specify your own public address</source>
        <translation>Täpsusta enda avalik aadress</translation>
    </message>
    <message>
        <source>Accept command line and JSON-RPC commands</source>
        <translation>Luba käsurea ning JSON-RPC käsklusi</translation>
    </message>
    <message>
        <source>Run in the background as a daemon and accept commands</source>
        <translation>Tööta taustal ning aktsepteeri käsklusi</translation>
    </message>
    <message>
        <source>Particl Core</source>
=======
        <source>Bitcoin Core</source>
>>>>>>> e5776690
        <translation>Bitcoini tuumik</translation>
    </message>
    <message>
        <source>This is a pre-release test build - use at your own risk - do not use for mining or merchant applications</source>
        <translation>See on test-versioon - kasutamine omal riisikol - ära kasuta mining'uks ega kaupmeeste programmides</translation>
    </message>
    <message>
        <source>Corrupted block database detected</source>
        <translation>Tuvastati vigane bloki andmebaas</translation>
    </message>
    <message>
        <source>Do you want to rebuild the block database now?</source>
        <translation>Kas soovid bloki andmebaasi taastada?</translation>
    </message>
    <message>
        <source>Error initializing block database</source>
        <translation>Tõrge bloki andmebaasi käivitamisel</translation>
    </message>
    <message>
        <source>Error initializing wallet database environment %s!</source>
        <translation>Tõrge rahakoti keskkonna %s käivitamisel!</translation>
    </message>
    <message>
        <source>Error loading block database</source>
        <translation>Tõrge bloki baasi lugemisel</translation>
    </message>
    <message>
        <source>Error opening block database</source>
        <translation>Tõrge bloki andmebaasi avamisel</translation>
    </message>
    <message>
        <source>Error: Disk space is low!</source>
        <translation>Tõrge: liiga vähe kettaruumi!</translation>
    </message>
    <message>
        <source>Failed to listen on any port. Use -listen=0 if you want this.</source>
        <translation>Pordi kuulamine nurjus. Soovikorral kasuta -listen=0.</translation>
    </message>
    <message>
        <source>Verifying blocks...</source>
        <translation>Kontrollin blokke...</translation>
    </message>
    <message>
        <source>Information</source>
        <translation>Informatsioon</translation>
    </message>
    <message>
        <source>Signing transaction failed</source>
        <translation>Tehingu allkirjastamine ebaõnnestus</translation>
    </message>
    <message>
        <source>The transaction amount is too small to pay the fee</source>
        <translation>Tehingu summa on tasu maksmiseks liiga väikene</translation>
    </message>
    <message>
        <source>Transaction amount too small</source>
        <translation>Tehingu summa liiga väikene</translation>
    </message>
    <message>
        <source>Transaction too large</source>
        <translation>Tehing liiga suur</translation>
    </message>
    <message>
        <source>Warning</source>
        <translation>Hoiatus</translation>
    </message>
    <message>
        <source>Unknown network specified in -onlynet: '%s'</source>
        <translation>Kirjeldatud tundmatu võrgustik -onlynet'is: '%s'</translation>
    </message>
    <message>
        <source>Insufficient funds</source>
        <translation>Liiga suur summa</translation>
    </message>
    <message>
        <source>Loading block index...</source>
        <translation>Klotside indeksi laadimine...</translation>
    </message>
    <message>
        <source>Loading wallet...</source>
        <translation>Rahakoti laadimine...</translation>
    </message>
    <message>
        <source>Cannot downgrade wallet</source>
        <translation>Rahakoti vanandamine ebaõnnestus</translation>
    </message>
    <message>
        <source>Rescanning...</source>
        <translation>Üleskaneerimine...</translation>
    </message>
    <message>
        <source>Done loading</source>
        <translation>Laetud</translation>
    </message>
    <message>
        <source>Error</source>
        <translation>Tõrge</translation>
    </message>
</context>
</TS><|MERGE_RESOLUTION|>--- conflicted
+++ resolved
@@ -172,7 +172,7 @@
         <translation>Kinnita rahakoti krüpteerimine.</translation>
     </message>
     <message>
-        <source>Warning: If you encrypt your wallet and lose your passphrase, you will &lt;b&gt;LOSE ALL OF YOUR BITCOINS&lt;/b&gt;!</source>
+        <source>Warning: If you encrypt your wallet and lose your passphrase, you will &lt;b&gt;LOSE ALL OF YOUR PARTICL&lt;/b&gt;!</source>
         <translation>Hoiatus:Kui sa krüpteerid oma rahakoti ja kaotad salafraasi, siis sa&lt;b&gt;KAOTAD OMA BITCOINID&lt;/b&gt;!</translation>
     </message>
     <message>
@@ -295,7 +295,7 @@
     </message>
     <message>
         <source>Send coins to a Particl address</source>
-        <translation>Saada münte Bitcoini aadressile</translation>
+        <translation>Saada münte Particli aadressile</translation>
     </message>
     <message>
         <source>Backup wallet to another location</source>
@@ -347,11 +347,11 @@
     </message>
     <message>
         <source>Sign messages with your Particl addresses to prove you own them</source>
-        <translation>Omandi tõestamiseks allkirjasta sõnumid oma Bitcoini aadressiga</translation>
+        <translation>Omandi tõestamiseks allkirjasta sõnumid oma Particli aadressiga</translation>
     </message>
     <message>
         <source>Verify messages to ensure they were signed with specified Particl addresses</source>
-        <translation>Kinnita sõnumid kindlustamaks et need allkirjastati määratud Bitcoini aadressiga</translation>
+        <translation>Kinnita sõnumid kindlustamaks et need allkirjastati määratud Particli aadressiga</translation>
     </message>
     <message>
         <source>&amp;File</source>
@@ -370,12 +370,12 @@
         <translation>Vahelehe tööriistariba</translation>
     </message>
     <message>
-        <source>Request payments (generates QR codes and bitcoin: URIs)</source>
-        <translation>Loo maksepäring (genereerib QR koodid ja bitcoini: URId)</translation>
-    </message>
-    <message>
-        <source>Open a bitcoin: URI or payment request</source>
-        <translation>Ava bitcoini: URI või maksepäring</translation>
+        <source>Request payments (generates QR codes and particl: URIs)</source>
+        <translation>Loo maksepäring (genereerib QR koodid ja particli: URId)</translation>
+    </message>
+    <message>
+        <source>Open a particl: URI or payment request</source>
+        <translation>Ava particli: URI või maksepäring</translation>
     </message>
     <message>
         <source>&amp;Command-line options</source>
@@ -383,7 +383,7 @@
     </message>
     <message numerus="yes">
         <source>%n active connection(s) to Particl network</source>
-        <translation><numerusform>%n aktiivne ühendus Bitcoini võrku</numerusform><numerusform>%n aktiivset ühendust Bitcoini võrku</numerusform></translation>
+        <translation><numerusform>%n aktiivne ühendus Particli võrku</numerusform><numerusform>%n aktiivset ühendust Particli võrku</numerusform></translation>
     </message>
     <message>
         <source>Indexing blocks on disk...</source>
@@ -663,8 +663,8 @@
         <translation>Teretulemast</translation>
     </message>
     <message>
-        <source>Bitcoin</source>
-        <translation>Bitcoin</translation>
+        <source>Particl</source>
+        <translation>Particl</translation>
     </message>
     <message>
         <source>Error</source>
@@ -741,7 +741,7 @@
     </message>
     <message>
         <source>Automatically open the Particl client port on the router. This only works when your router supports UPnP and it is enabled.</source>
-        <translation>Bitcoini kliendi pordi automaatne avamine ruuteris. Toimib, kui sinu ruuter aktsepteerib UPnP ühendust.</translation>
+        <translation>Particli kliendi pordi automaatne avamine ruuteris. Toimib, kui sinu ruuter aktsepteerib UPnP ühendust.</translation>
     </message>
     <message>
         <source>Map port using &amp;UPnP</source>
@@ -1462,7 +1462,7 @@
     </message>
     <message>
         <source>Sign the message to prove you own this Particl address</source>
-        <translation>Allkirjasta sõnum Bitcoini aadressi sulle kuulumise tõestamiseks</translation>
+        <translation>Allkirjasta sõnum Particli aadressi sulle kuulumise tõestamiseks</translation>
     </message>
     <message>
         <source>Sign &amp;Message</source>
@@ -1486,7 +1486,7 @@
     </message>
     <message>
         <source>Verify the message to ensure it was signed with the specified Particl address</source>
-        <translation>Kinnita sõnum tõestamaks selle allkirjastatust määratud Bitcoini aadressiga.</translation>
+        <translation>Kinnita sõnum tõestamaks selle allkirjastatust määratud Particli aadressiga.</translation>
     </message>
     <message>
         <source>Verify &amp;Message</source>
@@ -1918,36 +1918,8 @@
 <context>
     <name>bitcoin-core</name>
     <message>
-<<<<<<< HEAD
-        <source>Options:</source>
-        <translation>Valikud:</translation>
-    </message>
-    <message>
-        <source>Specify data directory</source>
-        <translation>Täpsusta andmekataloog</translation>
-    </message>
-    <message>
-        <source>Connect to a node to retrieve peer addresses, and disconnect</source>
-        <translation>Peeri aadressi saamiseks ühendu korraks node'iga</translation>
-    </message>
-    <message>
-        <source>Specify your own public address</source>
-        <translation>Täpsusta enda avalik aadress</translation>
-    </message>
-    <message>
-        <source>Accept command line and JSON-RPC commands</source>
-        <translation>Luba käsurea ning JSON-RPC käsklusi</translation>
-    </message>
-    <message>
-        <source>Run in the background as a daemon and accept commands</source>
-        <translation>Tööta taustal ning aktsepteeri käsklusi</translation>
-    </message>
-    <message>
         <source>Particl Core</source>
-=======
-        <source>Bitcoin Core</source>
->>>>>>> e5776690
-        <translation>Bitcoini tuumik</translation>
+        <translation>Particli tuumik</translation>
     </message>
     <message>
         <source>This is a pre-release test build - use at your own risk - do not use for mining or merchant applications</source>
