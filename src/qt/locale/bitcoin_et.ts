--- conflicted
+++ resolved
@@ -507,15 +507,7 @@
         <source>Wallet is &lt;b&gt;encrypted&lt;/b&gt; and currently &lt;b&gt;locked&lt;/b&gt;</source>
         <translation>Rahakott on &lt;b&gt;krüpteeritud&lt;/b&gt; ning hetkel &lt;b&gt;suletud&lt;/b&gt;</translation>
     </message>
-<<<<<<< HEAD
-    <message>
-        <source>A fatal error occurred. Particl can no longer continue safely and will quit.</source>
-        <translation>Ilmnes kriitiline tõrge. Particl suletakse turvakaalutluste tõttu.</translation>
-    </message>
-</context>
-=======
     </context>
->>>>>>> 5174b534
 <context>
     <name>CoinControlDialog</name>
     <message>
