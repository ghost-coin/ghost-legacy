<TS language="es_CO" version="2.1">
<context>
    <name>AddressBookPage</name>
    <message>
        <source>Right-click to edit address or label</source>
        <translation>Haga clic para editar la dirección o etiqueta</translation>
    </message>
    <message>
        <source>Create a new address</source>
        <translation>Crea una nueva dirección</translation>
    </message>
    <message>
        <source>&amp;New</source>
        <translation>&amp;Nuevo</translation>
    </message>
    <message>
        <source>Copy the currently selected address to the system clipboard</source>
        <translation>Copia la dirección seleccionada al portapapeles</translation>
    </message>
    <message>
        <source>&amp;Copy</source>
        <translation>&amp;Copiar</translation>
    </message>
    <message>
        <source>C&amp;lose</source>
        <translation>C&amp;errar</translation>
    </message>
    <message>
        <source>Delete the currently selected address from the list</source>
        <translation>Eliminar la dirección seleccionada de la lista</translation>
    </message>
    <message>
        <source>Enter address or label to search</source>
        <translation>Introduce una dirección o etiqueta para  buscar</translation>
    </message>
    <message>
        <source>Export the data in the current tab to a file</source>
        <translation>Exportar los datos de la pestaña actual a un archivo</translation>
    </message>
    <message>
        <source>&amp;Export</source>
        <translation>&amp;Exportar</translation>
    </message>
    <message>
        <source>&amp;Delete</source>
        <translation>&amp;Borrar</translation>
    </message>
    <message>
        <source>Choose the address to send coins to</source>
        <translation>Selecciones la dirección para enviar monedas a</translation>
    </message>
    <message>
        <source>Choose the address to receive coins with</source>
        <translation>Selecciona la dirección para recibir monedas con</translation>
    </message>
    <message>
        <source>C&amp;hoose</source>
        <translation>Seleccione</translation>
    </message>
    <message>
        <source>Sending addresses</source>
        <translation>Enviando direcciones</translation>
    </message>
    <message>
        <source>Receiving addresses</source>
        <translation>Recibiendo direcciones</translation>
    </message>
    <message>
<<<<<<< HEAD
        <source>These are your Particl addresses for sending payments. Always check the amount and the receiving address before sending coins.</source>
        <translation>Estas son sus direcciones de Particl para enviar pagos. Siempre verifique el monto y la dirección de recepción antes de enviar monedas.</translation>
    </message>
    <message>
        <source>These are your Particl addresses for receiving payments. It is recommended to use a new receiving address for each transaction.</source>
        <translation>Estas son sus direcciones de Particl para recibir pagos. Se recomienda utilizar una nueva dirección de recepción para cada transacción.</translation>
=======
        <source>These are your Bitcoin addresses for sending payments. Always check the amount and the receiving address before sending coins.</source>
        <translation>Estas son tus direcciones de Bitcoin para recibir pagos. Siempre revise el monto y la dirección de envío antes de enviar criptomonedas.</translation>
>>>>>>> a54e52b4
    </message>
    <message>
        <source>&amp;Copy Address</source>
        <translation>&amp;Copiar dirección</translation>
    </message>
    <message>
        <source>Copy &amp;Label</source>
        <translation>Copiar etiqueta</translation>
    </message>
    <message>
        <source>&amp;Edit</source>
        <translation>&amp;Editar</translation>
    </message>
    <message>
        <source>Export Address List</source>
        <translation>Exportar lista de direcciones</translation>
    </message>
    <message>
        <source>Comma separated file (*.csv)</source>
        <translation>Archivos separados por coma (*.csv)</translation>
    </message>
    <message>
        <source>Exporting Failed</source>
        <translation>Exportación fallida</translation>
    </message>
    <message>
        <source>There was an error trying to save the address list to %1. Please try again.</source>
        <translation>Había un error intentando guardar la lista de direcciones en %1. Por favor inténtelo de nuevo.</translation>
    </message>
</context>
<context>
    <name>AddressTableModel</name>
    <message>
        <source>Label</source>
        <translation>Etiqueta</translation>
    </message>
    <message>
        <source>Address</source>
        <translation>Dirección</translation>
    </message>
    <message>
        <source>(no label)</source>
        <translation>(sin etiqueta)</translation>
    </message>
</context>
<context>
    <name>AskPassphraseDialog</name>
    <message>
        <source>Passphrase Dialog</source>
        <translation>Dialogo de contraseña</translation>
    </message>
    <message>
        <source>Enter passphrase</source>
        <translation>Introduce contraseña actual      </translation>
    </message>
    <message>
        <source>New passphrase</source>
        <translation>Nueva contraseña</translation>
    </message>
    <message>
        <source>Repeat new passphrase</source>
        <translation>Repite nueva contraseña</translation>
    </message>
    <message>
        <source>Encrypt wallet</source>
        <translation>Codificar billetera</translation>
    </message>
    <message>
        <source>This operation needs your wallet passphrase to unlock the wallet.</source>
        <translation>Esta operación necesita la contraseña para desbloquear la billetera.</translation>
    </message>
    <message>
        <source>Unlock wallet</source>
        <translation>Desbloquea billetera</translation>
    </message>
    <message>
        <source>This operation needs your wallet passphrase to decrypt the wallet.</source>
        <translation>Esta operación necesita la contraseña para decodificar la billetara.</translation>
    </message>
    <message>
        <source>Decrypt wallet</source>
        <translation>Decodificar cartera</translation>
    </message>
    <message>
        <source>Change passphrase</source>
        <translation>Cambia contraseña</translation>
    </message>
    <message>
        <source>Confirm wallet encryption</source>
        <translation>Confirmar cifrado del monedero</translation>
    </message>
    <message>
<<<<<<< HEAD
        <source>Warning: If you encrypt your wallet and lose your passphrase, you will &lt;b&gt;LOSE ALL OF YOUR PARTICL&lt;/b&gt;!</source>
        <translation>Advertencia: si encriptas tu billetera y pierdes tu contraseña &lt;b&gt; PIERDES TODOS TUS PARTICL &lt;/b&gt; !</translation>
=======
        <source>Warning: If you encrypt your wallet and lose your passphrase, you will &lt;b&gt;LOSE ALL OF YOUR BITCOINS&lt;/b&gt;!</source>
        <translation>Advertencia: Si encriptas tu billetera y pierdes tu contraseña, vas a perder&lt;b&gt;TODOS TUS BITCOINS&lt;/b&gt;!</translation>
>>>>>>> a54e52b4
    </message>
    <message>
        <source>Are you sure you wish to encrypt your wallet?</source>
        <translation>¿Seguro que quieres seguir codificando la billetera?</translation>
    </message>
    <message>
        <source>Wallet encrypted</source>
        <translation>Billetera codificada</translation>
    </message>
    <message>
        <source>IMPORTANT: Any previous backups you have made of your wallet file should be replaced with the newly generated, encrypted wallet file. For security reasons, previous backups of the unencrypted wallet file will become useless as soon as you start using the new, encrypted wallet.</source>
        <translation>IMPORTANTE: Cualquier respaldo anterior que hayas hecho del archivo de tu billetera debe ser reemplazado por el nuevo archivo encriptado que has generado. Por razones de seguridad, todos los respaldos realizados anteriormente serán inutilizables al momento de que utilices tu nueva billetera encriptada.</translation>
    </message>
    <message>
        <source>Wallet encryption failed</source>
        <translation>Falló la codificación de la billetera</translation>
    </message>
    <message>
        <source>Wallet encryption failed due to an internal error. Your wallet was not encrypted.</source>
        <translation>El proceso de encriptación de la billetera fallo por culpa de un problema interno. Tu billetera no fue encriptada.</translation>
    </message>
    <message>
        <source>The supplied passphrases do not match.</source>
        <translation>La contraseña introducida no coincide.</translation>
    </message>
    <message>
        <source>Wallet unlock failed</source>
        <translation>Ha fallado el desbloqueo de la billetera</translation>
    </message>
    <message>
        <source>The passphrase entered for the wallet decryption was incorrect.</source>
        <translation>La contraseña introducida para el cifrado del monedero es incorrecta.</translation>
    </message>
    <message>
        <source>Wallet decryption failed</source>
        <translation>Ha fallado la decodificación de la billetera</translation>
    </message>
    <message>
        <source>Wallet passphrase was successfully changed.</source>
        <translation>La contraseña del monedero ha sido cambiada con éxito.</translation>
    </message>
    <message>
        <source>Warning: The Caps Lock key is on!</source>
        <translation>Precaucion: Mayúsculas Activadas</translation>
    </message>
</context>
<context>
    <name>BanTableModel</name>
    <message>
        <source>IP/Netmask</source>
        <translation>IP/Máscara</translation>
    </message>
    <message>
        <source>Banned Until</source>
        <translation>Suspendido hasta</translation>
    </message>
</context>
<context>
    <name>BitcoinGUI</name>
    <message>
        <source>Sign &amp;message...</source>
        <translation>Firmar &amp;mensaje...</translation>
    </message>
    <message>
        <source>Synchronizing with network...</source>
        <translation>Sincronizando con la red...</translation>
    </message>
    <message>
        <source>&amp;Overview</source>
        <translation>&amp;Vista general</translation>
    </message>
    <message>
        <source>Show general overview of wallet</source>
        <translation>Muestra una vista general de la billetera</translation>
    </message>
    <message>
        <source>&amp;Transactions</source>
        <translation>&amp;Transacciones</translation>
    </message>
    <message>
        <source>Browse transaction history</source>
        <translation>Explora el historial de transacciónes</translation>
    </message>
    <message>
        <source>E&amp;xit</source>
        <translation>&amp;Salir</translation>
    </message>
    <message>
        <source>Quit application</source>
        <translation>Salir del programa</translation>
    </message>
    <message>
        <source>&amp;About %1</source>
        <translation>S&amp;obre %1</translation>
    </message>
    <message>
        <source>Show information about %1</source>
        <translation>Mostrar Información sobre %1</translation>
    </message>
    <message>
        <source>About &amp;Qt</source>
        <translation>Acerca de</translation>
    </message>
    <message>
        <source>Show information about Qt</source>
        <translation>Mostrar Información sobre Qt</translation>
    </message>
    <message>
        <source>&amp;Options...</source>
        <translation>&amp;Opciones</translation>
    </message>
    <message>
        <source>Modify configuration options for %1</source>
        <translation>Modificar las opciones de configuración para %1</translation>
    </message>
    <message>
        <source>&amp;Encrypt Wallet...</source>
        <translation>&amp;Codificar la billetera...</translation>
    </message>
    <message>
        <source>&amp;Backup Wallet...</source>
        <translation>&amp;Respaldar billetera...</translation>
    </message>
    <message>
        <source>&amp;Change Passphrase...</source>
        <translation>&amp;Cambiar la contraseña...</translation>
    </message>
    <message>
        <source>Open &amp;URI...</source>
        <translation>Abrir y url...</translation>
    </message>
    <message>
        <source>Wallet:</source>
        <translation>Billetera:</translation>
    </message>
    <message>
        <source>Click to disable network activity.</source>
        <translation>Click para deshabilitar la actividad de red.</translation>
    </message>
    <message>
        <source>Network activity disabled.</source>
        <translation>Actividad de red deshabilitada</translation>
    </message>
    <message>
        <source>Click to enable network activity again.</source>
        <translation>Click para volver a habilitar la actividad de red.</translation>
    </message>
    <message>
        <source>Syncing Headers (%1%)...</source>
        <translation>Sincronizando cabeceras (%1%)...</translation>
    </message>
    <message>
        <source>Reindexing blocks on disk...</source>
        <translation>Cargando el index de bloques...</translation>
    </message>
    <message>
        <source>Proxy is &lt;b&gt;enabled&lt;/b&gt;: %1</source>
        <translation>Proxy &lt;b&gt;habilitado&lt;/b&gt;: %1</translation>
    </message>
    <message>
<<<<<<< HEAD
        <source>Send coins to a Particl address</source>
        <translation>Enviando monedas a una dirección de Particl </translation>
=======
        <source>Send coins to a Bitcoin address</source>
        <translation>Enviar monedas a una dirección bitcoin</translation>
>>>>>>> a54e52b4
    </message>
    <message>
        <source>Backup wallet to another location</source>
        <translation>Respaldar billetera en otra ubicación</translation>
    </message>
    <message>
        <source>Change the passphrase used for wallet encryption</source>
        <translation>Cambiar la contraseña utilizada para la codificación de la billetera</translation>
    </message>
    <message>
        <source>&amp;Debug window</source>
        <translation>Ventana &amp;Debug</translation>
    </message>
    <message>
        <source>Open debugging and diagnostic console</source>
        <translation>Abre consola de depuración y diagnóstico</translation>
    </message>
    <message>
        <source>&amp;Verify message...</source>
<<<<<<< HEAD
        <translation>&amp;Verificar Mensaje...</translation>
    </message>
    <message>
        <source>Particl.</source>
        <translation>Particl.</translation>
    </message>
    <message>
        <source>Wallet</source>
        <translation>Billetera</translation>
=======
        <translation>Verificar mensaje....</translation>
>>>>>>> a54e52b4
    </message>
    <message>
        <source>&amp;Send</source>
        <translation>&amp;Enviar</translation>
    </message>
    <message>
        <source>&amp;Receive</source>
        <translation>&amp;Recibir</translation>
    </message>
    <message>
        <source>&amp;Show / Hide</source>
        <translation>&amp;Mostrar/Ocultar</translation>
    </message>
    <message>
        <source>Show or hide the main Window</source>
        <translation>Mostrar u ocultar la ventana principal</translation>
    </message>
    <message>
        <source>Encrypt the private keys that belong to your wallet</source>
        <translation>Cifrar las claves privadas de su monedero</translation>
    </message>
    <message>
<<<<<<< HEAD
        <source>Sign messages with your Particl addresses to prove you own them</source>
        <translation>Firme mensajes con sus direcciones de Particl para demostrar que los posee</translation>
    </message>
    <message>
        <source>Verify messages to ensure they were signed with specified Particl addresses</source>
        <translation>Verifique los mensajes para asegurarse de que fueron firmados con las direcciones de Particl especificadas</translation>
=======
        <source>Sign messages with your Bitcoin addresses to prove you own them</source>
        <translation>Firmar un mensaje para provar que usted es dueño de esta dirección</translation>
    </message>
    <message>
        <source>Verify messages to ensure they were signed with specified Bitcoin addresses</source>
        <translation>Verificar mensajes comprobando que están firmados con direcciones Bitcoin concretas</translation>
>>>>>>> a54e52b4
    </message>
    <message>
        <source>&amp;File</source>
        <translation>&amp;Archivo</translation>
    </message>
    <message>
        <source>&amp;Settings</source>
        <translation>&amp;Configuración</translation>
    </message>
    <message>
        <source>&amp;Help</source>
        <translation>&amp;Ayuda</translation>
    </message>
    <message>
        <source>Tabs toolbar</source>
        <translation>Barra de pestañas</translation>
    </message>
    <message>
<<<<<<< HEAD
        <source>Request payments (generates QR codes and particl: URIs)</source>
        <translation>Solicitar pagos (genera códigos QR y particl: URIs)</translation>
=======
        <source>Request payments (generates QR codes and bitcoin: URIs)</source>
        <translation>Pide pagos (genera codigos QR and bitcoin: URls)</translation>
>>>>>>> a54e52b4
    </message>
    <message>
        <source>Show the list of used sending addresses and labels</source>
        <translation>Mostrar la lista de direcciones de envío y etiquetas</translation>
    </message>
    <message>
        <source>Show the list of used receiving addresses and labels</source>
        <translation>Mostrar la lista de direcciones de recepción y etiquetas</translation>
    </message>
    <message>
<<<<<<< HEAD
        <source>Open a particl: URI or payment request</source>
        <translation>Abra un particl: URI o solicitud de pago</translation>
=======
        <source>Open a bitcoin: URI or payment request</source>
        <translation>Abrir un identificador URI bitcoin o una petición de pago</translation>
>>>>>>> a54e52b4
    </message>
    <message>
        <source>&amp;Command-line options</source>
        <translation>&amp;Opciones de linea de comando</translation>
    </message>
    <message numerus="yes">
        <source>%n active connection(s) to Bitcoin network</source>
        <translation><numerusform>%n conexión activa hacia la red Bitcoin</numerusform><numerusform>%n conexiones activas hacia la red Bitcoin</numerusform></translation>
    </message>
    <message>
        <source>Indexing blocks on disk...</source>
        <translation>Indexando bloques en disco...</translation>
    </message>
    <message>
        <source>Processing blocks on disk...</source>
        <translation>Procesando bloques en disco...</translation>
    </message>
    <message numerus="yes">
        <source>Processed %n block(s) of transaction history.</source>
        <translation><numerusform>%n bloque procesado del historial de transacciones.</numerusform><numerusform>%n bloques procesados del historial de transacciones.</numerusform></translation>
    </message>
    <message>
        <source>%1 behind</source>
        <translation>%1 atrás</translation>
    </message>
    <message>
        <source>Last received block was generated %1 ago.</source>
        <translation>El último bloque recibido fue generado hace %1</translation>
    </message>
    <message>
        <source>Transactions after this will not yet be visible.</source>
        <translation>Las transacciones posteriores aún no están visibles.</translation>
    </message>
    <message>
        <source>Error</source>
        <translation>Error</translation>
    </message>
    <message>
        <source>Warning</source>
        <translation>Atención</translation>
    </message>
    <message>
        <source>Information</source>
        <translation>Información</translation>
    </message>
    <message>
        <source>Up to date</source>
        <translation>Actualizado</translation>
    </message>
    <message>
        <source>Show the %1 help message to get a list with possible Bitcoin command-line options</source>
        <translation>Mostrar el mensaje de ayuda %1 para obtener una lista de los posibles comandos de Bitcoin</translation>
    </message>
    <message>
        <source>&amp;Window</source>
        <translation>Ventana</translation>
    </message>
    <message>
        <source>Minimize</source>
        <translation>Minimizar</translation>
    </message>
    <message>
        <source>Main Window</source>
        <translation>Ventana principal</translation>
    </message>
    <message>
        <source>%1 client</source>
        <translation>%1 cliente</translation>
    </message>
    <message>
        <source>Connecting to peers...</source>
        <translation>Conectando a pares...</translation>
    </message>
    <message>
        <source>Catching up...</source>
        <translation>Recuperando...</translation>
    </message>
    <message>
        <source>Error: %1</source>
        <translation>Error: %1</translation>
    </message>
    <message>
        <source>Date: %1
</source>
        <translation>Fecha: %1
</translation>
    </message>
    <message>
        <source>Amount: %1
</source>
        <translation>Cantidad: %1
</translation>
    </message>
    <message>
        <source>Wallet: %1
</source>
        <translation>Billetera: %1
</translation>
    </message>
    <message>
        <source>Type: %1
</source>
        <translation>Tipo: %1
</translation>
    </message>
    <message>
        <source>Label: %1
</source>
        <translation>Etiqueta %1
</translation>
    </message>
    <message>
        <source>Address: %1
</source>
        <translation>Dirección %1
</translation>
    </message>
    <message>
        <source>Sent transaction</source>
        <translation>Transacción enviada</translation>
    </message>
    <message>
        <source>Incoming transaction</source>
        <translation>Transacción entrante</translation>
    </message>
    <message>
        <source>HD key generation is &lt;b&gt;enabled&lt;/b&gt;</source>
        <translation>La generación de clave HD está &lt;b&gt;habilitada&lt;/b&gt;</translation>
    </message>
    <message>
        <source>HD key generation is &lt;b&gt;disabled&lt;/b&gt;</source>
        <translation>La generación de clave HD está &lt;b&gt;deshabilitada&lt;/b&gt;</translation>
    </message>
    <message>
        <source>Private key &lt;b&gt;disabled&lt;/b&gt;</source>
        <translation>Llave privada &lt;b&gt;deshabilitada&lt;/b&gt;</translation>
    </message>
    <message>
        <source>Wallet is &lt;b&gt;encrypted&lt;/b&gt; and currently &lt;b&gt;unlocked&lt;/b&gt;</source>
        <translation>La billetera esta &lt;b&gt;codificada&lt;/b&gt; y actualmente &lt;b&gt;desbloqueda&lt;/b&gt;</translation>
    </message>
    <message>
        <source>Wallet is &lt;b&gt;encrypted&lt;/b&gt; and currently &lt;b&gt;locked&lt;/b&gt;</source>
        <translation>La billetera esta &lt;b&gt;codificada&lt;/b&gt; y actualmente &lt;b&gt;bloqueda&lt;/b&gt;</translation>
    </message>
    <message>
<<<<<<< HEAD
        <source>A fatal error occurred. Particl can no longer continue safely and will quit.</source>
        <translation>Se produjo un error fatal. Particl ya no puede continuar de manera segura y no continuará</translation>
=======
        <source>A fatal error occurred. Bitcoin can no longer continue safely and will quit.</source>
        <translation>Ha ocurrido un error fatal. Bitcoin no puede seguir seguro y se cerrará.</translation>
>>>>>>> a54e52b4
    </message>
</context>
<context>
    <name>CoinControlDialog</name>
    <message>
        <source>Coin Selection</source>
        <translation>Selección de moneda</translation>
    </message>
    <message>
        <source>Quantity:</source>
        <translation>Cantidad:</translation>
    </message>
    <message>
        <source>Bytes:</source>
        <translation>Bytes:</translation>
    </message>
    <message>
        <source>Amount:</source>
        <translation>Cantidad:</translation>
    </message>
    <message>
        <source>Fee:</source>
        <translation>comisión:
</translation>
    </message>
    <message>
        <source>Dust:</source>
        <translation>Polvo:</translation>
    </message>
    <message>
        <source>After Fee:</source>
        <translation>Después de aplicar la comisión:</translation>
    </message>
    <message>
        <source>Change:</source>
        <translation>Cambio:</translation>
    </message>
    <message>
        <source>(un)select all</source>
        <translation>(des)marcar todos</translation>
    </message>
    <message>
        <source>Tree mode</source>
        <translation>Modo árbol</translation>
    </message>
    <message>
        <source>List mode</source>
        <translation>Modo lista</translation>
    </message>
    <message>
        <source>Amount</source>
        <translation>Cantidad</translation>
    </message>
    <message>
        <source>Received with label</source>
        <translation>Recibido con etiqueta</translation>
    </message>
    <message>
        <source>Received with address</source>
        <translation>Recibido con dirección</translation>
    </message>
    <message>
        <source>Date</source>
        <translation>Fecha</translation>
    </message>
    <message>
        <source>Confirmations</source>
        <translation>Confirmaciones</translation>
    </message>
    <message>
        <source>Confirmed</source>
        <translation>Confirmado</translation>
    </message>
    <message>
        <source>Copy address</source>
        <translation>Copiar dirección</translation>
    </message>
    <message>
        <source>Copy label</source>
        <translation>Copiar etiqueta</translation>
    </message>
    <message>
        <source>Copy amount</source>
        <translation>Copiar Cantidad</translation>
    </message>
    <message>
        <source>Copy transaction ID</source>
        <translation>Copiar ID de transacción</translation>
    </message>
    <message>
        <source>Lock unspent</source>
        <translation>Bloquear lo no gastado</translation>
    </message>
    <message>
        <source>Unlock unspent</source>
        <translation>Desbloquear lo no gastado</translation>
    </message>
    <message>
        <source>Copy quantity</source>
        <translation>Copiar cantidad</translation>
    </message>
    <message>
        <source>Copy fee</source>
        <translation>Copiar comisión</translation>
    </message>
    <message>
        <source>Copy after fee</source>
        <translation>Copiar después de la comisión</translation>
    </message>
    <message>
        <source>Copy bytes</source>
        <translation>Copiar bytes</translation>
    </message>
    <message>
        <source>Copy dust</source>
        <translation>Copiar polvo</translation>
    </message>
    <message>
        <source>Copy change</source>
        <translation>Copiar cambio</translation>
    </message>
    <message>
        <source>(%1 locked)</source>
        <translation>(%1 bloqueado)</translation>
    </message>
    <message>
        <source>yes</source>
        <translation>si</translation>
    </message>
    <message>
        <source>no</source>
        <translation>no</translation>
    </message>
    <message>
        <source>This label turns red if any recipient receives an amount smaller than the current dust threshold.</source>
        <translation>Está etiqueta se vuelve roja si algún receptor recibe una cantidad inferior al límite actual establecido para el polvo.</translation>
    </message>
    <message>
        <source>Can vary +/- %1 satoshi(s) per input.</source>
        <translation>Puede variar +/- %1 satoshi(s) por entrada.</translation>
    </message>
    <message>
        <source>(no label)</source>
        <translation>(sin etiqueta)</translation>
    </message>
    <message>
        <source>change from %1 (%2)</source>
        <translation>cambia desde %1 (%2)</translation>
    </message>
    <message>
        <source>(change)</source>
        <translation>(cambio)</translation>
    </message>
</context>
<context>
    <name>CreateWalletActivity</name>
    </context>
<context>
    <name>CreateWalletDialog</name>
    </context>
<context>
    <name>EditAddressDialog</name>
    <message>
        <source>Edit Address</source>
        <translation>Editar dirección</translation>
    </message>
    <message>
        <source>&amp;Label</source>
        <translation>&amp;Etiqueta</translation>
    </message>
    <message>
        <source>The label associated with this address list entry</source>
        <translation>La etiqueta asociada con esta entrada de la lista de direcciones</translation>
    </message>
    <message>
        <source>The address associated with this address list entry. This can only be modified for sending addresses.</source>
        <translation>La dirección asociada con esta entrada en la libreta de direcciones. Solo puede ser modificada para direcciones de envío.</translation>
    </message>
    <message>
        <source>&amp;Address</source>
        <translation>&amp;Dirección</translation>
    </message>
    <message>
        <source>New sending address</source>
        <translation>Nueva dirección para enviar</translation>
    </message>
    <message>
        <source>Edit receiving address</source>
        <translation>Editar dirección de recepción</translation>
    </message>
    <message>
        <source>Edit sending address</source>
        <translation>Editar dirección de envio</translation>
    </message>
    <message>
        <source>The entered address "%1" is not a valid Bitcoin address.</source>
        <translation>La dirección introducida "%1" no es una dirección Bitcoin valida.</translation>
    </message>
    <message>
        <source>Could not unlock wallet.</source>
        <translation>No se pudo desbloquear la billetera.</translation>
    </message>
    <message>
        <source>New key generation failed.</source>
        <translation>La generación de nueva clave falló.</translation>
    </message>
</context>
<context>
    <name>FreespaceChecker</name>
    <message>
        <source>A new data directory will be created.</source>
        <translation>Un nuevo directorio de datos será creado.</translation>
    </message>
    <message>
        <source>name</source>
        <translation>Nombre</translation>
    </message>
    <message>
        <source>Directory already exists. Add %1 if you intend to create a new directory here.</source>
        <translation>El directorio ya existe. Agrega %1 si deseas crear un nuevo directorio aquí.</translation>
    </message>
    <message>
        <source>Path already exists, and is not a directory.</source>
        <translation>Ruta de acceso existente, pero no es un directorio.</translation>
    </message>
    <message>
        <source>Cannot create data directory here.</source>
        <translation>Es imposible crear la carpeta de datos aquí.</translation>
    </message>
</context>
<context>
    <name>HelpMessageDialog</name>
    <message>
        <source>version</source>
        <translation>versión</translation>
    </message>
    <message>
        <source>(%1-bit)</source>
        <translation>(%1-bit)</translation>
    </message>
    <message>
        <source>About %1</source>
        <translation>Sobre %1</translation>
    </message>
    <message>
        <source>Command-line options</source>
        <translation>opciones de linea de comando</translation>
    </message>
</context>
<context>
    <name>Intro</name>
    <message>
        <source>Welcome</source>
        <translation>bienvenido</translation>
    </message>
    <message>
        <source>Welcome to %1.</source>
        <translation>Bienvenido a %1.</translation>
    </message>
    <message>
        <source>As this is the first time the program is launched, you can choose where %1 will store its data.</source>
        <translation>Al ser la primera vez que se ejecuta el programa, puede elegir donde %1 almacenará sus datos.</translation>
    </message>
    <message>
        <source>When you click OK, %1 will begin to download and process the full %4 block chain (%2GB) starting with the earliest transactions in %3 when %4 initially launched.</source>
        <translation>Al hacer clic OK, %1 iniciará el proceso de descarga y procesará el blockchain completo de %4 (%2 GB), iniciando desde el la transacción más antigua %3 cuando %4 se ejecutó inicialmente.</translation>
    </message>
    <message>
        <source>This initial synchronisation is very demanding, and may expose hardware problems with your computer that had previously gone unnoticed. Each time you run %1, it will continue downloading where it left off.</source>
        <translation>El primer proceso de sincronización consume muchos recursos, y es posible que puedan ocurrir problemas de hardware que anteriormente no hayas notado. Cada vez que ejecutes %1 automáticamente se reiniciará el proceso de sincronización desde el punto que lo dejaste anteriormente.</translation>
    </message>
    <message>
        <source>If you have chosen to limit block chain storage (pruning), the historical data must still be downloaded and processed, but will be deleted afterward to keep your disk usage low.</source>
        <translation>Si elegiste la opción de limitar el tamaño del blockchain (pruning), de igual manera será descargada y procesada la información histórica, pero será eliminada al finalizar este proceso para disminuir el uso del disco duro.</translation>
    </message>
    <message>
        <source>Use the default data directory</source>
        <translation>Usar el directorio de datos predeterminado</translation>
    </message>
    <message>
        <source>Use a custom data directory:</source>
        <translation>usar un directorio de datos personalizado:</translation>
    </message>
    <message>
        <source>Particl.</source>
        <translation>Particl.</translation>
    </message>
    <message>
        <source>At least %1 GB of data will be stored in this directory, and it will grow over time.</source>
        <translation>Al menos %1 GB de información será almacenado en este directorio, y seguirá creciendo a través del tiempo.</translation>
    </message>
    <message>
        <source>Approximately %1 GB of data will be stored in this directory.</source>
        <translation>Aproximadamente %1 GB de información será almacenado en este directorio.</translation>
    </message>
    <message>
        <source>%1 will download and store a copy of the Bitcoin block chain.</source>
        <translation>%1 descargará y almacenará una copia del blockchain de Bitcoin.</translation>
    </message>
    <message>
        <source>The wallet will also be stored in this directory.</source>
        <translation>El monedero también será almacenado en este directorio.</translation>
    </message>
    <message>
        <source>Error: Specified data directory "%1" cannot be created.</source>
        <translation>Error: El directorio de datos especificado "%1" no pudo ser creado.</translation>
    </message>
    <message>
        <source>Error</source>
        <translation>Error</translation>
    </message>
    <message numerus="yes">
        <source>%n GB of free space available</source>
        <translation><numerusform>%n GB de espacio libre disponible</numerusform><numerusform>%n GB de espacio libre disponible</numerusform></translation>
    </message>
    <message numerus="yes">
        <source>(of %n GB needed)</source>
        <translation><numerusform>(de %n GB requerido)</numerusform><numerusform>(de %n GB requeridos)</numerusform></translation>
    </message>
    </context>
<context>
    <name>ModalOverlay</name>
    <message>
        <source>Form</source>
        <translation>Formulario</translation>
    </message>
    <message>
<<<<<<< HEAD
        <source>Recent transactions may not yet be visible, and therefore your wallet's balance might be incorrect. This information will be correct once your wallet has finished synchronizing with the particl network, as detailed below.</source>
        <translation>Es posible que las transacciones recientes aún no estén visibles y, por lo tanto, el saldo de su billetera podría ser incorrecto. Esta información será correcta una vez que su billetera haya terminado de sincronizarse con la red particl, como se detalla a continuación.</translation>
    </message>
    <message>
        <source>Attempting to spend particl that are affected by not-yet-displayed transactions will not be accepted by the network.</source>
        <translation>La red no aceptará intentar gastar particl que se vean afectados por transacciones aún no mostradas</translation>
=======
        <source>Recent transactions may not yet be visible, and therefore your wallet's balance might be incorrect. This information will be correct once your wallet has finished synchronizing with the bitcoin network, as detailed below.</source>
        <translation>Las transacciones recientes aún no pueden ser visibles, y por lo tanto el saldo de su monedero podría ser incorrecto. Esta información será correcta cuando su monedero haya terminado de sincronizarse con la red de bitcoin, como se detalla abajo.</translation>
    </message>
    <message>
        <source>Attempting to spend bitcoins that are affected by not-yet-displayed transactions will not be accepted by the network.</source>
        <translation>La red no aceptará el intentar gastar bitcoins que están afectados por transacciones aún no mostradas.</translation>
>>>>>>> a54e52b4
    </message>
    <message>
        <source>Number of blocks left</source>
        <translation>Número de bloques restantes</translation>
    </message>
    <message>
        <source>Unknown...</source>
        <translation>Desconocido...</translation>
    </message>
    <message>
        <source>Last block time</source>
        <translation>Hora del último bloque</translation>
    </message>
    <message>
        <source>Progress</source>
        <translation>Progreso</translation>
    </message>
    <message>
        <source>Progress increase per hour</source>
        <translation>Avance del progreso por hora</translation>
    </message>
    <message>
        <source>calculating...</source>
        <translation>calculando...</translation>
    </message>
    <message>
        <source>Estimated time left until synced</source>
        <translation>Tiempo estimado restante hasta la sincronización</translation>
    </message>
    <message>
        <source>Hide</source>
        <translation>Ocultar</translation>
    </message>
    <message>
        <source>Unknown. Syncing Headers (%1, %2%)...</source>
        <translation>Desconocido. Sincronizando cabecesar (%1, %2%)...</translation>
    </message>
</context>
<context>
    <name>OpenURIDialog</name>
    <message>
        <source>Open URI</source>
        <translation>Abrir URI</translation>
    </message>
    <message>
        <source>Open payment request from URI or file</source>
        <translation>Abrir solicitud de pago desde URI o un archivo</translation>
    </message>
    <message>
        <source>URI:</source>
        <translation>URI:</translation>
    </message>
    <message>
        <source>Select payment request file</source>
        <translation>Seleccionar archivo de solicitud de pago</translation>
    </message>
    <message>
        <source>Select payment request file to open</source>
        <translation>Seleccionar archivo de solicitud de pago para abrir</translation>
    </message>
</context>
<context>
    <name>OpenWalletActivity</name>
    </context>
<context>
    <name>OptionsDialog</name>
    <message>
        <source>Options</source>
        <translation>Opciones</translation>
    </message>
    <message>
        <source>&amp;Main</source>
        <translation>&amp;Principal</translation>
    </message>
    <message>
        <source>Automatically start %1 after logging in to the system.</source>
        <translation>Iniciar automáticamente %1 al inicial el sistema.</translation>
    </message>
    <message>
        <source>&amp;Start %1 on system login</source>
        <translation>&amp;Iniciar %1 al iniciar el sistema</translation>
    </message>
    <message>
        <source>Size of &amp;database cache</source>
        <translation>Tamaño del caché de la base de &amp;datos</translation>
    </message>
    <message>
        <source>Number of script &amp;verification threads</source>
        <translation>Número de hilos de &amp;verificación de scripts</translation>
    </message>
    <message>
        <source>IP address of the proxy (e.g. IPv4: 127.0.0.1 / IPv6: ::1)</source>
        <translation>Dirección IP del proxy (Ejemplo. IPv4: 127.0.0.1 / IPv6: ::1)</translation>
    </message>
    <message>
        <source>Shows if the supplied default SOCKS5 proxy is used to reach peers via this network type.</source>
        <translation>Muestra si el proxy SOCKS5 por defecto se utiliza para conectarse a pares a través de este tipo de red.</translation>
    </message>
    <message>
        <source>Use separate SOCKS&amp;5 proxy to reach peers via Tor hidden services:</source>
        <translation>Use SOCKS&amp;5 y proxy por separado para llegar a sus compañeros a través de los servicios ocultos de Tor:</translation>
    </message>
    <message>
        <source>Hide the icon from the system tray.</source>
        <translation>Ocultar el icono de la bandeja del sistema.</translation>
    </message>
    <message>
        <source>&amp;Hide tray icon</source>
        <translation>Ocultar icono de bandeja</translation>
    </message>
    <message>
        <source>Minimize instead of exit the application when the window is closed. When this option is enabled, the application will be closed only after selecting Exit in the menu.</source>
        <translation>Minimizar en vez de salir de la aplicación cuando la ventana está cerrada. Cuando se activa esta opción, la aplicación sólo se cerrará después de seleccionar Salir en el menú.</translation>
    </message>
    <message>
        <source>Third party URLs (e.g. a block explorer) that appear in the transactions tab as context menu items. %s in the URL is replaced by transaction hash. Multiple URLs are separated by vertical bar |.</source>
        <translation>URLs de terceros (por ejemplo, un explorador de bloques) que aparecen en la pestaña de transacciones como elementos del menú contextual. El %s en la URL es reemplazado por el valor hash de la transacción. Se pueden separar múltiples URLs por una barra vertical |.</translation>
    </message>
    <message>
        <source>Open the %1 configuration file from the working directory.</source>
        <translation>Abrir el archivo de configuración %1 en el directorio de trabajo.</translation>
    </message>
    <message>
        <source>Open Configuration File</source>
        <translation>Abrir archivo de configuración</translation>
    </message>
    <message>
        <source>Reset all client options to default.</source>
        <translation>Reestablece todas las opciones.</translation>
    </message>
    <message>
        <source>&amp;Reset Options</source>
        <translation>&amp;Restablecer opciones</translation>
    </message>
    <message>
        <source>&amp;Network</source>
        <translation>&amp;Red</translation>
    </message>
    <message>
        <source>(0 = auto, &lt;0 = leave that many cores free)</source>
        <translation>(0 = auto, &lt;0 = deja muchos núcleos gratis)</translation>
    </message>
    <message>
        <source>W&amp;allet</source>
        <translation>Cartera</translation>
    </message>
    <message>
        <source>Expert</source>
        <translation>experto</translation>
    </message>
    <message>
        <source>Enable coin &amp;control features</source>
        <translation>Habilitar opciones de &amp;control de monedero</translation>
    </message>
    <message>
        <source>If you disable the spending of unconfirmed change, the change from a transaction cannot be used until that transaction has at least one confirmation. This also affects how your balance is computed.</source>
        <translation>Si deshabilita el gasto de un cambio no confirmado, el cambio de una transacción no se puede usar hasta que esa transacción tenga al menos una confirmación. Esto también afecta cómo se calcula su saldo.</translation>
    </message>
    <message>
        <source>&amp;Spend unconfirmed change</source>
        <translation>Gastar cambio sin confirmar</translation>
    </message>
    <message>
<<<<<<< HEAD
        <source>Automatically open the Particl client port on the router. This only works when your router supports UPnP and it is enabled.</source>
        <translation>Abra automáticamente el puerto cliente de Particl en el enrutador. Esto solo funciona cuando su enrutador admite UPnP y está habilitado.</translation>
=======
        <source>Automatically open the Bitcoin client port on the router. This only works when your router supports UPnP and it is enabled.</source>
        <translation>Abre automáticamente el puerto del cliente Bitcoin en el router. Esto funciona solo cuando tu router es compatible con UPnP y está habilitado.</translation>
>>>>>>> a54e52b4
    </message>
    <message>
        <source>Map port using &amp;UPnP</source>
        <translation>Direcciona el puerto usando &amp;UPnP</translation>
    </message>
    <message>
        <source>Accept connections from outside.</source>
        <translation>Aceptar conexiones externas.</translation>
    </message>
    <message>
        <source>Allow incomin&amp;g connections</source>
        <translation>Permitir conexiones entrantes</translation>
    </message>
    <message>
<<<<<<< HEAD
        <source>Connect to the Particl network through a SOCKS5 proxy.</source>
        <translation>Conéctese a la red de Particl a través de un proxy SOCKS5.</translation>
=======
        <source>Connect to the Bitcoin network through a SOCKS5 proxy.</source>
        <translation>Conectar a la red de Bitcoin a través de un proxy SOCKS5</translation>
>>>>>>> a54e52b4
    </message>
    <message>
        <source>&amp;Connect through SOCKS5 proxy (default proxy):</source>
        <translation>Conectar a través del proxy SOCKS5 (proxy predeterminado):</translation>
    </message>
    <message>
        <source>Proxy &amp;IP:</source>
        <translation>&amp;IP Proxy:</translation>
    </message>
    <message>
        <source>&amp;Port:</source>
        <translation>&amp;Puerto:</translation>
    </message>
    <message>
        <source>Port of the proxy (e.g. 9050)</source>
        <translation>Puerto del servidor proxy (ej. 9050)</translation>
    </message>
    <message>
        <source>Used for reaching peers via:</source>
        <translation>Usado para alcanzar compañeros vía:</translation>
    </message>
    <message>
        <source>IPv4</source>
        <translation>IPv4</translation>
    </message>
    <message>
        <source>IPv6</source>
        <translation>IPv6</translation>
    </message>
    <message>
        <source>Tor</source>
        <translation>Tor</translation>
    </message>
    <message>
<<<<<<< HEAD
        <source>Connect to the Particl network through a separate SOCKS5 proxy for Tor hidden services.</source>
        <translation>Conéctese a la red de Particl a través de un proxy SOCKS5 separado para los servicios Tor ocultos.</translation>
=======
        <source>Connect to the Bitcoin network through a separate SOCKS5 proxy for Tor hidden services.</source>
        <translation>Conectar a la red de Bitcoin a través de un proxy SOCKS5 diferente para los servicios anónimos de Tor.</translation>
>>>>>>> a54e52b4
    </message>
    <message>
        <source>&amp;Window</source>
        <translation>y windows
</translation>
    </message>
    <message>
        <source>Show only a tray icon after minimizing the window.</source>
        <translation>Muestra solo un ícono en la bandeja después de minimizar la ventana</translation>
    </message>
    <message>
        <source>&amp;Minimize to the tray instead of the taskbar</source>
        <translation>&amp;Minimiza a la bandeja en vez de la barra de tareas</translation>
    </message>
    <message>
        <source>M&amp;inimize on close</source>
        <translation>M&amp;inimiza a la bandeja al cerrar</translation>
    </message>
    <message>
        <source>&amp;Display</source>
        <translation>&amp;Mostrado</translation>
    </message>
    <message>
        <source>User Interface &amp;language:</source>
        <translation>&amp;Lenguaje de la interfaz:</translation>
    </message>
    <message>
        <source>The user interface language can be set here. This setting will take effect after restarting %1.</source>
        <translation>El idioma de la interfaz de usuario puede establecerse aquí. Esta configuración tendrá efecto después de reiniciar %1.</translation>
    </message>
    <message>
        <source>&amp;Unit to show amounts in:</source>
        <translation>&amp;Unidad en la que mostrar cantitades:</translation>
    </message>
    <message>
        <source>Choose the default subdivision unit to show in the interface and when sending coins.</source>
        <translation>Elige la subdivisión por defecto para mostrar cantidaded en la interfaz cuando se envien monedas</translation>
    </message>
    <message>
        <source>Whether to show coin control features or not.</source>
        <translation>Mostrar o no funcionalidad de Coin Control</translation>
    </message>
    <message>
        <source>&amp;Third party transaction URLs</source>
        <translation>URLs de transacciones de terceros</translation>
    </message>
    <message>
        <source>&amp;OK</source>
        <translation>&amp;OK</translation>
    </message>
    <message>
        <source>&amp;Cancel</source>
        <translation>&amp;Cancela</translation>
    </message>
    <message>
        <source>default</source>
        <translation>predeterminado</translation>
    </message>
    <message>
        <source>none</source>
        <translation>Nada</translation>
    </message>
    <message>
        <source>Confirm options reset</source>
        <translation>Confirmar reestablecimiento de las opciones</translation>
    </message>
    <message>
        <source>Client restart required to activate changes.</source>
        <translation>Es necesario reiniciar el cliente para activar los cambios.</translation>
    </message>
    <message>
        <source>Client will be shut down. Do you want to proceed?</source>
        <translation>El cliente se cerrará. Desea proceder?</translation>
    </message>
    <message>
        <source>Configuration options</source>
        <translation>Opciones de configuración</translation>
    </message>
    <message>
        <source>The configuration file is used to specify advanced user options which override GUI settings. Additionally, any command-line options will override this configuration file.</source>
        <translation>El archivo de configuración es utilizado para especificar opciones avanzadas del usuario, que invalidan los ajustes predeterminados. Adicionalmente, cualquier opción ingresada por la línea de comandos invalidará este archivo de configuración.</translation>
    </message>
    <message>
        <source>Error</source>
        <translation>Error</translation>
    </message>
    <message>
        <source>The configuration file could not be opened.</source>
        <translation>El archivo de configuración no pudo ser abierto.</translation>
    </message>
    <message>
        <source>This change would require a client restart.</source>
        <translation>Estos cambios requieren el reinicio del cliente.</translation>
    </message>
    <message>
        <source>The supplied proxy address is invalid.</source>
        <translation>El proxy ingresado es inválido. </translation>
    </message>
</context>
<context>
    <name>OverviewPage</name>
    <message>
        <source>Form</source>
        <translation>Formulario</translation>
    </message>
    <message>
<<<<<<< HEAD
        <source>The displayed information may be out of date. Your wallet automatically synchronizes with the Particl network after a connection is established, but this process has not completed yet.</source>
        <translation>La información mostrada puede estar desactualizada. Su billetera se sincroniza automáticamente con la red de Particl después de establecer una conexión, pero este proceso aún no se ha completado.</translation>
=======
        <source>The displayed information may be out of date. Your wallet automatically synchronizes with the Bitcoin network after a connection is established, but this process has not completed yet.</source>
        <translation>La información entregada puede estar desactualizada. Tu billetera se sincroniza automáticamente con la red de Bitcoin después de establecer una conexión, pero este proceso aún no se ha completado.</translation>
>>>>>>> a54e52b4
    </message>
    <message>
        <source>Watch-only:</source>
        <translation>Solo observación:</translation>
    </message>
    <message>
        <source>Available:</source>
        <translation>Disponible:</translation>
    </message>
    <message>
        <source>Your current spendable balance</source>
        <translation>Tu saldo disponible para gastar</translation>
    </message>
    <message>
        <source>Pending:</source>
        <translation>Pendiente:</translation>
    </message>
    <message>
        <source>Total of transactions that have yet to be confirmed, and do not yet count toward the spendable balance</source>
        <translation>Total de transacciones que aún no se han sido confirmadas, y que no son contabilizadas dentro del saldo disponible para gastar</translation>
    </message>
    <message>
        <source>Immature:</source>
        <translation>Inmaduro:</translation>
    </message>
    <message>
        <source>Mined balance that has not yet matured</source>
        <translation>Saldo minado que no ha madurado</translation>
    </message>
    <message>
        <source>Balances</source>
        <translation>Saldos</translation>
    </message>
    <message>
        <source>Total:</source>
        <translation>Total:</translation>
    </message>
    <message>
        <source>Your current total balance</source>
        <translation>Saldo total actual</translation>
    </message>
    <message>
        <source>Your current balance in watch-only addresses</source>
        <translation>Tu saldo actual en solo ver direcciones</translation>
    </message>
    <message>
        <source>Spendable:</source>
        <translation>Utilizable:</translation>
    </message>
    <message>
        <source>Recent transactions</source>
        <translation>Transacciones recientes</translation>
    </message>
    <message>
        <source>Unconfirmed transactions to watch-only addresses</source>
        <translation>Transacciones no confirmadas para ver solo direcciones</translation>
    </message>
    <message>
        <source>Mined balance in watch-only addresses that has not yet matured</source>
        <translation>Balance minero ver solo direcciones que aún no ha madurado</translation>
    </message>
    <message>
        <source>Current total balance in watch-only addresses</source>
        <translation>Saldo total actual en direcciones de solo reloj</translation>
    </message>
</context>
<context>
    <name>PaymentServer</name>
    <message>
        <source>Payment request error</source>
        <translation>Error en la solicitud de pago</translation>
    </message>
    <message>
        <source>Cannot start particl: click-to-pay handler</source>
        <translation>No se puede iniciar Particl. controlador de clic para pagar</translation>
    </message>
    <message>
        <source>URI handling</source>
        <translation>Manejo de URI</translation>
    </message>
    <message>
<<<<<<< HEAD
        <source>URI cannot be parsed! This can be caused by an invalid Particl address or malformed URI parameters.</source>
        <translation>¡URI no puede ser analizado! Esto puede deberse a una dirección de Particl no válida o a parámetros de URI mal formados.</translation>
=======
        <source>Payment request fetch URL is invalid: %1</source>
        <translation>Lectura de URL para la solicitud de pagos es invalida: %1</translation>
    </message>
    <message>
        <source>Invalid payment address %1</source>
        <translation>Dirección de pago inválida %1</translation>
    </message>
    <message>
        <source>URI cannot be parsed! This can be caused by an invalid Bitcoin address or malformed URI parameters.</source>
        <translation>¡URI no puede ser analizado! Esto puede deberse a una dirección de Bitcoin no válida o a parámetros de URI mal formados.</translation>
>>>>>>> a54e52b4
    </message>
    <message>
        <source>Payment request file handling</source>
        <translation>Manejo del archivo de solicitud de pago</translation>
    </message>
    <message>
        <source>Payment request file cannot be read! This can be caused by an invalid payment request file.</source>
        <translation>¡El archivo de solicitud de pago no se puede leer! Esto puede deberse a un archivo de solicitud de pago no válido.</translation>
    </message>
    <message>
        <source>Payment request rejected</source>
        <translation>Solicitud de pago rechazada</translation>
    </message>
    <message>
        <source>Payment request network doesn't match client network.</source>
        <translation>Red de solicitud de pagos no coincide con la red del cliente.</translation>
    </message>
    <message>
        <source>Payment request expired.</source>
        <translation>Solicitud de pago expirada</translation>
    </message>
    <message>
        <source>Payment request is not initialized.</source>
        <translation>La solicitud de pago no se ha iniciado.</translation>
    </message>
    <message>
        <source>Unverified payment requests to custom payment scripts are unsupported.</source>
        <translation>Las solicitudes de pago no verificadas para los scripts de pago personalizados no son compatibles.</translation>
    </message>
    <message>
        <source>Invalid payment request.</source>
        <translation>Solicitud de pago invalida.</translation>
    </message>
    <message>
        <source>Requested payment amount of %1 is too small (considered dust).</source>
        <translation>El monto para la solicitud de pago de %1 es muy pequeño (considera el dust).</translation>
    </message>
    <message>
        <source>Refund from %1</source>
        <translation>Reembolsar desde %1</translation>
    </message>
    <message>
        <source>Payment request %1 is too large (%2 bytes, allowed %3 bytes).</source>
        <translation>Solicitud de pago %1 es muy grande (Actualmente %2 bytes, máximo %3 bytes)</translation>
    </message>
    <message>
        <source>Error communicating with %1: %2</source>
        <translation>Fallo al comunicar con %1: %2</translation>
    </message>
    <message>
        <source>Payment request cannot be parsed!</source>
        <translation>La solicitud de pago no puede ser analizada!</translation>
    </message>
    <message>
        <source>Bad response from server %1</source>
        <translation>Mala respuesta desde el servidor %1</translation>
    </message>
    <message>
        <source>Network request error</source>
        <translation>Error en petición de la red</translation>
    </message>
    <message>
        <source>Payment acknowledged</source>
        <translation>Pago declarado</translation>
    </message>
</context>
<context>
    <name>PeerTableModel</name>
    <message>
        <source>User Agent</source>
        <translation>User Agent</translation>
    </message>
    <message>
        <source>Node/Service</source>
        <translation>Nodo/Servicio</translation>
    </message>
    <message>
        <source>NodeId</source>
        <translation>ID del nodo</translation>
    </message>
    <message>
        <source>Ping</source>
        <translation>Ping</translation>
    </message>
    <message>
        <source>Sent</source>
        <translation>Enviado</translation>
    </message>
    <message>
        <source>Received</source>
        <translation>Recibido</translation>
    </message>
</context>
<context>
    <name>QObject</name>
    <message>
        <source>Amount</source>
        <translation>Cantidad</translation>
    </message>
    <message>
        <source>Enter a Bitcoin address (e.g. %1)</source>
        <translation>Ingresa una dirección de Bitcoin (Ejemplo: %1)</translation>
    </message>
    <message>
        <source>%1 d</source>
        <translation>%1 d</translation>
    </message>
    <message>
        <source>%1 h</source>
        <translation>%1 h</translation>
    </message>
    <message>
        <source>%1 m</source>
        <translation>%1 m</translation>
    </message>
    <message>
        <source>%1 s</source>
        <translation>%1 s</translation>
    </message>
    <message>
        <source>None</source>
        <translation>Nada</translation>
    </message>
    <message>
        <source>N/A</source>
        <translation>N/A</translation>
    </message>
    <message>
        <source>%1 ms</source>
        <translation>%1 ms</translation>
    </message>
    <message numerus="yes">
        <source>%n second(s)</source>
        <translation><numerusform>%n segundo</numerusform><numerusform>%n segundos</numerusform></translation>
    </message>
    <message numerus="yes">
        <source>%n minute(s)</source>
        <translation><numerusform>%n minutos</numerusform><numerusform>%n minutos</numerusform></translation>
    </message>
    <message numerus="yes">
        <source>%n hour(s)</source>
        <translation><numerusform>%n horas</numerusform><numerusform>%n horas</numerusform></translation>
    </message>
    <message numerus="yes">
        <source>%n day(s)</source>
        <translation><numerusform>%n días </numerusform><numerusform>%n días </numerusform></translation>
    </message>
    <message numerus="yes">
        <source>%n week(s)</source>
        <translation><numerusform>%n semanas</numerusform><numerusform>%n semanas</numerusform></translation>
    </message>
    <message>
        <source>%1 and %2</source>
        <translation>%1 y %2</translation>
    </message>
    <message numerus="yes">
        <source>%n year(s)</source>
        <translation><numerusform>%n años</numerusform><numerusform>%n años</numerusform></translation>
    </message>
    <message>
        <source>%1 B</source>
        <translation>%1 B</translation>
    </message>
    <message>
        <source>%1 KB</source>
        <translation>%1 KB</translation>
    </message>
    <message>
        <source>%1 MB</source>
        <translation>%1 MB</translation>
    </message>
    <message>
        <source>%1 GB</source>
        <translation>%1 GB</translation>
    </message>
    <message>
        <source>Error: Specified data directory "%1" does not exist.</source>
        <translation>Error: El directorio de datos "%1" especificado no existe.</translation>
    </message>
    <message>
        <source>Error: %1</source>
        <translation>Error: %1</translation>
    </message>
    <message>
        <source>%1 didn't yet exit safely...</source>
        <translation>%1 aun no se ha cerrado de forma segura...</translation>
    </message>
    <message>
        <source>unknown</source>
        <translation>desconocido</translation>
    </message>
</context>
<context>
    <name>QRImageWidget</name>
    <message>
        <source>&amp;Save Image...</source>
        <translation>Guardar imagen...</translation>
    </message>
    <message>
        <source>&amp;Copy Image</source>
        <translation>&amp;Copiar imagen</translation>
    </message>
    <message>
        <source>Error encoding URI into QR Code.</source>
        <translation>Fallo al codificar URI en código QR.</translation>
    </message>
    <message>
        <source>Save QR Code</source>
        <translation>Guardar código QR</translation>
    </message>
    <message>
        <source>PNG Image (*.png)</source>
        <translation>Imagen PNG (*.png)</translation>
    </message>
</context>
<context>
    <name>RPCConsole</name>
    <message>
        <source>N/A</source>
        <translation>N/A</translation>
    </message>
    <message>
        <source>Client version</source>
        <translation>Versión del Cliente</translation>
    </message>
    <message>
        <source>&amp;Information</source>
        <translation>&amp;Información</translation>
    </message>
    <message>
        <source>Debug window</source>
        <translation>Ventana Debug</translation>
    </message>
    <message>
        <source>General</source>
        <translation>General</translation>
    </message>
    <message>
        <source>Using BerkeleyDB version</source>
        <translation>Utilizando la versión de BerkeleyDB</translation>
    </message>
    <message>
        <source>Datadir</source>
        <translation>Datadir</translation>
    </message>
    <message>
        <source>Startup time</source>
        <translation>Tiempo de inicio</translation>
    </message>
    <message>
        <source>Network</source>
        <translation>Red</translation>
    </message>
    <message>
        <source>Name</source>
        <translation>Nombre</translation>
    </message>
    <message>
        <source>Number of connections</source>
        <translation>Número de conexiones</translation>
    </message>
    <message>
        <source>Block chain</source>
        <translation>Bloquea cadena</translation>
    </message>
    <message>
        <source>Current number of blocks</source>
        <translation>Cantidad de bloques actual</translation>
    </message>
    <message>
        <source>Memory Pool</source>
        <translation>Memory Pool</translation>
    </message>
    <message>
        <source>Current number of transactions</source>
        <translation>Numero total de transacciones</translation>
    </message>
    <message>
        <source>Memory usage</source>
        <translation>Memoria utilizada</translation>
    </message>
    <message>
        <source>&amp;Reset</source>
        <translation>&amp;Reestablecer</translation>
    </message>
    <message>
        <source>Received</source>
        <translation>Recibido</translation>
    </message>
    <message>
        <source>Sent</source>
        <translation>Enviado</translation>
    </message>
    <message>
        <source>&amp;Peers</source>
        <translation>&amp;Peers</translation>
    </message>
    <message>
        <source>Banned peers</source>
        <translation>Peers baneados</translation>
    </message>
    <message>
        <source>Select a peer to view detailed information.</source>
        <translation>Selecciona un peer para ver la información detallada.</translation>
    </message>
    <message>
        <source>Whitelisted</source>
        <translation>En la lista blanca</translation>
    </message>
    <message>
        <source>Direction</source>
        <translation>Dirección</translation>
    </message>
    <message>
        <source>Version</source>
        <translation>version
</translation>
    </message>
    <message>
        <source>Starting Block</source>
        <translation>Bloque de inicio</translation>
    </message>
    <message>
        <source>Synced Headers</source>
        <translation>Cabeceras sincronizadas</translation>
    </message>
    <message>
        <source>Synced Blocks</source>
        <translation>Bloques sincronizados</translation>
    </message>
    <message>
        <source>User Agent</source>
        <translation>User Agent</translation>
    </message>
    <message>
        <source>Decrease font size</source>
        <translation>Disminuir tamaño de fuente</translation>
    </message>
    <message>
        <source>Increase font size</source>
        <translation>Aumentar tamaño de fuente</translation>
    </message>
    <message>
        <source>Services</source>
        <translation>Servicios</translation>
    </message>
    <message>
        <source>Ban Score</source>
        <translation>Puntuación de bloqueo</translation>
    </message>
    <message>
        <source>Connection Time</source>
        <translation>Duración de la conexión</translation>
    </message>
    <message>
        <source>Last Send</source>
        <translation>Ultimo envío</translation>
    </message>
    <message>
        <source>Last Receive</source>
        <translation>Ultima recepción</translation>
    </message>
    <message>
        <source>Ping Time</source>
        <translation>Tiempo de Ping</translation>
    </message>
    <message>
        <source>The duration of a currently outstanding ping.</source>
        <translation>La duración de un ping actualmente pendiente.</translation>
    </message>
    <message>
        <source>Ping Wait</source>
        <translation>Espera de Ping</translation>
    </message>
    <message>
        <source>Min Ping</source>
        <translation>Ping minimo</translation>
    </message>
    <message>
        <source>Time Offset</source>
        <translation>Desplazamiento de tiempo</translation>
    </message>
    <message>
        <source>Last block time</source>
        <translation>Hora del último bloque</translation>
    </message>
    <message>
        <source>&amp;Open</source>
        <translation>&amp;Abrir</translation>
    </message>
    <message>
        <source>&amp;Console</source>
        <translation>&amp;Consola</translation>
    </message>
    <message>
        <source>&amp;Network Traffic</source>
        <translation>&amp;Tráfico de Red</translation>
    </message>
    <message>
        <source>Totals</source>
        <translation>Total:</translation>
    </message>
    <message>
        <source>In:</source>
        <translation>Entrada:</translation>
    </message>
    <message>
        <source>Out:</source>
        <translation>Salida:</translation>
    </message>
    <message>
        <source>Debug log file</source>
        <translation>Archivo del registro de depuración</translation>
    </message>
    <message>
        <source>Clear console</source>
        <translation>Limpiar Consola</translation>
    </message>
    <message>
        <source>1 &amp;hour</source>
        <translation>1 &amp;hora</translation>
    </message>
    <message>
        <source>1 &amp;day</source>
        <translation>1 &amp;día</translation>
    </message>
    <message>
        <source>1 &amp;week</source>
        <translation>1 semana</translation>
    </message>
    <message>
        <source>1 &amp;year</source>
        <translation>1 año</translation>
    </message>
    <message>
        <source>&amp;Disconnect</source>
        <translation>&amp;Desconectar</translation>
    </message>
    <message>
        <source>Ban for</source>
        <translation>Prohibir para</translation>
    </message>
    <message>
        <source>&amp;Unban</source>
        <translation>&amp;Desbloquear</translation>
    </message>
    <message>
        <source>Welcome to the %1 RPC console.</source>
        <translation>Bienvenido a la consola RPC %1.</translation>
    </message>
    <message>
        <source>Use up and down arrows to navigate history, and %1 to clear screen.</source>
        <translation>Usa las flechas (arriba y abajo) para navegar por el historial, y %1 para limpiar la consola.</translation>
    </message>
    <message>
        <source>Type %1 for an overview of available commands.</source>
        <translation>Escriba %1 para obtener una descripción general de los comandos disponibles.</translation>
    </message>
    <message>
        <source>For more information on using this console type %1.</source>
        <translation>Para obtener más información sobre el uso de esta consola, escriba %1.</translation>
    </message>
    <message>
        <source>WARNING: Scammers have been active, telling users to type commands here, stealing their wallet contents. Do not use this console without fully understanding the ramifications of a command.</source>
        <translation>ADVERTENCIA: No uses esta consola sin comprender las consecuencias de la ejecución de cada comando.</translation>
    </message>
    <message>
        <source>Network activity disabled</source>
        <translation>Actividad de red desactivada</translation>
    </message>
    <message>
        <source>(node id: %1)</source>
        <translation>(identificador del nodo: %1)</translation>
    </message>
    <message>
        <source>via %1</source>
        <translation>via %1</translation>
    </message>
    <message>
        <source>never</source>
        <translation>nunca</translation>
    </message>
    <message>
        <source>Inbound</source>
        <translation>Entrante</translation>
    </message>
    <message>
        <source>Outbound</source>
        <translation>Saliente</translation>
    </message>
    <message>
        <source>Yes</source>
        <translation>Si</translation>
    </message>
    <message>
        <source>No</source>
        <translation>No</translation>
    </message>
    <message>
        <source>Unknown</source>
        <translation>Desconocido</translation>
    </message>
</context>
<context>
    <name>ReceiveCoinsDialog</name>
    <message>
        <source>&amp;Amount:</source>
        <translation>Cantidad:</translation>
    </message>
    <message>
        <source>&amp;Label:</source>
        <translation>&amp;Etiqueta:</translation>
    </message>
    <message>
        <source>&amp;Message:</source>
        <translation>&amp;mensaje</translation>
    </message>
    <message>
<<<<<<< HEAD
        <source>An optional message to attach to the payment request, which will be displayed when the request is opened. Note: The message will not be sent with the payment over the Particl network.</source>
        <translation>Un mensaje opcional para adjuntar a la solicitud de pago, que se mostrará cuando se abra la solicitud. Nota: El mensaje no se enviará con el pago a través de la red de Particl .</translation>
=======
        <source>An optional message to attach to the payment request, which will be displayed when the request is opened. Note: The message will not be sent with the payment over the Bitcoin network.</source>
        <translation>Mensaje opcional adjunto a la solicitud de pago, que será mostrado cuando la solicitud sea abierta. Nota: Este mensaje no será enviado con el pago a través de la red Bitcoin.</translation>
>>>>>>> a54e52b4
    </message>
    <message>
        <source>An optional label to associate with the new receiving address.</source>
        <translation>Una etiqueta opcional para asociar con la nueva dirección de recepción</translation>
    </message>
    <message>
        <source>Use this form to request payments. All fields are &lt;b&gt;optional&lt;/b&gt;.</source>
        <translation>Usa este formulario para solicitar un pago. Todos los campos son &lt;b&gt;opcionales&lt;/b&gt;.</translation>
    </message>
    <message>
        <source>An optional amount to request. Leave this empty or zero to not request a specific amount.</source>
        <translation>Monto opcional a solicitar. Deja este campo vacío o en cero si no quieres definir un monto específico.</translation>
    </message>
    <message>
        <source>Clear all fields of the form.</source>
        <translation>Limpiar todos los campos del formulario.</translation>
    </message>
    <message>
        <source>Clear</source>
        <translation>Limpiar</translation>
    </message>
    <message>
        <source>Requested payments history</source>
        <translation>Historial de pagos solicitados</translation>
    </message>
    <message>
        <source>Show the selected request (does the same as double clicking an entry)</source>
        <translation>Mostrar la solicitud seleccionada (hace lo mismo que hacer doble clic en una entrada)</translation>
    </message>
    <message>
        <source>Show</source>
        <translation>Mostrar</translation>
    </message>
    <message>
        <source>Remove the selected entries from the list</source>
        <translation>Borrar de la lista las direcciones seleccionadas</translation>
    </message>
    <message>
        <source>Remove</source>
        <translation>Eliminar</translation>
    </message>
    <message>
        <source>Copy URI</source>
        <translation>Copiar URI</translation>
    </message>
    <message>
        <source>Copy label</source>
        <translation>Copiar etiqueta</translation>
    </message>
    <message>
        <source>Copy message</source>
        <translation>Copiar mensaje</translation>
    </message>
    <message>
        <source>Copy amount</source>
        <translation>Copiar Cantidad</translation>
    </message>
</context>
<context>
    <name>ReceiveRequestDialog</name>
    <message>
        <source>QR Code</source>
        <translation>Código QR </translation>
    </message>
    <message>
        <source>Copy &amp;URI</source>
        <translation>Copiar &amp;URI</translation>
    </message>
    <message>
        <source>Copy &amp;Address</source>
        <translation>&amp;Copia dirección</translation>
    </message>
    <message>
        <source>&amp;Save Image...</source>
        <translation>Guardar imagen...</translation>
    </message>
    <message>
        <source>Request payment to %1</source>
        <translation>Solicitar pago a %1</translation>
    </message>
    <message>
        <source>Payment information</source>
        <translation>Información del pago</translation>
    </message>
    <message>
        <source>URI</source>
        <translation>URI</translation>
    </message>
    <message>
        <source>Address</source>
        <translation>Dirección</translation>
    </message>
    <message>
        <source>Amount</source>
        <translation>Cantidad</translation>
    </message>
    <message>
        <source>Label</source>
        <translation>Etiqueta</translation>
    </message>
    <message>
        <source>Message</source>
        <translation>Mensaje</translation>
    </message>
    <message>
        <source>Wallet</source>
        <translation>Cartera</translation>
    </message>
</context>
<context>
    <name>RecentRequestsTableModel</name>
    <message>
        <source>Date</source>
        <translation>Fecha</translation>
    </message>
    <message>
        <source>Label</source>
        <translation>Etiqueta</translation>
    </message>
    <message>
        <source>Message</source>
        <translation>Mensaje</translation>
    </message>
    <message>
        <source>(no label)</source>
        <translation>(sin etiqueta)</translation>
    </message>
    <message>
        <source>(no message)</source>
        <translation>(sin mensaje)</translation>
    </message>
    <message>
        <source>(no amount requested)</source>
        <translation>(no existe monto solicitado)</translation>
    </message>
    <message>
        <source>Requested</source>
        <translation>Solicitado</translation>
    </message>
</context>
<context>
    <name>SendCoinsDialog</name>
    <message>
        <source>Send Coins</source>
        <translation>Enviar monedas</translation>
    </message>
    <message>
        <source>Coin Control Features</source>
        <translation>Características de Coin Control</translation>
    </message>
    <message>
        <source>Inputs...</source>
        <translation>Entradas...</translation>
    </message>
    <message>
        <source>automatically selected</source>
        <translation>Seleccionado automaticamente</translation>
    </message>
    <message>
        <source>Insufficient funds!</source>
        <translation>Fondos insuficientes</translation>
    </message>
    <message>
        <source>Quantity:</source>
        <translation>Cantidad:</translation>
    </message>
    <message>
        <source>Bytes:</source>
        <translation>Bytes:</translation>
    </message>
    <message>
        <source>Amount:</source>
        <translation>Cantidad:</translation>
    </message>
    <message>
        <source>Fee:</source>
        <translation>comisión:
</translation>
    </message>
    <message>
        <source>After Fee:</source>
        <translation>Después de aplicar la comisión:</translation>
    </message>
    <message>
        <source>Change:</source>
        <translation>Cambio:</translation>
    </message>
    <message>
        <source>Custom change address</source>
        <translation>Dirección de cambio personalizada</translation>
    </message>
    <message>
        <source>Transaction Fee:</source>
        <translation>Comisión transacción:</translation>
    </message>
    <message>
        <source>Choose...</source>
        <translation>Seleccione</translation>
    </message>
    <message>
        <source>Warning: Fee estimation is currently not possible.</source>
        <translation>Advertencia: En este momento no se puede estimar la cuota.</translation>
    </message>
    <message>
        <source>collapse fee-settings</source>
        <translation>Colapsar ajustes de comisión.</translation>
    </message>
    <message>
        <source>per kilobyte</source>
        <translation>por kilobyte</translation>
    </message>
    <message>
        <source>Hide</source>
        <translation>Ocultar</translation>
    </message>
    <message>
        <source>Recommended:</source>
        <translation>Recomendado:</translation>
    </message>
    <message>
        <source>Custom:</source>
        <translation>Personalizado:</translation>
    </message>
    <message>
        <source>Send to multiple recipients at once</source>
        <translation>Enviar a múltiples destinatarios</translation>
    </message>
    <message>
        <source>Add &amp;Recipient</source>
        <translation>&amp;Agrega destinatario</translation>
    </message>
    <message>
        <source>Clear all fields of the form.</source>
        <translation>Limpiar todos los campos del formulario.</translation>
    </message>
    <message>
        <source>Dust:</source>
        <translation>Polvo:</translation>
    </message>
    <message>
        <source>Confirmation time target:</source>
        <translation>Objetivo de tiempo de confirmación</translation>
    </message>
    <message>
        <source>Clear &amp;All</source>
        <translation>&amp;Borra todos</translation>
    </message>
    <message>
        <source>Balance:</source>
        <translation>Balance:</translation>
    </message>
    <message>
        <source>Confirm the send action</source>
        <translation>Confirma el envio</translation>
    </message>
    <message>
        <source>S&amp;end</source>
        <translation>&amp;Envía</translation>
    </message>
    <message>
        <source>Copy quantity</source>
        <translation>Copiar cantidad</translation>
    </message>
    <message>
        <source>Copy amount</source>
        <translation>Copiar Cantidad</translation>
    </message>
    <message>
        <source>Copy fee</source>
        <translation>Copiar comisión</translation>
    </message>
    <message>
        <source>Copy after fee</source>
        <translation>Copiar después de la comisión</translation>
    </message>
    <message>
        <source>Copy bytes</source>
        <translation>Copiar bytes</translation>
    </message>
    <message>
        <source>Copy dust</source>
        <translation>Copiar polvo</translation>
    </message>
    <message>
        <source>Copy change</source>
        <translation>Copiar cambio</translation>
    </message>
    <message>
        <source>%1 (%2 blocks)</source>
        <translation>%1 (%2 bloques)</translation>
    </message>
    <message>
        <source>%1 to %2</source>
        <translation>%1 a %2</translation>
    </message>
    <message>
        <source>Are you sure you want to send?</source>
        <translation>¿Seguro que quiere enviar?</translation>
    </message>
    <message>
        <source>or</source>
        <translation>o</translation>
    </message>
    <message>
        <source>Transaction fee</source>
        <translation>Comisión de transacción</translation>
    </message>
    <message>
        <source>Confirm send coins</source>
        <translation>Confirmar el envió de monedas</translation>
    </message>
    <message>
        <source>The recipient address is not valid. Please recheck.</source>
        <translation>La dirección de envío no es válida. Por favor revisala.</translation>
    </message>
    <message>
        <source>The amount to pay must be larger than 0.</source>
        <translation>La cantidad por pagar tiene que ser mayor que 0.</translation>
    </message>
    <message>
        <source>The amount exceeds your balance.</source>
        <translation>El monto sobrepasa tu saldo.</translation>
    </message>
    <message>
        <source>The total exceeds your balance when the %1 transaction fee is included.</source>
        <translation>El total sobrepasa tu saldo cuando se incluyen %1 como comisión de envió.</translation>
    </message>
    <message>
        <source>Transaction creation failed!</source>
        <translation>¡Fallo al crear la transacción!</translation>
    </message>
    <message>
        <source>The transaction was rejected with the following reason: %1</source>
        <translation>Se ha rechazado la transacción por la siguiente razón: %1</translation>
    </message>
    <message>
        <source>A fee higher than %1 is considered an absurdly high fee.</source>
        <translation>Una comisión mayor que %1 se considera como una comisión absurda-mente alta.</translation>
    </message>
    <message>
        <source>Payment request expired.</source>
        <translation>Solicitud de pago expirada</translation>
    </message>
    <message>
        <source>Warning: Invalid Bitcoin address</source>
        <translation>Peligro: Dirección de Bitcoin inválida</translation>
    </message>
    <message>
        <source>Warning: Unknown change address</source>
        <translation>Peligro: Dirección de cambio desconocida</translation>
    </message>
    <message>
        <source>Confirm custom change address</source>
        <translation>Confirma dirección de cambio personalizada</translation>
    </message>
    <message>
        <source>The address you selected for change is not part of this wallet. Any or all funds in your wallet may be sent to this address. Are you sure?</source>
        <translation>La dirección de cambio que ingresaste no es parte de tu monedero. Parte de tus fondos serán enviados a esta dirección. ¿Estás seguro?</translation>
    </message>
    <message>
        <source>(no label)</source>
        <translation>(sin etiqueta)</translation>
    </message>
</context>
<context>
    <name>SendCoinsEntry</name>
    <message>
        <source>A&amp;mount:</source>
        <translation>Cantidad:</translation>
    </message>
    <message>
        <source>Pay &amp;To:</source>
        <translation>&amp;Pagar a:</translation>
    </message>
    <message>
        <source>&amp;Label:</source>
        <translation>&amp;Etiqueta:</translation>
    </message>
    <message>
        <source>Choose previously used address</source>
        <translation>Seleccionar dirección usada anteriormente</translation>
    </message>
    <message>
        <source>This is a normal payment.</source>
        <translation>Este es un pago normal</translation>
    </message>
    <message>
        <source>The Bitcoin address to send the payment to</source>
        <translation>Dirección Bitcoin a enviar el pago</translation>
    </message>
    <message>
        <source>Alt+A</source>
        <translation>Alt+A</translation>
    </message>
    <message>
        <source>Paste address from clipboard</source>
        <translation>Pega dirección desde portapapeles</translation>
    </message>
    <message>
        <source>Alt+P</source>
        <translation>Alt+P</translation>
    </message>
    <message>
        <source>Remove this entry</source>
        <translation>Quitar esta entrada</translation>
    </message>
    <message>
        <source>S&amp;ubtract fee from amount</source>
        <translation>Restar comisiones del monto.</translation>
    </message>
    <message>
        <source>Message:</source>
        <translation>Mensaje:</translation>
    </message>
    <message>
        <source>This is an unauthenticated payment request.</source>
        <translation>Esta es una petición de pago no autentificada.</translation>
    </message>
    <message>
        <source>This is an authenticated payment request.</source>
        <translation>Esta es una petición de pago autentificada.</translation>
    </message>
    <message>
        <source>Enter a label for this address to add it to the list of used addresses</source>
        <translation>Introduce una etiqueta para esta dirección para añadirla a la lista de direcciones utilizadas</translation>
    </message>
    <message>
        <source>Pay To:</source>
        <translation>Pagar a:</translation>
    </message>
    <message>
        <source>Memo:</source>
        <translation>Memo:</translation>
    </message>
    <message>
        <source>Enter a label for this address to add it to your address book</source>
        <translation>Introduce una etiqueta a esta dirección para añadirla a tu guía</translation>
    </message>
</context>
<context>
    <name>SendConfirmationDialog</name>
    <message>
        <source>Yes</source>
        <translation>Si</translation>
    </message>
</context>
<context>
    <name>ShutdownWindow</name>
    <message>
        <source>%1 is shutting down...</source>
        <translation>%1 se esta cerrando...</translation>
    </message>
    <message>
        <source>Do not shut down the computer until this window disappears.</source>
        <translation>No apague el equipo hasta que desaparezca esta ventana.</translation>
    </message>
</context>
<context>
    <name>SignVerifyMessageDialog</name>
    <message>
        <source>Signatures - Sign / Verify a Message</source>
        <translation>Firmas - Firmar / verificar un mensaje</translation>
    </message>
    <message>
        <source>&amp;Sign Message</source>
        <translation>&amp;Firmar Mensaje</translation>
    </message>
    <message>
        <source>The Bitcoin address to sign the message with</source>
        <translation>Dirección Bitcoin con la que firmar el mensaje</translation>
    </message>
    <message>
        <source>Choose previously used address</source>
        <translation>Seleccionar dirección usada anteriormente</translation>
    </message>
    <message>
        <source>Alt+A</source>
        <translation>Alt+A</translation>
    </message>
    <message>
        <source>Paste address from clipboard</source>
        <translation>Pega dirección desde portapapeles</translation>
    </message>
    <message>
        <source>Alt+P</source>
        <translation>Alt+P</translation>
    </message>
    <message>
        <source>Enter the message you want to sign here</source>
        <translation>Escriba el mensaje que desea firmar</translation>
    </message>
    <message>
        <source>Signature</source>
        <translation>Firma</translation>
    </message>
    <message>
        <source>Copy the current signature to the system clipboard</source>
        <translation>Copiar la firma actual al portapapeles del sistema</translation>
    </message>
    <message>
        <source>Sign the message to prove you own this Bitcoin address</source>
        <translation>Firmar un mensjage para probar que usted es dueño de esta dirección</translation>
    </message>
    <message>
        <source>Sign &amp;Message</source>
        <translation>Firmar Mensaje</translation>
    </message>
    <message>
        <source>Reset all sign message fields</source>
        <translation>Limpiar todos los campos de la firma de mensaje</translation>
    </message>
    <message>
        <source>Clear &amp;All</source>
        <translation>&amp;Borra todos</translation>
    </message>
    <message>
        <source>&amp;Verify Message</source>
        <translation>&amp;Firmar Mensaje</translation>
    </message>
    <message>
        <source>The Bitcoin address the message was signed with</source>
        <translation>La dirección Bitcoin con la que se firmó el mensaje</translation>
    </message>
    <message>
        <source>Verify the message to ensure it was signed with the specified Bitcoin address</source>
        <translation>Verifica el mensaje para asegurar que fue firmado con la dirección de Bitcoin especificada.</translation>
    </message>
    <message>
        <source>Verify &amp;Message</source>
        <translation>&amp;Firmar Mensaje</translation>
    </message>
    <message>
        <source>Reset all verify message fields</source>
        <translation>Limpiar todos los campos de la verificación de mensaje</translation>
    </message>
    <message>
        <source>Click "Sign Message" to generate signature</source>
        <translation>Click en "Firmar mensaje" para generar una firma</translation>
    </message>
    <message>
        <source>The entered address is invalid.</source>
        <translation>La dirección ingresada es inválida</translation>
    </message>
    <message>
        <source>Please check the address and try again.</source>
        <translation>Por favor, revisa la dirección e intenta nuevamente.</translation>
    </message>
    <message>
        <source>The entered address does not refer to a key.</source>
        <translation>La dirección ingresada no corresponde a una llave válida.</translation>
    </message>
    <message>
        <source>Wallet unlock was cancelled.</source>
        <translation>El desbloqueo del monedero fue cancelado.</translation>
    </message>
    <message>
        <source>Private key for the entered address is not available.</source>
        <translation>La llave privada para la dirección introducida no está disponible.</translation>
    </message>
    <message>
        <source>Message signing failed.</source>
        <translation>Falló la firma del mensaje.</translation>
    </message>
    <message>
        <source>Message signed.</source>
        <translation>Mensaje firmado.</translation>
    </message>
    <message>
        <source>The signature could not be decoded.</source>
        <translation>La firma no pudo decodificarse.</translation>
    </message>
    <message>
        <source>Please check the signature and try again.</source>
        <translation>Por favor compruebe la firma e intente de nuevo.</translation>
    </message>
    <message>
        <source>The signature did not match the message digest.</source>
        <translation>La firma no se combinó con el mensaje.</translation>
    </message>
    <message>
        <source>Message verification failed.</source>
        <translation>Falló la verificación del mensaje.</translation>
    </message>
    <message>
        <source>Message verified.</source>
        <translation>Mensaje verificado.</translation>
    </message>
</context>
<context>
    <name>TrafficGraphWidget</name>
    <message>
        <source>KB/s</source>
        <translation>KB/s</translation>
    </message>
</context>
<context>
    <name>TransactionDesc</name>
    <message>
        <source>Open until %1</source>
        <translation>Abierto hasta %1</translation>
    </message>
    <message>
        <source>conflicted with a transaction with %1 confirmations</source>
        <translation>Hay un conflicto con la traducción de las confirmaciones %1</translation>
    </message>
    <message>
        <source>0/unconfirmed, %1</source>
        <translation>0/no confirmado, %1</translation>
    </message>
    <message>
        <source>in memory pool</source>
        <translation>en el equipo de memoria</translation>
    </message>
    <message>
        <source>not in memory pool</source>
        <translation>no en el equipo de memoria</translation>
    </message>
    <message>
        <source>abandoned</source>
        <translation>abandonado</translation>
    </message>
    <message>
        <source>%1/unconfirmed</source>
        <translation>%1/no confirmado</translation>
    </message>
    <message>
        <source>%1 confirmations</source>
        <translation>confirmaciones %1</translation>
    </message>
    <message>
        <source>Status</source>
        <translation>Estado</translation>
    </message>
    <message>
        <source>Date</source>
        <translation>Fecha</translation>
    </message>
    <message>
        <source>Source</source>
        <translation>Fuente</translation>
    </message>
    <message>
        <source>Generated</source>
        <translation>Generado</translation>
    </message>
    <message>
        <source>From</source>
        <translation>Desde</translation>
    </message>
    <message>
        <source>unknown</source>
        <translation>desconocido</translation>
    </message>
    <message>
        <source>To</source>
        <translation>Para</translation>
    </message>
    <message>
        <source>own address</source>
        <translation>dirección personal</translation>
    </message>
    <message>
        <source>watch-only</source>
        <translation>Solo observación</translation>
    </message>
    <message>
        <source>label</source>
        <translation>etiqueta</translation>
    </message>
    <message>
        <source>Credit</source>
        <translation>Credito</translation>
    </message>
    <message>
        <source>not accepted</source>
        <translation>no aceptada</translation>
    </message>
    <message>
        <source>Debit</source>
        <translation>Débito</translation>
    </message>
    <message>
        <source>Total debit</source>
        <translation>Total enviado</translation>
    </message>
    <message>
        <source>Total credit</source>
        <translation>Crédito total</translation>
    </message>
    <message>
        <source>Transaction fee</source>
        <translation>Comisión de transacción</translation>
    </message>
    <message>
        <source>Net amount</source>
        <translation>Cantidad total</translation>
    </message>
    <message>
        <source>Message</source>
        <translation>Mensaje</translation>
    </message>
    <message>
        <source>Comment</source>
        <translation>Comentario</translation>
    </message>
    <message>
        <source>Transaction ID</source>
        <translation>Identificador de transacción (ID)</translation>
    </message>
    <message>
        <source>Transaction total size</source>
        <translation>Tamaño total de transacción</translation>
    </message>
    <message>
        <source>Output index</source>
        <translation>Indice de salida</translation>
    </message>
    <message>
        <source>Merchant</source>
        <translation>Vendedor</translation>
    </message>
    <message>
        <source>Debug information</source>
        <translation>Información de depuración</translation>
    </message>
    <message>
        <source>Transaction</source>
        <translation>Transacción</translation>
    </message>
    <message>
        <source>Inputs</source>
        <translation>Entradas</translation>
    </message>
    <message>
        <source>Amount</source>
        <translation>Cantidad</translation>
    </message>
    <message>
        <source>true</source>
        <translation>verdadero</translation>
    </message>
    <message>
        <source>false</source>
        <translation>falso</translation>
    </message>
</context>
<context>
    <name>TransactionDescDialog</name>
    <message>
        <source>This pane shows a detailed description of the transaction</source>
        <translation>Esta ventana muestra información detallada sobre la transacción</translation>
    </message>
    <message>
        <source>Details for %1</source>
        <translation>Detalles para %1</translation>
    </message>
</context>
<context>
    <name>TransactionTableModel</name>
    <message>
        <source>Date</source>
        <translation>Fecha</translation>
    </message>
    <message>
        <source>Type</source>
        <translation>Tipo</translation>
    </message>
    <message>
        <source>Label</source>
        <translation>Etiqueta</translation>
    </message>
    <message>
        <source>Open until %1</source>
        <translation>Abierto hasta %1</translation>
    </message>
    <message>
        <source>Unconfirmed</source>
        <translation>Sin confirmar</translation>
    </message>
    <message>
        <source>Abandoned</source>
        <translation>Abandonado</translation>
    </message>
    <message>
        <source>Confirming (%1 of %2 recommended confirmations)</source>
        <translation>Confirmando (%1 de %2 confirmaciones recomendadas)</translation>
    </message>
    <message>
        <source>Confirmed (%1 confirmations)</source>
        <translation>Confirmado (%1 confirmaciones)</translation>
    </message>
    <message>
        <source>Conflicted</source>
        <translation>En conflicto</translation>
    </message>
    <message>
        <source>Immature (%1 confirmations, will be available after %2)</source>
        <translation>Inmaduro (%1 confirmación(es), Estarán disponibles después de %2)</translation>
    </message>
    <message>
        <source>Generated but not accepted</source>
        <translation>Generado pero no aceptado</translation>
    </message>
    <message>
        <source>Received with</source>
        <translation>Recibido con</translation>
    </message>
    <message>
        <source>Received from</source>
        <translation>Recibido de</translation>
    </message>
    <message>
        <source>Sent to</source>
        <translation>Enviado a</translation>
    </message>
    <message>
        <source>Payment to yourself</source>
        <translation>Pago a ti mismo</translation>
    </message>
    <message>
        <source>Mined</source>
        <translation>Minado</translation>
    </message>
    <message>
        <source>watch-only</source>
        <translation>Solo observación</translation>
    </message>
    <message>
        <source>(n/a)</source>
        <translation>(n/a)</translation>
    </message>
    <message>
        <source>(no label)</source>
        <translation>(sin etiqueta)</translation>
    </message>
    <message>
        <source>Transaction status. Hover over this field to show number of confirmations.</source>
        <translation>Estado de transacción. Pasa el ratón sobre este campo para ver el numero de confirmaciones.</translation>
    </message>
    <message>
        <source>Date and time that the transaction was received.</source>
        <translation>Fecha y hora cuando se recibió la transacción</translation>
    </message>
    <message>
        <source>Type of transaction.</source>
        <translation>Tipo de transacción.</translation>
    </message>
    <message>
        <source>Amount removed from or added to balance.</source>
        <translation>Cantidad restada o añadida al balance</translation>
    </message>
</context>
<context>
    <name>TransactionView</name>
    <message>
        <source>All</source>
        <translation>Todo</translation>
    </message>
    <message>
        <source>Today</source>
        <translation>Hoy</translation>
    </message>
    <message>
        <source>This week</source>
        <translation>Esta semana</translation>
    </message>
    <message>
        <source>This month</source>
        <translation>Este mes</translation>
    </message>
    <message>
        <source>Last month</source>
        <translation>Mes pasado</translation>
    </message>
    <message>
        <source>This year</source>
        <translation>Este año</translation>
    </message>
    <message>
        <source>Range...</source>
        <translation>Rango...</translation>
    </message>
    <message>
        <source>Received with</source>
        <translation>Recibido con</translation>
    </message>
    <message>
        <source>Sent to</source>
        <translation>Enviado a</translation>
    </message>
    <message>
        <source>To yourself</source>
        <translation>A ti mismo</translation>
    </message>
    <message>
        <source>Mined</source>
        <translation>Minado</translation>
    </message>
    <message>
        <source>Other</source>
        <translation>Otra</translation>
    </message>
    <message>
        <source>Min amount</source>
        <translation>Cantidad mínima</translation>
    </message>
    <message>
        <source>Abandon transaction</source>
        <translation>Transacción abandonada</translation>
    </message>
    <message>
        <source>Increase transaction fee</source>
        <translation>Incrementar cuota de transacción</translation>
    </message>
    <message>
        <source>Copy address</source>
        <translation>Copiar dirección</translation>
    </message>
    <message>
        <source>Copy label</source>
        <translation>Copiar etiqueta</translation>
    </message>
    <message>
        <source>Copy amount</source>
        <translation>Copiar Cantidad</translation>
    </message>
    <message>
        <source>Copy transaction ID</source>
        <translation>Copiar ID de transacción</translation>
    </message>
    <message>
        <source>Copy raw transaction</source>
        <translation>Copiar transacción bruta</translation>
    </message>
    <message>
        <source>Copy full transaction details</source>
        <translation>Copiar todos los detalles de la transacción</translation>
    </message>
    <message>
        <source>Edit label</source>
        <translation>Editar etiqueta</translation>
    </message>
    <message>
        <source>Show transaction details</source>
        <translation>Mostrar detalles de la transacción</translation>
    </message>
    <message>
        <source>Export Transaction History</source>
        <translation>Exportar historial de transacciones</translation>
    </message>
    <message>
        <source>Comma separated file (*.csv)</source>
        <translation>Archivos separados por coma (*.csv)</translation>
    </message>
    <message>
        <source>Confirmed</source>
        <translation>Archivo separado de coma (*.csv)</translation>
    </message>
    <message>
        <source>Watch-only</source>
        <translation>Solo observación</translation>
    </message>
    <message>
        <source>Date</source>
        <translation>Fecha</translation>
    </message>
    <message>
        <source>Type</source>
        <translation>Tipo</translation>
    </message>
    <message>
        <source>Label</source>
        <translation>Etiqueta</translation>
    </message>
    <message>
        <source>Address</source>
        <translation>Dirección</translation>
    </message>
    <message>
        <source>ID</source>
        <translation>ID</translation>
    </message>
    <message>
        <source>Exporting Failed</source>
        <translation>Exportación fallida</translation>
    </message>
    <message>
        <source>Exporting Successful</source>
        <translation>Exportación exitosa</translation>
    </message>
    <message>
        <source>The transaction history was successfully saved to %1.</source>
        <translation>La transacción ha sido guardada en %1.</translation>
    </message>
    <message>
        <source>Range:</source>
        <translation>Rango:</translation>
    </message>
    <message>
        <source>to</source>
        <translation>para</translation>
    </message>
</context>
<context>
    <name>UnitDisplayStatusBarControl</name>
    <message>
        <source>Unit to show amounts in. Click to select another unit.</source>
        <translation>Unidad en la que se muestran las cantidades. Haga clic para seleccionar otra unidad.</translation>
    </message>
</context>
<context>
    <name>WalletController</name>
    </context>
<context>
    <name>WalletFrame</name>
    <message>
        <source>No wallet has been loaded.</source>
        <translation>No se ha cargado ningún monedero</translation>
    </message>
</context>
<context>
    <name>WalletModel</name>
    <message>
        <source>Send Coins</source>
        <translation>Enviar monedas</translation>
    </message>
    <message>
        <source>Fee bump error</source>
        <translation>Error de incremento de cuota</translation>
    </message>
    <message>
        <source>Increasing transaction fee failed</source>
        <translation>Ha fallado el incremento de la cuota de transacción.</translation>
    </message>
    <message>
        <source>Do you want to increase the fee?</source>
        <translation>¿Desea incrementar la cuota?</translation>
    </message>
    <message>
        <source>Current fee:</source>
        <translation>Comisión actual:</translation>
    </message>
    <message>
        <source>Increase:</source>
        <translation>Incremento:</translation>
    </message>
    <message>
        <source>New fee:</source>
        <translation>Nueva comisión:</translation>
    </message>
    <message>
        <source>Confirm fee bump</source>
        <translation>Confirmar incremento de comisión</translation>
    </message>
    <message>
        <source>Can't sign transaction.</source>
        <translation>No se ha podido firmar la transacción.</translation>
    </message>
    <message>
        <source>Could not commit transaction</source>
        <translation>No se pudo confirmar la transacción</translation>
    </message>
    </context>
<context>
    <name>WalletView</name>
    <message>
        <source>&amp;Export</source>
        <translation>Exportar</translation>
    </message>
    <message>
        <source>Export the data in the current tab to a file</source>
        <translation>Exportar los datos de la pestaña actual a un archivo</translation>
    </message>
    <message>
        <source>Backup Wallet</source>
        <translation>Respaldar monedero</translation>
    </message>
    <message>
        <source>Wallet Data (*.dat)</source>
        <translation>Archivo de respaldo (*.dat)</translation>
    </message>
    <message>
        <source>Backup Failed</source>
        <translation>Ha fallado el respaldo</translation>
    </message>
    <message>
        <source>There was an error trying to save the wallet data to %1.</source>
        <translation>Ha habido un error al intentar guardar los datos del monedero a %1.</translation>
    </message>
    <message>
        <source>Backup Successful</source>
        <translation>Respaldo exitoso</translation>
    </message>
    <message>
        <source>The wallet data was successfully saved to %1.</source>
        <translation>Los datos del monedero se han guardado con éxito en %1.</translation>
    </message>
    </context>
<context>
    <name>bitcoin-core</name>
    <message>
<<<<<<< HEAD
        <source>Particl Core</source>
        <translation>Particl Core</translation>
=======
        <source>Distributed under the MIT software license, see the accompanying file %s or %s</source>
        <translation>Distribuido bajo la licencia de software MIT, vea el archivo adjunto %s o %s</translation>
    </message>
    <message>
        <source>Prune configured below the minimum of %d MiB.  Please use a higher number.</source>
        <translation>La Poda se ha configurado por debajo del mínimo de %d MiB. Por favor utiliza un valor mas alto.</translation>
    </message>
    <message>
        <source>Rescans are not possible in pruned mode. You will need to use -reindex which will download the whole blockchain again.</source>
        <translation>No es es posible re-escanear en modo prune. Debes usar -reindex el cual descargara toda la blockchain de nuevo.</translation>
    </message>
    <message>
        <source>Error: A fatal internal error occurred, see debug.log for details</source>
        <translation>Error: Un error interno fatal ha ocurrido, ver debug.log para detalles</translation>
    </message>
    <message>
        <source>Pruning blockstore...</source>
        <translation>Poda blockstore...</translation>
    </message>
    <message>
        <source>Unable to start HTTP server. See debug log for details.</source>
        <translation>No se ha podido iniciar el servidor HTTP. Ver debug log para detalles.</translation>
    </message>
    <message>
        <source>The %s developers</source>
        <translation>Los desarrolladores de %s</translation>
>>>>>>> a54e52b4
    </message>
    <message>
        <source>This is the transaction fee you may discard if change is smaller than dust at this level</source>
        <translation>Esta es la cuota de transacción que puede descartar si el cambio es más pequeño que el polvo a este nivel.</translation>
    </message>
    <message>
        <source>%d of last 100 blocks have unexpected version</source>
        <translation>%d de los últimos 100 bloques tienen una versión no esperada</translation>
    </message>
    <message>
        <source>%s corrupt, salvage failed</source>
        <translation>%s corrupto. Fracasó la recuperación</translation>
    </message>
    <message>
        <source>-maxmempool must be at least %d MB</source>
        <translation>-maxmempool debe ser por lo menos de %d MB</translation>
    </message>
    <message>
        <source>Cannot resolve -%s address: '%s'</source>
        <translation>No se puede resolver -%s direccion: '%s'</translation>
    </message>
    <message>
        <source>Change index out of range</source>
        <translation>Cambio de indice fuera de rango</translation>
    </message>
    <message>
        <source>Copyright (C) %i-%i</source>
        <translation>Copyright (C) %i-%i</translation>
    </message>
    <message>
        <source>Corrupted block database detected</source>
        <translation>Corrupción de base de datos de bloques detectada.</translation>
    </message>
    <message>
        <source>Do you want to rebuild the block database now?</source>
        <translation>¿Quieres reconstruir la base de datos de bloques ahora?</translation>
    </message>
    <message>
        <source>Error initializing block database</source>
        <translation>Error al inicializar la base de datos de bloques</translation>
    </message>
    <message>
        <source>Error initializing wallet database environment %s!</source>
        <translation>Error al iniciar el entorno de la base de datos del monedero %s</translation>
    </message>
    <message>
        <source>Error loading %s</source>
        <translation>Error cargando %s</translation>
    </message>
    <message>
        <source>Error loading %s: Wallet corrupted</source>
        <translation>Error cargando %s: Monedero corrupto</translation>
    </message>
    <message>
        <source>Error loading %s: Wallet requires newer version of %s</source>
        <translation>Error cargando %s: Monedero requiere una versión mas reciente de %s</translation>
    </message>
    <message>
        <source>Error loading block database</source>
        <translation>Error cargando blkindex.dat</translation>
    </message>
    <message>
        <source>Error opening block database</source>
        <translation>Error cargando base de datos de bloques</translation>
    </message>
    <message>
        <source>Failed to listen on any port. Use -listen=0 if you want this.</source>
        <translation>Ha fallado la escucha en todos los puertos. Usa -listen=0 si desea esto.</translation>
    </message>
    <message>
        <source>Importing...</source>
        <translation>Importando...</translation>
    </message>
    <message>
        <source>Incorrect or no genesis block found. Wrong datadir for network?</source>
        <translation>Incorrecto o bloque de génesis no encontrado. ¿datadir equivocada para la red?</translation>
    </message>
    <message>
        <source>Initialization sanity check failed. %s is shutting down.</source>
        <translation>La inicialización de la verificación de validez falló. Se está apagando %s.</translation>
    </message>
    <message>
        <source>Invalid amount for -%s=&lt;amount&gt;: '%s'</source>
        <translation>Monto invalido para -%s=&lt;amount&gt;: '%s'</translation>
    </message>
    <message>
        <source>Invalid amount for -discardfee=&lt;amount&gt;: '%s'</source>
        <translation>Monto invalido para -discardfee=&lt;amount&gt;: '%s'</translation>
    </message>
    <message>
        <source>Invalid amount for -fallbackfee=&lt;amount&gt;: '%s'</source>
        <translation>Monto invalido para -fallbackfee=&lt;amount&gt;: '%s'</translation>
    </message>
    <message>
        <source>Loading P2P addresses...</source>
        <translation>Cargando direcciones P2P...</translation>
    </message>
    <message>
        <source>Loading banlist...</source>
        <translation>Cargando banlist...</translation>
    </message>
    <message>
        <source>Not enough file descriptors available.</source>
        <translation>No hay suficientes descriptores de archivo disponibles.</translation>
    </message>
    <message>
        <source>Replaying blocks...</source>
        <translation>Reproduciendo bloques...</translation>
    </message>
    <message>
        <source>Rewinding blocks...</source>
        <translation>Rebobinando bloques...</translation>
    </message>
    <message>
        <source>The source code is available from %s.</source>
        <translation>El código fuente esta disponible desde %s.</translation>
    </message>
    <message>
        <source>Transaction fee and change calculation failed</source>
        <translation>El cálculo de la comisión de transacción y del cambio han fallado</translation>
    </message>
    <message>
        <source>Upgrading UTXO database</source>
        <translation>Actualizando la base de datos UTXO</translation>
    </message>
    <message>
        <source>Verifying blocks...</source>
        <translation>Verificando bloques...</translation>
    </message>
    <message>
        <source>Error reading from database, shutting down.</source>
        <translation>Error al leer la base de datos, cerrando aplicación.</translation>
    </message>
    <message>
        <source>Error upgrading chainstate database</source>
        <translation>Error actualizando la base de datos chainstate</translation>
    </message>
    <message>
        <source>Invalid -onion address or hostname: '%s'</source>
        <translation>Dirección de -onion o dominio '%s' inválido</translation>
    </message>
    <message>
        <source>Invalid -proxy address or hostname: '%s'</source>
        <translation>Dirección de -proxy o dominio ' %s' inválido</translation>
    </message>
    <message>
        <source>Invalid amount for -paytxfee=&lt;amount&gt;: '%s' (must be at least %s)</source>
        <translation>Cantidad inválida para -paytxfee=&lt;amount&gt;: '%s' (debe ser por lo menos %s)</translation>
    </message>
    <message>
        <source>Invalid netmask specified in -whitelist: '%s'</source>
        <translation>Máscara de red inválida especificada en -whitelist: '%s'</translation>
    </message>
    <message>
        <source>Need to specify a port with -whitebind: '%s'</source>
        <translation>Necesita especificar un puerto con -whitebind: '%s'</translation>
    </message>
    <message>
        <source>Reducing -maxconnections from %d to %d, because of system limitations.</source>
        <translation>Reduciendo -maxconnections de %d a %d, debido a limitaciones del sistema.</translation>
    </message>
    <message>
        <source>Signing transaction failed</source>
        <translation>Firma de transacción fallida</translation>
    </message>
    <message>
        <source>The transaction amount is too small to pay the fee</source>
        <translation>El monto a transferir es muy pequeño para pagar el impuesto</translation>
    </message>
    <message>
        <source>This is experimental software.</source>
        <translation>Este es un software experimental.</translation>
    </message>
    <message>
        <source>Transaction amount too small</source>
        <translation>Monto a transferir muy pequeño</translation>
    </message>
    <message>
        <source>Transaction too large</source>
        <translation>Transacción muy grande</translation>
    </message>
    <message>
        <source>Unable to bind to %s on this computer (bind returned error %s)</source>
        <translation>No es posible conectar con %s en este sistema (bind ha devuelto el error %s)</translation>
    </message>
    <message>
        <source>Verifying wallet(s)...</source>
        <translation>Verificando billetera(s)...</translation>
    </message>
    <message>
        <source>Warning: unknown new rules activated (versionbit %i)</source>
        <translation>Advertencia: nuevas reglas desconocidas activadas (versionbit %i)</translation>
    </message>
    <message>
        <source>Zapping all transactions from wallet...</source>
        <translation>Eliminando todas las transacciones del monedero...</translation>
    </message>
    <message>
        <source>-maxtxfee is set very high! Fees this large could be paid on a single transaction.</source>
        <translation>-maxtxfee tiene un valor muy elevado! Comisiones muy grandes podrían ser pagadas en una única transacción.</translation>
    </message>
    <message>
        <source>This is the transaction fee you may pay when fee estimates are not available.</source>
        <translation>Impuesto por transacción que pagarás cuando la estimación de impuesto no esté disponible.</translation>
    </message>
    <message>
        <source>Total length of network version string (%i) exceeds maximum length (%i). Reduce the number or size of uacomments.</source>
        <translation>La longitud total de la cadena de versión de red ( %i ) supera la longitud máxima ( %i ) . Reducir el número o tamaño de uacomments .</translation>
    </message>
    <message>
        <source>Warning: Wallet file corrupt, data salvaged! Original %s saved as %s in %s; if your balance or transactions are incorrect you should restore from a backup.</source>
        <translation>Advertencia: Archivo de monedero corrupto, datos recuperados! Original %s guardado como %s en %s; si su balance de transacciones es incorrecto, debe restaurar desde una copia de seguridad.</translation>
    </message>
    <message>
        <source>%s is set very high!</source>
        <translation>¡%s esta configurado muy alto!</translation>
    </message>
    <message>
        <source>Error loading wallet %s. Duplicate -wallet filename specified.</source>
        <translation>Error cargando el monedero %s. Se ha especificado un nombre de fichero -wallet duplicado.</translation>
    </message>
    <message>
        <source>Starting network threads...</source>
        <translation>Iniciando procesos de red...</translation>
    </message>
    <message>
        <source>The wallet will avoid paying less than the minimum relay fee.</source>
        <translation>La billetera no permitirá pagar menos que la fee de transmisión mínima (relay fee).</translation>
    </message>
    <message>
        <source>This is the minimum transaction fee you pay on every transaction.</source>
        <translation>Mínimo de impuesto que pagarás con cada transacción.</translation>
    </message>
    <message>
        <source>This is the transaction fee you will pay if you send a transaction.</source>
        <translation>Impuesto por transacción a pagar si envías una transacción.</translation>
    </message>
    <message>
        <source>Transaction amounts must not be negative</source>
        <translation>El monto de la transacción no puede ser negativo</translation>
    </message>
    <message>
        <source>Transaction has too long of a mempool chain</source>
        <translation>La transacción tiene demasiado tiempo de una cadena de mempool</translation>
    </message>
    <message>
        <source>Transaction must have at least one recipient</source>
        <translation>La transacción debe incluir al menos un destinatario.</translation>
    </message>
    <message>
        <source>Unknown network specified in -onlynet: '%s'</source>
        <translation>La red especificada en -onlynet: '%s' es desconocida</translation>
    </message>
    <message>
        <source>Insufficient funds</source>
        <translation>Fondos insuficientes</translation>
    </message>
    <message>
        <source>Loading block index...</source>
        <translation>Cargando el index de bloques...</translation>
    </message>
    <message>
        <source>Loading wallet...</source>
        <translation>Cargando cartera...</translation>
    </message>
    <message>
        <source>Cannot downgrade wallet</source>
        <translation>No es posible desactualizar la billetera</translation>
    </message>
    <message>
        <source>Rescanning...</source>
        <translation>Rescaneando...</translation>
    </message>
    <message>
        <source>Done loading</source>
        <translation>Carga completa</translation>
    </message>
</context>
</TS><|MERGE_RESOLUTION|>--- conflicted
+++ resolved
@@ -66,17 +66,8 @@
         <translation>Recibiendo direcciones</translation>
     </message>
     <message>
-<<<<<<< HEAD
         <source>These are your Particl addresses for sending payments. Always check the amount and the receiving address before sending coins.</source>
-        <translation>Estas son sus direcciones de Particl para enviar pagos. Siempre verifique el monto y la dirección de recepción antes de enviar monedas.</translation>
-    </message>
-    <message>
-        <source>These are your Particl addresses for receiving payments. It is recommended to use a new receiving address for each transaction.</source>
-        <translation>Estas son sus direcciones de Particl para recibir pagos. Se recomienda utilizar una nueva dirección de recepción para cada transacción.</translation>
-=======
-        <source>These are your Bitcoin addresses for sending payments. Always check the amount and the receiving address before sending coins.</source>
-        <translation>Estas son tus direcciones de Bitcoin para recibir pagos. Siempre revise el monto y la dirección de envío antes de enviar criptomonedas.</translation>
->>>>>>> a54e52b4
+        <translation>Estas son tus direcciones de Particl para recibir pagos. Siempre revise el monto y la dirección de envío antes de enviar criptomonedas.</translation>
     </message>
     <message>
         <source>&amp;Copy Address</source>
@@ -169,13 +160,8 @@
         <translation>Confirmar cifrado del monedero</translation>
     </message>
     <message>
-<<<<<<< HEAD
         <source>Warning: If you encrypt your wallet and lose your passphrase, you will &lt;b&gt;LOSE ALL OF YOUR PARTICL&lt;/b&gt;!</source>
-        <translation>Advertencia: si encriptas tu billetera y pierdes tu contraseña &lt;b&gt; PIERDES TODOS TUS PARTICL &lt;/b&gt; !</translation>
-=======
-        <source>Warning: If you encrypt your wallet and lose your passphrase, you will &lt;b&gt;LOSE ALL OF YOUR BITCOINS&lt;/b&gt;!</source>
-        <translation>Advertencia: Si encriptas tu billetera y pierdes tu contraseña, vas a perder&lt;b&gt;TODOS TUS BITCOINS&lt;/b&gt;!</translation>
->>>>>>> a54e52b4
+        <translation>Advertencia: Si encriptas tu billetera y pierdes tu contraseña, vas a perder&lt;b&gt;TODOS TUS PARTICL&lt;/b&gt;!</translation>
     </message>
     <message>
         <source>Are you sure you wish to encrypt your wallet?</source>
@@ -336,13 +322,8 @@
         <translation>Proxy &lt;b&gt;habilitado&lt;/b&gt;: %1</translation>
     </message>
     <message>
-<<<<<<< HEAD
         <source>Send coins to a Particl address</source>
-        <translation>Enviando monedas a una dirección de Particl </translation>
-=======
-        <source>Send coins to a Bitcoin address</source>
-        <translation>Enviar monedas a una dirección bitcoin</translation>
->>>>>>> a54e52b4
+        <translation>Enviar monedas a una dirección particl</translation>
     </message>
     <message>
         <source>Backup wallet to another location</source>
@@ -362,19 +343,7 @@
     </message>
     <message>
         <source>&amp;Verify message...</source>
-<<<<<<< HEAD
-        <translation>&amp;Verificar Mensaje...</translation>
-    </message>
-    <message>
-        <source>Particl.</source>
-        <translation>Particl.</translation>
-    </message>
-    <message>
-        <source>Wallet</source>
-        <translation>Billetera</translation>
-=======
         <translation>Verificar mensaje....</translation>
->>>>>>> a54e52b4
     </message>
     <message>
         <source>&amp;Send</source>
@@ -397,21 +366,12 @@
         <translation>Cifrar las claves privadas de su monedero</translation>
     </message>
     <message>
-<<<<<<< HEAD
         <source>Sign messages with your Particl addresses to prove you own them</source>
-        <translation>Firme mensajes con sus direcciones de Particl para demostrar que los posee</translation>
+        <translation>Firmar un mensaje para provar que usted es dueño de esta dirección</translation>
     </message>
     <message>
         <source>Verify messages to ensure they were signed with specified Particl addresses</source>
-        <translation>Verifique los mensajes para asegurarse de que fueron firmados con las direcciones de Particl especificadas</translation>
-=======
-        <source>Sign messages with your Bitcoin addresses to prove you own them</source>
-        <translation>Firmar un mensaje para provar que usted es dueño de esta dirección</translation>
-    </message>
-    <message>
-        <source>Verify messages to ensure they were signed with specified Bitcoin addresses</source>
-        <translation>Verificar mensajes comprobando que están firmados con direcciones Bitcoin concretas</translation>
->>>>>>> a54e52b4
+        <translation>Verificar mensajes comprobando que están firmados con direcciones Particl concretas</translation>
     </message>
     <message>
         <source>&amp;File</source>
@@ -430,13 +390,8 @@
         <translation>Barra de pestañas</translation>
     </message>
     <message>
-<<<<<<< HEAD
         <source>Request payments (generates QR codes and particl: URIs)</source>
-        <translation>Solicitar pagos (genera códigos QR y particl: URIs)</translation>
-=======
-        <source>Request payments (generates QR codes and bitcoin: URIs)</source>
-        <translation>Pide pagos (genera codigos QR and bitcoin: URls)</translation>
->>>>>>> a54e52b4
+        <translation>Pide pagos (genera codigos QR and particl: URls)</translation>
     </message>
     <message>
         <source>Show the list of used sending addresses and labels</source>
@@ -447,21 +402,16 @@
         <translation>Mostrar la lista de direcciones de recepción y etiquetas</translation>
     </message>
     <message>
-<<<<<<< HEAD
         <source>Open a particl: URI or payment request</source>
-        <translation>Abra un particl: URI o solicitud de pago</translation>
-=======
-        <source>Open a bitcoin: URI or payment request</source>
-        <translation>Abrir un identificador URI bitcoin o una petición de pago</translation>
->>>>>>> a54e52b4
+        <translation>Abrir un identificador URI particl o una petición de pago</translation>
     </message>
     <message>
         <source>&amp;Command-line options</source>
         <translation>&amp;Opciones de linea de comando</translation>
     </message>
     <message numerus="yes">
-        <source>%n active connection(s) to Bitcoin network</source>
-        <translation><numerusform>%n conexión activa hacia la red Bitcoin</numerusform><numerusform>%n conexiones activas hacia la red Bitcoin</numerusform></translation>
+        <source>%n active connection(s) to Particl network</source>
+        <translation><numerusform>%n conexión activa hacia la red Particl</numerusform><numerusform>%n conexiones activas hacia la red Particl</numerusform></translation>
     </message>
     <message>
         <source>Indexing blocks on disk...</source>
@@ -504,8 +454,8 @@
         <translation>Actualizado</translation>
     </message>
     <message>
-        <source>Show the %1 help message to get a list with possible Bitcoin command-line options</source>
-        <translation>Mostrar el mensaje de ayuda %1 para obtener una lista de los posibles comandos de Bitcoin</translation>
+        <source>Show the %1 help message to get a list with possible Particl command-line options</source>
+        <translation>Mostrar el mensaje de ayuda %1 para obtener una lista de los posibles comandos de Particl</translation>
     </message>
     <message>
         <source>&amp;Window</source>
@@ -600,13 +550,8 @@
         <translation>La billetera esta &lt;b&gt;codificada&lt;/b&gt; y actualmente &lt;b&gt;bloqueda&lt;/b&gt;</translation>
     </message>
     <message>
-<<<<<<< HEAD
         <source>A fatal error occurred. Particl can no longer continue safely and will quit.</source>
-        <translation>Se produjo un error fatal. Particl ya no puede continuar de manera segura y no continuará</translation>
-=======
-        <source>A fatal error occurred. Bitcoin can no longer continue safely and will quit.</source>
-        <translation>Ha ocurrido un error fatal. Bitcoin no puede seguir seguro y se cerrará.</translation>
->>>>>>> a54e52b4
+        <translation>Ha ocurrido un error fatal. Particl no puede seguir seguro y se cerrará.</translation>
     </message>
 </context>
 <context>
@@ -802,8 +747,8 @@
         <translation>Editar dirección de envio</translation>
     </message>
     <message>
-        <source>The entered address "%1" is not a valid Bitcoin address.</source>
-        <translation>La dirección introducida "%1" no es una dirección Bitcoin valida.</translation>
+        <source>The entered address "%1" is not a valid Particl address.</source>
+        <translation>La dirección introducida "%1" no es una dirección Particl valida.</translation>
     </message>
     <message>
         <source>Could not unlock wallet.</source>
@@ -891,8 +836,8 @@
         <translation>usar un directorio de datos personalizado:</translation>
     </message>
     <message>
-        <source>Particl.</source>
-        <translation>Particl.</translation>
+        <source>Particl</source>
+        <translation>Particl</translation>
     </message>
     <message>
         <source>At least %1 GB of data will be stored in this directory, and it will grow over time.</source>
@@ -903,8 +848,8 @@
         <translation>Aproximadamente %1 GB de información será almacenado en este directorio.</translation>
     </message>
     <message>
-        <source>%1 will download and store a copy of the Bitcoin block chain.</source>
-        <translation>%1 descargará y almacenará una copia del blockchain de Bitcoin.</translation>
+        <source>%1 will download and store a copy of the Particl block chain.</source>
+        <translation>%1 descargará y almacenará una copia del blockchain de Particl.</translation>
     </message>
     <message>
         <source>The wallet will also be stored in this directory.</source>
@@ -934,21 +879,12 @@
         <translation>Formulario</translation>
     </message>
     <message>
-<<<<<<< HEAD
         <source>Recent transactions may not yet be visible, and therefore your wallet's balance might be incorrect. This information will be correct once your wallet has finished synchronizing with the particl network, as detailed below.</source>
-        <translation>Es posible que las transacciones recientes aún no estén visibles y, por lo tanto, el saldo de su billetera podría ser incorrecto. Esta información será correcta una vez que su billetera haya terminado de sincronizarse con la red particl, como se detalla a continuación.</translation>
+        <translation>Las transacciones recientes aún no pueden ser visibles, y por lo tanto el saldo de su monedero podría ser incorrecto. Esta información será correcta cuando su monedero haya terminado de sincronizarse con la red de particl, como se detalla abajo.</translation>
     </message>
     <message>
         <source>Attempting to spend particl that are affected by not-yet-displayed transactions will not be accepted by the network.</source>
-        <translation>La red no aceptará intentar gastar particl que se vean afectados por transacciones aún no mostradas</translation>
-=======
-        <source>Recent transactions may not yet be visible, and therefore your wallet's balance might be incorrect. This information will be correct once your wallet has finished synchronizing with the bitcoin network, as detailed below.</source>
-        <translation>Las transacciones recientes aún no pueden ser visibles, y por lo tanto el saldo de su monedero podría ser incorrecto. Esta información será correcta cuando su monedero haya terminado de sincronizarse con la red de bitcoin, como se detalla abajo.</translation>
-    </message>
-    <message>
-        <source>Attempting to spend bitcoins that are affected by not-yet-displayed transactions will not be accepted by the network.</source>
-        <translation>La red no aceptará el intentar gastar bitcoins que están afectados por transacciones aún no mostradas.</translation>
->>>>>>> a54e52b4
+        <translation>La red no aceptará el intentar gastar particls que están afectados por transacciones aún no mostradas.</translation>
     </message>
     <message>
         <source>Number of blocks left</source>
@@ -1112,13 +1048,8 @@
         <translation>Gastar cambio sin confirmar</translation>
     </message>
     <message>
-<<<<<<< HEAD
         <source>Automatically open the Particl client port on the router. This only works when your router supports UPnP and it is enabled.</source>
-        <translation>Abra automáticamente el puerto cliente de Particl en el enrutador. Esto solo funciona cuando su enrutador admite UPnP y está habilitado.</translation>
-=======
-        <source>Automatically open the Bitcoin client port on the router. This only works when your router supports UPnP and it is enabled.</source>
-        <translation>Abre automáticamente el puerto del cliente Bitcoin en el router. Esto funciona solo cuando tu router es compatible con UPnP y está habilitado.</translation>
->>>>>>> a54e52b4
+        <translation>Abre automáticamente el puerto del cliente Particl en el router. Esto funciona solo cuando tu router es compatible con UPnP y está habilitado.</translation>
     </message>
     <message>
         <source>Map port using &amp;UPnP</source>
@@ -1133,13 +1064,8 @@
         <translation>Permitir conexiones entrantes</translation>
     </message>
     <message>
-<<<<<<< HEAD
         <source>Connect to the Particl network through a SOCKS5 proxy.</source>
-        <translation>Conéctese a la red de Particl a través de un proxy SOCKS5.</translation>
-=======
-        <source>Connect to the Bitcoin network through a SOCKS5 proxy.</source>
-        <translation>Conectar a la red de Bitcoin a través de un proxy SOCKS5</translation>
->>>>>>> a54e52b4
+        <translation>Conectar a la red de Particl a través de un proxy SOCKS5</translation>
     </message>
     <message>
         <source>&amp;Connect through SOCKS5 proxy (default proxy):</source>
@@ -1174,13 +1100,8 @@
         <translation>Tor</translation>
     </message>
     <message>
-<<<<<<< HEAD
         <source>Connect to the Particl network through a separate SOCKS5 proxy for Tor hidden services.</source>
-        <translation>Conéctese a la red de Particl a través de un proxy SOCKS5 separado para los servicios Tor ocultos.</translation>
-=======
-        <source>Connect to the Bitcoin network through a separate SOCKS5 proxy for Tor hidden services.</source>
-        <translation>Conectar a la red de Bitcoin a través de un proxy SOCKS5 diferente para los servicios anónimos de Tor.</translation>
->>>>>>> a54e52b4
+        <translation>Conectar a la red de Particl a través de un proxy SOCKS5 diferente para los servicios anónimos de Tor.</translation>
     </message>
     <message>
         <source>&amp;Window</source>
@@ -1287,13 +1208,8 @@
         <translation>Formulario</translation>
     </message>
     <message>
-<<<<<<< HEAD
         <source>The displayed information may be out of date. Your wallet automatically synchronizes with the Particl network after a connection is established, but this process has not completed yet.</source>
-        <translation>La información mostrada puede estar desactualizada. Su billetera se sincroniza automáticamente con la red de Particl después de establecer una conexión, pero este proceso aún no se ha completado.</translation>
-=======
-        <source>The displayed information may be out of date. Your wallet automatically synchronizes with the Bitcoin network after a connection is established, but this process has not completed yet.</source>
-        <translation>La información entregada puede estar desactualizada. Tu billetera se sincroniza automáticamente con la red de Bitcoin después de establecer una conexión, pero este proceso aún no se ha completado.</translation>
->>>>>>> a54e52b4
+        <translation>La información entregada puede estar desactualizada. Tu billetera se sincroniza automáticamente con la red de Particl después de establecer una conexión, pero este proceso aún no se ha completado.</translation>
     </message>
     <message>
         <source>Watch-only:</source>
@@ -1368,28 +1284,23 @@
     </message>
     <message>
         <source>Cannot start particl: click-to-pay handler</source>
-        <translation>No se puede iniciar Particl. controlador de clic para pagar</translation>
+        <translation>No se puede iniciar Particl: controlador de clic para pagar</translation>
     </message>
     <message>
         <source>URI handling</source>
         <translation>Manejo de URI</translation>
     </message>
     <message>
-<<<<<<< HEAD
+        <source>Payment request fetch URL is invalid: %1</source>
+        <translation>Lectura de URL para la solicitud de pagos es invalida: %1</translation>
+    </message>
+    <message>
+        <source>Invalid payment address %1</source>
+        <translation>Dirección de pago inválida %1</translation>
+    </message>
+    <message>
         <source>URI cannot be parsed! This can be caused by an invalid Particl address or malformed URI parameters.</source>
         <translation>¡URI no puede ser analizado! Esto puede deberse a una dirección de Particl no válida o a parámetros de URI mal formados.</translation>
-=======
-        <source>Payment request fetch URL is invalid: %1</source>
-        <translation>Lectura de URL para la solicitud de pagos es invalida: %1</translation>
-    </message>
-    <message>
-        <source>Invalid payment address %1</source>
-        <translation>Dirección de pago inválida %1</translation>
-    </message>
-    <message>
-        <source>URI cannot be parsed! This can be caused by an invalid Bitcoin address or malformed URI parameters.</source>
-        <translation>¡URI no puede ser analizado! Esto puede deberse a una dirección de Bitcoin no válida o a parámetros de URI mal formados.</translation>
->>>>>>> a54e52b4
     </message>
     <message>
         <source>Payment request file handling</source>
@@ -1490,8 +1401,8 @@
         <translation>Cantidad</translation>
     </message>
     <message>
-        <source>Enter a Bitcoin address (e.g. %1)</source>
-        <translation>Ingresa una dirección de Bitcoin (Ejemplo: %1)</translation>
+        <source>Enter a Particl address (e.g. %1)</source>
+        <translation>Ingresa una dirección de Particl (Ejemplo: %1)</translation>
     </message>
     <message>
         <source>%1 d</source>
@@ -1908,13 +1819,8 @@
         <translation>&amp;mensaje</translation>
     </message>
     <message>
-<<<<<<< HEAD
         <source>An optional message to attach to the payment request, which will be displayed when the request is opened. Note: The message will not be sent with the payment over the Particl network.</source>
-        <translation>Un mensaje opcional para adjuntar a la solicitud de pago, que se mostrará cuando se abra la solicitud. Nota: El mensaje no se enviará con el pago a través de la red de Particl .</translation>
-=======
-        <source>An optional message to attach to the payment request, which will be displayed when the request is opened. Note: The message will not be sent with the payment over the Bitcoin network.</source>
-        <translation>Mensaje opcional adjunto a la solicitud de pago, que será mostrado cuando la solicitud sea abierta. Nota: Este mensaje no será enviado con el pago a través de la red Bitcoin.</translation>
->>>>>>> a54e52b4
+        <translation>Mensaje opcional adjunto a la solicitud de pago, que será mostrado cuando la solicitud sea abierta. Nota: Este mensaje no será enviado con el pago a través de la red Particl.</translation>
     </message>
     <message>
         <source>An optional label to associate with the new receiving address.</source>
@@ -2259,8 +2165,8 @@
         <translation>Solicitud de pago expirada</translation>
     </message>
     <message>
-        <source>Warning: Invalid Bitcoin address</source>
-        <translation>Peligro: Dirección de Bitcoin inválida</translation>
+        <source>Warning: Invalid Particl address</source>
+        <translation>Peligro: Dirección de Particl inválida</translation>
     </message>
     <message>
         <source>Warning: Unknown change address</source>
@@ -2302,8 +2208,8 @@
         <translation>Este es un pago normal</translation>
     </message>
     <message>
-        <source>The Bitcoin address to send the payment to</source>
-        <translation>Dirección Bitcoin a enviar el pago</translation>
+        <source>The Particl address to send the payment to</source>
+        <translation>Dirección Particl a enviar el pago</translation>
     </message>
     <message>
         <source>Alt+A</source>
@@ -2383,8 +2289,8 @@
         <translation>&amp;Firmar Mensaje</translation>
     </message>
     <message>
-        <source>The Bitcoin address to sign the message with</source>
-        <translation>Dirección Bitcoin con la que firmar el mensaje</translation>
+        <source>The Particl address to sign the message with</source>
+        <translation>Dirección Particl con la que firmar el mensaje</translation>
     </message>
     <message>
         <source>Choose previously used address</source>
@@ -2415,7 +2321,7 @@
         <translation>Copiar la firma actual al portapapeles del sistema</translation>
     </message>
     <message>
-        <source>Sign the message to prove you own this Bitcoin address</source>
+        <source>Sign the message to prove you own this Particl address</source>
         <translation>Firmar un mensjage para probar que usted es dueño de esta dirección</translation>
     </message>
     <message>
@@ -2435,12 +2341,12 @@
         <translation>&amp;Firmar Mensaje</translation>
     </message>
     <message>
-        <source>The Bitcoin address the message was signed with</source>
-        <translation>La dirección Bitcoin con la que se firmó el mensaje</translation>
-    </message>
-    <message>
-        <source>Verify the message to ensure it was signed with the specified Bitcoin address</source>
-        <translation>Verifica el mensaje para asegurar que fue firmado con la dirección de Bitcoin especificada.</translation>
+        <source>The Particl address the message was signed with</source>
+        <translation>La dirección Particl con la que se firmó el mensaje</translation>
+    </message>
+    <message>
+        <source>Verify the message to ensure it was signed with the specified Particl address</source>
+        <translation>Verifica el mensaje para asegurar que fue firmado con la dirección de Particl especificada.</translation>
     </message>
     <message>
         <source>Verify &amp;Message</source>
@@ -3016,10 +2922,6 @@
 <context>
     <name>bitcoin-core</name>
     <message>
-<<<<<<< HEAD
-        <source>Particl Core</source>
-        <translation>Particl Core</translation>
-=======
         <source>Distributed under the MIT software license, see the accompanying file %s or %s</source>
         <translation>Distribuido bajo la licencia de software MIT, vea el archivo adjunto %s o %s</translation>
     </message>
@@ -3046,7 +2948,6 @@
     <message>
         <source>The %s developers</source>
         <translation>Los desarrolladores de %s</translation>
->>>>>>> a54e52b4
     </message>
     <message>
         <source>This is the transaction fee you may discard if change is smaller than dust at this level</source>
