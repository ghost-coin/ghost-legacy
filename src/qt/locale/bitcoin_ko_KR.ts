<TS language="ko_KR" version="2.1">
<context>
    <name>AddressBookPage</name>
    <message>
        <source>Right-click to edit address or label</source>
        <translation>지갑 주소나 라벨을 수정/변경하려면 우클릭을 하십시오.</translation>
    </message>
    <message>
        <source>Create a new address</source>
        <translation>새로운 지갑 주소 생성하기.</translation>
    </message>
    <message>
        <source>&amp;New</source>
        <translation>새 항목(&amp;N)</translation>
    </message>
    <message>
        <source>Copy the currently selected address to the system clipboard</source>
        <translation>현재 선택한 주소를 시스템 클립보드로 복사하기</translation>
    </message>
    <message>
        <source>&amp;Copy</source>
        <translation>복사(&amp;C)</translation>
    </message>
    <message>
        <source>C&amp;lose</source>
        <translation>닫기(&amp;L)</translation>
    </message>
    <message>
        <source>Delete the currently selected address from the list</source>
        <translation>현재 목록에 선택한 주소 삭제</translation>
    </message>
    <message>
        <source>Enter address or label to search</source>
        <translation>검색하려는 주소 또는 라벨 입력</translation>
    </message>
    <message>
        <source>Export the data in the current tab to a file</source>
        <translation>현재 탭에 있는 데이터를 파일로 내보내기</translation>
    </message>
    <message>
        <source>&amp;Export</source>
        <translation>내보내기(&amp;E)</translation>
    </message>
    <message>
        <source>&amp;Delete</source>
        <translation>삭제(&amp;D)</translation>
    </message>
    <message>
        <source>Choose the address to send coins to</source>
        <translation>코인을 보내실 주소를 선택하세요</translation>
    </message>
    <message>
        <source>Choose the address to receive coins with</source>
        <translation>코인을 받으실 주소를 선택하세요</translation>
    </message>
    <message>
        <source>C&amp;hoose</source>
        <translation>선택 (&amp;H)</translation>
    </message>
    <message>
        <source>Sending addresses</source>
        <translation>보내는 주소들</translation>
    </message>
    <message>
        <source>Receiving addresses</source>
        <translation>받는 주소들</translation>
    </message>
    <message>
<<<<<<< HEAD
        <source>These are your Particl addresses for sending payments. Always check the amount and the receiving address before sending coins.</source>
        <translation>비트코인을 보내는 계좌 주소입니다. 코인을 보내기 전에 잔고와 받는 주소를 항상 확인하세요.</translation>
=======
        <source>These are your Bitcoin addresses for sending payments. Always check the amount and the receiving address before sending coins.</source>
        <translation>비트코인을 보내는 계좌 주소입니다. 코인을 보내기 전에 금액과 받는 주소를 항상 확인하세요.</translation>
>>>>>>> 936ef73f
    </message>
    <message>
        <source>These are your Particl addresses for receiving payments. It is recommended to use a new receiving address for each transaction.</source>
        <translation>비트코인을 받을 수 있는 계좌 주소입니다. 매 거래마다 새로운 주소 사용을 권장합니다. </translation>
    </message>
    <message>
        <source>&amp;Copy Address</source>
        <translation>주소 복사(&amp;C)</translation>
    </message>
    <message>
        <source>Copy &amp;Label</source>
        <translation>라벨 복사(&amp;L)</translation>
    </message>
    <message>
        <source>&amp;Edit</source>
        <translation>편집 (&amp;E)</translation>
    </message>
    <message>
        <source>Export Address List</source>
        <translation>주소 목록 내보내기</translation>
    </message>
    <message>
        <source>Comma separated file (*.csv)</source>
        <translation>쉼표로 구분된 파일 (*.csv)</translation>
    </message>
    <message>
        <source>Exporting Failed</source>
        <translation>내보내기 실패</translation>
    </message>
    <message>
        <source>There was an error trying to save the address list to %1. Please try again.</source>
        <translation>%1으로 주소 리스트를 저장하는 동안 오류가 발생했습니다. 다시 시도해주세요.</translation>
    </message>
</context>
<context>
    <name>AddressTableModel</name>
    <message>
        <source>Label</source>
        <translation>라벨</translation>
    </message>
    <message>
        <source>Address</source>
        <translation>주소</translation>
    </message>
    <message>
        <source>(no label)</source>
        <translation>(라벨 없음)</translation>
    </message>
</context>
<context>
    <name>AskPassphraseDialog</name>
    <message>
        <source>Passphrase Dialog</source>
        <translation>암호문 대화상자</translation>
    </message>
    <message>
        <source>Enter passphrase</source>
        <translation>암호 입력하기</translation>
    </message>
    <message>
        <source>New passphrase</source>
        <translation>새로운 암호</translation>
    </message>
    <message>
        <source>Repeat new passphrase</source>
        <translation>새로운 암호 재입력</translation>
    </message>
    <message>
        <source>Show password</source>
        <translation>암호 보이기</translation>
    </message>
    <message>
        <source>Enter the new passphrase to the wallet.&lt;br/&gt;Please use a passphrase of &lt;b&gt;ten or more random characters&lt;/b&gt;, or &lt;b&gt;eight or more words&lt;/b&gt;.</source>
        <translation>지갑에 새로운 암호를 입력하세요.&lt;br/&gt;암호를 &lt;b&gt;열 개 이상의 무작위 글자&lt;/b&gt; 혹은 &lt;b&gt;여덟개 이상의 단어로&lt;b&gt; 정하세요.</translation>
    </message>
    <message>
        <source>Encrypt wallet</source>
        <translation>지갑 암호화</translation>
    </message>
    <message>
        <source>This operation needs your wallet passphrase to unlock the wallet.</source>
        <translation>이 작업은 지갑 잠금해제를 위해 사용자 지갑의 암호가 필요합니다.</translation>
    </message>
    <message>
        <source>Unlock wallet</source>
        <translation>지갑 잠금해제</translation>
    </message>
    <message>
        <source>This operation needs your wallet passphrase to decrypt the wallet.</source>
        <translation>이 작업은 지갑을 복호화하기 위해 사용자 지갑의 암호가 필요합니다.</translation>
    </message>
    <message>
        <source>Decrypt wallet</source>
        <translation>지갑 복호화</translation>
    </message>
    <message>
        <source>Change passphrase</source>
        <translation>암호 변경</translation>
    </message>
    <message>
        <source>Enter the old passphrase and new passphrase to the wallet.</source>
        <translation>지갑의 기존 암호와 새로운 암호를 입력해주세요.</translation>
    </message>
    <message>
        <source>Confirm wallet encryption</source>
        <translation>지갑 암호화 승인</translation>
    </message>
    <message>
        <source>Warning: If you encrypt your wallet and lose your passphrase, you will &lt;b&gt;LOSE ALL OF YOUR PARTICL&lt;/b&gt;!</source>
        <translation>경고: 만약 암호화 된 지갑의 비밀번호를 잃어버릴 경우, &lt;b&gt;모든 비트코인들을 잃어버릴 수 있습니다&lt;/b&gt;!</translation>
    </message>
    <message>
        <source>Are you sure you wish to encrypt your wallet?</source>
        <translation>지갑 암호화를 허용하시겠습니까?</translation>
    </message>
    <message>
        <source>Wallet encrypted</source>
        <translation>지갑 암호화 완료</translation>
    </message>
    <message>
<<<<<<< HEAD
        <source>%1 will close now to finish the encryption process. Remember that encrypting your wallet cannot fully protect your particl from being stolen by malware infecting your computer.</source>
        <translation>암호화 처리 과정을 끝내기 위해 %1을 종료합니다. 지갑 암호화는 컴퓨터로의 멀웨어 감염으로 인한 비트코인 도난을 완전히 방지할 수 없음을 기억하세요.</translation>
=======
        <source>Your wallet is now encrypted. Remember that encrypting your wallet cannot fully protect your bitcoins from being stolen by malware infecting your computer.</source>
        <translation>이제 지갑이 암호화되었습니다. 지갑을 암호화한다고 해서 당신의 컴퓨터를 감염시키는 멀웨어로부터 비트코인을 완전히 보호할 수는 없다는 점을 유념하세요.</translation>
>>>>>>> 936ef73f
    </message>
    <message>
        <source>IMPORTANT: Any previous backups you have made of your wallet file should be replaced with the newly generated, encrypted wallet file. For security reasons, previous backups of the unencrypted wallet file will become useless as soon as you start using the new, encrypted wallet.</source>
        <translation>중요: 본인 지갑 파일에서 만든 예전 백업들은 새로 생성한 암호화된 지갑 파일로 교체해야 합니다. 보안상 이유로, 새 암호화된 지갑을 사용하게 되면 이전에 암호화하지 않은 지갑 파일의 백업은 사용할 수 없게 됩니다.</translation>
    </message>
    <message>
        <source>Wallet encryption failed</source>
        <translation>지갑 암호화 실패</translation>
    </message>
    <message>
        <source>Wallet encryption failed due to an internal error. Your wallet was not encrypted.</source>
        <translation>지갑 암호화가 내부 오류로 인해 실패했습니다.  당신의 지갑은 암호화 되지 않았습니다.</translation>
    </message>
    <message>
        <source>The supplied passphrases do not match.</source>
        <translation>지정한 암호가 일치하지 않습니다.</translation>
    </message>
    <message>
        <source>Wallet unlock failed</source>
        <translation>지갑 잠금해제 실패</translation>
    </message>
    <message>
        <source>The passphrase entered for the wallet decryption was incorrect.</source>
        <translation>지갑 복호화를 위한 암호가 틀렸습니다.</translation>
    </message>
    <message>
        <source>Wallet decryption failed</source>
        <translation>지갑 복호화 실패</translation>
    </message>
    <message>
        <source>Wallet passphrase was successfully changed.</source>
        <translation>지갑 암호가 성공적으로 변경되었습니다.</translation>
    </message>
    <message>
        <source>Warning: The Caps Lock key is on!</source>
        <translation>경고: Caps Lock키가 켜져있습니다!</translation>
    </message>
</context>
<context>
    <name>BanTableModel</name>
    <message>
        <source>IP/Netmask</source>
        <translation>IP주소/넷마스크</translation>
    </message>
    <message>
        <source>Banned Until</source>
        <translation>해당 일정까지 밴됨.</translation>
    </message>
</context>
<context>
    <name>BitcoinGUI</name>
    <message>
        <source>Sign &amp;message...</source>
        <translation>메시지 서명(&amp;M)...</translation>
    </message>
    <message>
        <source>Synchronizing with network...</source>
        <translation>네트워크와 동기화중...</translation>
    </message>
    <message>
        <source>&amp;Overview</source>
        <translation>개요(&amp;O)</translation>
    </message>
    <message>
        <source>Show general overview of wallet</source>
        <translation>지갑의 일반적 개요를 보여줍니다</translation>
    </message>
    <message>
        <source>&amp;Transactions</source>
        <translation>거래(&amp;T)</translation>
    </message>
    <message>
        <source>Browse transaction history</source>
        <translation>거래내역을 검색합니다</translation>
    </message>
    <message>
        <source>E&amp;xit</source>
        <translation>나가기(&amp;X)</translation>
    </message>
    <message>
        <source>Quit application</source>
        <translation>어플리케이션 종료</translation>
    </message>
    <message>
        <source>&amp;About %1</source>
        <translation>%1 정보(&amp;A)</translation>
    </message>
    <message>
        <source>Show information about %1</source>
        <translation>%1 정보를 표시합니다</translation>
    </message>
    <message>
        <source>About &amp;Qt</source>
        <translation>&amp;Qt 정보</translation>
    </message>
    <message>
        <source>Show information about Qt</source>
        <translation>Qt 정보를 표시합니다</translation>
    </message>
    <message>
        <source>&amp;Options...</source>
        <translation>옵션(&amp;O)...</translation>
    </message>
    <message>
        <source>Modify configuration options for %1</source>
        <translation>%1 설정 옵션 수정</translation>
    </message>
    <message>
        <source>&amp;Encrypt Wallet...</source>
        <translation>지갑 암호화(&amp;E)...</translation>
    </message>
    <message>
        <source>&amp;Backup Wallet...</source>
        <translation>지갑 백업(&amp;B)...</translation>
    </message>
    <message>
        <source>&amp;Change Passphrase...</source>
        <translation>암호 변경(&amp;C)...</translation>
    </message>
    <message>
        <source>Open &amp;URI...</source>
        <translation>&amp;URI 열기...</translation>
    </message>
    <message>
        <source>Wallet:</source>
        <translation>지갑:</translation>
    </message>
    <message>
        <source>Click to disable network activity.</source>
        <translation>네트워크 활동을 중지하려면 클릭하세요.</translation>
    </message>
    <message>
        <source>Network activity disabled.</source>
        <translation>네트워크 활동이 정지됨.</translation>
    </message>
    <message>
        <source>Click to enable network activity again.</source>
        <translation>네트워크 활동을 다시 시작하려면 클릭하세요.</translation>
    </message>
    <message>
        <source>Syncing Headers (%1%)...</source>
        <translation>헤더 동기화중 (%1%)...</translation>
    </message>
    <message>
        <source>Reindexing blocks on disk...</source>
        <translation>디스크에서 블록 다시 색인중...</translation>
    </message>
    <message>
        <source>Proxy is &lt;b&gt;enabled&lt;/b&gt;: %1</source>
        <translation>프록시가 &lt;b&gt;활성화&lt;/b&gt; 되었습니다: %1</translation>
    </message>
    <message>
<<<<<<< HEAD
        <source>Send coins to a Particl address</source>
        <translation>비트코인 주소로 코인 전송</translation>
=======
        <source>Send coins to a Bitcoin address</source>
        <translation>비트코인 주소로 코인을 전송합니다</translation>
>>>>>>> 936ef73f
    </message>
    <message>
        <source>Backup wallet to another location</source>
        <translation>지갑을 다른장소에 백업합니다</translation>
    </message>
    <message>
        <source>Change the passphrase used for wallet encryption</source>
        <translation>지갑 암호화에 사용되는 암호를 변경합니다</translation>
    </message>
    <message>
        <source>&amp;Debug window</source>
        <translation>디버그 창(&amp;D)</translation>
    </message>
    <message>
        <source>Open debugging and diagnostic console</source>
        <translation>디버깅 및 진단 콘솔을 엽니다</translation>
    </message>
    <message>
        <source>&amp;Verify message...</source>
        <translation>메시지 검증(&amp;V)...</translation>
    </message>
    <message>
        <source>Particl.</source>
        <translation>비트코인</translation>
    </message>
    <message>
        <source>&amp;Send</source>
        <translation>보내기(&amp;S)</translation>
    </message>
    <message>
        <source>&amp;Receive</source>
        <translation>받기(&amp;R)</translation>
    </message>
    <message>
        <source>&amp;Show / Hide</source>
        <translation>보이기/숨기기(&amp;S)</translation>
    </message>
    <message>
        <source>Show or hide the main Window</source>
        <translation>메인창 보이기 또는 숨기기</translation>
    </message>
    <message>
        <source>Encrypt the private keys that belong to your wallet</source>
        <translation>지갑에 포함된 개인키 암호화하기</translation>
    </message>
    <message>
<<<<<<< HEAD
        <source>Sign messages with your Particl addresses to prove you own them</source>
        <translation>지갑 주소가 본인 소유인지 증명하기 위해 비트코인 주소에 서명할 수 있습니다.</translation>
    </message>
    <message>
        <source>Verify messages to ensure they were signed with specified Particl addresses</source>
        <translation>비트코인 주소의 전자 서명 확인을 위해 첨부된 메시지가 있을 경우 이를 검증할 수 있습니다.</translation>
=======
        <source>Sign messages with your Bitcoin addresses to prove you own them</source>
        <translation>지갑 주소가 본인 소유인지 증명하기 위해 메시지를 서명합니다</translation>
    </message>
    <message>
        <source>Verify messages to ensure they were signed with specified Bitcoin addresses</source>
        <translation>해당 비트코인 주소로 서명되었는지 확인하기 위해 메시지를 검증합니다</translation>
>>>>>>> 936ef73f
    </message>
    <message>
        <source>&amp;File</source>
        <translation>파일(&amp;F)</translation>
    </message>
    <message>
        <source>&amp;Settings</source>
        <translation>설정(&amp;S)</translation>
    </message>
    <message>
        <source>&amp;Help</source>
        <translation>도움말(&amp;H)</translation>
    </message>
    <message>
        <source>Tabs toolbar</source>
        <translation>툴바 색인표</translation>
    </message>
    <message>
<<<<<<< HEAD
        <source>Request payments (generates QR codes and particl: URIs)</source>
        <translation>지불 요청하기 (QR코드와 비트코인이 생성됩니다: URIs)</translation>
=======
        <source>Request payments (generates QR codes and bitcoin: URIs)</source>
        <translation>지불 요청하기 (QR코드와 bitcoin: URI를 생성합니다)</translation>
>>>>>>> 936ef73f
    </message>
    <message>
        <source>Show the list of used sending addresses and labels</source>
        <translation>한번 이상 사용된 보내는 주소와 라벨의 목록을 보여줍니다</translation>
    </message>
    <message>
        <source>Show the list of used receiving addresses and labels</source>
        <translation>한번 이상 사용된 받는 주소와 라벨의 목록을 보여줍니다</translation>
    </message>
    <message>
        <source>Open a particl: URI or payment request</source>
        <translation>particl: URI 또는 지불요청 열기</translation>
    </message>
    <message>
        <source>&amp;Command-line options</source>
        <translation>명령줄 옵션(&amp;C)</translation>
    </message>
    <message numerus="yes">
<<<<<<< HEAD
        <source>%n active connection(s) to Particl network</source>
        <translation><numerusform>비트코인 네트워크에 %n개의 연결이 활성화되어 있습니다.</numerusform></translation>
=======
        <source>%n active connection(s) to Bitcoin network</source>
        <translation><numerusform>비트코인 네트워크에 %n개의 연결 활성화됨</numerusform></translation>
>>>>>>> 936ef73f
    </message>
    <message>
        <source>Indexing blocks on disk...</source>
        <translation>디스크에서 블록 색인중...</translation>
    </message>
    <message>
        <source>Processing blocks on disk...</source>
        <translation>디스크에서 블록 처리중...</translation>
    </message>
    <message numerus="yes">
        <source>Processed %n block(s) of transaction history.</source>
        <translation><numerusform>%n 블록 만큼의 거래 기록이 처리됨.</numerusform></translation>
    </message>
    <message>
        <source>%1 behind</source>
        <translation>%1 뒷처짐</translation>
    </message>
    <message>
        <source>Last received block was generated %1 ago.</source>
        <translation>최근에 받은 블록은 %1 전에 생성되었습니다.</translation>
    </message>
    <message>
        <source>Transactions after this will not yet be visible.</source>
        <translation>이 후의 거래들은 아직 보이지 않을 것입니다.</translation>
    </message>
    <message>
        <source>Error</source>
        <translation>오류</translation>
    </message>
    <message>
        <source>Warning</source>
        <translation>경고</translation>
    </message>
    <message>
        <source>Information</source>
        <translation>정보</translation>
    </message>
    <message>
        <source>Up to date</source>
        <translation>최신의</translation>
    </message>
    <message>
        <source>&amp;Sending addresses</source>
        <translation>보내는 주소(&amp;S)</translation>
    </message>
    <message>
        <source>&amp;Receiving addresses</source>
        <translation>받는 주소(&amp;R)</translation>
    </message>
    <message>
<<<<<<< HEAD
        <source>Show the %1 help message to get a list with possible Particl command-line options</source>
        <translation>사용할 수 있는 비트코인 명령줄 옵션 목록을 가져오기 위해 %1 도움말 메시지를 표시합니다.</translation>
=======
        <source>Show the %1 help message to get a list with possible Bitcoin command-line options</source>
        <translation>사용할 수 있는 비트코인 명령줄 옵션 목록을 가져오기 위해 %1 도움말 메시지를 표시합니다</translation>
    </message>
    <message>
        <source>&amp;Window</source>
        <translation>창(&amp;W)</translation>
    </message>
    <message>
        <source>Minimize</source>
        <translation>최소화</translation>
    </message>
    <message>
        <source>Zoom</source>
        <translation>최대화</translation>
    </message>
    <message>
        <source>Restore</source>
        <translation>복원</translation>
    </message>
    <message>
        <source>Main Window</source>
        <translation>메인창</translation>
>>>>>>> 936ef73f
    </message>
    <message>
        <source>%1 client</source>
        <translation>%1 클라이언트</translation>
    </message>
    <message>
        <source>Connecting to peers...</source>
        <translation>피어에 연결중...</translation>
    </message>
    <message>
        <source>Catching up...</source>
        <translation>블록 따라잡기...</translation>
    </message>
    <message>
        <source>Date: %1
</source>
        <translation>날짜: %1
</translation>
    </message>
    <message>
        <source>Amount: %1
</source>
        <translation>금액: %1
</translation>
    </message>
    <message>
        <source>Wallet: %1
</source>
        <translation>지갑: %1
</translation>
    </message>
    <message>
        <source>Type: %1
</source>
        <translation>종류: %1
</translation>
    </message>
    <message>
        <source>Label: %1
</source>
        <translation>라벨: %1
</translation>
    </message>
    <message>
        <source>Address: %1
</source>
        <translation>주소: %1
</translation>
    </message>
    <message>
        <source>Sent transaction</source>
        <translation>발송된 거래</translation>
    </message>
    <message>
        <source>Incoming transaction</source>
        <translation>들어오고 있는 거래</translation>
    </message>
    <message>
        <source>HD key generation is &lt;b&gt;enabled&lt;/b&gt;</source>
        <translation>HD 키 생성이 &lt;b&gt;활성화되었습니다&lt;/b&gt;</translation>
    </message>
    <message>
        <source>HD key generation is &lt;b&gt;disabled&lt;/b&gt;</source>
        <translation>HD 키 생성이 &lt;b&gt;비활성화되었습니다&lt;/b&gt;</translation>
    </message>
    <message>
        <source>Private key &lt;b&gt;disabled&lt;/b&gt;</source>
        <translation>개인키 &lt;b&gt;비활성화됨&lt;/b&gt;</translation>
    </message>
    <message>
        <source>Wallet is &lt;b&gt;encrypted&lt;/b&gt; and currently &lt;b&gt;unlocked&lt;/b&gt;</source>
        <translation>지갑이 &lt;b&gt;암호화&lt;/b&gt; 되었고 현재 &lt;b&gt;잠금해제&lt;/b&gt; 되었습니다</translation>
    </message>
    <message>
        <source>Wallet is &lt;b&gt;encrypted&lt;/b&gt; and currently &lt;b&gt;locked&lt;/b&gt;</source>
        <translation>지갑이 &lt;b&gt;암호화&lt;/b&gt; 되었고 현재 &lt;b&gt;잠겨져&lt;/b&gt; 있습니다</translation>
    </message>
    <message>
        <source>A fatal error occurred. Particl can no longer continue safely and will quit.</source>
        <translation>치명적인 오류가 발생했습니다. 비트코인을 더이상 안전하게 진행할 수 없어 곧 종료합니다.</translation>
    </message>
</context>
<context>
    <name>CoinControlDialog</name>
    <message>
        <source>Coin Selection</source>
        <translation>코인 선택</translation>
    </message>
    <message>
        <source>Quantity:</source>
        <translation>수량:</translation>
    </message>
    <message>
        <source>Bytes:</source>
        <translation>바이트:</translation>
    </message>
    <message>
        <source>Amount:</source>
        <translation>금액:</translation>
    </message>
    <message>
        <source>Fee:</source>
        <translation>수수료:</translation>
    </message>
    <message>
        <source>Dust:</source>
        <translation>더스트:</translation>
    </message>
    <message>
        <source>After Fee:</source>
        <translation>수수료 이후:</translation>
    </message>
    <message>
        <source>Change:</source>
        <translation>잔돈:</translation>
    </message>
    <message>
        <source>(un)select all</source>
        <translation>모두 선택(하지 않음)</translation>
    </message>
    <message>
        <source>Tree mode</source>
        <translation>트리 모드</translation>
    </message>
    <message>
        <source>List mode</source>
        <translation>리스트 모드</translation>
    </message>
    <message>
        <source>Amount</source>
        <translation>거래액</translation>
    </message>
    <message>
        <source>Received with label</source>
        <translation>입금과 함께 수신된 라벨</translation>
    </message>
    <message>
        <source>Received with address</source>
        <translation>입금과 함께 수신된 주소</translation>
    </message>
    <message>
        <source>Date</source>
        <translation>날짜</translation>
    </message>
    <message>
        <source>Confirmations</source>
        <translation>확인</translation>
    </message>
    <message>
        <source>Confirmed</source>
        <translation>확인됨</translation>
    </message>
    <message>
        <source>Copy address</source>
        <translation>주소 복사</translation>
    </message>
    <message>
        <source>Copy label</source>
        <translation>라벨 복사</translation>
    </message>
    <message>
        <source>Copy amount</source>
        <translation>금액 복사</translation>
    </message>
    <message>
        <source>Copy transaction ID</source>
        <translation>거래 아이디 복사</translation>
    </message>
    <message>
        <source>Lock unspent</source>
        <translation>사용되지 않은 주소를 잠금 처리합니다.</translation>
    </message>
    <message>
        <source>Unlock unspent</source>
        <translation>사용되지 않은 주소를 잠금 해제합니다. </translation>
    </message>
    <message>
        <source>Copy quantity</source>
        <translation>수량 복사</translation>
    </message>
    <message>
        <source>Copy fee</source>
        <translation>수수료 복사</translation>
    </message>
    <message>
        <source>Copy after fee</source>
        <translation>수수료 이후 복사</translation>
    </message>
    <message>
        <source>Copy bytes</source>
        <translation>bytes 복사</translation>
    </message>
    <message>
        <source>Copy dust</source>
        <translation>더스트 복사</translation>
    </message>
    <message>
        <source>Copy change</source>
        <translation>잔돈 복사</translation>
    </message>
    <message>
        <source>(%1 locked)</source>
        <translation>(%1 잠금)</translation>
    </message>
    <message>
        <source>yes</source>
        <translation>예</translation>
    </message>
    <message>
        <source>no</source>
        <translation>아니요</translation>
    </message>
    <message>
        <source>This label turns red if any recipient receives an amount smaller than the current dust threshold.</source>
        <translation>수령인이 현재 더스트 임계값보다 작은 양을 수신하면 이 라벨이 빨간색으로 변합니다.</translation>
    </message>
    <message>
        <source>Can vary +/- %1 satoshi(s) per input.</source>
        <translation>입력마다 +/- %1 사토시가 변할 수 있습니다.</translation>
    </message>
    <message>
        <source>(no label)</source>
        <translation>(라벨 없음)</translation>
    </message>
    <message>
        <source>change from %1 (%2)</source>
        <translation>%1로부터 변경 (%2)</translation>
    </message>
    <message>
        <source>(change)</source>
        <translation>(잔돈)</translation>
    </message>
</context>
<context>
    <name>EditAddressDialog</name>
    <message>
        <source>Edit Address</source>
        <translation>주소 편집</translation>
    </message>
    <message>
        <source>&amp;Label</source>
        <translation>라벨(&amp;L)</translation>
    </message>
    <message>
        <source>The label associated with this address list entry</source>
        <translation>현재 선택된 주소 필드의 제목입니다. </translation>
    </message>
    <message>
        <source>The address associated with this address list entry. This can only be modified for sending addresses.</source>
        <translation>본 주소록 입력은 주소와 연계되었습니다.  이것은 보내는 주소들에서만 변경될수 있습니다.</translation>
    </message>
    <message>
        <source>&amp;Address</source>
        <translation>주소(&amp;A)</translation>
    </message>
    <message>
        <source>New sending address</source>
        <translation>새 보내는 주소</translation>
    </message>
    <message>
        <source>Edit receiving address</source>
        <translation>받는 주소 편집</translation>
    </message>
    <message>
        <source>Edit sending address</source>
        <translation>보내는 주소 편집</translation>
    </message>
    <message>
        <source>The entered address "%1" is not a valid Particl address.</source>
        <translation>입력한 "%1" 주소는 올바른 비트코인 주소가 아닙니다.</translation>
    </message>
    <message>
        <source>Address "%1" already exists as a receiving address with label "%2" and so cannot be added as a sending address.</source>
        <translation>주소 "%1"은 이미 라벨 "%2"로 받는 주소에 존재하여 보내는 주소로 추가될 수 없습니다.</translation>
    </message>
    <message>
        <source>The entered address "%1" is already in the address book with label "%2".</source>
        <translation>입력된 주소 "%1"은 라벨 "%2"로 이미 주소록에 있습니다.</translation>
    </message>
    <message>
        <source>Could not unlock wallet.</source>
        <translation>지갑을 잠금해제 할 수 없습니다.</translation>
    </message>
    <message>
        <source>New key generation failed.</source>
        <translation>새로운 키 생성이 실패하였습니다.</translation>
    </message>
</context>
<context>
    <name>FreespaceChecker</name>
    <message>
        <source>A new data directory will be created.</source>
        <translation>새로운 데이터 폴더가 생성됩니다.</translation>
    </message>
    <message>
        <source>name</source>
        <translation>이름</translation>
    </message>
    <message>
        <source>Directory already exists. Add %1 if you intend to create a new directory here.</source>
        <translation>폴더가 이미 존재합니다. 새로운 폴더 생성을 원한다면 %1 명령어를 추가하세요. </translation>
    </message>
    <message>
        <source>Path already exists, and is not a directory.</source>
        <translation>경로가 이미 존재합니다. 그리고 그것은 폴더가 아닙니다.</translation>
    </message>
    <message>
        <source>Cannot create data directory here.</source>
        <translation>데이터 폴더를 여기에 생성할 수 없습니다.</translation>
    </message>
</context>
<context>
    <name>HelpMessageDialog</name>
    <message>
        <source>version</source>
        <translation>버전</translation>
    </message>
    <message>
        <source>(%1-bit)</source>
        <translation>(%1-비트)</translation>
    </message>
    <message>
        <source>About %1</source>
        <translation>%1 정보</translation>
    </message>
    <message>
        <source>Command-line options</source>
        <translation>명령줄 옵션</translation>
    </message>
</context>
<context>
    <name>Intro</name>
    <message>
        <source>Welcome</source>
        <translation>환영합니다</translation>
    </message>
    <message>
        <source>Welcome to %1.</source>
        <translation>%1에 오신것을 환영합니다.</translation>
    </message>
    <message>
        <source>As this is the first time the program is launched, you can choose where %1 will store its data.</source>
        <translation>프로그램이 처음으로 실행되고 있습니다. %1가 어디에 데이터를 저장할지 선택할 수 있습니다. </translation>
    </message>
    <message>
        <source>When you click OK, %1 will begin to download and process the full %4 block chain (%2GB) starting with the earliest transactions in %3 when %4 initially launched.</source>
        <translation>확인을 클릭하면 %1은 모든 %4블록 체인 (%2GB) 장부를 %3 안에 다운로드하고 처리하기 시작합니다.  이는 %4가 시작될 때 생성된 가장 오래된 트랜잭션부터 시작합니다.</translation>
    </message>
    <message>
        <source>This initial synchronisation is very demanding, and may expose hardware problems with your computer that had previously gone unnoticed. Each time you run %1, it will continue downloading where it left off.</source>
        <translation>초기 동기화는 매우 오래 걸리며 이전에는 본 적 없는  하드웨어 문제가 발생할 수 있습니다. %1을 실행할 때마다 중단 된 곳에서 다시 계속 다운로드 됩니다.</translation>
    </message>
    <message>
        <source>If you have chosen to limit block chain storage (pruning), the historical data must still be downloaded and processed, but will be deleted afterward to keep your disk usage low.</source>
        <translation>블록 체인 저장 영역 (블록축소)을 제한하도록 선택한 경우, 이력 데이터는 계속해서 다운로드 및 처리 되어야 하지만 차후 디스크 용량을 줄이기 위해 삭제됩니다.</translation>
    </message>
    <message>
        <source>Use the default data directory</source>
        <translation>기본 데이터 폴더를 사용하기</translation>
    </message>
    <message>
        <source>Use a custom data directory:</source>
        <translation>커스텀 데이터 폴더 사용:</translation>
    </message>
    <message>
        <source>Particl.</source>
        <translation>비트코인</translation>
    </message>
    <message>
        <source>At least %1 GB of data will be stored in this directory, and it will grow over time.</source>
        <translation>최소 %1 GB의 데이터가 이 디렉토리에 저장되며 시간이 지남에 따라 증가할 것입니다.</translation>
    </message>
    <message>
        <source>Approximately %1 GB of data will be stored in this directory.</source>
        <translation>약 %1 GB의 데이터가 이 디렉토리에 저장됩니다.</translation>
    </message>
    <message>
<<<<<<< HEAD
        <source>%1 will download and store a copy of the Particl block chain.</source>
        <translation>%1은 Particl 블록 체인의 사본을 다운로드하여 저장합니다.</translation>
=======
        <source>%1 will download and store a copy of the Bitcoin block chain.</source>
        <translation>%1은 비트코인 블록체인의 사본을 다운로드하여 저장합니다.</translation>
>>>>>>> 936ef73f
    </message>
    <message>
        <source>The wallet will also be stored in this directory.</source>
        <translation>지갑도 이 디렉토리에 저장됩니다.</translation>
    </message>
    <message>
        <source>Error: Specified data directory "%1" cannot be created.</source>
        <translation>오류: 지정한 데이터 디렉토리 "%1" 를 생성할 수 없습니다.</translation>
    </message>
    <message>
        <source>Error</source>
        <translation>오류</translation>
    </message>
    <message numerus="yes">
        <source>%n GB of free space available</source>
        <translation><numerusform>%n GB 사용가능</numerusform></translation>
    </message>
    <message numerus="yes">
        <source>(of %n GB needed)</source>
        <translation><numerusform>(%n GB가 필요)</numerusform></translation>
    </message>
</context>
<context>
    <name>ModalOverlay</name>
    <message>
        <source>Form</source>
        <translation>유형</translation>
    </message>
    <message>
        <source>Recent transactions may not yet be visible, and therefore your wallet's balance might be incorrect. This information will be correct once your wallet has finished synchronizing with the particl network, as detailed below.</source>
        <translation>최근 거래는 아직 보이지 않을 것입니다, 그러므로 당신의 지갑의 잔액이 틀릴 수도 있습니다. 이 정보는 비트코인 네트워크와 완전한 동기화가 완료되면 아래의 설명과 같이 정확해집니다.</translation>
    </message>
    <message>
        <source>Attempting to spend particl that are affected by not-yet-displayed transactions will not be accepted by the network.</source>
        <translation>아직 표시되지 않은 거래의 영향을 받는 비트코인을 사용하려고 하는 것은 네트워크에서 허가되지 않습니다.</translation>
    </message>
    <message>
        <source>Number of blocks left</source>
        <translation>남은 블록의 수</translation>
    </message>
    <message>
        <source>Unknown...</source>
        <translation>알수없음...</translation>
    </message>
    <message>
        <source>Last block time</source>
        <translation>최종 블록 시각</translation>
    </message>
    <message>
        <source>Progress</source>
        <translation>진행</translation>
    </message>
    <message>
        <source>Progress increase per hour</source>
        <translation>시간당 진행 증가율</translation>
    </message>
    <message>
        <source>calculating...</source>
        <translation>계산중...</translation>
    </message>
    <message>
        <source>Estimated time left until synced</source>
        <translation>동기화 완료까지 예상 시간</translation>
    </message>
    <message>
        <source>Hide</source>
        <translation>숨기기</translation>
    </message>
    <message>
        <source>Unknown. Syncing Headers (%1)...</source>
        <translation>알수없음. 헤더 동기화중 (%1)...</translation>
    </message>
</context>
<context>
    <name>OpenURIDialog</name>
    <message>
        <source>Open URI</source>
        <translation>URI 열기</translation>
    </message>
    <message>
        <source>Open payment request from URI or file</source>
        <translation>지불 요청 URI 또는 파일 열기</translation>
    </message>
    <message>
        <source>URI:</source>
        <translation>URI:</translation>
    </message>
    <message>
        <source>Select payment request file</source>
        <translation>지불 요청 파일을 선택하세요</translation>
    </message>
    <message>
        <source>Select payment request file to open</source>
        <translation>지불 요청 파일을 열기 위해서 선택하세요</translation>
    </message>
</context>
<context>
    <name>OptionsDialog</name>
    <message>
        <source>Options</source>
        <translation>환경설정</translation>
    </message>
    <message>
        <source>&amp;Main</source>
        <translation>메인(&amp;M)</translation>
    </message>
    <message>
        <source>Automatically start %1 after logging in to the system.</source>
        <translation>시스템 로그인후에 %1을 자동으로 시작합니다.</translation>
    </message>
    <message>
        <source>&amp;Start %1 on system login</source>
        <translation>시스템 로그인시 %1 시작(&amp;S)</translation>
    </message>
    <message>
        <source>Size of &amp;database cache</source>
        <translation>데이터베이스 캐시 크기(&amp;D)</translation>
    </message>
    <message>
        <source>Number of script &amp;verification threads</source>
        <translation>스크립트 인증 쓰레드의 개수(&amp;V)</translation>
    </message>
    <message>
        <source>IP address of the proxy (e.g. IPv4: 127.0.0.1 / IPv6: ::1)</source>
        <translation>프록시 아이피 주소 (예. IPv4:127.0.0.1 / IPv6: ::1)</translation>
    </message>
    <message>
        <source>Shows if the supplied default SOCKS5 proxy is used to reach peers via this network type.</source>
        <translation>제공된 기본 SOCKS5 프록시가 이 네트워크 유형을 통해 피어에 도달하는 경우 표시됩니다.</translation>
    </message>
    <message>
        <source>Use separate SOCKS&amp;5 proxy to reach peers via Tor hidden services:</source>
        <translation>Tor 서비스를 이용하여 피어에게 연결하기 위해 분리된 SOCKS5 프록시 사용:</translation>
    </message>
    <message>
        <source>Hide the icon from the system tray.</source>
        <translation>시스템 트레이 로 부터 아이콘 숨기기</translation>
    </message>
    <message>
        <source>&amp;Hide tray icon</source>
        <translation>트레이 아이콘 숨기기(&amp;H)</translation>
    </message>
    <message>
        <source>Minimize instead of exit the application when the window is closed. When this option is enabled, the application will be closed only after selecting Exit in the menu.</source>
        <translation>창을 닫으면 종료 대신 트레이로 보내기. 이 옵션을 활성화하면 메뉴에서 종료를 선택한 후에만 어플리케이션이 종료됩니다.</translation>
    </message>
    <message>
        <source>Third party URLs (e.g. a block explorer) that appear in the transactions tab as context menu items. %s in the URL is replaced by transaction hash. Multiple URLs are separated by vertical bar |.</source>
        <translation>서드-파티 URLs (예. 블록 탐색기)는 거래 탭의 컨텍스트 메뉴에 나타납니다. URL의 %s는 거래 해시값으로 대체됩니다. 여러 URLs는 수직 바 | 에서 나누어 집니다.</translation>
    </message>
    <message>
        <source>Open the %1 configuration file from the working directory.</source>
        <translation>작업 디렉토리에서 %1 설정 파일을 엽니다.</translation>
    </message>
    <message>
        <source>Open Configuration File</source>
        <translation>설정 파일 열기</translation>
    </message>
    <message>
        <source>Reset all client options to default.</source>
        <translation>모든 클라이언트 옵션을 기본값으로 재설정합니다.</translation>
    </message>
    <message>
        <source>&amp;Reset Options</source>
        <translation>옵션 재설정(&amp;R)</translation>
    </message>
    <message>
        <source>&amp;Network</source>
        <translation>네트워크(&amp;N)</translation>
    </message>
    <message>
        <source>Disables some advanced features but all blocks will still be fully validated. Reverting this setting requires re-downloading the entire blockchain. Actual disk usage may be somewhat higher.</source>
        <translation>일부분의 고급 기능을 취소 하지만 모든 블록들은 검증될 것입니다. 이 설정을 되돌리려면 처음부터 블록체인을 다시 다운로드 받아야 합니다. 실제 디스크 사용량은 더 많을수도 있습니다.</translation>
    </message>
    <message>
        <source>Prune &amp;block storage to</source>
        <translation>블록 데이터를 지정된 크기로 축소합니다: </translation>
    </message>
    <message>
        <source>GB</source>
        <translation>GB</translation>
    </message>
    <message>
        <source>Reverting this setting requires re-downloading the entire blockchain.</source>
        <translation>이 설정을 되돌리려면 처음주터 블록체인을 다시 다운로드 받아야 합니다.</translation>
    </message>
    <message>
        <source>MiB</source>
        <translation>MiB</translation>
    </message>
    <message>
        <source>(0 = auto, &lt;0 = leave that many cores free)</source>
        <translation>(0 = 자동, &lt;0 = 지정된 코어 개수만큼 사용 안함)</translation>
    </message>
    <message>
        <source>W&amp;allet</source>
        <translation>지갑(&amp;A)</translation>
    </message>
    <message>
        <source>Expert</source>
        <translation>전문가</translation>
    </message>
    <message>
        <source>Enable coin &amp;control features</source>
        <translation>코인 상세 제어기능을 활성화합니다 (&amp;C)</translation>
    </message>
    <message>
        <source>If you disable the spending of unconfirmed change, the change from a transaction cannot be used until that transaction has at least one confirmation. This also affects how your balance is computed.</source>
        <translation>검증되지 않은 잔돈 쓰기를 비활성화하면 거래가 적어도 1회 이상 검증되기 전까지 그 거래의 거스름돈은 사용할 수 없습니다. 이는 잔액 계산 방법에도 영향을 미칩니다.</translation>
    </message>
    <message>
        <source>&amp;Spend unconfirmed change</source>
        <translation>검증되지 않은 잔돈 쓰기 (&amp;S)</translation>
    </message>
    <message>
<<<<<<< HEAD
        <source>Automatically open the Particl client port on the router. This only works when your router supports UPnP and it is enabled.</source>
        <translation>라우터에서 Particl 클라이언트 포트를 자동적으로 엽니다. 라우터에서 UPnP를 지원하고 활성화 했을 경우에만 동작합니다.</translation>
=======
        <source>Automatically open the Bitcoin client port on the router. This only works when your router supports UPnP and it is enabled.</source>
        <translation>라우터에서 비트코인 클라이언트 포트를 자동적으로 엽니다. 라우터에서 UPnP를 지원하고 활성화 했을 경우에만 동작합니다.</translation>
>>>>>>> 936ef73f
    </message>
    <message>
        <source>Map port using &amp;UPnP</source>
        <translation>&amp;UPnP를 이용해 포트 매핑</translation>
    </message>
    <message>
        <source>Accept connections from outside.</source>
        <translation>외부로부터의 연결을 승인합니다.</translation>
    </message>
    <message>
        <source>Allow incomin&amp;g connections</source>
        <translation>연결 요청을 허용 (&amp;G)</translation>
    </message>
    <message>
<<<<<<< HEAD
        <source>Connect to the Particl network through a SOCKS5 proxy.</source>
        <translation>SOCKS5 프록시를 통해 비트코인 네트워크 연결</translation>
=======
        <source>Connect to the Bitcoin network through a SOCKS5 proxy.</source>
        <translation>SOCKS5 프록시를 통해 비트코인 네트워크에 연결합니다.</translation>
>>>>>>> 936ef73f
    </message>
    <message>
        <source>&amp;Connect through SOCKS5 proxy (default proxy):</source>
        <translation>SOCKS5 프록시를 거쳐 연결합니다(&amp;C) (기본 프록시):</translation>
    </message>
    <message>
        <source>Proxy &amp;IP:</source>
        <translation>프록시 &amp;IP:</translation>
    </message>
    <message>
        <source>&amp;Port:</source>
        <translation>포트(&amp;P):</translation>
    </message>
    <message>
        <source>Port of the proxy (e.g. 9050)</source>
        <translation>프록시의 포트번호 (예: 9050)</translation>
    </message>
    <message>
        <source>Used for reaching peers via:</source>
        <translation>피어에 연결하기 위해 사용된 방법:</translation>
    </message>
    <message>
        <source>IPv4</source>
        <translation>IPv4</translation>
    </message>
    <message>
        <source>IPv6</source>
        <translation>IPv6</translation>
    </message>
    <message>
        <source>Tor</source>
        <translation>Tor</translation>
    </message>
    <message>
<<<<<<< HEAD
        <source>Connect to the Particl network through a separate SOCKS5 proxy for Tor hidden services.</source>
        <translation>Tor 서비스를 경유하여 비트코인 네트워크에 연결하기 위해 분리된 SOCKS5 프록시를 사용.</translation>
=======
        <source>Connect to the Bitcoin network through a separate SOCKS5 proxy for Tor hidden services.</source>
        <translation>Tor 서비스를 경유하여 비트코인 네트워크에 연결하기 위해 분리된 SOCKS5 프록시를 사용합니다.</translation>
>>>>>>> 936ef73f
    </message>
    <message>
        <source>&amp;Window</source>
        <translation>창(&amp;W)</translation>
    </message>
    <message>
        <source>Show only a tray icon after minimizing the window.</source>
        <translation>창을 최소화 하면 트레이에 아이콘만 표시합니다.</translation>
    </message>
    <message>
        <source>&amp;Minimize to the tray instead of the taskbar</source>
        <translation>작업 표시줄 대신 트레이로 최소화(&amp;M)</translation>
    </message>
    <message>
        <source>M&amp;inimize on close</source>
        <translation>닫을때 최소화(&amp;I)</translation>
    </message>
    <message>
        <source>&amp;Display</source>
        <translation>표시(&amp;D)</translation>
    </message>
    <message>
        <source>User Interface &amp;language:</source>
        <translation>사용자 인터페이스 언어(&amp;L):</translation>
    </message>
    <message>
        <source>The user interface language can be set here. This setting will take effect after restarting %1.</source>
        <translation>사용자 인터페이스 언어를 여기서 설정할 수 있습니다. 이 설정은 %1을 다시 시작할때 적용됩니다.</translation>
    </message>
    <message>
        <source>&amp;Unit to show amounts in:</source>
        <translation>금액을 표시할 단위(&amp;U):</translation>
    </message>
    <message>
        <source>Choose the default subdivision unit to show in the interface and when sending coins.</source>
        <translation>인터페이스에 표시하고 코인을 보낼때 사용할 기본 최소화 단위를 선택하십시오.</translation>
    </message>
    <message>
        <source>Whether to show coin control features or not.</source>
        <translation>코인 상세 제어기능에 대한 표시 여부를 선택할 수 있습니다.</translation>
    </message>
    <message>
        <source>&amp;Third party transaction URLs</source>
        <translation>제 3자 거래 URL들 (&amp;T)</translation>
    </message>
    <message>
        <source>Options set in this dialog are overridden by the command line or in the configuration file:</source>
        <translation>이 다이얼로그에서 설정한 옵션은 커맨드라인이나 설정파일에 의해 바뀔수 있습니다:</translation>
    </message>
    <message>
        <source>&amp;OK</source>
        <translation>확인(&amp;O)</translation>
    </message>
    <message>
        <source>&amp;Cancel</source>
        <translation>취소(&amp;C)</translation>
    </message>
    <message>
        <source>default</source>
        <translation>기본값</translation>
    </message>
    <message>
        <source>none</source>
        <translation>없음</translation>
    </message>
    <message>
        <source>Confirm options reset</source>
        <translation>옵션 초기화를 확인</translation>
    </message>
    <message>
        <source>Client restart required to activate changes.</source>
        <translation>변경 사항을 적용하기 위해서는 프로그램이 종료 후 재시작되어야 합니다.</translation>
    </message>
    <message>
        <source>Client will be shut down. Do you want to proceed?</source>
        <translation>클라이언트가 종료됩니다, 계속 진행하시겠습니까?</translation>
    </message>
    <message>
        <source>Configuration options</source>
        <translation>설정 옵션</translation>
    </message>
    <message>
        <source>The configuration file is used to specify advanced user options which override GUI settings. Additionally, any command-line options will override this configuration file.</source>
        <translation>설정 파일은 GUI 설정을 우선하는 고급 사용자 옵션을 지정하는 데 사용됩니다. 또한 모든 명령 줄 옵션이 설정 파일보다 우선합니다.</translation>
    </message>
    <message>
        <source>Error</source>
        <translation>오류</translation>
    </message>
    <message>
        <source>The configuration file could not be opened.</source>
        <translation>설정 파일을 열 수 없습니다.</translation>
    </message>
    <message>
        <source>This change would require a client restart.</source>
        <translation>이 변경 사항 적용을 위해 프로그램 재시작이 필요합니다. </translation>
    </message>
    <message>
        <source>The supplied proxy address is invalid.</source>
        <translation>지정한 프록시 주소가 잘못되었습니다.</translation>
    </message>
</context>
<context>
    <name>OverviewPage</name>
    <message>
        <source>Form</source>
        <translation>유형</translation>
    </message>
    <message>
        <source>The displayed information may be out of date. Your wallet automatically synchronizes with the Particl network after a connection is established, but this process has not completed yet.</source>
        <translation>표시된 정보가 오래된 것 같습니다. 비트코인 네트워크에 연결하고 난 다음에 지갑을 자동으로 동기화 하지만, 아직 과정이 끝나지는 않았습니다.</translation>
    </message>
    <message>
        <source>Watch-only:</source>
        <translation>조회전용:</translation>
    </message>
    <message>
        <source>Available:</source>
        <translation>사용 가능:</translation>
    </message>
    <message>
        <source>Your current spendable balance</source>
        <translation>당신의 현재 사용 가능한 잔액</translation>
    </message>
    <message>
        <source>Pending:</source>
        <translation>미확정:</translation>
    </message>
    <message>
        <source>Total of transactions that have yet to be confirmed, and do not yet count toward the spendable balance</source>
        <translation>아직 확인되지 않아 사용가능한 잔액에 반영되지 않은 거래 총액</translation>
    </message>
    <message>
        <source>Immature:</source>
        <translation>아직 사용 불가능:</translation>
    </message>
    <message>
        <source>Mined balance that has not yet matured</source>
        <translation>아직 사용 가능하지 않은 채굴된 잔액</translation>
    </message>
    <message>
        <source>Balances</source>
        <translation>잔액</translation>
    </message>
    <message>
        <source>Total:</source>
        <translation>총액:</translation>
    </message>
    <message>
        <source>Your current total balance</source>
        <translation>당신의 현재 총액</translation>
    </message>
    <message>
        <source>Your current balance in watch-only addresses</source>
        <translation>조회전용 주소의 현재 잔액</translation>
    </message>
    <message>
        <source>Spendable:</source>
        <translation>사용가능:</translation>
    </message>
    <message>
        <source>Recent transactions</source>
        <translation>최근 거래</translation>
    </message>
    <message>
        <source>Unconfirmed transactions to watch-only addresses</source>
        <translation>조회전용 주소의 검증되지 않은 거래</translation>
    </message>
    <message>
        <source>Mined balance in watch-only addresses that has not yet matured</source>
        <translation>조회전용 주소의 채굴된 잔액 중 사용가능하지 않은 금액</translation>
    </message>
    <message>
        <source>Current total balance in watch-only addresses</source>
        <translation>조회전용 주소의 현재 잔액</translation>
    </message>
</context>
<context>
    <name>PaymentServer</name>
    <message>
        <source>Payment request error</source>
        <translation>지불 요청 오류</translation>
    </message>
    <message>
<<<<<<< HEAD
        <source>Cannot start particl: click-to-pay handler</source>
        <translation>비트코인을 시작할 수 없습니다: 지급제어기를 클릭하세요</translation>
=======
        <source>Cannot start bitcoin: click-to-pay handler</source>
        <translation>bitcoin: 핸들러를 시작할 수 없음</translation>
>>>>>>> 936ef73f
    </message>
    <message>
        <source>URI handling</source>
        <translation>URI 핸들링</translation>
    </message>
    <message>
        <source>'particl://' is not a valid URI. Use 'particl:' instead.</source>
        <translation>'particl://"은 잘못된 URI입니다. 'particl:'을 사용하십시오.</translation>
    </message>
    <message>
        <source>You are using a BIP70 URL which will be unsupported in the future.</source>
        <translation>지금 사용하고 있는 BIP70 URL은 나중에 지원되지 않을 수 있습니다.</translation>
    </message>
    <message>
        <source>Payment request fetch URL is invalid: %1</source>
        <translation>지불 요청의 URL이 올바르지 않습니다: %1</translation>
    </message>
    <message>
        <source>Cannot process payment request because BIP70 support was not compiled in.</source>
        <translation>BIP70 기능이 포함되지 않아서 지불 요청을 처리할 수 없습니다.</translation>
    </message>
    <message>
        <source>Invalid payment address %1</source>
        <translation>잘못된 지불 주소 %1</translation>
    </message>
    <message>
        <source>URI cannot be parsed! This can be caused by an invalid Particl address or malformed URI parameters.</source>
        <translation>URI의 파싱에 문제가 발생했습니다. 잘못된 비트코인 주소나 URI 파라미터 구성에 오류가 존재할 수 있습니다.</translation>
    </message>
    <message>
        <source>Payment request file handling</source>
        <translation>지불 요청 파일 처리중</translation>
    </message>
    <message>
        <source>Payment request file cannot be read! This can be caused by an invalid payment request file.</source>
        <translation>지불 요청 파일을 읽을 수 없습니다. 이것은 잘못된 지불 요청 파일에 의해 발생하는 오류일 수 있습니다.</translation>
    </message>
    <message>
        <source>Payment request rejected</source>
        <translation>지불 요청이 거부됨</translation>
    </message>
    <message>
        <source>Payment request network doesn't match client network.</source>
        <translation>지불 요청 네트워크가 클라이언트 네트워크와 일치하지 않습니다.</translation>
    </message>
    <message>
        <source>Payment request expired.</source>
        <translation>지불 요청이 만료되었습니다.</translation>
    </message>
    <message>
        <source>Payment request is not initialized.</source>
        <translation>지불 요청이 초기화 되지 않았습니다.</translation>
    </message>
    <message>
        <source>Unverified payment requests to custom payment scripts are unsupported.</source>
        <translation>임의로 변경한 결제 스크립트 기반의 지불 요청 양식은 검증되기 전까지는 지원되지 않습니다.</translation>
    </message>
    <message>
        <source>Invalid payment request.</source>
        <translation>잘못된 지불 요청입니다.</translation>
    </message>
    <message>
        <source>Requested payment amount of %1 is too small (considered dust).</source>
        <translation>요청한 금액 %1의 양이 너무 적습니다. (더스트로 간주)</translation>
    </message>
    <message>
        <source>Refund from %1</source>
        <translation>%1 으로부터의 환불</translation>
    </message>
    <message>
        <source>Payment request %1 is too large (%2 bytes, allowed %3 bytes).</source>
        <translation>지불 요청 %1은 너무 큽니다 (%2 바이트, %3 바이트까지 허용됩니다).</translation>
    </message>
    <message>
        <source>Error communicating with %1: %2</source>
        <translation>%1과의 통신 오류: %2</translation>
    </message>
    <message>
        <source>Payment request cannot be parsed!</source>
        <translation>지불요청을 파싱할 수 없습니다.</translation>
    </message>
    <message>
        <source>Bad response from server %1</source>
        <translation>서버 %1로 부터 잘못된 반응</translation>
    </message>
    <message>
        <source>Network request error</source>
        <translation>네트워크 요청 오류</translation>
    </message>
    <message>
        <source>Payment acknowledged</source>
        <translation>지불이 승인됨</translation>
    </message>
</context>
<context>
    <name>PeerTableModel</name>
    <message>
        <source>User Agent</source>
        <translation>유저 에이전트</translation>
    </message>
    <message>
        <source>Node/Service</source>
        <translation>노드/서비스</translation>
    </message>
    <message>
        <source>NodeId</source>
        <translation>노드 ID</translation>
    </message>
    <message>
        <source>Ping</source>
        <translation>핑</translation>
    </message>
    <message>
        <source>Sent</source>
        <translation>보냄</translation>
    </message>
    <message>
        <source>Received</source>
        <translation>받음</translation>
    </message>
</context>
<context>
    <name>QObject</name>
    <message>
        <source>Amount</source>
        <translation>금액</translation>
    </message>
    <message>
<<<<<<< HEAD
        <source>Enter a Particl address (e.g. %1)</source>
        <translation>비트코인 주소를 입력하기 (예. %1)</translation>
=======
        <source>Enter a Bitcoin address (e.g. %1)</source>
        <translation>비트코인 주소를 입력하세요 (예. %1)</translation>
>>>>>>> 936ef73f
    </message>
    <message>
        <source>%1 d</source>
        <translation>%1 일</translation>
    </message>
    <message>
        <source>%1 h</source>
        <translation>%1 시간</translation>
    </message>
    <message>
        <source>%1 m</source>
        <translation>%1 분</translation>
    </message>
    <message>
        <source>%1 s</source>
        <translation>%1 초</translation>
    </message>
    <message>
        <source>None</source>
        <translation>없음</translation>
    </message>
    <message>
        <source>N/A</source>
        <translation>없음</translation>
    </message>
    <message>
        <source>%1 ms</source>
        <translation>%1 ms</translation>
    </message>
    <message numerus="yes">
        <source>%n second(s)</source>
        <translation><numerusform>%n 초</numerusform></translation>
    </message>
    <message numerus="yes">
        <source>%n minute(s)</source>
        <translation><numerusform>%n 분</numerusform></translation>
    </message>
    <message numerus="yes">
        <source>%n hour(s)</source>
        <translation><numerusform>%n 시간</numerusform></translation>
    </message>
    <message numerus="yes">
        <source>%n day(s)</source>
        <translation><numerusform>&amp;n 일</numerusform></translation>
    </message>
    <message numerus="yes">
        <source>%n week(s)</source>
        <translation><numerusform>%n 주</numerusform></translation>
    </message>
    <message>
        <source>%1 and %2</source>
        <translation>%1 그리고 %2</translation>
    </message>
    <message numerus="yes">
        <source>%n year(s)</source>
        <translation><numerusform>%n 년</numerusform></translation>
    </message>
    <message>
        <source>%1 B</source>
        <translation>%1 바이트</translation>
    </message>
    <message>
        <source>%1 KB</source>
        <translation>%1 킬로바이트</translation>
    </message>
    <message>
        <source>%1 MB</source>
        <translation>%1 메가바이트</translation>
    </message>
    <message>
        <source>%1 GB</source>
        <translation>%1 기가바이트</translation>
    </message>
    <message>
        <source>%1 didn't yet exit safely...</source>
        <translation>%1가 아직 안전하게 종료되지 않았습니다...</translation>
    </message>
    <message>
        <source>unknown</source>
        <translation>알수없음</translation>
    </message>
</context>
<context>
    <name>QObject::QObject</name>
    <message>
        <source>Error parsing command line arguments: %1.</source>
        <translation>명령줄 인자 파싱 오류: %1.</translation>
    </message>
    <message>
        <source>Error: Specified data directory "%1" does not exist.</source>
        <translation>오류: 지정한 데이터 폴더 "%1"은 존재하지 않습니다.</translation>
    </message>
    <message>
        <source>Error: Cannot parse configuration file: %1.</source>
        <translation>오류: 설성 파일 %1을 파싱할 수 없습니다</translation>
    </message>
    <message>
        <source>Error: %1</source>
        <translation>오류: %1</translation>
    </message>
</context>
<context>
    <name>QRImageWidget</name>
    <message>
        <source>&amp;Save Image...</source>
        <translation>이미지 저장(&amp;S)...</translation>
    </message>
    <message>
        <source>&amp;Copy Image</source>
        <translation>이미지 복사(&amp;C)</translation>
    </message>
    <message>
        <source>Save QR Code</source>
        <translation>QR코드 저장</translation>
    </message>
    <message>
        <source>PNG Image (*.png)</source>
        <translation>PNG 이미지(*.png)</translation>
    </message>
</context>
<context>
    <name>RPCConsole</name>
    <message>
        <source>N/A</source>
        <translation>N/A</translation>
    </message>
    <message>
        <source>Client version</source>
        <translation>클라이언트 버전</translation>
    </message>
    <message>
        <source>&amp;Information</source>
        <translation>정보(&amp;I)</translation>
    </message>
    <message>
        <source>Debug window</source>
        <translation>디버그 창</translation>
    </message>
    <message>
        <source>General</source>
        <translation>일반</translation>
    </message>
    <message>
        <source>Using BerkeleyDB version</source>
        <translation>사용 중인 BerkeleyDB 버전</translation>
    </message>
    <message>
        <source>Datadir</source>
        <translation>데이터 폴더</translation>
    </message>
    <message>
        <source>To specify a non-default location of the data directory use the '%1' option.</source>
        <translation>기본 위치가 아닌 곳으로 데이타 폴더를 지정하려면 '%1' 옵션을 사용하세요.</translation>
    </message>
    <message>
        <source>Blocksdir</source>
        <translation>Blocksdir</translation>
    </message>
    <message>
        <source>To specify a non-default location of the blocks directory use the '%1' option.</source>
        <translation>기본 위치가 아닌 곳으로 블럭 폴더를 지정하려면 '%1' 옵션을 사용하세요.</translation>
    </message>
    <message>
        <source>Startup time</source>
        <translation>시작 시간</translation>
    </message>
    <message>
        <source>Network</source>
        <translation>네트워크</translation>
    </message>
    <message>
        <source>Name</source>
        <translation>이름</translation>
    </message>
    <message>
        <source>Number of connections</source>
        <translation>연결 수</translation>
    </message>
    <message>
        <source>Block chain</source>
        <translation>블록 체인</translation>
    </message>
    <message>
        <source>Current number of blocks</source>
        <translation>현재 블록 수</translation>
    </message>
    <message>
        <source>Memory Pool</source>
        <translation>메모리 풀</translation>
    </message>
    <message>
        <source>Current number of transactions</source>
        <translation>현재 거래 수</translation>
    </message>
    <message>
        <source>Memory usage</source>
        <translation>메모리 사용량</translation>
    </message>
    <message>
        <source>Wallet: </source>
        <translation>지갑:</translation>
    </message>
    <message>
        <source>(none)</source>
        <translation>(없음)</translation>
    </message>
    <message>
        <source>&amp;Reset</source>
        <translation>리셋(&amp;R)</translation>
    </message>
    <message>
        <source>Received</source>
        <translation>받음</translation>
    </message>
    <message>
        <source>Sent</source>
        <translation>보냄</translation>
    </message>
    <message>
        <source>&amp;Peers</source>
        <translation>피어(&amp;P)</translation>
    </message>
    <message>
        <source>Banned peers</source>
        <translation>차단된 피어</translation>
    </message>
    <message>
        <source>Select a peer to view detailed information.</source>
        <translation>자세한 정보를 보려면 피어를 선택하세요.</translation>
    </message>
    <message>
        <source>Whitelisted</source>
        <translation>화이트리스트에 포함</translation>
    </message>
    <message>
        <source>Direction</source>
        <translation>방향</translation>
    </message>
    <message>
        <source>Version</source>
        <translation>버전</translation>
    </message>
    <message>
        <source>Starting Block</source>
        <translation>시작된 블록</translation>
    </message>
    <message>
        <source>Synced Headers</source>
        <translation>동기화된 헤더</translation>
    </message>
    <message>
        <source>Synced Blocks</source>
        <translation>동기화된 블록</translation>
    </message>
    <message>
        <source>User Agent</source>
        <translation>유저 에이전트</translation>
    </message>
    <message>
        <source>Open the %1 debug log file from the current data directory. This can take a few seconds for large log files.</source>
        <translation>%1 디버그 로그파일을 현재 데이터 폴더에서 엽니다. 용량이 큰 로그 파일들은 몇 초가 걸릴 수 있습니다.</translation>
    </message>
    <message>
        <source>Decrease font size</source>
        <translation>글자 크기 축소</translation>
    </message>
    <message>
        <source>Increase font size</source>
        <translation>글자 크기 확대</translation>
    </message>
    <message>
        <source>Services</source>
        <translation>서비스</translation>
    </message>
    <message>
        <source>Ban Score</source>
        <translation>밴 스코어</translation>
    </message>
    <message>
        <source>Connection Time</source>
        <translation>접속 시간</translation>
    </message>
    <message>
        <source>Last Send</source>
        <translation>마지막으로 보낸 시간</translation>
    </message>
    <message>
        <source>Last Receive</source>
        <translation>마지막으로 받은 시간</translation>
    </message>
    <message>
        <source>Ping Time</source>
        <translation>Ping 시간</translation>
    </message>
    <message>
        <source>The duration of a currently outstanding ping.</source>
        <translation>현재 진행중인 PING에 걸린 시간.</translation>
    </message>
    <message>
        <source>Ping Wait</source>
        <translation>Ping 대기</translation>
    </message>
    <message>
        <source>Min Ping</source>
        <translation>최소 핑</translation>
    </message>
    <message>
        <source>Time Offset</source>
        <translation>시간 오프셋</translation>
    </message>
    <message>
        <source>Last block time</source>
        <translation>최종 블록 시각</translation>
    </message>
    <message>
        <source>&amp;Open</source>
        <translation>열기(&amp;O)</translation>
    </message>
    <message>
        <source>&amp;Console</source>
        <translation>콘솔(&amp;C)</translation>
    </message>
    <message>
        <source>&amp;Network Traffic</source>
        <translation>네트워크 트래픽(&amp;N)</translation>
    </message>
    <message>
        <source>Totals</source>
        <translation>총액</translation>
    </message>
    <message>
        <source>In:</source>
        <translation>In:</translation>
    </message>
    <message>
        <source>Out:</source>
        <translation>Out:</translation>
    </message>
    <message>
        <source>Debug log file</source>
        <translation>로그 파일 디버그</translation>
    </message>
    <message>
        <source>Clear console</source>
        <translation>콘솔 초기화</translation>
    </message>
    <message>
        <source>1 &amp;hour</source>
        <translation>1시간(&amp;H)</translation>
    </message>
    <message>
        <source>1 &amp;day</source>
        <translation>1일(&amp;D)</translation>
    </message>
    <message>
        <source>1 &amp;week</source>
        <translation>1주(&amp;W)</translation>
    </message>
    <message>
        <source>1 &amp;year</source>
        <translation>1년(&amp;Y)</translation>
    </message>
    <message>
        <source>&amp;Disconnect</source>
        <translation>접속 끊기(&amp;D)</translation>
    </message>
    <message>
        <source>Ban for</source>
        <translation>차단사유:</translation>
    </message>
    <message>
        <source>&amp;Unban</source>
        <translation>노드 차단 취소(&amp;U)</translation>
    </message>
    <message>
        <source>Welcome to the %1 RPC console.</source>
        <translation>%1 RPC 콘솔에 오신걸 환영합니다.</translation>
    </message>
    <message>
        <source>Use up and down arrows to navigate history, and %1 to clear screen.</source>
        <translation>기록을 탐색하려면 위 / 아래 화살표를 사용하고 화면을 지우려면 %1을 사용하십시오.</translation>
    </message>
    <message>
        <source>Type %1 for an overview of available commands.</source>
        <translation>사용할 수 있는 명령을 둘러보려면 %1 를 입력하십시요.</translation>
    </message>
    <message>
        <source>For more information on using this console type %1.</source>
        <translation>더 많은 정보를 보기 위해선 콘솔에 %1를 치세요.</translation>
    </message>
    <message>
        <source>WARNING: Scammers have been active, telling users to type commands here, stealing their wallet contents. Do not use this console without fully understanding the ramifications of a command.</source>
        <translation>경고 : 사기꾼이 사용자에게 여기에 명령을 입력하게 하여 지갑 내용을 훔칠수 있다는 사실을 알려드립니다. 명령어를 완전히 이해하지 못한다면 콘솔을 사용하지 마십시오.</translation>
    </message>
    <message>
        <source>Network activity disabled</source>
        <translation>네트워크 활동이 정지됨.</translation>
    </message>
    <message>
        <source>Executing command without any wallet</source>
        <translation>지갑 없이 명령 실행</translation>
    </message>
    <message>
        <source>Executing command using "%1" wallet</source>
        <translation>"%1" 지갑을 사용하여 명령 실행</translation>
    </message>
    <message>
        <source>(node id: %1)</source>
        <translation>(노드 ID: %1)</translation>
    </message>
    <message>
        <source>via %1</source>
        <translation>%1 경유</translation>
    </message>
    <message>
        <source>never</source>
        <translation>없음</translation>
    </message>
    <message>
        <source>Inbound</source>
        <translation>인바운드</translation>
    </message>
    <message>
        <source>Outbound</source>
        <translation>아웃바운드</translation>
    </message>
    <message>
        <source>Yes</source>
        <translation>예</translation>
    </message>
    <message>
        <source>No</source>
        <translation>아니오</translation>
    </message>
    <message>
        <source>Unknown</source>
        <translation>알수없음</translation>
    </message>
</context>
<context>
    <name>ReceiveCoinsDialog</name>
    <message>
        <source>&amp;Amount:</source>
        <translation>거래액(&amp;A):</translation>
    </message>
    <message>
        <source>&amp;Label:</source>
        <translation>라벨(&amp;L):</translation>
    </message>
    <message>
        <source>&amp;Message:</source>
        <translation>메시지(&amp;M):</translation>
    </message>
    <message>
        <source>An optional message to attach to the payment request, which will be displayed when the request is opened. Note: The message will not be sent with the payment over the Particl network.</source>
        <translation>지불 요청에 첨부되는 선택가능한 메시지 입니다. 이 메세지는 요청이 열릴 때 표시될 것 입니다. 메모: 이 메시지는 비트코인 네트워크로 전송되지 않습니다.</translation>
    </message>
    <message>
        <source>An optional label to associate with the new receiving address.</source>
        <translation>새로운 받기 주소와 결합될 부가적인 라벨.</translation>
    </message>
    <message>
        <source>Use this form to request payments. All fields are &lt;b&gt;optional&lt;/b&gt;.</source>
        <translation>지급을 요청하기 위해 아래 형식을 사용하세요. 입력값은 &lt;b&gt;선택 사항&lt;/b&gt; 입니다.</translation>
    </message>
    <message>
        <source>An optional amount to request. Leave this empty or zero to not request a specific amount.</source>
        <translation>요청할 금액 입력칸으로 선택 사항입니다. 빈 칸으로 두거나 특정 금액이 필요하지 않는 경우 0을 입력하세요. </translation>
    </message>
    <message>
        <source>Clear all fields of the form.</source>
        <translation>양식의 모든 필드를 지웁니다.</translation>
    </message>
    <message>
        <source>Clear</source>
        <translation>지우기</translation>
    </message>
    <message>
        <source>Native segwit addresses (aka Bech32 or BIP-173) reduce your transaction fees later on and offer better protection against typos, but old wallets don't support them. When unchecked, an address compatible with older wallets will be created instead.</source>
        <translation>세그윗 주소(Bech32 또는 BIP-173)는 거래 수수료를 줄여주고 오입력을 방지하지만 구버전 지갑은 이를 지원하지 않습니다. 체크하지 않으면 구버전 지갑과 호환되는 주소가 생성됩니다.</translation>
    </message>
    <message>
        <source>Generate native segwit (Bech32) address</source>
        <translation>Bech32 세그윗 주소 생성</translation>
    </message>
    <message>
        <source>Requested payments history</source>
        <translation>지불 요청 이력</translation>
    </message>
    <message>
        <source>&amp;Request payment</source>
        <translation>지불 요청(&amp;R)</translation>
    </message>
    <message>
        <source>Show the selected request (does the same as double clicking an entry)</source>
        <translation>선택된 요청을 표시하기 (더블 클릭으로 항목을 표시할 수 있습니다)</translation>
    </message>
    <message>
        <source>Show</source>
        <translation>보기</translation>
    </message>
    <message>
        <source>Remove the selected entries from the list</source>
        <translation>목록에서 삭제할 항목을 선택하시오</translation>
    </message>
    <message>
        <source>Remove</source>
        <translation>삭제</translation>
    </message>
    <message>
        <source>Copy URI</source>
        <translation>URI 복사</translation>
    </message>
    <message>
        <source>Copy label</source>
        <translation>라벨 복사</translation>
    </message>
    <message>
        <source>Copy message</source>
        <translation>메시지 복사</translation>
    </message>
    <message>
        <source>Copy amount</source>
        <translation>거래액 복사</translation>
    </message>
</context>
<context>
    <name>ReceiveRequestDialog</name>
    <message>
        <source>QR Code</source>
        <translation>QR 코드</translation>
    </message>
    <message>
        <source>Copy &amp;URI</source>
        <translation>URI 복사(&amp;U)</translation>
    </message>
    <message>
        <source>Copy &amp;Address</source>
        <translation>주소 복사(&amp;A)</translation>
    </message>
    <message>
        <source>&amp;Save Image...</source>
        <translation>이미지 저장(&amp;S)...</translation>
    </message>
    <message>
        <source>Request payment to %1</source>
        <translation>%1에 지불을 요청했습니다</translation>
    </message>
    <message>
        <source>Payment information</source>
        <translation>지불 정보</translation>
    </message>
    <message>
        <source>URI</source>
        <translation>URI</translation>
    </message>
    <message>
        <source>Address</source>
        <translation>주소</translation>
    </message>
    <message>
        <source>Amount</source>
        <translation>거래액</translation>
    </message>
    <message>
        <source>Label</source>
        <translation>라벨</translation>
    </message>
    <message>
        <source>Message</source>
        <translation>메시지</translation>
    </message>
    <message>
        <source>Wallet</source>
        <translation>지갑</translation>
    </message>
    <message>
        <source>Resulting URI too long, try to reduce the text for label / message.</source>
        <translation>URI 결과가 너무 깁니다. 라벨 / 메세지를 줄이세요.</translation>
    </message>
    <message>
        <source>Error encoding URI into QR Code.</source>
        <translation>URI를 QR 코드로 인코딩하는 중 오류가 발생했습니다.</translation>
    </message>
</context>
<context>
    <name>RecentRequestsTableModel</name>
    <message>
        <source>Date</source>
        <translation>날짜</translation>
    </message>
    <message>
        <source>Label</source>
        <translation>라벨</translation>
    </message>
    <message>
        <source>Message</source>
        <translation>메시지</translation>
    </message>
    <message>
        <source>(no label)</source>
        <translation>(라벨 없음)</translation>
    </message>
    <message>
        <source>(no message)</source>
        <translation>(메세지가 없습니다)</translation>
    </message>
    <message>
        <source>(no amount requested)</source>
        <translation>(요청한 거래액 없음)</translation>
    </message>
    <message>
        <source>Requested</source>
        <translation>요청됨</translation>
    </message>
</context>
<context>
    <name>SendCoinsDialog</name>
    <message>
        <source>Send Coins</source>
        <translation>코인 전송내기</translation>
    </message>
    <message>
        <source>Coin Control Features</source>
        <translation>코인 컨트롤 기능들</translation>
    </message>
    <message>
        <source>Inputs...</source>
        <translation>입력...</translation>
    </message>
    <message>
        <source>automatically selected</source>
        <translation>자동 선택됨</translation>
    </message>
    <message>
        <source>Insufficient funds!</source>
        <translation>잔액이 부족합니다!</translation>
    </message>
    <message>
        <source>Quantity:</source>
        <translation>수량:</translation>
    </message>
    <message>
        <source>Bytes:</source>
        <translation>바이트:</translation>
    </message>
    <message>
        <source>Amount:</source>
        <translation>거래액:</translation>
    </message>
    <message>
        <source>Fee:</source>
        <translation>수수료:</translation>
    </message>
    <message>
        <source>After Fee:</source>
        <translation>수수료 이후:</translation>
    </message>
    <message>
        <source>Change:</source>
        <translation>잔돈:</translation>
    </message>
    <message>
        <source>If this is activated, but the change address is empty or invalid, change will be sent to a newly generated address.</source>
        <translation>이 기능이 활성화되면 거스름돈 주소가 공란이거나 무효인 경우, 거스름돈은 새롭게 생성된 주소로 송금됩니다.</translation>
    </message>
    <message>
        <source>Custom change address</source>
        <translation>주소변경</translation>
    </message>
    <message>
        <source>Transaction Fee:</source>
        <translation>거래 수수료:</translation>
    </message>
    <message>
        <source>Choose...</source>
        <translation>선택 하기...</translation>
    </message>
    <message>
        <source>Using the fallbackfee can result in sending a transaction that will take several hours or days (or never) to confirm. Consider choosing your fee manually or wait until you have validated the complete chain.</source>
        <translation>Fallbackfee를 사용하게 될 경우 보낸 거래가 승인이 완료 될 때까지 몇 시간 혹은 몇 일 (혹은 영원히) 이 걸릴 수 있습니다. 수동으로 수수료를 선택하거나 전체 체인의 유효성이 검증될 때까지 기다리십시오.</translation>
    </message>
    <message>
        <source>Warning: Fee estimation is currently not possible.</source>
        <translation>경고: 지금은 수수료 예측이 불가능합니다.</translation>
    </message>
    <message>
        <source>collapse fee-settings</source>
        <translation>수수료 설정 접기</translation>
    </message>
    <message>
        <source>Specify a custom fee per kB (1,000 bytes) of the transaction's virtual size.

Note:  Since the fee is calculated on a per-byte basis, a fee of "100 satoshis per kB" for a transaction size of 500 bytes (half of 1 kB) would ultimately yield a fee of only 50 satoshis.</source>
        <translation>거래 가상 크기의 kB (1,000 바이트)당 수수료을 지정하십시오.

참고 : 수수료는 바이트 단위로 계산되므로 거래 크기가 500 바이트 (1kB의 절반)일때에 수수료가 "100 satoshis / kB"이면 궁극적으로 50사토시의 수수료만 발생합니다.</translation>
    </message>
    <message>
        <source>per kilobyte</source>
        <translation>킬로바이트 당</translation>
    </message>
    <message>
        <source>Hide</source>
        <translation>숨기기</translation>
    </message>
    <message>
<<<<<<< HEAD
        <source>Paying only the minimum fee is just fine as long as there is less transaction volume than space in the blocks. But be aware that this can end up in a never confirming transaction once there is more demand for particl transactions than the network can process.</source>
        <translation>블록의 용량보다 거래의 용량이 작은 경우에는 최소한의 수수료만으로도 충분합니다. 그러나 비트코인 네트워크의 처리량보다 더 많은 거래 요구는 영원히 검증이 안 될 수도 있습니다.</translation>
    </message>
    <message>
        <source>(read the tooltip)</source>
        <translation>(툴팁을 꼭 읽어보세요)</translation>
    </message>
    <message>
=======
>>>>>>> 936ef73f
        <source>Recommended:</source>
        <translation>권장:</translation>
    </message>
    <message>
        <source>Custom:</source>
        <translation>사용자 정의:</translation>
    </message>
    <message>
        <source>(Smart fee not initialized yet. This usually takes a few blocks...)</source>
        <translation>(Smart fee가 아직 초기화 되지 않았습니다. 블록 분석이 완전하게 끝날 때 까지 기다려주십시오...)</translation>
    </message>
    <message>
        <source>Send to multiple recipients at once</source>
        <translation>다수의 수령인들에게 한번에 보내기</translation>
    </message>
    <message>
        <source>Add &amp;Recipient</source>
        <translation>수령인 추가하기(&amp;R)</translation>
    </message>
    <message>
        <source>Clear all fields of the form.</source>
        <translation>양식의 모든 필드를 지웁니다.</translation>
    </message>
    <message>
        <source>Dust:</source>
        <translation>더스트:</translation>
    </message>
    <message>
        <source>When there is less transaction volume than space in the blocks, miners as well as relaying nodes may enforce a minimum fee. Paying only this minimum fee is just fine, but be aware that this can result in a never confirming transaction once there is more demand for bitcoin transactions than the network can process.</source>
        <translation>거래량이 블록에 남은 공간보다 적은 경우에는 채굴자나 중계 노드들이 최소 수수료를 허용할 수 있습니다. 최소 수수료만 지불하는건 괜찮지만, 네트워크가 처리할 수 있는 용량을 넘는 비트코인 거래가 있을 경우에는 이 거래가 승인이 안될 수 있다는 점을 유의하세요.</translation>
    </message>
    <message>
        <source>A too low fee might result in a never confirming transaction (read the tooltip)</source>
        <translation>너무 적은 수수료로는 거래 승인이 안될 수도 있습니다 (툴팁을 참고하세요)</translation>
    </message>
    <message>
        <source>Confirmation time target:</source>
        <translation>승인 시간 목표:</translation>
    </message>
    <message>
        <source>Enable Replace-By-Fee</source>
        <translation>Replace-By-Fee 옵션 활성화</translation>
    </message>
    <message>
        <source>With Replace-By-Fee (BIP-125) you can increase a transaction's fee after it is sent. Without this, a higher fee may be recommended to compensate for increased transaction delay risk.</source>
        <translation>Replace-By-Fee (BIP-125) 옵션은 보낸 거래의 수수료 상향을 지원해 줍니다. 이 옵션이 없을 경우 거래 지연을 방지하기 위해 더 높은 수수료가 권장됩니다.</translation>
    </message>
    <message>
        <source>Clear &amp;All</source>
        <translation>모두 지우기(&amp;A)</translation>
    </message>
    <message>
        <source>Balance:</source>
        <translation>잔액:</translation>
    </message>
    <message>
        <source>Confirm the send action</source>
        <translation>전송 기능 확인</translation>
    </message>
    <message>
        <source>S&amp;end</source>
        <translation>보내기(&amp;E)</translation>
    </message>
    <message>
        <source>Copy quantity</source>
        <translation>수량 복사</translation>
    </message>
    <message>
        <source>Copy amount</source>
        <translation>거래액 복사</translation>
    </message>
    <message>
        <source>Copy fee</source>
        <translation>수수료 복사</translation>
    </message>
    <message>
        <source>Copy after fee</source>
        <translation>수수료 이후 복사</translation>
    </message>
    <message>
        <source>Copy bytes</source>
        <translation>bytes 복사</translation>
    </message>
    <message>
        <source>Copy dust</source>
        <translation>더스트 복사</translation>
    </message>
    <message>
        <source>Copy change</source>
        <translation>잔돈 복사</translation>
    </message>
    <message>
        <source>%1 (%2 blocks)</source>
        <translation>%1(%2 블록)</translation>
    </message>
    <message>
        <source>%1 to %2</source>
        <translation>%1을(를) %2(으)로</translation>
    </message>
    <message>
        <source>Are you sure you want to send?</source>
        <translation>정말로 보내시겠습니까?</translation>
    </message>
    <message>
        <source>or</source>
        <translation>또는</translation>
    </message>
    <message>
        <source>You can increase the fee later (signals Replace-By-Fee, BIP-125).</source>
        <translation>추후에 거래 수수료를 올릴 수 있습니다 (Replace-By-Fee, BIP-125 지원)</translation>
    </message>
    <message>
        <source>from wallet %1</source>
        <translation>%1 지갑에서</translation>
    </message>
    <message>
        <source>Please, review your transaction.</source>
        <translation>거래를 재검토 하십시오</translation>
    </message>
    <message>
        <source>Transaction fee</source>
        <translation>거래 수수료</translation>
    </message>
    <message>
        <source>Not signalling Replace-By-Fee, BIP-125.</source>
        <translation>Replace-By-Fee, BIP-125 지원 안함</translation>
    </message>
    <message>
        <source>Total Amount</source>
        <translation>총액</translation>
    </message>
    <message>
        <source>Confirm send coins</source>
        <translation>코인 전송을 확인</translation>
    </message>
    <message>
        <source>The recipient address is not valid. Please recheck.</source>
        <translation>수령인 주소가 정확하지 않습니다. 재확인 바랍니다</translation>
    </message>
    <message>
        <source>The amount to pay must be larger than 0.</source>
        <translation>지불하는 금액은 0 보다 커야 합니다.</translation>
    </message>
    <message>
        <source>The amount exceeds your balance.</source>
        <translation>잔고를 초과하였습니다.</translation>
    </message>
    <message>
        <source>The total exceeds your balance when the %1 transaction fee is included.</source>
        <translation>%1 의 거래수수료를 포함하면 잔고를 초과합니다.</translation>
    </message>
    <message>
        <source>Duplicate address found: addresses should only be used once each.</source>
        <translation>중복된 주소 발견: 주소는 한번만 사용되어야 합니다.</translation>
    </message>
    <message>
        <source>Transaction creation failed!</source>
        <translation>거래 생성에 실패했습니다!</translation>
    </message>
    <message>
        <source>The transaction was rejected with the following reason: %1</source>
        <translation>거래가 다음과 같은 이유로 거부되었습니다: %1</translation>
    </message>
    <message>
        <source>A fee higher than %1 is considered an absurdly high fee.</source>
        <translation>%1 보다 큰 수수료는 지나치게 높은 수수료 입니다.</translation>
    </message>
    <message>
        <source>Payment request expired.</source>
        <translation>지불 요청이 만료되었습니다.</translation>
    </message>
    <message numerus="yes">
        <source>Estimated to begin confirmation within %n block(s).</source>
        <translation><numerusform>%n 블록 안에 승인이 시작될 것으로 추정됩니다.</numerusform></translation>
    </message>
    <message>
        <source>Warning: Invalid Particl address</source>
        <translation>경고: 잘못된 비트코인주소입니다</translation>
    </message>
    <message>
        <source>Warning: Unknown change address</source>
        <translation>경고: 알려지지 않은 주소변경입니다</translation>
    </message>
    <message>
        <source>Confirm custom change address</source>
        <translation>맞춤 주소 변경 확인</translation>
    </message>
    <message>
        <source>The address you selected for change is not part of this wallet. Any or all funds in your wallet may be sent to this address. Are you sure?</source>
        <translation>거스름돈을 위해 선택한 주소는 이 지갑의 일부가 아닙니다. 지갑에 있는 일부 또는 모든 금액을 이 주소로 보낼 수 있습니다. 확실합니까?</translation>
    </message>
    <message>
        <source>(no label)</source>
        <translation>(라벨 없음)</translation>
    </message>
</context>
<context>
    <name>SendCoinsEntry</name>
    <message>
        <source>A&amp;mount:</source>
        <translation>금액(&amp;M):</translation>
    </message>
    <message>
        <source>Pay &amp;To:</source>
        <translation>송금할 대상(&amp;T):</translation>
    </message>
    <message>
        <source>&amp;Label:</source>
        <translation>라벨(&amp;L):</translation>
    </message>
    <message>
        <source>Choose previously used address</source>
        <translation>이전에 사용한 주소를 선택하기</translation>
    </message>
    <message>
        <source>This is a normal payment.</source>
        <translation>이것은 정상적인 지불입니다.</translation>
    </message>
    <message>
        <source>The Particl address to send the payment to</source>
        <translation>이 비트코인 주소로 송금됩니다</translation>
    </message>
    <message>
        <source>Alt+A</source>
        <translation>Alt+A</translation>
    </message>
    <message>
        <source>Paste address from clipboard</source>
        <translation>클립보드로 부터 주소 붙여넣기</translation>
    </message>
    <message>
        <source>Alt+P</source>
        <translation>Alt+P</translation>
    </message>
    <message>
        <source>Remove this entry</source>
        <translation>입력된 항목 삭제</translation>
    </message>
    <message>
        <source>The fee will be deducted from the amount being sent. The recipient will receive less particl than you enter in the amount field. If multiple recipients are selected, the fee is split equally.</source>
        <translation>수수료가 송금되는 금액에서 공제됩니다. 수령자는 금액 필드에서 입력한 금액보다 적은 금액을 전송받게 됩니다. 받는 사람이 여러 명인 경우 수수료는 균등하게 나누어집니다.</translation>
    </message>
    <message>
        <source>S&amp;ubtract fee from amount</source>
        <translation>송금액에서 수수료 공제(&amp;U)</translation>
    </message>
    <message>
        <source>Use available balance</source>
        <translation>잔액 전부 사용하기</translation>
    </message>
    <message>
        <source>Message:</source>
        <translation>메시지:</translation>
    </message>
    <message>
        <source>This is an unauthenticated payment request.</source>
        <translation>인증 되지 않은 지불 요청입니다.</translation>
    </message>
    <message>
        <source>This is an authenticated payment request.</source>
        <translation>인증 된 지불 요청 입니다.</translation>
    </message>
    <message>
        <source>Enter a label for this address to add it to the list of used addresses</source>
        <translation>이 주소에 라벨을 입력하면 사용된 주소 목록에 라벨이 표시됩니다</translation>
    </message>
    <message>
<<<<<<< HEAD
        <source>A message that was attached to the particl: URI which will be stored with the transaction for your reference. Note: This message will not be sent over the Particl network.</source>
        <translation>비트코인에 첨부된 메시지: 참고용으로 거래와 함께 저장될 URI. 메모: 이 메시지는 비트코인 네트워크로 전송되지 않습니다.</translation>
=======
        <source>A message that was attached to the bitcoin: URI which will be stored with the transaction for your reference. Note: This message will not be sent over the Bitcoin network.</source>
        <translation>bitcoin: URI에 추가된 메시지는 참고를 위해 거래내역과 함께 저장될 것입니다. Note: 이 메시지는 비트코인 네트워크로 전송되지 않습니다.</translation>
>>>>>>> 936ef73f
    </message>
    <message>
        <source>Pay To:</source>
        <translation>보낼 주소:</translation>
    </message>
    <message>
        <source>Memo:</source>
        <translation>메모:</translation>
    </message>
    <message>
        <source>Enter a label for this address to add it to your address book</source>
        <translation>주소록에 추가하려면 라벨을 입력하세요</translation>
    </message>
</context>
<context>
    <name>SendConfirmationDialog</name>
    <message>
        <source>Yes</source>
        <translation>예</translation>
    </message>
</context>
<context>
    <name>ShutdownWindow</name>
    <message>
        <source>%1 is shutting down...</source>
        <translation>%1이 종료 중입니다...</translation>
    </message>
    <message>
        <source>Do not shut down the computer until this window disappears.</source>
        <translation>이 창이 사라지기 전까지 컴퓨터를 끄지 마세요.</translation>
    </message>
</context>
<context>
    <name>SignVerifyMessageDialog</name>
    <message>
        <source>Signatures - Sign / Verify a Message</source>
        <translation>서명 - 싸인 / 메시지 검증</translation>
    </message>
    <message>
        <source>&amp;Sign Message</source>
        <translation>메시지 서명(&amp;S)</translation>
    </message>
    <message>
<<<<<<< HEAD
        <source>You can sign messages/agreements with your addresses to prove you can receive particl sent to them. Be careful not to sign anything vague or random, as phishing attacks may try to trick you into signing your identity over to them. Only sign fully-detailed statements you agree to.</source>
        <translation>여러분 자신을 증명하기 위해 주소를 첨가하고 서명할 수 있습니다. 피싱 공격으로 말미암아 여러분의 서명을 통해 속아 넘어가게 할 수 있으므로, 서명하지 않은 모든 모호한 요소를 주의하십시오. 조항들이 완전 무결한지 확인 후 동의하는 경우에만 서명하십시오.</translation>
    </message>
    <message>
        <source>The Particl address to sign the message with</source>
        <translation>메세지를 서명한 비트코인 주소</translation>
=======
        <source>You can sign messages/agreements with your addresses to prove you can receive bitcoins sent to them. Be careful not to sign anything vague or random, as phishing attacks may try to trick you into signing your identity over to them. Only sign fully-detailed statements you agree to.</source>
        <translation>당신이 해당 주소로 비트코인을 받을 수 있다는 것을 증명하기 위해 메시지/합의문을 그 주소로 서명할 수 있습니다. 피싱 공격이 당신을 속일 수 있으므로 임의의 내용이나 모호한 내용에 서명하지 않도록 주의하세요. 당신이 동의하는 명확한 조항들에만 서명하세요.</translation>
    </message>
    <message>
        <source>The Bitcoin address to sign the message with</source>
        <translation>메세지를 서명할 비트코인 주소</translation>
>>>>>>> 936ef73f
    </message>
    <message>
        <source>Choose previously used address</source>
        <translation>이전에 사용한 주소 선택</translation>
    </message>
    <message>
        <source>Alt+A</source>
        <translation>Alt+A</translation>
    </message>
    <message>
        <source>Paste address from clipboard</source>
        <translation>클립보드에서 주소 복사</translation>
    </message>
    <message>
        <source>Alt+P</source>
        <translation>Alt+P</translation>
    </message>
    <message>
        <source>Enter the message you want to sign here</source>
        <translation>여기에 서명할 메시지를 입력하세요</translation>
    </message>
    <message>
        <source>Signature</source>
        <translation>서명</translation>
    </message>
    <message>
        <source>Copy the current signature to the system clipboard</source>
        <translation>이 서명을 시스템 클립보드로 복사</translation>
    </message>
    <message>
<<<<<<< HEAD
        <source>Sign the message to prove you own this Particl address</source>
        <translation>여러분의 비트코인 주소를 증명하려면 메시지 서명하십시오</translation>
=======
        <source>Sign the message to prove you own this Bitcoin address</source>
        <translation>당신이 이 비트코인 주소를 소유한다는 증명을 위해 메시지를 서명합니다</translation>
>>>>>>> 936ef73f
    </message>
    <message>
        <source>Sign &amp;Message</source>
        <translation>메시지 서명(&amp;M)</translation>
    </message>
    <message>
        <source>Reset all sign message fields</source>
        <translation>모든 입력항목을 초기화합니다</translation>
    </message>
    <message>
        <source>Clear &amp;All</source>
        <translation>모두 지우기(&amp;A)</translation>
    </message>
    <message>
        <source>&amp;Verify Message</source>
        <translation>메시지 검증(&amp;V)</translation>
    </message>
    <message>
        <source>Enter the receiver's address, message (ensure you copy line breaks, spaces, tabs, etc. exactly) and signature below to verify the message. Be careful not to read more into the signature than what is in the signed message itself, to avoid being tricked by a man-in-the-middle attack. Note that this only proves the signing party receives with the address, it cannot prove sendership of any transaction!</source>
        <translation>메시지를 검증하기 위해 아래 칸에 각각 지갑 주소와 메시지, 서명을 입력하세요 (메시지 원본의 띄어쓰기, 들여쓰기, 행 나눔 등이 정확하게 입력되어야 하므로 원본을 복사해서 입력하세요). 네트워크 침입자의 속임수에 넘어가지 않도록 서명된 메시지 내용 이외의 내용은 참고하지 않도록 유의하세요. 이 기능은 단순히 서명한 쪽에서 해당 주소로 송금을 받을 수 있다는 것을 증명하는 것 뿐이며 그 이상은 어떤 것도 보증하지 않습니다.</translation>
    </message>
    <message>
        <source>The Particl address the message was signed with</source>
        <translation>메세지의 서명에 사용된 비트코인 주소</translation>
    </message>
    <message>
<<<<<<< HEAD
        <source>Verify the message to ensure it was signed with the specified Particl address</source>
        <translation>정확한 비트코인주소가 입력됬는지 메시지를 확인하시오</translation>
=======
        <source>Verify the message to ensure it was signed with the specified Bitcoin address</source>
        <translation>입력된 비트코인 주소로 메시지가 서명되었는지 검증합니다</translation>
>>>>>>> 936ef73f
    </message>
    <message>
        <source>Verify &amp;Message</source>
        <translation>메시지 검증(&amp;M)</translation>
    </message>
    <message>
        <source>Reset all verify message fields</source>
        <translation>모든 입력 항목을 초기화합니다</translation>
    </message>
    <message>
        <source>Click "Sign Message" to generate signature</source>
        <translation>서명을 만들려면 "메시지 서명"을 클릭하세요</translation>
    </message>
    <message>
        <source>The entered address is invalid.</source>
        <translation>입력한 주소가 잘못되었습니다.</translation>
    </message>
    <message>
        <source>Please check the address and try again.</source>
        <translation>주소를 확인하고 다시 시도하십시오.</translation>
    </message>
    <message>
        <source>The entered address does not refer to a key.</source>
        <translation>입력한 주소는 지갑내 키를 참조하지 않습니다.</translation>
    </message>
    <message>
        <source>Wallet unlock was cancelled.</source>
        <translation>지갑 잠금 해제를 취소했습니다.</translation>
    </message>
    <message>
        <source>Private key for the entered address is not available.</source>
        <translation>입력한 주소에 대한 개인키가 없습니다.</translation>
    </message>
    <message>
        <source>Message signing failed.</source>
        <translation>메시지 서명에 실패했습니다.</translation>
    </message>
    <message>
        <source>Message signed.</source>
        <translation>메시지를 서명했습니다.</translation>
    </message>
    <message>
        <source>The signature could not be decoded.</source>
        <translation>서명을 해독할 수 없습니다.</translation>
    </message>
    <message>
        <source>Please check the signature and try again.</source>
        <translation>서명을 확인하고 다시 시도하십시오.</translation>
    </message>
    <message>
        <source>The signature did not match the message digest.</source>
        <translation>메시지 다이제스트와 서명이 일치하지 않습니다.</translation>
    </message>
    <message>
        <source>Message verification failed.</source>
        <translation>메시지 검증에 실패했습니다.</translation>
    </message>
    <message>
        <source>Message verified.</source>
        <translation>메시지가 검증됐습니다.</translation>
    </message>
</context>
<context>
    <name>SplashScreen</name>
    <message>
        <source>[testnet]</source>
        <translation>[테스트넷]</translation>
    </message>
</context>
<context>
    <name>TrafficGraphWidget</name>
    <message>
        <source>KB/s</source>
        <translation>KB/s</translation>
    </message>
</context>
<context>
    <name>TransactionDesc</name>
    <message numerus="yes">
        <source>Open for %n more block(s)</source>
        <translation><numerusform>%n개의 더 많은 블록 열기</numerusform></translation>
    </message>
    <message>
        <source>Open until %1</source>
        <translation>%1 까지 열림</translation>
    </message>
    <message>
        <source>conflicted with a transaction with %1 confirmations</source>
        <translation>%1 승인이 있는 거래와 충돌함</translation>
    </message>
    <message>
        <source>0/unconfirmed, %1</source>
        <translation>0/미승인, %1</translation>
    </message>
    <message>
        <source>in memory pool</source>
        <translation>메모리 풀 안에 있음</translation>
    </message>
    <message>
        <source>not in memory pool</source>
        <translation>메모리 풀 안에 없음</translation>
    </message>
    <message>
        <source>abandoned</source>
        <translation>버려진</translation>
    </message>
    <message>
        <source>%1/unconfirmed</source>
        <translation>%1/미확인</translation>
    </message>
    <message>
        <source>%1 confirmations</source>
        <translation>%1 확인됨</translation>
    </message>
    <message>
        <source>Status</source>
        <translation>상태</translation>
    </message>
    <message>
        <source>Date</source>
        <translation>날짜</translation>
    </message>
    <message>
        <source>Source</source>
        <translation>소스</translation>
    </message>
    <message>
        <source>Generated</source>
        <translation>생성됨</translation>
    </message>
    <message>
        <source>From</source>
        <translation>보낸 주소</translation>
    </message>
    <message>
        <source>unknown</source>
        <translation>알수없음</translation>
    </message>
    <message>
        <source>To</source>
        <translation>받는 주소</translation>
    </message>
    <message>
        <source>own address</source>
        <translation>자신의 주소</translation>
    </message>
    <message>
        <source>watch-only</source>
        <translation>조회전용</translation>
    </message>
    <message>
        <source>label</source>
        <translation>라벨</translation>
    </message>
    <message>
        <source>Credit</source>
        <translation>입금액</translation>
    </message>
    <message numerus="yes">
        <source>matures in %n more block(s)</source>
        <translation><numerusform>%n개의 블록검증이 더 필요함</numerusform></translation>
    </message>
    <message>
        <source>not accepted</source>
        <translation>승인되지 않음</translation>
    </message>
    <message>
        <source>Debit</source>
        <translation>출금액</translation>
    </message>
    <message>
        <source>Total debit</source>
        <translation>총 출금액</translation>
    </message>
    <message>
        <source>Total credit</source>
        <translation>총 입금액</translation>
    </message>
    <message>
        <source>Transaction fee</source>
        <translation>거래 수수료</translation>
    </message>
    <message>
        <source>Net amount</source>
        <translation>총 거래액</translation>
    </message>
    <message>
        <source>Message</source>
        <translation>메시지</translation>
    </message>
    <message>
        <source>Comment</source>
        <translation>설명</translation>
    </message>
    <message>
        <source>Transaction ID</source>
        <translation>거래 ID</translation>
    </message>
    <message>
        <source>Transaction total size</source>
        <translation>거래 총 크기</translation>
    </message>
    <message>
        <source>Transaction virtual size</source>
        <translation>가상 거래 사이즈</translation>
    </message>
    <message>
        <source>Output index</source>
        <translation>출력 인덱스</translation>
    </message>
    <message>
        <source>Merchant</source>
        <translation>상점</translation>
    </message>
    <message>
        <source>Generated coins must mature %1 blocks before they can be spent. When you generated this block, it was broadcast to the network to be added to the block chain. If it fails to get into the chain, its state will change to "not accepted" and it won't be spendable. This may occasionally happen if another node generates a block within a few seconds of yours.</source>
        <translation>신규 채굴된 코인이 사용되기 위해서는 %1 개의 블록이 경과되어야 합니다. 블록을 생성할 때 블록체인에 추가되도록 네트워크에 전파되는 과정을 거치는데, 블록체인에 포함되지 못하고 실패한다면 해당 블록의 상태는 '미승인'으로 표현되고 비트코인 또한 사용될 수 없습니다. 이 현상은 다른 노드가 비슷한 시간대에 동시에 블록을 생성할 때 종종 발생할 수 있습니다. </translation>
    </message>
    <message>
        <source>Debug information</source>
        <translation>디버깅 정보</translation>
    </message>
    <message>
        <source>Transaction</source>
        <translation>거래</translation>
    </message>
    <message>
        <source>Inputs</source>
        <translation>입력</translation>
    </message>
    <message>
        <source>Amount</source>
        <translation>거래액</translation>
    </message>
    <message>
        <source>true</source>
        <translation>참</translation>
    </message>
    <message>
        <source>false</source>
        <translation>거짓</translation>
    </message>
</context>
<context>
    <name>TransactionDescDialog</name>
    <message>
        <source>This pane shows a detailed description of the transaction</source>
        <translation>이 창은 거래의 세부내역을 보여줍니다</translation>
    </message>
    <message>
        <source>Details for %1</source>
        <translation>%1에 대한 세부 정보</translation>
    </message>
</context>
<context>
    <name>TransactionTableModel</name>
    <message>
        <source>Date</source>
        <translation>날짜</translation>
    </message>
    <message>
        <source>Type</source>
        <translation>형식</translation>
    </message>
    <message>
        <source>Label</source>
        <translation>라벨</translation>
    </message>
    <message numerus="yes">
        <source>Open for %n more block(s)</source>
        <translation><numerusform>%n개의 더 많은 블록 열기</numerusform></translation>
    </message>
    <message>
        <source>Open until %1</source>
        <translation>%1 까지 열림</translation>
    </message>
    <message>
        <source>Unconfirmed</source>
        <translation>미확인</translation>
    </message>
    <message>
        <source>Abandoned</source>
        <translation>버려진</translation>
    </message>
    <message>
        <source>Confirming (%1 of %2 recommended confirmations)</source>
        <translation>승인 중 (권장되는 승인 회수 %2 대비 현재 승인 수 %1)</translation>
    </message>
    <message>
        <source>Confirmed (%1 confirmations)</source>
        <translation>승인됨 (%1 확인됨)</translation>
    </message>
    <message>
        <source>Conflicted</source>
        <translation>충돌</translation>
    </message>
    <message>
        <source>Immature (%1 confirmations, will be available after %2)</source>
        <translation>충분히 숙성되지 않은 상태 (%1 승인, %2 후에 사용 가능합니다)</translation>
    </message>
    <message>
        <source>Generated but not accepted</source>
        <translation>생성되었으나 거절됨</translation>
    </message>
    <message>
        <source>Received with</source>
        <translation>받음(받은 주소)</translation>
    </message>
    <message>
        <source>Received from</source>
        <translation>받음(보낸 주소)</translation>
    </message>
    <message>
        <source>Sent to</source>
        <translation>보냄(받는 주소)</translation>
    </message>
    <message>
        <source>Payment to yourself</source>
        <translation>자신에게 지불</translation>
    </message>
    <message>
        <source>Mined</source>
        <translation>채굴</translation>
    </message>
    <message>
        <source>watch-only</source>
        <translation>조회전용</translation>
    </message>
    <message>
        <source>(n/a)</source>
        <translation>(없음)</translation>
    </message>
    <message>
        <source>(no label)</source>
        <translation>(라벨 없음)</translation>
    </message>
    <message>
        <source>Transaction status. Hover over this field to show number of confirmations.</source>
        <translation>거래상황. 마우스를 올리면 검증횟수가 표시됩니다.</translation>
    </message>
    <message>
        <source>Date and time that the transaction was received.</source>
        <translation>거래가 이루어진 날짜와 시각.</translation>
    </message>
    <message>
        <source>Type of transaction.</source>
        <translation>거래의 종류.</translation>
    </message>
    <message>
        <source>Whether or not a watch-only address is involved in this transaction.</source>
        <translation>조회전용 주소가 이 거래에 참여하는지 여부입니다.</translation>
    </message>
    <message>
        <source>User-defined intent/purpose of the transaction.</source>
        <translation>거래에 대해 사용자가 정의한 의도나 목적.</translation>
    </message>
    <message>
        <source>Amount removed from or added to balance.</source>
        <translation>늘어나거나 줄어든 액수.</translation>
    </message>
</context>
<context>
    <name>TransactionView</name>
    <message>
        <source>All</source>
        <translation>전체</translation>
    </message>
    <message>
        <source>Today</source>
        <translation>오늘</translation>
    </message>
    <message>
        <source>This week</source>
        <translation>이번주</translation>
    </message>
    <message>
        <source>This month</source>
        <translation>이번 달</translation>
    </message>
    <message>
        <source>Last month</source>
        <translation>지난 달</translation>
    </message>
    <message>
        <source>This year</source>
        <translation>올 해</translation>
    </message>
    <message>
        <source>Range...</source>
        <translation>범위...</translation>
    </message>
    <message>
        <source>Received with</source>
        <translation>받은 주소</translation>
    </message>
    <message>
        <source>Sent to</source>
        <translation>보낸 주소</translation>
    </message>
    <message>
        <source>To yourself</source>
        <translation>자기거래</translation>
    </message>
    <message>
        <source>Mined</source>
        <translation>채굴</translation>
    </message>
    <message>
        <source>Other</source>
        <translation>기타</translation>
    </message>
    <message>
        <source>Enter address, transaction id, or label to search</source>
        <translation>검색하기 위한 주소, 거래 아이디 또는 라벨 입력</translation>
    </message>
    <message>
        <source>Min amount</source>
        <translation>최소 거래액</translation>
    </message>
    <message>
        <source>Abandon transaction</source>
        <translation>버려진 거래</translation>
    </message>
    <message>
        <source>Increase transaction fee</source>
        <translation>거래 수수료 증가</translation>
    </message>
    <message>
        <source>Copy address</source>
        <translation>주소 복사</translation>
    </message>
    <message>
        <source>Copy label</source>
        <translation>라벨 복사</translation>
    </message>
    <message>
        <source>Copy amount</source>
        <translation>거래액 복사</translation>
    </message>
    <message>
        <source>Copy transaction ID</source>
        <translation>거래 아이디 복사</translation>
    </message>
    <message>
        <source>Copy raw transaction</source>
        <translation>거래 원본(raw transaction) 복사</translation>
    </message>
    <message>
        <source>Copy full transaction details</source>
        <translation>거래 세부 내역 복사</translation>
    </message>
    <message>
        <source>Edit label</source>
        <translation>라벨 수정</translation>
    </message>
    <message>
        <source>Show transaction details</source>
        <translation>거래 세부 내역 보기</translation>
    </message>
    <message>
        <source>Export Transaction History</source>
        <translation>거래 기록 내보내기</translation>
    </message>
    <message>
        <source>Comma separated file (*.csv)</source>
        <translation>쉼표로 구분된 파일 (*.csv)</translation>
    </message>
    <message>
        <source>Confirmed</source>
        <translation>확인됨</translation>
    </message>
    <message>
        <source>Watch-only</source>
        <translation>조회전용</translation>
    </message>
    <message>
        <source>Date</source>
        <translation>날짜</translation>
    </message>
    <message>
        <source>Type</source>
        <translation>형식</translation>
    </message>
    <message>
        <source>Label</source>
        <translation>라벨</translation>
    </message>
    <message>
        <source>Address</source>
        <translation>주소</translation>
    </message>
    <message>
        <source>ID</source>
        <translation>아이디</translation>
    </message>
    <message>
        <source>Exporting Failed</source>
        <translation>내보내기 실패</translation>
    </message>
    <message>
        <source>There was an error trying to save the transaction history to %1.</source>
        <translation>%1으로 거래 기록을 저장하는데 에러가 있었습니다.</translation>
    </message>
    <message>
        <source>Exporting Successful</source>
        <translation>내보내기 성공</translation>
    </message>
    <message>
        <source>The transaction history was successfully saved to %1.</source>
        <translation>거래 기록이 성공적으로 %1에 저장되었습니다.</translation>
    </message>
    <message>
        <source>Range:</source>
        <translation>범위:</translation>
    </message>
    <message>
        <source>to</source>
        <translation>상대방</translation>
    </message>
</context>
<context>
    <name>UnitDisplayStatusBarControl</name>
    <message>
        <source>Unit to show amounts in. Click to select another unit.</source>
        <translation>거래액을 표시하는 단위. 클릭해서 다른 단위를 선택할 수 있습니다.</translation>
    </message>
</context>
<context>
    <name>WalletFrame</name>
    <message>
        <source>No wallet has been loaded.</source>
        <translation>지갑 불러오기가 안됩니다.</translation>
    </message>
</context>
<context>
    <name>WalletModel</name>
    <message>
        <source>Send Coins</source>
        <translation>코인 보내기</translation>
    </message>
    <message>
        <source>Fee bump error</source>
        <translation>수수료 상향 오류</translation>
    </message>
    <message>
        <source>Increasing transaction fee failed</source>
        <translation>거래 수수료 상향 실패</translation>
    </message>
    <message>
        <source>Do you want to increase the fee?</source>
        <translation>수수료를 올리시겠습니까?</translation>
    </message>
    <message>
        <source>Current fee:</source>
        <translation>현재 수수료:</translation>
    </message>
    <message>
        <source>Increase:</source>
        <translation>증가:</translation>
    </message>
    <message>
        <source>New fee:</source>
        <translation>새로운 수수료:</translation>
    </message>
    <message>
        <source>Confirm fee bump</source>
        <translation>수수료 상향 승인</translation>
    </message>
    <message>
        <source>Can't sign transaction.</source>
        <translation>거래에 서명 할 수 없습니다.</translation>
    </message>
    <message>
        <source>Could not commit transaction</source>
        <translation>거래를 커밋 할 수 없습니다.</translation>
    </message>
    <message>
        <source>default wallet</source>
        <translation>기본 지갑</translation>
    </message>
</context>
<context>
    <name>WalletView</name>
    <message>
        <source>&amp;Export</source>
        <translation>내보내기 (&amp;E)</translation>
    </message>
    <message>
        <source>Export the data in the current tab to a file</source>
        <translation>현재 탭에 있는 데이터를 파일로 내보내기</translation>
    </message>
    <message>
        <source>Backup Wallet</source>
        <translation>지갑 백업</translation>
    </message>
    <message>
        <source>Wallet Data (*.dat)</source>
        <translation>지갑 데이터 (*.dat)</translation>
    </message>
    <message>
        <source>Backup Failed</source>
        <translation>백업 실패</translation>
    </message>
    <message>
        <source>There was an error trying to save the wallet data to %1.</source>
        <translation>지갑 데이터를 %1 폴더에 저장하는 동안 오류가 발생했습니다. </translation>
    </message>
    <message>
        <source>Backup Successful</source>
        <translation>백업 성공</translation>
    </message>
    <message>
        <source>The wallet data was successfully saved to %1.</source>
        <translation>지갑 정보가 %1에 성공적으로 저장되었습니다.</translation>
    </message>
    <message>
        <source>Cancel</source>
        <translation>취소</translation>
    </message>
</context>
<context>
    <name>bitcoin-core</name>
    <message>
        <source>Distributed under the MIT software license, see the accompanying file %s or %s</source>
        <translation>MIT 소프트웨어 라이센스에 따라 배포 됨, 첨부 파일 %s 또는 %s을 참조하십시오.</translation>
    </message>
    <message>
        <source>Prune configured below the minimum of %d MiB.  Please use a higher number.</source>
        <translation>블록 축소가 최소치인 %d MiB 밑으로 설정되어 있습니다. 더 높은 값을 사용해 주세요.</translation>
    </message>
    <message>
        <source>Prune: last wallet synchronisation goes beyond pruned data. You need to -reindex (download the whole blockchain again in case of pruned node)</source>
        <translation>블록 축소: 마지막 지갑 동기화 지점이 축소된 데이터보다 과거의 것 입니다. -reindex가 필요합니다 (축소된 노드의 경우 모든 블록체인을 재다운로드합니다)</translation>
    </message>
    <message>
        <source>Rescans are not possible in pruned mode. You will need to use -reindex which will download the whole blockchain again.</source>
        <translation>블록 축소 모드에서는 재검색이 불가능 합니다. -reindex 명령을 사용해서 모든 블록체인을 다시 다운로드 해야 합니다.</translation>
    </message>
    <message>
        <source>Error: A fatal internal error occurred, see debug.log for details</source>
        <translation>오류: 치명적인 내부 오류가 발생했습니다, 자세한 내용은 debug.log 를 확인해주세요.</translation>
    </message>
    <message>
        <source>Pruning blockstore...</source>
        <translation>블록 데이터를 축소 중입니다..</translation>
    </message>
    <message>
        <source>Unable to start HTTP server. See debug log for details.</source>
        <translation>HTTP 서버를 시작할 수 없습니다. 자세한 사항은 디버그 로그를 확인 하세요.</translation>
    </message>
    <message>
        <source>Particl Core</source>
        <translation>비트코인 코어</translation>
    </message>
    <message>
        <source>The %s developers</source>
        <translation>%s 개발자</translation>
    </message>
    <message>
        <source>Cannot obtain a lock on data directory %s. %s is probably already running.</source>
        <translation>%s 데이터 디렉토리에 락을 걸 수 없었습니다. %s가 이미 실행 중인 것으로 보입니다.</translation>
    </message>
    <message>
        <source>Cannot provide specific connections and have addrman find outgoing connections at the same.</source>
        <translation>특정 연결을 제공 할 수없고 addrman이 나가는 연결을 찾을 수 없습니다.</translation>
    </message>
    <message>
        <source>Error reading %s! All keys read correctly, but transaction data or address book entries might be missing or incorrect.</source>
        <translation>%s 불러오기 오류: 주소 키는 모두 정확하게 로드되었으나 거래 데이터와 주소록 필드에서 누락이나 오류가 존재할 수 있습니다.</translation>
    </message>
    <message>
        <source>Please check that your computer's date and time are correct! If your clock is wrong, %s will not work properly.</source>
        <translation>컴퓨터의 날짜와 시간이 올바른지 확인하십시오! 시간이 잘못되면 %s은 제대로 동작하지 않습니다.</translation>
    </message>
    <message>
        <source>Please contribute if you find %s useful. Visit %s for further information about the software.</source>
        <translation>%s가 유용하다고 생각한다면 프로젝트에 공헌해주세요. 이 소프트웨어에 대한 보다 자세한 정보는 %s를 방문해주십시오.</translation>
    </message>
    <message>
        <source>The block database contains a block which appears to be from the future. This may be due to your computer's date and time being set incorrectly. Only rebuild the block database if you are sure that your computer's date and time are correct</source>
        <translation>블록 데이터베이스에 미래의 블록이 포함되어 있습니다. 이것은 사용자의 컴퓨터의 날짜와 시간이 올바르게 설정되어 있지 않을때 나타날 수 있습니다. 만약 사용자의 컴퓨터의 날짜와 시간이 올바르다고 확신할 때에만 블록 데이터 베이스의 재구성을 하십시오</translation>
    </message>
    <message>
        <source>This is a pre-release test build - use at your own risk - do not use for mining or merchant applications</source>
        <translation>출시 전의 테스트 빌드 입니다. 스스로의 책임하에 사용하십시오. 채굴이나 상업적 용도로 사용하지 마십시오.</translation>
    </message>
    <message>
        <source>This is the transaction fee you may discard if change is smaller than dust at this level</source>
        <translation>이것은 거스름돈이 현재 레벨의 더스트보다 적은 경우 버릴 수 있는 수수료입니다.</translation>
    </message>
    <message>
        <source>Unable to replay blocks. You will need to rebuild the database using -reindex-chainstate.</source>
        <translation>블록을 재생할 수 없습니다. -reindex-chainstate를 사용하여 데이터베이스를 다시 빌드 해야 합니다.</translation>
    </message>
    <message>
        <source>Unable to rewind the database to a pre-fork state. You will need to redownload the blockchain</source>
        <translation>데이터베이스를 포크 전 상태로 돌리지 못했습니다. 블록체인을 다시 다운로드 해주십시오.</translation>
    </message>
    <message>
        <source>Warning: The network does not appear to fully agree! Some miners appear to be experiencing issues.</source>
        <translation>경고 : 모든 네트워크가 동의해야 하나, 일부 채굴자들에게 문제가 있는 것으로 보입니다. </translation>
    </message>
    <message>
        <source>Warning: We do not appear to fully agree with our peers! You may need to upgrade, or other nodes may need to upgrade.</source>
        <translation>경고: 현재 비트코인 버전이 다른 네트워크 참여자들과 동일하지 않은 것 같습니다. 당신 또는 다른 참여자들이 동일한 비트코인 버전으로 업그레이드 할 필요가 있습니다.</translation>
    </message>
    <message>
        <source>%d of last 100 blocks have unexpected version</source>
        <translation>지난 100개의 블록 중 %d개에 예상치 못한 버전이 있습니다.</translation>
    </message>
    <message>
        <source>%s corrupt, salvage failed</source>
        <translation>%s 손상되었고 복구가 실패하였습니다</translation>
    </message>
    <message>
        <source>-maxmempool must be at least %d MB</source>
        <translation>-maxmempool은 최소한 %d MB 이어야 합니다</translation>
    </message>
    <message>
        <source>Cannot resolve -%s address: '%s'</source>
        <translation>%s 주소를 확인할 수 없습니다: '%s'</translation>
    </message>
    <message>
        <source>Change index out of range</source>
        <translation>범위 밖의 인덱스 변경</translation>
    </message>
    <message>
        <source>Copyright (C) %i-%i</source>
        <translation>Copyright (C) %i-%i</translation>
    </message>
    <message>
        <source>Corrupted block database detected</source>
        <translation>손상된 블록 데이터베이스가 감지되었습니다</translation>
    </message>
    <message>
        <source>Do you want to rebuild the block database now?</source>
        <translation>블록 데이터베이스를 다시 생성하시겠습니까?</translation>
    </message>
    <message>
        <source>Error initializing block database</source>
        <translation>블록 데이터베이스를 초기화하는데 오류</translation>
    </message>
    <message>
        <source>Error initializing wallet database environment %s!</source>
        <translation>지갑 데이터베이스 환경 초기화하는데 오류 %s</translation>
    </message>
    <message>
        <source>Error loading %s</source>
        <translation>%s 불러오기 오류</translation>
    </message>
    <message>
        <source>Error loading %s: Private keys can only be disabled during creation</source>
        <translation>%s 로딩 실패: 개인키는 생성할때만 비활성화 할 수 있습니다</translation>
    </message>
    <message>
        <source>Error loading %s: Wallet corrupted</source>
        <translation>%s 불러오기 오류: 지갑이 손상됨</translation>
    </message>
    <message>
        <source>Error loading %s: Wallet requires newer version of %s</source>
        <translation>%s 불러오기 에러: 지갑은 새 버전의 %s이 필요합니다</translation>
    </message>
    <message>
        <source>Error loading block database</source>
        <translation>블록 데이터베이스를 불러오는데 오류</translation>
    </message>
    <message>
        <source>Error opening block database</source>
        <translation>블록 데이터베이스를 여는데 오류</translation>
    </message>
    <message>
        <source>Error: Disk space is low!</source>
        <translation>오류: 디스크 공간이 부족합니다!</translation>
    </message>
    <message>
        <source>Failed to listen on any port. Use -listen=0 if you want this.</source>
        <translation>어떤 포트도 열지 못했습니다. 필요하다면 -listen=0 옵션을 사용하세요.</translation>
    </message>
    <message>
        <source>Failed to rescan the wallet during initialization</source>
        <translation>지갑 스캔 오류</translation>
    </message>
    <message>
        <source>Importing...</source>
        <translation>불러오는 중...</translation>
    </message>
    <message>
        <source>Incorrect or no genesis block found. Wrong datadir for network?</source>
        <translation>제네시스 블록이 없거나 잘못됐습니다. 네트워크의 datadir이 잘못됐을수도 있습니다.</translation>
    </message>
    <message>
        <source>Initialization sanity check failed. %s is shutting down.</source>
        <translation>무결성 확인 초기화가 실패했습니다. %s가 종료됩니다.</translation>
    </message>
    <message>
        <source>Invalid amount for -%s=&lt;amount&gt;: '%s'</source>
        <translation>유효하지 않은 금액 -%s=&lt;amount&gt;: '%s'</translation>
    </message>
    <message>
        <source>Invalid amount for -discardfee=&lt;amount&gt;: '%s'</source>
        <translation>유효하지 않은 금액 -discardfee=&lt;amount&gt;: '%s'</translation>
    </message>
    <message>
        <source>Invalid amount for -fallbackfee=&lt;amount&gt;: '%s'</source>
        <translation>유효하지 않은 금액 -fallbackfee=&lt;amount&gt;: '%s'</translation>
    </message>
    <message>
        <source>Specified blocks directory "%s" does not exist.</source>
        <translation>지정한 블록 디렉토리 "%s" 가 존재하지 않습니다.</translation>
    </message>
    <message>
        <source>Upgrading txindex database</source>
        <translation>txindex 데이터베이스 업테이트중</translation>
    </message>
    <message>
        <source>Loading P2P addresses...</source>
        <translation>P2P 주소 불러오는 중...</translation>
    </message>
    <message>
        <source>Loading banlist...</source>
        <translation>추방리스트를 불러오는 중...</translation>
    </message>
    <message>
        <source>Not enough file descriptors available.</source>
        <translation>파일 디스크립터가 부족합니다. </translation>
    </message>
    <message>
        <source>Prune cannot be configured with a negative value.</source>
        <translation>블록 축소는 음수로 설정할 수 없습니다.</translation>
    </message>
    <message>
        <source>Prune mode is incompatible with -txindex.</source>
        <translation>블록 축소 모드는 -txindex와 호환되지 않습니다.</translation>
    </message>
    <message>
        <source>Replaying blocks...</source>
        <translation>블록 재생중...</translation>
    </message>
    <message>
        <source>Rewinding blocks...</source>
        <translation>블록 되감는중...</translation>
    </message>
    <message>
        <source>The source code is available from %s.</source>
        <translation>소스코드는 %s 에서 확인하실 수 있습니다.</translation>
    </message>
    <message>
        <source>Transaction fee and change calculation failed</source>
        <translation>거래 수수료 및 잔돈 계산에 실패했습니다.</translation>
    </message>
    <message>
        <source>Unable to bind to %s on this computer. %s is probably already running.</source>
        <translation>이 컴퓨터의 %s에 바인딩 할 수 없습니다. 아마도 %s이 실행중인 것 같습니다.</translation>
    </message>
    <message>
        <source>Unable to generate keys</source>
        <translation>키 생성 불가</translation>
    </message>
    <message>
        <source>Unsupported logging category %s=%s.</source>
        <translation>지원되지 않는 로깅 카테고리 %s = %s.</translation>
    </message>
    <message>
        <source>Upgrading UTXO database</source>
        <translation>UTXO 데이터베이스 업그레이드</translation>
    </message>
    <message>
        <source>User Agent comment (%s) contains unsafe characters.</source>
        <translation>사용자 정의 코멘트 (%s)에 안전하지 못한 글자가 포함되어 있습니다.</translation>
    </message>
    <message>
        <source>Verifying blocks...</source>
        <translation>블록 검증중...</translation>
    </message>
    <message>
        <source>Wallet needed to be rewritten: restart %s to complete</source>
        <translation>지갑을 새로 써야 합니다:  진행을 위해 %s 를 다시 시작하세요.</translation>
    </message>
    <message>
        <source>Error: Listening for incoming connections failed (listen returned error %s)</source>
        <translation>오류: 들어오는 연결을 허용하는데 실패했습니다 (listen returned error %s)</translation>
    </message>
    <message>
        <source>Invalid amount for -maxtxfee=&lt;amount&gt;: '%s' (must be at least the minrelay fee of %s to prevent stuck transactions)</source>
        <translation>유효하지 않은 금액 -maxtxfee=&lt;amount&gt;: '%s' (거래가 막히는 상황을 방지하게 위해 적어도 %s 의 중계 수수료를 지정해야 합니다)</translation>
    </message>
    <message>
        <source>The transaction amount is too small to send after the fee has been deducted</source>
        <translation>거래액이 수수료를 지불하기엔 너무 작습니다</translation>
    </message>
    <message>
        <source>You need to rebuild the database using -reindex to go back to unpruned mode.  This will redownload the entire blockchain</source>
        <translation>블록 축소 모드를 해제하려면 데이터베이스를 재구성하기 위해 -reindex를 사용해야 합니다. 이 명령은 전체 블록체인을 다시 다운로드합니다.</translation>
    </message>
    <message>
        <source>Error reading from database, shutting down.</source>
        <translation>블록 데이터베이스를 불러오는데 오류가 발생하였습니다, 종료됩니다.</translation>
    </message>
    <message>
        <source>Error upgrading chainstate database</source>
        <translation>체인 상태 데이터베이스 업그레이드 중 오류가 발생했습니다.</translation>
    </message>
    <message>
        <source>Error: Disk space is low for %s</source>
        <translation>오류: %s 하기엔 저장공간이 부족합니다</translation>
    </message>
    <message>
        <source>Information</source>
        <translation>정보</translation>
    </message>
    <message>
        <source>Invalid -onion address or hostname: '%s'</source>
        <translation>올바르지 않은 -onion 주소 또는 호스트 이름: '%s'</translation>
    </message>
    <message>
        <source>Invalid -proxy address or hostname: '%s'</source>
        <translation>올바르지 않은 -proxy 주소 또는 호스트 이름: '%s'</translation>
    </message>
    <message>
        <source>Invalid amount for -paytxfee=&lt;amount&gt;: '%s' (must be at least %s)</source>
        <translation>유효하지 않은 금액 -paytxfee=&lt;amount&gt;: "%s" (최소 %s 이상이어야 됨)</translation>
    </message>
    <message>
        <source>Invalid netmask specified in -whitelist: '%s'</source>
        <translation>유효하지 않은 넷마스크가 -whitelist: '%s" 를 통해 지정됨</translation>
    </message>
    <message>
        <source>Need to specify a port with -whitebind: '%s'</source>
        <translation>-whitebind: '%s' 를 이용하여 포트를 지정해야 합니다</translation>
    </message>
    <message>
        <source>Reducing -maxconnections from %d to %d, because of system limitations.</source>
        <translation>시스템 한계로 인하여 -maxconnections를 %d 에서 %d로 줄였습니다.</translation>
    </message>
    <message>
        <source>Section [%s] is not recognized.</source>
        <translation>[%s] 항목은 인정되지 않습니다.</translation>
    </message>
    <message>
        <source>Signing transaction failed</source>
        <translation>거래 서명에 실패했습니다</translation>
    </message>
    <message>
        <source>Specified -walletdir "%s" does not exist</source>
        <translation>지정한 -walletdir "%s"은 존재하지 않습니다</translation>
    </message>
    <message>
        <source>Specified -walletdir "%s" is a relative path</source>
        <translation>지정한 -walletdir "%s"은 상대 경로입니다</translation>
    </message>
    <message>
        <source>Specified -walletdir "%s" is not a directory</source>
        <translation>지정한 -walletdir "%s"은 디렉토리가 아닙니다</translation>
    </message>
    <message>
        <source>The specified config file %s does not exist
</source>
        <translation>지정한 설정 파일 "%s"는 존재하지 않습니다
</translation>
    </message>
    <message>
        <source>The transaction amount is too small to pay the fee</source>
        <translation>거래액이 수수료를 지불하기엔 너무 작습니다</translation>
    </message>
    <message>
        <source>This is experimental software.</source>
        <translation>이 소프트웨어는 시험적입니다.</translation>
    </message>
    <message>
        <source>Transaction amount too small</source>
        <translation>거래액이 너무 적습니다</translation>
    </message>
    <message>
        <source>Transaction too large for fee policy</source>
        <translation>수수료 정책에 비해 거래가 너무 큽니다</translation>
    </message>
    <message>
        <source>Transaction too large</source>
        <translation>거래가 너무 큽니다</translation>
    </message>
    <message>
        <source>Unable to generate initial keys</source>
        <translation>초기 키값 생성 불가</translation>
    </message>
    <message>
        <source>Verifying wallet(s)...</source>
        <translation>지갑 검증중...</translation>
    </message>
    <message>
        <source>Wallet %s resides outside wallet directory %s</source>
        <translation>지갑 %s는 지갑 디렉토리 %s 밖에 위치합니다</translation>
    </message>
    <message>
        <source>Warning</source>
        <translation>경고</translation>
    </message>
    <message>
        <source>Warning: unknown new rules activated (versionbit %i)</source>
        <translation>경고: 알려지지 않은 새로운 규칙이 활성화되었습니다. (버전비트 %i)</translation>
    </message>
    <message>
        <source>Zapping all transactions from wallet...</source>
        <translation>지갑의 모든거래내역 건너뛰기...</translation>
    </message>
    <message>
        <source>-maxtxfee is set very high! Fees this large could be paid on a single transaction.</source>
        <translation>-maxtxfee 값이 너무 큽니다!  하나의 거래에 너무 큰 수수료가 지불 됩니다.</translation>
    </message>
    <message>
        <source>This is the transaction fee you may pay when fee estimates are not available.</source>
        <translation>이것은 수수료 추정을 이용할 수 없을 때 사용되는 거래 수수료입니다.</translation>
    </message>
    <message>
        <source>This product includes software developed by the OpenSSL Project for use in the OpenSSL Toolkit %s and cryptographic software written by Eric Young and UPnP software written by Thomas Bernard.</source>
        <translation>이 제품에는 OpenSSL 프로젝트에서 OpenSSL Toolkit %s으로 사용하기 위해 개발 한 소프트웨어와 에릭 영이 작성한 암호화 소프트웨어 및 토머스 버나드가 작성한 UPnP 소프트웨어가 포함되어 있습니다.</translation>
    </message>
    <message>
        <source>Total length of network version string (%i) exceeds maximum length (%i). Reduce the number or size of uacomments.</source>
        <translation>네트워크 버전 문자 (%i)의 길이가 최대길이 (%i)를 초과합니다. uacomments의 갯수나 길이를 줄이세요.</translation>
    </message>
    <message>
        <source>Warning: Unknown block versions being mined! It's possible unknown rules are in effect</source>
        <translation>경고: 알려지지 않은 버전의 블록이 채굴되었습니다. 알려지지 않은 규칙이 적용되었을 가능성이 있습니다.</translation>
    </message>
    <message>
        <source>Warning: Wallet file corrupt, data salvaged! Original %s saved as %s in %s; if your balance or transactions are incorrect you should restore from a backup.</source>
        <translation>경고 : 지갑파일이 손상되어 데이터가 복구되었습니다. 원래의 %s 파일은 %s 후에 %s 이름으로 저장됩니다. 잔액과 거래 내역이 정확하지 않다면 백업 파일로 부터 복원해야 합니다. </translation>
    </message>
    <message>
        <source>%s is set very high!</source>
        <translation>%s가 매우 높게 설정되었습니다!</translation>
    </message>
    <message>
        <source>Error loading wallet %s. Duplicate -wallet filename specified.</source>
        <translation>지갑 %s 로딩 에러,  중복된 -wallet 파일이름을 입력했습니다.</translation>
    </message>
    <message>
        <source>Keypool ran out, please call keypoolrefill first</source>
        <translation>Keypool 이 소진되었습니다. 먼저 keypoolrefill 을 호출하십시오.</translation>
    </message>
    <message>
        <source>Starting network threads...</source>
        <translation>네트워크 스레드 시작중...</translation>
    </message>
    <message>
        <source>The wallet will avoid paying less than the minimum relay fee.</source>
        <translation>지갑은 최소 중계 수수료보다 적은 금액을 지불하는 것을 피할 것입니다.</translation>
    </message>
    <message>
        <source>This is the minimum transaction fee you pay on every transaction.</source>
        <translation>이것은 모든 거래에서 지불하는 최소 거래 수수료입니다.</translation>
    </message>
    <message>
        <source>This is the transaction fee you will pay if you send a transaction.</source>
        <translation>이것은 거래를 보낼 경우 지불 할 거래 수수료입니다.</translation>
    </message>
    <message>
        <source>Transaction amounts must not be negative</source>
        <translation>거래액은 반드시 0보다 큰 값이어야 합니다.</translation>
    </message>
    <message>
        <source>Transaction has too long of a mempool chain</source>
        <translation>거래가 너무 긴 mempool 체인을 갖고 있습니다</translation>
    </message>
    <message>
        <source>Transaction must have at least one recipient</source>
        <translation>거래에는 최소한 한명의 수령인이 있어야 합니다.</translation>
    </message>
    <message>
        <source>Unknown network specified in -onlynet: '%s'</source>
        <translation>-onlynet: '%s' 에 알수없는 네트워크가 지정되었습니다</translation>
    </message>
    <message>
        <source>Insufficient funds</source>
        <translation>잔액이 부족합니다</translation>
    </message>
    <message>
        <source>Can't generate a change-address key. Private keys are disabled for this wallet.</source>
        <translation>거스름돈 주소를 생성할 수 없습니다. 이 지갑에서는 개인키가 비활성화 되어 있습니다.</translation>
    </message>
    <message>
        <source>Cannot upgrade a non HD split wallet without upgrading to support pre split keypool. Please use -upgradewallet=169900 or -upgradewallet with no version specified.</source>
        <translation>HD split을 하지 않은 지갑은 pre split keypool로 업그레이드 하지 않은 이상 업그레이드가 불가능합니다. -upgradewallet=169900 이나 -upgradewallet (버전을 정하지 않고) 명령을 사용하십시오.</translation>
    </message>
    <message>
        <source>Fee estimation failed. Fallbackfee is disabled. Wait a few blocks or enable -fallbackfee.</source>
        <translation>수수료 추정이 실패했습니다. Fallbackfee가 비활성화 상태입니다. 몇 블록을 기다리거나 -fallbackfee를 활성화 하세요.</translation>
    </message>
    <message>
        <source>Warning: Private keys detected in wallet {%s} with disabled private keys</source>
        <translation>경고: 비활성화된 개인키 지갑 {%s} 에서 개인키들이 발견되었습니다</translation>
    </message>
    <message>
        <source>Cannot write to data directory '%s'; check permissions.</source>
        <translation>"%s" 데이터 폴더에 기록하지 못했습니다. 접근권한을 확인하세요.</translation>
    </message>
    <message>
        <source>Loading block index...</source>
        <translation>블록 인덱스를 불러오는 중...</translation>
    </message>
    <message>
        <source>Loading wallet...</source>
        <translation>지갑을 불러오는 중...</translation>
    </message>
    <message>
        <source>Cannot downgrade wallet</source>
        <translation>지갑을 다운그레이드 할 수 없습니다</translation>
    </message>
    <message>
        <source>Rescanning...</source>
        <translation>재스캔 중...</translation>
    </message>
    <message>
        <source>Done loading</source>
        <translation>로딩 완료</translation>
    </message>
    <message>
        <source>Error</source>
        <translation>오류</translation>
    </message>
</context>
</TS><|MERGE_RESOLUTION|>--- conflicted
+++ resolved
@@ -66,13 +66,8 @@
         <translation>받는 주소들</translation>
     </message>
     <message>
-<<<<<<< HEAD
         <source>These are your Particl addresses for sending payments. Always check the amount and the receiving address before sending coins.</source>
-        <translation>비트코인을 보내는 계좌 주소입니다. 코인을 보내기 전에 잔고와 받는 주소를 항상 확인하세요.</translation>
-=======
-        <source>These are your Bitcoin addresses for sending payments. Always check the amount and the receiving address before sending coins.</source>
         <translation>비트코인을 보내는 계좌 주소입니다. 코인을 보내기 전에 금액과 받는 주소를 항상 확인하세요.</translation>
->>>>>>> 936ef73f
     </message>
     <message>
         <source>These are your Particl addresses for receiving payments. It is recommended to use a new receiving address for each transaction.</source>
@@ -193,13 +188,8 @@
         <translation>지갑 암호화 완료</translation>
     </message>
     <message>
-<<<<<<< HEAD
-        <source>%1 will close now to finish the encryption process. Remember that encrypting your wallet cannot fully protect your particl from being stolen by malware infecting your computer.</source>
-        <translation>암호화 처리 과정을 끝내기 위해 %1을 종료합니다. 지갑 암호화는 컴퓨터로의 멀웨어 감염으로 인한 비트코인 도난을 완전히 방지할 수 없음을 기억하세요.</translation>
-=======
-        <source>Your wallet is now encrypted. Remember that encrypting your wallet cannot fully protect your bitcoins from being stolen by malware infecting your computer.</source>
+        <source>Your wallet is now encrypted. Remember that encrypting your wallet cannot fully protect your particl from being stolen by malware infecting your computer.</source>
         <translation>이제 지갑이 암호화되었습니다. 지갑을 암호화한다고 해서 당신의 컴퓨터를 감염시키는 멀웨어로부터 비트코인을 완전히 보호할 수는 없다는 점을 유념하세요.</translation>
->>>>>>> 936ef73f
     </message>
     <message>
         <source>IMPORTANT: Any previous backups you have made of your wallet file should be replaced with the newly generated, encrypted wallet file. For security reasons, previous backups of the unencrypted wallet file will become useless as soon as you start using the new, encrypted wallet.</source>
@@ -352,13 +342,8 @@
         <translation>프록시가 &lt;b&gt;활성화&lt;/b&gt; 되었습니다: %1</translation>
     </message>
     <message>
-<<<<<<< HEAD
         <source>Send coins to a Particl address</source>
-        <translation>비트코인 주소로 코인 전송</translation>
-=======
-        <source>Send coins to a Bitcoin address</source>
         <translation>비트코인 주소로 코인을 전송합니다</translation>
->>>>>>> 936ef73f
     </message>
     <message>
         <source>Backup wallet to another location</source>
@@ -381,7 +366,7 @@
         <translation>메시지 검증(&amp;V)...</translation>
     </message>
     <message>
-        <source>Particl.</source>
+        <source>Particl</source>
         <translation>비트코인</translation>
     </message>
     <message>
@@ -405,21 +390,12 @@
         <translation>지갑에 포함된 개인키 암호화하기</translation>
     </message>
     <message>
-<<<<<<< HEAD
         <source>Sign messages with your Particl addresses to prove you own them</source>
-        <translation>지갑 주소가 본인 소유인지 증명하기 위해 비트코인 주소에 서명할 수 있습니다.</translation>
+        <translation>지갑 주소가 본인 소유인지 증명하기 위해 메시지를 서명합니다</translation>
     </message>
     <message>
         <source>Verify messages to ensure they were signed with specified Particl addresses</source>
-        <translation>비트코인 주소의 전자 서명 확인을 위해 첨부된 메시지가 있을 경우 이를 검증할 수 있습니다.</translation>
-=======
-        <source>Sign messages with your Bitcoin addresses to prove you own them</source>
-        <translation>지갑 주소가 본인 소유인지 증명하기 위해 메시지를 서명합니다</translation>
-    </message>
-    <message>
-        <source>Verify messages to ensure they were signed with specified Bitcoin addresses</source>
         <translation>해당 비트코인 주소로 서명되었는지 확인하기 위해 메시지를 검증합니다</translation>
->>>>>>> 936ef73f
     </message>
     <message>
         <source>&amp;File</source>
@@ -438,13 +414,8 @@
         <translation>툴바 색인표</translation>
     </message>
     <message>
-<<<<<<< HEAD
         <source>Request payments (generates QR codes and particl: URIs)</source>
-        <translation>지불 요청하기 (QR코드와 비트코인이 생성됩니다: URIs)</translation>
-=======
-        <source>Request payments (generates QR codes and bitcoin: URIs)</source>
-        <translation>지불 요청하기 (QR코드와 bitcoin: URI를 생성합니다)</translation>
->>>>>>> 936ef73f
+        <translation>지불 요청하기 (QR코드와 particl: URI를 생성합니다)</translation>
     </message>
     <message>
         <source>Show the list of used sending addresses and labels</source>
@@ -463,13 +434,8 @@
         <translation>명령줄 옵션(&amp;C)</translation>
     </message>
     <message numerus="yes">
-<<<<<<< HEAD
         <source>%n active connection(s) to Particl network</source>
-        <translation><numerusform>비트코인 네트워크에 %n개의 연결이 활성화되어 있습니다.</numerusform></translation>
-=======
-        <source>%n active connection(s) to Bitcoin network</source>
         <translation><numerusform>비트코인 네트워크에 %n개의 연결 활성화됨</numerusform></translation>
->>>>>>> 936ef73f
     </message>
     <message>
         <source>Indexing blocks on disk...</source>
@@ -520,11 +486,7 @@
         <translation>받는 주소(&amp;R)</translation>
     </message>
     <message>
-<<<<<<< HEAD
         <source>Show the %1 help message to get a list with possible Particl command-line options</source>
-        <translation>사용할 수 있는 비트코인 명령줄 옵션 목록을 가져오기 위해 %1 도움말 메시지를 표시합니다.</translation>
-=======
-        <source>Show the %1 help message to get a list with possible Bitcoin command-line options</source>
         <translation>사용할 수 있는 비트코인 명령줄 옵션 목록을 가져오기 위해 %1 도움말 메시지를 표시합니다</translation>
     </message>
     <message>
@@ -546,7 +508,6 @@
     <message>
         <source>Main Window</source>
         <translation>메인창</translation>
->>>>>>> 936ef73f
     </message>
     <message>
         <source>%1 client</source>
@@ -912,7 +873,7 @@
         <translation>커스텀 데이터 폴더 사용:</translation>
     </message>
     <message>
-        <source>Particl.</source>
+        <source>Particl</source>
         <translation>비트코인</translation>
     </message>
     <message>
@@ -924,13 +885,8 @@
         <translation>약 %1 GB의 데이터가 이 디렉토리에 저장됩니다.</translation>
     </message>
     <message>
-<<<<<<< HEAD
         <source>%1 will download and store a copy of the Particl block chain.</source>
-        <translation>%1은 Particl 블록 체인의 사본을 다운로드하여 저장합니다.</translation>
-=======
-        <source>%1 will download and store a copy of the Bitcoin block chain.</source>
         <translation>%1은 비트코인 블록체인의 사본을 다운로드하여 저장합니다.</translation>
->>>>>>> 936ef73f
     </message>
     <message>
         <source>The wallet will also be stored in this directory.</source>
@@ -1146,13 +1102,8 @@
         <translation>검증되지 않은 잔돈 쓰기 (&amp;S)</translation>
     </message>
     <message>
-<<<<<<< HEAD
         <source>Automatically open the Particl client port on the router. This only works when your router supports UPnP and it is enabled.</source>
-        <translation>라우터에서 Particl 클라이언트 포트를 자동적으로 엽니다. 라우터에서 UPnP를 지원하고 활성화 했을 경우에만 동작합니다.</translation>
-=======
-        <source>Automatically open the Bitcoin client port on the router. This only works when your router supports UPnP and it is enabled.</source>
         <translation>라우터에서 비트코인 클라이언트 포트를 자동적으로 엽니다. 라우터에서 UPnP를 지원하고 활성화 했을 경우에만 동작합니다.</translation>
->>>>>>> 936ef73f
     </message>
     <message>
         <source>Map port using &amp;UPnP</source>
@@ -1167,13 +1118,8 @@
         <translation>연결 요청을 허용 (&amp;G)</translation>
     </message>
     <message>
-<<<<<<< HEAD
         <source>Connect to the Particl network through a SOCKS5 proxy.</source>
-        <translation>SOCKS5 프록시를 통해 비트코인 네트워크 연결</translation>
-=======
-        <source>Connect to the Bitcoin network through a SOCKS5 proxy.</source>
         <translation>SOCKS5 프록시를 통해 비트코인 네트워크에 연결합니다.</translation>
->>>>>>> 936ef73f
     </message>
     <message>
         <source>&amp;Connect through SOCKS5 proxy (default proxy):</source>
@@ -1208,13 +1154,8 @@
         <translation>Tor</translation>
     </message>
     <message>
-<<<<<<< HEAD
         <source>Connect to the Particl network through a separate SOCKS5 proxy for Tor hidden services.</source>
-        <translation>Tor 서비스를 경유하여 비트코인 네트워크에 연결하기 위해 분리된 SOCKS5 프록시를 사용.</translation>
-=======
-        <source>Connect to the Bitcoin network through a separate SOCKS5 proxy for Tor hidden services.</source>
         <translation>Tor 서비스를 경유하여 비트코인 네트워크에 연결하기 위해 분리된 SOCKS5 프록시를 사용합니다.</translation>
->>>>>>> 936ef73f
     </message>
     <message>
         <source>&amp;Window</source>
@@ -1399,13 +1340,8 @@
         <translation>지불 요청 오류</translation>
     </message>
     <message>
-<<<<<<< HEAD
         <source>Cannot start particl: click-to-pay handler</source>
-        <translation>비트코인을 시작할 수 없습니다: 지급제어기를 클릭하세요</translation>
-=======
-        <source>Cannot start bitcoin: click-to-pay handler</source>
-        <translation>bitcoin: 핸들러를 시작할 수 없음</translation>
->>>>>>> 936ef73f
+        <translation>particl: 핸들러를 시작할 수 없음</translation>
     </message>
     <message>
         <source>URI handling</source>
@@ -1534,13 +1470,8 @@
         <translation>금액</translation>
     </message>
     <message>
-<<<<<<< HEAD
         <source>Enter a Particl address (e.g. %1)</source>
-        <translation>비트코인 주소를 입력하기 (예. %1)</translation>
-=======
-        <source>Enter a Bitcoin address (e.g. %1)</source>
         <translation>비트코인 주소를 입력하세요 (예. %1)</translation>
->>>>>>> 936ef73f
     </message>
     <message>
         <source>%1 d</source>
@@ -2248,17 +2179,6 @@
         <translation>숨기기</translation>
     </message>
     <message>
-<<<<<<< HEAD
-        <source>Paying only the minimum fee is just fine as long as there is less transaction volume than space in the blocks. But be aware that this can end up in a never confirming transaction once there is more demand for particl transactions than the network can process.</source>
-        <translation>블록의 용량보다 거래의 용량이 작은 경우에는 최소한의 수수료만으로도 충분합니다. 그러나 비트코인 네트워크의 처리량보다 더 많은 거래 요구는 영원히 검증이 안 될 수도 있습니다.</translation>
-    </message>
-    <message>
-        <source>(read the tooltip)</source>
-        <translation>(툴팁을 꼭 읽어보세요)</translation>
-    </message>
-    <message>
-=======
->>>>>>> 936ef73f
         <source>Recommended:</source>
         <translation>권장:</translation>
     </message>
@@ -2287,7 +2207,7 @@
         <translation>더스트:</translation>
     </message>
     <message>
-        <source>When there is less transaction volume than space in the blocks, miners as well as relaying nodes may enforce a minimum fee. Paying only this minimum fee is just fine, but be aware that this can result in a never confirming transaction once there is more demand for bitcoin transactions than the network can process.</source>
+        <source>When there is less transaction volume than space in the blocks, miners as well as relaying nodes may enforce a minimum fee. Paying only this minimum fee is just fine, but be aware that this can result in a never confirming transaction once there is more demand for particl transactions than the network can process.</source>
         <translation>거래량이 블록에 남은 공간보다 적은 경우에는 채굴자나 중계 노드들이 최소 수수료를 허용할 수 있습니다. 최소 수수료만 지불하는건 괜찮지만, 네트워크가 처리할 수 있는 용량을 넘는 비트코인 거래가 있을 경우에는 이 거래가 승인이 안될 수 있다는 점을 유의하세요.</translation>
     </message>
     <message>
@@ -2526,13 +2446,8 @@
         <translation>이 주소에 라벨을 입력하면 사용된 주소 목록에 라벨이 표시됩니다</translation>
     </message>
     <message>
-<<<<<<< HEAD
         <source>A message that was attached to the particl: URI which will be stored with the transaction for your reference. Note: This message will not be sent over the Particl network.</source>
-        <translation>비트코인에 첨부된 메시지: 참고용으로 거래와 함께 저장될 URI. 메모: 이 메시지는 비트코인 네트워크로 전송되지 않습니다.</translation>
-=======
-        <source>A message that was attached to the bitcoin: URI which will be stored with the transaction for your reference. Note: This message will not be sent over the Bitcoin network.</source>
-        <translation>bitcoin: URI에 추가된 메시지는 참고를 위해 거래내역과 함께 저장될 것입니다. Note: 이 메시지는 비트코인 네트워크로 전송되지 않습니다.</translation>
->>>>>>> 936ef73f
+        <translation>particl: URI에 추가된 메시지는 참고를 위해 거래내역과 함께 저장될 것입니다. Note: 이 메시지는 비트코인 네트워크로 전송되지 않습니다.</translation>
     </message>
     <message>
         <source>Pay To:</source>
@@ -2576,21 +2491,12 @@
         <translation>메시지 서명(&amp;S)</translation>
     </message>
     <message>
-<<<<<<< HEAD
         <source>You can sign messages/agreements with your addresses to prove you can receive particl sent to them. Be careful not to sign anything vague or random, as phishing attacks may try to trick you into signing your identity over to them. Only sign fully-detailed statements you agree to.</source>
-        <translation>여러분 자신을 증명하기 위해 주소를 첨가하고 서명할 수 있습니다. 피싱 공격으로 말미암아 여러분의 서명을 통해 속아 넘어가게 할 수 있으므로, 서명하지 않은 모든 모호한 요소를 주의하십시오. 조항들이 완전 무결한지 확인 후 동의하는 경우에만 서명하십시오.</translation>
+        <translation>당신이 해당 주소로 비트코인을 받을 수 있다는 것을 증명하기 위해 메시지/합의문을 그 주소로 서명할 수 있습니다. 피싱 공격이 당신을 속일 수 있으므로 임의의 내용이나 모호한 내용에 서명하지 않도록 주의하세요. 당신이 동의하는 명확한 조항들에만 서명하세요.</translation>
     </message>
     <message>
         <source>The Particl address to sign the message with</source>
-        <translation>메세지를 서명한 비트코인 주소</translation>
-=======
-        <source>You can sign messages/agreements with your addresses to prove you can receive bitcoins sent to them. Be careful not to sign anything vague or random, as phishing attacks may try to trick you into signing your identity over to them. Only sign fully-detailed statements you agree to.</source>
-        <translation>당신이 해당 주소로 비트코인을 받을 수 있다는 것을 증명하기 위해 메시지/합의문을 그 주소로 서명할 수 있습니다. 피싱 공격이 당신을 속일 수 있으므로 임의의 내용이나 모호한 내용에 서명하지 않도록 주의하세요. 당신이 동의하는 명확한 조항들에만 서명하세요.</translation>
-    </message>
-    <message>
-        <source>The Bitcoin address to sign the message with</source>
         <translation>메세지를 서명할 비트코인 주소</translation>
->>>>>>> 936ef73f
     </message>
     <message>
         <source>Choose previously used address</source>
@@ -2621,13 +2527,8 @@
         <translation>이 서명을 시스템 클립보드로 복사</translation>
     </message>
     <message>
-<<<<<<< HEAD
         <source>Sign the message to prove you own this Particl address</source>
-        <translation>여러분의 비트코인 주소를 증명하려면 메시지 서명하십시오</translation>
-=======
-        <source>Sign the message to prove you own this Bitcoin address</source>
         <translation>당신이 이 비트코인 주소를 소유한다는 증명을 위해 메시지를 서명합니다</translation>
->>>>>>> 936ef73f
     </message>
     <message>
         <source>Sign &amp;Message</source>
@@ -2654,13 +2555,8 @@
         <translation>메세지의 서명에 사용된 비트코인 주소</translation>
     </message>
     <message>
-<<<<<<< HEAD
         <source>Verify the message to ensure it was signed with the specified Particl address</source>
-        <translation>정확한 비트코인주소가 입력됬는지 메시지를 확인하시오</translation>
-=======
-        <source>Verify the message to ensure it was signed with the specified Bitcoin address</source>
         <translation>입력된 비트코인 주소로 메시지가 서명되었는지 검증합니다</translation>
->>>>>>> 936ef73f
     </message>
     <message>
         <source>Verify &amp;Message</source>
