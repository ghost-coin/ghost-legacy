--- conflicted
+++ resolved
@@ -152,9 +152,7 @@
         <translation>Peňaženka zašifrovaná</translation>
     </message>
     <message>
-<<<<<<< HEAD
-=======
-        <source>%1 will close now to finish the encryption process. Remember that encrypting your wallet cannot fully protect your bitcoins from being stolen by malware infecting your computer.</source>
+        <source>%1 will close now to finish the encryption process. Remember that encrypting your wallet cannot fully protect your particl from being stolen by malware infecting your computer.</source>
         <translation>%1 sa teraz zavrie, aby sa ukončil proces šifrovania. Zašifrovanie peňaženky neochráni úplne pred krádežou bitcoinov škodlivými programami, ktoré prenikli do vášho počítača.</translation>
     </message>
     <message>
@@ -174,7 +172,6 @@
         <translation>Zadané heslá nesúhlasia.</translation>
     </message>
     <message>
->>>>>>> 5e408d99
         <source>Wallet unlock failed</source>
         <translation>Odomykanie peňaženky zlyhalo</translation>
     </message>
@@ -1945,8 +1942,6 @@
         <translation>Kopírovať prach</translation>
     </message>
     <message>
-<<<<<<< HEAD
-=======
         <source>Copy change</source>
         <translation>Kopírovať zmenu</translation>
     </message>
@@ -1963,7 +1958,6 @@
         <translation>pridané ako poplatok za transakciu</translation>
     </message>
     <message>
->>>>>>> 5e408d99
         <source>Total Amount %1</source>
         <translation>Celková suma %1</translation>
     </message>
@@ -1992,8 +1986,6 @@
         <translation>Našla sa duplicitná adresa: každá adresa by sa mala použiť len raz.</translation>
     </message>
     <message>
-<<<<<<< HEAD
-=======
         <source>Transaction creation failed!</source>
         <translation>Vytvorenie transakcie zlyhalo!</translation>
     </message>
@@ -2006,7 +1998,6 @@
         <translation>Poplatok vyšší ako %1 sa považuje za neprimerane vysoký.</translation>
     </message>
     <message>
->>>>>>> 5e408d99
         <source>Payment request expired.</source>
         <translation>Vypršala platnosť požiadavky na platbu.</translation>
     </message>
@@ -2332,8 +2323,6 @@
         <translation>Správa</translation>
     </message>
     <message>
-<<<<<<< HEAD
-=======
         <source>Comment</source>
         <translation>Komentár</translation>
     </message>
@@ -2366,7 +2355,6 @@
         <translation>Vstupy</translation>
     </message>
     <message>
->>>>>>> 5e408d99
         <source>Amount</source>
         <translation>Suma</translation>
     </message>
@@ -2532,8 +2520,6 @@
         <translation>Kopírovať sumu</translation>
     </message>
     <message>
-<<<<<<< HEAD
-=======
         <source>Copy transaction ID</source>
         <translation>Kopírovať ID transakcie</translation>
     </message>
@@ -2546,7 +2532,6 @@
         <translation>Kopírovať všetky podrobnosti o transakcii</translation>
     </message>
     <message>
->>>>>>> 5e408d99
         <source>Edit label</source>
         <translation>Upraviť popis</translation>
     </message>
