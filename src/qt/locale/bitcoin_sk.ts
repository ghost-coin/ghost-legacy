<TS language="sk" version="2.1">
<context>
    <name>AddressBookPage</name>
    <message>
        <source>Right-click to edit address or label</source>
        <translation>Kliknutím pravým tlačidlom upraviť adresu alebo popis</translation>
    </message>
    <message>
        <source>Create a new address</source>
        <translation>Vytvoriť novú adresu</translation>
    </message>
    <message>
        <source>&amp;New</source>
        <translation>&amp;Nový</translation>
    </message>
    <message>
        <source>Copy the currently selected address to the system clipboard</source>
        <translation>Zkopírovať práve zvolenú adresu</translation>
    </message>
    <message>
        <source>&amp;Copy</source>
        <translation>&amp;Kopírovať</translation>
    </message>
    <message>
        <source>C&amp;lose</source>
        <translation>Z&amp;atvoriť</translation>
    </message>
    <message>
        <source>Delete the currently selected address from the list</source>
        <translation>Vymaž vybranú adresu zo zoznamu</translation>
    </message>
    <message>
        <source>Enter address or label to search</source>
        <translation>Zadajte adresu alebo popis pre hľadanie</translation>
    </message>
    <message>
        <source>Export the data in the current tab to a file</source>
        <translation>Exportovať tento náhľad do súboru</translation>
    </message>
    <message>
        <source>&amp;Export</source>
        <translation>&amp;Exportovať...</translation>
    </message>
    <message>
        <source>&amp;Delete</source>
        <translation>&amp;Zmazať</translation>
    </message>
    <message>
        <source>Choose the address to send coins to</source>
        <translation>Zvoľte adresu kam poslať mince</translation>
    </message>
    <message>
        <source>Choose the address to receive coins with</source>
        <translation>Zvoľte adresu na ktorú chcete prijať mince</translation>
    </message>
    <message>
        <source>C&amp;hoose</source>
        <translation>Vy&amp;brať</translation>
    </message>
    <message>
        <source>Sending addresses</source>
        <translation>Odosielajúce adresy</translation>
    </message>
    <message>
        <source>Receiving addresses</source>
        <translation>Prijímajúce adresy</translation>
    </message>
    <message>
        <source>These are your Particl addresses for sending payments. Always check the amount and the receiving address before sending coins.</source>
        <translation>Toto sú Vaše Particl adresy pre posielanie platieb. Vždy skontrolujte sumu a prijímaciu adresu pred poslaním mincí.</translation>
    </message>
    <message>
        <source>These are your Particl addresses for receiving payments. It is recommended to use a new receiving address for each transaction.</source>
        <translation>Toto sú vaše Particl adresy pre prijímanie platieb. Odporúča sa použiť vždy novú prijímaciu adresu pre každú transakciu.</translation>
    </message>
    <message>
        <source>&amp;Copy Address</source>
        <translation>&amp;Kopírovať adresu</translation>
    </message>
    <message>
        <source>Copy &amp;Label</source>
        <translation>Kopírovať &amp;popis</translation>
    </message>
    <message>
        <source>&amp;Edit</source>
        <translation>&amp;Upraviť</translation>
    </message>
    <message>
        <source>Export Address List</source>
        <translation>Exportovať zoznam adries</translation>
    </message>
    <message>
        <source>Comma separated file (*.csv)</source>
        <translation>Čiarkou oddelovaný súbor (*.csv)</translation>
    </message>
    <message>
        <source>Exporting Failed</source>
        <translation>Export zlyhal</translation>
    </message>
    <message>
        <source>There was an error trying to save the address list to %1. Please try again.</source>
        <translation>Nastala chyba pri pokuse uložiť zoznam adries do %1. Skúste znovu.</translation>
    </message>
</context>
<context>
    <name>AddressTableModel</name>
    <message>
        <source>Label</source>
        <translation>Popis</translation>
    </message>
    <message>
        <source>Address</source>
        <translation>Adresa</translation>
    </message>
    <message>
        <source>(no label)</source>
        <translation>(bez popisu)</translation>
    </message>
</context>
<context>
    <name>AskPassphraseDialog</name>
    <message>
        <source>Passphrase Dialog</source>
        <translation>Dialóg hesla</translation>
    </message>
    <message>
        <source>Enter passphrase</source>
        <translation>Zadajte heslo</translation>
    </message>
    <message>
        <source>New passphrase</source>
        <translation>Nové heslo</translation>
    </message>
    <message>
        <source>Repeat new passphrase</source>
        <translation>Zopakujte nové heslo</translation>
    </message>
    <message>
        <source>Show password</source>
        <translation>Ukázať heslo</translation>
    </message>
    <message>
        <source>Enter the new passphrase to the wallet.&lt;br/&gt;Please use a passphrase of &lt;b&gt;ten or more random characters&lt;/b&gt;, or &lt;b&gt;eight or more words&lt;/b&gt;.</source>
        <translation>Zadajte nové heslo k peňaženke.&lt;br/&gt;Prosím použite heslo s dĺžkou &lt;b&gt;desať alebo viac náhodných znakov&lt;/b&gt;, prípadne &lt;b&gt;osem alebo viac slov&lt;/b&gt;.</translation>
    </message>
    <message>
        <source>Encrypt wallet</source>
        <translation>Zašifrovať peňaženku</translation>
    </message>
    <message>
        <source>This operation needs your wallet passphrase to unlock the wallet.</source>
        <translation>Táto operácia potrebuje heslo k vašej peňaženke aby ju mohla odomknúť.</translation>
    </message>
    <message>
        <source>Unlock wallet</source>
        <translation>Odomknúť peňaženku</translation>
    </message>
    <message>
        <source>This operation needs your wallet passphrase to decrypt the wallet.</source>
        <translation>Táto operácia potrebuje heslo k vašej peňaženke na dešifrovanie peňaženky.</translation>
    </message>
    <message>
        <source>Decrypt wallet</source>
        <translation>Dešifrovať peňaženku</translation>
    </message>
    <message>
        <source>Change passphrase</source>
        <translation>Zmena hesla</translation>
    </message>
    <message>
        <source>Enter the old passphrase and new passphrase to the wallet.</source>
        <translation>Zadajte staré heslo a nové heslo k peňaženke.</translation>
    </message>
    <message>
        <source>Confirm wallet encryption</source>
        <translation>Potvrďte zašifrovanie peňaženky</translation>
    </message>
    <message>
        <source>Warning: If you encrypt your wallet and lose your passphrase, you will &lt;b&gt;LOSE ALL OF YOUR PARTICL&lt;/b&gt;!</source>
        <translation>Varovanie: Ak zašifrujete peňaženku a stratíte heslo, &lt;b&gt;STRATÍTE VŠETKY VAŠE PARTICLY&lt;/b&gt;!</translation>
    </message>
    <message>
        <source>Are you sure you wish to encrypt your wallet?</source>
        <translation>Ste si istí, že si želáte zašifrovať peňaženku?</translation>
    </message>
    <message>
        <source>Wallet encrypted</source>
        <translation>Peňaženka zašifrovaná</translation>
    </message>
    <message>
<<<<<<< HEAD
        <source>%1 will close now to finish the encryption process. Remember that encrypting your wallet cannot fully protect your particl from being stolen by malware infecting your computer.</source>
        <translation>%1 sa teraz zavrie, aby sa ukončil proces šifrovania. Zašifrovanie peňaženky neochráni úplne pred krádežou particlov škodlivými programami, ktoré prenikli do vášho počítača.</translation>
=======
        <source>Your wallet is now encrypted. Remember that encrypting your wallet cannot fully protect your bitcoins from being stolen by malware infecting your computer.</source>
        <translation>Vaša peňaženka je teraz zašifrovaná. Zašifrovanie peňaženky Vás plne nechráni pred krádežou bitcoinov škodlivými programami, ktoré prenikli do vášho počítača.</translation>
>>>>>>> 936ef73f
    </message>
    <message>
        <source>IMPORTANT: Any previous backups you have made of your wallet file should be replaced with the newly generated, encrypted wallet file. For security reasons, previous backups of the unencrypted wallet file will become useless as soon as you start using the new, encrypted wallet.</source>
        <translation>DÔLEŽITÉ: Všetky predchádzajúce zálohy vašej peňaženky, ktoré ste vykonali by mali byť nahradené novo vytvorenou, zašifrovanou peňaženkou. Z bezpečnostných dôvodov bude predchádzajúca záloha nezašifrovanej peňaženky k ničomu, akonáhle začnete používať novú, zašifrovanú peňaženku.</translation>
    </message>
    <message>
        <source>Wallet encryption failed</source>
        <translation>Šifrovanie peňaženky zlyhalo</translation>
    </message>
    <message>
        <source>Wallet encryption failed due to an internal error. Your wallet was not encrypted.</source>
        <translation>Šifrovanie peňaženky zlyhalo kôli internej chybe. Vaša peňaženka nebola zašifrovaná.</translation>
    </message>
    <message>
        <source>The supplied passphrases do not match.</source>
        <translation>Zadané heslá nesúhlasia.</translation>
    </message>
    <message>
        <source>Wallet unlock failed</source>
        <translation>Odomykanie peňaženky zlyhalo</translation>
    </message>
    <message>
        <source>The passphrase entered for the wallet decryption was incorrect.</source>
        <translation>Zadané heslo pre dešifrovanie peňaženky bolo nesprávne.</translation>
    </message>
    <message>
        <source>Wallet decryption failed</source>
        <translation>Zlyhalo šifrovanie peňaženky.</translation>
    </message>
    <message>
        <source>Wallet passphrase was successfully changed.</source>
        <translation>Heslo k peňaženke bolo úspešne zmenené.</translation>
    </message>
    <message>
        <source>Warning: The Caps Lock key is on!</source>
        <translation>Upozornenie: Máte zapnutý Caps Lock!</translation>
    </message>
</context>
<context>
    <name>BanTableModel</name>
    <message>
        <source>IP/Netmask</source>
        <translation>IP/Maska stiete</translation>
    </message>
    <message>
        <source>Banned Until</source>
        <translation>Blokovaný do</translation>
    </message>
</context>
<context>
    <name>BitcoinGUI</name>
    <message>
        <source>Sign &amp;message...</source>
        <translation>Podpísať &amp;správu...</translation>
    </message>
    <message>
        <source>Synchronizing with network...</source>
        <translation>Synchronizácia so sieťou...</translation>
    </message>
    <message>
        <source>&amp;Overview</source>
        <translation>&amp;Prehľad</translation>
    </message>
    <message>
        <source>Show general overview of wallet</source>
        <translation>Zobraziť celkový prehľad o peňaženke</translation>
    </message>
    <message>
        <source>&amp;Transactions</source>
        <translation>&amp;Transakcie</translation>
    </message>
    <message>
        <source>Browse transaction history</source>
        <translation>Prechádzať históriu transakcií</translation>
    </message>
    <message>
        <source>E&amp;xit</source>
        <translation>U&amp;končiť</translation>
    </message>
    <message>
        <source>Quit application</source>
        <translation>Ukončiť program</translation>
    </message>
    <message>
        <source>&amp;About %1</source>
        <translation>&amp;O %1</translation>
    </message>
    <message>
        <source>Show information about %1</source>
        <translation>Ukázať informácie o %1</translation>
    </message>
    <message>
        <source>About &amp;Qt</source>
        <translation>O &amp;Qt</translation>
    </message>
    <message>
        <source>Show information about Qt</source>
        <translation>Zobrazit informácie o Qt</translation>
    </message>
    <message>
        <source>&amp;Options...</source>
        <translation>&amp;Možnosti...</translation>
    </message>
    <message>
        <source>Modify configuration options for %1</source>
        <translation>Upraviť nastavenia pre %1</translation>
    </message>
    <message>
        <source>&amp;Encrypt Wallet...</source>
        <translation>&amp;Zašifrovať Peňaženku...</translation>
    </message>
    <message>
        <source>&amp;Backup Wallet...</source>
        <translation>&amp;Zálohovať peňaženku...</translation>
    </message>
    <message>
        <source>&amp;Change Passphrase...</source>
        <translation>&amp;Zmena Hesla...</translation>
    </message>
    <message>
        <source>Open &amp;URI...</source>
        <translation>Otvoriť &amp;URI...</translation>
    </message>
    <message>
        <source>Wallet:</source>
        <translation>Peňaženka:</translation>
    </message>
    <message>
        <source>Click to disable network activity.</source>
        <translation>Kliknite pre zakázanie sieťovej aktivity.</translation>
    </message>
    <message>
        <source>Network activity disabled.</source>
        <translation>Sieťová aktivita zakázaná.</translation>
    </message>
    <message>
        <source>Click to enable network activity again.</source>
        <translation>Kliknite pre povolenie sieťovej aktivity.</translation>
    </message>
    <message>
        <source>Syncing Headers (%1%)...</source>
        <translation>Synchronizujú sa hlavičky (%1%)...</translation>
    </message>
    <message>
        <source>Reindexing blocks on disk...</source>
        <translation>Preindexúvam bloky na disku...</translation>
    </message>
    <message>
        <source>Proxy is &lt;b&gt;enabled&lt;/b&gt;: %1</source>
        <translation>Proxy je &lt;b&gt;zapnuté&lt;/b&gt;: %1</translation>
    </message>
    <message>
        <source>Send coins to a Particl address</source>
        <translation>Poslať particl na adresu</translation>
    </message>
    <message>
        <source>Backup wallet to another location</source>
        <translation>Zálohovať peňaženku na iné miesto</translation>
    </message>
    <message>
        <source>Change the passphrase used for wallet encryption</source>
        <translation>Zmeniť heslo použité na šifrovanie peňaženky</translation>
    </message>
    <message>
        <source>&amp;Debug window</source>
        <translation>&amp;Okno pre ladenie</translation>
    </message>
    <message>
        <source>Open debugging and diagnostic console</source>
        <translation>Otvor konzolu pre ladenie a diagnostiku</translation>
    </message>
    <message>
        <source>&amp;Verify message...</source>
        <translation>O&amp;veriť správu...</translation>
    </message>
    <message>
        <source>Particl.</source>
        <translation>Particl.</translation>
    </message>
    <message>
        <source>&amp;Send</source>
        <translation>&amp;Odoslať</translation>
    </message>
    <message>
        <source>&amp;Receive</source>
        <translation>&amp;Prijať</translation>
    </message>
    <message>
        <source>&amp;Show / Hide</source>
        <translation>&amp;Zobraziť / Skryť</translation>
    </message>
    <message>
        <source>Show or hide the main Window</source>
        <translation>Zobraziť alebo skryť hlavné okno</translation>
    </message>
    <message>
        <source>Encrypt the private keys that belong to your wallet</source>
        <translation>Zašifruj súkromné kľúče ktoré patria do vašej peňaženky</translation>
    </message>
    <message>
        <source>Sign messages with your Particl addresses to prove you own them</source>
        <translation>Podpísať správu s vašou adresou Particl aby ste preukázali že ju vlastníte</translation>
    </message>
    <message>
        <source>Verify messages to ensure they were signed with specified Particl addresses</source>
        <translation>Overiť či správa bola podpísaná uvedenou Particl adresou</translation>
    </message>
    <message>
        <source>&amp;File</source>
        <translation>&amp;Súbor</translation>
    </message>
    <message>
        <source>&amp;Settings</source>
        <translation>&amp;Nastavenia</translation>
    </message>
    <message>
        <source>&amp;Help</source>
        <translation>&amp;Pomoc</translation>
    </message>
    <message>
        <source>Tabs toolbar</source>
        <translation>Lišta záložiek</translation>
    </message>
    <message>
        <source>Request payments (generates QR codes and particl: URIs)</source>
        <translation>Vyžiadať platby (vygeneruje QR kódy a particl: URI)</translation>
    </message>
    <message>
        <source>Show the list of used sending addresses and labels</source>
        <translation>Zobraziť zoznam použitých adries odosielateľa a ich popisy</translation>
    </message>
    <message>
        <source>Show the list of used receiving addresses and labels</source>
        <translation>Zobraziť zoznam použitých prijímacích adries a ich popisov</translation>
    </message>
    <message>
        <source>Open a particl: URI or payment request</source>
        <translation>Otvoriť particl URI alebo výzvu k platbe</translation>
    </message>
    <message>
        <source>&amp;Command-line options</source>
        <translation>&amp;Možnosti príkazového riadku</translation>
    </message>
    <message numerus="yes">
        <source>%n active connection(s) to Particl network</source>
        <translation><numerusform>%n aktívne pripojenie do siete Particl.</numerusform><numerusform>%n aktívne pripojenia do siete Particl.</numerusform><numerusform>%n aktívnych pripojení do siete Particl.</numerusform><numerusform>%n aktívnych pripojení do siete Particl.</numerusform></translation>
    </message>
    <message>
        <source>Indexing blocks on disk...</source>
        <translation>Indexujem bloky na disku...</translation>
    </message>
    <message>
        <source>Processing blocks on disk...</source>
        <translation>Spracovávam bloky na disku...</translation>
    </message>
    <message numerus="yes">
        <source>Processed %n block(s) of transaction history.</source>
        <translation><numerusform>Spracovaných %n blok transakčnej histórie.</numerusform><numerusform>Spracovaných %n bloky transakčnej histórie.</numerusform><numerusform>Spracovaných %n blokov transakčnej histórie.</numerusform><numerusform>Spracovaných %n blokov transakčnej histórie.</numerusform></translation>
    </message>
    <message>
        <source>%1 behind</source>
        <translation>%1 pozadu</translation>
    </message>
    <message>
        <source>Last received block was generated %1 ago.</source>
        <translation>Posledný prijatý blok bol vygenerovaný pred: %1.</translation>
    </message>
    <message>
        <source>Transactions after this will not yet be visible.</source>
        <translation>Transakcie po tomto čase ešte nebudú viditeľné.</translation>
    </message>
    <message>
        <source>Error</source>
        <translation>Chyba</translation>
    </message>
    <message>
        <source>Warning</source>
        <translation>Upozornenie</translation>
    </message>
    <message>
        <source>Information</source>
        <translation>Informácia</translation>
    </message>
    <message>
        <source>Up to date</source>
        <translation>Aktualizovaný</translation>
    </message>
    <message>
<<<<<<< HEAD
        <source>Show the %1 help message to get a list with possible Particl command-line options</source>
        <translation>Ukáž %1 zoznam možných nastavení Particlu pomocou príkazového riadku</translation>
=======
        <source>&amp;Sending addresses</source>
        <translation>&amp;Odosielajúce adresy</translation>
    </message>
    <message>
        <source>&amp;Receiving addresses</source>
        <translation>&amp;Prijímajúce adresy</translation>
    </message>
    <message>
        <source>Show the %1 help message to get a list with possible Bitcoin command-line options</source>
        <translation>Ukáž %1 zoznam možných nastavení Bitcoinu pomocou príkazového riadku</translation>
>>>>>>> 936ef73f
    </message>
    <message>
        <source>&amp;Window</source>
        <translation>&amp;Okno</translation>
    </message>
    <message>
        <source>Minimize</source>
        <translation>Minimalizovať</translation>
    </message>
    <message>
        <source>Zoom</source>
        <translation>Priblížiť</translation>
    </message>
    <message>
        <source>Restore</source>
        <translation>Obnoviť</translation>
    </message>
    <message>
        <source>Main Window</source>
        <translation>Hlavné okno</translation>
    </message>
    <message>
        <source>%1 client</source>
        <translation>%1 klient</translation>
    </message>
    <message>
        <source>Connecting to peers...</source>
        <translation>Pripája sa k partnerom...</translation>
    </message>
    <message>
        <source>Catching up...</source>
        <translation>Sťahujem...</translation>
    </message>
    <message>
        <source>Date: %1
</source>
        <translation>Dátum: %1
</translation>
    </message>
    <message>
        <source>Amount: %1
</source>
        <translation>Suma: %1
</translation>
    </message>
    <message>
        <source>Wallet: %1
</source>
        <translation>Peňaženka: %1
</translation>
    </message>
    <message>
        <source>Type: %1
</source>
        <translation>Typ: %1
</translation>
    </message>
    <message>
        <source>Label: %1
</source>
        <translation>Popis: %1
</translation>
    </message>
    <message>
        <source>Address: %1
</source>
        <translation>Adresa: %1
</translation>
    </message>
    <message>
        <source>Sent transaction</source>
        <translation>Odoslané transakcie</translation>
    </message>
    <message>
        <source>Incoming transaction</source>
        <translation>Prijatá transakcia</translation>
    </message>
    <message>
        <source>HD key generation is &lt;b&gt;enabled&lt;/b&gt;</source>
        <translation>Generovanie HD kľúčov je &lt;b&gt;zapnuté&lt;/b&gt;</translation>
    </message>
    <message>
        <source>HD key generation is &lt;b&gt;disabled&lt;/b&gt;</source>
        <translation>Generovanie HD kľúčov je &lt;b&gt;vypnuté&lt;/b&gt;</translation>
    </message>
    <message>
        <source>Private key &lt;b&gt;disabled&lt;/b&gt;</source>
        <translation>Súkromný kľúč &lt;b&gt;vypnutý&lt;/b&gt;</translation>
    </message>
    <message>
        <source>Wallet is &lt;b&gt;encrypted&lt;/b&gt; and currently &lt;b&gt;unlocked&lt;/b&gt;</source>
        <translation>Peňaženka je &lt;b&gt;zašifrovaná&lt;/b&gt; a momentálne &lt;b&gt;odomknutá&lt;/b&gt;</translation>
    </message>
    <message>
        <source>Wallet is &lt;b&gt;encrypted&lt;/b&gt; and currently &lt;b&gt;locked&lt;/b&gt;</source>
        <translation>Peňaženka je &lt;b&gt;zašifrovaná&lt;/b&gt; a momentálne &lt;b&gt;zamknutá&lt;/b&gt;</translation>
    </message>
    <message>
        <source>A fatal error occurred. Particl can no longer continue safely and will quit.</source>
        <translation>Vyskytla sa kritická chyba. Particl nemôže ďalej bezpečne pokračovať a ukončí sa.</translation>
    </message>
</context>
<context>
    <name>CoinControlDialog</name>
    <message>
        <source>Coin Selection</source>
        <translation>Výber mince</translation>
    </message>
    <message>
        <source>Quantity:</source>
        <translation>Množstvo:</translation>
    </message>
    <message>
        <source>Bytes:</source>
        <translation>Bajtov:</translation>
    </message>
    <message>
        <source>Amount:</source>
        <translation>Suma:</translation>
    </message>
    <message>
        <source>Fee:</source>
        <translation>Poplatok:</translation>
    </message>
    <message>
        <source>Dust:</source>
        <translation>Prach:</translation>
    </message>
    <message>
        <source>After Fee:</source>
        <translation>Po poplatku:</translation>
    </message>
    <message>
        <source>Change:</source>
        <translation>Zmena:</translation>
    </message>
    <message>
        <source>(un)select all</source>
        <translation>(ne)vybrať všetko</translation>
    </message>
    <message>
        <source>Tree mode</source>
        <translation>Stromový režim</translation>
    </message>
    <message>
        <source>List mode</source>
        <translation>Zoznamový režim</translation>
    </message>
    <message>
        <source>Amount</source>
        <translation>Suma</translation>
    </message>
    <message>
        <source>Received with label</source>
        <translation>Prijaté s označením</translation>
    </message>
    <message>
        <source>Received with address</source>
        <translation>Prijaté s adresou</translation>
    </message>
    <message>
        <source>Date</source>
        <translation>Dátum</translation>
    </message>
    <message>
        <source>Confirmations</source>
        <translation>Potvrdenia</translation>
    </message>
    <message>
        <source>Confirmed</source>
        <translation>Potvrdené</translation>
    </message>
    <message>
        <source>Copy address</source>
        <translation>Kopírovať adresu</translation>
    </message>
    <message>
        <source>Copy label</source>
        <translation>Kopírovať popis</translation>
    </message>
    <message>
        <source>Copy amount</source>
        <translation>Kopírovať sumu</translation>
    </message>
    <message>
        <source>Copy transaction ID</source>
        <translation>Kopírovať ID transakcie</translation>
    </message>
    <message>
        <source>Lock unspent</source>
        <translation>Uzamknúť neminuté</translation>
    </message>
    <message>
        <source>Unlock unspent</source>
        <translation>Odomknúť neminuté</translation>
    </message>
    <message>
        <source>Copy quantity</source>
        <translation>Kopírovať množstvo</translation>
    </message>
    <message>
        <source>Copy fee</source>
        <translation>Kopírovať poplatok</translation>
    </message>
    <message>
        <source>Copy after fee</source>
        <translation>Kopírovať po poplatkoch</translation>
    </message>
    <message>
        <source>Copy bytes</source>
        <translation>Kopírovať bajty</translation>
    </message>
    <message>
        <source>Copy dust</source>
        <translation>Kopírovať prach</translation>
    </message>
    <message>
        <source>Copy change</source>
        <translation>Kopírovať zmenu</translation>
    </message>
    <message>
        <source>(%1 locked)</source>
        <translation>(%1 zamknutých)</translation>
    </message>
    <message>
        <source>yes</source>
        <translation>áno</translation>
    </message>
    <message>
        <source>no</source>
        <translation>nie</translation>
    </message>
    <message>
        <source>This label turns red if any recipient receives an amount smaller than the current dust threshold.</source>
        <translation>Tento popis sčervenie ak ktorýkoľvek príjemca dostane sumu menšiu ako súčasný limit pre "prach".</translation>
    </message>
    <message>
        <source>Can vary +/- %1 satoshi(s) per input.</source>
        <translation>Môže sa líšiť o +/- %1 satoshi pre každý vstup.</translation>
    </message>
    <message>
        <source>(no label)</source>
        <translation>(bez popisu)</translation>
    </message>
    <message>
        <source>change from %1 (%2)</source>
        <translation>zmena od %1 (%2)</translation>
    </message>
    <message>
        <source>(change)</source>
        <translation>(zmena)</translation>
    </message>
</context>
<context>
    <name>EditAddressDialog</name>
    <message>
        <source>Edit Address</source>
        <translation>Upraviť adresu</translation>
    </message>
    <message>
        <source>&amp;Label</source>
        <translation>&amp;Popis</translation>
    </message>
    <message>
        <source>The label associated with this address list entry</source>
        <translation>Popis tejto položký v zozname adries je prázdny</translation>
    </message>
    <message>
        <source>The address associated with this address list entry. This can only be modified for sending addresses.</source>
        <translation>Adresa spojená s týmto záznamom v adresári. Možno upravovať len pre odosielajúce adresy.</translation>
    </message>
    <message>
        <source>&amp;Address</source>
        <translation>&amp;Adresa</translation>
    </message>
    <message>
        <source>New sending address</source>
        <translation>Nová adresa pre odoslanie</translation>
    </message>
    <message>
        <source>Edit receiving address</source>
        <translation>Upraviť prijímajúcu adresu</translation>
    </message>
    <message>
        <source>Edit sending address</source>
        <translation>Upraviť odosielaciu adresu</translation>
    </message>
    <message>
        <source>The entered address "%1" is not a valid Particl address.</source>
        <translation>Vložená adresa "%1" nieje platnou adresou Particl.</translation>
    </message>
    <message>
        <source>Address "%1" already exists as a receiving address with label "%2" and so cannot be added as a sending address.</source>
        <translation>Adresa "%1" už existuje ako prijímacia adresa s označením "%2" .Nemôže tak byť pridaná ako odosielacia adresa.</translation>
    </message>
    <message>
        <source>The entered address "%1" is already in the address book with label "%2".</source>
        <translation>Zadaná adresa "%1" sa už nachádza v zozname adries s označením "%2".</translation>
    </message>
    <message>
        <source>Could not unlock wallet.</source>
        <translation>Nepodarilo sa odomknúť peňaženku.</translation>
    </message>
    <message>
        <source>New key generation failed.</source>
        <translation>Generovanie nového kľúča zlyhalo.</translation>
    </message>
</context>
<context>
    <name>FreespaceChecker</name>
    <message>
        <source>A new data directory will be created.</source>
        <translation>Bude vytvorený nový dátový adresár.</translation>
    </message>
    <message>
        <source>name</source>
        <translation>názov</translation>
    </message>
    <message>
        <source>Directory already exists. Add %1 if you intend to create a new directory here.</source>
        <translation>Priečinok už existuje. Pridajte "%1" ak chcete vytvoriť nový priečinok tu.</translation>
    </message>
    <message>
        <source>Path already exists, and is not a directory.</source>
        <translation>Cesta už existuje a nie je to adresár.</translation>
    </message>
    <message>
        <source>Cannot create data directory here.</source>
        <translation>Tu nemôžem vytvoriť dátový adresár.</translation>
    </message>
</context>
<context>
    <name>HelpMessageDialog</name>
    <message>
        <source>version</source>
        <translation>verzia</translation>
    </message>
    <message>
        <source>(%1-bit)</source>
        <translation>(%1-bit)</translation>
    </message>
    <message>
        <source>About %1</source>
        <translation>O %1</translation>
    </message>
    <message>
        <source>Command-line options</source>
        <translation>Voľby príkazového riadku</translation>
    </message>
</context>
<context>
    <name>Intro</name>
    <message>
        <source>Welcome</source>
        <translation>Vitajte</translation>
    </message>
    <message>
        <source>Welcome to %1.</source>
        <translation>Vitajte v %1</translation>
    </message>
    <message>
        <source>As this is the first time the program is launched, you can choose where %1 will store its data.</source>
        <translation>Keďže toto je prvé spustenie programu, môžete si vybrať, kam %1 bude ukladať vaše údaje.</translation>
    </message>
    <message>
        <source>When you click OK, %1 will begin to download and process the full %4 block chain (%2GB) starting with the earliest transactions in %3 when %4 initially launched.</source>
        <translation>Hneď po stlačení OK, začne %1 stťahovať a spracovávať celý %4 reťazec blokov (%2 GB), začínajúc nejstaršími transakcemi z roku %3, kdey bol %4 spustený.</translation>
    </message>
    <message>
        <source>This initial synchronisation is very demanding, and may expose hardware problems with your computer that had previously gone unnoticed. Each time you run %1, it will continue downloading where it left off.</source>
        <translation>Prvá synchronizácia je veľmi náročná a môžu sa tak vďaka nej začat na Vašom počítači projavovať doteraz skryté hárdwarové problémy. Vždy, keď spustíte %1, bude sťahovanie pokračovať tam, kde skončilo.</translation>
    </message>
    <message>
        <source>If you have chosen to limit block chain storage (pruning), the historical data must still be downloaded and processed, but will be deleted afterward to keep your disk usage low.</source>
        <translation>Ak ste ombedzili úložný priestor pre reťazec blokov (tj. povolil prepezávanie), tak sa historické dáta sice stiahnu a zpracujú, ale následne sa zasa zzažú, aby nezaberala na disku miesto.</translation>
    </message>
    <message>
        <source>Use the default data directory</source>
        <translation>Použiť predvolený dátový adresár</translation>
    </message>
    <message>
        <source>Use a custom data directory:</source>
        <translation>Použiť vlastný dátový adresár:</translation>
    </message>
    <message>
        <source>Particl.</source>
        <translation>Particl.</translation>
    </message>
    <message>
        <source>At least %1 GB of data will be stored in this directory, and it will grow over time.</source>
        <translation>Aspoň %1 GB dát bude uložených v tejto zložke a postupom času bude narastať.</translation>
    </message>
    <message>
        <source>Approximately %1 GB of data will be stored in this directory.</source>
        <translation>Približne %1 GB dát bude uložených v tejto zložke.</translation>
    </message>
    <message>
        <source>%1 will download and store a copy of the Particl block chain.</source>
        <translation>%1 bude sťahovať kopiu reťazca blokov.</translation>
    </message>
    <message>
        <source>The wallet will also be stored in this directory.</source>
        <translation>Tvoja peňaženka bude uložena tiež v tomto adresári.</translation>
    </message>
    <message>
        <source>Error: Specified data directory "%1" cannot be created.</source>
        <translation>Chyba: Zadaný priečinok pre dáta "%1" nemôže byť vytvorený.</translation>
    </message>
    <message>
        <source>Error</source>
        <translation>Chyba</translation>
    </message>
    <message numerus="yes">
        <source>%n GB of free space available</source>
        <translation><numerusform>%n GB voľného miesta</numerusform><numerusform>%n GB voľného miesta</numerusform><numerusform>%n GB voľného miesta</numerusform><numerusform>%n GB voľného miesta</numerusform></translation>
    </message>
    <message numerus="yes">
        <source>(of %n GB needed)</source>
        <translation><numerusform>(z %n GB potrebného)</numerusform><numerusform>(z %n GB potrebných)</numerusform><numerusform>(z %n GB potrebných)</numerusform><numerusform>(z %n GB potrebných)</numerusform></translation>
    </message>
</context>
<context>
    <name>ModalOverlay</name>
    <message>
        <source>Form</source>
        <translation>Forma</translation>
    </message>
    <message>
        <source>Recent transactions may not yet be visible, and therefore your wallet's balance might be incorrect. This information will be correct once your wallet has finished synchronizing with the particl network, as detailed below.</source>
        <translation>Nedávne transakcie nemusia byť ešte viditeľné preto môže byť zostatok vo vašej peňaženke nesprávny. Táto informácia bude správna keď sa dokončí synchronizovanie peňaženky so sieťou particl, ako je rozpísané nižšie.</translation>
    </message>
    <message>
        <source>Attempting to spend particl that are affected by not-yet-displayed transactions will not be accepted by the network.</source>
        <translation>Pokus o minutie particlov, ktoré sú ovplyvnené ešte nezobrazenými transakciami, nebude sieťou akceptovaný.</translation>
    </message>
    <message>
        <source>Number of blocks left</source>
        <translation>Počet zostávajúcich blokov</translation>
    </message>
    <message>
        <source>Unknown...</source>
        <translation>Neznáme...</translation>
    </message>
    <message>
        <source>Last block time</source>
        <translation>Čas posledného bloku</translation>
    </message>
    <message>
        <source>Progress</source>
        <translation>Postup synchronizácie</translation>
    </message>
    <message>
        <source>Progress increase per hour</source>
        <translation>Prírastok postupu za hodinu</translation>
    </message>
    <message>
        <source>calculating...</source>
        <translation>počíta sa...</translation>
    </message>
    <message>
        <source>Estimated time left until synced</source>
        <translation>Odhadovaný čas do ukončenia synchronizácie</translation>
    </message>
    <message>
        <source>Hide</source>
        <translation>Skryť</translation>
    </message>
    <message>
        <source>Unknown. Syncing Headers (%1)...</source>
        <translation>Neznámy. Synchronizujú sa hlavičky (%1)...</translation>
    </message>
</context>
<context>
    <name>OpenURIDialog</name>
    <message>
        <source>Open URI</source>
        <translation>Otvoriť URI</translation>
    </message>
    <message>
        <source>Open payment request from URI or file</source>
        <translation>Otvoriť požiadavku na zaplatenie z URI alebo súboru</translation>
    </message>
    <message>
        <source>URI:</source>
        <translation>URI:</translation>
    </message>
    <message>
        <source>Select payment request file</source>
        <translation>Vyberte súbor s výzvou k platbe</translation>
    </message>
    <message>
        <source>Select payment request file to open</source>
        <translation>Vyberte ktorý súbor s výzvou na platbu otvoriť</translation>
    </message>
</context>
<context>
    <name>OptionsDialog</name>
    <message>
        <source>Options</source>
        <translation>Možnosti</translation>
    </message>
    <message>
        <source>&amp;Main</source>
        <translation>&amp;Hlavné</translation>
    </message>
    <message>
        <source>Automatically start %1 after logging in to the system.</source>
        <translation>Automaticky spustiť %1 pri spustení systému.</translation>
    </message>
    <message>
        <source>&amp;Start %1 on system login</source>
        <translation>&amp;Spustiť %1 pri prihlásení</translation>
    </message>
    <message>
        <source>Size of &amp;database cache</source>
        <translation>Veľkosť vyrovnávacej pamäti &amp;databázy</translation>
    </message>
    <message>
        <source>Number of script &amp;verification threads</source>
        <translation>Počet &amp;vlákien overujúcich skript</translation>
    </message>
    <message>
        <source>IP address of the proxy (e.g. IPv4: 127.0.0.1 / IPv6: ::1)</source>
        <translation>IP adresy proxy (napr. IPv4: 127.0.0.1 / IPv6: ::1)</translation>
    </message>
    <message>
        <source>Shows if the supplied default SOCKS5 proxy is used to reach peers via this network type.</source>
        <translation>Ukazuje, či se zadaná východzia SOCKS5 proxy používá k pripojovaniu k peerom v rámci tohoto typu siete.</translation>
    </message>
    <message>
        <source>Use separate SOCKS&amp;5 proxy to reach peers via Tor hidden services:</source>
        <translation>Použiť samostatný SOCKS&amp;5 proxy server na dosiahnutie počítačov cez skryté služby Tor:</translation>
    </message>
    <message>
        <source>Hide the icon from the system tray.</source>
        <translation>Skryť ikonu zo systémovej lišty.</translation>
    </message>
    <message>
        <source>&amp;Hide tray icon</source>
        <translation>&amp;Skryť ikonu v oblasti oznámení</translation>
    </message>
    <message>
        <source>Minimize instead of exit the application when the window is closed. When this option is enabled, the application will be closed only after selecting Exit in the menu.</source>
        <translation>Minimalizovať namiesto ukončenia aplikácie keď sa okno zavrie. Keď je zvolená táto možnosť, aplikácia sa zavrie len po zvolení Ukončiť v menu.</translation>
    </message>
    <message>
        <source>Third party URLs (e.g. a block explorer) that appear in the transactions tab as context menu items. %s in the URL is replaced by transaction hash. Multiple URLs are separated by vertical bar |.</source>
        <translation>URL tretích strán (napr. prehliadač blockchain) ktoré sa zobrazujú v záložke transakcií ako položky kontextového menu. %s v URL je nahradené hash-om transakcie. Viaceré URL sú oddelené zvislou čiarou |.</translation>
    </message>
    <message>
        <source>Open the %1 configuration file from the working directory.</source>
        <translation>Otvorte konfiguračný súbor %1 s pracovného adresára.</translation>
    </message>
    <message>
        <source>Open Configuration File</source>
        <translation>Otvoriť konfiguračný súbor </translation>
    </message>
    <message>
        <source>Reset all client options to default.</source>
        <translation>Vynulovať všetky voľby klienta na predvolené.</translation>
    </message>
    <message>
        <source>&amp;Reset Options</source>
        <translation>&amp;Vynulovať voľby</translation>
    </message>
    <message>
        <source>&amp;Network</source>
        <translation>&amp;Sieť</translation>
    </message>
    <message>
        <source>Disables some advanced features but all blocks will still be fully validated. Reverting this setting requires re-downloading the entire blockchain. Actual disk usage may be somewhat higher.</source>
        <translation>Zakáže niektoré pokročilé funkcie, ale všetky bloky budú stále plne overené. Obnovenie tohto nastavenia vyžaduje opätovné prevzatie celého blockchainu. Skutočné využitie disku môže byť o niečo vyššie.</translation>
    </message>
    <message>
        <source>Prune &amp;block storage to</source>
        <translation>Redukovať priestor pre &amp;bloky na</translation>
    </message>
    <message>
        <source>GB</source>
        <translation>GB</translation>
    </message>
    <message>
        <source>Reverting this setting requires re-downloading the entire blockchain.</source>
        <translation>Obnovenie tohto nastavenia vyžaduje opätovné prevzatie celého blockchainu.</translation>
    </message>
    <message>
        <source>MiB</source>
        <translation>MiB</translation>
    </message>
    <message>
        <source>(0 = auto, &lt;0 = leave that many cores free)</source>
        <translation>(0 = auto, &lt;0 = nechať toľko jadier voľných)</translation>
    </message>
    <message>
        <source>W&amp;allet</source>
        <translation>&amp;Peňaženka</translation>
    </message>
    <message>
        <source>Expert</source>
        <translation>Expert</translation>
    </message>
    <message>
        <source>Enable coin &amp;control features</source>
        <translation>Povoliť možnosti "&amp;coin control"</translation>
    </message>
    <message>
        <source>If you disable the spending of unconfirmed change, the change from a transaction cannot be used until that transaction has at least one confirmation. This also affects how your balance is computed.</source>
        <translation>Ak vypnete míňanie nepotvrdeného výdavku tak výdavok z transakcie bude možné použiť až keď daná transakcia bude mať aspoň jedno potvrdenie. Toto má vplyv aj na výpočet vášho zostatku.</translation>
    </message>
    <message>
        <source>&amp;Spend unconfirmed change</source>
        <translation>&amp;Minúť nepotvrdený výdavok</translation>
    </message>
    <message>
        <source>Automatically open the Particl client port on the router. This only works when your router supports UPnP and it is enabled.</source>
        <translation>Automaticky otvorit port pre Particl na routeri. Toto funguje len ak router podporuje UPnP a je táto podpora aktivovaná.</translation>
    </message>
    <message>
        <source>Map port using &amp;UPnP</source>
        <translation>Mapovať port pomocou &amp;UPnP</translation>
    </message>
    <message>
        <source>Accept connections from outside.</source>
        <translation>Prijať spojenia zvonku.</translation>
    </message>
    <message>
        <source>Allow incomin&amp;g connections</source>
        <translation>Povoliť prichá&amp;dzajúce spojenia</translation>
    </message>
    <message>
        <source>Connect to the Particl network through a SOCKS5 proxy.</source>
        <translation>Pripojiť do siete Particl cez proxy server SOCKS5.</translation>
    </message>
    <message>
        <source>&amp;Connect through SOCKS5 proxy (default proxy):</source>
        <translation>&amp;Pripojiť cez proxy server SOCKS5 (predvolený proxy).</translation>
    </message>
    <message>
        <source>Proxy &amp;IP:</source>
        <translation>Proxy &amp;IP:</translation>
    </message>
    <message>
        <source>&amp;Port:</source>
        <translation>&amp;Port:</translation>
    </message>
    <message>
        <source>Port of the proxy (e.g. 9050)</source>
        <translation>Port proxy (napr. 9050)</translation>
    </message>
    <message>
        <source>Used for reaching peers via:</source>
        <translation>Použité pre získavanie peerov cez:</translation>
    </message>
    <message>
        <source>IPv4</source>
        <translation>IPv4</translation>
    </message>
    <message>
        <source>IPv6</source>
        <translation>IPv6</translation>
    </message>
    <message>
        <source>Tor</source>
        <translation>Tor</translation>
    </message>
    <message>
        <source>Connect to the Particl network through a separate SOCKS5 proxy for Tor hidden services.</source>
        <translation>Pripojiť k Particl.vej sieti cez separované SOCKS5 proxy pre skrytú službu Tor.</translation>
    </message>
    <message>
        <source>&amp;Window</source>
        <translation>&amp;Okno</translation>
    </message>
    <message>
        <source>Show only a tray icon after minimizing the window.</source>
        <translation>Zobraziť len ikonu na lište po minimalizovaní okna.</translation>
    </message>
    <message>
        <source>&amp;Minimize to the tray instead of the taskbar</source>
        <translation>&amp;Zobraziť len ikonu na lište po minimalizovaní okna.</translation>
    </message>
    <message>
        <source>M&amp;inimize on close</source>
        <translation>M&amp;inimalizovať pri zavretí</translation>
    </message>
    <message>
        <source>&amp;Display</source>
        <translation>&amp;Zobrazenie</translation>
    </message>
    <message>
        <source>User Interface &amp;language:</source>
        <translation>&amp;Jazyk užívateľského rozhrania:</translation>
    </message>
    <message>
        <source>The user interface language can be set here. This setting will take effect after restarting %1.</source>
        <translation>Jazyk uživateľského rozhrania sa dá nastaviť tu. Toto nastavenie sa uplatní až po reštarte %1.</translation>
    </message>
    <message>
        <source>&amp;Unit to show amounts in:</source>
        <translation>&amp;Zobrazovať hodnoty v jednotkách:</translation>
    </message>
    <message>
        <source>Choose the default subdivision unit to show in the interface and when sending coins.</source>
        <translation>Zvoľte ako deliť particl pri zobrazovaní pri platbách a užívateľskom rozhraní.</translation>
    </message>
    <message>
        <source>Whether to show coin control features or not.</source>
        <translation>Či zobrazovať možnosti "Coin control" alebo nie.</translation>
    </message>
    <message>
        <source>&amp;Third party transaction URLs</source>
        <translation>URL transakcií tretích strán</translation>
    </message>
    <message>
        <source>Options set in this dialog are overridden by the command line or in the configuration file:</source>
        <translation>Voľby nastavené v tomto dialógovom okne sú prepísané príkazovým riadkom alebo v konfiguračným súborom:</translation>
    </message>
    <message>
        <source>&amp;OK</source>
        <translation>&amp;OK</translation>
    </message>
    <message>
        <source>&amp;Cancel</source>
        <translation>&amp;Zrušiť</translation>
    </message>
    <message>
        <source>default</source>
        <translation>predvolené</translation>
    </message>
    <message>
        <source>none</source>
        <translation>žiadne</translation>
    </message>
    <message>
        <source>Confirm options reset</source>
        <translation>Potvrdiť obnovenie možností</translation>
    </message>
    <message>
        <source>Client restart required to activate changes.</source>
        <translation>Reštart klienta potrebný pre aktivovanie zmien.</translation>
    </message>
    <message>
        <source>Client will be shut down. Do you want to proceed?</source>
        <translation>Klient bude vypnutý, chcete pokračovať?</translation>
    </message>
    <message>
        <source>Configuration options</source>
        <translation>Možnosti nastavenia</translation>
    </message>
    <message>
        <source>The configuration file is used to specify advanced user options which override GUI settings. Additionally, any command-line options will override this configuration file.</source>
        <translation>Konfiguračný súbor slúží k nastavovaniu užívateľsky pokročilých možností, ktoré majú prednosť pred konfiguráciou z GUI. Parametre z príkazovej riadky však majú pred konfiguračným súborom prednosť.</translation>
    </message>
    <message>
        <source>Error</source>
        <translation>Chyba</translation>
    </message>
    <message>
        <source>The configuration file could not be opened.</source>
        <translation>Konfiguračný súbor nejde otvoriť.</translation>
    </message>
    <message>
        <source>This change would require a client restart.</source>
        <translation>Táto zmena by vyžadovala reštart klienta.</translation>
    </message>
    <message>
        <source>The supplied proxy address is invalid.</source>
        <translation>Zadaná proxy adresa je neplatná.</translation>
    </message>
</context>
<context>
    <name>OverviewPage</name>
    <message>
        <source>Form</source>
        <translation>Forma</translation>
    </message>
    <message>
        <source>The displayed information may be out of date. Your wallet automatically synchronizes with the Particl network after a connection is established, but this process has not completed yet.</source>
        <translation>Zobrazené informácie môžu byť neaktuálne. Vaša peňaženka sa automaticky synchronizuje so sieťou Particl po nadviazaní spojenia, ale tento proces ešte nie je ukončený.</translation>
    </message>
    <message>
        <source>Watch-only:</source>
        <translation>Iba sledované:</translation>
    </message>
    <message>
        <source>Available:</source>
        <translation>Disponibilné:</translation>
    </message>
    <message>
        <source>Your current spendable balance</source>
        <translation>Váš aktuálny disponibilný zostatok</translation>
    </message>
    <message>
        <source>Pending:</source>
        <translation>Čakajúce potvrdenie:</translation>
    </message>
    <message>
        <source>Total of transactions that have yet to be confirmed, and do not yet count toward the spendable balance</source>
        <translation>Suma transakcií ktoré ešte neboli potvrdené a ešte sa nepočítajú do disponibilného zostatku</translation>
    </message>
    <message>
        <source>Immature:</source>
        <translation>Nezrelé:</translation>
    </message>
    <message>
        <source>Mined balance that has not yet matured</source>
        <translation>Vytvorený zostatok ktorý ešte nedosiahol zrelosť</translation>
    </message>
    <message>
        <source>Balances</source>
        <translation>Stav účtu</translation>
    </message>
    <message>
        <source>Total:</source>
        <translation>Celkovo:</translation>
    </message>
    <message>
        <source>Your current total balance</source>
        <translation>Váš súčasný celkový zostatok</translation>
    </message>
    <message>
        <source>Your current balance in watch-only addresses</source>
        <translation>Váš celkový zostatok pre adresy ktoré sa iba sledujú</translation>
    </message>
    <message>
        <source>Spendable:</source>
        <translation>Použiteľné:</translation>
    </message>
    <message>
        <source>Recent transactions</source>
        <translation>Nedávne transakcie</translation>
    </message>
    <message>
        <source>Unconfirmed transactions to watch-only addresses</source>
        <translation>Nepotvrdené transakcie pre adresy ktoré sa iba sledujú</translation>
    </message>
    <message>
        <source>Mined balance in watch-only addresses that has not yet matured</source>
        <translation>Vyťažená suma pre adresy ktoré sa iba sledujú ale ešte nie je dozretá</translation>
    </message>
    <message>
        <source>Current total balance in watch-only addresses</source>
        <translation>Aktuálny celkový zostatok pre adries ktoré sa iba sledujú</translation>
    </message>
</context>
<context>
    <name>PaymentServer</name>
    <message>
        <source>Payment request error</source>
        <translation>Chyba pri vyžiadaní platby</translation>
    </message>
    <message>
        <source>Cannot start particl: click-to-pay handler</source>
        <translation>Nemôžeme spustiť Particl. obsluha click-to-pay</translation>
    </message>
    <message>
        <source>URI handling</source>
        <translation>URI manipulácia</translation>
    </message>
    <message>
        <source>'particl://' is not a valid URI. Use 'particl:' instead.</source>
        <translation>'particl://' je neplatná URI. Použite 'particl:'</translation>
    </message>
    <message>
        <source>You are using a BIP70 URL which will be unsupported in the future.</source>
        <translation>Používate adresu URL typu BIP70, ktorá nebude v budúcnosti podporovaná.</translation>
    </message>
    <message>
        <source>Payment request fetch URL is invalid: %1</source>
        <translation>URL pre stiahnutie výzvy na zaplatenie je neplatné: %1</translation>
    </message>
    <message>
        <source>Cannot process payment request because BIP70 support was not compiled in.</source>
        <translation>Nemožno spracovať žiadosť o platbu, pretože podpora pre BIP70 nebola zahrnutá.</translation>
    </message>
    <message>
        <source>Invalid payment address %1</source>
        <translation>Neplatná adresa platby %1</translation>
    </message>
    <message>
        <source>URI cannot be parsed! This can be caused by an invalid Particl address or malformed URI parameters.</source>
        <translation>URI sa nedá analyzovať! To môže byť spôsobené neplatnou Particl adresou alebo zle nastavenými vlastnosťami URI.</translation>
    </message>
    <message>
        <source>Payment request file handling</source>
        <translation>Obsluha súboru s požiadavkou na platbu</translation>
    </message>
    <message>
        <source>Payment request file cannot be read! This can be caused by an invalid payment request file.</source>
        <translation>Súbor s výzvou na zaplatenie sa nedá čítať! To môže byť spôsobené aj neplatným súborom s výzvou.</translation>
    </message>
    <message>
        <source>Payment request rejected</source>
        <translation>Požiadavka na platbu zamietnutá</translation>
    </message>
    <message>
        <source>Payment request network doesn't match client network.</source>
        <translation>Sieť požiadavky na platbu nie je zhodná so sieťou klienta.</translation>
    </message>
    <message>
        <source>Payment request expired.</source>
        <translation>Vypršala platnosť požiadavky na platbu.</translation>
    </message>
    <message>
        <source>Payment request is not initialized.</source>
        <translation>Požiadavka na platbu nie je inicializovaná</translation>
    </message>
    <message>
        <source>Unverified payment requests to custom payment scripts are unsupported.</source>
        <translation>Program nepodporuje neoverené platobné požiadavky na vlastné skripty.</translation>
    </message>
    <message>
        <source>Invalid payment request.</source>
        <translation>Chybná požiadavka na platbu.</translation>
    </message>
    <message>
        <source>Requested payment amount of %1 is too small (considered dust).</source>
        <translation>Požadovaná suma platby %1 je príliš nízka (považovaná za prach).</translation>
    </message>
    <message>
        <source>Refund from %1</source>
        <translation>Vrátenie z  %1</translation>
    </message>
    <message>
        <source>Payment request %1 is too large (%2 bytes, allowed %3 bytes).</source>
        <translation>Požiadavka na platbu %1 je príliš veľká (%2 bajtov, povolené je %3 bajtov).</translation>
    </message>
    <message>
        <source>Error communicating with %1: %2</source>
        <translation>Chyba komunikácie s %1: %2 </translation>
    </message>
    <message>
        <source>Payment request cannot be parsed!</source>
        <translation>Požiadavka na platbu nemôže byť analyzovaná!</translation>
    </message>
    <message>
        <source>Bad response from server %1</source>
        <translation>Zlá odpoveď zo servera %1</translation>
    </message>
    <message>
        <source>Network request error</source>
        <translation>Chyba požiadavky siete</translation>
    </message>
    <message>
        <source>Payment acknowledged</source>
        <translation>Platba potvrdená</translation>
    </message>
</context>
<context>
    <name>PeerTableModel</name>
    <message>
        <source>User Agent</source>
        <translation>Aplikácia</translation>
    </message>
    <message>
        <source>Node/Service</source>
        <translation>Uzol/Služba</translation>
    </message>
    <message>
        <source>NodeId</source>
        <translation>ID uzlu</translation>
    </message>
    <message>
        <source>Ping</source>
        <translation>Odozva</translation>
    </message>
    <message>
        <source>Sent</source>
        <translation>Odoslané</translation>
    </message>
    <message>
        <source>Received</source>
        <translation>Prijaté</translation>
    </message>
</context>
<context>
    <name>QObject</name>
    <message>
        <source>Amount</source>
        <translation>Suma</translation>
    </message>
    <message>
        <source>Enter a Particl address (e.g. %1)</source>
        <translation>Zadajte particl adresu (napr. %1)</translation>
    </message>
    <message>
        <source>%1 d</source>
        <translation>%1 d</translation>
    </message>
    <message>
        <source>%1 h</source>
        <translation>%1 h</translation>
    </message>
    <message>
        <source>%1 m</source>
        <translation>%1 m</translation>
    </message>
    <message>
        <source>%1 s</source>
        <translation>%1 s</translation>
    </message>
    <message>
        <source>None</source>
        <translation>Žiadne</translation>
    </message>
    <message>
        <source>N/A</source>
        <translation>nie je k dispozícii</translation>
    </message>
    <message>
        <source>%1 ms</source>
        <translation>%1 ms</translation>
    </message>
    <message numerus="yes">
        <source>%n second(s)</source>
        <translation><numerusform>%n sekunda</numerusform><numerusform>%n sekundy</numerusform><numerusform>%n sekúnd</numerusform><numerusform>%n sekúnd</numerusform></translation>
    </message>
    <message numerus="yes">
        <source>%n minute(s)</source>
        <translation><numerusform>%n minúta</numerusform><numerusform>%n minúty</numerusform><numerusform>%n minút</numerusform><numerusform>%n minút</numerusform></translation>
    </message>
    <message numerus="yes">
        <source>%n hour(s)</source>
        <translation><numerusform>%n hodina</numerusform><numerusform>%n hodiny</numerusform><numerusform>%n hodín</numerusform><numerusform>%n hodín</numerusform></translation>
    </message>
    <message numerus="yes">
        <source>%n day(s)</source>
        <translation><numerusform>%n deň</numerusform><numerusform>%n dni</numerusform><numerusform>%n dní</numerusform><numerusform>%n dní</numerusform></translation>
    </message>
    <message numerus="yes">
        <source>%n week(s)</source>
        <translation><numerusform>%n týždeň</numerusform><numerusform>%n týždne</numerusform><numerusform>%n týždňov</numerusform><numerusform>%n týždňov</numerusform></translation>
    </message>
    <message>
        <source>%1 and %2</source>
        <translation> %1 a  %2</translation>
    </message>
    <message numerus="yes">
        <source>%n year(s)</source>
        <translation><numerusform>%n rok</numerusform><numerusform>%n roky</numerusform><numerusform>%n rokov</numerusform><numerusform>%n rokov</numerusform></translation>
    </message>
    <message>
        <source>%1 B</source>
        <translation>%1 B</translation>
    </message>
    <message>
        <source>%1 KB</source>
        <translation>%1 KB</translation>
    </message>
    <message>
        <source>%1 MB</source>
        <translation>%1 MB</translation>
    </message>
    <message>
        <source>%1 GB</source>
        <translation>%1 GB</translation>
    </message>
    <message>
        <source>%1 didn't yet exit safely...</source>
        <translation>%1 ešte nebol bezpečne ukončený...</translation>
    </message>
    <message>
        <source>unknown</source>
        <translation>neznámy</translation>
    </message>
</context>
<context>
    <name>QObject::QObject</name>
    <message>
        <source>Error parsing command line arguments: %1.</source>
        <translation>Chyba pri spracovaní argumentov príkazového riadku: %1.</translation>
    </message>
    <message>
        <source>Error: Specified data directory "%1" does not exist.</source>
        <translation>Chyba: Zadaný adresár pre dáta „%1“ neexistuje.</translation>
    </message>
    <message>
        <source>Error: Cannot parse configuration file: %1.</source>
        <translation>Chyba: Konfiguračný súbor sa nedá spracovať: %1.</translation>
    </message>
    <message>
        <source>Error: %1</source>
        <translation>Chyba: %1</translation>
    </message>
</context>
<context>
    <name>QRImageWidget</name>
    <message>
        <source>&amp;Save Image...</source>
        <translation>&amp;Uložiť obrázok...</translation>
    </message>
    <message>
        <source>&amp;Copy Image</source>
        <translation>&amp;Kopírovať obrázok</translation>
    </message>
    <message>
        <source>Save QR Code</source>
        <translation>Uložiť QR Code</translation>
    </message>
    <message>
        <source>PNG Image (*.png)</source>
        <translation>PNG obrázok (*.png)</translation>
    </message>
</context>
<context>
    <name>RPCConsole</name>
    <message>
        <source>N/A</source>
        <translation>nie je k dispozícii</translation>
    </message>
    <message>
        <source>Client version</source>
        <translation>Verzia klienta</translation>
    </message>
    <message>
        <source>&amp;Information</source>
        <translation>&amp;Informácia</translation>
    </message>
    <message>
        <source>Debug window</source>
        <translation>Okno pre ladenie</translation>
    </message>
    <message>
        <source>General</source>
        <translation>Všeobecné</translation>
    </message>
    <message>
        <source>Using BerkeleyDB version</source>
        <translation>Používa verziu BerkeleyDB</translation>
    </message>
    <message>
        <source>Datadir</source>
        <translation>Priečinok s dátami</translation>
    </message>
    <message>
        <source>To specify a non-default location of the data directory use the '%1' option.</source>
        <translation>Ak chcete zadať miesto dátového adresára, ktoré nie je predvolené, použite voľbu '%1'.</translation>
    </message>
    <message>
        <source>Blocksdir</source>
        <translation>Blocksdir</translation>
    </message>
    <message>
        <source>To specify a non-default location of the blocks directory use the '%1' option.</source>
        <translation>Ak chcete zadať miesto adresára pre bloky, ktoré nie je predvolené, použite voľbu '%1'.</translation>
    </message>
    <message>
        <source>Startup time</source>
        <translation>Čas spustenia</translation>
    </message>
    <message>
        <source>Network</source>
        <translation>Sieť</translation>
    </message>
    <message>
        <source>Name</source>
        <translation>Názov</translation>
    </message>
    <message>
        <source>Number of connections</source>
        <translation>Počet pripojení</translation>
    </message>
    <message>
        <source>Block chain</source>
        <translation>Reťazec blokov</translation>
    </message>
    <message>
        <source>Current number of blocks</source>
        <translation>Aktuálny počet blokov</translation>
    </message>
    <message>
        <source>Memory Pool</source>
        <translation>Pamäť Poolu</translation>
    </message>
    <message>
        <source>Current number of transactions</source>
        <translation>Aktuálny počet transakcií</translation>
    </message>
    <message>
        <source>Memory usage</source>
        <translation>Využitie pamäte</translation>
    </message>
    <message>
        <source>Wallet: </source>
        <translation>Peňaženka:</translation>
    </message>
    <message>
        <source>(none)</source>
        <translation>(žiadna)</translation>
    </message>
    <message>
        <source>&amp;Reset</source>
        <translation>&amp;Vynulovať</translation>
    </message>
    <message>
        <source>Received</source>
        <translation>Prijaté</translation>
    </message>
    <message>
        <source>Sent</source>
        <translation>Odoslané</translation>
    </message>
    <message>
        <source>&amp;Peers</source>
        <translation>&amp;Partneri</translation>
    </message>
    <message>
        <source>Banned peers</source>
        <translation>Zablokované spojenia</translation>
    </message>
    <message>
        <source>Select a peer to view detailed information.</source>
        <translation>Vyberte počítač pre zobrazenie podrobností.</translation>
    </message>
    <message>
        <source>Whitelisted</source>
        <translation>Povolené</translation>
    </message>
    <message>
        <source>Direction</source>
        <translation>Smer</translation>
    </message>
    <message>
        <source>Version</source>
        <translation>Verzia</translation>
    </message>
    <message>
        <source>Starting Block</source>
        <translation>Počiatočný blok</translation>
    </message>
    <message>
        <source>Synced Headers</source>
        <translation>Synchronizované hlavičky
</translation>
    </message>
    <message>
        <source>Synced Blocks</source>
        <translation>Synchronizované bloky</translation>
    </message>
    <message>
        <source>User Agent</source>
        <translation>Aplikácia</translation>
    </message>
    <message>
        <source>Open the %1 debug log file from the current data directory. This can take a few seconds for large log files.</source>
        <translation>Otvoriť %1 ladiaci výpis z aktuálnej zložky. Pre veľké súbory to môže chvíľu trvať.</translation>
    </message>
    <message>
        <source>Decrease font size</source>
        <translation>Zmenšiť písmo</translation>
    </message>
    <message>
        <source>Increase font size</source>
        <translation>Zväčšiť písmo</translation>
    </message>
    <message>
        <source>Services</source>
        <translation>Služby</translation>
    </message>
    <message>
        <source>Ban Score</source>
        <translation>Skóre zákazu</translation>
    </message>
    <message>
        <source>Connection Time</source>
        <translation>Dĺžka spojenia</translation>
    </message>
    <message>
        <source>Last Send</source>
        <translation>Posledné odoslanie</translation>
    </message>
    <message>
        <source>Last Receive</source>
        <translation>Posledné prijatie</translation>
    </message>
    <message>
        <source>Ping Time</source>
        <translation>Čas odozvy</translation>
    </message>
    <message>
        <source>The duration of a currently outstanding ping.</source>
        <translation>Trvanie aktuálnej požiadavky na odozvu.</translation>
    </message>
    <message>
        <source>Ping Wait</source>
        <translation>Čakanie na odozvu</translation>
    </message>
    <message>
        <source>Min Ping</source>
        <translation>Minimálna odozva</translation>
    </message>
    <message>
        <source>Time Offset</source>
        <translation>Časový posun</translation>
    </message>
    <message>
        <source>Last block time</source>
        <translation>Čas posledného bloku</translation>
    </message>
    <message>
        <source>&amp;Open</source>
        <translation>&amp;Otvoriť</translation>
    </message>
    <message>
        <source>&amp;Console</source>
        <translation>&amp;Konzola</translation>
    </message>
    <message>
        <source>&amp;Network Traffic</source>
        <translation>&amp;Sieťová prevádzka</translation>
    </message>
    <message>
        <source>Totals</source>
        <translation>Celkovo:</translation>
    </message>
    <message>
        <source>In:</source>
        <translation>Dnu:</translation>
    </message>
    <message>
        <source>Out:</source>
        <translation>Von:</translation>
    </message>
    <message>
        <source>Debug log file</source>
        <translation>Súbor záznamu ladenia</translation>
    </message>
    <message>
        <source>Clear console</source>
        <translation>Vymazať konzolu</translation>
    </message>
    <message>
        <source>1 &amp;hour</source>
        <translation>1 &amp;hodinu</translation>
    </message>
    <message>
        <source>1 &amp;day</source>
        <translation>1 &amp;deň</translation>
    </message>
    <message>
        <source>1 &amp;week</source>
        <translation>1 &amp;týždeň</translation>
    </message>
    <message>
        <source>1 &amp;year</source>
        <translation>1 &amp;rok</translation>
    </message>
    <message>
        <source>&amp;Disconnect</source>
        <translation>&amp;Odpojiť</translation>
    </message>
    <message>
        <source>Ban for</source>
        <translation>Zakázať na</translation>
    </message>
    <message>
        <source>&amp;Unban</source>
        <translation>&amp;Zrušiť zákaz</translation>
    </message>
    <message>
        <source>Welcome to the %1 RPC console.</source>
        <translation>Vitajte v %1 RPC konzole</translation>
    </message>
    <message>
        <source>Use up and down arrows to navigate history, and %1 to clear screen.</source>
        <translation>V histórii sa pohybujete šípkami hore a dole a pomocou %1 čistíte obrazovku.</translation>
    </message>
    <message>
        <source>Type %1 for an overview of available commands.</source>
        <translation>Napíš %1 pre prehľad dostupných príkazov.</translation>
    </message>
    <message>
        <source>For more information on using this console type %1.</source>
        <translation>Pre viac informácií ako používať túto konzolu napíšte %1.</translation>
    </message>
    <message>
        <source>WARNING: Scammers have been active, telling users to type commands here, stealing their wallet contents. Do not use this console without fully understanding the ramifications of a command.</source>
        <translation>UPOZORNENIE: Podvodníci sú aktívni a hovoria používateľom, aby sem zadávali príkazy, ktorými im ale následne vykradnú ich peňaženky. Nepoužívajte túto konzolu, ak plne nepoynáte dôsledky jednotlivých príkazov.</translation>
    </message>
    <message>
        <source>Network activity disabled</source>
        <translation>Sieťová aktivita zakázaná</translation>
    </message>
    <message>
        <source>Executing command without any wallet</source>
        <translation>Príkaz sa vykonáva bez peňaženky</translation>
    </message>
    <message>
        <source>Executing command using "%1" wallet</source>
        <translation>Príkaz sa vykonáva s použitím peňaženky "%1"</translation>
    </message>
    <message>
        <source>(node id: %1)</source>
        <translation>(ID uzlu: %1)</translation>
    </message>
    <message>
        <source>via %1</source>
        <translation>cez %1</translation>
    </message>
    <message>
        <source>never</source>
        <translation>nikdy</translation>
    </message>
    <message>
        <source>Inbound</source>
        <translation>Prichádzajúce</translation>
    </message>
    <message>
        <source>Outbound</source>
        <translation>Odchádzajúce</translation>
    </message>
    <message>
        <source>Yes</source>
        <translation>Áno</translation>
    </message>
    <message>
        <source>No</source>
        <translation>Nie</translation>
    </message>
    <message>
        <source>Unknown</source>
        <translation>neznámy</translation>
    </message>
</context>
<context>
    <name>ReceiveCoinsDialog</name>
    <message>
        <source>&amp;Amount:</source>
        <translation>&amp;Suma:</translation>
    </message>
    <message>
        <source>&amp;Label:</source>
        <translation>&amp;Popis:</translation>
    </message>
    <message>
        <source>&amp;Message:</source>
        <translation>&amp;Správa:</translation>
    </message>
    <message>
        <source>An optional message to attach to the payment request, which will be displayed when the request is opened. Note: The message will not be sent with the payment over the Particl network.</source>
        <translation>Pridať voliteľnú správu k výzve na zaplatenie, ktorá sa zobrazí keď bude výzva otvorená. Poznámka: Správa nebude poslaná s platbou cez sieť Particl.</translation>
    </message>
    <message>
        <source>An optional label to associate with the new receiving address.</source>
        <translation>Voliteľný popis ktorý sa pridá k tejto novej prijímajúcej adrese.</translation>
    </message>
    <message>
        <source>Use this form to request payments. All fields are &lt;b&gt;optional&lt;/b&gt;.</source>
        <translation>Použite tento formulár pre vyžiadanie platby. Všetky polia sú &lt;b&gt;voliteľné&lt;/b&gt;.</translation>
    </message>
    <message>
        <source>An optional amount to request. Leave this empty or zero to not request a specific amount.</source>
        <translation>Voliteľná požadovaná suma. Nechajte prázdne alebo nulu ak nepožadujete určitú sumu.</translation>
    </message>
    <message>
        <source>Clear all fields of the form.</source>
        <translation>Vyčistiť všetky polia formulára.</translation>
    </message>
    <message>
        <source>Clear</source>
        <translation>Vyčistiť</translation>
    </message>
    <message>
        <source>Native segwit addresses (aka Bech32 or BIP-173) reduce your transaction fees later on and offer better protection against typos, but old wallets don't support them. When unchecked, an address compatible with older wallets will be created instead.</source>
        <translation>Natívne segwit adresy (Bech32 or BIP-173) znižujú Vaše budúce transakčné poplatky and ponúkajú lepšiu ochranu pred preklepmi, avšak staré peňaženky ich nepodporujú. Ak je toto pole nezaškrtnuté, bude vytvorená adresa kompatibilná so staršími peňaženkami.</translation>
    </message>
    <message>
        <source>Generate native segwit (Bech32) address</source>
        <translation>Generovať natívnu segwit adresu (Bech32)</translation>
    </message>
    <message>
        <source>Requested payments history</source>
        <translation>História vyžiadaných platieb</translation>
    </message>
    <message>
        <source>&amp;Request payment</source>
        <translation>&amp;Vyžiadať platbu</translation>
    </message>
    <message>
        <source>Show the selected request (does the same as double clicking an entry)</source>
        <translation>Zobraz zvolenú požiadavku (urobí to isté ako dvoj-klik na záznam)</translation>
    </message>
    <message>
        <source>Show</source>
        <translation>Zobraziť</translation>
    </message>
    <message>
        <source>Remove the selected entries from the list</source>
        <translation>Odstrániť zvolené záznamy zo zoznamu</translation>
    </message>
    <message>
        <source>Remove</source>
        <translation>Odstrániť</translation>
    </message>
    <message>
        <source>Copy URI</source>
        <translation>Kopírovať URI</translation>
    </message>
    <message>
        <source>Copy label</source>
        <translation>Kopírovať popis</translation>
    </message>
    <message>
        <source>Copy message</source>
        <translation>Kopírovať správu</translation>
    </message>
    <message>
        <source>Copy amount</source>
        <translation>Kopírovať sumu</translation>
    </message>
</context>
<context>
    <name>ReceiveRequestDialog</name>
    <message>
        <source>QR Code</source>
        <translation>QR kód</translation>
    </message>
    <message>
        <source>Copy &amp;URI</source>
        <translation>Kopírovať &amp;URI</translation>
    </message>
    <message>
        <source>Copy &amp;Address</source>
        <translation>Kopírovať &amp;adresu</translation>
    </message>
    <message>
        <source>&amp;Save Image...</source>
        <translation>&amp;Uložiť obrázok...</translation>
    </message>
    <message>
        <source>Request payment to %1</source>
        <translation>Vyžiadať platbu pre %1</translation>
    </message>
    <message>
        <source>Payment information</source>
        <translation>Informácia o platbe</translation>
    </message>
    <message>
        <source>URI</source>
        <translation>URI</translation>
    </message>
    <message>
        <source>Address</source>
        <translation>Adresa</translation>
    </message>
    <message>
        <source>Amount</source>
        <translation>Suma</translation>
    </message>
    <message>
        <source>Label</source>
        <translation>Popis</translation>
    </message>
    <message>
        <source>Message</source>
        <translation>Správa</translation>
    </message>
    <message>
        <source>Wallet</source>
        <translation>Peňaženka</translation>
    </message>
    <message>
        <source>Resulting URI too long, try to reduce the text for label / message.</source>
        <translation>Výsledné URI je príliš dlhé, skúste skrátiť text pre popis alebo správu.</translation>
    </message>
    <message>
        <source>Error encoding URI into QR Code.</source>
        <translation>Chyba kódovania URI do QR Code.</translation>
    </message>
</context>
<context>
    <name>RecentRequestsTableModel</name>
    <message>
        <source>Date</source>
        <translation>Dátum</translation>
    </message>
    <message>
        <source>Label</source>
        <translation>Popis</translation>
    </message>
    <message>
        <source>Message</source>
        <translation>Správa</translation>
    </message>
    <message>
        <source>(no label)</source>
        <translation>(bez popisu)</translation>
    </message>
    <message>
        <source>(no message)</source>
        <translation>(žiadna správa)</translation>
    </message>
    <message>
        <source>(no amount requested)</source>
        <translation>(nepožadovaná žiadna suma)</translation>
    </message>
    <message>
        <source>Requested</source>
        <translation>Požadované</translation>
    </message>
</context>
<context>
    <name>SendCoinsDialog</name>
    <message>
        <source>Send Coins</source>
        <translation>Poslať Particl.</translation>
    </message>
    <message>
        <source>Coin Control Features</source>
        <translation>Možnosti "Coin Control"</translation>
    </message>
    <message>
        <source>Inputs...</source>
        <translation>Vstupy...</translation>
    </message>
    <message>
        <source>automatically selected</source>
        <translation>automaticky vybrané</translation>
    </message>
    <message>
        <source>Insufficient funds!</source>
        <translation>Nedostatok prostriedkov!</translation>
    </message>
    <message>
        <source>Quantity:</source>
        <translation>Množstvo:</translation>
    </message>
    <message>
        <source>Bytes:</source>
        <translation>Bajtov:</translation>
    </message>
    <message>
        <source>Amount:</source>
        <translation>Suma:</translation>
    </message>
    <message>
        <source>Fee:</source>
        <translation>Poplatok:</translation>
    </message>
    <message>
        <source>After Fee:</source>
        <translation>Po poplatku:</translation>
    </message>
    <message>
        <source>Change:</source>
        <translation>Zmena:</translation>
    </message>
    <message>
        <source>If this is activated, but the change address is empty or invalid, change will be sent to a newly generated address.</source>
        <translation>Ak aktivované ale adresa pre výdavok je prázdna alebo neplatná, výdavok bude poslaný na novovytvorenú adresu.</translation>
    </message>
    <message>
        <source>Custom change address</source>
        <translation>Vlastná adresa zmeny</translation>
    </message>
    <message>
        <source>Transaction Fee:</source>
        <translation>Poplatok za transakciu:</translation>
    </message>
    <message>
        <source>Choose...</source>
        <translation>Zvoliť...</translation>
    </message>
    <message>
        <source>Using the fallbackfee can result in sending a transaction that will take several hours or days (or never) to confirm. Consider choosing your fee manually or wait until you have validated the complete chain.</source>
        <translation>Použitie núdzového poplatku („fallbackfee“) môže vyústiť v transakciu, ktoré bude trvat hodiny nebo dny (prípadne večnosť), kým bude potvrdená. Zvážte preto ručné nastaveníe poplatku, prípadne počkajte, až sa Vám kompletne zvaliduje reťazec blokov.</translation>
    </message>
    <message>
        <source>Warning: Fee estimation is currently not possible.</source>
        <translation>Upozornenie: teraz nie je možné poplatok odhadnúť.</translation>
    </message>
    <message>
        <source>collapse fee-settings</source>
        <translation>zbaliť nastavenia poplatkov</translation>
    </message>
    <message>
        <source>Specify a custom fee per kB (1,000 bytes) of the transaction's virtual size.

Note:  Since the fee is calculated on a per-byte basis, a fee of "100 satoshis per kB" for a transaction size of 500 bytes (half of 1 kB) would ultimately yield a fee of only 50 satoshis.</source>
        <translation>Špecifikujte vlastný poplatok za kB (1000 bajtov) virtuálnej veľkosti transakcie.

Poznámka: Keďže poplatok je počítaný za bajt, poplatok o hodnote "100 satoshi za kB" a veľkosti transakcie 500 bajtov (polovica z 1 kB) by stál len 50 satoshi.</translation>
    </message>
    <message>
        <source>per kilobyte</source>
        <translation>za kilobajt</translation>
    </message>
    <message>
        <source>Hide</source>
        <translation>Skryť</translation>
    </message>
    <message>
<<<<<<< HEAD
        <source>Paying only the minimum fee is just fine as long as there is less transaction volume than space in the blocks. But be aware that this can end up in a never confirming transaction once there is more demand for particl transactions than the network can process.</source>
        <translation>Zaplatenie len minimálneho poplatku je v poriadku, pokiaľ existuje menej transakcií ako miesta v blokoch. Uvedomte si však, že ak bude vyšší dopyt po transakciách ako dokáže sieť spracovať, môže byť vaša transakcia odsúvaná a nepotvrdená donekonečna.</translation>
    </message>
    <message>
        <source>(read the tooltip)</source>
        <translation>(prečítajte si nápovedu pod kurzorom)</translation>
    </message>
    <message>
=======
>>>>>>> 936ef73f
        <source>Recommended:</source>
        <translation>Odporúčaný:</translation>
    </message>
    <message>
        <source>Custom:</source>
        <translation>Vlastný:</translation>
    </message>
    <message>
        <source>(Smart fee not initialized yet. This usually takes a few blocks...)</source>
        <translation>(Automatický poplatok ešte nebol vypočítaný. Toto zvyčajne trvá niekoľko blokov...)</translation>
    </message>
    <message>
        <source>Send to multiple recipients at once</source>
        <translation>Poslať viacerým príjemcom naraz</translation>
    </message>
    <message>
        <source>Add &amp;Recipient</source>
        <translation>&amp;Pridať príjemcu</translation>
    </message>
    <message>
        <source>Clear all fields of the form.</source>
        <translation>Vyčistiť všetky polia formulára.</translation>
    </message>
    <message>
        <source>Dust:</source>
        <translation>Prach:</translation>
    </message>
    <message>
        <source>When there is less transaction volume than space in the blocks, miners as well as relaying nodes may enforce a minimum fee. Paying only this minimum fee is just fine, but be aware that this can result in a never confirming transaction once there is more demand for bitcoin transactions than the network can process.</source>
        <translation>Ak je v blokoch menej objemu transakcií ako priestoru, ťažiari ako aj vysielacie uzly, môžu uplatniť minimálny poplatok. Platiť iba minimálny poplatok je v poriadku, ale uvedomte si, že to môže mať za následok transakciu, ktorá sa nikdy nepotvrdí, akonáhle je väčší dopyt po bitcoinových transakciách, než dokáže sieť spracovať.</translation>
    </message>
    <message>
        <source>A too low fee might result in a never confirming transaction (read the tooltip)</source>
        <translation>Príliš nízky poplatok môže mať za následok nikdy nepotvrdenú transakciu (prečítajte si popis)</translation>
    </message>
    <message>
        <source>Confirmation time target:</source>
        <translation>Cieľový čas potvrdenia:</translation>
    </message>
    <message>
        <source>Enable Replace-By-Fee</source>
        <translation>Povoliť dodatočné navýšenie poplatku (tzv. „Replace-By-Fee“)</translation>
    </message>
    <message>
        <source>With Replace-By-Fee (BIP-125) you can increase a transaction's fee after it is sent. Without this, a higher fee may be recommended to compensate for increased transaction delay risk.</source>
        <translation>S dodatočným navýšením poplatku (BIP-125, tzv. „Replace-By-Fee“), môžete zvýšiť poplatok aj po odoslaní. Bez toho, by mohol byť navrhnutý väčší transakčný poplatok, aby kompenzoval zvýšené riziko omeškania transakcie.</translation>
    </message>
    <message>
        <source>Clear &amp;All</source>
        <translation>&amp;Zmazať všetko</translation>
    </message>
    <message>
        <source>Balance:</source>
        <translation>Zostatok:</translation>
    </message>
    <message>
        <source>Confirm the send action</source>
        <translation>Potvrďte odoslanie</translation>
    </message>
    <message>
        <source>S&amp;end</source>
        <translation>&amp;Odoslať</translation>
    </message>
    <message>
        <source>Copy quantity</source>
        <translation>Kopírovať množstvo</translation>
    </message>
    <message>
        <source>Copy amount</source>
        <translation>Kopírovať sumu</translation>
    </message>
    <message>
        <source>Copy fee</source>
        <translation>Kopírovať poplatok</translation>
    </message>
    <message>
        <source>Copy after fee</source>
        <translation>Kopírovať po poplatkoch</translation>
    </message>
    <message>
        <source>Copy bytes</source>
        <translation>Kopírovať bajty</translation>
    </message>
    <message>
        <source>Copy dust</source>
        <translation>Kopírovať prach</translation>
    </message>
    <message>
        <source>Copy change</source>
        <translation>Kopírovať zmenu</translation>
    </message>
    <message>
        <source>%1 (%2 blocks)</source>
        <translation>%1 (%2 blokov)</translation>
    </message>
    <message>
        <source>%1 to %2</source>
        <translation>%1 do %2</translation>
    </message>
    <message>
        <source>Are you sure you want to send?</source>
        <translation>Určite chcete odoslať transakciu?</translation>
    </message>
    <message>
        <source>or</source>
        <translation>alebo</translation>
    </message>
    <message>
        <source>You can increase the fee later (signals Replace-By-Fee, BIP-125).</source>
        <translation>Poplatok môžete navýšiť neskôr (vysiela sa "Replace-By-Fee" - nahradenie poplatkom, BIP-125).</translation>
    </message>
    <message>
        <source>from wallet %1</source>
        <translation>z peňaženky %1</translation>
    </message>
    <message>
        <source>Please, review your transaction.</source>
        <translation>Prosím, skontrolujte Vašu transakciu.</translation>
    </message>
    <message>
        <source>Transaction fee</source>
        <translation>Transakčný poplatok</translation>
    </message>
    <message>
        <source>Not signalling Replace-By-Fee, BIP-125.</source>
        <translation>Nevysiela sa "Replace-By-Fee" - nahradenie poplatkom, BIP-125.</translation>
    </message>
    <message>
        <source>Total Amount</source>
        <translation>Celková suma</translation>
    </message>
    <message>
        <source>Confirm send coins</source>
        <translation>Potvrďte odoslanie mincí</translation>
    </message>
    <message>
        <source>The recipient address is not valid. Please recheck.</source>
        <translation>Adresa príjemcu je neplatná. Prosím, overte ju.</translation>
    </message>
    <message>
        <source>The amount to pay must be larger than 0.</source>
        <translation>Suma na úhradu musí byť väčšia ako 0.</translation>
    </message>
    <message>
        <source>The amount exceeds your balance.</source>
        <translation>Suma je vyššia ako Váš zostatok.</translation>
    </message>
    <message>
        <source>The total exceeds your balance when the %1 transaction fee is included.</source>
        <translation>Celková suma prevyšuje Váš zostatok ak sú započítané aj transakčné poplatky %1.</translation>
    </message>
    <message>
        <source>Duplicate address found: addresses should only be used once each.</source>
        <translation>Našla sa duplicitná adresa: každá adresa by sa mala použiť len raz.</translation>
    </message>
    <message>
        <source>Transaction creation failed!</source>
        <translation>Vytvorenie transakcie zlyhalo!</translation>
    </message>
    <message>
        <source>The transaction was rejected with the following reason: %1</source>
        <translation>Transakcia bola odmietnutá z nasledujúceho dôvodu: %1</translation>
    </message>
    <message>
        <source>A fee higher than %1 is considered an absurdly high fee.</source>
        <translation>Poplatok vyšší ako %1 sa považuje za neprimerane vysoký.</translation>
    </message>
    <message>
        <source>Payment request expired.</source>
        <translation>Vypršala platnosť požiadavky na platbu.</translation>
    </message>
    <message numerus="yes">
        <source>Estimated to begin confirmation within %n block(s).</source>
        <translation><numerusform>Odhadovaný začiatok potvrdzovania po %n bloku.</numerusform><numerusform>Odhadovaný začiatok potvrdzovania po %n blokoch.</numerusform><numerusform>Odhadovaný začiatok potvrdzovania po %n blokoch.</numerusform><numerusform>Odhadovaný začiatok potvrdzovania po %n blokoch.</numerusform></translation>
    </message>
    <message>
        <source>Warning: Invalid Particl address</source>
        <translation>Varovanie: Neplatná Particl adresa</translation>
    </message>
    <message>
        <source>Warning: Unknown change address</source>
        <translation>UPOZORNENIE: Neznáma zmena adresy</translation>
    </message>
    <message>
        <source>Confirm custom change address</source>
        <translation>Potvrďte zmenu adresy</translation>
    </message>
    <message>
        <source>The address you selected for change is not part of this wallet. Any or all funds in your wallet may be sent to this address. Are you sure?</source>
        <translation>Zadaná adresa nie je súčasťou tejto peňaženky. Časť alebo všetky peniaze z peňaženky môžu byť odoslané na túto adresu. Ste si istý?</translation>
    </message>
    <message>
        <source>(no label)</source>
        <translation>(bez popisu)</translation>
    </message>
</context>
<context>
    <name>SendCoinsEntry</name>
    <message>
        <source>A&amp;mount:</source>
        <translation>Su&amp;ma:</translation>
    </message>
    <message>
        <source>Pay &amp;To:</source>
        <translation>Zapla&amp;tiť:</translation>
    </message>
    <message>
        <source>&amp;Label:</source>
        <translation>&amp;Popis:</translation>
    </message>
    <message>
        <source>Choose previously used address</source>
        <translation>Vybrať predtým použitú adresu</translation>
    </message>
    <message>
        <source>This is a normal payment.</source>
        <translation>Toto je normálna platba.</translation>
    </message>
    <message>
        <source>The Particl address to send the payment to</source>
        <translation>Zvoľte adresu kam poslať platbu</translation>
    </message>
    <message>
        <source>Alt+A</source>
        <translation>Alt+A</translation>
    </message>
    <message>
        <source>Paste address from clipboard</source>
        <translation>Vložiť adresu zo schránky</translation>
    </message>
    <message>
        <source>Alt+P</source>
        <translation>Alt+P</translation>
    </message>
    <message>
        <source>Remove this entry</source>
        <translation>Odstrániť túto položku</translation>
    </message>
    <message>
        <source>The fee will be deducted from the amount being sent. The recipient will receive less particl than you enter in the amount field. If multiple recipients are selected, the fee is split equally.</source>
        <translation>Poplatok sa odpočíta od čiastky, ktorú odosielate. Príjemca dostane menej particlov ako zadáte. Ak je vybraných viacero príjemcov, poplatok je rozdelený rovným dielom.</translation>
    </message>
    <message>
        <source>S&amp;ubtract fee from amount</source>
        <translation>Odpočítať poplatok od s&amp;umy</translation>
    </message>
    <message>
        <source>Use available balance</source>
        <translation>Použiť dostupné zdroje</translation>
    </message>
    <message>
        <source>Message:</source>
        <translation>Správa:</translation>
    </message>
    <message>
        <source>This is an unauthenticated payment request.</source>
        <translation>Toto je neoverená výzva k platbe.</translation>
    </message>
    <message>
        <source>This is an authenticated payment request.</source>
        <translation>Toto je overená výzva k platbe.</translation>
    </message>
    <message>
        <source>Enter a label for this address to add it to the list of used addresses</source>
        <translation>Vložte popis pre túto adresu aby sa uložila do zoznamu použitých adries</translation>
    </message>
    <message>
        <source>A message that was attached to the particl: URI which will be stored with the transaction for your reference. Note: This message will not be sent over the Particl network.</source>
        <translation>Správa ktorá bola pripojená k particl: URI a ktorá bude uložená s transakcou pre Vaše potreby. Poznámka: Táto správa nebude poslaná cez sieť Particl.</translation>
    </message>
    <message>
        <source>Pay To:</source>
        <translation>Platba pre:</translation>
    </message>
    <message>
        <source>Memo:</source>
        <translation>Poznámka:</translation>
    </message>
    <message>
        <source>Enter a label for this address to add it to your address book</source>
        <translation>Zadajte popis pre túto adresu pre pridanie do adresára</translation>
    </message>
</context>
<context>
    <name>SendConfirmationDialog</name>
    <message>
        <source>Yes</source>
        <translation>áno</translation>
    </message>
</context>
<context>
    <name>ShutdownWindow</name>
    <message>
        <source>%1 is shutting down...</source>
        <translation>%1 sa vypína...</translation>
    </message>
    <message>
        <source>Do not shut down the computer until this window disappears.</source>
        <translation>Nevypínajte počítač kým toto okno nezmizne.</translation>
    </message>
</context>
<context>
    <name>SignVerifyMessageDialog</name>
    <message>
        <source>Signatures - Sign / Verify a Message</source>
        <translation>Podpisy - Podpísať / Overiť správu</translation>
    </message>
    <message>
        <source>&amp;Sign Message</source>
        <translation>&amp;Podpísať Správu</translation>
    </message>
    <message>
        <source>You can sign messages/agreements with your addresses to prove you can receive particl sent to them. Be careful not to sign anything vague or random, as phishing attacks may try to trick you into signing your identity over to them. Only sign fully-detailed statements you agree to.</source>
        <translation>Môžete podpísať správy svojou adresou a dokázať, že viete prijímať mince zaslané na túto adresu. Buďte však opatrní a podpíšte len podrobné prehlásenia, s ktorými plne súhlasíte, nakoľko útoky typu "phishing" Vás môžu lákať k podpísaniu nejasných alebo príliš všeobecných tvrdení čím prevezmú vašu identitu.</translation>
    </message>
    <message>
        <source>The Particl address to sign the message with</source>
        <translation>Particl adresa pre podpísanie správy s</translation>
    </message>
    <message>
        <source>Choose previously used address</source>
        <translation>Vybrať predtým použitú adresu</translation>
    </message>
    <message>
        <source>Alt+A</source>
        <translation>Alt+A</translation>
    </message>
    <message>
        <source>Paste address from clipboard</source>
        <translation>Vložiť adresu zo schránky</translation>
    </message>
    <message>
        <source>Alt+P</source>
        <translation>Alt+P</translation>
    </message>
    <message>
        <source>Enter the message you want to sign here</source>
        <translation>Sem vložte správu ktorú chcete podpísať</translation>
    </message>
    <message>
        <source>Signature</source>
        <translation>Podpis</translation>
    </message>
    <message>
        <source>Copy the current signature to the system clipboard</source>
        <translation>Kopírovať tento podpis do systémovej schránky</translation>
    </message>
    <message>
        <source>Sign the message to prove you own this Particl address</source>
        <translation>Podpíšte správu aby ste dokázali že vlastníte túto adresu</translation>
    </message>
    <message>
        <source>Sign &amp;Message</source>
        <translation>Podpísať &amp;správu</translation>
    </message>
    <message>
        <source>Reset all sign message fields</source>
        <translation>Vynulovať všetky polia podpisu správy</translation>
    </message>
    <message>
        <source>Clear &amp;All</source>
        <translation>&amp;Zmazať všetko</translation>
    </message>
    <message>
        <source>&amp;Verify Message</source>
        <translation>O&amp;veriť správu...</translation>
    </message>
    <message>
        <source>Enter the receiver's address, message (ensure you copy line breaks, spaces, tabs, etc. exactly) and signature below to verify the message. Be careful not to read more into the signature than what is in the signed message itself, to avoid being tricked by a man-in-the-middle attack. Note that this only proves the signing party receives with the address, it cannot prove sendership of any transaction!</source>
        <translation>Vložte adresu príjemcu, správu (uistite sa, že presne kopírujete ukončenia riadkov, medzery, odrážky, atď.) a podpis pre potvrdenie správy. Buďte opatrní a nedomýšľajte si viac než je uvedené v samotnej podpísanej správe a môžete sa tak vyhnúť podvodu MITM útokom. Toto len potvrdzuje, že podpisujúca strana môže prijímať na tejto adrese, nepotvrdzuje to vlastníctvo žiadnej transakcie!</translation>
    </message>
    <message>
        <source>The Particl address the message was signed with</source>
        <translation>Adresa Particl. ktorou bola podpísaná správa</translation>
    </message>
    <message>
        <source>Verify the message to ensure it was signed with the specified Particl address</source>
        <translation>Overím správy sa uistiť že bola podpísaná označenou Particl adresou</translation>
    </message>
    <message>
        <source>Verify &amp;Message</source>
        <translation>&amp;Overiť správu</translation>
    </message>
    <message>
        <source>Reset all verify message fields</source>
        <translation>Obnoviť všetky polia v overiť správu</translation>
    </message>
    <message>
        <source>Click "Sign Message" to generate signature</source>
        <translation>Kliknite "Podpísať správu" pre vytvorenie podpisu</translation>
    </message>
    <message>
        <source>The entered address is invalid.</source>
        <translation>Zadaná adresa je neplatná.</translation>
    </message>
    <message>
        <source>Please check the address and try again.</source>
        <translation>Prosím skontrolujte adresu a skúste znova.</translation>
    </message>
    <message>
        <source>The entered address does not refer to a key.</source>
        <translation>Vložená adresa nezodpovedá žiadnemu kľúču.</translation>
    </message>
    <message>
        <source>Wallet unlock was cancelled.</source>
        <translation>Odomknutie peňaženky bolo zrušené.</translation>
    </message>
    <message>
        <source>Private key for the entered address is not available.</source>
        <translation>Súkromný kľúč pre zadanú adresu nieje k dispozícii.</translation>
    </message>
    <message>
        <source>Message signing failed.</source>
        <translation>Podpísanie správy zlyhalo.</translation>
    </message>
    <message>
        <source>Message signed.</source>
        <translation>Správa podpísaná.</translation>
    </message>
    <message>
        <source>The signature could not be decoded.</source>
        <translation>Podpis nie je možné dekódovať.</translation>
    </message>
    <message>
        <source>Please check the signature and try again.</source>
        <translation>Prosím skontrolujte podpis a skúste znova.</translation>
    </message>
    <message>
        <source>The signature did not match the message digest.</source>
        <translation>Podpis sa nezhoduje so zhrnutím správy.</translation>
    </message>
    <message>
        <source>Message verification failed.</source>
        <translation>Overenie správy zlyhalo.</translation>
    </message>
    <message>
        <source>Message verified.</source>
        <translation>Správa overená.</translation>
    </message>
</context>
<context>
    <name>SplashScreen</name>
    <message>
        <source>[testnet]</source>
        <translation>[testovacia sieť]</translation>
    </message>
</context>
<context>
    <name>TrafficGraphWidget</name>
    <message>
        <source>KB/s</source>
        <translation>KB/s</translation>
    </message>
</context>
<context>
    <name>TransactionDesc</name>
    <message numerus="yes">
        <source>Open for %n more block(s)</source>
        <translation><numerusform>Otvoriť pre %n ďalší blok</numerusform><numerusform>Otvoriť pre %n ďalšie bloky</numerusform><numerusform>Otvoriť pre %n ďalších blokov</numerusform><numerusform>Otvoriť pre %n ďalších blokov</numerusform></translation>
    </message>
    <message>
        <source>Open until %1</source>
        <translation>Otvorené do %1</translation>
    </message>
    <message>
        <source>conflicted with a transaction with %1 confirmations</source>
        <translation>koliduje s transakciou s %1 potvrdeniami</translation>
    </message>
    <message>
        <source>0/unconfirmed, %1</source>
        <translation>0/nepotvrdené, %1</translation>
    </message>
    <message>
        <source>in memory pool</source>
        <translation>v transakčnom zásobníku</translation>
    </message>
    <message>
        <source>not in memory pool</source>
        <translation>nie je v transakčnom zásobníku</translation>
    </message>
    <message>
        <source>abandoned</source>
        <translation>zanechaná</translation>
    </message>
    <message>
        <source>%1/unconfirmed</source>
        <translation>%1/nepotvrdené</translation>
    </message>
    <message>
        <source>%1 confirmations</source>
        <translation>%1 potvrdení</translation>
    </message>
    <message>
        <source>Status</source>
        <translation>Stav</translation>
    </message>
    <message>
        <source>Date</source>
        <translation>Dátum</translation>
    </message>
    <message>
        <source>Source</source>
        <translation>Zdroj</translation>
    </message>
    <message>
        <source>Generated</source>
        <translation>Vygenerované</translation>
    </message>
    <message>
        <source>From</source>
        <translation>Od</translation>
    </message>
    <message>
        <source>unknown</source>
        <translation>neznámy</translation>
    </message>
    <message>
        <source>To</source>
        <translation>do</translation>
    </message>
    <message>
        <source>own address</source>
        <translation>vlastná adresa</translation>
    </message>
    <message>
        <source>watch-only</source>
        <translation>Iba sledovanie</translation>
    </message>
    <message>
        <source>label</source>
        <translation>popis</translation>
    </message>
    <message>
        <source>Credit</source>
        <translation>Kredit</translation>
    </message>
    <message numerus="yes">
        <source>matures in %n more block(s)</source>
        <translation><numerusform>dozreje za %n ďalší blok</numerusform><numerusform>dozreje za %n ďalšie bloky</numerusform><numerusform>dozreje za %n ďalších blokov</numerusform><numerusform>dozreje za %n ďalších blokov</numerusform></translation>
    </message>
    <message>
        <source>not accepted</source>
        <translation>neprijaté</translation>
    </message>
    <message>
        <source>Debit</source>
        <translation>Debet</translation>
    </message>
    <message>
        <source>Total debit</source>
        <translation>Celkový debet</translation>
    </message>
    <message>
        <source>Total credit</source>
        <translation>Celkový kredit</translation>
    </message>
    <message>
        <source>Transaction fee</source>
        <translation>Transakčný poplatok</translation>
    </message>
    <message>
        <source>Net amount</source>
        <translation>Suma netto</translation>
    </message>
    <message>
        <source>Message</source>
        <translation>Správa</translation>
    </message>
    <message>
        <source>Comment</source>
        <translation>Komentár</translation>
    </message>
    <message>
        <source>Transaction ID</source>
        <translation>ID transakcie</translation>
    </message>
    <message>
        <source>Transaction total size</source>
        <translation>Celková veľkosť transakcie</translation>
    </message>
    <message>
        <source>Transaction virtual size</source>
        <translation>Virtuálna veľkosť transakcie</translation>
    </message>
    <message>
        <source>Output index</source>
        <translation>Index výstupu</translation>
    </message>
    <message>
        <source>Merchant</source>
        <translation>Kupec</translation>
    </message>
    <message>
        <source>Generated coins must mature %1 blocks before they can be spent. When you generated this block, it was broadcast to the network to be added to the block chain. If it fails to get into the chain, its state will change to "not accepted" and it won't be spendable. This may occasionally happen if another node generates a block within a few seconds of yours.</source>
        <translation>Vytvorené coins musia dospieť %1 blokov kým môžu byť minuté. Keď vytvoríte tento blok, bude rozoslaný do siete aby bol akceptovaný do reťaze blokov. Ak sa nedostane reťaze, jeho stav sa zmení na "zamietnutý" a nebude sa dať minúť. Toto sa môže občas stať ak iná nóda vytvorí blok približne v tom istom čase.</translation>
    </message>
    <message>
        <source>Debug information</source>
        <translation>Ladiace informácie</translation>
    </message>
    <message>
        <source>Transaction</source>
        <translation>Transakcie</translation>
    </message>
    <message>
        <source>Inputs</source>
        <translation>Vstupy</translation>
    </message>
    <message>
        <source>Amount</source>
        <translation>Suma</translation>
    </message>
    <message>
        <source>true</source>
        <translation>pravda</translation>
    </message>
    <message>
        <source>false</source>
        <translation>nepravda</translation>
    </message>
</context>
<context>
    <name>TransactionDescDialog</name>
    <message>
        <source>This pane shows a detailed description of the transaction</source>
        <translation>Táto časť obrazovky zobrazuje detailný popis transakcie</translation>
    </message>
    <message>
        <source>Details for %1</source>
        <translation>Podrobnosti pre %1</translation>
    </message>
</context>
<context>
    <name>TransactionTableModel</name>
    <message>
        <source>Date</source>
        <translation>Dátum</translation>
    </message>
    <message>
        <source>Type</source>
        <translation>Typ</translation>
    </message>
    <message>
        <source>Label</source>
        <translation>Popis</translation>
    </message>
    <message numerus="yes">
        <source>Open for %n more block(s)</source>
        <translation><numerusform>Otvoriť pre %n ďalší blok</numerusform><numerusform>Otvoriť pre %n ďalšie bloky</numerusform><numerusform>Otvoriť pre %n ďalších blokov</numerusform><numerusform>Otvoriť pre %n ďalších blokov</numerusform></translation>
    </message>
    <message>
        <source>Open until %1</source>
        <translation>Otvorené do %1</translation>
    </message>
    <message>
        <source>Unconfirmed</source>
        <translation>Nepotvrdené</translation>
    </message>
    <message>
        <source>Abandoned</source>
        <translation>Zanechaná</translation>
    </message>
    <message>
        <source>Confirming (%1 of %2 recommended confirmations)</source>
        <translation>Potvrdzujem (%1 z %2 odporúčaných potvrdení)</translation>
    </message>
    <message>
        <source>Confirmed (%1 confirmations)</source>
        <translation>Potvrdené (%1 potvrdení)</translation>
    </message>
    <message>
        <source>Conflicted</source>
        <translation>V rozpore</translation>
    </message>
    <message>
        <source>Immature (%1 confirmations, will be available after %2)</source>
        <translation>Nezrelé (%1 potvrdení, bude dostupné po %2)</translation>
    </message>
    <message>
        <source>Generated but not accepted</source>
        <translation>Vypočítané ale neakceptované</translation>
    </message>
    <message>
        <source>Received with</source>
        <translation>Prijaté s</translation>
    </message>
    <message>
        <source>Received from</source>
        <translation>Prijaté od</translation>
    </message>
    <message>
        <source>Sent to</source>
        <translation>Odoslané na</translation>
    </message>
    <message>
        <source>Payment to yourself</source>
        <translation>Platba sebe samému</translation>
    </message>
    <message>
        <source>Mined</source>
        <translation>Vyťažené</translation>
    </message>
    <message>
        <source>watch-only</source>
        <translation>Iba sledovanie</translation>
    </message>
    <message>
        <source>(n/a)</source>
        <translation>(n/a)</translation>
    </message>
    <message>
        <source>(no label)</source>
        <translation>(bez popisu)</translation>
    </message>
    <message>
        <source>Transaction status. Hover over this field to show number of confirmations.</source>
        <translation>Stav transakcie. Prejdite ponad toto pole pre zobrazenie počtu potvrdení.</translation>
    </message>
    <message>
        <source>Date and time that the transaction was received.</source>
        <translation>Dátum a čas prijatia transakcie.</translation>
    </message>
    <message>
        <source>Type of transaction.</source>
        <translation>Typ transakcie.</translation>
    </message>
    <message>
        <source>Whether or not a watch-only address is involved in this transaction.</source>
        <translation>Či je v tejto transakcii adresy iba na sledovanie.</translation>
    </message>
    <message>
        <source>User-defined intent/purpose of the transaction.</source>
        <translation>Užívateľsky určený účel transakcie.</translation>
    </message>
    <message>
        <source>Amount removed from or added to balance.</source>
        <translation>Suma pridaná alebo odobraná k zostatku.</translation>
    </message>
</context>
<context>
    <name>TransactionView</name>
    <message>
        <source>All</source>
        <translation>Všetky</translation>
    </message>
    <message>
        <source>Today</source>
        <translation>Dnes</translation>
    </message>
    <message>
        <source>This week</source>
        <translation>Tento týždeň</translation>
    </message>
    <message>
        <source>This month</source>
        <translation>Tento mesiac</translation>
    </message>
    <message>
        <source>Last month</source>
        <translation>Minulý mesiac</translation>
    </message>
    <message>
        <source>This year</source>
        <translation>Tento rok</translation>
    </message>
    <message>
        <source>Range...</source>
        <translation>Rozsah...</translation>
    </message>
    <message>
        <source>Received with</source>
        <translation>Prijaté s</translation>
    </message>
    <message>
        <source>Sent to</source>
        <translation>Odoslané na</translation>
    </message>
    <message>
        <source>To yourself</source>
        <translation>Ku mne</translation>
    </message>
    <message>
        <source>Mined</source>
        <translation>Vyťažené</translation>
    </message>
    <message>
        <source>Other</source>
        <translation>Iné</translation>
    </message>
    <message>
        <source>Enter address, transaction id, or label to search</source>
        <translation>Pre vyhľadávanie vložte adresu, id transakcie, alebo popis.</translation>
    </message>
    <message>
        <source>Min amount</source>
        <translation>Minimálna suma</translation>
    </message>
    <message>
        <source>Abandon transaction</source>
        <translation>Zabudnúť transakciu</translation>
    </message>
    <message>
        <source>Increase transaction fee</source>
        <translation>Navíš transakčný poplatok</translation>
    </message>
    <message>
        <source>Copy address</source>
        <translation>Kopírovať adresu</translation>
    </message>
    <message>
        <source>Copy label</source>
        <translation>Kopírovať popis</translation>
    </message>
    <message>
        <source>Copy amount</source>
        <translation>Kopírovať sumu</translation>
    </message>
    <message>
        <source>Copy transaction ID</source>
        <translation>Kopírovať ID transakcie</translation>
    </message>
    <message>
        <source>Copy raw transaction</source>
        <translation>Skopírovať neupravenú transakciu</translation>
    </message>
    <message>
        <source>Copy full transaction details</source>
        <translation>Kopírovať všetky podrobnosti o transakcii</translation>
    </message>
    <message>
        <source>Edit label</source>
        <translation>Upraviť popis</translation>
    </message>
    <message>
        <source>Show transaction details</source>
        <translation>Zobraziť podrobnosti transakcie</translation>
    </message>
    <message>
        <source>Export Transaction History</source>
        <translation>Exportovať históriu transakcií</translation>
    </message>
    <message>
        <source>Comma separated file (*.csv)</source>
        <translation>Čiarkou oddelovaný súbor (*.csv)</translation>
    </message>
    <message>
        <source>Confirmed</source>
        <translation>Potvrdené</translation>
    </message>
    <message>
        <source>Watch-only</source>
        <translation>Iba sledovanie</translation>
    </message>
    <message>
        <source>Date</source>
        <translation>Dátum</translation>
    </message>
    <message>
        <source>Type</source>
        <translation>Typ</translation>
    </message>
    <message>
        <source>Label</source>
        <translation>Popis</translation>
    </message>
    <message>
        <source>Address</source>
        <translation>Adresa</translation>
    </message>
    <message>
        <source>ID</source>
        <translation>ID</translation>
    </message>
    <message>
        <source>Exporting Failed</source>
        <translation>Export zlyhal</translation>
    </message>
    <message>
        <source>There was an error trying to save the transaction history to %1.</source>
        <translation>Vyskytla sa chyba pri pokuse o uloženie histórie transakcií do %1.</translation>
    </message>
    <message>
        <source>Exporting Successful</source>
        <translation>Export úspešný</translation>
    </message>
    <message>
        <source>The transaction history was successfully saved to %1.</source>
        <translation>História transakciá bola úspešne uložená do %1.</translation>
    </message>
    <message>
        <source>Range:</source>
        <translation>Rozsah:</translation>
    </message>
    <message>
        <source>to</source>
        <translation>do</translation>
    </message>
</context>
<context>
    <name>UnitDisplayStatusBarControl</name>
    <message>
        <source>Unit to show amounts in. Click to select another unit.</source>
        <translation>Jednotka pre zobrazovanie súm. Kliknite pre zvolenie inej jednotky.</translation>
    </message>
</context>
<context>
    <name>WalletFrame</name>
    <message>
        <source>No wallet has been loaded.</source>
        <translation>Nie je načítaná peňaženka.</translation>
    </message>
</context>
<context>
    <name>WalletModel</name>
    <message>
        <source>Send Coins</source>
        <translation>Poslať mince</translation>
    </message>
    <message>
        <source>Fee bump error</source>
        <translation>Chyba pri navyšovaní poplatku</translation>
    </message>
    <message>
        <source>Increasing transaction fee failed</source>
        <translation>Nepodarilo sa navýšiť poplatok</translation>
    </message>
    <message>
        <source>Do you want to increase the fee?</source>
        <translation>Chceš poplatok navýšiť?</translation>
    </message>
    <message>
        <source>Current fee:</source>
        <translation>Momentálny poplatok:</translation>
    </message>
    <message>
        <source>Increase:</source>
        <translation>Navýšenie:</translation>
    </message>
    <message>
        <source>New fee:</source>
        <translation>Nový poplatok:</translation>
    </message>
    <message>
        <source>Confirm fee bump</source>
        <translation>Potvrď navýšenie poplatku</translation>
    </message>
    <message>
        <source>Can't sign transaction.</source>
        <translation>Nemôzeme podpíaať transakciu.</translation>
    </message>
    <message>
        <source>Could not commit transaction</source>
        <translation>Nemôzeme uložiť transakciu do peňaženky</translation>
    </message>
    <message>
        <source>default wallet</source>
        <translation>predvolená peňaženka</translation>
    </message>
</context>
<context>
    <name>WalletView</name>
    <message>
        <source>&amp;Export</source>
        <translation>&amp;Exportovať...</translation>
    </message>
    <message>
        <source>Export the data in the current tab to a file</source>
        <translation>Exportovať dáta v aktuálnej karte do súboru</translation>
    </message>
    <message>
        <source>Backup Wallet</source>
        <translation>Zálohovanie peňaženky</translation>
    </message>
    <message>
        <source>Wallet Data (*.dat)</source>
        <translation>Dáta peňaženky (*.dat)</translation>
    </message>
    <message>
        <source>Backup Failed</source>
        <translation>Zálohovanie zlyhalo</translation>
    </message>
    <message>
        <source>There was an error trying to save the wallet data to %1.</source>
        <translation>Vyskytla sa chyba pri pokuse o uloženie dát peňaženky do %1.</translation>
    </message>
    <message>
        <source>Backup Successful</source>
        <translation>Záloha úspešná</translation>
    </message>
    <message>
        <source>The wallet data was successfully saved to %1.</source>
        <translation>Dáta peňaženky boli úspešne uložené do %1.</translation>
    </message>
    <message>
        <source>Cancel</source>
        <translation>Zrušiť</translation>
    </message>
</context>
<context>
    <name>bitcoin-core</name>
    <message>
        <source>Distributed under the MIT software license, see the accompanying file %s or %s</source>
        <translation>Distribuované pod softvérovou licenciou MIT, viď sprievodný súbor %s alebo %s</translation>
    </message>
    <message>
        <source>Prune configured below the minimum of %d MiB.  Please use a higher number.</source>
        <translation>Redukcia nastavená pod minimálnu hodnotu %d MiB. Prosím použite vyššiu hodnotu.</translation>
    </message>
    <message>
        <source>Prune: last wallet synchronisation goes beyond pruned data. You need to -reindex (download the whole blockchain again in case of pruned node)</source>
        <translation>Prerezávanie: posledná synchronizácia peňaženky prebehla pred už prerezanými dátami. Je treba previesť -reindex (v prípade prerezávacieho režimu stiahne znovu celý reťazec blokov)</translation>
    </message>
    <message>
        <source>Rescans are not possible in pruned mode. You will need to use -reindex which will download the whole blockchain again.</source>
        <translation>V prerezávaciom režime nie je možné reťazec blokov preskenovať. Musíte vykonať -reindex, čo znova stiahne celý reťaec blokov.</translation>
    </message>
    <message>
        <source>Error: A fatal internal error occurred, see debug.log for details</source>
        <translation>Chyba: Vyskytla sa interná chyba, pre viac informácií zobrazte debug.log</translation>
    </message>
    <message>
        <source>Pruning blockstore...</source>
        <translation>Redukovanie blockstore...</translation>
    </message>
    <message>
        <source>Unable to start HTTP server. See debug log for details.</source>
        <translation>Nepodarilo sa spustiť HTTP server. Pre viac detailov zobrazte debug log.</translation>
    </message>
    <message>
        <source>Particl Core</source>
        <translation>Particl Core</translation>
    </message>
    <message>
        <source>The %s developers</source>
        <translation>Vývojári %s</translation>
    </message>
    <message>
        <source>Cannot obtain a lock on data directory %s. %s is probably already running.</source>
        <translation>Nemožné uzamknúť zložku %s. %s pravdepodobne už beží.</translation>
    </message>
    <message>
        <source>Cannot provide specific connections and have addrman find outgoing connections at the same.</source>
        <translation>Nemôžete zadať konkrétne spojenia a zároveň mať nastavený addrman pre hľadanie odchádzajúcich spojení.</translation>
    </message>
    <message>
        <source>Error reading %s! All keys read correctly, but transaction data or address book entries might be missing or incorrect.</source>
        <translation>Nastala chyba pri čítaní súboru %s! Všetkz kľúče sa prečítali správne, ale dáta o transakcíách alebo záznamy v adresári môžu chýbať alebo byť nesprávne.</translation>
    </message>
    <message>
        <source>Please check that your computer's date and time are correct! If your clock is wrong, %s will not work properly.</source>
        <translation>Prosím skontrolujte systémový čas a dátum. Keď je váš čas nesprávny, %s nebude fungovať správne.</translation>
    </message>
    <message>
        <source>Please contribute if you find %s useful. Visit %s for further information about the software.</source>
        <translation>Keď si myslíte, že %s je užitočný, podporte nás. Pre viac informácií o software navštívte %s.</translation>
    </message>
    <message>
        <source>The block database contains a block which appears to be from the future. This may be due to your computer's date and time being set incorrectly. Only rebuild the block database if you are sure that your computer's date and time are correct</source>
        <translation>Databáza blokov obsahuje blok, ktorý vyzerá byť z budúcnosti. Toto môže byť spôsobené nesprávnym systémovým časom vášho počítača. Obnovujte databázu blokov len keď ste si istý, že systémový čas je nastavený správne.</translation>
    </message>
    <message>
        <source>This is a pre-release test build - use at your own risk - do not use for mining or merchant applications</source>
        <translation>Toto je predbežná testovacia zostava - používate na vlastné riziko - nepoužívajte na ťaženie alebo obchodné aplikácie</translation>
    </message>
    <message>
        <source>This is the transaction fee you may discard if change is smaller than dust at this level</source>
        <translation>Toto je transakčný poplatok, ktorý môžete škrtnúť, ak je zmena na tejto úrovni menšia ako prach</translation>
    </message>
    <message>
        <source>Unable to replay blocks. You will need to rebuild the database using -reindex-chainstate.</source>
        <translation>Nedarí sa znovu aplikovať bloky. Budete musieť prestavať databázu použitím -reindex-chainstate.</translation>
    </message>
    <message>
        <source>Unable to rewind the database to a pre-fork state. You will need to redownload the blockchain</source>
        <translation>Nedará sa vrátiť databázu do stavu pred rozdelením. Budete musieť znovu stiahnuť celý reťaztec blokov</translation>
    </message>
    <message>
        <source>Warning: The network does not appear to fully agree! Some miners appear to be experiencing issues.</source>
        <translation>Varovanie: Javí sa že sieť sieť úplne nesúhlasí! Niektorí mineri zjavne majú ťažkosti.</translation>
    </message>
    <message>
        <source>Warning: We do not appear to fully agree with our peers! You may need to upgrade, or other nodes may need to upgrade.</source>
        <translation>Varovanie: Zjavne sa úplne nezhodujeme s našimi peer-mi! Možno potrebujete prejsť na novšiu verziu alebo ostatné uzly potrebujú vyššiu verziu.</translation>
    </message>
    <message>
        <source>%d of last 100 blocks have unexpected version</source>
        <translation>%d z poslednźých 100 blokov má neočakávanú verziu</translation>
    </message>
    <message>
        <source>%s corrupt, salvage failed</source>
        <translation>%s je poškodený, záchrana zlyhala</translation>
    </message>
    <message>
        <source>-maxmempool must be at least %d MB</source>
        <translation>-maxmempool musí byť najmenej %d MB</translation>
    </message>
    <message>
        <source>Cannot resolve -%s address: '%s'</source>
        <translation>Nedá preložiť -%s adresu: '%s'</translation>
    </message>
    <message>
        <source>Change index out of range</source>
        <translation>Menný index mimo rozsah</translation>
    </message>
    <message>
        <source>Config setting for %s only applied on %s network when in [%s] section.</source>
        <translation>Nastavenie konfigurácie pre %s platí iba v sieti %s a v sekcii [%s].</translation>
    </message>
    <message>
        <source>Copyright (C) %i-%i</source>
        <translation>Copyright (C) %i-%i</translation>
    </message>
    <message>
        <source>Corrupted block database detected</source>
        <translation>Zistená poškodená databáza blokov</translation>
    </message>
    <message>
        <source>Do you want to rebuild the block database now?</source>
        <translation>Chcete znovu zostaviť databázu blokov?</translation>
    </message>
    <message>
        <source>Error initializing block database</source>
        <translation>Chyba inicializácie databázy blokov</translation>
    </message>
    <message>
        <source>Error initializing wallet database environment %s!</source>
        <translation>Chyba spustenia databázového prostredia peňaženky %s!</translation>
    </message>
    <message>
        <source>Error loading %s</source>
        <translation>Chyba načítania %s</translation>
    </message>
    <message>
        <source>Error loading %s: Private keys can only be disabled during creation</source>
        <translation>Chyba pri načítaní %s: Súkromné kľúče môžu byť zakázané len počas vytvárania</translation>
    </message>
    <message>
        <source>Error loading %s: Wallet corrupted</source>
        <translation>Chyba načítania %s: Peňaženka je poškodená</translation>
    </message>
    <message>
        <source>Error loading %s: Wallet requires newer version of %s</source>
        <translation>Chyba načítania %s: Peňaženka vyžaduje novšiu verziu %s</translation>
    </message>
    <message>
        <source>Error loading block database</source>
        <translation>Chyba načítania databázy blokov</translation>
    </message>
    <message>
        <source>Error opening block database</source>
        <translation>Chyba otvárania databázy blokov</translation>
    </message>
    <message>
        <source>Error: Disk space is low!</source>
        <translation>Chyba: Málo miesta na disku!</translation>
    </message>
    <message>
        <source>Failed to listen on any port. Use -listen=0 if you want this.</source>
        <translation>Chyba počúvania na ktoromkoľvek porte. Použi -listen=0 ak toto chcete.</translation>
    </message>
    <message>
        <source>Failed to rescan the wallet during initialization</source>
        <translation>Počas inicializácie sa nepodarila pre-skenovať peňaženka</translation>
    </message>
    <message>
        <source>Importing...</source>
        <translation>Prebieha import ...</translation>
    </message>
    <message>
        <source>Incorrect or no genesis block found. Wrong datadir for network?</source>
        <translation>Nesprávny alebo žiadny genesis blok nájdený. Nesprávny dátový priečinok alebo sieť?</translation>
    </message>
    <message>
        <source>Initialization sanity check failed. %s is shutting down.</source>
        <translation>Kontrola čistoty pri inicializácií zlyhala. %s sa vypína.</translation>
    </message>
    <message>
        <source>Invalid amount for -%s=&lt;amount&gt;: '%s'</source>
        <translation>Neplatná suma pre -%s=&lt;amount&gt;: '%s'</translation>
    </message>
    <message>
        <source>Invalid amount for -discardfee=&lt;amount&gt;: '%s'</source>
        <translation>Neplatná čiastka pre -discardfee=&lt;čiastka&gt;: '%s'</translation>
    </message>
    <message>
        <source>Invalid amount for -fallbackfee=&lt;amount&gt;: '%s'</source>
        <translation>Neplatná suma pre -fallbackfee=&lt;amount&gt;: '%s'</translation>
    </message>
    <message>
        <source>Specified blocks directory "%s" does not exist.</source>
        <translation>Zadaný adresár blokov "%s" neexistuje.</translation>
    </message>
    <message>
        <source>Upgrading txindex database</source>
        <translation>Inovuje sa txindex databáza</translation>
    </message>
    <message>
        <source>Loading P2P addresses...</source>
        <translation>Načítavam P2P adresy…</translation>
    </message>
    <message>
        <source>Loading banlist...</source>
        <translation>Načítavam banlist...</translation>
    </message>
    <message>
        <source>Not enough file descriptors available.</source>
        <translation>Nedostatok kľúčových slov súboru.</translation>
    </message>
    <message>
        <source>Prune cannot be configured with a negative value.</source>
        <translation>Redukovanie nemôže byť nastavené na zápornú hodnotu.</translation>
    </message>
    <message>
        <source>Prune mode is incompatible with -txindex.</source>
        <translation>Redukovanie je nekompatibilné s -txindex.</translation>
    </message>
    <message>
        <source>Replaying blocks...</source>
        <translation>Znovu sa aplikujú bloky…</translation>
    </message>
    <message>
        <source>Rewinding blocks...</source>
        <translation>Vracajú sa bloky dozadu…</translation>
    </message>
    <message>
        <source>The source code is available from %s.</source>
        <translation>Zdrojový kód je dostupný z %s</translation>
    </message>
    <message>
        <source>Transaction fee and change calculation failed</source>
        <translation>Zlyhal výpočet transakčného poplatku a drobných</translation>
    </message>
    <message>
        <source>Unable to bind to %s on this computer. %s is probably already running.</source>
        <translation>Nemožné pripojiť k %s na tomto počíťači. %s už pravdepodobne beží.</translation>
    </message>
    <message>
        <source>Unable to generate keys</source>
        <translation>Nepodarilo sa vygenerovať kľúče</translation>
    </message>
    <message>
        <source>Unsupported logging category %s=%s.</source>
        <translation>Nepodporovaná logovacia kategória %s=%s.</translation>
    </message>
    <message>
        <source>Upgrading UTXO database</source>
        <translation>Vylepšuje sa databáza neminutých výstupov (UTXO)</translation>
    </message>
    <message>
        <source>User Agent comment (%s) contains unsafe characters.</source>
        <translation>Komentár u typu klienta (%s) obsahuje riskantné znaky.</translation>
    </message>
    <message>
        <source>Verifying blocks...</source>
        <translation>Overujem bloky...</translation>
    </message>
    <message>
        <source>Wallet needed to be rewritten: restart %s to complete</source>
        <translation>Peňaženka musí byť prepísaná: pre dokončenie reštartujte %s</translation>
    </message>
    <message>
        <source>Error: Listening for incoming connections failed (listen returned error %s)</source>
        <translation>Chyba: Počúvanie prichádzajúcich spojení zlyhalo (vrátená chyba je %s)</translation>
    </message>
    <message>
        <source>Invalid amount for -maxtxfee=&lt;amount&gt;: '%s' (must be at least the minrelay fee of %s to prevent stuck transactions)</source>
        <translation>Neplatná suma pre -maxtxfee=&lt;amount&gt;: '%s' (aby sa transakcia nezasekla, minimálny prenosový poplatok musí byť aspoň %s)</translation>
    </message>
    <message>
        <source>The transaction amount is too small to send after the fee has been deducted</source>
        <translation>Suma je príliš malá pre odoslanie transakcie</translation>
    </message>
    <message>
        <source>You need to rebuild the database using -reindex to go back to unpruned mode.  This will redownload the entire blockchain</source>
        <translation>K návratu k neprerezávaciemu režimu je treba prestavať databázu použitím -reindex. Tiež sa znova stiahne celý reťazec blokov</translation>
    </message>
    <message>
        <source>Error reading from database, shutting down.</source>
        <translation>Chyba pri načítaní z databázy, ukončuje sa.</translation>
    </message>
    <message>
        <source>Error upgrading chainstate database</source>
        <translation>Chyba pri vylepšení databáze reťzcov blokov</translation>
    </message>
    <message>
        <source>Error: Disk space is low for %s</source>
        <translation>Chyba: Málo miesta na disku pre %s</translation>
    </message>
    <message>
        <source>Information</source>
        <translation>Informácia</translation>
    </message>
    <message>
        <source>Invalid -onion address or hostname: '%s'</source>
        <translation>Neplatná -onion adresa alebo hostiteľ: '%s'</translation>
    </message>
    <message>
        <source>Invalid -proxy address or hostname: '%s'</source>
        <translation>Neplatná -proxy adresa alebo hostiteľ: '%s'</translation>
    </message>
    <message>
        <source>Invalid amount for -paytxfee=&lt;amount&gt;: '%s' (must be at least %s)</source>
        <translation>Neplatná suma pre -paytxfee=&lt;amount&gt;: '%s' (musí byť aspoň %s)</translation>
    </message>
    <message>
        <source>Invalid netmask specified in -whitelist: '%s'</source>
        <translation>Nadaná neplatná netmask vo -whitelist: '%s'</translation>
    </message>
    <message>
        <source>Need to specify a port with -whitebind: '%s'</source>
        <translation>Je potrebné zadať port s -whitebind: '%s'</translation>
    </message>
    <message>
        <source>Reducing -maxconnections from %d to %d, because of system limitations.</source>
        <translation>Obmedzuje sa -maxconnections z %d na %d kvôli systémovým obmedzeniam.</translation>
    </message>
    <message>
        <source>Section [%s] is not recognized.</source>
        <translation>Sekcia [%s] nie je rozpoznaná.</translation>
    </message>
    <message>
        <source>Signing transaction failed</source>
        <translation>Podpísanie správy zlyhalo</translation>
    </message>
    <message>
        <source>Specified -walletdir "%s" does not exist</source>
        <translation>Uvedená -walletdir "%s" neexistuje</translation>
    </message>
    <message>
        <source>Specified -walletdir "%s" is a relative path</source>
        <translation>Uvedená -walletdir "%s" je relatívna cesta</translation>
    </message>
    <message>
        <source>Specified -walletdir "%s" is not a directory</source>
        <translation>Uvedený -walletdir "%s" nie je priečinok</translation>
    </message>
    <message>
        <source>The specified config file %s does not exist
</source>
        <translation>Zadaný konfiguračný súbor %s neexistuje
</translation>
    </message>
    <message>
        <source>The transaction amount is too small to pay the fee</source>
        <translation>Suma transakcie je príliš malá na zaplatenie poplatku</translation>
    </message>
    <message>
        <source>This is experimental software.</source>
        <translation>Toto je experimentálny softvér.</translation>
    </message>
    <message>
        <source>Transaction amount too small</source>
        <translation>Suma transakcie príliš malá</translation>
    </message>
    <message>
        <source>Transaction too large for fee policy</source>
        <translation>Transakcia je príliš veľká pre aktuálne podmienky poplatkov</translation>
    </message>
    <message>
        <source>Transaction too large</source>
        <translation>Transakcia príliš veľká</translation>
    </message>
    <message>
        <source>Unable to bind to %s on this computer (bind returned error %s)</source>
        <translation>Na tomto počítači sa nedá vytvoriť väzba %s (vytvorenie väzby vrátilo chybu %s)</translation>
    </message>
    <message>
        <source>Unable to generate initial keys</source>
        <translation>Nepodarilo sa vygenerovať úvodné kľúče</translation>
    </message>
    <message>
        <source>Verifying wallet(s)...</source>
        <translation>Kontrolujem peňaženku(y)…</translation>
    </message>
    <message>
        <source>Wallet %s resides outside wallet directory %s</source>
        <translation>Peňaženka %s sa nachádza mimo priečinku pre peňaženky %s </translation>
    </message>
    <message>
        <source>Warning</source>
        <translation>Upozornenie</translation>
    </message>
    <message>
        <source>Warning: unknown new rules activated (versionbit %i)</source>
        <translation>Upozornenie: aktivovaná neznáme nové pravidlá (verzový bit %i)</translation>
    </message>
    <message>
        <source>Zapping all transactions from wallet...</source>
        <translation>Zmazať všetky transakcie z peňaženky...</translation>
    </message>
    <message>
        <source>-maxtxfee is set very high! Fees this large could be paid on a single transaction.</source>
        <translation>-maxtxfee je nastavené veľmi vysoko! Takto vysoký poplatok môže byť zaplatebý v jednej transakcii.</translation>
    </message>
    <message>
        <source>This is the transaction fee you may pay when fee estimates are not available.</source>
        <translation>Toto je poplatok za transakciu keď odhad poplatkov ešte nie je k dispozícii.</translation>
    </message>
    <message>
        <source>This product includes software developed by the OpenSSL Project for use in the OpenSSL Toolkit %s and cryptographic software written by Eric Young and UPnP software written by Thomas Bernard.</source>
        <translation>Tento produkt zahrňuje programy vyvinuté projektom OpenSSL pre použití v OpenSSL Toolkite %s a kryptografický program od Erika Younga a program UPnP od Thomasa Bernarda.</translation>
    </message>
    <message>
        <source>Total length of network version string (%i) exceeds maximum length (%i). Reduce the number or size of uacomments.</source>
        <translation>Celková dĺžka verzie sieťového reťazca (%i) prekračuje maximálnu dĺžku (%i). Znížte počet a veľkosť komentárov.</translation>
    </message>
    <message>
        <source>Warning: Unknown block versions being mined! It's possible unknown rules are in effect</source>
        <translation>Varovanie: Neznáma verzia blokov sa doluje! Je možné, že neznáme pravidlá majú efekt</translation>
    </message>
    <message>
        <source>Warning: Wallet file corrupt, data salvaged! Original %s saved as %s in %s; if your balance or transactions are incorrect you should restore from a backup.</source>
        <translation>Varovanie: Peňaženka poškodená, dáta boli zachránené! Originálna %s ako %s v %s; ak váš zostatok alebo transakcie sú nesprávne, mali by ste obnoviť zálohu.</translation>
    </message>
    <message>
        <source>%s is set very high!</source>
        <translation>Hodnota %s je nastavená veľmi vysoko!</translation>
    </message>
    <message>
        <source>Error loading wallet %s. Duplicate -wallet filename specified.</source>
        <translation>Chyba pri načítaní peňaženky %s. Zadaný duplicitný názov súboru -wallet.</translation>
    </message>
    <message>
        <source>Keypool ran out, please call keypoolrefill first</source>
        <translation>Vyčerpal sa zásobník kľúčov, zavolať najskôr keypoolrefill</translation>
    </message>
    <message>
        <source>Starting network threads...</source>
        <translation>Spúšťajú sa sieťové vlákna...</translation>
    </message>
    <message>
        <source>The wallet will avoid paying less than the minimum relay fee.</source>
        <translation>Peňaženka zabráni zaplateniu menšej sumy ako je minimálny poplatok.</translation>
    </message>
    <message>
        <source>This is the minimum transaction fee you pay on every transaction.</source>
        <translation>Toto je minimálny poplatok za transakciu pri každej transakcii.</translation>
    </message>
    <message>
        <source>This is the transaction fee you will pay if you send a transaction.</source>
        <translation>Toto je poplatok za transakciu pri odoslaní transakcie.</translation>
    </message>
    <message>
        <source>Transaction amounts must not be negative</source>
        <translation>Sumy transakcií nesmú byť záporné</translation>
    </message>
    <message>
        <source>Transaction has too long of a mempool chain</source>
        <translation>Transakcia má v transakčnom zásobníku príliš dlhý reťazec</translation>
    </message>
    <message>
        <source>Transaction must have at least one recipient</source>
        <translation>Transakcia musí mať aspoň jedného príjemcu</translation>
    </message>
    <message>
        <source>Unknown network specified in -onlynet: '%s'</source>
        <translation>Neznáma sieť upresnená v -onlynet: '%s'</translation>
    </message>
    <message>
        <source>Insufficient funds</source>
        <translation>Nedostatok prostriedkov</translation>
    </message>
    <message>
        <source>Can't generate a change-address key. Private keys are disabled for this wallet.</source>
        <translation>Nie je možné vygenerovať kľúč na zmenu adresy. Súkromné kľúče sú pre túto peňaženku zakázané.</translation>
    </message>
    <message>
        <source>Cannot upgrade a non HD split wallet without upgrading to support pre split keypool. Please use -upgradewallet=169900 or -upgradewallet with no version specified.</source>
        <translation>Nie je možné vylepšiť peňaženku bez HD bez aktualizácie, ktorá podporuje delenie keypoolu. Použite prosím -upgradewallet=169900 alebo -upgradewallet bez špecifikovania verzie.</translation>
    </message>
    <message>
        <source>Fee estimation failed. Fallbackfee is disabled. Wait a few blocks or enable -fallbackfee.</source>
        <translation>Odhad poplatku sa nepodaril. Fallbackfee je zakázaný. Počkajte niekoľko blokov alebo povoľte -fallbackfee.</translation>
    </message>
    <message>
        <source>Warning: Private keys detected in wallet {%s} with disabled private keys</source>
        <translation>Upozornenie: Boli zistené súkromné kľúče v peňaženke {%s} so zakázanými súkromnými kľúčmi.</translation>
    </message>
    <message>
        <source>Loading block index...</source>
        <translation>Načítavanie zoznamu blokov...</translation>
    </message>
    <message>
        <source>Loading wallet...</source>
        <translation>Načítavam peňaženku...</translation>
    </message>
    <message>
        <source>Cannot downgrade wallet</source>
        <translation>Nie je možné prejsť na nižšiu verziu peňaženky</translation>
    </message>
    <message>
        <source>Rescanning...</source>
        <translation>Nové prehľadávanie...</translation>
    </message>
    <message>
        <source>Done loading</source>
        <translation>Dokončené načítavanie</translation>
    </message>
    <message>
        <source>Error</source>
        <translation>Chyba</translation>
    </message>
</context>
</TS><|MERGE_RESOLUTION|>--- conflicted
+++ resolved
@@ -188,13 +188,8 @@
         <translation>Peňaženka zašifrovaná</translation>
     </message>
     <message>
-<<<<<<< HEAD
-        <source>%1 will close now to finish the encryption process. Remember that encrypting your wallet cannot fully protect your particl from being stolen by malware infecting your computer.</source>
-        <translation>%1 sa teraz zavrie, aby sa ukončil proces šifrovania. Zašifrovanie peňaženky neochráni úplne pred krádežou particlov škodlivými programami, ktoré prenikli do vášho počítača.</translation>
-=======
-        <source>Your wallet is now encrypted. Remember that encrypting your wallet cannot fully protect your bitcoins from being stolen by malware infecting your computer.</source>
-        <translation>Vaša peňaženka je teraz zašifrovaná. Zašifrovanie peňaženky Vás plne nechráni pred krádežou bitcoinov škodlivými programami, ktoré prenikli do vášho počítača.</translation>
->>>>>>> 936ef73f
+        <source>Your wallet is now encrypted. Remember that encrypting your wallet cannot fully protect your particl from being stolen by malware infecting your computer.</source>
+        <translation>Vaša peňaženka je teraz zašifrovaná. Zašifrovanie peňaženky Vás plne nechráni pred krádežou particlov škodlivými programami, ktoré prenikli do vášho počítača.</translation>
     </message>
     <message>
         <source>IMPORTANT: Any previous backups you have made of your wallet file should be replaced with the newly generated, encrypted wallet file. For security reasons, previous backups of the unencrypted wallet file will become useless as soon as you start using the new, encrypted wallet.</source>
@@ -348,7 +343,7 @@
     </message>
     <message>
         <source>Send coins to a Particl address</source>
-        <translation>Poslať particl na adresu</translation>
+        <translation>Poslať particls na adresu</translation>
     </message>
     <message>
         <source>Backup wallet to another location</source>
@@ -371,8 +366,8 @@
         <translation>O&amp;veriť správu...</translation>
     </message>
     <message>
-        <source>Particl.</source>
-        <translation>Particl.</translation>
+        <source>Particl</source>
+        <translation>Particl</translation>
     </message>
     <message>
         <source>&amp;Send</source>
@@ -440,7 +435,7 @@
     </message>
     <message numerus="yes">
         <source>%n active connection(s) to Particl network</source>
-        <translation><numerusform>%n aktívne pripojenie do siete Particl.</numerusform><numerusform>%n aktívne pripojenia do siete Particl.</numerusform><numerusform>%n aktívnych pripojení do siete Particl.</numerusform><numerusform>%n aktívnych pripojení do siete Particl.</numerusform></translation>
+        <translation><numerusform>%n aktívne pripojenie do siete Particl</numerusform><numerusform>%n aktívne pripojenia do siete Particl</numerusform><numerusform>%n aktívnych pripojení do siete Particl</numerusform><numerusform>%n aktívnych pripojení do siete Particl</numerusform></translation>
     </message>
     <message>
         <source>Indexing blocks on disk...</source>
@@ -483,21 +478,16 @@
         <translation>Aktualizovaný</translation>
     </message>
     <message>
-<<<<<<< HEAD
+        <source>&amp;Sending addresses</source>
+        <translation>&amp;Odosielajúce adresy</translation>
+    </message>
+    <message>
+        <source>&amp;Receiving addresses</source>
+        <translation>&amp;Prijímajúce adresy</translation>
+    </message>
+    <message>
         <source>Show the %1 help message to get a list with possible Particl command-line options</source>
         <translation>Ukáž %1 zoznam možných nastavení Particlu pomocou príkazového riadku</translation>
-=======
-        <source>&amp;Sending addresses</source>
-        <translation>&amp;Odosielajúce adresy</translation>
-    </message>
-    <message>
-        <source>&amp;Receiving addresses</source>
-        <translation>&amp;Prijímajúce adresy</translation>
-    </message>
-    <message>
-        <source>Show the %1 help message to get a list with possible Bitcoin command-line options</source>
-        <translation>Ukáž %1 zoznam možných nastavení Bitcoinu pomocou príkazového riadku</translation>
->>>>>>> 936ef73f
     </message>
     <message>
         <source>&amp;Window</source>
@@ -883,8 +873,8 @@
         <translation>Použiť vlastný dátový adresár:</translation>
     </message>
     <message>
-        <source>Particl.</source>
-        <translation>Particl.</translation>
+        <source>Particl</source>
+        <translation>Particl</translation>
     </message>
     <message>
         <source>At least %1 GB of data will be stored in this directory, and it will grow over time.</source>
@@ -1165,7 +1155,7 @@
     </message>
     <message>
         <source>Connect to the Particl network through a separate SOCKS5 proxy for Tor hidden services.</source>
-        <translation>Pripojiť k Particl.vej sieti cez separované SOCKS5 proxy pre skrytú službu Tor.</translation>
+        <translation>Pripojiť k Particlovej sieti cez separované SOCKS5 proxy pre skrytú službu Tor.</translation>
     </message>
     <message>
         <source>&amp;Window</source>
@@ -1351,7 +1341,7 @@
     </message>
     <message>
         <source>Cannot start particl: click-to-pay handler</source>
-        <translation>Nemôžeme spustiť Particl. obsluha click-to-pay</translation>
+        <translation>Nemôžeme spustiť Particl: obsluha click-to-pay</translation>
     </message>
     <message>
         <source>URI handling</source>
@@ -2103,7 +2093,7 @@
     <name>SendCoinsDialog</name>
     <message>
         <source>Send Coins</source>
-        <translation>Poslať Particl.</translation>
+        <translation>Poslať Particls</translation>
     </message>
     <message>
         <source>Coin Control Features</source>
@@ -2190,17 +2180,6 @@
         <translation>Skryť</translation>
     </message>
     <message>
-<<<<<<< HEAD
-        <source>Paying only the minimum fee is just fine as long as there is less transaction volume than space in the blocks. But be aware that this can end up in a never confirming transaction once there is more demand for particl transactions than the network can process.</source>
-        <translation>Zaplatenie len minimálneho poplatku je v poriadku, pokiaľ existuje menej transakcií ako miesta v blokoch. Uvedomte si však, že ak bude vyšší dopyt po transakciách ako dokáže sieť spracovať, môže byť vaša transakcia odsúvaná a nepotvrdená donekonečna.</translation>
-    </message>
-    <message>
-        <source>(read the tooltip)</source>
-        <translation>(prečítajte si nápovedu pod kurzorom)</translation>
-    </message>
-    <message>
-=======
->>>>>>> 936ef73f
         <source>Recommended:</source>
         <translation>Odporúčaný:</translation>
     </message>
@@ -2229,8 +2208,8 @@
         <translation>Prach:</translation>
     </message>
     <message>
-        <source>When there is less transaction volume than space in the blocks, miners as well as relaying nodes may enforce a minimum fee. Paying only this minimum fee is just fine, but be aware that this can result in a never confirming transaction once there is more demand for bitcoin transactions than the network can process.</source>
-        <translation>Ak je v blokoch menej objemu transakcií ako priestoru, ťažiari ako aj vysielacie uzly, môžu uplatniť minimálny poplatok. Platiť iba minimálny poplatok je v poriadku, ale uvedomte si, že to môže mať za následok transakciu, ktorá sa nikdy nepotvrdí, akonáhle je väčší dopyt po bitcoinových transakciách, než dokáže sieť spracovať.</translation>
+        <source>When there is less transaction volume than space in the blocks, miners as well as relaying nodes may enforce a minimum fee. Paying only this minimum fee is just fine, but be aware that this can result in a never confirming transaction once there is more demand for particl transactions than the network can process.</source>
+        <translation>Ak je v blokoch menej objemu transakcií ako priestoru, ťažiari ako aj vysielacie uzly, môžu uplatniť minimálny poplatok. Platiť iba minimálny poplatok je v poriadku, ale uvedomte si, že to môže mať za následok transakciu, ktorá sa nikdy nepotvrdí, akonáhle je väčší dopyt po particlových transakciách, než dokáže sieť spracovať.</translation>
     </message>
     <message>
         <source>A too low fee might result in a never confirming transaction (read the tooltip)</source>
@@ -2574,7 +2553,7 @@
     </message>
     <message>
         <source>The Particl address the message was signed with</source>
-        <translation>Adresa Particl. ktorou bola podpísaná správa</translation>
+        <translation>Adresa Particl, ktorou bola podpísaná správa</translation>
     </message>
     <message>
         <source>Verify the message to ensure it was signed with the specified Particl address</source>
