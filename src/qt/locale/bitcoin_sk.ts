<TS language="sk" version="2.1">
<context>
    <name>AddressBookPage</name>
    <message>
        <source>Right-click to edit address or label</source>
        <translation>Kliknutím pravým tlačidlom upraviť adresu alebo popis</translation>
    </message>
    <message>
        <source>Create a new address</source>
        <translation>Vytvoriť novú adresu</translation>
    </message>
    <message>
        <source>&amp;New</source>
        <translation>&amp;Nový</translation>
    </message>
    <message>
        <source>Copy the currently selected address to the system clipboard</source>
        <translation>Zkopírovať práve zvolenú adresu</translation>
    </message>
    <message>
        <source>&amp;Copy</source>
        <translation>&amp;Kopírovať</translation>
    </message>
    <message>
        <source>C&amp;lose</source>
        <translation>Z&amp;atvoriť</translation>
    </message>
    <message>
        <source>Delete the currently selected address from the list</source>
        <translation>Vymaž vybranú adresu zo zoznamu</translation>
    </message>
    <message>
        <source>Enter address or label to search</source>
        <translation>Zadajte adresu alebo popis pre hľadanie</translation>
    </message>
    <message>
        <source>Export the data in the current tab to a file</source>
        <translation>Exportovať tento náhľad do súboru</translation>
    </message>
    <message>
        <source>&amp;Export</source>
        <translation>&amp;Exportovať...</translation>
    </message>
    <message>
        <source>&amp;Delete</source>
        <translation>&amp;Zmazať</translation>
    </message>
    <message>
        <source>Choose the address to send coins to</source>
        <translation>Zvoľte adresu kam poslať mince</translation>
    </message>
    <message>
        <source>Choose the address to receive coins with</source>
        <translation>Zvoľte adresu na ktorú chcete prijať mince</translation>
    </message>
    <message>
        <source>C&amp;hoose</source>
        <translation>Vy&amp;brať</translation>
    </message>
    <message>
        <source>Sending addresses</source>
        <translation>Odosielajúce adresy</translation>
    </message>
    <message>
        <source>Receiving addresses</source>
        <translation>Prijímajúce adresy</translation>
    </message>
    <message>
        <source>These are your Particl addresses for sending payments. Always check the amount and the receiving address before sending coins.</source>
        <translation>Toto sú Vaše Particl adresy pre posielanie platieb. Vždy skontrolujte sumu a prijímaciu adresu pred poslaním mincí.</translation>
    </message>
    <message>
        <source>These are your Bitcoin addresses for receiving payments. Use the 'Create new receiving address' button in the receive tab to create new addresses.</source>
        <translation>Toto sú vaše Bitcoin adresy pre prijímanie platieb. Pre vytvorenie nových adries použite tlačidlo 'Vytvoriť novú prijímajúcu adresu' na karte Prijať.</translation>
    </message>
    <message>
        <source>&amp;Copy Address</source>
        <translation>&amp;Kopírovať adresu</translation>
    </message>
    <message>
        <source>Copy &amp;Label</source>
        <translation>Kopírovať &amp;popis</translation>
    </message>
    <message>
        <source>&amp;Edit</source>
        <translation>&amp;Upraviť</translation>
    </message>
    <message>
        <source>Export Address List</source>
        <translation>Exportovať zoznam adries</translation>
    </message>
    <message>
        <source>Comma separated file (*.csv)</source>
        <translation>Čiarkou oddelovaný súbor (*.csv)</translation>
    </message>
    <message>
        <source>Exporting Failed</source>
        <translation>Export zlyhal</translation>
    </message>
    <message>
        <source>There was an error trying to save the address list to %1. Please try again.</source>
        <translation>Nastala chyba pri pokuse uložiť zoznam adries do %1. Skúste znovu.</translation>
    </message>
</context>
<context>
    <name>AddressTableModel</name>
    <message>
        <source>Label</source>
        <translation>Popis</translation>
    </message>
    <message>
        <source>Address</source>
        <translation>Adresa</translation>
    </message>
    <message>
        <source>(no label)</source>
        <translation>(bez popisu)</translation>
    </message>
</context>
<context>
    <name>AskPassphraseDialog</name>
    <message>
        <source>Passphrase Dialog</source>
        <translation>Dialóg hesla</translation>
    </message>
    <message>
        <source>Enter passphrase</source>
        <translation>Zadajte heslo</translation>
    </message>
    <message>
        <source>New passphrase</source>
        <translation>Nové heslo</translation>
    </message>
    <message>
        <source>Repeat new passphrase</source>
        <translation>Zopakujte nové heslo</translation>
    </message>
    <message>
        <source>Show passphrase</source>
        <translation>Zobraziť frázu</translation>
    </message>
    <message>
        <source>Encrypt wallet</source>
        <translation>Zašifrovať peňaženku</translation>
    </message>
    <message>
        <source>This operation needs your wallet passphrase to unlock the wallet.</source>
        <translation>Táto operácia potrebuje heslo k vašej peňaženke aby ju mohla odomknúť.</translation>
    </message>
    <message>
        <source>Unlock wallet</source>
        <translation>Odomknúť peňaženku</translation>
    </message>
    <message>
        <source>This operation needs your wallet passphrase to decrypt the wallet.</source>
        <translation>Táto operácia potrebuje heslo k vašej peňaženke na dešifrovanie peňaženky.</translation>
    </message>
    <message>
        <source>Decrypt wallet</source>
        <translation>Dešifrovať peňaženku</translation>
    </message>
    <message>
        <source>Change passphrase</source>
        <translation>Zmena hesla</translation>
    </message>
    <message>
        <source>Confirm wallet encryption</source>
        <translation>Potvrďte zašifrovanie peňaženky</translation>
    </message>
    <message>
        <source>Warning: If you encrypt your wallet and lose your passphrase, you will &lt;b&gt;LOSE ALL OF YOUR PARTICL&lt;/b&gt;!</source>
        <translation>Varovanie: Ak zašifrujete peňaženku a stratíte heslo, &lt;b&gt;STRATÍTE VŠETKY VAŠE PARTICLY&lt;/b&gt;!</translation>
    </message>
    <message>
        <source>Are you sure you wish to encrypt your wallet?</source>
        <translation>Ste si istí, že si želáte zašifrovať peňaženku?</translation>
    </message>
    <message>
        <source>Wallet encrypted</source>
        <translation>Peňaženka zašifrovaná</translation>
    </message>
    <message>
        <source>Enter the new passphrase for the wallet.&lt;br/&gt;Please use a passphrase of &lt;b&gt;ten or more random characters&lt;/b&gt;, or &lt;b&gt;eight or more words&lt;/b&gt;.</source>
        <translation>Zadajte novú prístupovú frázu pre peňaženku.&lt;br/&gt;Prosím použite frázu dlhú &lt;b&gt;desať či viac náhodných znakov&lt;/b&gt;, alebo &lt;b&gt;osem či viac slov&lt;/b&gt;.</translation>
    </message>
    <message>
        <source>Enter the old passphrase and new passphrase for the wallet.</source>
        <translation>Zadajte starú a novú frázu pre túto peňaženku.</translation>
    </message>
    <message>
        <source>Remember that encrypting your wallet cannot fully protect your bitcoins from being stolen by malware infecting your computer.</source>
        <translation>Pamätajte, že zašifrovanie peňaženky neochráni úplne vaše bitcoiny pred ukradnutím škodlivými programami vo vašom počítači.</translation>
    </message>
    <message>
        <source>Wallet to be encrypted</source>
        <translation>Peňaženka na zašifrovanie</translation>
    </message>
    <message>
        <source>Your wallet is about to be encrypted. </source>
        <translation>Vaša peňaženka bude zašifrovaná.</translation>
    </message>
    <message>
        <source>Your wallet is now encrypted. </source>
        <translation>Vaša peňaženka je zašifrovaná.</translation>
    </message>
    <message>
        <source>IMPORTANT: Any previous backups you have made of your wallet file should be replaced with the newly generated, encrypted wallet file. For security reasons, previous backups of the unencrypted wallet file will become useless as soon as you start using the new, encrypted wallet.</source>
        <translation>DÔLEŽITÉ: Všetky predchádzajúce zálohy vašej peňaženky, ktoré ste vykonali by mali byť nahradené novo vytvorenou, zašifrovanou peňaženkou. Z bezpečnostných dôvodov bude predchádzajúca záloha nezašifrovanej peňaženky k ničomu, akonáhle začnete používať novú, zašifrovanú peňaženku.</translation>
    </message>
    <message>
        <source>Wallet encryption failed</source>
        <translation>Šifrovanie peňaženky zlyhalo</translation>
    </message>
    <message>
        <source>Wallet encryption failed due to an internal error. Your wallet was not encrypted.</source>
        <translation>Šifrovanie peňaženky zlyhalo kôli internej chybe. Vaša peňaženka nebola zašifrovaná.</translation>
    </message>
    <message>
        <source>The supplied passphrases do not match.</source>
        <translation>Zadané heslá nesúhlasia.</translation>
    </message>
    <message>
        <source>Wallet unlock failed</source>
        <translation>Odomykanie peňaženky zlyhalo</translation>
    </message>
    <message>
        <source>The passphrase entered for the wallet decryption was incorrect.</source>
        <translation>Zadané heslo pre dešifrovanie peňaženky bolo nesprávne.</translation>
    </message>
    <message>
        <source>Wallet decryption failed</source>
        <translation>Zlyhalo šifrovanie peňaženky.</translation>
    </message>
    <message>
        <source>Wallet passphrase was successfully changed.</source>
        <translation>Heslo k peňaženke bolo úspešne zmenené.</translation>
    </message>
    <message>
        <source>Warning: The Caps Lock key is on!</source>
        <translation>Upozornenie: Máte zapnutý Caps Lock!</translation>
    </message>
</context>
<context>
    <name>BanTableModel</name>
    <message>
        <source>IP/Netmask</source>
        <translation>IP/Maska stiete</translation>
    </message>
    <message>
        <source>Banned Until</source>
        <translation>Blokovaný do</translation>
    </message>
</context>
<context>
    <name>BitcoinGUI</name>
    <message>
        <source>Sign &amp;message...</source>
        <translation>Podpísať &amp;správu...</translation>
    </message>
    <message>
        <source>Synchronizing with network...</source>
        <translation>Synchronizácia so sieťou...</translation>
    </message>
    <message>
        <source>&amp;Overview</source>
        <translation>&amp;Prehľad</translation>
    </message>
    <message>
        <source>Show general overview of wallet</source>
        <translation>Zobraziť celkový prehľad o peňaženke</translation>
    </message>
    <message>
        <source>&amp;Transactions</source>
        <translation>&amp;Transakcie</translation>
    </message>
    <message>
        <source>Browse transaction history</source>
        <translation>Prechádzať históriu transakcií</translation>
    </message>
    <message>
        <source>E&amp;xit</source>
        <translation>U&amp;končiť</translation>
    </message>
    <message>
        <source>Quit application</source>
        <translation>Ukončiť program</translation>
    </message>
    <message>
        <source>&amp;About %1</source>
        <translation>&amp;O %1</translation>
    </message>
    <message>
        <source>Show information about %1</source>
        <translation>Ukázať informácie o %1</translation>
    </message>
    <message>
        <source>About &amp;Qt</source>
        <translation>O &amp;Qt</translation>
    </message>
    <message>
        <source>Show information about Qt</source>
        <translation>Zobrazit informácie o Qt</translation>
    </message>
    <message>
        <source>&amp;Options...</source>
        <translation>&amp;Možnosti...</translation>
    </message>
    <message>
        <source>Modify configuration options for %1</source>
        <translation>Upraviť nastavenia pre %1</translation>
    </message>
    <message>
        <source>&amp;Encrypt Wallet...</source>
        <translation>&amp;Zašifrovať peňaženku...</translation>
    </message>
    <message>
        <source>&amp;Backup Wallet...</source>
        <translation>&amp;Zálohovať peňaženku...</translation>
    </message>
    <message>
        <source>&amp;Change Passphrase...</source>
        <translation>&amp;Zmeniť heslo...</translation>
    </message>
    <message>
        <source>Open &amp;URI...</source>
        <translation>Otvoriť &amp;URI...</translation>
    </message>
    <message>
        <source>Create Wallet...</source>
        <translation>Vytvoriť peňaženku...</translation>
    </message>
    <message>
        <source>Create a new wallet</source>
        <translation>Vytvoriť novú peňaženku</translation>
    </message>
    <message>
        <source>Wallet:</source>
        <translation>Peňaženka:</translation>
    </message>
    <message>
        <source>Click to disable network activity.</source>
        <translation>Kliknite pre zakázanie sieťovej aktivity.</translation>
    </message>
    <message>
        <source>Network activity disabled.</source>
        <translation>Sieťová aktivita zakázaná.</translation>
    </message>
    <message>
        <source>Click to enable network activity again.</source>
        <translation>Kliknite pre povolenie sieťovej aktivity.</translation>
    </message>
    <message>
        <source>Syncing Headers (%1%)...</source>
        <translation>Synchronizujú sa hlavičky (%1%)...</translation>
    </message>
    <message>
        <source>Reindexing blocks on disk...</source>
        <translation>Preindexúvam bloky na disku...</translation>
    </message>
    <message>
        <source>Proxy is &lt;b&gt;enabled&lt;/b&gt;: %1</source>
        <translation>Proxy je &lt;b&gt;zapnuté&lt;/b&gt;: %1</translation>
    </message>
    <message>
        <source>Send coins to a Particl address</source>
        <translation>Poslať particls na adresu</translation>
    </message>
    <message>
        <source>Backup wallet to another location</source>
        <translation>Zálohovať peňaženku na iné miesto</translation>
    </message>
    <message>
        <source>Change the passphrase used for wallet encryption</source>
        <translation>Zmeniť heslo použité na šifrovanie peňaženky</translation>
    </message>
    <message>
        <source>&amp;Verify message...</source>
        <translation>O&amp;veriť správu...</translation>
    </message>
    <message>
        <source>&amp;Send</source>
        <translation>&amp;Odoslať</translation>
    </message>
    <message>
        <source>&amp;Receive</source>
        <translation>&amp;Prijať</translation>
    </message>
    <message>
        <source>&amp;Show / Hide</source>
        <translation>&amp;Zobraziť / Skryť</translation>
    </message>
    <message>
        <source>Show or hide the main Window</source>
        <translation>Zobraziť alebo skryť hlavné okno</translation>
    </message>
    <message>
        <source>Encrypt the private keys that belong to your wallet</source>
        <translation>Zašifruj súkromné kľúče ktoré patria do vašej peňaženky</translation>
    </message>
    <message>
        <source>Sign messages with your Particl addresses to prove you own them</source>
        <translation>Podpísať správu s vašou adresou Particl aby ste preukázali že ju vlastníte</translation>
    </message>
    <message>
        <source>Verify messages to ensure they were signed with specified Particl addresses</source>
        <translation>Overiť či správa bola podpísaná uvedenou Particl adresou</translation>
    </message>
    <message>
        <source>&amp;File</source>
        <translation>&amp;Súbor</translation>
    </message>
    <message>
        <source>&amp;Settings</source>
        <translation>&amp;Nastavenia</translation>
    </message>
    <message>
        <source>&amp;Help</source>
        <translation>&amp;Pomoc</translation>
    </message>
    <message>
        <source>Tabs toolbar</source>
        <translation>Lišta záložiek</translation>
    </message>
    <message>
        <source>Request payments (generates QR codes and particl: URIs)</source>
        <translation>Vyžiadať platby (vygeneruje QR kódy a particl: URI)</translation>
    </message>
    <message>
        <source>Show the list of used sending addresses and labels</source>
        <translation>Zobraziť zoznam použitých adries odosielateľa a ich popisy</translation>
    </message>
    <message>
        <source>Show the list of used receiving addresses and labels</source>
        <translation>Zobraziť zoznam použitých prijímacích adries a ich popisov</translation>
    </message>
    <message>
<<<<<<< HEAD
        <source>Open a particl: URI or payment request</source>
        <translation>Otvoriť particl URI alebo výzvu k platbe</translation>
    </message>
    <message>
=======
>>>>>>> ff53433f
        <source>&amp;Command-line options</source>
        <translation>&amp;Možnosti príkazového riadku</translation>
    </message>
    <message numerus="yes">
        <source>%n active connection(s) to Particl network</source>
        <translation><numerusform>%n aktívne pripojenie do siete Particl</numerusform><numerusform>%n aktívne pripojenia do siete Particl</numerusform><numerusform>%n aktívnych pripojení do siete Particl</numerusform><numerusform>%n aktívnych pripojení do siete Particl</numerusform></translation>
    </message>
    <message>
        <source>Indexing blocks on disk...</source>
        <translation>Indexujem bloky na disku...</translation>
    </message>
    <message>
        <source>Processing blocks on disk...</source>
        <translation>Spracovávam bloky na disku...</translation>
    </message>
    <message numerus="yes">
        <source>Processed %n block(s) of transaction history.</source>
        <translation><numerusform>Spracovaných %n blok transakčnej histórie.</numerusform><numerusform>Spracovaných %n bloky transakčnej histórie.</numerusform><numerusform>Spracovaných %n blokov transakčnej histórie.</numerusform><numerusform>Spracovaných %n blokov transakčnej histórie.</numerusform></translation>
    </message>
    <message>
        <source>%1 behind</source>
        <translation>%1 pozadu</translation>
    </message>
    <message>
        <source>Last received block was generated %1 ago.</source>
        <translation>Posledný prijatý blok bol vygenerovaný pred: %1.</translation>
    </message>
    <message>
        <source>Transactions after this will not yet be visible.</source>
        <translation>Transakcie po tomto čase ešte nebudú viditeľné.</translation>
    </message>
    <message>
        <source>Error</source>
        <translation>Chyba</translation>
    </message>
    <message>
        <source>Warning</source>
        <translation>Upozornenie</translation>
    </message>
    <message>
        <source>Information</source>
        <translation>Informácie</translation>
    </message>
    <message>
        <source>Up to date</source>
        <translation>Aktualizovaný</translation>
    </message>
    <message>
        <source>&amp;Sending addresses</source>
        <translation>&amp;Odosielajúce adresy</translation>
    </message>
    <message>
        <source>&amp;Receiving addresses</source>
        <translation>&amp;Prijímajúce adresy</translation>
    </message>
    <message>
        <source>Open Wallet</source>
        <translation>Otvoriť peňaženku</translation>
    </message>
    <message>
        <source>Open a wallet</source>
        <translation>Otvoriť peňaženku</translation>
    </message>
    <message>
        <source>Close Wallet...</source>
        <translation>Zatvoriť peňaženku...</translation>
    </message>
    <message>
        <source>Close wallet</source>
        <translation>Zatvoriť peňaženku</translation>
    </message>
    <message>
        <source>Show the %1 help message to get a list with possible Particl command-line options</source>
        <translation>Ukáž %1 zoznam možných nastavení Particlu pomocou príkazového riadku</translation>
    </message>
    <message>
        <source>default wallet</source>
        <translation>predvolená peňaženka</translation>
    </message>
    <message>
        <source>No wallets available</source>
        <translation>Nie je dostupná žiadna peňaženka</translation>
    </message>
    <message>
        <source>&amp;Window</source>
        <translation>&amp;Okno</translation>
    </message>
    <message>
        <source>Minimize</source>
        <translation>Minimalizovať</translation>
    </message>
    <message>
        <source>Zoom</source>
        <translation>Priblížiť</translation>
    </message>
    <message>
        <source>Main Window</source>
        <translation>Hlavné okno</translation>
    </message>
    <message>
        <source>%1 client</source>
        <translation>%1 klient</translation>
    </message>
    <message>
        <source>Connecting to peers...</source>
        <translation>Pripája sa k partnerom...</translation>
    </message>
    <message>
        <source>Catching up...</source>
        <translation>Sťahujem...</translation>
    </message>
    <message>
        <source>Error: %1</source>
        <translation>Chyba: %1</translation>
    </message>
    <message>
        <source>Warning: %1</source>
        <translation>Upozornenie: %1</translation>
    </message>
    <message>
        <source>Date: %1
</source>
        <translation>Dátum: %1
</translation>
    </message>
    <message>
        <source>Amount: %1
</source>
        <translation>Suma: %1
</translation>
    </message>
    <message>
        <source>Wallet: %1
</source>
        <translation>Peňaženka: %1
</translation>
    </message>
    <message>
        <source>Type: %1
</source>
        <translation>Typ: %1
</translation>
    </message>
    <message>
        <source>Label: %1
</source>
        <translation>Popis: %1
</translation>
    </message>
    <message>
        <source>Address: %1
</source>
        <translation>Adresa: %1
</translation>
    </message>
    <message>
        <source>Sent transaction</source>
        <translation>Odoslané transakcie</translation>
    </message>
    <message>
        <source>Incoming transaction</source>
        <translation>Prijatá transakcia</translation>
    </message>
    <message>
        <source>HD key generation is &lt;b&gt;enabled&lt;/b&gt;</source>
        <translation>Generovanie HD kľúčov je &lt;b&gt;zapnuté&lt;/b&gt;</translation>
    </message>
    <message>
        <source>HD key generation is &lt;b&gt;disabled&lt;/b&gt;</source>
        <translation>Generovanie HD kľúčov je &lt;b&gt;vypnuté&lt;/b&gt;</translation>
    </message>
    <message>
        <source>Private key &lt;b&gt;disabled&lt;/b&gt;</source>
        <translation>Súkromný kľúč &lt;b&gt;vypnutý&lt;/b&gt;</translation>
    </message>
    <message>
        <source>Wallet is &lt;b&gt;encrypted&lt;/b&gt; and currently &lt;b&gt;unlocked&lt;/b&gt;</source>
        <translation>Peňaženka je &lt;b&gt;zašifrovaná&lt;/b&gt; a momentálne &lt;b&gt;odomknutá&lt;/b&gt;</translation>
    </message>
    <message>
        <source>Wallet is &lt;b&gt;encrypted&lt;/b&gt; and currently &lt;b&gt;locked&lt;/b&gt;</source>
        <translation>Peňaženka je &lt;b&gt;zašifrovaná&lt;/b&gt; a momentálne &lt;b&gt;zamknutá&lt;/b&gt;</translation>
    </message>
    <message>
        <source>A fatal error occurred. Particl can no longer continue safely and will quit.</source>
        <translation>Vyskytla sa kritická chyba. Particl nemôže ďalej bezpečne pokračovať a ukončí sa.</translation>
    </message>
</context>
<context>
    <name>CoinControlDialog</name>
    <message>
        <source>Coin Selection</source>
        <translation>Výber mince</translation>
    </message>
    <message>
        <source>Quantity:</source>
        <translation>Množstvo:</translation>
    </message>
    <message>
        <source>Bytes:</source>
        <translation>Bajtov:</translation>
    </message>
    <message>
        <source>Amount:</source>
        <translation>Suma:</translation>
    </message>
    <message>
        <source>Fee:</source>
        <translation>Poplatok:</translation>
    </message>
    <message>
        <source>Dust:</source>
        <translation>Prach:</translation>
    </message>
    <message>
        <source>After Fee:</source>
        <translation>Po poplatku:</translation>
    </message>
    <message>
        <source>Change:</source>
        <translation>Zmena:</translation>
    </message>
    <message>
        <source>(un)select all</source>
        <translation>(ne)vybrať všetko</translation>
    </message>
    <message>
        <source>Tree mode</source>
        <translation>Stromový režim</translation>
    </message>
    <message>
        <source>List mode</source>
        <translation>Zoznamový režim</translation>
    </message>
    <message>
        <source>Amount</source>
        <translation>Suma</translation>
    </message>
    <message>
        <source>Received with label</source>
        <translation>Prijaté s označením</translation>
    </message>
    <message>
        <source>Received with address</source>
        <translation>Prijaté s adresou</translation>
    </message>
    <message>
        <source>Date</source>
        <translation>Dátum</translation>
    </message>
    <message>
        <source>Confirmations</source>
        <translation>Potvrdenia</translation>
    </message>
    <message>
        <source>Confirmed</source>
        <translation>Potvrdené</translation>
    </message>
    <message>
        <source>Copy address</source>
        <translation>Kopírovať adresu</translation>
    </message>
    <message>
        <source>Copy label</source>
        <translation>Kopírovať popis</translation>
    </message>
    <message>
        <source>Copy amount</source>
        <translation>Kopírovať sumu</translation>
    </message>
    <message>
        <source>Copy transaction ID</source>
        <translation>Kopírovať ID transakcie</translation>
    </message>
    <message>
        <source>Lock unspent</source>
        <translation>Uzamknúť neminuté</translation>
    </message>
    <message>
        <source>Unlock unspent</source>
        <translation>Odomknúť neminuté</translation>
    </message>
    <message>
        <source>Copy quantity</source>
        <translation>Kopírovať množstvo</translation>
    </message>
    <message>
        <source>Copy fee</source>
        <translation>Kopírovať poplatok</translation>
    </message>
    <message>
        <source>Copy after fee</source>
        <translation>Kopírovať po poplatkoch</translation>
    </message>
    <message>
        <source>Copy bytes</source>
        <translation>Kopírovať bajty</translation>
    </message>
    <message>
        <source>Copy dust</source>
        <translation>Kopírovať prach</translation>
    </message>
    <message>
        <source>Copy change</source>
        <translation>Kopírovať zmenu</translation>
    </message>
    <message>
        <source>(%1 locked)</source>
        <translation>(%1 zamknutých)</translation>
    </message>
    <message>
        <source>yes</source>
        <translation>áno</translation>
    </message>
    <message>
        <source>no</source>
        <translation>nie</translation>
    </message>
    <message>
        <source>This label turns red if any recipient receives an amount smaller than the current dust threshold.</source>
        <translation>Tento popis sčervenie ak ktorýkoľvek príjemca dostane sumu menšiu ako súčasný limit pre "prach".</translation>
    </message>
    <message>
        <source>Can vary +/- %1 satoshi(s) per input.</source>
        <translation>Môže sa líšiť o +/- %1 satoshi pre každý vstup.</translation>
    </message>
    <message>
        <source>(no label)</source>
        <translation>(bez popisu)</translation>
    </message>
    <message>
        <source>change from %1 (%2)</source>
        <translation>zmeniť z %1 (%2)</translation>
    </message>
    <message>
        <source>(change)</source>
        <translation>(zmena)</translation>
    </message>
</context>
<context>
    <name>CreateWalletActivity</name>
    <message>
        <source>Creating Wallet &lt;b&gt;%1&lt;/b&gt;...</source>
        <translation>Vytvára sa peňaženka &lt;b&gt;%1&lt;/b&gt;...</translation>
    </message>
    <message>
        <source>Create wallet failed</source>
        <translation>Vytvorenie peňaženky zlyhalo</translation>
    </message>
    <message>
        <source>Create wallet warning</source>
        <translation>Varovanie vytvárania peňaženky</translation>
    </message>
</context>
<context>
    <name>CreateWalletDialog</name>
    <message>
        <source>Create Wallet</source>
        <translation>Vytvoriť peňaženku</translation>
    </message>
    <message>
        <source>Wallet Name</source>
        <translation>Názov peňaženky</translation>
    </message>
    <message>
        <source>Encrypt the wallet. The wallet will be encrypted with a passphrase of your choice.</source>
        <translation>Zašifrovať peňaženku. Peňaženka bude zašifrovaná frázou, ktoré si zvolíte.</translation>
    </message>
    <message>
        <source>Encrypt Wallet</source>
        <translation>Zašifrovať peňaženku</translation>
    </message>
    <message>
        <source>Disable private keys for this wallet. Wallets with private keys disabled will have no private keys and cannot have an HD seed or imported private keys. This is ideal for watch-only wallets.</source>
        <translation>Vypnúť súkromné kľúče pre túto peňaženku. Peňaženky s vypnutými súkromnými kľúčmi nebudú mať súkromné kľúče a nemôžu mať HD inicializáciu ani importované súkromné kľúče. Toto je ideálne pre peňaženky iba na sledovanie.</translation>
    </message>
    <message>
        <source>Disable Private Keys</source>
        <translation>Vypnúť súkromné kľúče</translation>
    </message>
    <message>
        <source>Make a blank wallet. Blank wallets do not initially have private keys or scripts. Private keys and addresses can be imported, or an HD seed can be set, at a later time.</source>
        <translation>Vytvoriť prázdnu peňaženku. Prázdne peňaženky na začiatku nemajú žiadne súkromné kľúče ani skripty. Neskôr môžu byť importované súkromné kľúče a adresy alebo nastavená HD inicializácia.</translation>
    </message>
    <message>
        <source>Make Blank Wallet</source>
        <translation>Vytvoriť prázdnu peňaženku</translation>
    </message>
    <message>
        <source>Create</source>
        <translation>Vytvoriť</translation>
    </message>
</context>
<context>
    <name>EditAddressDialog</name>
    <message>
        <source>Edit Address</source>
        <translation>Upraviť adresu</translation>
    </message>
    <message>
        <source>&amp;Label</source>
        <translation>&amp;Popis</translation>
    </message>
    <message>
        <source>The label associated with this address list entry</source>
        <translation>Popis spojený s týmto záznamom v adresári</translation>
    </message>
    <message>
        <source>The address associated with this address list entry. This can only be modified for sending addresses.</source>
        <translation>Adresa spojená s týmto záznamom v adresári. Možno upravovať len pre odosielajúce adresy.</translation>
    </message>
    <message>
        <source>&amp;Address</source>
        <translation>&amp;Adresa</translation>
    </message>
    <message>
        <source>New sending address</source>
        <translation>Nová adresa pre odoslanie</translation>
    </message>
    <message>
        <source>Edit receiving address</source>
        <translation>Upraviť prijímajúcu adresu</translation>
    </message>
    <message>
        <source>Edit sending address</source>
        <translation>Upraviť odosielaciu adresu</translation>
    </message>
    <message>
        <source>The entered address "%1" is not a valid Particl address.</source>
        <translation>Vložená adresa "%1" nieje platnou adresou Particl.</translation>
    </message>
    <message>
        <source>Address "%1" already exists as a receiving address with label "%2" and so cannot be added as a sending address.</source>
        <translation>Adresa "%1" už existuje ako prijímacia adresa s označením "%2" .Nemôže tak byť pridaná ako odosielacia adresa.</translation>
    </message>
    <message>
        <source>The entered address "%1" is already in the address book with label "%2".</source>
        <translation>Zadaná adresa "%1" sa už nachádza v zozname adries s označením "%2".</translation>
    </message>
    <message>
        <source>Could not unlock wallet.</source>
        <translation>Nepodarilo sa odomknúť peňaženku.</translation>
    </message>
    <message>
        <source>New key generation failed.</source>
        <translation>Generovanie nového kľúča zlyhalo.</translation>
    </message>
</context>
<context>
    <name>FreespaceChecker</name>
    <message>
        <source>A new data directory will be created.</source>
        <translation>Bude vytvorený nový dátový adresár.</translation>
    </message>
    <message>
        <source>name</source>
        <translation>názov</translation>
    </message>
    <message>
        <source>Directory already exists. Add %1 if you intend to create a new directory here.</source>
        <translation>Priečinok už existuje. Pridajte "%1", ak tu chcete vytvoriť nový priečinok.</translation>
    </message>
    <message>
        <source>Path already exists, and is not a directory.</source>
        <translation>Cesta už existuje a nie je to adresár.</translation>
    </message>
    <message>
        <source>Cannot create data directory here.</source>
        <translation>Tu nemôžem vytvoriť dátový adresár.</translation>
    </message>
</context>
<context>
    <name>HelpMessageDialog</name>
    <message>
        <source>version</source>
        <translation>verzia</translation>
    </message>
    <message>
        <source>About %1</source>
        <translation>O %1</translation>
    </message>
    <message>
        <source>Command-line options</source>
        <translation>Voľby príkazového riadku</translation>
    </message>
</context>
<context>
    <name>Intro</name>
    <message>
        <source>Welcome</source>
        <translation>Vitajte</translation>
    </message>
    <message>
        <source>Welcome to %1.</source>
        <translation>Vitajte v %1</translation>
    </message>
    <message>
        <source>As this is the first time the program is launched, you can choose where %1 will store its data.</source>
        <translation>Keďže toto je prvé spustenie programu, môžete si vybrať, kam %1 bude ukladať vaše údaje.</translation>
    </message>
    <message>
        <source>When you click OK, %1 will begin to download and process the full %4 block chain (%2GB) starting with the earliest transactions in %3 when %4 initially launched.</source>
        <translation>Hneď po stlačení OK, začne %1 stťahovať a spracovávať celý %4 reťazec blokov (%2 GB), začínajúc nejstaršími transakcemi z roku %3, kdey bol %4 spustený.</translation>
    </message>
    <message>
        <source>Reverting this setting requires re-downloading the entire blockchain. It is faster to download the full chain first and prune it later. Disables some advanced features.</source>
        <translation>Zvrátenie tohto nastavenia vyžaduje opätovné stiahnutie celého reťazca blokov. Je rýchlejšie najprv stiahnuť celý reťazec blokov a potom ho redukovať neskôr. Vypne niektoré pokročilé funkcie.</translation>
    </message>
    <message>
        <source>This initial synchronisation is very demanding, and may expose hardware problems with your computer that had previously gone unnoticed. Each time you run %1, it will continue downloading where it left off.</source>
        <translation>Prvá synchronizácia je veľmi náročná a môžu sa tak vďaka nej začat na Vašom počítači projavovať doteraz skryté hárdwarové problémy. Vždy, keď spustíte %1, bude sťahovanie pokračovať tam, kde skončilo.</translation>
    </message>
    <message>
        <source>If you have chosen to limit block chain storage (pruning), the historical data must still be downloaded and processed, but will be deleted afterward to keep your disk usage low.</source>
        <translation>Ak ste ombedzili úložný priestor pre reťazec blokov (tj. povolil prepezávanie), tak sa historické dáta sice stiahnu a zpracujú, ale následne sa zasa zzažú, aby nezaberala na disku miesto.</translation>
    </message>
    <message>
        <source>Use the default data directory</source>
        <translation>Použiť predvolený dátový adresár</translation>
    </message>
    <message>
        <source>Use a custom data directory:</source>
        <translation>Použiť vlastný dátový adresár:</translation>
    </message>
    <message>
        <source>Particl</source>
        <translation>Particl</translation>
    </message>
    <message>
        <source>Discard blocks after verification, except most recent %1 GB (prune)</source>
        <translation>Zahodiť bloky po ich overení, okrem posledných %1 GB (redukovanie)</translation>
    </message>
    <message>
        <source>At least %1 GB of data will be stored in this directory, and it will grow over time.</source>
        <translation>V tejto zložke bude uložených aspoň %1 GB dát a postupom času sa bude zväčšovať.</translation>
    </message>
    <message>
        <source>Approximately %1 GB of data will be stored in this directory.</source>
        <translation>Približne %1 GB dát bude uložených v tejto zložke.</translation>
    </message>
    <message>
        <source>%1 will download and store a copy of the Particl block chain.</source>
        <translation>%1 bude sťahovať kopiu reťazca blokov.</translation>
    </message>
    <message>
        <source>The wallet will also be stored in this directory.</source>
        <translation>Tvoja peňaženka bude uložena tiež v tomto adresári.</translation>
    </message>
    <message>
        <source>Error: Specified data directory "%1" cannot be created.</source>
        <translation>Chyba: Zadaný priečinok pre dáta "%1" nemôže byť vytvorený.</translation>
    </message>
    <message>
        <source>Error</source>
        <translation>Chyba</translation>
    </message>
    <message numerus="yes">
        <source>%n GB of free space available</source>
        <translation><numerusform>%n GB voľného miesta</numerusform><numerusform>%n GB voľného miesta</numerusform><numerusform>%n GB voľného miesta</numerusform><numerusform>%n GB voľného miesta</numerusform></translation>
    </message>
    <message numerus="yes">
        <source>(of %n GB needed)</source>
        <translation><numerusform>(z %n GB potrebného)</numerusform><numerusform>(z %n GB potrebných)</numerusform><numerusform>(z %n GB potrebných)</numerusform><numerusform>(z %n GB potrebných)</numerusform></translation>
    </message>
    <message numerus="yes">
        <source>(%n GB needed for full chain)</source>
        <translation><numerusform>(%n GB potrebný pre plný reťazec)</numerusform><numerusform>(%n GB potrebné pre plný reťazec)</numerusform><numerusform>(%n GB potrebných pre plný reťazec)</numerusform><numerusform>(%n GB potrebných pre plný reťazec)</numerusform></translation>
    </message>
</context>
<context>
    <name>ModalOverlay</name>
    <message>
        <source>Form</source>
        <translation>Formulár</translation>
    </message>
    <message>
        <source>Recent transactions may not yet be visible, and therefore your wallet's balance might be incorrect. This information will be correct once your wallet has finished synchronizing with the particl network, as detailed below.</source>
        <translation>Nedávne transakcie nemusia byť ešte viditeľné preto môže byť zostatok vo vašej peňaženke nesprávny. Táto informácia bude správna keď sa dokončí synchronizovanie peňaženky so sieťou particl, ako je rozpísané nižšie.</translation>
    </message>
    <message>
        <source>Attempting to spend particl that are affected by not-yet-displayed transactions will not be accepted by the network.</source>
        <translation>Pokus o minutie particlov, ktoré sú ovplyvnené ešte nezobrazenými transakciami, nebude sieťou akceptovaný.</translation>
    </message>
    <message>
        <source>Number of blocks left</source>
        <translation>Počet zostávajúcich blokov</translation>
    </message>
    <message>
        <source>Unknown...</source>
        <translation>Neznáme...</translation>
    </message>
    <message>
        <source>Last block time</source>
        <translation>Čas posledného bloku</translation>
    </message>
    <message>
        <source>Progress</source>
        <translation>Postup synchronizácie</translation>
    </message>
    <message>
        <source>Progress increase per hour</source>
        <translation>Prírastok postupu za hodinu</translation>
    </message>
    <message>
        <source>calculating...</source>
        <translation>počíta sa...</translation>
    </message>
    <message>
        <source>Estimated time left until synced</source>
        <translation>Odhadovaný čas do ukončenia synchronizácie</translation>
    </message>
    <message>
        <source>Hide</source>
        <translation>Skryť</translation>
    </message>
    <message>
        <source>Unknown. Syncing Headers (%1, %2%)...</source>
        <translation>Neznámy. Synchronizujú sa hlavičky (%1, %2%)...</translation>
    </message>
</context>
<context>
    <name>OpenURIDialog</name>
    <message>
        <source>URI:</source>
        <translation>URI:</translation>
    </message>
</context>
<context>
    <name>OpenWalletActivity</name>
    <message>
        <source>Open wallet failed</source>
        <translation>Otvorenie peňaženky zlyhalo</translation>
    </message>
    <message>
        <source>Open wallet warning</source>
        <translation>Varovanie otvárania peňaženky</translation>
    </message>
    <message>
        <source>default wallet</source>
        <translation>predvolená peňaženka</translation>
    </message>
    <message>
        <source>Opening Wallet &lt;b&gt;%1&lt;/b&gt;...</source>
        <translation>Otvára sa peňaženka &lt;b&gt;%1&lt;/b&gt;...</translation>
    </message>
</context>
<context>
    <name>OptionsDialog</name>
    <message>
        <source>Options</source>
        <translation>Možnosti</translation>
    </message>
    <message>
        <source>&amp;Main</source>
        <translation>&amp;Hlavné</translation>
    </message>
    <message>
        <source>Automatically start %1 after logging in to the system.</source>
        <translation>Automaticky spustiť %1 pri spustení systému.</translation>
    </message>
    <message>
        <source>&amp;Start %1 on system login</source>
        <translation>&amp;Spustiť %1 pri prihlásení</translation>
    </message>
    <message>
        <source>Size of &amp;database cache</source>
        <translation>Veľkosť vyrovnávacej pamäti &amp;databázy</translation>
    </message>
    <message>
        <source>Number of script &amp;verification threads</source>
        <translation>Počet &amp;vlákien overujúcich skript</translation>
    </message>
    <message>
        <source>IP address of the proxy (e.g. IPv4: 127.0.0.1 / IPv6: ::1)</source>
        <translation>IP adresy proxy (napr. IPv4: 127.0.0.1 / IPv6: ::1)</translation>
    </message>
    <message>
        <source>Shows if the supplied default SOCKS5 proxy is used to reach peers via this network type.</source>
        <translation>Ukazuje, či se zadaná východzia SOCKS5 proxy používá k pripojovaniu k peerom v rámci tohoto typu siete.</translation>
    </message>
    <message>
        <source>Use separate SOCKS&amp;5 proxy to reach peers via Tor hidden services:</source>
        <translation>Použiť samostatný SOCKS&amp;5 proxy server na dosiahnutie počítačov cez skryté služby Tor:</translation>
    </message>
    <message>
        <source>Hide the icon from the system tray.</source>
        <translation>Skryť ikonu zo systémovej lišty.</translation>
    </message>
    <message>
        <source>&amp;Hide tray icon</source>
        <translation>&amp;Skryť ikonu v oblasti oznámení</translation>
    </message>
    <message>
        <source>Minimize instead of exit the application when the window is closed. When this option is enabled, the application will be closed only after selecting Exit in the menu.</source>
        <translation>Minimalizovať namiesto ukončenia aplikácie keď sa okno zavrie. Keď je zvolená táto možnosť, aplikácia sa zavrie len po zvolení Ukončiť v menu.</translation>
    </message>
    <message>
        <source>Third party URLs (e.g. a block explorer) that appear in the transactions tab as context menu items. %s in the URL is replaced by transaction hash. Multiple URLs are separated by vertical bar |.</source>
        <translation>URL tretích strán (napr. prehliadač blockchain) ktoré sa zobrazujú v záložke transakcií ako položky kontextového menu. %s v URL je nahradené hash-om transakcie. Viaceré URL sú oddelené zvislou čiarou |.</translation>
    </message>
    <message>
        <source>Open the %1 configuration file from the working directory.</source>
        <translation>Otvorte konfiguračný súbor %1 s pracovného adresára.</translation>
    </message>
    <message>
        <source>Open Configuration File</source>
        <translation>Otvoriť konfiguračný súbor</translation>
    </message>
    <message>
        <source>Reset all client options to default.</source>
        <translation>Vynulovať všetky voľby klienta na predvolené.</translation>
    </message>
    <message>
        <source>&amp;Reset Options</source>
        <translation>&amp;Vynulovať voľby</translation>
    </message>
    <message>
        <source>&amp;Network</source>
        <translation>&amp;Sieť</translation>
    </message>
    <message>
        <source>Disables some advanced features but all blocks will still be fully validated. Reverting this setting requires re-downloading the entire blockchain. Actual disk usage may be somewhat higher.</source>
        <translation>Zakáže niektoré pokročilé funkcie, ale všetky bloky budú stále plne overené. Obnovenie tohto nastavenia vyžaduje opätovné prevzatie celého reťazca blokov. Skutočné využitie disku môže byť o niečo vyššie.</translation>
    </message>
    <message>
        <source>Prune &amp;block storage to</source>
        <translation>Redukovať priestor pre &amp;bloky na</translation>
    </message>
    <message>
        <source>GB</source>
        <translation>GB</translation>
    </message>
    <message>
        <source>Reverting this setting requires re-downloading the entire blockchain.</source>
        <translation>Obnovenie tohto nastavenia vyžaduje opätovné stiahnutie celého reťazca blokov.</translation>
    </message>
    <message>
        <source>MiB</source>
        <translation>MiB</translation>
    </message>
    <message>
        <source>(0 = auto, &lt;0 = leave that many cores free)</source>
        <translation>(0 = auto, &lt;0 = nechať toľko jadier voľných)</translation>
    </message>
    <message>
        <source>W&amp;allet</source>
        <translation>&amp;Peňaženka</translation>
    </message>
    <message>
        <source>Expert</source>
        <translation>Expert</translation>
    </message>
    <message>
        <source>Enable coin &amp;control features</source>
        <translation>Povoliť možnosti &amp;kontroly mincí</translation>
    </message>
    <message>
        <source>If you disable the spending of unconfirmed change, the change from a transaction cannot be used until that transaction has at least one confirmation. This also affects how your balance is computed.</source>
        <translation>Ak vypnete míňanie nepotvrdeného výdavku, tak výdavok z transakcie bude možné použiť, až keď daná transakcia bude mať aspoň jedno potvrdenie. Toto má vplyv aj na výpočet vášho zostatku.</translation>
    </message>
    <message>
        <source>&amp;Spend unconfirmed change</source>
        <translation>&amp;Minúť nepotvrdený výdavok</translation>
    </message>
    <message>
        <source>Automatically open the Particl client port on the router. This only works when your router supports UPnP and it is enabled.</source>
        <translation>Automaticky otvorit port pre Particl na routeri. Toto funguje len ak router podporuje UPnP a je táto podpora aktivovaná.</translation>
    </message>
    <message>
        <source>Map port using &amp;UPnP</source>
        <translation>Mapovať port pomocou &amp;UPnP</translation>
    </message>
    <message>
        <source>Accept connections from outside.</source>
        <translation>Prijať spojenia zvonku.</translation>
    </message>
    <message>
        <source>Allow incomin&amp;g connections</source>
        <translation>Povoliť prichá&amp;dzajúce spojenia</translation>
    </message>
    <message>
        <source>Connect to the Particl network through a SOCKS5 proxy.</source>
        <translation>Pripojiť do siete Particl cez proxy server SOCKS5.</translation>
    </message>
    <message>
        <source>&amp;Connect through SOCKS5 proxy (default proxy):</source>
        <translation>&amp;Pripojiť cez proxy server SOCKS5 (predvolený proxy).</translation>
    </message>
    <message>
        <source>Proxy &amp;IP:</source>
        <translation>Proxy &amp;IP:</translation>
    </message>
    <message>
        <source>&amp;Port:</source>
        <translation>&amp;Port:</translation>
    </message>
    <message>
        <source>Port of the proxy (e.g. 9050)</source>
        <translation>Port proxy (napr. 9050)</translation>
    </message>
    <message>
        <source>Used for reaching peers via:</source>
        <translation>Použité pre získavanie peerov cez:</translation>
    </message>
    <message>
        <source>IPv4</source>
        <translation>IPv4</translation>
    </message>
    <message>
        <source>IPv6</source>
        <translation>IPv6</translation>
    </message>
    <message>
        <source>Tor</source>
        <translation>Tor</translation>
    </message>
    <message>
        <source>Connect to the Particl network through a separate SOCKS5 proxy for Tor hidden services.</source>
        <translation>Pripojiť k Particlovej sieti cez separované SOCKS5 proxy pre skrytú službu Tor.</translation>
    </message>
    <message>
        <source>&amp;Window</source>
        <translation>&amp;Okno</translation>
    </message>
    <message>
        <source>Show only a tray icon after minimizing the window.</source>
        <translation>Zobraziť len ikonu na lište po minimalizovaní okna.</translation>
    </message>
    <message>
        <source>&amp;Minimize to the tray instead of the taskbar</source>
        <translation>&amp;Zobraziť len ikonu na lište po minimalizovaní okna.</translation>
    </message>
    <message>
        <source>M&amp;inimize on close</source>
        <translation>M&amp;inimalizovať pri zatvorení</translation>
    </message>
    <message>
        <source>&amp;Display</source>
        <translation>&amp;Zobrazenie</translation>
    </message>
    <message>
        <source>User Interface &amp;language:</source>
        <translation>&amp;Jazyk užívateľského rozhrania:</translation>
    </message>
    <message>
        <source>The user interface language can be set here. This setting will take effect after restarting %1.</source>
        <translation>Jazyk uživateľského rozhrania sa dá nastaviť tu. Toto nastavenie sa uplatní až po reštarte %1.</translation>
    </message>
    <message>
        <source>&amp;Unit to show amounts in:</source>
        <translation>&amp;Zobrazovať hodnoty v jednotkách:</translation>
    </message>
    <message>
        <source>Choose the default subdivision unit to show in the interface and when sending coins.</source>
        <translation>Zvoľte ako deliť particl pri zobrazovaní pri platbách a užívateľskom rozhraní.</translation>
    </message>
    <message>
        <source>Whether to show coin control features or not.</source>
        <translation>Či zobrazovať možnosti kontroly mincí alebo nie.</translation>
    </message>
    <message>
        <source>&amp;Third party transaction URLs</source>
        <translation>URL transakcií tretích strán</translation>
    </message>
    <message>
        <source>Options set in this dialog are overridden by the command line or in the configuration file:</source>
        <translation>Voľby nastavené v tomto dialógovom okne sú prepísané príkazovým riadkom alebo v konfiguračným súborom:</translation>
    </message>
    <message>
        <source>&amp;OK</source>
        <translation>&amp;OK</translation>
    </message>
    <message>
        <source>&amp;Cancel</source>
        <translation>&amp;Zrušiť</translation>
    </message>
    <message>
        <source>default</source>
        <translation>predvolené</translation>
    </message>
    <message>
        <source>none</source>
        <translation>žiadne</translation>
    </message>
    <message>
        <source>Confirm options reset</source>
        <translation>Potvrdiť obnovenie možností</translation>
    </message>
    <message>
        <source>Client restart required to activate changes.</source>
        <translation>Reštart klienta potrebný pre aktivovanie zmien.</translation>
    </message>
    <message>
        <source>Client will be shut down. Do you want to proceed?</source>
        <translation>Klient bude vypnutý, chcete pokračovať?</translation>
    </message>
    <message>
        <source>Configuration options</source>
        <translation>Možnosti nastavenia</translation>
    </message>
    <message>
        <source>The configuration file is used to specify advanced user options which override GUI settings. Additionally, any command-line options will override this configuration file.</source>
        <translation>Konfiguračný súbor slúží k nastavovaniu užívateľsky pokročilých možností, ktoré majú prednosť pred konfiguráciou z GUI. Parametre z príkazovej riadky však majú pred konfiguračným súborom prednosť.</translation>
    </message>
    <message>
        <source>Error</source>
        <translation>Chyba</translation>
    </message>
    <message>
        <source>The configuration file could not be opened.</source>
        <translation>Konfiguračný súbor nejde otvoriť.</translation>
    </message>
    <message>
        <source>This change would require a client restart.</source>
        <translation>Táto zmena by vyžadovala reštart klienta.</translation>
    </message>
    <message>
        <source>The supplied proxy address is invalid.</source>
        <translation>Zadaná proxy adresa je neplatná.</translation>
    </message>
</context>
<context>
    <name>OverviewPage</name>
    <message>
        <source>Form</source>
        <translation>Formulár</translation>
    </message>
    <message>
        <source>The displayed information may be out of date. Your wallet automatically synchronizes with the Particl network after a connection is established, but this process has not completed yet.</source>
        <translation>Zobrazené informácie môžu byť neaktuálne. Vaša peňaženka sa automaticky synchronizuje so sieťou Particl po nadviazaní spojenia, ale tento proces ešte nie je ukončený.</translation>
    </message>
    <message>
        <source>Watch-only:</source>
        <translation>Iba sledované:</translation>
    </message>
    <message>
        <source>Available:</source>
        <translation>Disponibilné:</translation>
    </message>
    <message>
        <source>Your current spendable balance</source>
        <translation>Váš aktuálny disponibilný zostatok</translation>
    </message>
    <message>
        <source>Pending:</source>
        <translation>Čakajúce potvrdenie:</translation>
    </message>
    <message>
        <source>Total of transactions that have yet to be confirmed, and do not yet count toward the spendable balance</source>
        <translation>Suma transakcií ktoré ešte neboli potvrdené a ešte sa nepočítajú do disponibilného zostatku</translation>
    </message>
    <message>
        <source>Immature:</source>
        <translation>Nezrelé:</translation>
    </message>
    <message>
        <source>Mined balance that has not yet matured</source>
        <translation>Vytvorený zostatok ktorý ešte nedosiahol zrelosť</translation>
    </message>
    <message>
        <source>Balances</source>
        <translation>Stav účtu</translation>
    </message>
    <message>
        <source>Total:</source>
        <translation>Celkovo:</translation>
    </message>
    <message>
        <source>Your current total balance</source>
        <translation>Váš súčasný celkový zostatok</translation>
    </message>
    <message>
        <source>Your current balance in watch-only addresses</source>
        <translation>Váš celkový zostatok pre adresy ktoré sa iba sledujú</translation>
    </message>
    <message>
        <source>Spendable:</source>
        <translation>Použiteľné:</translation>
    </message>
    <message>
        <source>Recent transactions</source>
        <translation>Nedávne transakcie</translation>
    </message>
    <message>
        <source>Unconfirmed transactions to watch-only addresses</source>
        <translation>Nepotvrdené transakcie pre adresy ktoré sa iba sledujú</translation>
    </message>
    <message>
        <source>Mined balance in watch-only addresses that has not yet matured</source>
        <translation>Vyťažená suma pre adresy ktoré sa iba sledujú ale ešte nie je dozretá</translation>
    </message>
    <message>
        <source>Current total balance in watch-only addresses</source>
        <translation>Aktuálny celkový zostatok pre adries ktoré sa iba sledujú</translation>
    </message>
</context>
<context>
    <name>PaymentServer</name>
    <message>
        <source>Payment request error</source>
        <translation>Chyba pri vyžiadaní platby</translation>
    </message>
    <message>
        <source>Cannot start particl: click-to-pay handler</source>
        <translation>Nemôžeme spustiť Particl: obsluha click-to-pay</translation>
    </message>
    <message>
        <source>URI handling</source>
        <translation>URI manipulácia</translation>
    </message>
    <message>
        <source>'particl://' is not a valid URI. Use 'particl:' instead.</source>
        <translation>'particl://' je neplatná URI. Použite 'particl:'</translation>
    </message>
    <message>
        <source>Due to widespread security flaws in BIP70 it's strongly recommended that any merchant instructions to switch wallets be ignored.</source>
        <translation>Kvôli mnohým bezpečnostným chybám v BIP70 sa dôrazne odporúča ignorovať inštrukcie na prepínanie peňaženiek od akýchkoľvek obchodníkov.</translation>
    </message>
    <message>
        <source>If you are receiving this error you should request the merchant provide a BIP21 compatible URI.</source>
        <translation>Ak dostávate túto chybu mali by ste od obchodníka vyžiadať URI adresu kompatibilnú s BIP21.</translation>
    </message>
    <message>
        <source>Invalid payment address %1</source>
        <translation>Neplatná adresa platby %1</translation>
    </message>
    <message>
        <source>URI cannot be parsed! This can be caused by an invalid Particl address or malformed URI parameters.</source>
        <translation>URI sa nedá analyzovať! To môže byť spôsobené neplatnou Particl adresou alebo zle nastavenými vlastnosťami URI.</translation>
    </message>
    <message>
        <source>Payment request file handling</source>
        <translation>Obsluha súboru s požiadavkou na platbu</translation>
    </message>
</context>
<context>
    <name>PeerTableModel</name>
    <message>
        <source>User Agent</source>
        <translation>Aplikácia</translation>
    </message>
    <message>
        <source>Node/Service</source>
        <translation>Uzol/Služba</translation>
    </message>
    <message>
        <source>NodeId</source>
        <translation>ID uzlu</translation>
    </message>
    <message>
        <source>Ping</source>
        <translation>Odozva</translation>
    </message>
    <message>
        <source>Sent</source>
        <translation>Odoslané</translation>
    </message>
    <message>
        <source>Received</source>
        <translation>Prijaté</translation>
    </message>
</context>
<context>
    <name>QObject</name>
    <message>
        <source>Amount</source>
        <translation>Suma</translation>
    </message>
    <message>
        <source>Enter a Particl address (e.g. %1)</source>
        <translation>Zadajte particl adresu (napr. %1)</translation>
    </message>
    <message>
        <source>%1 d</source>
        <translation>%1 d</translation>
    </message>
    <message>
        <source>%1 h</source>
        <translation>%1 h</translation>
    </message>
    <message>
        <source>%1 m</source>
        <translation>%1 m</translation>
    </message>
    <message>
        <source>%1 s</source>
        <translation>%1 s</translation>
    </message>
    <message>
        <source>None</source>
        <translation>Žiadne</translation>
    </message>
    <message>
        <source>N/A</source>
        <translation>nie je k dispozícii</translation>
    </message>
    <message>
        <source>%1 ms</source>
        <translation>%1 ms</translation>
    </message>
    <message numerus="yes">
        <source>%n second(s)</source>
        <translation><numerusform>%n sekunda</numerusform><numerusform>%n sekundy</numerusform><numerusform>%n sekúnd</numerusform><numerusform>%n sekúnd</numerusform></translation>
    </message>
    <message numerus="yes">
        <source>%n minute(s)</source>
        <translation><numerusform>%n minúta</numerusform><numerusform>%n minúty</numerusform><numerusform>%n minút</numerusform><numerusform>%n minút</numerusform></translation>
    </message>
    <message numerus="yes">
        <source>%n hour(s)</source>
        <translation><numerusform>%n hodina</numerusform><numerusform>%n hodiny</numerusform><numerusform>%n hodín</numerusform><numerusform>%n hodín</numerusform></translation>
    </message>
    <message numerus="yes">
        <source>%n day(s)</source>
        <translation><numerusform>%n deň</numerusform><numerusform>%n dni</numerusform><numerusform>%n dní</numerusform><numerusform>%n dní</numerusform></translation>
    </message>
    <message numerus="yes">
        <source>%n week(s)</source>
        <translation><numerusform>%n týždeň</numerusform><numerusform>%n týždne</numerusform><numerusform>%n týždňov</numerusform><numerusform>%n týždňov</numerusform></translation>
    </message>
    <message>
        <source>%1 and %2</source>
        <translation>%1 a  %2</translation>
    </message>
    <message numerus="yes">
        <source>%n year(s)</source>
        <translation><numerusform>%n rok</numerusform><numerusform>%n roky</numerusform><numerusform>%n rokov</numerusform><numerusform>%n rokov</numerusform></translation>
    </message>
    <message>
        <source>%1 B</source>
        <translation>%1 B</translation>
    </message>
    <message>
        <source>%1 KB</source>
        <translation>%1 KB</translation>
    </message>
    <message>
        <source>%1 MB</source>
        <translation>%1 MB</translation>
    </message>
    <message>
        <source>%1 GB</source>
        <translation>%1 GB</translation>
    </message>
    <message>
        <source>Error: Specified data directory "%1" does not exist.</source>
        <translation>Chyba: Zadaný adresár pre dáta „%1“ neexistuje.</translation>
    </message>
    <message>
        <source>Error: Cannot parse configuration file: %1.</source>
        <translation>Chyba: Konfiguračný súbor sa nedá spracovať: %1.</translation>
    </message>
    <message>
        <source>Error: %1</source>
        <translation>Chyba: %1</translation>
    </message>
    <message>
        <source>%1 didn't yet exit safely...</source>
        <translation>%1 ešte nebol bezpečne ukončený...</translation>
    </message>
    <message>
        <source>unknown</source>
        <translation>neznámy</translation>
    </message>
</context>
<context>
    <name>QRImageWidget</name>
    <message>
        <source>&amp;Save Image...</source>
        <translation>&amp;Uložiť obrázok...</translation>
    </message>
    <message>
        <source>&amp;Copy Image</source>
        <translation>&amp;Kopírovať obrázok</translation>
    </message>
    <message>
        <source>Resulting URI too long, try to reduce the text for label / message.</source>
        <translation>Výsledné URI je príliš dlhé, skúste skrátiť text pre popis alebo správu.</translation>
    </message>
    <message>
        <source>Error encoding URI into QR Code.</source>
        <translation>Chyba kódovania URI do QR Code.</translation>
    </message>
    <message>
        <source>QR code support not available.</source>
        <translation>Nie je dostupná podpora QR kódov.</translation>
    </message>
    <message>
        <source>Save QR Code</source>
        <translation>Uložiť QR Code</translation>
    </message>
    <message>
        <source>PNG Image (*.png)</source>
        <translation>PNG obrázok (*.png)</translation>
    </message>
</context>
<context>
    <name>RPCConsole</name>
    <message>
        <source>N/A</source>
        <translation>nie je k dispozícii</translation>
    </message>
    <message>
        <source>Client version</source>
        <translation>Verzia klienta</translation>
    </message>
    <message>
        <source>&amp;Information</source>
        <translation>&amp;Informácie</translation>
    </message>
    <message>
        <source>General</source>
        <translation>Všeobecné</translation>
    </message>
    <message>
        <source>Using BerkeleyDB version</source>
        <translation>Používa verziu BerkeleyDB</translation>
    </message>
    <message>
        <source>Datadir</source>
        <translation>Priečinok s dátami</translation>
    </message>
    <message>
        <source>To specify a non-default location of the data directory use the '%1' option.</source>
        <translation>Ak chcete zadať miesto dátového adresára, ktoré nie je predvolené, použite voľbu '%1'.</translation>
    </message>
    <message>
        <source>Blocksdir</source>
        <translation>Priečinok s blokmi</translation>
    </message>
    <message>
        <source>To specify a non-default location of the blocks directory use the '%1' option.</source>
        <translation>Ak chcete zadať miesto adresára pre bloky, ktoré nie je predvolené, použite voľbu '%1'.</translation>
    </message>
    <message>
        <source>Startup time</source>
        <translation>Čas spustenia</translation>
    </message>
    <message>
        <source>Network</source>
        <translation>Sieť</translation>
    </message>
    <message>
        <source>Name</source>
        <translation>Názov</translation>
    </message>
    <message>
        <source>Number of connections</source>
        <translation>Počet pripojení</translation>
    </message>
    <message>
        <source>Block chain</source>
        <translation>Reťazec blokov</translation>
    </message>
    <message>
        <source>Current number of blocks</source>
        <translation>Aktuálny počet blokov</translation>
    </message>
    <message>
        <source>Memory Pool</source>
        <translation>Pamäť Poolu</translation>
    </message>
    <message>
        <source>Current number of transactions</source>
        <translation>Aktuálny počet transakcií</translation>
    </message>
    <message>
        <source>Memory usage</source>
        <translation>Využitie pamäte</translation>
    </message>
    <message>
        <source>Wallet: </source>
        <translation>Peňaženka:</translation>
    </message>
    <message>
        <source>(none)</source>
        <translation>(žiadna)</translation>
    </message>
    <message>
        <source>&amp;Reset</source>
        <translation>&amp;Vynulovať</translation>
    </message>
    <message>
        <source>Received</source>
        <translation>Prijaté</translation>
    </message>
    <message>
        <source>Sent</source>
        <translation>Odoslané</translation>
    </message>
    <message>
        <source>&amp;Peers</source>
        <translation>&amp;Partneri</translation>
    </message>
    <message>
        <source>Banned peers</source>
        <translation>Zablokované spojenia</translation>
    </message>
    <message>
        <source>Select a peer to view detailed information.</source>
        <translation>Vyberte počítač pre zobrazenie podrobností.</translation>
    </message>
    <message>
        <source>Whitelisted</source>
        <translation>Povolené</translation>
    </message>
    <message>
        <source>Direction</source>
        <translation>Smer</translation>
    </message>
    <message>
        <source>Version</source>
        <translation>Verzia</translation>
    </message>
    <message>
        <source>Starting Block</source>
        <translation>Počiatočný blok</translation>
    </message>
    <message>
        <source>Synced Headers</source>
        <translation>Synchronizované hlavičky
</translation>
    </message>
    <message>
        <source>Synced Blocks</source>
        <translation>Synchronizované bloky</translation>
    </message>
    <message>
        <source>User Agent</source>
        <translation>Aplikácia</translation>
    </message>
    <message>
        <source>Open the %1 debug log file from the current data directory. This can take a few seconds for large log files.</source>
        <translation>Otvoriť %1 ladiaci výpis z aktuálnej zložky. Pre veľké súbory to môže chvíľu trvať.</translation>
    </message>
    <message>
        <source>Decrease font size</source>
        <translation>Zmenšiť písmo</translation>
    </message>
    <message>
        <source>Increase font size</source>
        <translation>Zväčšiť písmo</translation>
    </message>
    <message>
        <source>Services</source>
        <translation>Služby</translation>
    </message>
    <message>
        <source>Ban Score</source>
        <translation>Skóre zákazu</translation>
    </message>
    <message>
        <source>Connection Time</source>
        <translation>Dĺžka spojenia</translation>
    </message>
    <message>
        <source>Last Send</source>
        <translation>Posledné odoslanie</translation>
    </message>
    <message>
        <source>Last Receive</source>
        <translation>Posledné prijatie</translation>
    </message>
    <message>
        <source>Ping Time</source>
        <translation>Čas odozvy</translation>
    </message>
    <message>
        <source>The duration of a currently outstanding ping.</source>
        <translation>Trvanie aktuálnej požiadavky na odozvu.</translation>
    </message>
    <message>
        <source>Ping Wait</source>
        <translation>Čakanie na odozvu</translation>
    </message>
    <message>
        <source>Min Ping</source>
        <translation>Minimálna odozva</translation>
    </message>
    <message>
        <source>Time Offset</source>
        <translation>Časový posun</translation>
    </message>
    <message>
        <source>Last block time</source>
        <translation>Čas posledného bloku</translation>
    </message>
    <message>
        <source>&amp;Open</source>
        <translation>&amp;Otvoriť</translation>
    </message>
    <message>
        <source>&amp;Console</source>
        <translation>&amp;Konzola</translation>
    </message>
    <message>
        <source>&amp;Network Traffic</source>
        <translation>&amp;Sieťová prevádzka</translation>
    </message>
    <message>
        <source>Totals</source>
        <translation>Celkovo:</translation>
    </message>
    <message>
        <source>In:</source>
        <translation>Dnu:</translation>
    </message>
    <message>
        <source>Out:</source>
        <translation>Von:</translation>
    </message>
    <message>
        <source>Debug log file</source>
        <translation>Súbor záznamu ladenia</translation>
    </message>
    <message>
        <source>Clear console</source>
        <translation>Vymazať konzolu</translation>
    </message>
    <message>
        <source>1 &amp;hour</source>
        <translation>1 &amp;hodinu</translation>
    </message>
    <message>
        <source>1 &amp;day</source>
        <translation>1 &amp;deň</translation>
    </message>
    <message>
        <source>1 &amp;week</source>
        <translation>1 &amp;týždeň</translation>
    </message>
    <message>
        <source>1 &amp;year</source>
        <translation>1 &amp;rok</translation>
    </message>
    <message>
        <source>&amp;Disconnect</source>
        <translation>&amp;Odpojiť</translation>
    </message>
    <message>
        <source>Ban for</source>
        <translation>Zákaz pre</translation>
    </message>
    <message>
        <source>&amp;Unban</source>
        <translation>&amp;Zrušiť zákaz</translation>
    </message>
    <message>
        <source>Welcome to the %1 RPC console.</source>
        <translation>Vitajte v %1 RPC konzole</translation>
    </message>
    <message>
        <source>Use up and down arrows to navigate history, and %1 to clear screen.</source>
        <translation>V histórii sa pohybujete šípkami hore a dole a pomocou %1 čistíte obrazovku.</translation>
    </message>
    <message>
        <source>Type %1 for an overview of available commands.</source>
        <translation>Napíš %1 pre prehľad dostupných príkazov.</translation>
    </message>
    <message>
        <source>For more information on using this console type %1.</source>
        <translation>Pre viac informácií ako používať túto konzolu napíšte %1.</translation>
    </message>
    <message>
        <source>WARNING: Scammers have been active, telling users to type commands here, stealing their wallet contents. Do not use this console without fully understanding the ramifications of a command.</source>
        <translation>UPOZORNENIE: Podvodníci sú aktívni a hovoria používateľom, aby sem zadávali príkazy, ktorými im ale následne vykradnú ich peňaženky. Nepoužívajte túto konzolu, ak plne nepoznáte dôsledky jednotlivých príkazov.</translation>
    </message>
    <message>
        <source>Network activity disabled</source>
        <translation>Sieťová aktivita zakázaná</translation>
    </message>
    <message>
        <source>Executing command without any wallet</source>
        <translation>Príkaz sa vykonáva bez peňaženky</translation>
    </message>
    <message>
        <source>Executing command using "%1" wallet</source>
        <translation>Príkaz sa vykonáva s použitím peňaženky "%1"</translation>
    </message>
    <message>
        <source>(node id: %1)</source>
        <translation>(ID uzlu: %1)</translation>
    </message>
    <message>
        <source>via %1</source>
        <translation>cez %1</translation>
    </message>
    <message>
        <source>never</source>
        <translation>nikdy</translation>
    </message>
    <message>
        <source>Inbound</source>
        <translation>Prichádzajúce</translation>
    </message>
    <message>
        <source>Outbound</source>
        <translation>Odchádzajúce</translation>
    </message>
    <message>
        <source>Yes</source>
        <translation>Áno</translation>
    </message>
    <message>
        <source>No</source>
        <translation>Nie</translation>
    </message>
    <message>
        <source>Unknown</source>
        <translation>neznámy</translation>
    </message>
</context>
<context>
    <name>ReceiveCoinsDialog</name>
    <message>
        <source>&amp;Amount:</source>
        <translation>&amp;Suma:</translation>
    </message>
    <message>
        <source>&amp;Label:</source>
        <translation>&amp;Popis:</translation>
    </message>
    <message>
        <source>&amp;Message:</source>
        <translation>&amp;Správa:</translation>
    </message>
    <message>
        <source>An optional message to attach to the payment request, which will be displayed when the request is opened. Note: The message will not be sent with the payment over the Particl network.</source>
        <translation>Pridať voliteľnú správu k výzve na zaplatenie, ktorá sa zobrazí keď bude výzva otvorená. Poznámka: Správa nebude poslaná s platbou cez sieť Particl.</translation>
    </message>
    <message>
        <source>An optional label to associate with the new receiving address.</source>
        <translation>Voliteľný popis ktorý sa pridá k tejto novej prijímajúcej adrese.</translation>
    </message>
    <message>
        <source>Use this form to request payments. All fields are &lt;b&gt;optional&lt;/b&gt;.</source>
        <translation>Použite tento formulár pre vyžiadanie platby. Všetky polia sú &lt;b&gt;voliteľné&lt;/b&gt;.</translation>
    </message>
    <message>
        <source>An optional amount to request. Leave this empty or zero to not request a specific amount.</source>
        <translation>Voliteľná požadovaná suma. Nechajte prázdne alebo nulu ak nepožadujete určitú sumu.</translation>
    </message>
    <message>
        <source>&amp;Create new receiving address</source>
        <translation>Vytvoriť novú adresu pre prijímanie</translation>
    </message>
    <message>
        <source>Clear all fields of the form.</source>
        <translation>Vyčistiť všetky polia formulára.</translation>
    </message>
    <message>
        <source>Clear</source>
        <translation>Vyčistiť</translation>
    </message>
    <message>
        <source>Native segwit addresses (aka Bech32 or BIP-173) reduce your transaction fees later on and offer better protection against typos, but old wallets don't support them. When unchecked, an address compatible with older wallets will be created instead.</source>
        <translation>Natívne segwit adresy (Bech32 or BIP-173) znižujú Vaše budúce transakčné poplatky and ponúkajú lepšiu ochranu pred preklepmi, avšak staré peňaženky ich nepodporujú. Ak je toto pole nezaškrtnuté, bude vytvorená adresa kompatibilná so staršími peňaženkami.</translation>
    </message>
    <message>
        <source>Generate native segwit (Bech32) address</source>
        <translation>Generovať natívnu segwit adresu (Bech32)</translation>
    </message>
    <message>
        <source>Requested payments history</source>
        <translation>História vyžiadaných platieb</translation>
    </message>
    <message>
        <source>Show the selected request (does the same as double clicking an entry)</source>
        <translation>Zobraz zvolenú požiadavku (urobí to isté ako dvoj-klik na záznam)</translation>
    </message>
    <message>
        <source>Show</source>
        <translation>Zobraziť</translation>
    </message>
    <message>
        <source>Remove the selected entries from the list</source>
        <translation>Odstrániť zvolené záznamy zo zoznamu</translation>
    </message>
    <message>
        <source>Remove</source>
        <translation>Odstrániť</translation>
    </message>
    <message>
        <source>Copy URI</source>
        <translation>Kopírovať URI</translation>
    </message>
    <message>
        <source>Copy label</source>
        <translation>Kopírovať popis</translation>
    </message>
    <message>
        <source>Copy message</source>
        <translation>Kopírovať správu</translation>
    </message>
    <message>
        <source>Copy amount</source>
        <translation>Kopírovať sumu</translation>
    </message>
</context>
<context>
    <name>ReceiveRequestDialog</name>
    <message>
        <source>QR Code</source>
        <translation>QR kód</translation>
    </message>
    <message>
        <source>Copy &amp;URI</source>
        <translation>Kopírovať &amp;URI</translation>
    </message>
    <message>
        <source>Copy &amp;Address</source>
        <translation>Kopírovať &amp;adresu</translation>
    </message>
    <message>
        <source>&amp;Save Image...</source>
        <translation>&amp;Uložiť obrázok...</translation>
    </message>
    <message>
        <source>Request payment to %1</source>
        <translation>Vyžiadať platbu pre %1</translation>
    </message>
    <message>
        <source>Payment information</source>
        <translation>Informácia o platbe</translation>
    </message>
    <message>
        <source>URI</source>
        <translation>URI</translation>
    </message>
    <message>
        <source>Address</source>
        <translation>Adresa</translation>
    </message>
    <message>
        <source>Amount</source>
        <translation>Suma</translation>
    </message>
    <message>
        <source>Label</source>
        <translation>Popis</translation>
    </message>
    <message>
        <source>Message</source>
        <translation>Správa</translation>
    </message>
    <message>
        <source>Wallet</source>
        <translation>Peňaženka</translation>
    </message>
</context>
<context>
    <name>RecentRequestsTableModel</name>
    <message>
        <source>Date</source>
        <translation>Dátum</translation>
    </message>
    <message>
        <source>Label</source>
        <translation>Popis</translation>
    </message>
    <message>
        <source>Message</source>
        <translation>Správa</translation>
    </message>
    <message>
        <source>(no label)</source>
        <translation>(bez popisu)</translation>
    </message>
    <message>
        <source>(no message)</source>
        <translation>(žiadna správa)</translation>
    </message>
    <message>
        <source>(no amount requested)</source>
        <translation>(nepožadovaná žiadna suma)</translation>
    </message>
    <message>
        <source>Requested</source>
        <translation>Požadované</translation>
    </message>
</context>
<context>
    <name>SendCoinsDialog</name>
    <message>
        <source>Send Coins</source>
        <translation>Poslať Particls</translation>
    </message>
    <message>
        <source>Coin Control Features</source>
        <translation>Možnosti kontroly mincí</translation>
    </message>
    <message>
        <source>Inputs...</source>
        <translation>Vstupy...</translation>
    </message>
    <message>
        <source>automatically selected</source>
        <translation>automaticky vybrané</translation>
    </message>
    <message>
        <source>Insufficient funds!</source>
        <translation>Nedostatok prostriedkov!</translation>
    </message>
    <message>
        <source>Quantity:</source>
        <translation>Množstvo:</translation>
    </message>
    <message>
        <source>Bytes:</source>
        <translation>Bajtov:</translation>
    </message>
    <message>
        <source>Amount:</source>
        <translation>Suma:</translation>
    </message>
    <message>
        <source>Fee:</source>
        <translation>Poplatok:</translation>
    </message>
    <message>
        <source>After Fee:</source>
        <translation>Po poplatku:</translation>
    </message>
    <message>
        <source>Change:</source>
        <translation>Zmena:</translation>
    </message>
    <message>
        <source>If this is activated, but the change address is empty or invalid, change will be sent to a newly generated address.</source>
        <translation>Ak aktivované ale adresa pre výdavok je prázdna alebo neplatná, výdavok bude poslaný na novovytvorenú adresu.</translation>
    </message>
    <message>
        <source>Custom change address</source>
        <translation>Vlastná adresa zmeny</translation>
    </message>
    <message>
        <source>Transaction Fee:</source>
        <translation>Poplatok za transakciu:</translation>
    </message>
    <message>
        <source>Choose...</source>
        <translation>Zvoliť...</translation>
    </message>
    <message>
        <source>Using the fallbackfee can result in sending a transaction that will take several hours or days (or never) to confirm. Consider choosing your fee manually or wait until you have validated the complete chain.</source>
        <translation>Použitie núdzového poplatku („fallbackfee“) môže vyústiť v transakciu, ktoré bude trvat hodiny nebo dny (prípadne večnosť), kým bude potvrdená. Zvážte preto ručné nastaveníe poplatku, prípadne počkajte, až sa Vám kompletne zvaliduje reťazec blokov.</translation>
    </message>
    <message>
        <source>Warning: Fee estimation is currently not possible.</source>
        <translation>Upozornenie: teraz nie je možné poplatok odhadnúť.</translation>
    </message>
    <message>
        <source>Specify a custom fee per kB (1,000 bytes) of the transaction's virtual size.

Note:  Since the fee is calculated on a per-byte basis, a fee of "100 satoshis per kB" for a transaction size of 500 bytes (half of 1 kB) would ultimately yield a fee of only 50 satoshis.</source>
        <translation>Špecifikujte vlastný poplatok za kB (1000 bajtov) virtuálnej veľkosti transakcie.

Poznámka: Keďže poplatok je počítaný za bajt, poplatok o hodnote "100 satoshi za kB" a veľkosti transakcie 500 bajtov (polovica z 1 kB) by stál len 50 satoshi.</translation>
    </message>
    <message>
        <source>per kilobyte</source>
        <translation>za kilobajt</translation>
    </message>
    <message>
        <source>Hide</source>
        <translation>Skryť</translation>
    </message>
    <message>
        <source>Recommended:</source>
        <translation>Odporúčaný:</translation>
    </message>
    <message>
        <source>Custom:</source>
        <translation>Vlastný:</translation>
    </message>
    <message>
        <source>(Smart fee not initialized yet. This usually takes a few blocks...)</source>
        <translation>(Automatický poplatok ešte nebol vypočítaný. Toto zvyčajne trvá niekoľko blokov...)</translation>
    </message>
    <message>
        <source>Send to multiple recipients at once</source>
        <translation>Poslať viacerým príjemcom naraz</translation>
    </message>
    <message>
        <source>Add &amp;Recipient</source>
        <translation>&amp;Pridať príjemcu</translation>
    </message>
    <message>
        <source>Clear all fields of the form.</source>
        <translation>Vyčistiť všetky polia formulára.</translation>
    </message>
    <message>
        <source>Dust:</source>
        <translation>Prach:</translation>
    </message>
    <message>
        <source>When there is less transaction volume than space in the blocks, miners as well as relaying nodes may enforce a minimum fee. Paying only this minimum fee is just fine, but be aware that this can result in a never confirming transaction once there is more demand for particl transactions than the network can process.</source>
        <translation>Ak je v blokoch menej objemu transakcií ako priestoru, ťažiari ako aj vysielacie uzly, môžu uplatniť minimálny poplatok. Platiť iba minimálny poplatok je v poriadku, ale uvedomte si, že to môže mať za následok transakciu, ktorá sa nikdy nepotvrdí, akonáhle je väčší dopyt po particlových transakciách, než dokáže sieť spracovať.</translation>
    </message>
    <message>
        <source>A too low fee might result in a never confirming transaction (read the tooltip)</source>
        <translation>Príliš nízky poplatok môže mať za následok nikdy nepotvrdenú transakciu (prečítajte si popis)</translation>
    </message>
    <message>
        <source>Confirmation time target:</source>
        <translation>Cieľový čas potvrdenia:</translation>
    </message>
    <message>
        <source>Enable Replace-By-Fee</source>
        <translation>Povoliť dodatočné navýšenie poplatku (tzv. „Replace-By-Fee“)</translation>
    </message>
    <message>
        <source>With Replace-By-Fee (BIP-125) you can increase a transaction's fee after it is sent. Without this, a higher fee may be recommended to compensate for increased transaction delay risk.</source>
        <translation>S dodatočným navýšením poplatku (BIP-125, tzv. „Replace-By-Fee“), môžete zvýšiť poplatok aj po odoslaní. Bez toho, by mohol byť navrhnutý väčší transakčný poplatok, aby kompenzoval zvýšené riziko omeškania transakcie.</translation>
    </message>
    <message>
        <source>Clear &amp;All</source>
        <translation>&amp;Zmazať všetko</translation>
    </message>
    <message>
        <source>Balance:</source>
        <translation>Zostatok:</translation>
    </message>
    <message>
        <source>Confirm the send action</source>
        <translation>Potvrďte odoslanie</translation>
    </message>
    <message>
        <source>S&amp;end</source>
        <translation>&amp;Odoslať</translation>
    </message>
    <message>
        <source>Copy quantity</source>
        <translation>Kopírovať množstvo</translation>
    </message>
    <message>
        <source>Copy amount</source>
        <translation>Kopírovať sumu</translation>
    </message>
    <message>
        <source>Copy fee</source>
        <translation>Kopírovať poplatok</translation>
    </message>
    <message>
        <source>Copy after fee</source>
        <translation>Kopírovať po poplatkoch</translation>
    </message>
    <message>
        <source>Copy bytes</source>
        <translation>Kopírovať bajty</translation>
    </message>
    <message>
        <source>Copy dust</source>
        <translation>Kopírovať prach</translation>
    </message>
    <message>
        <source>Copy change</source>
        <translation>Kopírovať zmenu</translation>
    </message>
    <message>
        <source>%1 (%2 blocks)</source>
        <translation>%1 (%2 blokov)</translation>
    </message>
    <message>
        <source> from wallet '%1'</source>
        <translation> z peňaženky '%1'</translation>
    </message>
    <message>
        <source>%1 to '%2'</source>
        <translation>%1 do '%2'</translation>
    </message>
    <message>
        <source>%1 to %2</source>
        <translation>%1 do %2</translation>
    </message>
    <message>
        <source>Are you sure you want to send?</source>
        <translation>Určite chcete odoslať transakciu?</translation>
    </message>
    <message>
        <source>or</source>
        <translation>alebo</translation>
    </message>
    <message>
        <source>You can increase the fee later (signals Replace-By-Fee, BIP-125).</source>
        <translation>Poplatok môžete navýšiť neskôr (vysiela sa "Replace-By-Fee" - nahradenie poplatkom, BIP-125).</translation>
    </message>
    <message>
        <source>Please, review your transaction.</source>
        <translation>Prosím, skontrolujte Vašu transakciu.</translation>
    </message>
    <message>
        <source>Transaction fee</source>
        <translation>Transakčný poplatok</translation>
    </message>
    <message>
        <source>Not signalling Replace-By-Fee, BIP-125.</source>
        <translation>Nevysiela sa "Replace-By-Fee" - nahradenie poplatkom, BIP-125.</translation>
    </message>
    <message>
        <source>Total Amount</source>
        <translation>Celková suma</translation>
    </message>
    <message>
        <source>To review recipient list click "Show Details..."</source>
        <translation>Pre prezretie zoznamu príjemcov kliknite "Zobraziť detaily..."</translation>
    </message>
    <message>
        <source>Confirm send coins</source>
        <translation>Potvrďte odoslanie mincí</translation>
    </message>
    <message>
        <source>The recipient address is not valid. Please recheck.</source>
        <translation>Adresa príjemcu je neplatná. Prosím, overte ju.</translation>
    </message>
    <message>
        <source>The amount to pay must be larger than 0.</source>
        <translation>Suma na úhradu musí byť väčšia ako 0.</translation>
    </message>
    <message>
        <source>The amount exceeds your balance.</source>
        <translation>Suma je vyššia ako Váš zostatok.</translation>
    </message>
    <message>
        <source>The total exceeds your balance when the %1 transaction fee is included.</source>
        <translation>Celková suma prevyšuje Váš zostatok ak sú započítané aj transakčné poplatky %1.</translation>
    </message>
    <message>
        <source>Duplicate address found: addresses should only be used once each.</source>
        <translation>Našla sa duplicitná adresa: každá adresa by sa mala použiť len raz.</translation>
    </message>
    <message>
        <source>Transaction creation failed!</source>
        <translation>Vytvorenie transakcie zlyhalo!</translation>
    </message>
    <message>
        <source>A fee higher than %1 is considered an absurdly high fee.</source>
        <translation>Poplatok vyšší ako %1 sa považuje za neprimerane vysoký.</translation>
    </message>
    <message>
        <source>Payment request expired.</source>
        <translation>Vypršala platnosť požiadavky na platbu.</translation>
    </message>
    <message numerus="yes">
        <source>Estimated to begin confirmation within %n block(s).</source>
        <translation><numerusform>Odhadovaný začiatok potvrdzovania po %n bloku.</numerusform><numerusform>Odhadovaný začiatok potvrdzovania po %n blokoch.</numerusform><numerusform>Odhadovaný začiatok potvrdzovania po %n blokoch.</numerusform><numerusform>Odhadovaný začiatok potvrdzovania po %n blokoch.</numerusform></translation>
    </message>
    <message>
        <source>Warning: Invalid Particl address</source>
        <translation>Varovanie: Neplatná Particl adresa</translation>
    </message>
    <message>
        <source>Warning: Unknown change address</source>
        <translation>UPOZORNENIE: Neznáma výdavková adresa</translation>
    </message>
    <message>
        <source>Confirm custom change address</source>
        <translation>Potvrďte vlastnú výdavkovú adresu</translation>
    </message>
    <message>
        <source>The address you selected for change is not part of this wallet. Any or all funds in your wallet may be sent to this address. Are you sure?</source>
        <translation>Zadaná adresa pre výdavok nie je súčasťou tejto peňaženky. Časť alebo všetky peniaze z peňaženky môžu byť odoslané na túto adresu. Ste si istý?</translation>
    </message>
    <message>
        <source>(no label)</source>
        <translation>(bez popisu)</translation>
    </message>
</context>
<context>
    <name>SendCoinsEntry</name>
    <message>
        <source>A&amp;mount:</source>
        <translation>Su&amp;ma:</translation>
    </message>
    <message>
        <source>Pay &amp;To:</source>
        <translation>Zapla&amp;tiť:</translation>
    </message>
    <message>
        <source>&amp;Label:</source>
        <translation>&amp;Popis:</translation>
    </message>
    <message>
        <source>Choose previously used address</source>
        <translation>Vybrať predtým použitú adresu</translation>
    </message>
    <message>
<<<<<<< HEAD
        <source>This is a normal payment.</source>
        <translation>Toto je normálna platba.</translation>
    </message>
    <message>
        <source>The Particl address to send the payment to</source>
=======
        <source>The Bitcoin address to send the payment to</source>
>>>>>>> ff53433f
        <translation>Zvoľte adresu kam poslať platbu</translation>
    </message>
    <message>
        <source>Alt+A</source>
        <translation>Alt+A</translation>
    </message>
    <message>
        <source>Paste address from clipboard</source>
        <translation>Vložiť adresu zo schránky</translation>
    </message>
    <message>
        <source>Alt+P</source>
        <translation>Alt+P</translation>
    </message>
    <message>
        <source>Remove this entry</source>
        <translation>Odstrániť túto položku</translation>
    </message>
    <message>
        <source>The fee will be deducted from the amount being sent. The recipient will receive less particl than you enter in the amount field. If multiple recipients are selected, the fee is split equally.</source>
        <translation>Poplatok sa odpočíta od čiastky, ktorú odosielate. Príjemca dostane menej particlov ako zadáte. Ak je vybraných viacero príjemcov, poplatok je rozdelený rovným dielom.</translation>
    </message>
    <message>
        <source>S&amp;ubtract fee from amount</source>
        <translation>Odpočítať poplatok od s&amp;umy</translation>
    </message>
    <message>
        <source>Use available balance</source>
        <translation>Použiť dostupné zdroje</translation>
    </message>
    <message>
        <source>Message:</source>
        <translation>Správa:</translation>
    </message>
    <message>
        <source>This is an unauthenticated payment request.</source>
        <translation>Toto je neoverená výzva k platbe.</translation>
    </message>
    <message>
        <source>This is an authenticated payment request.</source>
        <translation>Toto je overená výzva k platbe.</translation>
    </message>
    <message>
        <source>Enter a label for this address to add it to the list of used addresses</source>
        <translation>Vložte popis pre túto adresu aby sa uložila do zoznamu použitých adries</translation>
    </message>
    <message>
        <source>A message that was attached to the particl: URI which will be stored with the transaction for your reference. Note: This message will not be sent over the Particl network.</source>
        <translation>Správa ktorá bola pripojená k particl: URI a ktorá bude uložená s transakcou pre Vaše potreby. Poznámka: Táto správa nebude poslaná cez sieť Particl.</translation>
    </message>
    <message>
        <source>Pay To:</source>
        <translation>Platba pre:</translation>
    </message>
    <message>
        <source>Memo:</source>
        <translation>Poznámka:</translation>
    </message>
</context>
<context>
    <name>ShutdownWindow</name>
    <message>
        <source>%1 is shutting down...</source>
        <translation>%1 sa vypína...</translation>
    </message>
    <message>
        <source>Do not shut down the computer until this window disappears.</source>
        <translation>Nevypínajte počítač kým toto okno nezmizne.</translation>
    </message>
</context>
<context>
    <name>SignVerifyMessageDialog</name>
    <message>
        <source>Signatures - Sign / Verify a Message</source>
        <translation>Podpisy - Podpísať / Overiť správu</translation>
    </message>
    <message>
        <source>&amp;Sign Message</source>
        <translation>&amp;Podpísať Správu</translation>
    </message>
    <message>
        <source>You can sign messages/agreements with your addresses to prove you can receive particl sent to them. Be careful not to sign anything vague or random, as phishing attacks may try to trick you into signing your identity over to them. Only sign fully-detailed statements you agree to.</source>
        <translation>Môžete podpísať správy svojou adresou a dokázať, že viete prijímať mince zaslané na túto adresu. Buďte však opatrní a podpíšte len podrobné prehlásenia, s ktorými plne súhlasíte, nakoľko útoky typu "phishing" Vás môžu lákať k podpísaniu nejasných alebo príliš všeobecných tvrdení čím prevezmú vašu identitu.</translation>
    </message>
    <message>
        <source>The Particl address to sign the message with</source>
        <translation>Particl adresa pre podpísanie správy s</translation>
    </message>
    <message>
        <source>Choose previously used address</source>
        <translation>Vybrať predtým použitú adresu</translation>
    </message>
    <message>
        <source>Alt+A</source>
        <translation>Alt+A</translation>
    </message>
    <message>
        <source>Paste address from clipboard</source>
        <translation>Vložiť adresu zo schránky</translation>
    </message>
    <message>
        <source>Alt+P</source>
        <translation>Alt+P</translation>
    </message>
    <message>
        <source>Enter the message you want to sign here</source>
        <translation>Sem vložte správu ktorú chcete podpísať</translation>
    </message>
    <message>
        <source>Signature</source>
        <translation>Podpis</translation>
    </message>
    <message>
        <source>Copy the current signature to the system clipboard</source>
        <translation>Kopírovať tento podpis do systémovej schránky</translation>
    </message>
    <message>
        <source>Sign the message to prove you own this Particl address</source>
        <translation>Podpíšte správu aby ste dokázali že vlastníte túto adresu</translation>
    </message>
    <message>
        <source>Sign &amp;Message</source>
        <translation>Podpísať &amp;správu</translation>
    </message>
    <message>
        <source>Reset all sign message fields</source>
        <translation>Vynulovať všetky polia podpisu správy</translation>
    </message>
    <message>
        <source>Clear &amp;All</source>
        <translation>&amp;Zmazať všetko</translation>
    </message>
    <message>
        <source>&amp;Verify Message</source>
        <translation>O&amp;veriť správu...</translation>
    </message>
    <message>
        <source>Enter the receiver's address, message (ensure you copy line breaks, spaces, tabs, etc. exactly) and signature below to verify the message. Be careful not to read more into the signature than what is in the signed message itself, to avoid being tricked by a man-in-the-middle attack. Note that this only proves the signing party receives with the address, it cannot prove sendership of any transaction!</source>
        <translation>Vložte adresu príjemcu, správu (uistite sa, že presne kopírujete ukončenia riadkov, medzery, odrážky, atď.) a podpis pre potvrdenie správy. Buďte opatrní a nedomýšľajte si viac než je uvedené v samotnej podpísanej správe a môžete sa tak vyhnúť podvodu MITM útokom. Toto len potvrdzuje, že podpisujúca strana môže prijímať na tejto adrese, nepotvrdzuje to vlastníctvo žiadnej transakcie!</translation>
    </message>
    <message>
        <source>The Particl address the message was signed with</source>
        <translation>Adresa Particl, ktorou bola podpísaná správa</translation>
    </message>
    <message>
        <source>Verify the message to ensure it was signed with the specified Particl address</source>
        <translation>Overím správy sa uistiť že bola podpísaná označenou Particl adresou</translation>
    </message>
    <message>
        <source>Verify &amp;Message</source>
        <translation>&amp;Overiť správu</translation>
    </message>
    <message>
        <source>Reset all verify message fields</source>
        <translation>Obnoviť všetky polia v overiť správu</translation>
    </message>
    <message>
        <source>Click "Sign Message" to generate signature</source>
        <translation>Kliknite "Podpísať správu" pre vytvorenie podpisu</translation>
    </message>
    <message>
        <source>The entered address is invalid.</source>
        <translation>Zadaná adresa je neplatná.</translation>
    </message>
    <message>
        <source>Please check the address and try again.</source>
        <translation>Prosím skontrolujte adresu a skúste znova.</translation>
    </message>
    <message>
        <source>The entered address does not refer to a key.</source>
        <translation>Vložená adresa nezodpovedá žiadnemu kľúču.</translation>
    </message>
    <message>
        <source>Wallet unlock was cancelled.</source>
        <translation>Odomknutie peňaženky bolo zrušené.</translation>
    </message>
    <message>
        <source>Private key for the entered address is not available.</source>
        <translation>Súkromný kľúč pre zadanú adresu nieje k dispozícii.</translation>
    </message>
    <message>
        <source>Message signing failed.</source>
        <translation>Podpísanie správy zlyhalo.</translation>
    </message>
    <message>
        <source>Message signed.</source>
        <translation>Správa podpísaná.</translation>
    </message>
    <message>
        <source>The signature could not be decoded.</source>
        <translation>Podpis nie je možné dekódovať.</translation>
    </message>
    <message>
        <source>Please check the signature and try again.</source>
        <translation>Prosím skontrolujte podpis a skúste znova.</translation>
    </message>
    <message>
        <source>The signature did not match the message digest.</source>
        <translation>Podpis sa nezhoduje so zhrnutím správy.</translation>
    </message>
    <message>
        <source>Message verification failed.</source>
        <translation>Overenie správy zlyhalo.</translation>
    </message>
    <message>
        <source>Message verified.</source>
        <translation>Správa overená.</translation>
    </message>
</context>
<context>
    <name>TrafficGraphWidget</name>
    <message>
        <source>KB/s</source>
        <translation>KB/s</translation>
    </message>
</context>
<context>
    <name>TransactionDesc</name>
    <message numerus="yes">
        <source>Open for %n more block(s)</source>
        <translation><numerusform>Otvoriť pre %n ďalší blok</numerusform><numerusform>Otvoriť pre %n ďalšie bloky</numerusform><numerusform>Otvoriť pre %n ďalších blokov</numerusform><numerusform>Otvoriť pre %n ďalších blokov</numerusform></translation>
    </message>
    <message>
        <source>Open until %1</source>
        <translation>Otvorené do %1</translation>
    </message>
    <message>
        <source>conflicted with a transaction with %1 confirmations</source>
        <translation>koliduje s transakciou s %1 potvrdeniami</translation>
    </message>
    <message>
        <source>0/unconfirmed, %1</source>
        <translation>0/nepotvrdené, %1</translation>
    </message>
    <message>
        <source>in memory pool</source>
        <translation>v transakčnom zásobníku</translation>
    </message>
    <message>
        <source>not in memory pool</source>
        <translation>nie je v transakčnom zásobníku</translation>
    </message>
    <message>
        <source>abandoned</source>
        <translation>zanechaná</translation>
    </message>
    <message>
        <source>%1/unconfirmed</source>
        <translation>%1/nepotvrdené</translation>
    </message>
    <message>
        <source>%1 confirmations</source>
        <translation>%1 potvrdení</translation>
    </message>
    <message>
        <source>Status</source>
        <translation>Stav</translation>
    </message>
    <message>
        <source>Date</source>
        <translation>Dátum</translation>
    </message>
    <message>
        <source>Source</source>
        <translation>Zdroj</translation>
    </message>
    <message>
        <source>Generated</source>
        <translation>Vygenerované</translation>
    </message>
    <message>
        <source>From</source>
        <translation>Od</translation>
    </message>
    <message>
        <source>unknown</source>
        <translation>neznámy</translation>
    </message>
    <message>
        <source>To</source>
        <translation>do</translation>
    </message>
    <message>
        <source>own address</source>
        <translation>vlastná adresa</translation>
    </message>
    <message>
        <source>watch-only</source>
        <translation>Iba sledovanie</translation>
    </message>
    <message>
        <source>label</source>
        <translation>popis</translation>
    </message>
    <message>
        <source>Credit</source>
        <translation>Kredit</translation>
    </message>
    <message numerus="yes">
        <source>matures in %n more block(s)</source>
        <translation><numerusform>dozreje za %n ďalší blok</numerusform><numerusform>dozreje za %n ďalšie bloky</numerusform><numerusform>dozreje za %n ďalších blokov</numerusform><numerusform>dozreje za %n ďalších blokov</numerusform></translation>
    </message>
    <message>
        <source>not accepted</source>
        <translation>neprijaté</translation>
    </message>
    <message>
        <source>Debit</source>
        <translation>Debet</translation>
    </message>
    <message>
        <source>Total debit</source>
        <translation>Celkový debet</translation>
    </message>
    <message>
        <source>Total credit</source>
        <translation>Celkový kredit</translation>
    </message>
    <message>
        <source>Transaction fee</source>
        <translation>Transakčný poplatok</translation>
    </message>
    <message>
        <source>Net amount</source>
        <translation>Suma netto</translation>
    </message>
    <message>
        <source>Message</source>
        <translation>Správa</translation>
    </message>
    <message>
        <source>Comment</source>
        <translation>Komentár</translation>
    </message>
    <message>
        <source>Transaction ID</source>
        <translation>ID transakcie</translation>
    </message>
    <message>
        <source>Transaction total size</source>
        <translation>Celková veľkosť transakcie</translation>
    </message>
    <message>
        <source>Transaction virtual size</source>
        <translation>Virtuálna veľkosť transakcie</translation>
    </message>
    <message>
        <source>Output index</source>
        <translation>Index výstupu</translation>
    </message>
    <message>
        <source> (Certificate was not verified)</source>
        <translation>(Certifikát nebol overený)</translation>
    </message>
    <message>
        <source>Merchant</source>
        <translation>Kupec</translation>
    </message>
    <message>
        <source>Generated coins must mature %1 blocks before they can be spent. When you generated this block, it was broadcast to the network to be added to the block chain. If it fails to get into the chain, its state will change to "not accepted" and it won't be spendable. This may occasionally happen if another node generates a block within a few seconds of yours.</source>
        <translation>Vytvorené coins musia dospieť %1 blokov kým môžu byť minuté. Keď vytvoríte tento blok, bude rozoslaný do siete aby bol akceptovaný do reťaze blokov. Ak sa nedostane reťaze, jeho stav sa zmení na "zamietnutý" a nebude sa dať minúť. Toto sa môže občas stať ak iná nóda vytvorí blok približne v tom istom čase.</translation>
    </message>
    <message>
        <source>Debug information</source>
        <translation>Ladiace informácie</translation>
    </message>
    <message>
        <source>Transaction</source>
        <translation>Transakcie</translation>
    </message>
    <message>
        <source>Inputs</source>
        <translation>Vstupy</translation>
    </message>
    <message>
        <source>Amount</source>
        <translation>Suma</translation>
    </message>
    <message>
        <source>true</source>
        <translation>pravda</translation>
    </message>
    <message>
        <source>false</source>
        <translation>nepravda</translation>
    </message>
</context>
<context>
    <name>TransactionDescDialog</name>
    <message>
        <source>This pane shows a detailed description of the transaction</source>
        <translation>Táto časť obrazovky zobrazuje detailný popis transakcie</translation>
    </message>
    <message>
        <source>Details for %1</source>
        <translation>Podrobnosti pre %1</translation>
    </message>
</context>
<context>
    <name>TransactionTableModel</name>
    <message>
        <source>Date</source>
        <translation>Dátum</translation>
    </message>
    <message>
        <source>Type</source>
        <translation>Typ</translation>
    </message>
    <message>
        <source>Label</source>
        <translation>Popis</translation>
    </message>
    <message numerus="yes">
        <source>Open for %n more block(s)</source>
        <translation><numerusform>Otvoriť pre %n ďalší blok</numerusform><numerusform>Otvoriť pre %n ďalšie bloky</numerusform><numerusform>Otvoriť pre %n ďalších blokov</numerusform><numerusform>Otvoriť pre %n ďalších blokov</numerusform></translation>
    </message>
    <message>
        <source>Open until %1</source>
        <translation>Otvorené do %1</translation>
    </message>
    <message>
        <source>Unconfirmed</source>
        <translation>Nepotvrdené</translation>
    </message>
    <message>
        <source>Abandoned</source>
        <translation>Zanechaná</translation>
    </message>
    <message>
        <source>Confirming (%1 of %2 recommended confirmations)</source>
        <translation>Potvrdzujem (%1 z %2 odporúčaných potvrdení)</translation>
    </message>
    <message>
        <source>Confirmed (%1 confirmations)</source>
        <translation>Potvrdené (%1 potvrdení)</translation>
    </message>
    <message>
        <source>Conflicted</source>
        <translation>V rozpore</translation>
    </message>
    <message>
        <source>Immature (%1 confirmations, will be available after %2)</source>
        <translation>Nezrelé (%1 potvrdení, bude dostupné po %2)</translation>
    </message>
    <message>
        <source>Generated but not accepted</source>
        <translation>Vypočítané ale neakceptované</translation>
    </message>
    <message>
        <source>Received with</source>
        <translation>Prijaté s</translation>
    </message>
    <message>
        <source>Received from</source>
        <translation>Prijaté od</translation>
    </message>
    <message>
        <source>Sent to</source>
        <translation>Odoslané na</translation>
    </message>
    <message>
        <source>Payment to yourself</source>
        <translation>Platba sebe samému</translation>
    </message>
    <message>
        <source>Mined</source>
        <translation>Vyťažené</translation>
    </message>
    <message>
        <source>watch-only</source>
        <translation>Iba sledovanie</translation>
    </message>
    <message>
        <source>(n/a)</source>
        <translation>(n/a)</translation>
    </message>
    <message>
        <source>(no label)</source>
        <translation>(bez popisu)</translation>
    </message>
    <message>
        <source>Transaction status. Hover over this field to show number of confirmations.</source>
        <translation>Stav transakcie. Prejdite ponad toto pole pre zobrazenie počtu potvrdení.</translation>
    </message>
    <message>
        <source>Date and time that the transaction was received.</source>
        <translation>Dátum a čas prijatia transakcie.</translation>
    </message>
    <message>
        <source>Type of transaction.</source>
        <translation>Typ transakcie.</translation>
    </message>
    <message>
        <source>Whether or not a watch-only address is involved in this transaction.</source>
        <translation>Či je v tejto transakcii adresy iba na sledovanie.</translation>
    </message>
    <message>
        <source>User-defined intent/purpose of the transaction.</source>
        <translation>Užívateľsky určený účel transakcie.</translation>
    </message>
    <message>
        <source>Amount removed from or added to balance.</source>
        <translation>Suma pridaná alebo odobraná k zostatku.</translation>
    </message>
</context>
<context>
    <name>TransactionView</name>
    <message>
        <source>All</source>
        <translation>Všetky</translation>
    </message>
    <message>
        <source>Today</source>
        <translation>Dnes</translation>
    </message>
    <message>
        <source>This week</source>
        <translation>Tento týždeň</translation>
    </message>
    <message>
        <source>This month</source>
        <translation>Tento mesiac</translation>
    </message>
    <message>
        <source>Last month</source>
        <translation>Minulý mesiac</translation>
    </message>
    <message>
        <source>This year</source>
        <translation>Tento rok</translation>
    </message>
    <message>
        <source>Range...</source>
        <translation>Rozsah...</translation>
    </message>
    <message>
        <source>Received with</source>
        <translation>Prijaté s</translation>
    </message>
    <message>
        <source>Sent to</source>
        <translation>Odoslané na</translation>
    </message>
    <message>
        <source>To yourself</source>
        <translation>Ku mne</translation>
    </message>
    <message>
        <source>Mined</source>
        <translation>Vyťažené</translation>
    </message>
    <message>
        <source>Other</source>
        <translation>Iné</translation>
    </message>
    <message>
        <source>Enter address, transaction id, or label to search</source>
        <translation>Pre vyhľadávanie vložte adresu, id transakcie, alebo popis.</translation>
    </message>
    <message>
        <source>Min amount</source>
        <translation>Minimálna suma</translation>
    </message>
    <message>
        <source>Abandon transaction</source>
        <translation>Zabudnúť transakciu</translation>
    </message>
    <message>
        <source>Increase transaction fee</source>
        <translation>Navíš transakčný poplatok</translation>
    </message>
    <message>
        <source>Copy address</source>
        <translation>Kopírovať adresu</translation>
    </message>
    <message>
        <source>Copy label</source>
        <translation>Kopírovať popis</translation>
    </message>
    <message>
        <source>Copy amount</source>
        <translation>Kopírovať sumu</translation>
    </message>
    <message>
        <source>Copy transaction ID</source>
        <translation>Kopírovať ID transakcie</translation>
    </message>
    <message>
        <source>Copy raw transaction</source>
        <translation>Skopírovať neupravenú transakciu</translation>
    </message>
    <message>
        <source>Copy full transaction details</source>
        <translation>Kopírovať všetky podrobnosti o transakcii</translation>
    </message>
    <message>
        <source>Edit label</source>
        <translation>Upraviť popis</translation>
    </message>
    <message>
        <source>Show transaction details</source>
        <translation>Zobraziť podrobnosti transakcie</translation>
    </message>
    <message>
        <source>Export Transaction History</source>
        <translation>Exportovať históriu transakcií</translation>
    </message>
    <message>
        <source>Comma separated file (*.csv)</source>
        <translation>Čiarkou oddelovaný súbor (*.csv)</translation>
    </message>
    <message>
        <source>Confirmed</source>
        <translation>Potvrdené</translation>
    </message>
    <message>
        <source>Watch-only</source>
        <translation>Iba sledovanie</translation>
    </message>
    <message>
        <source>Date</source>
        <translation>Dátum</translation>
    </message>
    <message>
        <source>Type</source>
        <translation>Typ</translation>
    </message>
    <message>
        <source>Label</source>
        <translation>Popis</translation>
    </message>
    <message>
        <source>Address</source>
        <translation>Adresa</translation>
    </message>
    <message>
        <source>ID</source>
        <translation>ID</translation>
    </message>
    <message>
        <source>Exporting Failed</source>
        <translation>Export zlyhal</translation>
    </message>
    <message>
        <source>There was an error trying to save the transaction history to %1.</source>
        <translation>Vyskytla sa chyba pri pokuse o uloženie histórie transakcií do %1.</translation>
    </message>
    <message>
        <source>Exporting Successful</source>
        <translation>Export úspešný</translation>
    </message>
    <message>
        <source>The transaction history was successfully saved to %1.</source>
        <translation>História transakciá bola úspešne uložená do %1.</translation>
    </message>
    <message>
        <source>Range:</source>
        <translation>Rozsah:</translation>
    </message>
    <message>
        <source>to</source>
        <translation>do</translation>
    </message>
</context>
<context>
    <name>UnitDisplayStatusBarControl</name>
    <message>
        <source>Unit to show amounts in. Click to select another unit.</source>
        <translation>Jednotka pre zobrazovanie súm. Kliknite pre zvolenie inej jednotky.</translation>
    </message>
</context>
<context>
    <name>WalletController</name>
    <message>
        <source>Close wallet</source>
        <translation>Zatvoriť peňaženku</translation>
    </message>
    <message>
        <source>Are you sure you wish to close the wallet &lt;i&gt;%1&lt;/i&gt;?</source>
        <translation>Naozaj chcete zavrieť peňaženku &lt;i&gt;%1&lt;/i&gt;?</translation>
    </message>
    <message>
        <source>Closing the wallet for too long can result in having to resync the entire chain if pruning is enabled.</source>
        <translation>Zatvorenie peňaženky na príliš dlhú dobu môže mať za následok potrebu znova synchronizovať celý reťazec blokov (blockchain) v prípade, že je aktivované redukovanie blokov.</translation>
    </message>
</context>
<context>
    <name>WalletFrame</name>
    <message>
        <source>No wallet has been loaded.</source>
        <translation>Nie je načítaná peňaženka.</translation>
    </message>
</context>
<context>
    <name>WalletModel</name>
    <message>
        <source>Send Coins</source>
        <translation>Poslať mince</translation>
    </message>
    <message>
        <source>Fee bump error</source>
        <translation>Chyba pri navyšovaní poplatku</translation>
    </message>
    <message>
        <source>Increasing transaction fee failed</source>
        <translation>Nepodarilo sa navýšiť poplatok</translation>
    </message>
    <message>
        <source>Do you want to increase the fee?</source>
        <translation>Chceš poplatok navýšiť?</translation>
    </message>
    <message>
        <source>Current fee:</source>
        <translation>Momentálny poplatok:</translation>
    </message>
    <message>
        <source>Increase:</source>
        <translation>Navýšenie:</translation>
    </message>
    <message>
        <source>New fee:</source>
        <translation>Nový poplatok:</translation>
    </message>
    <message>
        <source>Confirm fee bump</source>
        <translation>Potvrď navýšenie poplatku</translation>
    </message>
    <message>
        <source>Can't sign transaction.</source>
        <translation>Nemôzeme podpíaať transakciu.</translation>
    </message>
    <message>
        <source>Could not commit transaction</source>
        <translation>Nemôzeme uložiť transakciu do peňaženky</translation>
    </message>
    <message>
        <source>default wallet</source>
        <translation>predvolená peňaženka</translation>
    </message>
</context>
<context>
    <name>WalletView</name>
    <message>
        <source>&amp;Export</source>
        <translation>&amp;Exportovať...</translation>
    </message>
    <message>
        <source>Export the data in the current tab to a file</source>
        <translation>Exportovať dáta v aktuálnej karte do súboru</translation>
    </message>
    <message>
        <source>Backup Wallet</source>
        <translation>Zálohovanie peňaženky</translation>
    </message>
    <message>
        <source>Wallet Data (*.dat)</source>
        <translation>Dáta peňaženky (*.dat)</translation>
    </message>
    <message>
        <source>Backup Failed</source>
        <translation>Zálohovanie zlyhalo</translation>
    </message>
    <message>
        <source>There was an error trying to save the wallet data to %1.</source>
        <translation>Vyskytla sa chyba pri pokuse o uloženie dát peňaženky do %1.</translation>
    </message>
    <message>
        <source>Backup Successful</source>
        <translation>Záloha úspešná</translation>
    </message>
    <message>
        <source>The wallet data was successfully saved to %1.</source>
        <translation>Dáta peňaženky boli úspešne uložené do %1.</translation>
    </message>
    <message>
        <source>Cancel</source>
        <translation>Zrušiť</translation>
    </message>
</context>
<context>
    <name>bitcoin-core</name>
    <message>
        <source>Distributed under the MIT software license, see the accompanying file %s or %s</source>
        <translation>Distribuované pod softvérovou licenciou MIT, pozri sprievodný súbor %s alebo %s</translation>
    </message>
    <message>
        <source>Prune configured below the minimum of %d MiB.  Please use a higher number.</source>
        <translation>Redukcia nastavená pod minimálnu hodnotu %d MiB. Prosím použite vyššiu hodnotu.</translation>
    </message>
    <message>
        <source>Prune: last wallet synchronisation goes beyond pruned data. You need to -reindex (download the whole blockchain again in case of pruned node)</source>
        <translation>Redukovanie: posledná synchronizácia peňaženky prebehla pred časmi blokov v redukovaných dátach. Je potrebné vykonať -reindex (v prípade redukovaného režimu stiahne znovu celý reťazec blokov)</translation>
    </message>
    <message>
        <source>Error: A fatal internal error occurred, see debug.log for details</source>
        <translation>Chyba: Vyskytla sa interná chyba, pre viac informácií zobrazte debug.log</translation>
    </message>
    <message>
        <source>Pruning blockstore...</source>
        <translation>Redukovanie blockstore...</translation>
    </message>
    <message>
        <source>Unable to start HTTP server. See debug log for details.</source>
        <translation>Nepodarilo sa spustiť HTTP server. Pre viac detailov zobrazte debug log.</translation>
    </message>
    <message>
        <source>The %s developers</source>
        <translation>Vývojári %s</translation>
    </message>
    <message>
        <source>Can't generate a change-address key. No keys in the internal keypool and can't generate any keys.</source>
        <translation>Nie je možné vygenerovať kľúč na zmenu adresy. Nie sú dostupné žiadne kľúče a nie je možné ich ani generovať.</translation>
    </message>
    <message>
        <source>Cannot obtain a lock on data directory %s. %s is probably already running.</source>
        <translation>Nemožné uzamknúť zložku %s. %s pravdepodobne už beží.</translation>
    </message>
    <message>
        <source>Cannot provide specific connections and have addrman find outgoing connections at the same.</source>
        <translation>Nemôžete zadať konkrétne spojenia a zároveň mať nastavený addrman pre hľadanie odchádzajúcich spojení.</translation>
    </message>
    <message>
        <source>Error reading %s! All keys read correctly, but transaction data or address book entries might be missing or incorrect.</source>
        <translation>Nastala chyba pri čítaní súboru %s! Všetkz kľúče sa prečítali správne, ale dáta o transakcíách alebo záznamy v adresári môžu chýbať alebo byť nesprávne.</translation>
    </message>
    <message>
        <source>Please check that your computer's date and time are correct! If your clock is wrong, %s will not work properly.</source>
        <translation>Prosím skontrolujte systémový čas a dátum. Keď je váš čas nesprávny, %s nebude fungovať správne.</translation>
    </message>
    <message>
        <source>Please contribute if you find %s useful. Visit %s for further information about the software.</source>
        <translation>Keď si myslíte, že %s je užitočný, podporte nás. Pre viac informácií o software navštívte %s.</translation>
    </message>
    <message>
        <source>The block database contains a block which appears to be from the future. This may be due to your computer's date and time being set incorrectly. Only rebuild the block database if you are sure that your computer's date and time are correct</source>
        <translation>Databáza blokov obsahuje blok, ktorý vyzerá byť z budúcnosti. Toto môže byť spôsobené nesprávnym systémovým časom vášho počítača. Obnovujte databázu blokov len keď ste si istý, že systémový čas je nastavený správne.</translation>
    </message>
    <message>
        <source>This is a pre-release test build - use at your own risk - do not use for mining or merchant applications</source>
        <translation>Toto je predbežná testovacia zostava - používate na vlastné riziko - nepoužívajte na ťaženie alebo obchodné aplikácie</translation>
    </message>
    <message>
        <source>This is the transaction fee you may discard if change is smaller than dust at this level</source>
        <translation>Toto je transakčný poplatok, ktorý môžete škrtnúť, ak je zmena na tejto úrovni menšia ako prach</translation>
    </message>
    <message>
        <source>Unable to replay blocks. You will need to rebuild the database using -reindex-chainstate.</source>
        <translation>Nedarí sa znovu aplikovať bloky. Budete musieť prestavať databázu použitím -reindex-chainstate.</translation>
    </message>
    <message>
        <source>Unable to rewind the database to a pre-fork state. You will need to redownload the blockchain</source>
        <translation>Nedará sa vrátiť databázu do stavu pred rozdelením. Budete musieť znovu stiahnuť celý reťaztec blokov</translation>
    </message>
    <message>
        <source>Warning: The network does not appear to fully agree! Some miners appear to be experiencing issues.</source>
        <translation>Varovanie: Javí sa že sieť sieť úplne nesúhlasí! Niektorí mineri zjavne majú ťažkosti.</translation>
    </message>
    <message>
        <source>Warning: We do not appear to fully agree with our peers! You may need to upgrade, or other nodes may need to upgrade.</source>
        <translation>Varovanie: Zjavne sa úplne nezhodujeme s našimi peer-mi! Možno potrebujete prejsť na novšiu verziu alebo ostatné uzly potrebujú vyššiu verziu.</translation>
    </message>
    <message>
        <source>%d of last 100 blocks have unexpected version</source>
        <translation>%d z posledných 100 blokov má neočakávanú verziu</translation>
    </message>
    <message>
        <source>%s corrupt, salvage failed</source>
        <translation>%s je poškodený, záchrana zlyhala</translation>
    </message>
    <message>
        <source>-maxmempool must be at least %d MB</source>
        <translation>-maxmempool musí byť najmenej %d MB</translation>
    </message>
    <message>
        <source>Cannot resolve -%s address: '%s'</source>
        <translation>Nedá preložiť -%s adresu: '%s'</translation>
    </message>
    <message>
        <source>Change index out of range</source>
        <translation>Menný index mimo rozsah</translation>
    </message>
    <message>
        <source>Config setting for %s only applied on %s network when in [%s] section.</source>
        <translation>Nastavenie konfigurácie pre %s platí iba v sieti %s a v sekcii [%s].</translation>
    </message>
    <message>
        <source>Copyright (C) %i-%i</source>
        <translation>Copyright (C) %i-%i</translation>
    </message>
    <message>
        <source>Corrupted block database detected</source>
        <translation>Zistená poškodená databáza blokov</translation>
    </message>
    <message>
        <source>Do you want to rebuild the block database now?</source>
        <translation>Chcete znovu zostaviť databázu blokov?</translation>
    </message>
    <message>
        <source>Error initializing block database</source>
        <translation>Chyba inicializácie databázy blokov</translation>
    </message>
    <message>
        <source>Error initializing wallet database environment %s!</source>
        <translation>Chyba spustenia databázového prostredia peňaženky %s!</translation>
    </message>
    <message>
        <source>Error loading %s</source>
        <translation>Chyba načítania %s</translation>
    </message>
    <message>
        <source>Error loading %s: Private keys can only be disabled during creation</source>
        <translation>Chyba pri načítaní %s: Súkromné kľúče môžu byť zakázané len počas vytvárania</translation>
    </message>
    <message>
        <source>Error loading %s: Wallet corrupted</source>
        <translation>Chyba načítania %s: Peňaženka je poškodená</translation>
    </message>
    <message>
        <source>Error loading %s: Wallet requires newer version of %s</source>
        <translation>Chyba načítania %s: Peňaženka vyžaduje novšiu verziu %s</translation>
    </message>
    <message>
        <source>Error loading block database</source>
        <translation>Chyba načítania databázy blokov</translation>
    </message>
    <message>
        <source>Error opening block database</source>
        <translation>Chyba otvárania databázy blokov</translation>
    </message>
    <message>
        <source>Failed to listen on any port. Use -listen=0 if you want this.</source>
        <translation>Chyba počúvania na ktoromkoľvek porte. Použi -listen=0 ak toto chcete.</translation>
    </message>
    <message>
        <source>Failed to rescan the wallet during initialization</source>
        <translation>Počas inicializácie sa nepodarila pre-skenovať peňaženka</translation>
    </message>
    <message>
        <source>Importing...</source>
        <translation>Prebieha import ...</translation>
    </message>
    <message>
        <source>Incorrect or no genesis block found. Wrong datadir for network?</source>
        <translation>Nesprávny alebo žiadny genesis blok nájdený. Nesprávny dátový priečinok alebo sieť?</translation>
    </message>
    <message>
        <source>Initialization sanity check failed. %s is shutting down.</source>
        <translation>Kontrola čistoty pri inicializácií zlyhala. %s sa vypína.</translation>
    </message>
    <message>
        <source>Invalid P2P permission: '%s'</source>
        <translation>Neplatné oprávnenie P2P: '%s'</translation>
    </message>
    <message>
        <source>Invalid amount for -%s=&lt;amount&gt;: '%s'</source>
        <translation>Neplatná suma pre -%s=&lt;amount&gt;: '%s'</translation>
    </message>
    <message>
        <source>Invalid amount for -discardfee=&lt;amount&gt;: '%s'</source>
        <translation>Neplatná čiastka pre -discardfee=&lt;čiastka&gt;: '%s'</translation>
    </message>
    <message>
        <source>Invalid amount for -fallbackfee=&lt;amount&gt;: '%s'</source>
        <translation>Neplatná suma pre -fallbackfee=&lt;amount&gt;: '%s'</translation>
    </message>
    <message>
        <source>Specified blocks directory "%s" does not exist.</source>
        <translation>Zadaný adresár blokov "%s" neexistuje.</translation>
    </message>
    <message>
        <source>Unknown address type '%s'</source>
        <translation>Neznámy typ adresy '%s'</translation>
    </message>
    <message>
        <source>Unknown change type '%s'</source>
        <translation>Neznámy typ zmeny '%s'</translation>
    </message>
    <message>
        <source>Upgrading txindex database</source>
        <translation>Inovuje sa txindex databáza</translation>
    </message>
    <message>
        <source>Loading P2P addresses...</source>
        <translation>Načítavam P2P adresy…</translation>
    </message>
    <message>
        <source>Error: Disk space is too low!</source>
        <translation>Chyba: Príliš málo miesta na disku!</translation>
    </message>
    <message>
        <source>Loading banlist...</source>
        <translation>Načítavam banlist...</translation>
    </message>
    <message>
        <source>Not enough file descriptors available.</source>
        <translation>Nedostatok kľúčových slov súboru.</translation>
    </message>
    <message>
        <source>Prune cannot be configured with a negative value.</source>
        <translation>Redukovanie nemôže byť nastavené na zápornú hodnotu.</translation>
    </message>
    <message>
        <source>Prune mode is incompatible with -txindex.</source>
        <translation>Redukovanie je nekompatibilné s -txindex.</translation>
    </message>
    <message>
        <source>Replaying blocks...</source>
        <translation>Znovu sa aplikujú bloky…</translation>
    </message>
    <message>
        <source>Rewinding blocks...</source>
        <translation>Vracajú sa bloky dozadu…</translation>
    </message>
    <message>
        <source>The source code is available from %s.</source>
        <translation>Zdrojový kód je dostupný z %s</translation>
    </message>
    <message>
        <source>Transaction fee and change calculation failed</source>
        <translation>Zlyhal výpočet transakčného poplatku a výdavku</translation>
    </message>
    <message>
        <source>Unable to bind to %s on this computer. %s is probably already running.</source>
        <translation>Nemožné pripojiť k %s na tomto počíťači. %s už pravdepodobne beží.</translation>
    </message>
    <message>
        <source>Unable to generate keys</source>
        <translation>Nepodarilo sa vygenerovať kľúče</translation>
    </message>
    <message>
        <source>Unsupported logging category %s=%s.</source>
        <translation>Nepodporovaná logovacia kategória %s=%s.</translation>
    </message>
    <message>
        <source>Upgrading UTXO database</source>
        <translation>Vylepšuje sa databáza neminutých výstupov (UTXO)</translation>
    </message>
    <message>
        <source>User Agent comment (%s) contains unsafe characters.</source>
        <translation>Komentár u typu klienta (%s) obsahuje riskantné znaky.</translation>
    </message>
    <message>
        <source>Verifying blocks...</source>
        <translation>Overujem bloky...</translation>
    </message>
    <message>
        <source>Wallet needed to be rewritten: restart %s to complete</source>
        <translation>Peňaženka musí byť prepísaná: pre dokončenie reštartujte %s</translation>
    </message>
    <message>
        <source>Error: Listening for incoming connections failed (listen returned error %s)</source>
        <translation>Chyba: Počúvanie prichádzajúcich spojení zlyhalo (vrátená chyba je %s)</translation>
    </message>
    <message>
        <source>Invalid amount for -maxtxfee=&lt;amount&gt;: '%s' (must be at least the minrelay fee of %s to prevent stuck transactions)</source>
        <translation>Neplatná suma pre -maxtxfee=&lt;amount&gt;: '%s' (aby sa transakcia nezasekla, minimálny prenosový poplatok musí byť aspoň %s)</translation>
    </message>
    <message>
        <source>The transaction amount is too small to send after the fee has been deducted</source>
        <translation>Suma je príliš malá pre odoslanie transakcie</translation>
    </message>
    <message>
        <source>You need to rebuild the database using -reindex to go back to unpruned mode.  This will redownload the entire blockchain</source>
        <translation>K návratu k neredukovanému režimu je potrebné prestavať databázu použitím -reindex. Tiež sa znova stiahne celý reťazec blokov</translation>
    </message>
    <message>
        <source>Error reading from database, shutting down.</source>
        <translation>Chyba pri načítaní z databázy, ukončuje sa.</translation>
    </message>
    <message>
        <source>Error upgrading chainstate database</source>
        <translation>Chyba pri vylepšení databáze reťzcov blokov</translation>
    </message>
    <message>
        <source>Error: Disk space is low for %s</source>
        <translation>Chyba: Málo miesta na disku pre %s</translation>
    </message>
    <message>
        <source>Invalid -onion address or hostname: '%s'</source>
        <translation>Neplatná -onion adresa alebo hostiteľ: '%s'</translation>
    </message>
    <message>
        <source>Invalid -proxy address or hostname: '%s'</source>
        <translation>Neplatná -proxy adresa alebo hostiteľ: '%s'</translation>
    </message>
    <message>
        <source>Invalid amount for -paytxfee=&lt;amount&gt;: '%s' (must be at least %s)</source>
        <translation>Neplatná suma pre -paytxfee=&lt;amount&gt;: '%s' (musí byť aspoň %s)</translation>
    </message>
    <message>
        <source>Invalid netmask specified in -whitelist: '%s'</source>
        <translation>Nadaná neplatná netmask vo -whitelist: '%s'</translation>
    </message>
    <message>
        <source>Need to specify a port with -whitebind: '%s'</source>
        <translation>Je potrebné zadať port s -whitebind: '%s'</translation>
    </message>
    <message>
        <source>Prune mode is incompatible with -blockfilterindex.</source>
        <translation>Režim redukovania je nekompatibilný s -blockfilterindex.</translation>
    </message>
    <message>
        <source>Reducing -maxconnections from %d to %d, because of system limitations.</source>
        <translation>Obmedzuje sa -maxconnections z %d na %d kvôli systémovým obmedzeniam.</translation>
    </message>
    <message>
        <source>Section [%s] is not recognized.</source>
        <translation>Sekcia [%s] nie je rozpoznaná.</translation>
    </message>
    <message>
        <source>Signing transaction failed</source>
        <translation>Podpísanie správy zlyhalo</translation>
    </message>
    <message>
        <source>Specified -walletdir "%s" does not exist</source>
        <translation>Uvedená -walletdir "%s" neexistuje</translation>
    </message>
    <message>
        <source>Specified -walletdir "%s" is a relative path</source>
        <translation>Uvedená -walletdir "%s" je relatívna cesta</translation>
    </message>
    <message>
        <source>Specified -walletdir "%s" is not a directory</source>
        <translation>Uvedený -walletdir "%s" nie je priečinok</translation>
    </message>
    <message>
        <source>The specified config file %s does not exist
</source>
        <translation>Zadaný konfiguračný súbor %s neexistuje
</translation>
    </message>
    <message>
        <source>The transaction amount is too small to pay the fee</source>
        <translation>Suma transakcie je príliš malá na zaplatenie poplatku</translation>
    </message>
    <message>
        <source>This is experimental software.</source>
        <translation>Toto je experimentálny softvér.</translation>
    </message>
    <message>
        <source>Transaction amount too small</source>
        <translation>Suma transakcie príliš malá</translation>
    </message>
    <message>
        <source>Transaction too large</source>
        <translation>Transakcia príliš veľká</translation>
    </message>
    <message>
        <source>Unable to bind to %s on this computer (bind returned error %s)</source>
        <translation>Na tomto počítači sa nedá vytvoriť väzba %s (vytvorenie väzby vrátilo chybu %s)</translation>
    </message>
    <message>
        <source>Unable to create the PID file '%s': %s</source>
        <translation>Nepodarilo sa vytvoriť súbor PID '%s': %s</translation>
    </message>
    <message>
        <source>Unable to generate initial keys</source>
        <translation>Nepodarilo sa vygenerovať úvodné kľúče</translation>
    </message>
    <message>
        <source>Unknown -blockfilterindex value %s.</source>
        <translation>Neznáma -blockfilterindex hodnota %s.</translation>
    </message>
    <message>
        <source>Verifying wallet(s)...</source>
        <translation>Kontrolujem peňaženku(y)…</translation>
    </message>
    <message>
        <source>Warning: unknown new rules activated (versionbit %i)</source>
        <translation>Upozornenie: aktivovaná neznáme nové pravidlá (verzový bit %i)</translation>
    </message>
    <message>
        <source>Zapping all transactions from wallet...</source>
        <translation>Zmazať všetky transakcie z peňaženky...</translation>
    </message>
    <message>
        <source>-maxtxfee is set very high! Fees this large could be paid on a single transaction.</source>
        <translation>-maxtxfee je nastavené veľmi vysoko! Takto vysoký poplatok môže byť zaplatebý v jednej transakcii.</translation>
    </message>
    <message>
        <source>This is the transaction fee you may pay when fee estimates are not available.</source>
        <translation>Toto je poplatok za transakciu keď odhad poplatkov ešte nie je k dispozícii.</translation>
    </message>
    <message>
        <source>Total length of network version string (%i) exceeds maximum length (%i). Reduce the number or size of uacomments.</source>
        <translation>Celková dĺžka verzie sieťového reťazca (%i) prekračuje maximálnu dĺžku (%i). Znížte počet a veľkosť komentárov.</translation>
    </message>
    <message>
        <source>Warning: Wallet file corrupt, data salvaged! Original %s saved as %s in %s; if your balance or transactions are incorrect you should restore from a backup.</source>
        <translation>Varovanie: Peňaženka poškodená, dáta boli zachránené! Originálna %s ako %s v %s; ak váš zostatok alebo transakcie sú nesprávne, mali by ste obnoviť zálohu.</translation>
    </message>
    <message>
        <source>%s is set very high!</source>
        <translation>Hodnota %s je nastavená veľmi vysoko!</translation>
    </message>
    <message>
        <source>Error loading wallet %s. Duplicate -wallet filename specified.</source>
        <translation>Chyba pri načítaní peňaženky %s. Zadaný duplicitný názov súboru -wallet.</translation>
    </message>
    <message>
        <source>Starting network threads...</source>
        <translation>Spúšťajú sa sieťové vlákna...</translation>
    </message>
    <message>
        <source>The wallet will avoid paying less than the minimum relay fee.</source>
        <translation>Peňaženka zabráni zaplateniu menšej sumy ako je minimálny poplatok.</translation>
    </message>
    <message>
        <source>This is the minimum transaction fee you pay on every transaction.</source>
        <translation>Toto je minimálny poplatok za transakciu pri každej transakcii.</translation>
    </message>
    <message>
        <source>This is the transaction fee you will pay if you send a transaction.</source>
        <translation>Toto je poplatok za transakciu pri odoslaní transakcie.</translation>
    </message>
    <message>
        <source>Transaction amounts must not be negative</source>
        <translation>Sumy transakcií nesmú byť záporné</translation>
    </message>
    <message>
        <source>Transaction has too long of a mempool chain</source>
        <translation>Transakcia má v transakčnom zásobníku príliš dlhý reťazec</translation>
    </message>
    <message>
        <source>Transaction must have at least one recipient</source>
        <translation>Transakcia musí mať aspoň jedného príjemcu</translation>
    </message>
    <message>
        <source>Unknown network specified in -onlynet: '%s'</source>
        <translation>Neznáma sieť upresnená v -onlynet: '%s'</translation>
    </message>
    <message>
        <source>Insufficient funds</source>
        <translation>Nedostatok prostriedkov</translation>
    </message>
    <message>
        <source>Cannot upgrade a non HD split wallet without upgrading to support pre split keypool. Please use -upgradewallet=169900 or -upgradewallet with no version specified.</source>
        <translation>Nie je možné vylepšiť peňaženku bez HD bez aktualizácie, ktorá podporuje delenie keypoolu. Použite prosím -upgradewallet=169900 alebo -upgradewallet bez špecifikovania verzie.</translation>
    </message>
    <message>
        <source>Fee estimation failed. Fallbackfee is disabled. Wait a few blocks or enable -fallbackfee.</source>
        <translation>Odhad poplatku sa nepodaril. Fallbackfee je zakázaný. Počkajte niekoľko blokov alebo povoľte -fallbackfee.</translation>
    </message>
    <message>
        <source>Warning: Private keys detected in wallet {%s} with disabled private keys</source>
        <translation>Upozornenie: Boli zistené súkromné kľúče v peňaženke {%s} so zakázanými súkromnými kľúčmi.</translation>
    </message>
    <message>
        <source>Cannot write to data directory '%s'; check permissions.</source>
        <translation>Nie je možné zapísať do adresára ' %s'. Skontrolujte povolenia.</translation>
    </message>
    <message>
        <source>Loading block index...</source>
        <translation>Načítavanie zoznamu blokov...</translation>
    </message>
    <message>
        <source>Loading wallet...</source>
        <translation>Načítavam peňaženku...</translation>
    </message>
    <message>
        <source>Cannot downgrade wallet</source>
        <translation>Nie je možné prejsť na nižšiu verziu peňaženky</translation>
    </message>
    <message>
        <source>Rescanning...</source>
        <translation>Nové prehľadávanie...</translation>
    </message>
    <message>
        <source>Done loading</source>
        <translation>Dokončené načítavanie</translation>
    </message>
</context>
</TS><|MERGE_RESOLUTION|>--- conflicted
+++ resolved
@@ -70,8 +70,8 @@
         <translation>Toto sú Vaše Particl adresy pre posielanie platieb. Vždy skontrolujte sumu a prijímaciu adresu pred poslaním mincí.</translation>
     </message>
     <message>
-        <source>These are your Bitcoin addresses for receiving payments. Use the 'Create new receiving address' button in the receive tab to create new addresses.</source>
-        <translation>Toto sú vaše Bitcoin adresy pre prijímanie platieb. Pre vytvorenie nových adries použite tlačidlo 'Vytvoriť novú prijímajúcu adresu' na karte Prijať.</translation>
+        <source>These are your Particl addresses for receiving payments. Use the 'Create new receiving address' button in the receive tab to create new addresses.</source>
+        <translation>Toto sú vaše Particl adresy pre prijímanie platieb. Pre vytvorenie nových adries použite tlačidlo 'Vytvoriť novú prijímajúcu adresu' na karte Prijať.</translation>
     </message>
     <message>
         <source>&amp;Copy Address</source>
@@ -188,8 +188,8 @@
         <translation>Zadajte starú a novú frázu pre túto peňaženku.</translation>
     </message>
     <message>
-        <source>Remember that encrypting your wallet cannot fully protect your bitcoins from being stolen by malware infecting your computer.</source>
-        <translation>Pamätajte, že zašifrovanie peňaženky neochráni úplne vaše bitcoiny pred ukradnutím škodlivými programami vo vašom počítači.</translation>
+        <source>Remember that encrypting your wallet cannot fully protect your particl from being stolen by malware infecting your computer.</source>
+        <translation>Pamätajte, že zašifrovanie peňaženky neochráni úplne vaše particly pred ukradnutím škodlivými programami vo vašom počítači.</translation>
     </message>
     <message>
         <source>Wallet to be encrypted</source>
@@ -434,13 +434,6 @@
         <translation>Zobraziť zoznam použitých prijímacích adries a ich popisov</translation>
     </message>
     <message>
-<<<<<<< HEAD
-        <source>Open a particl: URI or payment request</source>
-        <translation>Otvoriť particl URI alebo výzvu k platbe</translation>
-    </message>
-    <message>
-=======
->>>>>>> ff53433f
         <source>&amp;Command-line options</source>
         <translation>&amp;Možnosti príkazového riadku</translation>
     </message>
@@ -2428,15 +2421,7 @@
         <translation>Vybrať predtým použitú adresu</translation>
     </message>
     <message>
-<<<<<<< HEAD
-        <source>This is a normal payment.</source>
-        <translation>Toto je normálna platba.</translation>
-    </message>
-    <message>
         <source>The Particl address to send the payment to</source>
-=======
-        <source>The Bitcoin address to send the payment to</source>
->>>>>>> ff53433f
         <translation>Zvoľte adresu kam poslať platbu</translation>
     </message>
     <message>
