--- conflicted
+++ resolved
@@ -70,8 +70,8 @@
         <translation>Ovo su vaše Particl adrese za slanje novca. Uvijek provjerite iznos i adresu primatelja prije slanja novca.</translation>
     </message>
     <message>
-        <source>These are your Bitcoin addresses for receiving payments. It is recommended to use a new receiving address for each transaction.</source>
-        <translation>Ovo su vaše Bitcoin adrese za primanje novca. Preporučamo da koristite novu adresu za primanje za svaku transakciju.</translation>
+        <source>These are your Particl addresses for receiving payments. It is recommended to use a new receiving address for each transaction.</source>
+        <translation>Ovo su vaše Particl adrese za primanje novca. Preporučamo da koristite novu adresu za primanje za svaku transakciju.</translation>
     </message>
     <message>
         <source>&amp;Copy Address</source>
@@ -172,7 +172,7 @@
         <translation>Potvrdi šifriranje novčanika</translation>
     </message>
     <message>
-        <source>Warning: If you encrypt your wallet and lose your passphrase, you will &lt;b&gt;LOSE ALL OF YOUR BITCOINS&lt;/b&gt;!</source>
+        <source>Warning: If you encrypt your wallet and lose your passphrase, you will &lt;b&gt;LOSE ALL OF YOUR PARTICL&lt;/b&gt;!</source>
         <translation>Upozorenje: Ako šifrirate vaš novčanik i izgubite lozinku, &lt;b&gt;IZGUBIT ĆETE SVE SVOJE BITCOINE!&lt;/b&gt;</translation>
     </message>
     <message>
@@ -307,7 +307,7 @@
     </message>
     <message>
         <source>Send coins to a Particl address</source>
-        <translation>Slanje novca na bitcoin adresu</translation>
+        <translation>Slanje novca na particl adresu</translation>
     </message>
     <message>
         <source>Backup wallet to another location</source>
@@ -359,11 +359,11 @@
     </message>
     <message>
         <source>Sign messages with your Particl addresses to prove you own them</source>
-        <translation>Poruku potpišemo s bitcoin adresom, kako bi dokazali vlasništvo nad tom adresom</translation>
+        <translation>Poruku potpišemo s particl adresom, kako bi dokazali vlasništvo nad tom adresom</translation>
     </message>
     <message>
         <source>Verify messages to ensure they were signed with specified Particl addresses</source>
-        <translation>Provjeravanje poruke, kao dokaz, da je potpisana navedenom bitcoin adresom</translation>
+        <translation>Provjeravanje poruke, kao dokaz, da je potpisana navedenom particl adresom</translation>
     </message>
     <message>
         <source>&amp;File</source>
@@ -382,8 +382,8 @@
         <translation>Traka kartica</translation>
     </message>
     <message>
-        <source>Request payments (generates QR codes and bitcoin: URIs)</source>
-        <translation>Zatraži uplatu (stvara QR kod i bitcoin: URI adresu)</translation>
+        <source>Request payments (generates QR codes and particl: URIs)</source>
+        <translation>Zatraži uplatu (stvara QR kod i particl: URI adresu)</translation>
     </message>
     <message>
         <source>Show the list of used sending addresses and labels</source>
@@ -394,8 +394,8 @@
         <translation>Prikaži popis korištenih adresa i oznaka za primanje novca</translation>
     </message>
     <message>
-        <source>Open a bitcoin: URI or payment request</source>
-        <translation>Otvori bitcoin: URI adresu ili zahtjev za uplatu</translation>
+        <source>Open a particl: URI or payment request</source>
+        <translation>Otvori particl: URI adresu ili zahtjev za uplatu</translation>
     </message>
     <message>
         <source>&amp;Command-line options</source>
@@ -595,7 +595,7 @@
     </message>
     <message>
         <source>The label associated with this address list entry</source>
-        <translation>Oznaka bitcoin adrese</translation>
+        <translation>Oznaka particl adrese</translation>
     </message>
     <message>
         <source>The address associated with this address list entry. This can only be modified for sending addresses.</source>
@@ -618,8 +618,8 @@
         <translation>Uredi adresu za slanje</translation>
     </message>
     <message>
-        <source>The entered address "%1" is not a valid Bitcoin address.</source>
-        <translation>Upisana adresa "%1" nije valjana bitcoin adresa.</translation>
+        <source>The entered address "%1" is not a valid Particl address.</source>
+        <translation>Upisana adresa "%1" nije valjana particl adresa.</translation>
     </message>
     <message>
         <source>Could not unlock wallet.</source>
@@ -667,8 +667,8 @@
         <translation>Dobrodošli</translation>
     </message>
     <message>
-        <source>Bitcoin</source>
-        <translation>Bitcoin</translation>
+        <source>Particl</source>
+        <translation>Particl</translation>
     </message>
     <message>
         <source>Error</source>
@@ -809,7 +809,7 @@
     </message>
     <message>
         <source>Choose the default subdivision unit to show in the interface and when sending coins.</source>
-        <translation>Izaberite željeni najmanji dio bitcoina koji će biti prikazan u sučelju i koji će se koristiti za plaćanje.</translation>
+        <translation>Izaberite željeni najmanji dio particla koji će biti prikazan u sučelju i koji će se koristiti za plaćanje.</translation>
     </message>
     <message>
         <source>&amp;OK</source>
@@ -1630,33 +1630,8 @@
 <context>
     <name>bitcoin-core</name>
     <message>
-<<<<<<< HEAD
-        <source>Options:</source>
-        <translation>Postavke:</translation>
-    </message>
-    <message>
-        <source>Specify data directory</source>
-        <translation>Odaberi direktorij za datoteke</translation>
-    </message>
-    <message>
-        <source>Specify your own public address</source>
-        <translation>Odaberi vlastitu javnu adresu</translation>
-    </message>
-    <message>
-        <source>Accept command line and JSON-RPC commands</source>
-        <translation>Prihvati komande iz tekst moda i JSON-RPC</translation>
-    </message>
-    <message>
-        <source>Run in the background as a daemon and accept commands</source>
-        <translation>Izvršavaj u pozadini kao uslužnik i prihvaćaj komande</translation>
-    </message>
-    <message>
         <source>Particl Core</source>
         <translation>Particl Core</translation>
-=======
-        <source>Bitcoin Core</source>
-        <translation>Bitcoin Core</translation>
->>>>>>> e5776690
     </message>
     <message>
         <source>Error: Disk space is low!</source>
