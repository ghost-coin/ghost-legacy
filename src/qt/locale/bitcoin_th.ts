<TS language="th" version="2.1">
<context>
    <name>AddressBookPage</name>
    <message>
        <source>Right-click to edit address or label</source>
        <translation>คลิกขวาเพื่อแก้ไขที่อยู่หรือชื่อ</translation>
    </message>
    <message>
        <source>Create a new address</source>
        <translation>สร้างที่อยู่ใหม่</translation>
    </message>
    <message>
        <source>&amp;New</source>
        <translation>ใหม่</translation>
    </message>
    <message>
        <source>Copy the currently selected address to the system clipboard</source>
        <translation>คัดลอกที่อยู่ที่เลือกอยู่ไปยังคลิบบอร์ดของระบบ</translation>
    </message>
    <message>
        <source>&amp;Copy</source>
        <translation>คัดลอก</translation>
    </message>
    <message>
        <source>C&amp;lose</source>
        <translation>ปิด</translation>
    </message>
    <message>
        <source>Delete the currently selected address from the list</source>
        <translation>ลบที่อยู่ที่เลือกไว้ออกจากรายการ</translation>
    </message>
    <message>
        <source>Enter address or label to search</source>
        <translation>ป้อนที่อยู่หรือฉลากเพื่อค้นหา</translation>
    </message>
    <message>
        <source>Export the data in the current tab to a file</source>
        <translation>ส่งออกข้อมูลที่อยู่ในแถบนี้ไปในไฟล์</translation>
    </message>
    <message>
        <source>&amp;Export</source>
        <translation>ส่งออก</translation>
    </message>
    <message>
        <source>&amp;Delete</source>
        <translation>ลบ</translation>
    </message>
    <message>
        <source>Choose the address to send coins to</source>
        <translation>เลือกที่อยู่ที่จะส่งเหรียญ</translation>
    </message>
    <message>
        <source>Choose the address to receive coins with</source>
        <translation>เลือกที่อยู่ที่จะรับเหรียญ</translation>
    </message>
    <message>
        <source>C&amp;hoose</source>
        <translation>เลือก</translation>
    </message>
    <message>
        <source>Sending addresses</source>
        <translation>ที่อยู่ในการส่ง</translation>
    </message>
    <message>
        <source>Receiving addresses</source>
        <translation>ที่อยู่ในการรับ</translation>
    </message>
    <message>
        <source>These are your Particl addresses for sending payments. Always check the amount and the receiving address before sending coins.</source>
        <translation>ที่อยู่ Particl ของคุณสำหรับการส่งการชำระเงิน โปรดตรวจสอบจำนวนเงินและที่อยู่รับก่อนที่จะส่งเหรียญ</translation>
    </message>
    <message>
<<<<<<< HEAD
        <source>These are your Particl addresses for receiving payments. Use the 'Create new receiving address' button in the receive tab to create new addresses.</source>
        <translation>นี่คือที่อยู่สำหรับการรับ Particl ของคุณ กดปุ่ม ‘สร้างที่อยู่การรับใหม่’ ในแถบการรับ เพื่อสร้างที่อยู่การรับใหม่</translation>
    </message>
    <message>
=======
>>>>>>> 5174b534
        <source>&amp;Copy Address</source>
        <translation>คัดลอกที่อยู่</translation>
    </message>
    <message>
        <source>Copy &amp;Label</source>
        <translation>คัดลอกชื่อ</translation>
    </message>
    <message>
        <source>&amp;Edit</source>
        <translation>แก้ไข</translation>
    </message>
    <message>
        <source>Export Address List</source>
        <translation>ส่งออกรายการที่อยู่</translation>
    </message>
    <message>
        <source>Comma separated file (*.csv)</source>
        <translation>ไฟล์ที่คั่นด้วยจุลภาค (* .csv)</translation>
    </message>
    <message>
        <source>Exporting Failed</source>
        <translation>การส่งออกล้มเหลว</translation>
    </message>
    <message>
        <source>There was an error trying to save the address list to %1. Please try again.</source>
        <translation>เกิดข้อผิดพลาดขณะพยายามบันทึกรายการที่อยู่ไปยัง %1 กรุณาลองอีกครั้ง.</translation>
    </message>
</context>
<context>
    <name>AddressTableModel</name>
    <message>
        <source>Label</source>
        <translation>ฉลาก, ป้าย,</translation>
    </message>
    <message>
        <source>Address</source>
        <translation>ที่อยู่</translation>
    </message>
    <message>
        <source>(no label)</source>
        <translation>(ไม่มีฉลาก)</translation>
    </message>
</context>
<context>
    <name>AskPassphraseDialog</name>
    <message>
        <source>Passphrase Dialog</source>
        <translation>กล่องโต้ตอบวลีรหัสผ่าน</translation>
    </message>
    <message>
        <source>Enter passphrase</source>
        <translation>ป้อนวลีรหัสผ่าน</translation>
    </message>
    <message>
        <source>New passphrase</source>
        <translation>วลีรหัสผ่านใหม่</translation>
    </message>
    <message>
        <source>Repeat new passphrase</source>
        <translation>ทำซ้ำข้อความรหัสใหม่</translation>
    </message>
    <message>
        <source>Show passphrase</source>
        <translation>ดูวลี</translation>
    </message>
    <message>
        <source>Encrypt wallet</source>
        <translation>กระเป๋าสตางค์ เข้ารหัส</translation>
    </message>
    <message>
        <source>This operation needs your wallet passphrase to unlock the wallet.</source>
        <translation>การดำเนินการนี้ต้องการกระเป๋าสตางค์กระเป๋าสตางค์ของคุณเพื่อปลดล็อกกระเป๋าสตางค์</translation>
    </message>
    <message>
        <source>Unlock wallet</source>
        <translation>ปลดล็อค กระเป๋าสตางค์ </translation>
    </message>
    <message>
        <source>This operation needs your wallet passphrase to decrypt the wallet.</source>
        <translation>การดำเนินการนี้ ต้องการ รหัสผ่าน กระเป๋าสตางค์ ของคุณ เพื่อ ถอดรหัส กระเป๋าสตางค์</translation>
    </message>
    <message>
        <source>Decrypt wallet</source>
        <translation>ถอดรหัส กระเป๋าสตางค์</translation>
    </message>
    <message>
        <source>Change passphrase</source>
        <translation>เปลี่ยน ข้อความรหัสผ่าน</translation>
    </message>
    <message>
        <source>Confirm wallet encryption</source>
        <translation>ยืนยันการเข้ารหัสกระเป๋าเงิน</translation>
    </message>
    <message>
        <source>Are you sure you wish to encrypt your wallet?</source>
        <translation>คุณแน่ใจหรือว่าต้องการเข้ารหัสกระเป๋าเงินของคุณ?</translation>
    </message>
    </context>
<context>
    <name>BanTableModel</name>
    <message>
        <source>IP/Netmask</source>
        <translation>IP/Netmask (ตัวกรอง IP)</translation>
    </message>
    <message>
        <source>Banned Until</source>
        <translation>ห้าม จนถึง</translation>
    </message>
</context>
<context>
    <name>BitcoinGUI</name>
    <message>
        <source>Sign &amp;message...</source>
        <translation>เซ็นต์ชื่อด้วย &amp;ข้อความ...</translation>
    </message>
    <message>
        <source>Synchronizing with network...</source>
        <translation>กำลังทำข้อมูลให้ตรงกันกับเครือข่าย ...</translation>
    </message>
    <message>
        <source>&amp;Overview</source>
        <translation>&amp;ภาพรวม</translation>
    </message>
    <message>
        <source>Show general overview of wallet</source>
        <translation>แสดงภาพรวมทั่วไปของกระเป๋าเงิน</translation>
    </message>
    <message>
        <source>&amp;Transactions</source>
        <translation>&amp;การทำรายการ</translation>
    </message>
    <message>
        <source>Browse transaction history</source>
        <translation>เรียกดูประวัติการทำธุรกรรม</translation>
    </message>
    <message>
        <source>E&amp;xit</source>
        <translation>&amp;ออก</translation>
    </message>
    <message>
        <source>Quit application</source>
        <translation>ออกจากโปรแกรม</translation>
    </message>
    <message>
        <source>&amp;About %1</source>
        <translation>&amp;เกี่ยวกับ %1</translation>
    </message>
    <message>
        <source>Show information about %1</source>
        <translation>แสดงข้อมูล เกี่ยวกับ %1</translation>
    </message>
    <message>
        <source>About &amp;Qt</source>
        <translation>เกี่ยวกับ &amp;Qt</translation>
    </message>
    <message>
        <source>Show information about Qt</source>
        <translation>แสดงข้อมูล เกี่ยวกับ Qt</translation>
    </message>
    <message>
        <source>&amp;Options...</source>
        <translation>&amp;ตัวเลือก...</translation>
    </message>
    <message>
        <source>Modify configuration options for %1</source>
        <translation>ปรับปรุง ข้อมูลการตั้งค่าตัวเลือก สำหรับ %1</translation>
    </message>
    <message>
        <source>&amp;Encrypt Wallet...</source>
        <translation>&amp;กระเป๋าเงินเข้ารหัส</translation>
    </message>
    <message>
        <source>&amp;Backup Wallet...</source>
        <translation>&amp;สำรองกระเป๋าเงิน...</translation>
    </message>
    <message>
        <source>&amp;Change Passphrase...</source>
        <translation>&amp;เปลี่ยนรหัสผ่าน...</translation>
    </message>
    <message>
        <source>Open &amp;URI...</source>
        <translation>เปิด &amp;URI</translation>
    </message>
    <message>
        <source>Create Wallet...</source>
        <translation>สร้าง Wallet</translation>
    </message>
    <message>
        <source>Reindexing blocks on disk...</source>
        <translation>กำลังทำดัชนี ที่เก็บบล็อก ใหม่ ในดิสก์...</translation>
    </message>
    <message>
        <source>Send coins to a Particl address</source>
        <translation>ส่ง coins ไปยัง ที่เก็บ Particl</translation>
    </message>
    <message>
        <source>Backup wallet to another location</source>
        <translation>สำรอง กระเป๋าเงินไปยัง ที่เก็บอื่น</translation>
    </message>
    <message>
        <source>Change the passphrase used for wallet encryption</source>
        <translation>เปลี่ยนรหัสผ่านที่ใช้สำหรับการเข้ารหัสกระเป๋าเงิน</translation>
    </message>
    <message>
        <source>&amp;Verify message...</source>
        <translation>&amp;ยืนยันข้อความ...</translation>
    </message>
    <message>
        <source>&amp;Send</source>
        <translation>&amp;ส่ง</translation>
    </message>
    <message>
        <source>&amp;Receive</source>
        <translation>&amp;รับ</translation>
    </message>
    <message>
        <source>&amp;Show / Hide</source>
        <translation>&amp;แสดง / ซ่อน</translation>
    </message>
    <message>
        <source>Show or hide the main Window</source>
        <translation>แสดง หรือ ซ่อน หน้าหลัก</translation>
    </message>
    <message>
        <source>Encrypt the private keys that belong to your wallet</source>
        <translation>เข้ารหัส private keys/ รหัสส่วนตัว สำหรับกระเป๋าเงินของท่าน</translation>
    </message>
    <message>
        <source>Sign messages with your Particl addresses to prove you own them</source>
        <translation>เซ็นชื่อด้วยข้อความ ที่เก็บ Particl เพื่อแสดงว่าท่านเป็นเจ้าของ particl นี้จริง</translation>
    </message>
    <message>
        <source>Verify messages to ensure they were signed with specified Particl addresses</source>
        <translation>ตรวจสอบ ข้อความ เพื่อให้แน่ใจว่า การเซ็นต์ชื่อ ด้วยที่เก็บ Particl แล้ว</translation>
    </message>
    <message>
        <source>&amp;File</source>
        <translation>&amp;ไฟล์</translation>
    </message>
    <message>
        <source>&amp;Settings</source>
        <translation>&amp;การตั้งค่า</translation>
    </message>
    <message>
        <source>&amp;Help</source>
        <translation>&amp;ช่วยเหลือ</translation>
    </message>
    <message>
        <source>Tabs toolbar</source>
        <translation>แถบเครื่องมือ</translation>
    </message>
    <message>
        <source>Request payments (generates QR codes and particl: URIs)</source>
        <translation>เรียกเก็บ การชำระเงิน (สร้าง QR codes และ particl: URIs)</translation>
    </message>
    <message>
        <source>Show the list of used sending addresses and labels</source>
        <translation>แสดงรายการ ที่เก็บเงินที่จะส่ง particl ออก และป้ายชื่อ ที่ใช้ไปแล้ว</translation>
    </message>
    <message>
        <source>Show the list of used receiving addresses and labels</source>
        <translation>แสดงรายการ ที่เก็บเงินที่จะรับ particl เข้า และป้ายชื่อ ที่ใช้ไปแล้ว</translation>
    </message>
    <message>
        <source>&amp;Command-line options</source>
        <translation>&amp;ตัวเลือก Command-line</translation>
    </message>
    <message numerus="yes">
        <source>%n active connection(s) to Particl network</source>
        <translation><numerusform>%n ช่องการเชื่อมต่อที่ใช้งานได้ เพื่อเชื่อมกับเครือข่าย Particl</numerusform></translation>
    </message>
    <message>
        <source>Indexing blocks on disk...</source>
        <translation>การกำลังสร้างดัชนีของบล็อก ในดิสก์...</translation>
    </message>
    <message>
        <source>Processing blocks on disk...</source>
        <translation>กำลังดำเนินการกับบล็อกในดิสก์...</translation>
    </message>
    <message numerus="yes">
        <source>Processed %n block(s) of transaction history.</source>
        <translation><numerusform>%n บล็อกในประวัติรายการ ได้รับการดำเนินการเรียบร้อยแล้ว</numerusform></translation>
    </message>
    <message>
        <source>%1 behind</source>
        <translation>%1 ตามหลัง</translation>
    </message>
    <message>
        <source>Last received block was generated %1 ago.</source>
        <translation>บล็อกสุดท้ายที่ได้รับ สร้างขึ้นเมื่อ %1 มาแล้ว</translation>
    </message>
    <message>
        <source>Transactions after this will not yet be visible.</source>
        <translation>รายการหลังจากนี้ จะไม่แสดงให้เห็น</translation>
    </message>
    <message>
        <source>Error</source>
        <translation>ข้อผิดพลาด</translation>
    </message>
    <message>
        <source>Warning</source>
        <translation>คำเตือน</translation>
    </message>
    <message>
        <source>Information</source>
        <translation>ข้อมูล</translation>
    </message>
    <message>
        <source>Up to date</source>
        <translation>ทันสมัย</translation>
    </message>
    <message>
        <source>Show the %1 help message to get a list with possible Particl command-line options</source>
        <translation>แสดง %1 ข้อความช่วยเหลือ เพื่อแสดงรายการ ตัวเลือกที่เป็นไปได้สำหรับ Particl command-line</translation>
    </message>
    <message>
        <source>&amp;Window</source>
        <translation>&amp;วันโดว์</translation>
    </message>
    <message>
        <source>%1 client</source>
        <translation>%1 ลูกค้า</translation>
    </message>
    <message>
        <source>Catching up...</source>
        <translation>กำลังตามให้ทัน...</translation>
    </message>
    <message>
        <source>Date: %1
</source>
        <translation>วันที่: %1
</translation>
    </message>
    <message>
        <source>Amount: %1
</source>
        <translation>จำนวน: %1
</translation>
    </message>
    <message>
        <source>Type: %1
</source>
        <translation>ชนิด: %1
</translation>
    </message>
    <message>
        <source>Label: %1
</source>
        <translation>ป้ายชื่อ: %1
</translation>
    </message>
    <message>
        <source>Address: %1
</source>
        <translation>ที่อยู่: %1
</translation>
    </message>
    <message>
        <source>Sent transaction</source>
        <translation>รายการที่ส่ง</translation>
    </message>
    <message>
        <source>Incoming transaction</source>
        <translation>การทำรายการขาเข้า</translation>
    </message>
    <message>
        <source>Wallet is &lt;b&gt;encrypted&lt;/b&gt; and currently &lt;b&gt;unlocked&lt;/b&gt;</source>
        <translation>ระเป๋าเงินถูก &lt;b&gt;เข้ารหัส&lt;/b&gt; และในขณะนี้ &lt;b&gt;ปลดล็อคแล้ว&lt;/b&gt;</translation>
    </message>
    <message>
        <source>Wallet is &lt;b&gt;encrypted&lt;/b&gt; and currently &lt;b&gt;locked&lt;/b&gt;</source>
        <translation>กระเป๋าเงินถูก &lt;b&gt;เข้ารหัส&lt;/b&gt; และในปัจจุบัน &lt;b&gt;ล็อค &lt;/b&gt;</translation>
    </message>
<<<<<<< HEAD
    <message>
        <source>A fatal error occurred. Particl can no longer continue safely and will quit.</source>
        <translation>เกิดข้อผิดพลาดร้ายแรง Particl ไม่สามารถดำเนินการต่อได้อย่างปลอดภัยอีกต่อไปและจะยกเลิก</translation>
    </message>
</context>
=======
    </context>
>>>>>>> 5174b534
<context>
    <name>CoinControlDialog</name>
    <message>
        <source>Coin Selection</source>
        <translation>การเลือก Coin</translation>
    </message>
    <message>
        <source>Quantity:</source>
        <translation>จำนวน:</translation>
    </message>
    <message>
        <source>Bytes:</source>
        <translation>ไบต์:</translation>
    </message>
    <message>
        <source>Amount:</source>
        <translation>จำนวน:</translation>
    </message>
    <message>
        <source>Fee:</source>
        <translation>ค่าธรรมเนียม:</translation>
    </message>
    <message>
        <source>Dust:</source>
        <translation>เศษ:</translation>
    </message>
    <message>
        <source>After Fee:</source>
        <translation>ส่วนที่เหลือจากค่าธรรมเนียม:</translation>
    </message>
    <message>
        <source>Change:</source>
        <translation>เงินทอน:</translation>
    </message>
    <message>
        <source>(un)select all</source>
        <translation>(ไม่)เลือกทั้งหมด</translation>
    </message>
    <message>
        <source>Tree mode</source>
        <translation>โหมดแบบต้นไม้</translation>
    </message>
    <message>
        <source>List mode</source>
        <translation>โหมดแบบรายการ</translation>
    </message>
    <message>
        <source>Amount</source>
        <translation>จำนวน</translation>
    </message>
    <message>
        <source>Received with label</source>
        <translation>รับโดยป้ายชื่อ (label)</translation>
    </message>
    <message>
        <source>Received with address</source>
        <translation>รับโดยที่เก็บ</translation>
    </message>
    <message>
        <source>Date</source>
        <translation>วันที่</translation>
    </message>
    <message>
        <source>Confirmations</source>
        <translation>การยืนยัน</translation>
    </message>
    <message>
        <source>Confirmed</source>
        <translation>ยืนยันแล้ว</translation>
    </message>
    <message>
        <source>Copy address</source>
        <translation>คัดลอกที่อยู่</translation>
    </message>
    <message>
        <source>Copy label</source>
        <translation>คัดลอกป้ายกำกับ</translation>
    </message>
    <message>
        <source>Copy amount</source>
        <translation>คัดลอกจำนวนเงิน</translation>
    </message>
    <message>
        <source>Copy transaction ID</source>
        <translation>คัดลอก ID ธุรกรรม</translation>
    </message>
    <message>
        <source>(no label)</source>
        <translation>(ไม่มีฉลาก)</translation>
    </message>
    </context>
<context>
    <name>CreateWalletActivity</name>
    </context>
<context>
    <name>CreateWalletDialog</name>
    <message>
        <source>Encrypt Wallet</source>
        <translation>เข้ารหัสกระเป๋าเงิน</translation>
    </message>
    <message>
        <source>Make Blank Wallet</source>
        <translation>ทำกระเป๋าเงินเปล่า</translation>
    </message>
    <message>
        <source>Create</source>
        <translation>สร้าง</translation>
    </message>
</context>
<context>
    <name>EditAddressDialog</name>
    <message>
        <source>Edit Address</source>
        <translation>แก้ไขที่อยู่</translation>
    </message>
    <message>
        <source>&amp;Label</source>
        <translation>&amp;ป้ายชื่อ</translation>
    </message>
    <message>
        <source>The label associated with this address list entry</source>
        <translation>รายการแสดง ป้ายชื่อที่เกี่ยวข้องกับที่เก็บนี้</translation>
    </message>
    <message>
        <source>The address associated with this address list entry. This can only be modified for sending addresses.</source>
        <translation>ที่เก็บที่เกี่ยวข้องกับ ที่เก็บที่แสดงรายการนี้ การปรับปรุงนี้ทำได้สำหรับ ที่เก็บเงินที่จะใช่ส่งเงิน เท่านั้น</translation>
    </message>
    <message>
        <source>&amp;Address</source>
        <translation>&amp;ที่เก็บ</translation>
    </message>
    </context>
<context>
    <name>FreespaceChecker</name>
    <message>
        <source>A new data directory will be created.</source>
        <translation>ไดเร็กทอรี่ใหม่ที่ใช้เก็บข้อมูลจะถูกสร้างขึ้นมา</translation>
    </message>
    <message>
        <source>name</source>
        <translation>ชื่อ</translation>
    </message>
    <message>
        <source>Directory already exists. Add %1 if you intend to create a new directory here.</source>
        <translation>ไดเร็กทอรี่มีอยู่แล้ว ใส่เพิ่ม %1 หากท่านต้องการสร้างไดเร็กทอรี่ใหม่ที่นี่</translation>
    </message>
    <message>
        <source>Path already exists, and is not a directory.</source>
        <translation>พาธ มีอยู่แล้ว พาธนี่ไม่ใช่ไดเร็กทอรี่</translation>
    </message>
    <message>
        <source>Cannot create data directory here.</source>
        <translation>ไม่สามารถสร้างไดเร็กทอรี่ข้อมูลที่นี่</translation>
    </message>
</context>
<context>
    <name>HelpMessageDialog</name>
    <message>
        <source>version</source>
        <translation>เวอร์ชั่น</translation>
    </message>
    <message>
        <source>About %1</source>
        <translation>เกี่ยวกับ %1</translation>
    </message>
    <message>
        <source>Command-line options</source>
        <translation>ตัวเลือก Command-line</translation>
    </message>
</context>
<context>
    <name>Intro</name>
    <message>
        <source>Welcome</source>
        <translation>ยินดีต้อนรับ</translation>
    </message>
    <message>
        <source>Welcome to %1.</source>
        <translation>ยินดีต้องรับสู่ %1</translation>
    </message>
    <message>
        <source>As this is the first time the program is launched, you can choose where %1 will store its data.</source>
        <translation>นี่เป็นการรันโปรแกรมครั้งแรก ท่านสามารถเลือก ว่าจะเก็บข้อมูลไว้ที่ %1</translation>
    </message>
    <message>
        <source>Use the default data directory</source>
        <translation>ใช้ไดเร็กทอรี่ข้อมูล ที่เป็นค่าเริ่มต้น</translation>
    </message>
    <message>
        <source>Use a custom data directory:</source>
        <translation>ใช้ไดเร็กทอรี่ข้อมูลที่ตั้งค่าเอง:</translation>
    </message>
    <message>
        <source>Particl</source>
        <translation>Particl</translation>
    </message>
    <message>
        <source>Approximately %1 GB of data will be stored in this directory.</source>
        <translation>ประมาณ %1 GB ของข้อมูลจะเก็บในไดเร็กทอรี่</translation>
    </message>
    <message>
        <source>The wallet will also be stored in this directory.</source>
        <translation>The wallet เก็บใว้ในไดเร็กทอรี่</translation>
    </message>
    <message>
        <source>Error: Specified data directory "%1" cannot be created.</source>
        <translation>ข้อผิดพลาด: ไดเร็กทอรี่ข้อมูลที่ต้องการ "%1" ไม่สามารถสร้างได้</translation>
    </message>
    <message>
        <source>Error</source>
        <translation>ข้อผิดพลาด</translation>
    </message>
    <message numerus="yes">
        <source>%n GB of free space available</source>
        <translation><numerusform>%n GB พื้นที่ว่างบนดิสก์ที่ใช้ได้</numerusform></translation>
    </message>
    <message numerus="yes">
        <source>(of %n GB needed)</source>
        <translation><numerusform>(ต้องการพื้นที่ %n GB)</numerusform></translation>
    </message>
    </context>
<context>
    <name>ModalOverlay</name>
    <message>
        <source>Form</source>
        <translation>รูป</translation>
    </message>
    </context>
<context>
    <name>OpenURIDialog</name>
    <message>
        <source>URI:</source>
        <translation>URI:</translation>
    </message>
</context>
<context>
    <name>OpenWalletActivity</name>
    </context>
<context>
    <name>OptionsDialog</name>
    <message>
        <source>Options</source>
        <translation>ตัวเลือก</translation>
    </message>
    <message>
        <source>&amp;Main</source>
        <translation>&amp;หลัก</translation>
    </message>
    <message>
        <source>Automatically start %1 after logging in to the system.</source>
        <translation>เริ่มต้นอัตโนมัติ %1 หลังจาก ล็อกอิน เข้าสู่ระบบแล้ว</translation>
    </message>
    <message>
        <source>&amp;Start %1 on system login</source>
        <translation>&amp;เริ่ม %1 ในการล็อกอินระบบ</translation>
    </message>
    <message>
        <source>Size of &amp;database cache</source>
        <translation>ขนาดของ &amp;database cache</translation>
    </message>
    <message>
        <source>Number of script &amp;verification threads</source>
        <translation>จำนวนของสคริปท์ &amp;verification threads</translation>
    </message>
    <message>
        <source>IP address of the proxy (e.g. IPv4: 127.0.0.1 / IPv6: ::1)</source>
        <translation>IP แอดเดส ของ proxy (เช่น IPv4: 127.0.0.1 / IPv6: ::1)</translation>
    </message>
    <message>
        <source>Minimize instead of exit the application when the window is closed. When this option is enabled, the application will be closed only after selecting Exit in the menu.</source>
        <translation>มินิไมซ์แอพ แทนการออกจากแอพพลิเคชั่น เมื่อวินโดว์ได้รับการปิด เมื่อเลือกตัวเลือกนี้ แอพพลิเคชั่น จะถูกปิด ก็ต่อเมื่อ มีการเลือกเมนู Exit/ออกจากระบบ เท่านั้น</translation>
    </message>
    <message>
        <source>Third party URLs (e.g. a block explorer) that appear in the transactions tab as context menu items. %s in the URL is replaced by transaction hash. Multiple URLs are separated by vertical bar |.</source>
        <translation>URL แบบอื่น (ยกตัวอย่าง เอ็กพลอเลอร์บล็อก) ที่อยู่ใน เมนูรายการ ลำดับ %s ใน URL จะถูกเปลี่ยนด้วย รายการแฮช URL ที่เป็นแบบหลายๆอัน จะถูกแยก โดย เครื่องหมายเส้นบาร์ตั้ง |</translation>
    </message>
    <message>
        <source>Reset all client options to default.</source>
        <translation>รีเซต ไคลเอ็นออพชั่น กลับไปเป็นค่าเริ่มต้น</translation>
    </message>
    <message>
        <source>&amp;Reset Options</source>
        <translation>&amp;รีเซต ออพชั่น</translation>
    </message>
    <message>
        <source>&amp;Network</source>
        <translation>&amp;เน็ตเวิร์ก</translation>
    </message>
    <message>
        <source>(0 = auto, &lt;0 = leave that many cores free)</source>
        <translation>(0 = อัตโนมัติ, &lt;0 = ปล่อย คอร์ อิสระ)</translation>
    </message>
    <message>
        <source>W&amp;allet</source>
        <translation>กระเ&amp;ป๋าเงิน</translation>
    </message>
    <message>
        <source>Expert</source>
        <translation>ผู้เชี่ยวชาญ</translation>
    </message>
    <message>
        <source>Enable coin &amp;control features</source>
        <translation>เปิดใช้ coin &amp; รูปแบบการควบคุม</translation>
    </message>
    <message>
        <source>If you disable the spending of unconfirmed change, the change from a transaction cannot be used until that transaction has at least one confirmation. This also affects how your balance is computed.</source>
        <translation>หากท่านไม่เปิดใช้ การใช้เงินทอนที่ยังไม่ยืนยัน เงินทอนจากการทำรายการจะไม่สามารถใช้ได้ จนกว่ารายการที่ทำการ จะได้รับการยืนยันหนึ่งครั้ง และจะกระทบการคำนวณยอดคงเหลือของท่านด้วย</translation>
    </message>
    <message>
        <source>&amp;Spend unconfirmed change</source>
        <translation>&amp;ใช้เงินทอนที่ยังไม่ยืนยัน</translation>
    </message>
    <message>
        <source>Automatically open the Particl client port on the router. This only works when your router supports UPnP and it is enabled.</source>
        <translation>เปิด Particl ไคล์เอ็นท์พอร์ต/client port บน router โดยอัตโนมัติ วิธีนี้ใช้ได้เมื่อ router สนับสนุน UPnP และสถานะเปิดใช้งาน</translation>
    </message>
    <message>
        <source>Map port using &amp;UPnP</source>
        <translation>จองพอร์ต โดยใช้ &amp;UPnP</translation>
    </message>
    <message>
        <source>Connect to the Particl network through a SOCKS5 proxy.</source>
        <translation>เชื่อมต่อกับ Particl เน็ตเวิร์ก ผ่านพร็อกซี่แบบ SOCKS5</translation>
    </message>
    <message>
        <source>&amp;Connect through SOCKS5 proxy (default proxy):</source>
        <translation>&amp;เชื่อมต่อผ่าน พร็อกซี่ SOCKS5 (พร็อกซี่เริ่มต้น):</translation>
    </message>
    <message>
        <source>Proxy &amp;IP:</source>
        <translation>พร็อกซี่ &amp;IP:</translation>
    </message>
    <message>
        <source>&amp;Port:</source>
        <translation>&amp;พอร์ต</translation>
    </message>
    <message>
        <source>Port of the proxy (e.g. 9050)</source>
        <translation>พอร์ตของพร็อกซี่ (ตัวอย่าง 9050)</translation>
    </message>
    <message>
        <source>Used for reaching peers via:</source>
        <translation>ใช้ในการเข้าถึงอีกฝ่ายหนึ่ง peer โดย:</translation>
    </message>
    <message>
        <source>IPv4</source>
        <translation>IPv4</translation>
    </message>
    <message>
        <source>IPv6</source>
        <translation>IPv6</translation>
    </message>
    <message>
        <source>Tor</source>
        <translation>Tor</translation>
    </message>
    <message>
<<<<<<< HEAD
        <source>Connect to the Particl network through a separate SOCKS5 proxy for Tor hidden services.</source>
        <translation>เชื่อมต่อกับ เครือข่าย Particl ผ่านทาง พร้อกซี่ SOCKS5 แยกต่างหาก สำหรับ Tor เซอร์วิส</translation>
    </message>
    <message>
=======
>>>>>>> 5174b534
        <source>&amp;Window</source>
        <translation>&amp;วันโดว์</translation>
    </message>
    <message>
        <source>Show only a tray icon after minimizing the window.</source>
        <translation>แสดงเทรย์ไอคอน หลังมืนิไมส์วินโดว์ เท่านั้น</translation>
    </message>
    <message>
        <source>Error</source>
        <translation>ข้อผิดพลาด</translation>
    </message>
    </context>
<context>
    <name>OverviewPage</name>
    <message>
        <source>Form</source>
        <translation>รูป</translation>
    </message>
    </context>
<context>
    <name>PSBTOperationsDialog</name>
    </context>
<context>
    <name>PaymentServer</name>
    </context>
<context>
    <name>PeerTableModel</name>
    </context>
<context>
    <name>QObject</name>
    <message>
        <source>Amount</source>
        <translation>จำนวน</translation>
    </message>
    <message>
        <source>%1 and %2</source>
        <translation>%1 และ %2</translation>
    </message>
    </context>
<context>
    <name>QRImageWidget</name>
    </context>
<context>
    <name>RPCConsole</name>
    </context>
<context>
    <name>ReceiveCoinsDialog</name>
    <message>
        <source>&amp;Label:</source>
        <translation>&amp;ชื่อ:</translation>
    </message>
    <message>
        <source>Copy label</source>
        <translation>คัดลอกป้ายกำกับ</translation>
    </message>
    <message>
        <source>Copy amount</source>
        <translation>คัดลอกจำนวนเงิน</translation>
    </message>
    </context>
<context>
    <name>ReceiveRequestDialog</name>
    <message>
        <source>Amount:</source>
        <translation>จำนวน:</translation>
    </message>
    </context>
<context>
    <name>RecentRequestsTableModel</name>
    <message>
        <source>Date</source>
        <translation>วันที่</translation>
    </message>
    <message>
        <source>Label</source>
        <translation>ฉลาก, ป้าย,</translation>
    </message>
    <message>
        <source>(no label)</source>
        <translation>(ไม่มีฉลาก)</translation>
    </message>
    </context>
<context>
    <name>SendCoinsDialog</name>
    <message>
        <source>Send Coins</source>
        <translation>ส่งเหรียญ</translation>
    </message>
    <message>
        <source>Quantity:</source>
        <translation>จำนวน:</translation>
    </message>
    <message>
        <source>Bytes:</source>
        <translation>ไบต์:</translation>
    </message>
    <message>
        <source>Amount:</source>
        <translation>จำนวน:</translation>
    </message>
    <message>
        <source>Fee:</source>
        <translation>ค่าธรรมเนียม:</translation>
    </message>
    <message>
        <source>After Fee:</source>
        <translation>ส่วนที่เหลือจากค่าธรรมเนียม:</translation>
    </message>
    <message>
        <source>Change:</source>
        <translation>เงินทอน:</translation>
    </message>
    <message>
        <source>Dust:</source>
        <translation>เศษ:</translation>
    </message>
    <message>
        <source>Copy amount</source>
        <translation>คัดลอกจำนวนเงิน</translation>
    </message>
    <message>
        <source>(no label)</source>
        <translation>(ไม่มีฉลาก)</translation>
    </message>
</context>
<context>
    <name>SendCoinsEntry</name>
    <message>
        <source>&amp;Label:</source>
        <translation>&amp;ชื่อ:</translation>
    </message>
    </context>
<context>
    <name>ShutdownWindow</name>
    </context>
<context>
    <name>SignVerifyMessageDialog</name>
    </context>
<context>
    <name>TrafficGraphWidget</name>
    </context>
<context>
    <name>TransactionDesc</name>
    <message>
        <source>Date</source>
        <translation>วันที่</translation>
    </message>
    <message>
        <source>Amount</source>
        <translation>จำนวน</translation>
    </message>
    </context>
<context>
    <name>TransactionDescDialog</name>
    </context>
<context>
    <name>TransactionTableModel</name>
    <message>
        <source>Date</source>
        <translation>วันที่</translation>
    </message>
    <message>
        <source>Label</source>
        <translation>ฉลาก, ป้าย,</translation>
    </message>
    <message>
        <source>(no label)</source>
        <translation>(ไม่มีฉลาก)</translation>
    </message>
    </context>
<context>
    <name>TransactionView</name>
    <message>
        <source>Copy address</source>
        <translation>คัดลอกที่อยู่</translation>
    </message>
    <message>
        <source>Copy label</source>
        <translation>คัดลอกป้ายกำกับ</translation>
    </message>
    <message>
        <source>Copy amount</source>
        <translation>คัดลอกจำนวนเงิน</translation>
    </message>
    <message>
        <source>Copy transaction ID</source>
        <translation>คัดลอก ID ธุรกรรม</translation>
    </message>
    <message>
        <source>Comma separated file (*.csv)</source>
        <translation>ไฟล์ที่คั่นด้วยจุลภาค (* .csv)</translation>
    </message>
    <message>
        <source>Confirmed</source>
        <translation>ยืนยันแล้ว</translation>
    </message>
    <message>
        <source>Date</source>
        <translation>วันที่</translation>
    </message>
    <message>
        <source>Label</source>
        <translation>ฉลาก, ป้าย,</translation>
    </message>
    <message>
        <source>Address</source>
        <translation>ที่อยู่</translation>
    </message>
    <message>
        <source>Exporting Failed</source>
        <translation>การส่งออกล้มเหลว</translation>
    </message>
    </context>
<context>
    <name>UnitDisplayStatusBarControl</name>
    </context>
<context>
    <name>WalletController</name>
    </context>
<context>
    <name>WalletFrame</name>
    </context>
<context>
    <name>WalletModel</name>
    <message>
        <source>Send Coins</source>
        <translation>ส่งเหรียญ</translation>
    </message>
    </context>
<context>
    <name>WalletView</name>
    <message>
        <source>&amp;Export</source>
        <translation>ส่งออก</translation>
    </message>
    <message>
        <source>Export the data in the current tab to a file</source>
        <translation>ส่งออกข้อมูลที่อยู่ในแถบนี้ไปในไฟล์</translation>
    </message>
    <message>
        <source>Error</source>
        <translation>ข้อผิดพลาด</translation>
    </message>
    </context>
<context>
    <name>bitcoin-core</name>
    </context>
</TS><|MERGE_RESOLUTION|>--- conflicted
+++ resolved
@@ -70,13 +70,6 @@
         <translation>ที่อยู่ Particl ของคุณสำหรับการส่งการชำระเงิน โปรดตรวจสอบจำนวนเงินและที่อยู่รับก่อนที่จะส่งเหรียญ</translation>
     </message>
     <message>
-<<<<<<< HEAD
-        <source>These are your Particl addresses for receiving payments. Use the 'Create new receiving address' button in the receive tab to create new addresses.</source>
-        <translation>นี่คือที่อยู่สำหรับการรับ Particl ของคุณ กดปุ่ม ‘สร้างที่อยู่การรับใหม่’ ในแถบการรับ เพื่อสร้างที่อยู่การรับใหม่</translation>
-    </message>
-    <message>
-=======
->>>>>>> 5174b534
         <source>&amp;Copy Address</source>
         <translation>คัดลอกที่อยู่</translation>
     </message>
@@ -450,15 +443,7 @@
         <source>Wallet is &lt;b&gt;encrypted&lt;/b&gt; and currently &lt;b&gt;locked&lt;/b&gt;</source>
         <translation>กระเป๋าเงินถูก &lt;b&gt;เข้ารหัส&lt;/b&gt; และในปัจจุบัน &lt;b&gt;ล็อค &lt;/b&gt;</translation>
     </message>
-<<<<<<< HEAD
-    <message>
-        <source>A fatal error occurred. Particl can no longer continue safely and will quit.</source>
-        <translation>เกิดข้อผิดพลาดร้ายแรง Particl ไม่สามารถดำเนินการต่อได้อย่างปลอดภัยอีกต่อไปและจะยกเลิก</translation>
-    </message>
-</context>
-=======
-    </context>
->>>>>>> 5174b534
+    </context>
 <context>
     <name>CoinControlDialog</name>
     <message>
@@ -816,13 +801,6 @@
         <translation>Tor</translation>
     </message>
     <message>
-<<<<<<< HEAD
-        <source>Connect to the Particl network through a separate SOCKS5 proxy for Tor hidden services.</source>
-        <translation>เชื่อมต่อกับ เครือข่าย Particl ผ่านทาง พร้อกซี่ SOCKS5 แยกต่างหาก สำหรับ Tor เซอร์วิส</translation>
-    </message>
-    <message>
-=======
->>>>>>> 5174b534
         <source>&amp;Window</source>
         <translation>&amp;วันโดว์</translation>
     </message>
