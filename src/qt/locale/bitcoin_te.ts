--- conflicted
+++ resolved
@@ -70,7 +70,7 @@
         <translation>ఇవి మీరు పంపే చెల్లింపుల బిట్‌కాయిన్ చిరునామాలు. నాణేలు పంపే ముందు ప్రతిసారి అందుకునే చిరునామా మరియు చెల్లింపు మొత్తం సరిచూసుకోండి.</translation>
     </message>
     <message>
-        <source>These are your Bitcoin addresses for receiving payments. Use the 'Create new receiving address' button in the receive tab to create new addresses.</source>
+        <source>These are your Particl addresses for receiving payments. Use the 'Create new receiving address' button in the receive tab to create new addresses.</source>
         <translation>చెల్లింపులు స్వీకరించడానికి ఇవి మీ బిట్‌కాయిన్ చిరునామాలు. క్రొత్త చిరునామాలను సృష్టించడానికి స్వీకరించు ట్యాబ్‌లోని 'క్రొత్త స్వీకరించే చిరునామాను సృష్టించండి' బటన్‌ను ఉపయోగించండి.</translation>
     </message>
     <message>
@@ -148,9 +148,6 @@
         <translation>వాలెట్ అన్లాక్</translation>
     </message>
     <message>
-<<<<<<< HEAD
-        <source>Warning: If you encrypt your wallet and lose your passphrase, you will &lt;b&gt;LOSE ALL OF YOUR PARTICL&lt;/b&gt;!</source>
-=======
         <source>Decrypt wallet</source>
         <translation>డీక్రిప్ట్ వాలెట్</translation>
     </message>
@@ -163,8 +160,7 @@
         <translation>వాలెట్ గుప్తీకరణను నిర్ధారించండి</translation>
     </message>
     <message>
-        <source>Warning: If you encrypt your wallet and lose your passphrase, you will &lt;b&gt;LOSE ALL OF YOUR BITCOINS&lt;/b&gt;!</source>
->>>>>>> e301a9fd
+        <source>Warning: If you encrypt your wallet and lose your passphrase, you will &lt;b&gt;LOSE ALL OF YOUR PARTICL&lt;/b&gt;!</source>
         <translation>హెచ్చరిక: మీ జోలెని సంకేతపరిచి మీ సంకేతపదము కోల్పోతే, &lt;b&gt;మీ బిట్‌కాయిన్లు అన్నీ కోల్పోతారు&lt;/b&gt;</translation>
     </message>
     <message>
@@ -184,7 +180,7 @@
         <translation>వాలెట్ కోసం పాత పాస్‌ఫ్రేజ్ మరియు కొత్త పాస్‌ఫ్రేజ్‌ని నమోదు చేయండి.</translation>
     </message>
     <message>
-        <source>Remember that encrypting your wallet cannot fully protect your bitcoins from being stolen by malware infecting your computer.</source>
+        <source>Remember that encrypting your wallet cannot fully protect your particl from being stolen by malware infecting your computer.</source>
         <translation>మీ వాలెట్‌ను గుప్తీకరించడం వల్ల మీ కంప్యూటర్‌కు హాని కలిగించే మాల్వేర్ దొంగిలించకుండా మీ బిట్‌కాయిన్‌లను పూర్తిగా రక్షించలేమని గుర్తుంచుకోండి.</translation>
     </message>
     <message>
