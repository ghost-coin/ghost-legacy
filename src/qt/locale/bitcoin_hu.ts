<TS language="hu" version="2.1">
<context>
    <name>AddressBookPage</name>
    <message>
        <source>Right-click to edit address or label</source>
        <translation>A cím vagy címke szerkeszteséhez kattintson a jobb gombbal</translation>
    </message>
    <message>
        <source>Create a new address</source>
        <translation>Új cím létrehozása</translation>
    </message>
    <message>
        <source>&amp;New</source>
        <translation>&amp;Új</translation>
    </message>
    <message>
        <source>Copy the currently selected address to the system clipboard</source>
        <translation>A kiválasztott cím másolása a vágólapra</translation>
    </message>
    <message>
        <source>&amp;Copy</source>
        <translation>&amp;Másolás</translation>
    </message>
    <message>
        <source>C&amp;lose</source>
        <translation>&amp;Bezárás</translation>
    </message>
    <message>
        <source>Delete the currently selected address from the list</source>
        <translation>Kiválasztott cím törlése a listából</translation>
    </message>
    <message>
        <source>Enter address or label to search</source>
        <translation>Írja be a keresendő címet vagy címkét</translation>
    </message>
    <message>
        <source>Export the data in the current tab to a file</source>
        <translation>Jelenlegi nézet exportálása fájlba</translation>
    </message>
    <message>
        <source>&amp;Export</source>
        <translation>&amp;Exportálás</translation>
    </message>
    <message>
        <source>&amp;Delete</source>
        <translation>&amp;Törlés</translation>
    </message>
    <message>
        <source>Choose the address to send coins to</source>
        <translation>Válassza ki a címet utaláshoz</translation>
    </message>
    <message>
        <source>Choose the address to receive coins with</source>
        <translation>Válassza ki a címet jóváíráshoz</translation>
    </message>
    <message>
        <source>C&amp;hoose</source>
        <translation>K&amp;iválaszt</translation>
    </message>
    <message>
        <source>Sending addresses</source>
        <translation>Küldési cím</translation>
    </message>
    <message>
        <source>Receiving addresses</source>
        <translation>Fogadási cím</translation>
    </message>
    <message>
        <source>These are your Bitcoin addresses for sending payments. Always check the amount and the receiving address before sending coins.</source>
        <translation>Ezek a Bitcoin címeid kifizetések küldéséhez. Mindíg ellenőrizd az összeget és a fogadó címet mielőtt coinokat küldenél.</translation>
    </message>
    <message>
        <source>These are your Bitcoin addresses for receiving payments. It is recommended to use a new receiving address for each transaction.</source>
        <translation>Ezek a Bitcoin címeid kifizetések fogadásához. Ajánlott új címet használni minden új fogadáshoz.</translation>
    </message>
    <message>
        <source>&amp;Copy Address</source>
        <translation>&amp;Cím másolása</translation>
    </message>
    <message>
        <source>Copy &amp;Label</source>
        <translation>Másolás és Címkézés</translation>
    </message>
    <message>
        <source>&amp;Edit</source>
        <translation>Szerkesztés</translation>
    </message>
    <message>
        <source>Export Address List</source>
        <translation>Címlista exportálása</translation>
    </message>
    <message>
        <source>Comma separated file (*.csv)</source>
        <translation>Vesszővel elválasztott adatokat tartalmazó fájl (*.csv)</translation>
    </message>
    <message>
        <source>Exporting Failed</source>
        <translation>Hiba az exportálás során</translation>
    </message>
    </context>
<context>
    <name>AddressTableModel</name>
    <message>
        <source>Label</source>
        <translation>Címke</translation>
    </message>
    <message>
        <source>Address</source>
        <translation>Cím</translation>
    </message>
    <message>
        <source>(no label)</source>
        <translation>(nincs címke)</translation>
    </message>
</context>
<context>
    <name>AskPassphraseDialog</name>
    <message>
        <source>Passphrase Dialog</source>
        <translation>Jelszó párbeszédablak</translation>
    </message>
    <message>
        <source>Enter passphrase</source>
        <translation>Add meg a jelszót</translation>
    </message>
    <message>
        <source>New passphrase</source>
        <translation>Új jelszó</translation>
    </message>
    <message>
        <source>Repeat new passphrase</source>
        <translation>Új jelszó újra</translation>
    </message>
    <message>
        <source>Show password</source>
        <translation>Jelszó megjelenítése</translation>
    </message>
    <message>
        <source>Enter the new passphrase to the wallet.&lt;br/&gt;Please use a passphrase of &lt;b&gt;ten or more random characters&lt;/b&gt;, or &lt;b&gt;eight or more words&lt;/b&gt;.</source>
        <translation>Gépelje be az új kulcsmondatot a pénztárcához.&lt;br/&gt;
Kérem a kulcsmondatban használjon &lt;b&gt; tíz vagy több véletlenszerű karaktert &lt;/b&gt;, vagy &lt;b&gt; nyolc vagy több szót &lt;/b&gt;.</translation>
    </message>
    <message>
        <source>Encrypt wallet</source>
        <translation>Tárca titkosítása</translation>
    </message>
    <message>
        <source>This operation needs your wallet passphrase to unlock the wallet.</source>
        <translation>Ehhez a művelethez szükség van a tárcához tartozó kulcsmondathoz, hogy kinyithassa azt.</translation>
    </message>
    <message>
        <source>Unlock wallet</source>
        <translation>Tárca kinyitása</translation>
    </message>
    <message>
        <source>This operation needs your wallet passphrase to decrypt the wallet.</source>
        <translation>Ehhez a művelethez szükség van a tárcához tartozó kulcsmondathoz, hogy a titkosítás megszűnjön.</translation>
    </message>
    <message>
        <source>Decrypt wallet</source>
        <translation>Tárca dekódolása</translation>
    </message>
    <message>
        <source>Change passphrase</source>
        <translation>Kulcsmondat megváltoztatása</translation>
    </message>
    <message>
        <source>Enter the old passphrase and new passphrase to the wallet.</source>
        <translation>Gépelje be a tárcához tartozó régi, és új kulcsmondatot</translation>
    </message>
    <message>
        <source>Confirm wallet encryption</source>
        <translation>Tárca titkosításának megerősítése</translation>
    </message>
    <message>
        <source>Warning: If you encrypt your wallet and lose your passphrase, you will &lt;b&gt;LOSE ALL OF YOUR BITCOINS&lt;/b&gt;!</source>
        <translation>Figyelem: Ha titkosítja a tárcáját és elveszíti a jelszavát, akkor &lt;b&gt;AZ ÖSSZES BITCOINJA ELVESZIK&lt;/b&gt;!</translation>
    </message>
    <message>
        <source>Are you sure you wish to encrypt your wallet?</source>
        <translation>Biztosan titkosítani akarja a tárcát?</translation>
    </message>
    <message>
        <source>Wallet encrypted</source>
        <translation>Tárca titkosítva</translation>
    </message>
    <message>
        <source>%1 will close now to finish the encryption process. Remember that encrypting your wallet cannot fully protect your bitcoins from being stolen by malware infecting your computer.</source>
        <translation>A %1 most bezár, hogy befejezze a titkosítást. Ne feledje, hogy a tárca titkosítása nem nyújt teljes védelmet azzal szemben, hogy kártékony programok megfertőzzék a számítógépét és ellopják a bitcoinjait.</translation>
    </message>
    <message>
        <source>IMPORTANT: Any previous backups you have made of your wallet file should be replaced with the newly generated, encrypted wallet file. For security reasons, previous backups of the unencrypted wallet file will become useless as soon as you start using the new, encrypted wallet.</source>
        <translation>FONTOS: A tárca-fájl minden korábbi biztonsági mentését cserélje le ezzel az újonnan generált, titkosított tárca-fájllal. Biztonsági okokból a tárca-fájl korábbi, titkosítás nélküli mentései használhatatlanná válnak, amint elkezdi használni az új, titkosított tárcát.</translation>
    </message>
    <message>
        <source>Wallet encryption failed</source>
        <translation>A tárca titkosítása sikertelen.</translation>
    </message>
    <message>
        <source>Wallet encryption failed due to an internal error. Your wallet was not encrypted.</source>
        <translation>Tárca titkosítása belső hiba miatt sikertelen. A tárcád nem lett titkosítva.</translation>
    </message>
    <message>
        <source>The supplied passphrases do not match.</source>
        <translation>A megadott jelszavak nem egyeznek.</translation>
    </message>
    <message>
        <source>Wallet unlock failed</source>
        <translation>Tárca megnyitása sikertelen</translation>
    </message>
    <message>
        <source>The passphrase entered for the wallet decryption was incorrect.</source>
        <translation>A tárca titkosításának feloldásához megadott jelszó helytelen.</translation>
    </message>
    <message>
        <source>Wallet decryption failed</source>
        <translation>Tárca titkosításának feloldása sikertelen</translation>
    </message>
    <message>
        <source>Wallet passphrase was successfully changed.</source>
        <translation>Tárca jelszava sikeresen megváltoztatva.</translation>
    </message>
    <message>
        <source>Warning: The Caps Lock key is on!</source>
        <translation>Vigyázat: a Caps Lock be van kapcsolva!</translation>
    </message>
</context>
<context>
    <name>BanTableModel</name>
    <message>
        <source>IP/Netmask</source>
        <translation>IP-cím/maszk</translation>
    </message>
    <message>
        <source>Banned Until</source>
        <translation>Kitiltás vége</translation>
    </message>
</context>
<context>
    <name>BitcoinGUI</name>
    <message>
        <source>Sign &amp;message...</source>
        <translation>Üzenet aláírása...</translation>
    </message>
    <message>
        <source>Synchronizing with network...</source>
        <translation>Szinkronizálás a hálózattal...</translation>
    </message>
    <message>
        <source>&amp;Overview</source>
        <translation>&amp;Áttekintés</translation>
    </message>
    <message>
        <source>Node</source>
        <translation>Csomópont</translation>
    </message>
    <message>
        <source>Show general overview of wallet</source>
        <translation>Tárca általános áttekintése</translation>
    </message>
    <message>
        <source>&amp;Transactions</source>
        <translation>&amp;Tranzakciók</translation>
    </message>
    <message>
        <source>Browse transaction history</source>
        <translation>Tranzakciós előzmények megtekintése</translation>
    </message>
    <message>
        <source>E&amp;xit</source>
        <translation>&amp;Kilépés</translation>
    </message>
    <message>
        <source>Quit application</source>
        <translation>Kilépés az alkalmazásból</translation>
    </message>
    <message>
        <source>&amp;About %1</source>
        <translation>&amp;A %1-ról</translation>
    </message>
    <message>
        <source>Show information about %1</source>
        <translation>%1 információ megjelenítése</translation>
    </message>
    <message>
        <source>About &amp;Qt</source>
        <translation>A &amp;Qt-ról</translation>
    </message>
    <message>
        <source>Show information about Qt</source>
        <translation>Információk a Qt-ról</translation>
    </message>
    <message>
        <source>&amp;Options...</source>
        <translation>&amp;Opciók...</translation>
    </message>
    <message>
        <source>Modify configuration options for %1</source>
        <translation>%1 beállítások módosítása</translation>
    </message>
    <message>
        <source>&amp;Encrypt Wallet...</source>
        <translation>Tárca &amp;titkosítása...</translation>
    </message>
    <message>
        <source>&amp;Backup Wallet...</source>
        <translation>&amp;Bisztonsági másolat készítése a Tárcáról</translation>
    </message>
    <message>
        <source>&amp;Change Passphrase...</source>
        <translation>Jelszó &amp;megváltoztatása...</translation>
    </message>
    <message>
        <source>&amp;Sending addresses...</source>
        <translation>&amp;Küldési címek...</translation>
    </message>
    <message>
        <source>&amp;Receiving addresses...</source>
        <translation>&amp;Fogadó címek...</translation>
    </message>
    <message>
        <source>Open &amp;URI...</source>
        <translation>&amp;URI azonosító megnyitása...</translation>
    </message>
    <message>
        <source>Click to disable network activity.</source>
        <translation>Kattintson a hálózati tevékenység letiltásához.</translation>
    </message>
    <message>
        <source>Network activity disabled.</source>
        <translation>Hálózati tevékenység letiltva.</translation>
    </message>
    <message>
        <source>Click to enable network activity again.</source>
        <translation>Kattintson a hálózati tevékenység újbóli engedélyezéséhez.</translation>
    </message>
    <message>
        <source>Syncing Headers (%1%)...</source>
        <translation>Fejlécek Szinkronizálása (%1%)...</translation>
    </message>
    <message>
        <source>Reindexing blocks on disk...</source>
        <translation>Lemezen lévő blokkok újraindexelése...</translation>
    </message>
    <message>
        <source>Send coins to a Particl address</source>
        <translation>Particl küldése megadott címre</translation>
    </message>
    <message>
        <source>Backup wallet to another location</source>
        <translation>Biztonsági másolat készítése a tárcáról egy másik helyre</translation>
    </message>
    <message>
        <source>Change the passphrase used for wallet encryption</source>
        <translation>Tárca-titkosító jelszó megváltoztatása</translation>
    </message>
    <message>
        <source>&amp;Debug window</source>
        <translation>&amp;Debug ablak</translation>
    </message>
    <message>
        <source>Open debugging and diagnostic console</source>
        <translation>Hibakereső és diagnosztikai konzol megnyitása</translation>
    </message>
    <message>
        <source>&amp;Verify message...</source>
        <translation>Üzenet &amp;valódiságának ellenőrzése</translation>
    </message>
    <message>
        <source>Particl</source>
        <translation>Particl</translation>
    </message>
    <message>
        <source>Wallet</source>
        <translation>Tárca</translation>
    </message>
    <message>
        <source>&amp;Send</source>
        <translation>&amp;Küldés</translation>
    </message>
    <message>
        <source>&amp;Receive</source>
        <translation>&amp;Fogadás</translation>
    </message>
    <message>
        <source>&amp;Show / Hide</source>
        <translation>&amp;Mutat / Elrejt</translation>
    </message>
    <message>
        <source>Show or hide the main Window</source>
        <translation>Főablakot mutat/elrejt</translation>
    </message>
    <message>
        <source>Encrypt the private keys that belong to your wallet</source>
        <translation>A tárcádhoz tartozó privát kulcsok titkosítása</translation>
    </message>
    <message>
        <source>Sign messages with your Particl addresses to prove you own them</source>
        <translation>Üzenetek aláírása a Particl-címmeiddel, amivel bizonyítod, hogy a cím a sajátod</translation>
    </message>
    <message>
        <source>Verify messages to ensure they were signed with specified Particl addresses</source>
        <translation>Üzenetek ellenőrzése, hogy valóban a megjelölt Particl-címekkel vannak-e aláírva</translation>
    </message>
    <message>
        <source>&amp;File</source>
        <translation>&amp;Fájl</translation>
    </message>
    <message>
        <source>&amp;Settings</source>
        <translation>&amp;Beállítások</translation>
    </message>
    <message>
        <source>&amp;Help</source>
        <translation>&amp;Súgó</translation>
    </message>
    <message>
        <source>Tabs toolbar</source>
        <translation>Fül eszköztár</translation>
    </message>
    <message>
        <source>Request payments (generates QR codes and bitcoin: URIs)</source>
        <translation>Fizetési kérelem (QR-kódot és "bitcoin:" URI azonosítót hoz létre)</translation>
    </message>
    <message>
        <source>Show the list of used sending addresses and labels</source>
        <translation>A használt küldési címek és címkék megtekintése</translation>
    </message>
    <message>
        <source>Show the list of used receiving addresses and labels</source>
        <translation>A használt fogadó címek és címkék megtekintése</translation>
    </message>
    <message>
        <source>Open a bitcoin: URI or payment request</source>
        <translation>"bitcoin:" URI azonosító vagy fizetési kérelem megnyitása</translation>
    </message>
    <message>
        <source>&amp;Command-line options</source>
        <translation>Paran&amp;cssor kapcsolók</translation>
    </message>
    <message numerus="yes">
        <source>%n active connection(s) to Particl network</source>
        <translation><numerusform>%n aktív kapcsolat a Particl hálózathoz</numerusform><numerusform>%n aktív kapcsolat a Particl hálózathoz</numerusform></translation>
    </message>
    <message>
        <source>Indexing blocks on disk...</source>
        <translation>Lemezen lévő blokkok indexelése...</translation>
    </message>
    <message>
        <source>Processing blocks on disk...</source>
        <translation>Lemezen lévő blokkok feldolgozása...</translation>
    </message>
    <message>
        <source>Indexing blocks on disk...</source>
        <translation>Lemezen lévő blokkok indexelése...</translation>
    </message>
    <message>
        <source>Processing blocks on disk...</source>
        <translation>Lemezen lévő blokkok feldolgozása...</translation>
    </message>
    <message numerus="yes">
        <source>Processed %n block(s) of transaction history.</source>
        <translation><numerusform>%n blokk feldolgozva a tranzakció előzményből.</numerusform><numerusform>%n blokk feldolgozva a tranzakció előzményből.</numerusform></translation>
    </message>
    <message>
        <source>%1 behind</source>
        <translation>%1 lemaradás</translation>
    </message>
    <message>
        <source>Last received block was generated %1 ago.</source>
        <translation>Az utolsóként kapott blokk kora: %1.</translation>
    </message>
    <message>
        <source>Transactions after this will not yet be visible.</source>
        <translation>Ez utáni tranzakciók még nem lesznek láthatóak. </translation>
    </message>
    <message>
        <source>Error</source>
        <translation>Hiba</translation>
    </message>
    <message>
        <source>Warning</source>
        <translation>Figyelem</translation>
    </message>
    <message>
        <source>Information</source>
        <translation>Információ</translation>
    </message>
    <message>
        <source>Up to date</source>
        <translation>Naprakész</translation>
    </message>
    <message>
        <source>Show the %1 help message to get a list with possible Bitcoin command-line options</source>
        <translation>A %1 súgó megjelenítése a Bitcoin lehetséges parancssori kapcsolóinak listájával</translation>
    </message>
    <message>
        <source>%1 client</source>
        <translation>%1 kliens</translation>
    </message>
    <message>
        <source>Connecting to peers...</source>
        <translation>Csatlakozás párokhoz...</translation>
    </message>
    <message>
        <source>Catching up...</source>
        <translation>Frissítés...</translation>
    </message>
    <message>
        <source>Date: %1
</source>
        <translation>Dátum:  %1
</translation>
    </message>
    <message>
        <source>Amount: %1
</source>
        <translation>Összeg: %1
</translation>
    </message>
    <message>
        <source>Type: %1
</source>
        <translation>Típus: %1
</translation>
    </message>
    <message>
        <source>Label: %1
</source>
        <translation>Címke: %1
</translation>
    </message>
    <message>
        <source>Address: %1
</source>
        <translation>Cím: %1
</translation>
    </message>
    <message>
        <source>Sent transaction</source>
        <translation>Tranzakció elküldve.</translation>
    </message>
    <message>
        <source>Incoming transaction</source>
        <translation>Beérkező tranzakció</translation>
    </message>
    <message>
        <source>HD key generation is &lt;b&gt;enabled&lt;/b&gt;</source>
        <translation>HD kulcs generálás &lt;b&gt;engedélyezett&lt;/b&gt;</translation>
    </message>
    <message>
        <source>HD key generation is &lt;b&gt;disabled&lt;/b&gt;</source>
        <translation>HD kulcs generálás &lt;b&gt;tiltva&lt;/b&gt;</translation>
    </message>
    <message>
        <source>Wallet is &lt;b&gt;encrypted&lt;/b&gt; and currently &lt;b&gt;unlocked&lt;/b&gt;</source>
        <translation>A tárca &lt;b&gt;titkosítva&lt;/b&gt; és jelenleg &lt;b&gt;nyitva&lt;/b&gt;.</translation>
    </message>
    <message>
        <source>Wallet is &lt;b&gt;encrypted&lt;/b&gt; and currently &lt;b&gt;locked&lt;/b&gt;</source>
        <translation>Tárca &lt;b&gt;kódolva&lt;/b&gt; és jelenleg &lt;b&gt;zárva&lt;/b&gt;.</translation>
    </message>
    <message>
        <source>A fatal error occurred. Bitcoin can no longer continue safely and will quit.</source>
        <translation>Végzetes hiba történt. A Bitcoin működése nem biztonságos és hamarosan leáll.</translation>
    </message>
</context>
<context>
    <name>CoinControlDialog</name>
    <message>
        <source>Coin Selection</source>
        <translation>Érme Választás</translation>
    </message>
    <message>
        <source>Quantity:</source>
        <translation>Mennyiség:</translation>
    </message>
    <message>
        <source>Bytes:</source>
        <translation>Bájtok:</translation>
    </message>
    <message>
        <source>Amount:</source>
        <translation>Összeg:</translation>
    </message>
    <message>
        <source>Fee:</source>
        <translation>Díj:</translation>
    </message>
    <message>
        <source>Dust:</source>
        <translation>Por-határ:</translation>
    </message>
    <message>
        <source>After Fee:</source>
        <translation>Utólagos díj:</translation>
    </message>
    <message>
        <source>Change:</source>
        <translation>Visszajáró:</translation>
    </message>
    <message>
        <source>(un)select all</source>
        <translation>mindent kiválaszt/elvet</translation>
    </message>
    <message>
        <source>Tree mode</source>
        <translation>Fa nézet</translation>
    </message>
    <message>
        <source>List mode</source>
        <translation>Lista nézet</translation>
    </message>
    <message>
        <source>Amount</source>
        <translation>Összeg</translation>
    </message>
    <message>
        <source>Received with label</source>
        <translation>Címkével érkezett</translation>
    </message>
    <message>
        <source>Received with address</source>
        <translation>Címmel érkezett</translation>
    </message>
    <message>
        <source>Date</source>
        <translation>Dátum</translation>
    </message>
    <message>
        <source>Confirmations</source>
        <translation>Megerősítések</translation>
    </message>
    <message>
        <source>Confirmed</source>
        <translation>Megerősítve</translation>
    </message>
    <message>
        <source>Copy address</source>
        <translation>Cím másolása</translation>
    </message>
    <message>
        <source>Copy label</source>
        <translation>Címke másolása</translation>
    </message>
    <message>
        <source>Copy amount</source>
        <translation>Összeg másolása</translation>
    </message>
    <message>
        <source>Copy transaction ID</source>
        <translation>Tranzakció azonosító másolása</translation>
    </message>
    <message>
        <source>Lock unspent</source>
        <translation>Elköltetlen összeg zárolása</translation>
    </message>
    <message>
        <source>Unlock unspent</source>
        <translation>Elköltetlen összeg zárolásának a feloldása</translation>
    </message>
    <message>
        <source>Copy quantity</source>
        <translation>Mennyiség másolása</translation>
    </message>
    <message>
        <source>Copy fee</source>
        <translation>Díj másolása</translation>
    </message>
    <message>
        <source>Copy after fee</source>
        <translation>Utólagos díj másolása</translation>
    </message>
    <message>
        <source>Copy bytes</source>
        <translation>Byte-ok másolása </translation>
    </message>
    <message>
        <source>Copy dust</source>
        <translation>Porszemek másolása</translation>
    </message>
    <message>
        <source>Copy change</source>
        <translation>Visszajáró másolása</translation>
    </message>
    <message>
        <source>(%1 locked)</source>
        <translation>(%1 zárolva)</translation>
    </message>
    <message>
        <source>yes</source>
        <translation>igen</translation>
    </message>
    <message>
        <source>no</source>
        <translation>nem</translation>
    </message>
    <message>
        <source>This label turns red if any recipient receives an amount smaller than the current dust threshold.</source>
        <translation>Ez a címke pirosra változik, ha bármely fogadóhoz, a porszem határértéknél kevesebb összeg érkezik.</translation>
    </message>
    <message>
        <source>Can vary +/- %1 satoshi(s) per input.</source>
        <translation>Megadott értékenként  +/- %1 satoshi-val változhat.</translation>
    </message>
    <message>
        <source>(no label)</source>
        <translation>(nincs címke)</translation>
    </message>
    <message>
        <source>change from %1 (%2)</source>
        <translation>visszajáró %1-ből (%2)</translation>
    </message>
    <message>
        <source>(change)</source>
        <translation>(visszajáró)</translation>
    </message>
</context>
<context>
    <name>EditAddressDialog</name>
    <message>
        <source>Edit Address</source>
        <translation>Cím szerkesztése</translation>
    </message>
    <message>
        <source>&amp;Label</source>
        <translation>Cím&amp;ke</translation>
    </message>
    <message>
        <source>The label associated with this address list entry</source>
        <translation>Ehhez a listaelemhez rendelt címke </translation>
    </message>
    <message>
        <source>The address associated with this address list entry. This can only be modified for sending addresses.</source>
        <translation>Ehhez a címlistaelemhez rendelt cím. Csak a küldő címek módosíthatók.</translation>
    </message>
    <message>
        <source>&amp;Address</source>
        <translation>&amp;Cím</translation>
    </message>
    <message>
        <source>New sending address</source>
        <translation>Új küldő cím</translation>
    </message>
    <message>
        <source>Edit receiving address</source>
        <translation>Fogadó cím szerkesztése</translation>
    </message>
    <message>
        <source>Edit sending address</source>
        <translation>Küldő cím szerkesztése</translation>
    </message>
    <message>
        <source>The entered address "%1" is not a valid Bitcoin address.</source>
        <translation>A megadott "%1" cím nem egy érvényes Bitcoin-cím.</translation>
    </message>
    <message>
        <source>Could not unlock wallet.</source>
        <translation>Tárca feloldása sikertelen</translation>
    </message>
    <message>
        <source>New key generation failed.</source>
        <translation>Új kulcs generálása sikertelen.</translation>
    </message>
</context>
<context>
    <name>FreespaceChecker</name>
    <message>
        <source>A new data directory will be created.</source>
        <translation>Új adatkönyvtár lesz létrehozva.</translation>
    </message>
    <message>
        <source>name</source>
        <translation>Név</translation>
    </message>
    <message>
        <source>Path already exists, and is not a directory.</source>
        <translation>Az elérési út létezik, de nem egy könyvtáré.</translation>
    </message>
    <message>
        <source>Cannot create data directory here.</source>
        <translation>Adatkönyvtár nem hozható itt létre.</translation>
    </message>
</context>
<context>
    <name>HelpMessageDialog</name>
    <message>
        <source>version</source>
        <translation>verzió</translation>
    </message>
    <message>
        <source>(%1-bit)</source>
        <translation>(%1-bit)</translation>
    </message>
    <message>
        <source>About %1</source>
        <translation>A %1 -ról</translation>
    </message>
    <message>
        <source>Command-line options</source>
        <translation>Parancssoros opciók</translation>
    </message>
</context>
<context>
    <name>Intro</name>
    <message>
        <source>Welcome</source>
        <translation>Üdvözlünk</translation>
    </message>
    <message>
        <source>Welcome to %1.</source>
        <translation>Üdvözlünk a %1 -ban.</translation>
    </message>
    <message>
        <source>As this is the first time the program is launched, you can choose where %1 will store its data.</source>
        <translation>Mivel ez a program első indulása, megváltoztathatja, hogy a %1 hova mentse az adatokat.</translation>
    </message>
    <message>
        <source>When you click OK, %1 will begin to download and process the full %4 block chain (%2GB) starting with the earliest transactions in %3 when %4 initially launched.</source>
        <translation>Ha az OK-ra kattint, %1 megkezdi a teljes %4 blokk lánc letöltését és feldolgozását (%2GB) a legkorábbi tranzakciókkal kezdve %3 -ben, amikor a %4 bevezetésre került.</translation>
    </message>
    <message>
        <source>This initial synchronisation is very demanding, and may expose hardware problems with your computer that had previously gone unnoticed. Each time you run %1, it will continue downloading where it left off.</source>
        <translation>Az első szinkronizáció nagyon erőforrás-igényes és felszínre hozhat a számítógépében eddig rejtve maradt hardver problémákat. Minden %1 indításnál a program onnan folytatja a letöltést, ahol legutóbb abbahagyta.</translation>
    </message>
    <message>
        <source>If you have chosen to limit block chain storage (pruning), the historical data must still be downloaded and processed, but will be deleted afterward to keep your disk usage low.</source>
        <translation>Ha a tárolt blokk lánc méretének korlátozását (megnyesését) választotta, akkor is le kell tölteni és feldolgozni az eddig keletkezett összes adatot, de utána ezek törlésre kerülnek, hogy ne foglaljunk sok helyet a merevlemezén.</translation>
    </message>
    <message>
        <source>Use the default data directory</source>
        <translation>Az alapértelmezett adat könyvtár használata</translation>
    </message>
    <message>
        <source>Use a custom data directory:</source>
        <translation>Saját adatkönyvtár használata:</translation>
    </message>
    <message>
        <source>Bitcoin</source>
        <translation>Bitcoin</translation>
    </message>
    <message>
        <source>At least %1 GB of data will be stored in this directory, and it will grow over time.</source>
        <translation>Legalább %1 GB adatot fogunk ebben a könyvtárban tárolni és idővel ez egyre több lesz.</translation>
    </message>
    <message>
        <source>Approximately %1 GB of data will be stored in this directory.</source>
        <translation>Hozzávetőlegesen %1 GB adatot fogunk ebben a könyvtárban tárolni.</translation>
    </message>
    <message>
        <source>%1 will download and store a copy of the Bitcoin block chain.</source>
        <translation>%1 le fog töltődni és a Bitcoin blokk lánc egy másolatát fogja tárolni.</translation>
    </message>
    <message>
        <source>The wallet will also be stored in this directory.</source>
        <translation>Ebben a könyvtárban lesz a pénztárca is.</translation>
    </message>
    <message>
        <source>Error: Specified data directory "%1" cannot be created.</source>
        <translation>Hiba: A megadott "%1" adatkönyvtár nem hozható létre. </translation>
    </message>
    <message>
        <source>Error</source>
        <translation>Hiba</translation>
    </message>
    <message numerus="yes">
        <source>%n GB of free space available</source>
        <translation><numerusform>%n GB elérhető szabad hely</numerusform><numerusform>%n GB elérhető szabad hely</numerusform></translation>
    </message>
    </context>
<context>
    <name>ModalOverlay</name>
    <message>
        <source>Form</source>
        <translation>Űrlap</translation>
    </message>
    <message>
        <source>Recent transactions may not yet be visible, and therefore your wallet's balance might be incorrect. This information will be correct once your wallet has finished synchronizing with the bitcoin network, as detailed below.</source>
        <translation>A legutóbbi tranzakciók még lehet, hogy nem látszanak, ezért előfordulhat, hogy a pénztárca egyenlege nem a valós állapotot mutatja. Ha a pénztárca befejezte a szinkronizációt a bitcoin hálózattal, utána már az aktuális egyenleget fogja mutatni, amint alant részletesen látszik.</translation>
    </message>
    <message>
        <source>Attempting to spend bitcoins that are affected by not-yet-displayed transactions will not be accepted by the network.</source>
        <translation>A hálózat nem fogadja el azoknak a bitcoinoknak az elköltését, amelyek érintettek a még nem látszódó tranzakciókban.</translation>
    </message>
    <message>
        <source>Number of blocks left</source>
        <translation>Hátralévő blokkok száma</translation>
    </message>
    <message>
        <source>Unknown...</source>
        <translation>Ismeretlen...</translation>
    </message>
    <message>
        <source>Last block time</source>
        <translation>Utolsó blokk ideje</translation>
    </message>
    <message>
        <source>Progress</source>
        <translation>Folyamat</translation>
    </message>
    <message>
        <source>Progress increase per hour</source>
        <translation>A folyamat előrehaladása óránként</translation>
    </message>
    <message>
        <source>calculating...</source>
        <translation>számítás folyamatban...</translation>
    </message>
    <message>
        <source>Estimated time left until synced</source>
        <translation>Hozzávetőlegesen a hátralévő idő a szinkronizáció befejezéséig</translation>
    </message>
    <message>
        <source>Hide</source>
        <translation>Elrejtés</translation>
    </message>
    <message>
        <source>Unknown. Syncing Headers (%1)...</source>
        <translation>Ismeretlen. Fejlécek szinkronizálása (%1)...</translation>
    </message>
</context>
<context>
    <name>OpenURIDialog</name>
    <message>
        <source>Open URI</source>
        <translation>URI megnyitása</translation>
    </message>
    <message>
        <source>Open payment request from URI or file</source>
        <translation>Fizetési kérelem megnyitása URI azonosítóból vagy fájlból</translation>
    </message>
    <message>
        <source>URI:</source>
        <translation>URI:</translation>
    </message>
    <message>
        <source>Select payment request file</source>
        <translation>Fizetési kérelmi fájl kiválasztása</translation>
    </message>
    <message>
        <source>Select payment request file to open</source>
        <translation>Válassza ki a megnyitni kívánt fizetési kérelem fájlt</translation>
    </message>
</context>
<context>
    <name>OptionsDialog</name>
    <message>
        <source>Options</source>
        <translation>Opciók</translation>
    </message>
    <message>
        <source>&amp;Main</source>
        <translation>&amp;Fő</translation>
    </message>
    <message>
        <source>Automatically start %1 after logging in to the system.</source>
        <translation>%1 automatikus indítása  a rendszerbe való belépés után.</translation>
    </message>
    <message>
        <source>&amp;Start %1 on system login</source>
        <translation>&amp;Induljon el a %1 a rendszerbe való belépéskor</translation>
    </message>
    <message>
        <source>Size of &amp;database cache</source>
        <translation>A&amp;datbázis gyorsítótár mérete</translation>
    </message>
    <message>
        <source>MB</source>
        <translation>MB</translation>
    </message>
    <message>
        <source>Number of script &amp;verification threads</source>
        <translation>A szkript &amp;igazolási szálak száma</translation>
    </message>
    <message>
        <source>IP address of the proxy (e.g. IPv4: 127.0.0.1 / IPv6: ::1)</source>
        <translation>A proxy IP címe (pl.: IPv4: 127.0.0.1 / IPv6: ::1)</translation>
    </message>
    <message>
        <source>Shows if the supplied default SOCKS5 proxy is used to reach peers via this network type.</source>
        <translation>Megmutatja, hogy az alapértelmezett SOCKS5 proxy van-e használatban, hogy elérje a párokat ennél a hálózati típusnál.</translation>
    </message>
    <message>
        <source>Hide the icon from the system tray.</source>
        <translation>Ikon elrejtése a tálcáról.</translation>
    </message>
    <message>
        <source>Minimize instead of exit the application when the window is closed. When this option is enabled, the application will be closed only after selecting Exit in the menu.</source>
        <translation>Az alkalmazásból való kilépés helyett az eszköztárba kicsinyíti az alkalmazást az ablak bezárásakor. Ez esetben az alkalmazás csak a Kilépés menüponttal zárható be.</translation>
    </message>
    <message>
        <source>Third party URLs (e.g. a block explorer) that appear in the transactions tab as context menu items. %s in the URL is replaced by transaction hash. Multiple URLs are separated by vertical bar |.</source>
        <translation>Harmadik féltől származó URL-ek (pl. egy blokk felfedező) amelyek a tranzakciós fülön jelennek meg mint a környezetérzékeny menü tételei. %s az URL-ben helyettesítve a tranzakciós hash-el. Több URL esetén, függőleges vonal választja el őket.</translation>
    </message>
    <message>
        <source>Active command-line options that override above options:</source>
        <translation>Aktív parancssori beállítások, melyek felülírják a fenti beállításokat:</translation>
    </message>
    <message>
        <source>Open the %1 configuration file from the working directory.</source>
        <translation>A %1 konfigurációs fájl megnyitása a munkakönyvtárból.</translation>
    </message>
    <message>
        <source>Open Configuration File</source>
        <translation>Konfigurációs Fájl Megnyitása</translation>
    </message>
    <message>
        <source>Active command-line options that override above options:</source>
        <translation>Aktív parancssori beállítások, melyek felülírják a fenti beállításokat:</translation>
    </message>
    <message>
        <source>Reset all client options to default.</source>
        <translation>Minden kliensbeállítás alapértelmezettre állítása.</translation>
    </message>
    <message>
        <source>&amp;Reset Options</source>
        <translation>Beállítások tö&amp;rlése</translation>
    </message>
    <message>
        <source>&amp;Network</source>
        <translation>&amp;Hálózat</translation>
    </message>
    <message>
        <source>(0 = auto, &lt;0 = leave that many cores free)</source>
        <translation>(0 = automatikus, &lt;0 = ennyi processzormagot hagyjon szabadon)</translation>
    </message>
    <message>
        <source>W&amp;allet</source>
        <translation>T&amp;árca</translation>
    </message>
    <message>
        <source>Expert</source>
        <translation>Szakértő</translation>
    </message>
    <message>
        <source>Enable coin &amp;control features</source>
        <translation>Pénzküldés beállításainak engedélyezése</translation>
    </message>
    <message>
        <source>If you disable the spending of unconfirmed change, the change from a transaction cannot be used until that transaction has at least one confirmation. This also affects how your balance is computed.</source>
        <translation>Ha letiltja a jóváhagyatlan visszajáró elköltését, akkor egy tranzakcióból származó visszajárót nem lehet felhasználni, amíg legalább egy jóváhagyás nem történik. Ez befolyásolja az egyenlegének a kiszámítását is.</translation>
    </message>
    <message>
        <source>&amp;Spend unconfirmed change</source>
        <translation>&amp;Költése a a jóváhagyatlan visszajárónak</translation>
    </message>
    <message>
        <source>Automatically open the Particl client port on the router. This only works when your router supports UPnP and it is enabled.</source>
        <translation>A Particl-kliens portjának automatikus megnyitása a routeren. Ez csak akkor működik, ha a routered támogatja az UPnP-t és az engedélyezve is van rajta.</translation>
    </message>
    <message>
        <source>Map port using &amp;UPnP</source>
        <translation>&amp;UPnP port-feltérképezés</translation>
    </message>
    <message>
<<<<<<< HEAD
        <source>Connect to the Particl network through a SOCKS5 proxy.</source>
        <translation>Csatlakozás a Particl hálózatához SOCKS5 proxyn keresztül</translation>
    </message>
    <message>
        <source>&amp;Connect through SOCKS5 proxy (default proxy):</source>
        <translation>&amp;Kapcsolódás SOCKS5 proxyn keresztül (alapértelmezett proxy):</translation>
=======
        <source>Accept connections from outside.</source>
        <translation>Külső csatlakozások elfogadása.</translation>
    </message>
    <message>
        <source>Allow incomin&amp;g connections</source>
        <translation>Bejövő kapcsolatok engedélyezése.</translation>
    </message>
    <message>
        <source>Connect to the Bitcoin network through a SOCKS5 proxy.</source>
        <translation>Csatlakozás a Bitcoin hálózatához SOCKS5 proxyn keresztül</translation>
>>>>>>> e5776690
    </message>
    <message>
        <source>&amp;Connect through SOCKS5 proxy (default proxy):</source>
        <translation>&amp;Kapcsolódás SOCKS5 proxyn keresztül (alapértelmezett proxy):</translation>
    </message>
    <message>
        <source>Proxy &amp;IP:</source>
        <translation>Proxy &amp;IP:</translation>
    </message>
    <message>
        <source>&amp;Port:</source>
        <translation>&amp;Port:</translation>
    </message>
    <message>
        <source>Port of the proxy (e.g. 9050)</source>
        <translation>Proxy portja (pl.: 9050)</translation>
    </message>
    <message>
        <source>Used for reaching peers via:</source>
        <translation>Párok elérésére használjuk ezen keresztül:</translation>
    </message>
    <message>
        <source>IPv4</source>
        <translation>IPv4</translation>
    </message>
    <message>
        <source>IPv6</source>
        <translation>IPv6</translation>
    </message>
    <message>
        <source>Tor</source>
        <translation>Tor</translation>
    </message>
    <message>
        <source>Connect to the Bitcoin network through a separate SOCKS5 proxy for Tor hidden services.</source>
        <translation>Csatlakozás a Bitcoin hálózathoz külön SOCKS5 proxy használatával a Tor rejtett szolgáltatásainak eléréséhez.</translation>
    </message>
    <message>
        <source>&amp;Window</source>
        <translation>&amp;Ablak</translation>
    </message>
    <message>
        <source>&amp;Hide the icon from the system tray.</source>
        <translation>&amp;Rejtse el az ikont a rendszer tálcáról.</translation>
    </message>
    <message>
        <source>Hide tray icon</source>
        <translation>Tálcaikon elrejtése</translation>
    </message>
    <message>
        <source>Show only a tray icon after minimizing the window.</source>
        <translation>Kicsinyítés után csak eszköztár-ikont mutass</translation>
    </message>
    <message>
        <source>&amp;Minimize to the tray instead of the taskbar</source>
        <translation>&amp;Kicsinyítés a tálcára az eszköztár helyett</translation>
    </message>
    <message>
        <source>M&amp;inimize on close</source>
        <translation>K&amp;icsinyítés záráskor</translation>
    </message>
    <message>
        <source>&amp;Display</source>
        <translation>&amp;Megjelenítés</translation>
    </message>
    <message>
        <source>User Interface &amp;language:</source>
        <translation>Felhasználófelület nye&amp;lve:</translation>
    </message>
    <message>
        <source>The user interface language can be set here. This setting will take effect after restarting %1.</source>
        <translation>A felhasználói felület nyelvét tudja itt beállítani. Ez a beállítás csak a %1 újraindítása után lép életbe.</translation>
    </message>
    <message>
        <source>&amp;Unit to show amounts in:</source>
        <translation>&amp;Mértékegység:</translation>
    </message>
    <message>
        <source>Choose the default subdivision unit to show in the interface and when sending coins.</source>
        <translation>Válaszd ki az interfészen és érmék küldésekor megjelenítendő alapértelmezett alegységet.</translation>
    </message>
    <message>
        <source>Whether to show coin control features or not.</source>
        <translation>Mutassa a pénzküldés beállításait vagy ne.</translation>
    </message>
    <message>
        <source>&amp;Third party transaction URLs</source>
        <translation>&amp;Harmadik féltől származó tranzakció URL-ek</translation>
    </message>
    <message>
        <source>&amp;OK</source>
        <translation>&amp;OK</translation>
    </message>
    <message>
        <source>&amp;Cancel</source>
        <translation>Megszakítás</translation>
    </message>
    <message>
        <source>default</source>
        <translation>alapértelmezett</translation>
    </message>
    <message>
        <source>none</source>
        <translation>semmi</translation>
    </message>
    <message>
        <source>Confirm options reset</source>
        <translation>Beállítások törlésének jóváhagyása.</translation>
    </message>
    <message>
        <source>Client restart required to activate changes.</source>
        <translation>A változtatások aktiválásahoz újra kell indítani a klienst.</translation>
    </message>
    <message>
        <source>Client will be shut down. Do you want to proceed?</source>
        <translation>A kliens le fog állni. Szeretné folytatni?</translation>
    </message>
    <message>
        <source>Configuration options</source>
        <translation>Beállítási lehetőségek</translation>
    </message>
    <message>
        <source>The configuration file is used to specify advanced user options which override GUI settings. Additionally, any command-line options will override this configuration file.</source>
        <translation>A konfigurációs fájlt a haladó felhasználók olyan beállításokra használhatják, amelyek felülírják a grafikus felület beállításait. Azonban bármely parancssori beállítás felülírja a konfigurációs fájl beállításait.</translation>
    </message>
    <message>
        <source>Error</source>
        <translation>Hiba</translation>
    </message>
    <message>
        <source>The configuration file could not be opened.</source>
        <translation>Nem sikerült megnyitni a konfigurációs fájlt.</translation>
    </message>
    <message>
        <source>This change would require a client restart.</source>
        <translation>Ehhez a változtatáshoz újra kellene indítani a klienst.</translation>
    </message>
    <message>
        <source>The supplied proxy address is invalid.</source>
        <translation>A megadott proxy cím nem érvényes.</translation>
    </message>
</context>
<context>
    <name>OverviewPage</name>
    <message>
        <source>Form</source>
        <translation>Űrlap</translation>
    </message>
    <message>
        <source>The displayed information may be out of date. Your wallet automatically synchronizes with the Particl network after a connection is established, but this process has not completed yet.</source>
        <translation>A kijelzett információ lehet, hogy elavult. A pénztárcája automatikusan szinkronizálja magát a Particl hálózattal miután a kapcsolat létrejön, de ez e folyamat még nem fejeződött be.</translation>
    </message>
    <message>
        <source>Watch-only:</source>
        <translation>Csak megfigyelés</translation>
    </message>
    <message>
        <source>Available:</source>
        <translation>Elérhető:</translation>
    </message>
    <message>
        <source>Your current spendable balance</source>
        <translation>Jelenlegi egyenleg</translation>
    </message>
    <message>
        <source>Pending:</source>
        <translation>Küldés:</translation>
    </message>
    <message>
        <source>Total of transactions that have yet to be confirmed, and do not yet count toward the spendable balance</source>
        <translation>Még megerősítésre váró, a jelenlegi egyenlegbe be nem számított tranzakciók</translation>
    </message>
    <message>
        <source>Immature:</source>
        <translation>Éretlen:</translation>
    </message>
    <message>
        <source>Mined balance that has not yet matured</source>
        <translation>Bányászott egyenleg amely még nem érett be.</translation>
    </message>
    <message>
        <source>Balances</source>
        <translation>Egyenlegek</translation>
    </message>
    <message>
        <source>Total:</source>
        <translation>Összesen:</translation>
    </message>
    <message>
        <source>Your current total balance</source>
        <translation>Aktuális egyenleged</translation>
    </message>
    <message>
        <source>Your current balance in watch-only addresses</source>
        <translation>A csak megfigyelt címeinek az egyenlege</translation>
    </message>
    <message>
        <source>Spendable:</source>
        <translation>Elkölthető:</translation>
    </message>
    <message>
        <source>Recent transactions</source>
        <translation>A legutóbbi tranzakciók</translation>
    </message>
    <message>
        <source>Unconfirmed transactions to watch-only addresses</source>
        <translation>A csak megfigyelt címek hitelesítetlen tranzakciói</translation>
    </message>
    <message>
        <source>Mined balance in watch-only addresses that has not yet matured</source>
        <translation>A csak megfigyelt címek bányászott, még éretlen egyenlege</translation>
    </message>
    <message>
        <source>Current total balance in watch-only addresses</source>
        <translation>A csak megfigyelt címek jelenlegi teljes egyenlege</translation>
    </message>
</context>
<context>
    <name>PaymentServer</name>
    <message>
        <source>Payment request error</source>
        <translation>Hiba történt a fizetési kérelem során</translation>
    </message>
    <message>
        <source>Cannot start bitcoin: click-to-pay handler</source>
        <translation>A bitcoin nem tud elindulni: click-to-pay kezelő</translation>
    </message>
    <message>
        <source>URI handling</source>
        <translation>URI kezelés</translation>
    </message>
    <message>
        <source>Invalid payment address %1</source>
        <translation>Érvénytelen fizetési cím %1</translation>
    </message>
    <message>
        <source>URI cannot be parsed! This can be caused by an invalid Bitcoin address or malformed URI parameters.</source>
        <translation>Nem sikerült az URI elemzése! Ezt okozhatja érvénytelen Bitcoin cím, vagy rossz URI paraméterezés.</translation>
    </message>
    <message>
        <source>Payment request file handling</source>
        <translation>Fizetés kérelmi fájl kezelése</translation>
    </message>
    <message>
        <source>Payment request file cannot be read! This can be caused by an invalid payment request file.</source>
        <translation>Nem sikerült beolvasni a fizetési kérelmi fájlt! Ezt érvénytelen fizetési kérelmi fájl okozhatja.</translation>
    </message>
    <message>
        <source>Payment request rejected</source>
        <translation>A fizetési kérelem visszautasítva</translation>
    </message>
    <message>
        <source>Payment request network doesn't match client network.</source>
        <translation>A fizetési kérelmi hálózat nem egyezik a kliens hálózatával.</translation>
    </message>
    <message>
        <source>Payment request expired.</source>
        <translation>A fizetési kérelem lejárt.</translation>
    </message>
    <message>
        <source>Payment request is not initialized.</source>
        <translation>A fizetési kérelem nem inicializálódott</translation>
    </message>
    <message>
        <source>Invalid payment request.</source>
        <translation>Érvénytelen fizetési kérelem</translation>
    </message>
    <message>
        <source>Requested payment amount of %1 is too small (considered dust).</source>
        <translation>A %1 fizetésre kért összege túl kevés (porszemnek minősül).</translation>
    </message>
    <message>
        <source>Refund from %1</source>
        <translation>Visszatérítés a %1 -tól</translation>
    </message>
    <message>
        <source>Payment request %1 is too large (%2 bytes, allowed %3 bytes).</source>
        <translation>A fizetési kérelem %1 túl nagy (%2 byte, csak %3 byte engedélyezett).</translation>
    </message>
    <message>
        <source>Error communicating with %1: %2</source>
        <translation>Hiba a kommuniáció során %1 -el: %2</translation>
    </message>
    <message>
        <source>Payment request cannot be parsed!</source>
        <translation>Nem sikerült elemezni a fizetési kérelmet!</translation>
    </message>
    <message>
        <source>Bad response from server %1</source>
        <translation>Rossz válasz a kiszolgálótól %1</translation>
    </message>
    <message>
        <source>Network request error</source>
        <translation>Hálózati kérelem hiba</translation>
    </message>
    <message>
        <source>Payment acknowledged</source>
        <translation>Fizetés elfogadva</translation>
    </message>
</context>
<context>
    <name>PeerTableModel</name>
    <message>
        <source>Unconfirmed transactions to watch-only addresses</source>
        <translation>A csak megfigyelt címek hitelesítetlen tranzakciói</translation>
    </message>
    <message>
        <source>Node/Service</source>
        <translation>Csomópont/Szolgáltatás</translation>
    </message>
    <message>
        <source>NodeId</source>
        <translation>Csomópont Azonosító</translation>
    </message>
    <message>
        <source>Ping</source>
        <translation>Ping</translation>
    </message>
    <message>
        <source>Sent</source>
        <translation>Küldött</translation>
    </message>
    <message>
        <source>Received</source>
        <translation>Fogadott</translation>
    </message>
</context>
<context>
    <name>QObject</name>
    <message>
        <source>Amount</source>
        <translation>Összeg</translation>
    </message>
    <message>
        <source>Enter a Particl address (e.g. %1)</source>
        <translation>Ad meg egy Particl címet (pl: %1)</translation>
    </message>
    <message>
        <source>%1 d</source>
        <translation>%1 n</translation>
    </message>
    <message>
        <source>%1 h</source>
        <translation>%1 ó</translation>
    </message>
    <message>
        <source>%1 m</source>
        <translation>%1 p</translation>
    </message>
    <message>
        <source>%1 s</source>
        <translation>%1 mp</translation>
    </message>
    <message>
        <source>None</source>
        <translation>Semmi</translation>
    </message>
    <message>
        <source>N/A</source>
        <translation>Nem elérhető</translation>
    </message>
    <message>
        <source>%1 ms</source>
        <translation>%1 ms</translation>
    </message>
    <message numerus="yes">
        <source>%n second(s)</source>
        <translation><numerusform>%n másodperc</numerusform><numerusform>%n másodperc</numerusform></translation>
    </message>
    <message numerus="yes">
        <source>%n minute(s)</source>
        <translation><numerusform>%n perc</numerusform><numerusform>%n perc</numerusform></translation>
    </message>
    <message numerus="yes">
        <source>%n hour(s)</source>
        <translation><numerusform>%n óra</numerusform><numerusform>%n óra</numerusform></translation>
    </message>
    <message numerus="yes">
        <source>%n day(s)</source>
        <translation><numerusform>%n nap</numerusform><numerusform>%n nap</numerusform></translation>
    </message>
    <message numerus="yes">
        <source>%n week(s)</source>
        <translation><numerusform>%n hét</numerusform><numerusform>%n hét</numerusform></translation>
    </message>
    <message>
        <source>%1 and %2</source>
        <translation>%1 és %2</translation>
    </message>
    <message numerus="yes">
        <source>%n year(s)</source>
        <translation><numerusform>%n év</numerusform><numerusform>%n év</numerusform></translation>
    </message>
    <message>
        <source>%1 B</source>
        <translation>%1 B</translation>
    </message>
    <message>
        <source>%1 KB</source>
        <translation>%1 KB</translation>
    </message>
    <message>
        <source>%1 MB</source>
        <translation>%1 MB</translation>
    </message>
    <message>
        <source>%1 GB</source>
        <translation>%1 GB</translation>
    </message>
    <message>
        <source>%1 didn't yet exit safely...</source>
        <translation>%1 még nem lépett ki biztonságosan...</translation>
    </message>
    <message>
        <source>unknown</source>
        <translation>ismeretlen</translation>
    </message>
</context>
<context>
    <name>QObject::QObject</name>
    <message>
        <source>Error: Specified data directory "%1" does not exist.</source>
        <translation>Hiba: A megadott "%1" adatkönyvtár nem létezik. </translation>
    </message>
    <message>
        <source>Error: %1</source>
        <translation>Hiba: %1</translation>
    </message>
</context>
<context>
    <name>QRImageWidget</name>
    <message>
        <source>&amp;Save Image...</source>
        <translation>&amp;Kép Mentése</translation>
    </message>
    <message>
        <source>&amp;Copy Image</source>
        <translation>&amp;Kép Másolása</translation>
    </message>
    <message>
        <source>Save QR Code</source>
        <translation>QR Kód Mentése</translation>
    </message>
    <message>
        <source>PNG Image (*.png)</source>
        <translation>PNG kép (*.png)</translation>
    </message>
</context>
<context>
    <name>RPCConsole</name>
    <message>
        <source>N/A</source>
        <translation>Nem elérhető</translation>
    </message>
    <message>
        <source>Client version</source>
        <translation>Kliens verzió</translation>
    </message>
    <message>
        <source>&amp;Information</source>
        <translation>&amp;Információ</translation>
    </message>
    <message>
        <source>Debug window</source>
        <translation>Debug ablak</translation>
    </message>
    <message>
        <source>General</source>
        <translation>Általános</translation>
    </message>
    <message>
        <source>Using BerkeleyDB version</source>
        <translation>Használt BerkeleyDB verzió</translation>
    </message>
    <message>
        <source>Datadir</source>
        <translation>Adatkönyvtár</translation>
    </message>
    <message>
        <source>Startup time</source>
        <translation>Bekapcsolás ideje</translation>
    </message>
    <message>
        <source>Network</source>
        <translation>Hálózat</translation>
    </message>
    <message>
        <source>Name</source>
        <translation>Név</translation>
    </message>
    <message>
        <source>Number of connections</source>
        <translation>Kapcsolatok száma</translation>
    </message>
    <message>
        <source>Block chain</source>
        <translation>Blokklánc</translation>
    </message>
    <message>
        <source>Current number of blocks</source>
        <translation>Aktuális blokkok száma</translation>
    </message>
    <message>
        <source>Memory Pool</source>
        <translation>Memória Halom</translation>
    </message>
    <message>
        <source>Current number of transactions</source>
        <translation>Jelenlegi tranzakciók száma</translation>
    </message>
    <message>
        <source>Memory usage</source>
        <translation>Memóriahasználat</translation>
    </message>
    <message>
        <source>&amp;Reset</source>
        <translation>&amp;Visszaállítás</translation>
    </message>
    <message>
        <source>Received</source>
        <translation>Fogadott</translation>
    </message>
    <message>
        <source>Sent</source>
        <translation>Küldött</translation>
    </message>
    <message>
        <source>&amp;Peers</source>
        <translation>&amp;Peerek</translation>
    </message>
    <message>
        <source>Banned peers</source>
        <translation>Kitiltott felek</translation>
    </message>
    <message>
        <source>Select a peer to view detailed information.</source>
        <translation>Peer kijelölése a részletes információkért</translation>
    </message>
    <message>
        <source>Whitelisted</source>
        <translation>Engedélyezett</translation>
    </message>
    <message>
        <source>Direction</source>
        <translation>Irány</translation>
    </message>
    <message>
        <source>Version</source>
        <translation>Verzió</translation>
    </message>
    <message>
        <source>Starting Block</source>
        <translation>Kezdő Blokk</translation>
    </message>
    <message>
        <source>Synced Headers</source>
        <translation>Szinkronizált Fejlécek</translation>
    </message>
    <message>
        <source>Synced Blocks</source>
        <translation>Szinkronizált Blokkok</translation>
    </message>
    <message>
        <source>User Agent</source>
        <translation>User Agent</translation>
    </message>
    <message>
        <source>Open the %1 debug log file from the current data directory. This can take a few seconds for large log files.</source>
        <translation>A %1 debug log fájl megnyitása a jelenlegi könyvtárból. Ez néhány másodpercig eltarthat nagyobb log fájlok esetén.</translation>
    </message>
    <message>
        <source>Decrease font size</source>
        <translation>Betűméret kicsinyítése</translation>
    </message>
    <message>
        <source>Increase font size</source>
        <translation>Betűméret növelése</translation>
    </message>
    <message>
        <source>Services</source>
        <translation>Szolgáltatások</translation>
    </message>
    <message>
        <source>Connection Time</source>
        <translation>Csatlakozás ideje</translation>
    </message>
    <message>
        <source>Last Send</source>
        <translation>Legutóbbi küldés</translation>
    </message>
    <message>
        <source>Last Receive</source>
        <translation>Legutóbbi fogadás</translation>
    </message>
    <message>
        <source>Ping Time</source>
        <translation>Ping idő</translation>
    </message>
    <message>
        <source>The duration of a currently outstanding ping.</source>
        <translation>A jelenlegi kiváló ping időtartama.</translation>
    </message>
    <message>
        <source>Ping Wait</source>
        <translation>Ping Várakozás</translation>
    </message>
    <message>
        <source>Min Ping</source>
        <translation>Minimum Ping</translation>
    </message>
    <message>
        <source>Time Offset</source>
        <translation>Idő Eltolódás</translation>
    </message>
    <message>
        <source>Last block time</source>
        <translation>Utolsó blokk ideje</translation>
    </message>
    <message>
        <source>&amp;Open</source>
        <translation>&amp;Megnyitás</translation>
    </message>
    <message>
        <source>&amp;Console</source>
        <translation>&amp;Konzol</translation>
    </message>
    <message>
        <source>&amp;Network Traffic</source>
        <translation>&amp;Hálózati forgalom</translation>
    </message>
    <message>
        <source>Totals</source>
        <translation>Összesen:</translation>
    </message>
    <message>
        <source>In:</source>
        <translation>Be:</translation>
    </message>
    <message>
        <source>Out:</source>
        <translation>Ki:</translation>
    </message>
    <message>
        <source>Debug log file</source>
        <translation>Debug naplófájl</translation>
    </message>
    <message>
        <source>Clear console</source>
        <translation>Konzol törlése</translation>
    </message>
    <message>
        <source>1 &amp;hour</source>
        <translation>1 &amp;óra</translation>
    </message>
    <message>
        <source>1 &amp;day</source>
        <translation>1 &amp;nap</translation>
    </message>
    <message>
        <source>1 &amp;week</source>
        <translation>1 &amp;hét</translation>
    </message>
    <message>
        <source>1 &amp;year</source>
        <translation>1 &amp;év</translation>
    </message>
    <message>
        <source>&amp;Disconnect</source>
        <translation>&amp;Szétkapcsol</translation>
    </message>
    <message>
        <source>Ban for</source>
        <translation>Kitiltás oka</translation>
    </message>
    <message>
        <source>&amp;Unban</source>
        <translation>&amp;Feloldja a kitiltást</translation>
    </message>
    <message>
        <source>Welcome to the %1 RPC console.</source>
        <translation>Üdv a %1 RPC konzoljában.</translation>
    </message>
    <message>
        <source>Use up and down arrows to navigate history, and %1 to clear screen.</source>
        <translation>Használja a fel és le nyilakat az előzményekben való navigáláshoz, és %1 -et a képernyő törlésére.</translation>
    </message>
    <message>
        <source>For more information on using this console type %1.</source>
        <translation>Több információért használja a konzolban a %1 parancsot.</translation>
    </message>
    <message>
        <source>WARNING: Scammers have been active, telling users to type commands here, stealing their wallet contents. Do not use this console without fully understanding the ramifications of a command.</source>
        <translation>FIGYELEM: Csalók megpróbálnak felhasználókat rávenni, hogy parancsokat írjanak be ide, és ellopják a tárca tartalmát. Ne használja ezt a konzolt anélkül, hogy teljesen megértené egy parancs kiadásának a következményeit.</translation>
    </message>
    <message>
        <source>Network activity disabled</source>
        <translation>Hálózati tevékenység letiltva.</translation>
    </message>
    <message>
        <source>(node id: %1)</source>
        <translation>(csomópont azonosító: %1)</translation>
    </message>
    <message>
        <source>(node id: %1)</source>
        <translation>(csomópont azonosító: %1)</translation>
    </message>
    <message>
        <source>via %1</source>
        <translation>%1 által</translation>
    </message>
    <message>
        <source>never</source>
        <translation>soha</translation>
    </message>
    <message>
        <source>Inbound</source>
        <translation>Bejövő</translation>
    </message>
    <message>
        <source>Outbound</source>
        <translation>Kimenő</translation>
    </message>
    <message>
        <source>Yes</source>
        <translation>Igen</translation>
    </message>
    <message>
        <source>No</source>
        <translation>Nem</translation>
    </message>
    <message>
        <source>Unknown</source>
        <translation>Ismeretlen</translation>
    </message>
</context>
<context>
    <name>ReceiveCoinsDialog</name>
    <message>
        <source>&amp;Amount:</source>
        <translation>&amp;Összeg:</translation>
    </message>
    <message>
        <source>&amp;Label:</source>
        <translation>Címke:</translation>
    </message>
    <message>
        <source>&amp;Message:</source>
        <translation>&amp;Üzenet:</translation>
    </message>
    <message>
        <source>An optional message to attach to the payment request, which will be displayed when the request is opened. Note: The message will not be sent with the payment over the Bitcoin network.</source>
        <translation>Egy opcionális üzenet csatolása a fizetési kérelemhez, amely megjelenik a kérelem megnyitásakor. Megjegyzés: Az üzenet nem lesz elküldve a fizetséggel a Bitcoin hálózaton keresztül.</translation>
    </message>
    <message>
        <source>An optional label to associate with the new receiving address.</source>
        <translation>Egy opcionális címke, amit hozzá lehet rendelni az új fogadó címhez.</translation>
    </message>
    <message>
        <source>Use this form to request payments. All fields are &lt;b&gt;optional&lt;/b&gt;.</source>
        <translation>Használja ezt az űrlapot fizetési kérelmekhez. Minden mező &lt;b&gt;opcionális&lt;/b&gt; </translation>
    </message>
    <message>
        <source>An optional amount to request. Leave this empty or zero to not request a specific amount.</source>
        <translation>Egy opcionálisan kérhető összeg. Hagyja üresen, vagy írjon be nullát, ha nem kívánja használni.</translation>
    </message>
    <message>
        <source>Clear all fields of the form.</source>
        <translation>Minden mező törlése</translation>
    </message>
    <message>
        <source>Clear</source>
        <translation>Törlés</translation>
    </message>
    <message>
        <source>Native segwit addresses (aka Bech32 or BIP-173) reduce your transaction fees later on and offer better protection against typos, but old wallets don't support them. When unchecked, an address compatible with older wallets will be created instead.</source>
        <translation>Segwit címek (Bech32 vagy BIP-173) csökkentik a tranzakciók díját és jobb védelmet biztosítanak gépelési hibával szemben, de a régi pénztárcák nem támogatják. Ha nincs aktiválva, egy régi pénztárcával is kompatibilis cím lesz létrehozva.</translation>
    </message>
    <message>
        <source>Generate native segwit (Bech32) address</source>
        <translation>Segwit cím (Bech32) létrehozása</translation>
    </message>
    <message>
        <source>Requested payments history</source>
        <translation>A kért kifizetések története</translation>
    </message>
    <message>
        <source>&amp;Request payment</source>
        <translation>&amp;Fizetés kérése</translation>
    </message>
    <message>
        <source>Show the selected request (does the same as double clicking an entry)</source>
        <translation>Mutassa meg a kiválasztott kérelmet (ugyanaz, mint a duplaklikk)</translation>
    </message>
    <message>
        <source>Show</source>
        <translation>Mutat</translation>
    </message>
    <message>
        <source>Remove the selected entries from the list</source>
        <translation>A kijelölt elemek törlése a listáról</translation>
    </message>
    <message>
        <source>Remove</source>
        <translation>Eltávolítás</translation>
    </message>
    <message>
        <source>Copy URI</source>
        <translation>URI másolása</translation>
    </message>
    <message>
        <source>Copy label</source>
        <translation>Címke másolása</translation>
    </message>
    <message>
        <source>Copy message</source>
        <translation>Üzenet másolása</translation>
    </message>
    <message>
        <source>Copy amount</source>
        <translation>Összeg másolása</translation>
    </message>
</context>
<context>
    <name>ReceiveRequestDialog</name>
    <message>
        <source>QR Code</source>
        <translation>QR kód</translation>
    </message>
    <message>
        <source>Copy &amp;URI</source>
        <translation>&amp;URI másolása</translation>
    </message>
    <message>
        <source>Copy &amp;Address</source>
        <translation>&amp;Cím másolása</translation>
    </message>
    <message>
        <source>&amp;Save Image...</source>
        <translation>&amp;Kép mentése</translation>
    </message>
    <message>
        <source>Request payment to %1</source>
        <translation>Fizetés kérése a %1 -hez</translation>
    </message>
    <message>
        <source>Payment information</source>
        <translation>Fizetési információ</translation>
    </message>
    <message>
        <source>URI</source>
        <translation>URI</translation>
    </message>
    <message>
        <source>Address</source>
        <translation>Cím</translation>
    </message>
    <message>
        <source>Amount</source>
        <translation>Összeg</translation>
    </message>
    <message>
        <source>Label</source>
        <translation>Címke</translation>
    </message>
    <message>
        <source>Message</source>
        <translation>Üzenet</translation>
    </message>
    <message>
        <source>Wallet</source>
        <translation>Tárca</translation>
    </message>
    <message>
        <source>Resulting URI too long, try to reduce the text for label / message.</source>
        <translation>A keletkezett URI túl hosszú, próbálja meg csökkenteni a cimke / üzenet szövegének méretét.</translation>
    </message>
    <message>
        <source>Error encoding URI into QR Code.</source>
        <translation>Hiba lépett fel az URI QR kóddá alakításakor.</translation>
    </message>
</context>
<context>
    <name>RecentRequestsTableModel</name>
    <message>
        <source>Date</source>
        <translation>Dátum</translation>
    </message>
    <message>
        <source>Label</source>
        <translation>Címke</translation>
    </message>
    <message>
        <source>Message</source>
        <translation>Üzenet</translation>
    </message>
    <message>
        <source>(no label)</source>
        <translation>(nincs címke)</translation>
    </message>
    <message>
        <source>(no message)</source>
        <translation>(nincs üzenet)</translation>
    </message>
    <message>
        <source>(no amount requested)</source>
        <translation>(nem kért összeget)</translation>
    </message>
    <message>
        <source>Requested</source>
        <translation>Kért</translation>
    </message>
</context>
<context>
    <name>SendCoinsDialog</name>
    <message>
        <source>Send Coins</source>
        <translation>Érmék küldése</translation>
    </message>
    <message>
        <source>Coin Control Features</source>
        <translation>Pénzküldés beállításai</translation>
    </message>
    <message>
        <source>Inputs...</source>
        <translation>Bemenetek...</translation>
    </message>
    <message>
        <source>automatically selected</source>
        <translation>automatikusan kiválasztva</translation>
    </message>
    <message>
        <source>Insufficient funds!</source>
        <translation>Fedezethiány!</translation>
    </message>
    <message>
        <source>Quantity:</source>
        <translation>Mennyiség:</translation>
    </message>
    <message>
        <source>Bytes:</source>
        <translation>Bájtok:</translation>
    </message>
    <message>
        <source>Amount:</source>
        <translation>Összeg:</translation>
    </message>
    <message>
        <source>Fee:</source>
        <translation>Díjak:</translation>
    </message>
    <message>
        <source>After Fee:</source>
        <translation>Utólagos díj:</translation>
    </message>
    <message>
        <source>Change:</source>
        <translation>Visszajáró:</translation>
    </message>
    <message>
        <source>If this is activated, but the change address is empty or invalid, change will be sent to a newly generated address.</source>
        <translation>Ha ezt a beállítást engedélyezi, de a visszajáró cím érvénytelen, a visszajáró egy újonnan generált címre lesz küldve.</translation>
    </message>
    <message>
        <source>Custom change address</source>
        <translation>Egyedi visszajáró cím</translation>
    </message>
    <message>
        <source>Transaction Fee:</source>
        <translation>Tranzakciós díj</translation>
    </message>
    <message>
        <source>Choose...</source>
        <translation>Válassz...</translation>
    </message>
    <message>
        <source>Using the fallbackfee can result in sending a transaction that will take several hours or days (or never) to confirm. Consider choosing your fee manually or wait until you have validated the complete chain.</source>
        <translation>A tartalék díj (failback fee) használata egy órákig vagy napokig tartó (vagy soha be nem fejeződő) tranzakciót eredményezhet. Fontolja meg, hogy Ön adja meg a díjat, vagy várjon amíg a teljes láncot érvényesíti.</translation>
    </message>
    <message>
        <source>Warning: Fee estimation is currently not possible.</source>
        <translation>Figyelem: A hozzávetőleges díjszámítás jelenleg nem lehetséges.</translation>
    </message>
    <message>
        <source>collapse fee-settings</source>
        <translation>díj beállítások bezárása</translation>
    </message>
    <message>
        <source>per kilobyte</source>
        <translation>kilobájtonként</translation>
    </message>
    <message>
        <source>Hide</source>
        <translation>Elrejtés</translation>
    </message>
    <message>
        <source>Paying only the minimum fee is just fine as long as there is less transaction volume than space in the blocks. But be aware that this can end up in a never confirming transaction once there is more demand for bitcoin transactions than the network can process.</source>
        <translation>Alacsony díj is megfelelő, ha nincs több tranzakció mint amennyi hely a blokkokban. Figyelem! Ha a hálózat túlterhelt, lehetséges, hogy a tranzakció nem lesz megerősítve.</translation>
    </message>
    <message>
        <source>(read the tooltip)</source>
        <translation>(olvasd el a gyorstippet)</translation>
    </message>
    <message>
        <source>Recommended:</source>
        <translation>Ajánlott:</translation>
    </message>
    <message>
        <source>Custom:</source>
        <translation>Egyéni:</translation>
    </message>
    <message>
        <source>Send to multiple recipients at once</source>
        <translation>Küldés több címzettnek egyszerre</translation>
    </message>
    <message>
        <source>Add &amp;Recipient</source>
        <translation>&amp;Címzett hozzáadása</translation>
    </message>
    <message>
        <source>Clear all fields of the form.</source>
        <translation>Minden mező törlése</translation>
    </message>
    <message>
        <source>Dust:</source>
        <translation>Por-határ:</translation>
    </message>
    <message>
        <source>Confirmation time target:</source>
        <translation>Várható megerősítési idő:</translation>
    </message>
    <message>
        <source>Enable Replace-By-Fee</source>
        <translation>Replace-By-Fee bekapcsolása</translation>
    </message>
    <message>
        <source>Clear &amp;All</source>
        <translation>Mindent &amp;töröl</translation>
    </message>
    <message>
        <source>Balance:</source>
        <translation>Egyenleg:</translation>
    </message>
    <message>
        <source>Confirm the send action</source>
        <translation>Küldés megerősítése</translation>
    </message>
    <message>
        <source>S&amp;end</source>
        <translation>&amp;Küldés</translation>
    </message>
    <message>
        <source>Copy quantity</source>
        <translation>Mennyiség másolása</translation>
    </message>
    <message>
        <source>Copy amount</source>
        <translation>Összeg másolása</translation>
    </message>
    <message>
        <source>Copy fee</source>
        <translation>Díj másolása</translation>
    </message>
    <message>
        <source>Copy after fee</source>
        <translation>Utólagos díj másolása</translation>
    </message>
    <message>
        <source>Copy bytes</source>
        <translation>Byte-ok másolása </translation>
    </message>
    <message>
        <source>Copy dust</source>
        <translation>Porszemek másolása</translation>
    </message>
    <message>
        <source>Copy change</source>
        <translation>Visszajáró másolása</translation>
    </message>
    <message>
        <source>Are you sure you want to send?</source>
        <translation>Biztosan el akarja küldeni?</translation>
    </message>
    <message>
        <source>or</source>
        <translation>vagy</translation>
    </message>
    <message>
        <source>You can increase the fee later (signals Replace-By-Fee, BIP-125).</source>
        <translation>Később növelheti a tranzakció díját (lásd Replace-By-Fee, BIP-125).</translation>
    </message>
    <message>
        <source>Transaction fee</source>
        <translation>Tranzakciós díj</translation>
    </message>
    <message>
        <source>Confirm send coins</source>
        <translation>Összeg küldésének megerősítése</translation>
    </message>
    <message>
        <source>The recipient address is not valid. Please recheck.</source>
        <translation>A fogadó címe érvénytelen. Kérem ellenőrizze.</translation>
    </message>
    <message>
        <source>The amount to pay must be larger than 0.</source>
        <translation>A fizetendő összegnek nagyobbnak kell lennie 0-nál.</translation>
    </message>
    <message>
        <source>The amount exceeds your balance.</source>
        <translation>Az összeg meghaladja az egyenlegét.</translation>
    </message>
    <message>
        <source>The total exceeds your balance when the %1 transaction fee is included.</source>
        <translation>A küldeni kívánt összeg és a %1 tranzakciós díj együtt meghaladja az egyenlegén rendelkezésre álló összeget.</translation>
    </message>
    <message>
        <source>Duplicate address found: addresses should only be used once each.</source>
        <translation>Többször szerepel ugyanaz a cím: egy címet csak egyszer használjon.</translation>
    </message>
    <message>
        <source>Transaction creation failed!</source>
        <translation>Tranzakció létrehozása sikertelen!</translation>
    </message>
    <message>
        <source>The transaction was rejected with the following reason: %1</source>
        <translation>Tranzakció visszautasítva a következő indokkal: %1</translation>
    </message>
    <message>
        <source>A fee higher than %1 is considered an absurdly high fee.</source>
        <translation>Magasabb díj mint %1 abszurd magas díjnak számít.</translation>
    </message>
    <message>
        <source>Payment request expired.</source>
        <translation>A fizetési kérelem lejárt.</translation>
    </message>
    <message>
        <source>Pay only the required fee of %1</source>
        <translation>Csak a szükséges %1 díj fizetése</translation>
    </message>
    <message>
        <source>Warning: Invalid Bitcoin address</source>
        <translation>Figyelmeztetés: Érvénytelen Bitcoin cím</translation>
    </message>
    <message>
        <source>Warning: Unknown change address</source>
        <translation>Figyelmeztetés: Ismeretlen visszajáró cím</translation>
    </message>
    <message>
        <source>Confirm custom change address</source>
        <translation>Egyedi visszajáró cím jóváhagyása</translation>
    </message>
    <message>
        <source>The address you selected for change is not part of this wallet. Any or all funds in your wallet may be sent to this address. Are you sure?</source>
        <translation>A cím, amelyet a visszajárónak megadott, nincs ebben a tárcában. Bármennyi vagy minden összeg elküldhető a tárcájából erre a címre. Biztos benne?</translation>
    </message>
    <message>
        <source>(no label)</source>
        <translation>(nincs címke)</translation>
    </message>
</context>
<context>
    <name>SendCoinsEntry</name>
    <message>
        <source>Copy quantity</source>
        <translation>Mennyiség másolása</translation>
    </message>
    <message>
        <source>Copy amount</source>
        <translation>Összeg másolása</translation>
    </message>
    <message>
        <source>Copy fee</source>
        <translation>Díj másolása</translation>
    </message>
    <message>
        <source>Copy bytes</source>
        <translation>Byte-ok másolása </translation>
    </message>
    <message>
        <source>This is a normal payment.</source>
        <translation>Ez normál fizetés.</translation>
    </message>
    <message>
        <source>The Particl address to send the payment to</source>
        <translation>Erre a Particl címre küldje az összeget</translation>
    </message>
    <message>
        <source>Alt+A</source>
        <translation>Alt+A</translation>
    </message>
    <message>
        <source>Copy change</source>
        <translation>Visszajáró másolása</translation>
    </message>
    <message>
        <source>Are you sure you want to send?</source>
        <translation>Biztosan el akarja küldeni?</translation>
    </message>
    <message>
        <source>added as transaction fee</source>
        <translation>hozzáadva, mint tranzakciós díj</translation>
    </message>
    <message>
        <source>S&amp;ubtract fee from amount</source>
        <translation>&amp;Vonja le a díjat az összegből</translation>
    </message>
    <message>
        <source>Use available balance</source>
        <translation>Elérhető egyenleg használata</translation>
    </message>
    <message>
        <source>Message:</source>
        <translation>Üzenet:</translation>
    </message>
    <message>
        <source>This is an unauthenticated payment request.</source>
        <translation>Ez egy nem hitelesített fizetési kérelem.</translation>
    </message>
    <message>
        <source>This is an authenticated payment request.</source>
        <translation>Ez egy hitelesített fizetési kérelem.</translation>
    </message>
    <message>
        <source>Enter a label for this address to add it to the list of used addresses</source>
        <translation>Adjon egy címkét ehhez a címhez, hogy bekerüljön a használt címek közé</translation>
    </message>
    <message>
        <source>Pay To:</source>
        <translation>Címzett:</translation>
    </message>
    <message>
        <source>Confirm send coins</source>
        <translation>Összeg küldésének megerősítése</translation>
    </message>
    <message>
        <source>Enter a label for this address to add it to your address book</source>
        <translation>Adjon egy címkét ehhez a címhez, hogy bekerüljön a címtárába</translation>
    </message>
</context>
<context>
    <name>SendConfirmationDialog</name>
    <message>
        <source>Yes</source>
        <translation>Igen</translation>
    </message>
</context>
<context>
    <name>ShutdownWindow</name>
    <message>
        <source>%1 is shutting down...</source>
        <translation>A %1 leáll...</translation>
    </message>
    <message>
        <source>Do not shut down the computer until this window disappears.</source>
        <translation>Ne állítsd le a számítógépet amíg ez az ablak el nem tűnik.</translation>
    </message>
    <message>
        <source>The amount to pay must be larger than 0.</source>
        <translation>A fizetendő összegnek nagyobbnak kell lennie 0-nál.</translation>
    </message>
    <message>
        <source>The amount exceeds your balance.</source>
        <translation>Az összeg meghaladja az egyenlegét.</translation>
    </message>
    <message>
        <source>The Particl address to sign the message with</source>
        <translation>Particl cím, amivel alá kívánja írni az üzenetet</translation>
    </message>
    <message>
        <source>Choose previously used address</source>
        <translation>Válassz egy korábban már használt címet</translation>
    </message>
    <message>
        <source>Duplicate address found: addresses should only be used once each.</source>
        <translation>Többször szerepel ugyanaz a cím: egy címet csak egyszer használjon.</translation>
    </message>
    <message>
        <source>Transaction creation failed!</source>
        <translation>Tranzakció létrehozása sikertelen!</translation>
    </message>
    <message>
        <source>The transaction was rejected with the following reason: %1</source>
        <translation>Tranzakció visszautasítva a következő indokkal: %1</translation>
    </message>
    <message>
        <source>A fee higher than %1 is considered an absurdly high fee.</source>
        <translation>Magasabb díj mint %1 abszurd magas díjnak számít.</translation>
    </message>
    <message>
        <source>Payment request expired.</source>
        <translation>A fizetési kérelem lejárt.</translation>
    </message>
    <message>
        <source>Pay only the required fee of %1</source>
        <translation>Csak a szükséges %1 díj fizetése</translation>
    </message>
    <message>
        <source>Warning: Invalid Particl address</source>
        <translation>Figyelmeztetés: Érvénytelen Particl cím</translation>
    </message>
    <message>
        <source>Warning: Unknown change address</source>
        <translation>Figyelmeztetés: Ismeretlen visszajáró cím</translation>
    </message>
    <message>
        <source>Confirm custom change address</source>
        <translation>Egyedi visszajáró cím jóváhagyása</translation>
    </message>
    <message>
        <source>The address you selected for change is not part of this wallet. Any or all funds in your wallet may be sent to this address. Are you sure?</source>
        <translation>A cím, amelyet a visszajárónak megadott, nincs ebben a tárcában. Bármennyi vagy minden összeg elküldhető a tárcájából erre a címre. Biztos benne?</translation>
    </message>
    <message>
        <source>The Particl address the message was signed with</source>
        <translation>Particl cím, amivel aláírta az üzenetet</translation>
    </message>
    <message>
        <source>Verify the message to ensure it was signed with the specified Particl address</source>
        <translation>Ellenőrizze az üzenetet, hogy valóban a megjelölt Particl címmel van-e aláírva</translation>
    </message>
    <message>
        <source>Verify &amp;Message</source>
        <translation>Üzenet ellenőrzése</translation>
    </message>
    <message>
        <source>Click "Sign Message" to generate signature</source>
        <translation>Klikkeljen az "Üzenet Aláírása" -ra, hogy aláírást generáljon</translation>
    </message>
    <message>
        <source>The entered address is invalid.</source>
        <translation>A megadott cím nem érvényes.</translation>
    </message>
    <message>
        <source>Please check the address and try again.</source>
        <translation>Kérem ellenőrizze a címet és próbálja meg újra.</translation>
    </message>
    <message>
        <source>Wallet unlock was cancelled.</source>
        <translation>Tárca megnyitása megszakítva</translation>
    </message>
    <message>
        <source>Private key for the entered address is not available.</source>
        <translation>A megadott cím privát kulcsa nem található.</translation>
    </message>
    <message>
        <source>Message signing failed.</source>
        <translation>Üzenet aláírása sikertelen.</translation>
    </message>
    <message>
        <source>Message signed.</source>
        <translation>Üzenet aláírva.</translation>
    </message>
    <message>
        <source>The signature could not be decoded.</source>
        <translation>Az aláírást nem sikerült dekódolni.</translation>
    </message>
    <message>
        <source>Please check the signature and try again.</source>
        <translation>Kérem ellenőrizze az aláírást és próbálja újra.</translation>
    </message>
    <message>
        <source>Message verification failed.</source>
        <translation>Az üzenet ellenőrzése sikertelen.</translation>
    </message>
    <message>
        <source>Message verified.</source>
        <translation>Üzenet ellenőrizve.</translation>
    </message>
</context>
<context>
    <name>SplashScreen</name>
    <message>
        <source>[testnet]</source>
        <translation>[teszthálózat]</translation>
    </message>
</context>
<context>
    <name>TrafficGraphWidget</name>
    <message>
        <source>KB/s</source>
        <translation>KB/s</translation>
    </message>
</context>
<context>
    <name>TransactionDesc</name>
    <message>
        <source>Open until %1</source>
        <translation>%1 -ig megnyitva</translation>
    </message>
    <message>
        <source>0/unconfirmed, %1</source>
        <translation>0/megerősítetlen, %1</translation>
    </message>
    <message>
        <source>in memory pool</source>
        <translation>a memória halomban</translation>
    </message>
    <message>
        <source>not in memory pool</source>
        <translation>nincs a memória halomban</translation>
    </message>
    <message>
        <source>abandoned</source>
        <translation>elhagyott</translation>
    </message>
    <message>
        <source>%1/unconfirmed</source>
        <translation>%1/megerősítetlen</translation>
    </message>
    <message>
        <source>%1 confirmations</source>
        <translation>%1 megerősítés</translation>
    </message>
    <message>
        <source>Status</source>
        <translation>Állapot</translation>
    </message>
    <message>
        <source>Date</source>
        <translation>Dátum</translation>
    </message>
    <message>
        <source>Source</source>
        <translation>Forrás</translation>
    </message>
    <message>
        <source>Generated</source>
        <translation>Generálva</translation>
    </message>
    <message>
        <source>From</source>
        <translation>Küldő: </translation>
    </message>
    <message>
        <source>unknown</source>
        <translation>ismeretlen</translation>
    </message>
    <message>
        <source>To</source>
        <translation>Címzett</translation>
    </message>
    <message>
        <source>own address</source>
        <translation>saját cím</translation>
    </message>
    <message>
        <source>watch-only</source>
        <translation>csak megfigyelés</translation>
    </message>
    <message>
        <source>label</source>
        <translation>címke</translation>
    </message>
    <message>
        <source>Credit</source>
        <translation>Jóváírás</translation>
    </message>
    <message>
        <source>not accepted</source>
        <translation>elutasítva</translation>
    </message>
    <message>
        <source>Debit</source>
        <translation>Terhelés</translation>
    </message>
    <message>
        <source>Total debit</source>
        <translation>Teljes terhelés</translation>
    </message>
    <message>
        <source>Transaction fee</source>
        <translation>Tranzakciós díj</translation>
    </message>
    <message>
        <source>Net amount</source>
        <translation>Nettó összeg</translation>
    </message>
    <message>
        <source>Message</source>
        <translation>Üzenet</translation>
    </message>
    <message>
        <source>Comment</source>
        <translation>Megjegyzés</translation>
    </message>
    <message>
        <source>Transaction ID</source>
        <translation>Tranzakció Azonosító</translation>
    </message>
    <message>
        <source>Transaction total size</source>
        <translation>Tranzakció teljes mérete</translation>
    </message>
    <message>
        <source>Merchant</source>
        <translation>Kereskedő</translation>
    </message>
    <message>
        <source>Debug information</source>
        <translation>Debug információ</translation>
    </message>
    <message>
        <source>Transaction</source>
        <translation>Tranzakció</translation>
    </message>
    <message>
        <source>Inputs</source>
        <translation>Bemenetek</translation>
    </message>
    <message>
        <source>Amount</source>
        <translation>Összeg</translation>
    </message>
    <message>
        <source>true</source>
        <translation>igaz</translation>
    </message>
    <message>
        <source>false</source>
        <translation>hamis</translation>
    </message>
</context>
<context>
    <name>TransactionDescDialog</name>
    <message>
        <source>This pane shows a detailed description of the transaction</source>
        <translation>Ez a mező a tranzakció részleteit mutatja</translation>
    </message>
    </context>
<context>
    <name>TransactionTableModel</name>
    <message>
        <source>Date</source>
        <translation>Dátum</translation>
    </message>
    <message>
        <source>Type</source>
        <translation>Típus</translation>
    </message>
    <message>
        <source>Label</source>
        <translation>Címke</translation>
    </message>
    <message>
        <source>Open until %1</source>
        <translation>%1 -ig megnyitva</translation>
    </message>
    <message>
        <source>Unconfirmed</source>
        <translation>Megerősítetlen</translation>
    </message>
    <message>
        <source>Abandoned</source>
        <translation>Elhagyott</translation>
    </message>
    <message>
        <source>Confirming (%1 of %2 recommended confirmations)</source>
        <translation>Megerősítés (%1 az ajánlott %2 megerősítésből)</translation>
    </message>
    <message>
        <source>Confirmed (%1 confirmations)</source>
        <translation>Megerősítve (%1 megerősítés)</translation>
    </message>
    <message>
        <source>Conflicted</source>
        <translation>Konfliktusos</translation>
    </message>
    <message>
        <source>Immature (%1 confirmations, will be available after %2)</source>
        <translation>Éretlen (%1 megerősítés, %2 után lesz elérhető)</translation>
    </message>
    <message>
        <source>Generated but not accepted</source>
        <translation>Generálva, de nincs elfogadva</translation>
    </message>
    <message>
        <source>Received with</source>
        <translation>Erre a címre</translation>
    </message>
    <message>
        <source>Received from</source>
        <translation>Fogadva innen</translation>
    </message>
    <message>
        <source>Sent to</source>
        <translation>Elküldve ide</translation>
    </message>
    <message>
        <source>Payment to yourself</source>
        <translation>Magadnak kifizetve</translation>
    </message>
    <message>
        <source>Mined</source>
        <translation>Kibányászva</translation>
    </message>
    <message>
        <source>watch-only</source>
        <translation>csak megfigyelés</translation>
    </message>
    <message>
        <source>(n/a)</source>
        <translation>(nincs adat)</translation>
    </message>
    <message>
        <source>(no label)</source>
        <translation>(nincs címke)</translation>
    </message>
    <message>
        <source>Transaction status. Hover over this field to show number of confirmations.</source>
        <translation>Tranzakció állapota. Húzza ide az egeret, hogy lássa a megerősítések számát.</translation>
    </message>
    <message>
        <source>Date and time that the transaction was received.</source>
        <translation>Tranzakció fogadásának dátuma és időpontja.</translation>
    </message>
    <message>
        <source>Type of transaction.</source>
        <translation>Tranzakció típusa.</translation>
    </message>
    <message>
        <source>Whether or not a watch-only address is involved in this transaction.</source>
        <translation>Egy csak megfigyelt cím érintett vagy nem ebben a tranzakcióban.</translation>
    </message>
    </context>
<context>
    <name>TransactionView</name>
    <message>
        <source>All</source>
        <translation>Mind</translation>
    </message>
    <message>
        <source>Today</source>
        <translation>Ma</translation>
    </message>
    <message>
        <source>This week</source>
        <translation>Ezen a héten</translation>
    </message>
    <message>
        <source>This month</source>
        <translation>Ebben a hónapban</translation>
    </message>
    <message>
        <source>Last month</source>
        <translation>Múlt hónapban</translation>
    </message>
    <message>
        <source>This year</source>
        <translation>Ebben az évben</translation>
    </message>
    <message>
        <source>Range...</source>
        <translation>Tartomány...</translation>
    </message>
    <message>
        <source>Received with</source>
        <translation>Erre a címre</translation>
    </message>
    <message>
        <source>Sent to</source>
        <translation>Elküldve ide</translation>
    </message>
    <message>
        <source>To yourself</source>
        <translation>Magának</translation>
    </message>
    <message>
        <source>Mined</source>
        <translation>Kibányászva</translation>
    </message>
    <message>
        <source>Other</source>
        <translation>Más</translation>
    </message>
    <message>
        <source>Min amount</source>
        <translation>Minimális összeg</translation>
    </message>
    <message>
        <source>Abandon transaction</source>
        <translation>Tranzakció megszakítása</translation>
    </message>
    <message>
        <source>Increase transaction fee</source>
        <translation>Tranzakciós díj növelése</translation>
    </message>
    <message>
        <source>Copy address</source>
        <translation>Cím másolása</translation>
    </message>
    <message>
        <source>Copy label</source>
        <translation>Címke másolása</translation>
    </message>
    <message>
        <source>Copy amount</source>
        <translation>Összeg másolása</translation>
    </message>
    <message>
        <source>Copy transaction ID</source>
        <translation>Tranzakció azonosító másolása</translation>
    </message>
    <message>
        <source>Copy raw transaction</source>
        <translation>Nyers tranzakció másolása</translation>
    </message>
    <message>
        <source>Copy full transaction details</source>
        <translation>Tranzakció részleteinek teljes másolása</translation>
    </message>
    <message>
        <source>Edit label</source>
        <translation>Címke szerkesztése</translation>
    </message>
    <message>
        <source>Show transaction details</source>
        <translation>Tranzakció részletesen</translation>
    </message>
    <message>
        <source>Export Transaction History</source>
        <translation>Tranzakciós előzmények exportálása</translation>
    </message>
    <message>
        <source>Comma separated file (*.csv)</source>
        <translation>Vesszővel elválasztott adatokat tartalmazó fájl</translation>
    </message>
    <message>
        <source>Confirmed</source>
        <translation>Megerősítve</translation>
    </message>
    <message>
        <source>Watch-only</source>
        <translation>Csak megfigyelés</translation>
    </message>
    <message>
        <source>Date</source>
        <translation>Dátum</translation>
    </message>
    <message>
        <source>Type</source>
        <translation>Típus</translation>
    </message>
    <message>
        <source>Label</source>
        <translation>Címke</translation>
    </message>
    <message>
        <source>Address</source>
        <translation>Cím</translation>
    </message>
    <message>
        <source>ID</source>
        <translation>Azonosító</translation>
    </message>
    <message>
        <source>Exporting Failed</source>
        <translation>Hiba az exportálás során</translation>
    </message>
    <message>
        <source>There was an error trying to save the transaction history to %1.</source>
        <translation>Hiba történt a tranzakciós előzmények %1 helyre való mentésekor. </translation>
    </message>
    <message>
        <source>Exporting Successful</source>
        <translation>Sikeres Exportálás</translation>
    </message>
    <message>
        <source>Range:</source>
        <translation>Tartomány:</translation>
    </message>
    </context>
<context>
    <name>UnitDisplayStatusBarControl</name>
    </context>
<context>
    <name>WalletFrame</name>
    <message>
        <source>No wallet has been loaded.</source>
        <translation>Nincs betöltve pénztárca.</translation>
    </message>
</context>
<context>
    <name>WalletModel</name>
    <message>
        <source>Send Coins</source>
        <translation>Érmék Küldése</translation>
    </message>
    <message>
        <source>Increasing transaction fee failed</source>
        <translation>Tranzakciós díj növelése sikertelen</translation>
    </message>
    <message>
        <source>Do you want to increase the fee?</source>
        <translation>Kívánja megnövelni a díjat?</translation>
    </message>
    <message>
        <source>Current fee:</source>
        <translation>Jelenlegi díj:</translation>
    </message>
    <message>
        <source>Increase:</source>
        <translation>Növekedés:</translation>
    </message>
    <message>
        <source>New fee:</source>
        <translation>Új díj:</translation>
    </message>
    <message>
        <source>Can't sign transaction.</source>
        <translation>Tranzakció aláírása sikertelen.</translation>
    </message>
    <message>
        <source>Could not commit transaction</source>
        <translation>A tranzakciót nem lehet elküldeni</translation>
    </message>
</context>
<context>
    <name>WalletView</name>
    <message>
        <source>&amp;Export</source>
        <translation>&amp;Exportálás</translation>
    </message>
    <message>
        <source>Export the data in the current tab to a file</source>
        <translation>Jelenlegi nézet adatainak exportálása fájlba</translation>
    </message>
    <message>
        <source>Backup Wallet</source>
        <translation>Biztonsági másolat készítése a Tárcáról</translation>
    </message>
    <message>
        <source>Wallet Data (*.dat)</source>
        <translation>Tárca Fájl (*.dat)</translation>
    </message>
    <message>
        <source>Backup Failed</source>
        <translation>Biztonsági másolat készítése sikertelen</translation>
    </message>
    <message>
        <source>Backup Successful</source>
        <translation>Sikeres biztonsági mentés</translation>
    </message>
    <message>
        <source>The wallet data was successfully saved to %1.</source>
        <translation>A tárca adatai sikeresen elmentve %1.</translation>
    </message>
    </context>
<context>
    <name>bitcoin-core</name>
    <message>
        <source>Distributed under the MIT software license, see the accompanying file %s or %s</source>
        <translation>MIT szoftver licenc alapján terjesztve, tekintse meg a hozzátartozó fájlt %s or %s</translation>
    </message>
    <message>
        <source>Error: A fatal internal error occurred, see debug.log for details</source>
        <translation>Hiba: Fatális belső hiba történt, nézze meg a debug.log -ot a részletekért</translation>
    </message>
    <message>
        <source>Unable to start HTTP server. See debug log for details.</source>
        <translation>HTTP szerver indítása sikertelen. A részleteket lásd: debug log.</translation>
    </message>
    <message>
        <source>Particl Core</source>
        <translation>Particl Core</translation>
    </message>
    <message>
        <source>The %s developers</source>
        <translation>A %s fejlesztők</translation>
    </message>
    <message>
        <source>The %s developers</source>
        <translation>A %s fejlesztők</translation>
    </message>
    <message>
        <source>This is a pre-release test build - use at your own risk - do not use for mining or merchant applications</source>
        <translation>Ez egy kiadás előtt álló, teszt verzió - csak saját felelősségre - ne használja bányászatra vagy kereskedéshez.</translation>
    </message>
    <message>
        <source>Warning: The network does not appear to fully agree! Some miners appear to be experiencing issues.</source>
        <translation>Figyelem: A hálózat úgy tűnik nem teljesen egyezik! Néhány bányász problémákat tapasztalhat.</translation>
    </message>
    <message>
        <source>-maxmempool must be at least %d MB</source>
        <translation>-maxmempool legalább %d MB kell legyen.</translation>
    </message>
    <message>
        <source>Copyright (C) %i-%i</source>
        <translation>Szerzői jog (C) fenntartva %i-%i</translation>
    </message>
    <message>
        <source>Corrupted block database detected</source>
        <translation>Sérült blokk-adatbázis észlelve</translation>
    </message>
    <message>
        <source>Do you want to rebuild the block database now?</source>
        <translation>Újra akarod építeni a blokk adatbázist most?</translation>
    </message>
    <message>
        <source>Error initializing block database</source>
        <translation>A blokkadatbázis inicializálása nem sikerült</translation>
    </message>
    <message>
        <source>Error initializing wallet database environment %s!</source>
        <translation>A tárca-adatbázis inicializálása nem sikerült: %s!</translation>
    </message>
    <message>
        <source>Error loading %s</source>
        <translation>Hiba a(z) %s betöltése közben</translation>
    </message>
    <message>
        <source>Error loading %s: Wallet corrupted</source>
        <translation>Hiba a(z) %s betöltése közben: A tárca hibás.</translation>
    </message>
    <message>
        <source>Error loading %s: Wallet requires newer version of %s</source>
        <translation>Hiba a(z) %s betöltése közben: A tárcához %s újabb verziója szükséges.</translation>
    </message>
    <message>
        <source>Error loading block database</source>
        <translation>Hiba a blokk adatbázis betöltése közben.</translation>
    </message>
    <message>
        <source>Error opening block database</source>
        <translation>Hiba a blokk adatbázis megnyitása közben.</translation>
    </message>
    <message>
        <source>Error: Disk space is low!</source>
        <translation>Hiba: kevés a hely a lemezen!</translation>
    </message>
    <message>
        <source>Failed to listen on any port. Use -listen=0 if you want this.</source>
        <translation>Egyik hálózati porton sem sikerül hallgatni. Használja a -listen=0 kapcsolót, ha ezt szeretné.</translation>
    </message>
    <message>
        <source>Failed to rescan the wallet during initialization</source>
        <translation>A tárca átvizsgálása közben hiba történt.</translation>
    </message>
    <message>
        <source>Importing...</source>
        <translation>Importálás</translation>
    </message>
    <message>
        <source>Incorrect or no genesis block found. Wrong datadir for network?</source>
        <translation>Helytelen vagy nemlétező genézis blokk. Helytelen hálózati adatkönyvtár?</translation>
    </message>
    <message>
        <source>Loading P2P addresses...</source>
        <translation>P2P címek betöltése...</translation>
    </message>
    <message>
        <source>Loading banlist...</source>
        <translation>Tiltólista betöltése...</translation>
    </message>
    <message>
        <source>Not enough file descriptors available.</source>
        <translation>Nincs elég fájlleíró. </translation>
    </message>
    <message>
        <source>Replaying blocks...</source>
        <translation>Blokkok újrajátszása...</translation>
    </message>
    <message>
        <source>Rewinding blocks...</source>
        <translation>Blokkok visszapörgetése...</translation>
    </message>
    <message>
        <source>The source code is available from %s.</source>
        <translation>A forráskód elérhető: %s.</translation>
    </message>
    <message>
        <source>Transaction fee and change calculation failed</source>
        <translation>A tranzakciós díj és a visszajáró kiszámítása nem sikerült</translation>
    </message>
    <message>
        <source>Upgrading UTXO database</source>
        <translation>Blokk adatbázis frissítése</translation>
    </message>
    <message>
        <source>Verifying blocks...</source>
        <translation>Blokkok ellenőrzése...</translation>
    </message>
    <message>
        <source>Wallet needed to be rewritten: restart %s to complete</source>
        <translation>A Tárca újraírása szükséges: Indítsa újra a %s-t.</translation>
    </message>
    <message>
        <source>Error reading from database, shutting down.</source>
        <translation>Hiba az adatbázis olvasásakor, leállítás</translation>
    </message>
    <message>
        <source>Error upgrading chainstate database</source>
        <translation>Hiba a blokk adatbázis betöltése közben</translation>
    </message>
    <message>
        <source>Information</source>
        <translation>Információ</translation>
    </message>
    <message>
        <source>Signing transaction failed</source>
        <translation>Tranzakció aláírása sikertelen</translation>
    </message>
    <message>
        <source>This is experimental software.</source>
        <translation>Ez egy kísérleti szoftver.</translation>
    </message>
    <message>
        <source>Transaction amount too small</source>
        <translation>Tranzakció összege túl alacsony</translation>
    </message>
    <message>
        <source>Transaction too large</source>
        <translation>Túl nagy tranzakció</translation>
    </message>
    <message>
        <source>Verifying wallet(s)...</source>
        <translation>Tárcák ellenőrzése...</translation>
    </message>
    <message>
        <source>Warning</source>
        <translation>Figyelem</translation>
    </message>
    <message>
        <source>Warning: Unknown block versions being mined! It's possible unknown rules are in effect</source>
        <translation>Figyelem: Ismeretlen blokkokat bányásznak! Lehetséges, hogy ismeretlen szabályok érvényesek.</translation>
    </message>
    <message>
        <source>%s is set very high!</source>
        <translation>%s étéke nagyon magas!</translation>
    </message>
    <message>
<<<<<<< HEAD
        <source>Warning: Unknown block versions being mined! It's possible unknown rules are in effect</source>
        <translation>Figyelem: Ismeretlen blokkokat bányásznak! Lehetséges, hogy ismeretlen szabályok érvényesek.</translation>
    </message>
    <message>
        <source>(default: %s)</source>
        <translation>(alapértelmezett: %s)</translation>
    </message>
    <message>
        <source>Error loading wallet %s. Invalid characters in -wallet filename.</source>
        <translation>Hiba a tárca betöltése közben %s. Érvénytelen karakterek a -tárca fájlnevében.</translation>
    </message>
    <message>
        <source>How many blocks to check at startup (default: %u, 0 = all)</source>
        <translation>Hány blokkot ellenőrizzen induláskor (alapértelmezett: %u, 0 = mindet)</translation>
    </message>
    <message>
        <source>Include IP addresses in debug output (default: %u)</source>
        <translation>IP-címek megjelenítése a naplóban (alapértelmezett: %u)</translation>
    </message>
    <message>
        <source>Maximum per-connection receive buffer, &lt;n&gt;*1000 bytes (default: %u)</source>
        <translation>Kapcsolatonkénti maximum fogadó buffer, &lt;n&gt;*1000 byte (alapértelmezett: %u)</translation>
    </message>
    <message>
        <source>Maximum per-connection send buffer, &lt;n&gt;*1000 bytes (default: %u)</source>
        <translation>Kapcsolatonkénti maximum küldő buffer, &lt;n&gt;*1000 byte (alapértelmezett: %u)</translation>
    </message>
    <message>
        <source>Set key pool size to &lt;n&gt; (default: %u)</source>
        <translation>Kulcshalmaz méretének a beállítása &lt;n&gt;(alapértelmezett: %u) </translation>
    </message>
    <message>
        <source>Specify configuration file (default: %s)</source>
        <translation>Konfigurációs fájl megadása (alapértelmezett: %s)</translation>
    </message>
    <message>
        <source>Specify connection timeout in milliseconds (minimum: 1, default: %d)</source>
        <translation>Csatlakozás időtúllépése milliszekundumban (minimum: 1, alapértelmezett: %d)</translation>
    </message>
    <message>
        <source>Specify pid file (default: %s)</source>
        <translation>Pid-fájl megadása (alapértelmezett: %s)</translation>
    </message>
    <message>
        <source>Spend unconfirmed change when sending transactions (default: %u)</source>
        <translation>Tranzakciók küldésekor a jóváhagyatlan visszajáró elköltése (alapértelmezés: %u)</translation>
    </message>
    <message>
=======
>>>>>>> e5776690
        <source>Starting network threads...</source>
        <translation>Hálózati szálak indítása...</translation>
    </message>
    <message>
        <source>This is the minimum transaction fee you pay on every transaction.</source>
        <translation>Ez a minimum tranzakciós díj, amelyet tranzakciónként kifizet.</translation>
    </message>
    <message>
        <source>This is the transaction fee you will pay if you send a transaction.</source>
        <translation>Ez a tranzakció díja, amelyet kifizet, ha tranzakciót indít.</translation>
    </message>
    <message>
        <source>Transaction amounts must not be negative</source>
        <translation>Tranzakció összege nem lehet negatív</translation>
    </message>
    <message>
        <source>Transaction must have at least one recipient</source>
        <translation>Legalább egy címzett kell a tranzakcióhoz</translation>
    </message>
    <message>
        <source>Maximum per-connection receive buffer, &lt;n&gt;*1000 bytes (default: %u)</source>
        <translation>Kapcsolatonkénti maximum fogadó buffer, &lt;n&gt;*1000 byte (alapértelmezett: %u)</translation>
    </message>
    <message>
        <source>Maximum per-connection send buffer, &lt;n&gt;*1000 bytes (default: %u)</source>
        <translation>Kapcsolatonkénti maximum küldő buffer, &lt;n&gt;*1000 byte (alapértelmezett: %u)</translation>
    </message>
    <message>
        <source>Set key pool size to &lt;n&gt; (default: %u)</source>
        <translation>Kulcs halmaz méretének a beállítása &lt;n&gt;(alapértelmezett: %u) </translation>
    </message>
    <message>
        <source>Specify configuration file (default: %s)</source>
        <translation>Konfigurációs fájl megadása (alapértelmezett: %s)</translation>
    </message>
    <message>
        <source>Specify connection timeout in milliseconds (minimum: 1, default: %d)</source>
        <translation>Csatlakozás időtúllépése milliszekundumban (minimum: 1, alapértelmezett: %d)</translation>
    </message>
    <message>
        <source>Specify pid file (default: %s)</source>
        <translation>Pid-fájl megadása (alapértelmezett: %s)</translation>
    </message>
    <message>
        <source>Spend unconfirmed change when sending transactions (default: %u)</source>
        <translation>Tranzakciók küldésekor a jóváhagyatlan visszajáró elköltése (alapértelmezés: %u)</translation>
    </message>
    <message>
        <source>Starting network threads...</source>
        <translation>Hálózati szálak indítása...</translation>
    </message>
    <message>
        <source>This is the minimum transaction fee you pay on every transaction.</source>
        <translation>Ez a minimum tranzakciós díj, amelyet tranzakciónként kifizet.</translation>
    </message>
    <message>
        <source>This is the transaction fee you will pay if you send a transaction.</source>
        <translation>Ez a tranzakció díja, amelyet kifizet, ha tranzakciót indít.</translation>
    </message>
    <message>
        <source>Transaction amounts must not be negative</source>
        <translation>Tranzakció összege nem lehet negatív</translation>
    </message>
    <message>
        <source>Transaction must have at least one recipient</source>
        <translation>Legalább egy címzett kell a tranzakcióhoz</translation>
    </message>
    <message>
        <source>Unknown network specified in -onlynet: '%s'</source>
        <translation>Ismeretlen hálózat lett megadva -onlynet: '%s'</translation>
    </message>
    <message>
        <source>Insufficient funds</source>
        <translation>Nincs elég bitcoinod.</translation>
    </message>
    <message>
        <source>Loading block index...</source>
        <translation>Blokkindex betöltése...</translation>
    </message>
    <message>
        <source>Loading wallet...</source>
        <translation>Tárca betöltése...</translation>
    </message>
    <message>
        <source>Cannot downgrade wallet</source>
        <translation>Nem sikerült a Tárca visszaállítása a korábbi verzióra</translation>
    </message>
    <message>
        <source>Rescanning...</source>
        <translation>Újraszkennelés...</translation>
    </message>
    <message>
        <source>Done loading</source>
        <translation>Betöltés befejezve.</translation>
    </message>
    <message>
        <source>Error</source>
        <translation>Hiba</translation>
    </message>
</context>
</TS><|MERGE_RESOLUTION|>--- conflicted
+++ resolved
@@ -66,12 +66,12 @@
         <translation>Fogadási cím</translation>
     </message>
     <message>
-        <source>These are your Bitcoin addresses for sending payments. Always check the amount and the receiving address before sending coins.</source>
-        <translation>Ezek a Bitcoin címeid kifizetések küldéséhez. Mindíg ellenőrizd az összeget és a fogadó címet mielőtt coinokat küldenél.</translation>
-    </message>
-    <message>
-        <source>These are your Bitcoin addresses for receiving payments. It is recommended to use a new receiving address for each transaction.</source>
-        <translation>Ezek a Bitcoin címeid kifizetések fogadásához. Ajánlott új címet használni minden új fogadáshoz.</translation>
+        <source>These are your Particl addresses for sending payments. Always check the amount and the receiving address before sending coins.</source>
+        <translation>Ezek a Particl címeid kifizetések küldéséhez. Mindíg ellenőrizd az összeget és a fogadó címet mielőtt coinokat küldenél.</translation>
+    </message>
+    <message>
+        <source>These are your Particl addresses for receiving payments. It is recommended to use a new receiving address for each transaction.</source>
+        <translation>Ezek a Particl címeid kifizetések fogadásához. Ajánlott új címet használni minden új fogadáshoz.</translation>
     </message>
     <message>
         <source>&amp;Copy Address</source>
@@ -173,7 +173,7 @@
         <translation>Tárca titkosításának megerősítése</translation>
     </message>
     <message>
-        <source>Warning: If you encrypt your wallet and lose your passphrase, you will &lt;b&gt;LOSE ALL OF YOUR BITCOINS&lt;/b&gt;!</source>
+        <source>Warning: If you encrypt your wallet and lose your passphrase, you will &lt;b&gt;LOSE ALL OF YOUR PARTICL&lt;/b&gt;!</source>
         <translation>Figyelem: Ha titkosítja a tárcáját és elveszíti a jelszavát, akkor &lt;b&gt;AZ ÖSSZES BITCOINJA ELVESZIK&lt;/b&gt;!</translation>
     </message>
     <message>
@@ -185,8 +185,8 @@
         <translation>Tárca titkosítva</translation>
     </message>
     <message>
-        <source>%1 will close now to finish the encryption process. Remember that encrypting your wallet cannot fully protect your bitcoins from being stolen by malware infecting your computer.</source>
-        <translation>A %1 most bezár, hogy befejezze a titkosítást. Ne feledje, hogy a tárca titkosítása nem nyújt teljes védelmet azzal szemben, hogy kártékony programok megfertőzzék a számítógépét és ellopják a bitcoinjait.</translation>
+        <source>%1 will close now to finish the encryption process. Remember that encrypting your wallet cannot fully protect your particl from being stolen by malware infecting your computer.</source>
+        <translation>A %1 most bezár, hogy befejezze a titkosítást. Ne feledje, hogy a tárca titkosítása nem nyújt teljes védelmet azzal szemben, hogy kártékony programok megfertőzzék a számítógépét és ellopják a particljait.</translation>
     </message>
     <message>
         <source>IMPORTANT: Any previous backups you have made of your wallet file should be replaced with the newly generated, encrypted wallet file. For security reasons, previous backups of the unencrypted wallet file will become useless as soon as you start using the new, encrypted wallet.</source>
@@ -419,8 +419,8 @@
         <translation>Fül eszköztár</translation>
     </message>
     <message>
-        <source>Request payments (generates QR codes and bitcoin: URIs)</source>
-        <translation>Fizetési kérelem (QR-kódot és "bitcoin:" URI azonosítót hoz létre)</translation>
+        <source>Request payments (generates QR codes and particl: URIs)</source>
+        <translation>Fizetési kérelem (QR-kódot és "particl:" URI azonosítót hoz létre)</translation>
     </message>
     <message>
         <source>Show the list of used sending addresses and labels</source>
@@ -431,8 +431,8 @@
         <translation>A használt fogadó címek és címkék megtekintése</translation>
     </message>
     <message>
-        <source>Open a bitcoin: URI or payment request</source>
-        <translation>"bitcoin:" URI azonosító vagy fizetési kérelem megnyitása</translation>
+        <source>Open a particl: URI or payment request</source>
+        <translation>"particl:" URI azonosító vagy fizetési kérelem megnyitása</translation>
     </message>
     <message>
         <source>&amp;Command-line options</source>
@@ -491,8 +491,8 @@
         <translation>Naprakész</translation>
     </message>
     <message>
-        <source>Show the %1 help message to get a list with possible Bitcoin command-line options</source>
-        <translation>A %1 súgó megjelenítése a Bitcoin lehetséges parancssori kapcsolóinak listájával</translation>
+        <source>Show the %1 help message to get a list with possible Particl command-line options</source>
+        <translation>A %1 súgó megjelenítése a Particl lehetséges parancssori kapcsolóinak listájával</translation>
     </message>
     <message>
         <source>%1 client</source>
@@ -561,8 +561,8 @@
         <translation>Tárca &lt;b&gt;kódolva&lt;/b&gt; és jelenleg &lt;b&gt;zárva&lt;/b&gt;.</translation>
     </message>
     <message>
-        <source>A fatal error occurred. Bitcoin can no longer continue safely and will quit.</source>
-        <translation>Végzetes hiba történt. A Bitcoin működése nem biztonságos és hamarosan leáll.</translation>
+        <source>A fatal error occurred. Particl can no longer continue safely and will quit.</source>
+        <translation>Végzetes hiba történt. A Particl működése nem biztonságos és hamarosan leáll.</translation>
     </message>
 </context>
 <context>
@@ -751,8 +751,8 @@
         <translation>Küldő cím szerkesztése</translation>
     </message>
     <message>
-        <source>The entered address "%1" is not a valid Bitcoin address.</source>
-        <translation>A megadott "%1" cím nem egy érvényes Bitcoin-cím.</translation>
+        <source>The entered address "%1" is not a valid Particl address.</source>
+        <translation>A megadott "%1" cím nem egy érvényes Particl-cím.</translation>
     </message>
     <message>
         <source>Could not unlock wallet.</source>
@@ -836,8 +836,8 @@
         <translation>Saját adatkönyvtár használata:</translation>
     </message>
     <message>
-        <source>Bitcoin</source>
-        <translation>Bitcoin</translation>
+        <source>Particl</source>
+        <translation>Particl</translation>
     </message>
     <message>
         <source>At least %1 GB of data will be stored in this directory, and it will grow over time.</source>
@@ -848,8 +848,8 @@
         <translation>Hozzávetőlegesen %1 GB adatot fogunk ebben a könyvtárban tárolni.</translation>
     </message>
     <message>
-        <source>%1 will download and store a copy of the Bitcoin block chain.</source>
-        <translation>%1 le fog töltődni és a Bitcoin blokk lánc egy másolatát fogja tárolni.</translation>
+        <source>%1 will download and store a copy of the Particl block chain.</source>
+        <translation>%1 le fog töltődni és a Particl blokk lánc egy másolatát fogja tárolni.</translation>
     </message>
     <message>
         <source>The wallet will also be stored in this directory.</source>
@@ -875,12 +875,12 @@
         <translation>Űrlap</translation>
     </message>
     <message>
-        <source>Recent transactions may not yet be visible, and therefore your wallet's balance might be incorrect. This information will be correct once your wallet has finished synchronizing with the bitcoin network, as detailed below.</source>
-        <translation>A legutóbbi tranzakciók még lehet, hogy nem látszanak, ezért előfordulhat, hogy a pénztárca egyenlege nem a valós állapotot mutatja. Ha a pénztárca befejezte a szinkronizációt a bitcoin hálózattal, utána már az aktuális egyenleget fogja mutatni, amint alant részletesen látszik.</translation>
-    </message>
-    <message>
-        <source>Attempting to spend bitcoins that are affected by not-yet-displayed transactions will not be accepted by the network.</source>
-        <translation>A hálózat nem fogadja el azoknak a bitcoinoknak az elköltését, amelyek érintettek a még nem látszódó tranzakciókban.</translation>
+        <source>Recent transactions may not yet be visible, and therefore your wallet's balance might be incorrect. This information will be correct once your wallet has finished synchronizing with the particl network, as detailed below.</source>
+        <translation>A legutóbbi tranzakciók még lehet, hogy nem látszanak, ezért előfordulhat, hogy a pénztárca egyenlege nem a valós állapotot mutatja. Ha a pénztárca befejezte a szinkronizációt a particl hálózattal, utána már az aktuális egyenleget fogja mutatni, amint alant részletesen látszik.</translation>
+    </message>
+    <message>
+        <source>Attempting to spend particl that are affected by not-yet-displayed transactions will not be accepted by the network.</source>
+        <translation>A hálózat nem fogadja el azoknak a particloknak az elköltését, amelyek érintettek a még nem látszódó tranzakciókban.</translation>
     </message>
     <message>
         <source>Number of blocks left</source>
@@ -1053,29 +1053,20 @@
         <translation>&amp;UPnP port-feltérképezés</translation>
     </message>
     <message>
-<<<<<<< HEAD
+        <source>Accept connections from outside.</source>
+        <translation>Külső csatlakozások elfogadása.</translation>
+    </message>
+    <message>
+        <source>Allow incomin&amp;g connections</source>
+        <translation>Bejövő kapcsolatok engedélyezése.</translation>
+    </message>
+    <message>
         <source>Connect to the Particl network through a SOCKS5 proxy.</source>
         <translation>Csatlakozás a Particl hálózatához SOCKS5 proxyn keresztül</translation>
     </message>
     <message>
         <source>&amp;Connect through SOCKS5 proxy (default proxy):</source>
         <translation>&amp;Kapcsolódás SOCKS5 proxyn keresztül (alapértelmezett proxy):</translation>
-=======
-        <source>Accept connections from outside.</source>
-        <translation>Külső csatlakozások elfogadása.</translation>
-    </message>
-    <message>
-        <source>Allow incomin&amp;g connections</source>
-        <translation>Bejövő kapcsolatok engedélyezése.</translation>
-    </message>
-    <message>
-        <source>Connect to the Bitcoin network through a SOCKS5 proxy.</source>
-        <translation>Csatlakozás a Bitcoin hálózatához SOCKS5 proxyn keresztül</translation>
->>>>>>> e5776690
-    </message>
-    <message>
-        <source>&amp;Connect through SOCKS5 proxy (default proxy):</source>
-        <translation>&amp;Kapcsolódás SOCKS5 proxyn keresztül (alapértelmezett proxy):</translation>
     </message>
     <message>
         <source>Proxy &amp;IP:</source>
@@ -1106,8 +1097,8 @@
         <translation>Tor</translation>
     </message>
     <message>
-        <source>Connect to the Bitcoin network through a separate SOCKS5 proxy for Tor hidden services.</source>
-        <translation>Csatlakozás a Bitcoin hálózathoz külön SOCKS5 proxy használatával a Tor rejtett szolgáltatásainak eléréséhez.</translation>
+        <source>Connect to the Particl network through a separate SOCKS5 proxy for Tor hidden services.</source>
+        <translation>Csatlakozás a Particl hálózathoz külön SOCKS5 proxy használatával a Tor rejtett szolgáltatásainak eléréséhez.</translation>
     </message>
     <message>
         <source>&amp;Window</source>
@@ -1296,8 +1287,8 @@
         <translation>Hiba történt a fizetési kérelem során</translation>
     </message>
     <message>
-        <source>Cannot start bitcoin: click-to-pay handler</source>
-        <translation>A bitcoin nem tud elindulni: click-to-pay kezelő</translation>
+        <source>Cannot start particl: click-to-pay handler</source>
+        <translation>A particl nem tud elindulni: click-to-pay kezelő</translation>
     </message>
     <message>
         <source>URI handling</source>
@@ -1308,8 +1299,8 @@
         <translation>Érvénytelen fizetési cím %1</translation>
     </message>
     <message>
-        <source>URI cannot be parsed! This can be caused by an invalid Bitcoin address or malformed URI parameters.</source>
-        <translation>Nem sikerült az URI elemzése! Ezt okozhatja érvénytelen Bitcoin cím, vagy rossz URI paraméterezés.</translation>
+        <source>URI cannot be parsed! This can be caused by an invalid Particl address or malformed URI parameters.</source>
+        <translation>Nem sikerült az URI elemzése! Ezt okozhatja érvénytelen Particl cím, vagy rossz URI paraméterezés.</translation>
     </message>
     <message>
         <source>Payment request file handling</source>
@@ -1822,8 +1813,8 @@
         <translation>&amp;Üzenet:</translation>
     </message>
     <message>
-        <source>An optional message to attach to the payment request, which will be displayed when the request is opened. Note: The message will not be sent with the payment over the Bitcoin network.</source>
-        <translation>Egy opcionális üzenet csatolása a fizetési kérelemhez, amely megjelenik a kérelem megnyitásakor. Megjegyzés: Az üzenet nem lesz elküldve a fizetséggel a Bitcoin hálózaton keresztül.</translation>
+        <source>An optional message to attach to the payment request, which will be displayed when the request is opened. Note: The message will not be sent with the payment over the Particl network.</source>
+        <translation>Egy opcionális üzenet csatolása a fizetési kérelemhez, amely megjelenik a kérelem megnyitásakor. Megjegyzés: Az üzenet nem lesz elküldve a fizetséggel a Particl hálózaton keresztül.</translation>
     </message>
     <message>
         <source>An optional label to associate with the new receiving address.</source>
@@ -2067,7 +2058,7 @@
         <translation>Elrejtés</translation>
     </message>
     <message>
-        <source>Paying only the minimum fee is just fine as long as there is less transaction volume than space in the blocks. But be aware that this can end up in a never confirming transaction once there is more demand for bitcoin transactions than the network can process.</source>
+        <source>Paying only the minimum fee is just fine as long as there is less transaction volume than space in the blocks. But be aware that this can end up in a never confirming transaction once there is more demand for particl transactions than the network can process.</source>
         <translation>Alacsony díj is megfelelő, ha nincs több tranzakció mint amennyi hely a blokkokban. Figyelem! Ha a hálózat túlterhelt, lehetséges, hogy a tranzakció nem lesz megerősítve.</translation>
     </message>
     <message>
@@ -2211,8 +2202,8 @@
         <translation>Csak a szükséges %1 díj fizetése</translation>
     </message>
     <message>
-        <source>Warning: Invalid Bitcoin address</source>
-        <translation>Figyelmeztetés: Érvénytelen Bitcoin cím</translation>
+        <source>Warning: Invalid Particl address</source>
+        <translation>Figyelmeztetés: Érvénytelen Particl cím</translation>
     </message>
     <message>
         <source>Warning: Unknown change address</source>
@@ -3101,25 +3092,24 @@
         <translation>%s étéke nagyon magas!</translation>
     </message>
     <message>
-<<<<<<< HEAD
-        <source>Warning: Unknown block versions being mined! It's possible unknown rules are in effect</source>
-        <translation>Figyelem: Ismeretlen blokkokat bányásznak! Lehetséges, hogy ismeretlen szabályok érvényesek.</translation>
-    </message>
-    <message>
-        <source>(default: %s)</source>
-        <translation>(alapértelmezett: %s)</translation>
-    </message>
-    <message>
-        <source>Error loading wallet %s. Invalid characters in -wallet filename.</source>
-        <translation>Hiba a tárca betöltése közben %s. Érvénytelen karakterek a -tárca fájlnevében.</translation>
-    </message>
-    <message>
-        <source>How many blocks to check at startup (default: %u, 0 = all)</source>
-        <translation>Hány blokkot ellenőrizzen induláskor (alapértelmezett: %u, 0 = mindet)</translation>
-    </message>
-    <message>
-        <source>Include IP addresses in debug output (default: %u)</source>
-        <translation>IP-címek megjelenítése a naplóban (alapértelmezett: %u)</translation>
+        <source>Starting network threads...</source>
+        <translation>Hálózati szálak indítása...</translation>
+    </message>
+    <message>
+        <source>This is the minimum transaction fee you pay on every transaction.</source>
+        <translation>Ez a minimum tranzakciós díj, amelyet tranzakciónként kifizet.</translation>
+    </message>
+    <message>
+        <source>This is the transaction fee you will pay if you send a transaction.</source>
+        <translation>Ez a tranzakció díja, amelyet kifizet, ha tranzakciót indít.</translation>
+    </message>
+    <message>
+        <source>Transaction amounts must not be negative</source>
+        <translation>Tranzakció összege nem lehet negatív</translation>
+    </message>
+    <message>
+        <source>Transaction must have at least one recipient</source>
+        <translation>Legalább egy címzett kell a tranzakcióhoz</translation>
     </message>
     <message>
         <source>Maximum per-connection receive buffer, &lt;n&gt;*1000 bytes (default: %u)</source>
@@ -3131,7 +3121,7 @@
     </message>
     <message>
         <source>Set key pool size to &lt;n&gt; (default: %u)</source>
-        <translation>Kulcshalmaz méretének a beállítása &lt;n&gt;(alapértelmezett: %u) </translation>
+        <translation>Kulcs halmaz méretének a beállítása &lt;n&gt;(alapértelmezett: %u) </translation>
     </message>
     <message>
         <source>Specify configuration file (default: %s)</source>
@@ -3150,8 +3140,6 @@
         <translation>Tranzakciók küldésekor a jóváhagyatlan visszajáró elköltése (alapértelmezés: %u)</translation>
     </message>
     <message>
-=======
->>>>>>> e5776690
         <source>Starting network threads...</source>
         <translation>Hálózati szálak indítása...</translation>
     </message>
@@ -3172,60 +3160,12 @@
         <translation>Legalább egy címzett kell a tranzakcióhoz</translation>
     </message>
     <message>
-        <source>Maximum per-connection receive buffer, &lt;n&gt;*1000 bytes (default: %u)</source>
-        <translation>Kapcsolatonkénti maximum fogadó buffer, &lt;n&gt;*1000 byte (alapértelmezett: %u)</translation>
-    </message>
-    <message>
-        <source>Maximum per-connection send buffer, &lt;n&gt;*1000 bytes (default: %u)</source>
-        <translation>Kapcsolatonkénti maximum küldő buffer, &lt;n&gt;*1000 byte (alapértelmezett: %u)</translation>
-    </message>
-    <message>
-        <source>Set key pool size to &lt;n&gt; (default: %u)</source>
-        <translation>Kulcs halmaz méretének a beállítása &lt;n&gt;(alapértelmezett: %u) </translation>
-    </message>
-    <message>
-        <source>Specify configuration file (default: %s)</source>
-        <translation>Konfigurációs fájl megadása (alapértelmezett: %s)</translation>
-    </message>
-    <message>
-        <source>Specify connection timeout in milliseconds (minimum: 1, default: %d)</source>
-        <translation>Csatlakozás időtúllépése milliszekundumban (minimum: 1, alapértelmezett: %d)</translation>
-    </message>
-    <message>
-        <source>Specify pid file (default: %s)</source>
-        <translation>Pid-fájl megadása (alapértelmezett: %s)</translation>
-    </message>
-    <message>
-        <source>Spend unconfirmed change when sending transactions (default: %u)</source>
-        <translation>Tranzakciók küldésekor a jóváhagyatlan visszajáró elköltése (alapértelmezés: %u)</translation>
-    </message>
-    <message>
-        <source>Starting network threads...</source>
-        <translation>Hálózati szálak indítása...</translation>
-    </message>
-    <message>
-        <source>This is the minimum transaction fee you pay on every transaction.</source>
-        <translation>Ez a minimum tranzakciós díj, amelyet tranzakciónként kifizet.</translation>
-    </message>
-    <message>
-        <source>This is the transaction fee you will pay if you send a transaction.</source>
-        <translation>Ez a tranzakció díja, amelyet kifizet, ha tranzakciót indít.</translation>
-    </message>
-    <message>
-        <source>Transaction amounts must not be negative</source>
-        <translation>Tranzakció összege nem lehet negatív</translation>
-    </message>
-    <message>
-        <source>Transaction must have at least one recipient</source>
-        <translation>Legalább egy címzett kell a tranzakcióhoz</translation>
-    </message>
-    <message>
         <source>Unknown network specified in -onlynet: '%s'</source>
         <translation>Ismeretlen hálózat lett megadva -onlynet: '%s'</translation>
     </message>
     <message>
         <source>Insufficient funds</source>
-        <translation>Nincs elég bitcoinod.</translation>
+        <translation>Nincs elég particlod.</translation>
     </message>
     <message>
         <source>Loading block index...</source>
