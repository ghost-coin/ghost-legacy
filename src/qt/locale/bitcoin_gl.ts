<TS language="gl" version="2.1">
<context>
    <name>AddressBookPage</name>
    <message>
        <source>Create a new address</source>
        <translation>Crear un novo enderezo</translation>
    </message>
    <message>
        <source>&amp;New</source>
        <translation>&amp;Novo</translation>
    </message>
    <message>
        <source>Copy the currently selected address to the system clipboard</source>
        <translation>Copiar o enderezo seleccionado ao cartafol</translation>
    </message>
    <message>
        <source>&amp;Copy</source>
        <translation>&amp;Copiar</translation>
    </message>
    <message>
        <source>C&amp;lose</source>
        <translation>&amp;Pechar</translation>
    </message>
    <message>
        <source>Delete the currently selected address from the list</source>
        <translation>Borrar o enderezo actualmente seleccionado da listaxe</translation>
    </message>
    <message>
        <source>Enter address or label to search</source>
        <translation>Introduce enderezo ou etiqueta para buscar</translation>
    </message>
    <message>
        <source>Export the data in the current tab to a file</source>
        <translation>Exportar os datos da pestaña actual a un arquivo.</translation>
    </message>
    <message>
        <source>&amp;Export</source>
        <translation>&amp;Exportar</translation>
    </message>
    <message>
        <source>&amp;Delete</source>
        <translation>&amp;Borrar</translation>
    </message>
    <message>
        <source>Sending addresses</source>
        <translation>Enviando enderezos</translation>
    </message>
    <message>
        <source>Receiving addresses</source>
        <translation>Recibindo enderezos</translation>
    </message>
    <message>
        <source>&amp;Copy Address</source>
        <translation>&amp;Copiar Enderezo</translation>
    </message>
    <message>
        <source>&amp;Edit</source>
        <translation>&amp;Editar</translation>
    </message>
    <message>
        <source>Export Address List</source>
        <translation>Exportar Lista de Enderezos</translation>
    </message>
    <message>
        <source>Comma separated file (*.csv)</source>
        <translation>Arquivo separado por comas (*.csv)</translation>
    </message>
    </context>
<context>
    <name>AddressTableModel</name>
    <message>
        <source>Label</source>
        <translation>Etiqueta</translation>
    </message>
    <message>
        <source>Address</source>
        <translation>Enderezo</translation>
    </message>
    </context>
<context>
    <name>AskPassphraseDialog</name>
    <message>
        <source>Passphrase Dialog</source>
        <translation>Diálogo de Contrasinal</translation>
    </message>
    <message>
        <source>Enter passphrase</source>
        <translation>Introduce contrasinal</translation>
    </message>
    <message>
        <source>New passphrase</source>
        <translation>Novo contrasinal</translation>
    </message>
    <message>
        <source>Repeat new passphrase</source>
        <translation>Repite novo contrasinal</translation>
    </message>
    <message>
        <source>Unlock wallet</source>
        <translation>Desbloquear moedeiro</translation>
    </message>
    <message>
        <source>Decrypt wallet</source>
        <translation>Desencriptar moedeiro</translation>
    </message>
    <message>
        <source>Wallet encrypted</source>
        <translation>Moedeiro encriptado</translation>
    </message>
    <message>
        <source>Warning: The Caps Lock key is on!</source>
        <translation>Aviso: O Bloqueo de Maiúsculas está activo!</translation>
    </message>
</context>
<context>
    <name>BanTableModel</name>
    </context>
<context>
    <name>BitcoinGUI</name>
    <message>
        <source>Sign &amp;message...</source>
        <translation>&amp;Asinar mensaxe...</translation>
    </message>
    <message>
        <source>Synchronizing with network...</source>
        <translation>Sincronizando coa rede...</translation>
    </message>
    <message>
        <source>&amp;Overview</source>
        <translation>&amp;Vista xeral</translation>
    </message>
    <message>
        <source>Show general overview of wallet</source>
        <translation>Amosar vista xeral do moedeiro</translation>
    </message>
    <message>
        <source>&amp;Transactions</source>
        <translation>&amp;Transaccións</translation>
    </message>
    <message>
        <source>Browse transaction history</source>
        <translation>Navegar historial de transaccións</translation>
    </message>
    <message>
        <source>E&amp;xit</source>
        <translation>&amp;Saír</translation>
    </message>
    <message>
        <source>Quit application</source>
        <translation>Saír da aplicación</translation>
    </message>
    <message>
        <source>About &amp;Qt</source>
        <translation>Acerca de &amp;Qt</translation>
    </message>
    <message>
        <source>Show information about Qt</source>
        <translation>Amosar información acerca de Qt</translation>
    </message>
    <message>
        <source>&amp;Options...</source>
        <translation>&amp;Opcións...</translation>
    </message>
    <message>
        <source>&amp;Encrypt Wallet...</source>
        <translation>&amp;Encriptar Moedeiro...</translation>
    </message>
    <message>
        <source>&amp;Backup Wallet...</source>
        <translation>Copia de &amp;Seguridade do Moedeiro...</translation>
    </message>
    <message>
        <source>&amp;Change Passphrase...</source>
        <translation>&amp;Cambiar contrasinal...</translation>
    </message>
    <message>
        <source>Wallet:</source>
        <translation>Moedeiro:</translation>
    </message>
    <message>
        <source>Reindexing blocks on disk...</source>
        <translation>Reindexando bloques no disco...</translation>
    </message>
    <message>
        <source>Send coins to a Particl address</source>
        <translation>Enviar moedas a unha dirección Particl.</translation>
    </message>
    <message>
        <source>Backup wallet to another location</source>
        <translation>Facer copia de seguridade do moedeiro noutra localización</translation>
    </message>
    <message>
        <source>Change the passphrase used for wallet encryption</source>
        <translation>Cambiar o contrasinal empregado para a encriptación do moedeiro</translation>
    </message>
    <message>
        <source>&amp;Debug window</source>
        <translation>Xanela de &amp;Depuración</translation>
    </message>
    <message>
        <source>Open debugging and diagnostic console</source>
        <translation>Abrir consola de depuración e diagnóstico</translation>
    </message>
    <message>
        <source>&amp;Verify message...</source>
        <translation>&amp;Verificar mensaxe...</translation>
    </message>
    <message>
<<<<<<< HEAD
        <source>Particl.</source>
        <translation>Particl.</translation>
    </message>
    <message>
        <source>Wallet</source>
        <translation>Moedeiro</translation>
    </message>
    <message>
=======
>>>>>>> a54e52b4
        <source>&amp;Send</source>
        <translation>&amp;Enviar</translation>
    </message>
    <message>
        <source>&amp;Receive</source>
        <translation>&amp;Recibir</translation>
    </message>
    <message>
        <source>&amp;Show / Hide</source>
        <translation>&amp;Amosar/Agachar</translation>
    </message>
    <message>
        <source>Show or hide the main Window</source>
        <translation>Amosar ou agachar a xanela principal</translation>
    </message>
    <message>
        <source>Encrypt the private keys that belong to your wallet</source>
        <translation>Encriptar as claves privadas que pertencen ao teu moedeiro</translation>
    </message>
    <message>
<<<<<<< HEAD
        <source>Sign messages with your Particl addresses to prove you own them</source>
        <translation>Asina mensaxes coas túas direccións Particl para probar que te pertencen</translation>
    </message>
    <message>
        <source>Verify messages to ensure they were signed with specified Particl addresses</source>
        <translation>Verificar mensaxes para asegurar que foron asinados con direccións Particl dadas.</translation>
=======
        <source>Sign messages with your Bitcoin addresses to prove you own them</source>
        <translation>Asina mensaxes cos teus enderezos Bitcoin para probar que che pertencen</translation>
    </message>
    <message>
        <source>Verify messages to ensure they were signed with specified Bitcoin addresses</source>
        <translation>Verifica mensaxes para asegurar que foron asinados con enderezos Bitcoin específicos.</translation>
>>>>>>> a54e52b4
    </message>
    <message>
        <source>&amp;File</source>
        <translation>&amp;Arquivo</translation>
    </message>
    <message>
        <source>&amp;Settings</source>
        <translation>Axus&amp;tes</translation>
    </message>
    <message>
        <source>&amp;Help</source>
        <translation>A&amp;xuda</translation>
    </message>
    <message>
        <source>Tabs toolbar</source>
        <translation>Barra de ferramentas</translation>
    </message>
    <message>
<<<<<<< HEAD
        <source>Request payments (generates QR codes and particl: URIs)</source>
        <translation>Solicitar pagos (xenera códigos QR e particl: URIs)</translation>
=======
        <source>Request payments (generates QR codes and bitcoin: URIs)</source>
        <translation>Solicitar pagamentos (xera códigos QR e bitcoin: URIs)</translation>
>>>>>>> a54e52b4
    </message>
    <message>
        <source>Show the list of used sending addresses and labels</source>
        <translation>Amosar a listaxe de enderezos e etiquetas usadas para enviar</translation>
    </message>
    <message>
        <source>Show the list of used receiving addresses and labels</source>
        <translation>Amosar a listaxe de etiquetas e enderezos usadas para recibir</translation>
    </message>
    <message>
<<<<<<< HEAD
        <source>Open a particl: URI or payment request</source>
        <translation>Abrir un particl: URI ou solicitude de pago</translation>
=======
        <source>Open a bitcoin: URI or payment request</source>
        <translation>Abrir un bitcoin: URI ou solicitude de pagamento</translation>
>>>>>>> a54e52b4
    </message>
    <message>
        <source>&amp;Command-line options</source>
        <translation>Opcións da liña de comandos</translation>
    </message>
    <message>
        <source>%1 behind</source>
        <translation>%1 detrás</translation>
    </message>
    <message>
        <source>Last received block was generated %1 ago.</source>
        <translation>O último bloque recibido foi xerado fai %1.</translation>
    </message>
    <message>
        <source>Transactions after this will not yet be visible.</source>
        <translation>As transaccións despois desta non serán aínda visibles.</translation>
    </message>
    <message>
        <source>Error</source>
        <translation>Erro</translation>
    </message>
    <message>
        <source>Warning</source>
        <translation>Aviso</translation>
    </message>
    <message>
        <source>Information</source>
        <translation>Información</translation>
    </message>
    <message>
        <source>Up to date</source>
        <translation>Actualizado</translation>
    </message>
    <message>
        <source>Open Wallet</source>
        <translation>Abrir Moedeiro</translation>
    </message>
    <message>
        <source>Open a wallet</source>
        <translation>Abrir un moedeiro</translation>
    </message>
    <message>
        <source>Close Wallet...</source>
        <translation>Pechar Moedeiro...</translation>
    </message>
    <message>
        <source>Close wallet</source>
        <translation>Pechar moedeiro</translation>
    </message>
    <message>
        <source>default wallet</source>
        <translation>moedeiro por defecto</translation>
    </message>
    <message>
        <source>No wallets available</source>
        <translation>Non hai moedeiros dispoñíbeis</translation>
    </message>
    <message>
        <source>&amp;Window</source>
        <translation>&amp;Xanela</translation>
    </message>
    <message>
        <source>Minimize</source>
        <translation>Minimizar</translation>
    </message>
    <message>
        <source>Zoom</source>
        <translation>Zoom</translation>
    </message>
    <message>
        <source>Main Window</source>
        <translation>Xanela Principal</translation>
    </message>
    <message>
        <source>%1 client</source>
        <translation>%1 cliente</translation>
    </message>
    <message>
        <source>Catching up...</source>
        <translation>Poñendo ao día...</translation>
    </message>
    <message>
        <source>Sent transaction</source>
        <translation>Transacción enviada</translation>
    </message>
    <message>
        <source>Incoming transaction</source>
        <translation>Transacción entrante</translation>
    </message>
    <message>
        <source>Wallet is &lt;b&gt;encrypted&lt;/b&gt; and currently &lt;b&gt;unlocked&lt;/b&gt;</source>
        <translation>O moedeiro está &lt;b&gt;encriptado&lt;/b&gt; e actualmente &lt;b&gt;desbloqueado&lt;/b&gt;</translation>
    </message>
    <message>
        <source>Wallet is &lt;b&gt;encrypted&lt;/b&gt; and currently &lt;b&gt;locked&lt;/b&gt;</source>
        <translation>O moedeiro está &lt;b&gt;encriptado&lt;/b&gt; e actualmente &lt;b&gt;bloqueado&lt;/b&gt;</translation>
    </message>
    </context>
<context>
    <name>CoinControlDialog</name>
    <message>
        <source>Quantity:</source>
        <translation>Cantidade:</translation>
    </message>
    <message>
        <source>Bytes:</source>
        <translation>Bytes:</translation>
    </message>
    <message>
        <source>Amount:</source>
        <translation>Importe:</translation>
    </message>
    <message>
        <source>Fee:</source>
        <translation>Taxa:</translation>
    </message>
    <message>
        <source>Change:</source>
        <translation>Cambiar:</translation>
    </message>
    <message>
        <source>(un)select all</source>
        <translation>(des)selecciona todo</translation>
    </message>
    <message>
        <source>Tree mode</source>
        <translation>Modo árbore</translation>
    </message>
    <message>
        <source>List mode</source>
        <translation>Modo lista</translation>
    </message>
    <message>
        <source>Amount</source>
        <translation>Cantidade</translation>
    </message>
    <message>
        <source>Date</source>
        <translation>Data</translation>
    </message>
    <message>
        <source>Confirmations</source>
        <translation>Confirmacións</translation>
    </message>
    <message>
        <source>Confirmed</source>
        <translation>Confirmado</translation>
    </message>
    <message>
        <source>yes</source>
        <translation>si</translation>
    </message>
    <message>
        <source>no</source>
        <translation>non</translation>
    </message>
    </context>
<context>
    <name>CreateWalletActivity</name>
    </context>
<context>
    <name>CreateWalletDialog</name>
    </context>
<context>
    <name>EditAddressDialog</name>
    <message>
        <source>Edit Address</source>
        <translation>Modificar Enderezo</translation>
    </message>
    <message>
        <source>&amp;Label</source>
        <translation>&amp;Etiqueta</translation>
    </message>
    <message>
        <source>The label associated with this address list entry</source>
        <translation>A etiqueta asociada con esta entrada da listaxe de enderezos</translation>
    </message>
    <message>
        <source>The address associated with this address list entry. This can only be modified for sending addresses.</source>
        <translation>O enderezo asociado con esta entrada na listaxe de enderezos. Esta so pode ser modificada por enderezos para enviar.</translation>
    </message>
    <message>
        <source>&amp;Address</source>
        <translation>&amp;Enderezo</translation>
    </message>
    </context>
<context>
    <name>FreespaceChecker</name>
    <message>
        <source>A new data directory will be created.</source>
        <translation>Crearáse un novo directorio de datos.</translation>
    </message>
    <message>
        <source>name</source>
        <translation>nome</translation>
    </message>
    <message>
        <source>Directory already exists. Add %1 if you intend to create a new directory here.</source>
        <translation>O directorio xa existe. Engade %1 se queres crear un novo directorio aquí.</translation>
    </message>
    <message>
        <source>Path already exists, and is not a directory.</source>
        <translation>A ruta xa existe e non é un directorio.</translation>
    </message>
    <message>
        <source>Cannot create data directory here.</source>
        <translation>Non se pode crear directorio de datos aquí</translation>
    </message>
</context>
<context>
    <name>HelpMessageDialog</name>
    <message>
        <source>version</source>
        <translation>versión</translation>
    </message>
    <message>
        <source>Command-line options</source>
        <translation>Opcións da liña de comandos</translation>
    </message>
</context>
<context>
    <name>Intro</name>
    <message>
        <source>Welcome</source>
        <translation>Benvido</translation>
    </message>
    <message>
        <source>Welcome to %1.</source>
        <translation>Benvido a %1.</translation>
    </message>
    <message>
        <source>Use the default data directory</source>
        <translation>Empregar o directorio de datos por defecto</translation>
    </message>
    <message>
        <source>Use a custom data directory:</source>
        <translation>Empregar un directorio de datos personalizado</translation>
    </message>
    <message>
        <source>Particl.</source>
        <translation>Particl.</translation>
    </message>
    <message>
        <source>Error</source>
        <translation>Erro</translation>
    </message>
    </context>
<context>
    <name>ModalOverlay</name>
    <message>
        <source>Form</source>
        <translation>Formulario</translation>
    </message>
    <message>
        <source>Last block time</source>
        <translation>Hora do último bloque</translation>
    </message>
    <message>
        <source>calculating...</source>
        <translation>calculando...</translation>
    </message>
    </context>
<context>
    <name>OpenURIDialog</name>
    <message>
        <source>Open URI</source>
        <translation>Abrir URI</translation>
    </message>
    <message>
        <source>Open payment request from URI or file</source>
        <translation>Abrir solicitude de pagamento dende URI ou ficheiro</translation>
    </message>
    <message>
        <source>URI:</source>
        <translation>URI:</translation>
    </message>
    <message>
        <source>Select payment request file</source>
        <translation>Seleccionar ficheiro de solicitude de pagamento</translation>
    </message>
    </context>
<context>
    <name>OpenWalletActivity</name>
    <message>
        <source>default wallet</source>
        <translation>moedeiro por defecto</translation>
    </message>
    </context>
<context>
    <name>OptionsDialog</name>
    <message>
        <source>Options</source>
        <translation>Opcións</translation>
    </message>
    <message>
        <source>&amp;Main</source>
        <translation>&amp;Principal</translation>
    </message>
    <message>
        <source>Reset all client options to default.</source>
        <translation>Restaurar todas as opcións de cliente ás por defecto</translation>
    </message>
    <message>
        <source>&amp;Reset Options</source>
        <translation>Opcións de &amp;Restaurar</translation>
    </message>
    <message>
        <source>&amp;Network</source>
        <translation>&amp;Rede</translation>
    </message>
    <message>
        <source>GB</source>
        <translation>GB</translation>
    </message>
    <message>
        <source>W&amp;allet</source>
        <translation>Moedeiro</translation>
    </message>
    <message>
<<<<<<< HEAD
        <source>Automatically open the Particl client port on the router. This only works when your router supports UPnP and it is enabled.</source>
        <translation>Abrir automáticamente o porto do cliente Particl no router. Esto so funciona se o teu router soporta UPnP e está habilitado.</translation>
=======
        <source>Expert</source>
        <translation>Experto</translation>
    </message>
    <message>
        <source>Automatically open the Bitcoin client port on the router. This only works when your router supports UPnP and it is enabled.</source>
        <translation>Abrir automáticamente o porto do cliente Bitcoin no router. Esto so funciona se o teu router soporta UPnP e está habilitado.</translation>
>>>>>>> a54e52b4
    </message>
    <message>
        <source>Map port using &amp;UPnP</source>
        <translation>Mapear porto empregando &amp;UPnP</translation>
    </message>
    <message>
        <source>Proxy &amp;IP:</source>
        <translation>&amp;IP do Proxy:</translation>
    </message>
    <message>
        <source>&amp;Port:</source>
        <translation>&amp;Porto:</translation>
    </message>
    <message>
        <source>Port of the proxy (e.g. 9050)</source>
        <translation>Porto do proxy (exemplo: 9050)</translation>
    </message>
    <message>
        <source>IPv4</source>
        <translation>IPv4</translation>
    </message>
    <message>
        <source>IPv6</source>
        <translation>IPv6</translation>
    </message>
    <message>
        <source>Tor</source>
        <translation>Tor</translation>
    </message>
    <message>
        <source>&amp;Window</source>
        <translation>&amp;Xanela</translation>
    </message>
    <message>
        <source>Show only a tray icon after minimizing the window.</source>
        <translation>Amosar so unha icona na bandexa tras minimizar a xanela.</translation>
    </message>
    <message>
        <source>&amp;Minimize to the tray instead of the taskbar</source>
        <translation>&amp;Minimizar á bandexa en lugar de á barra de tarefas.</translation>
    </message>
    <message>
        <source>M&amp;inimize on close</source>
        <translation>M&amp;inimizar ao pechar</translation>
    </message>
    <message>
        <source>&amp;Display</source>
        <translation>&amp;Visualización</translation>
    </message>
    <message>
        <source>User Interface &amp;language:</source>
        <translation>&amp;Linguaxe de interface de usuario:</translation>
    </message>
    <message>
        <source>&amp;Unit to show amounts in:</source>
        <translation>&amp;Unidade na que amosar as cantidades:</translation>
    </message>
    <message>
        <source>Choose the default subdivision unit to show in the interface and when sending coins.</source>
        <translation>Escolle a unidade de subdivisión por defecto para amosar na interface e ao enviar moedas.</translation>
    </message>
    <message>
        <source>&amp;OK</source>
        <translation>&amp;OK</translation>
    </message>
    <message>
        <source>&amp;Cancel</source>
        <translation>&amp;Cancelar</translation>
    </message>
    <message>
        <source>default</source>
        <translation>por defecto</translation>
    </message>
    <message>
        <source>Confirm options reset</source>
        <translation>Confirmar opcións de restaurar</translation>
    </message>
    <message>
        <source>Configuration options</source>
        <translation>Opcións de configuración</translation>
    </message>
    <message>
        <source>Error</source>
        <translation>Erro</translation>
    </message>
    <message>
        <source>The configuration file could not be opened.</source>
        <translation>O arquivo de configuración non puido ser aberto.</translation>
    </message>
    <message>
        <source>This change would require a client restart.</source>
        <translation>Este cambio requeriría un reinicio do cliente.</translation>
    </message>
    <message>
        <source>The supplied proxy address is invalid.</source>
        <translation>O enderezo de proxy suministrado é inválido.</translation>
    </message>
</context>
<context>
    <name>OverviewPage</name>
    <message>
        <source>Form</source>
        <translation>Formulario</translation>
    </message>
    <message>
<<<<<<< HEAD
        <source>The displayed information may be out of date. Your wallet automatically synchronizes with the Particl network after a connection is established, but this process has not completed yet.</source>
        <translation>A información amosada por estar desactualizada. O teu moedeiro sincronízase automáticamente coa rede Particl despois de que se estableza unha conexión, pero este proceso non está todavía rematado.</translation>
=======
        <source>The displayed information may be out of date. Your wallet automatically synchronizes with the Bitcoin network after a connection is established, but this process has not completed yet.</source>
        <translation>A información amosada por estar desactualizada. O teu moedeiro sincronízase automáticamente coa rede Bitcoin despois de que se estableza unha conexión, mais este proceso non está todavía rematado.</translation>
>>>>>>> a54e52b4
    </message>
    <message>
        <source>Your current spendable balance</source>
        <translation>O teu balance actualmente dispoñible</translation>
    </message>
    <message>
        <source>Total of transactions that have yet to be confirmed, and do not yet count toward the spendable balance</source>
        <translation>Total de transaccións que aínda teñen que ser confirmadas, e non contan todavía dentro do balance gastable</translation>
    </message>
    <message>
        <source>Immature:</source>
        <translation>Inmaduro:</translation>
    </message>
    <message>
        <source>Mined balance that has not yet matured</source>
        <translation>O balance minado todavía non madurou</translation>
    </message>
    <message>
        <source>Total:</source>
        <translation>Total:</translation>
    </message>
    <message>
        <source>Your current total balance</source>
        <translation>O teu balance actual total</translation>
    </message>
    <message>
        <source>Recent transactions</source>
        <translation>Transaccións recentes</translation>
    </message>
    </context>
<context>
    <name>PaymentServer</name>
    <message>
        <source>Payment request error</source>
        <translation>Erro na solicitude de pagamento</translation>
    </message>
    <message>
        <source>You are using a BIP70 URL which will be unsupported in the future.</source>
        <translation>Estás a usar unha URL BIP70 que non será soportada no futuro.</translation>
    </message>
    <message>
        <source>Payment request rejected</source>
        <translation>Solicitude de pagamento rexeitada</translation>
    </message>
    <message>
        <source>Payment request expired.</source>
        <translation>Solicitude de pagamento expirada.</translation>
    </message>
    <message>
        <source>Payment request is not initialized.</source>
        <translation>A solicitude de pagamento non está inicializada.</translation>
    </message>
    <message>
        <source>Invalid payment request.</source>
        <translation>Solicitude de pagamento inválida.</translation>
    </message>
    </context>
<context>
    <name>PeerTableModel</name>
    </context>
<context>
    <name>QObject</name>
    <message>
        <source>Amount</source>
        <translation>Cantidade</translation>
    </message>
    <message>
        <source>%1 h</source>
        <translation>%1 h</translation>
    </message>
    <message>
        <source>%1 m</source>
        <translation>%1 m</translation>
    </message>
    <message>
        <source>N/A</source>
        <translation>N/A</translation>
    </message>
    <message>
        <source>%1 B</source>
        <translation>%1 B</translation>
    </message>
    <message>
        <source>%1 KB</source>
        <translation>%1 KB</translation>
    </message>
    <message>
        <source>%1 MB</source>
        <translation>%1 MB</translation>
    </message>
    <message>
        <source>%1 GB</source>
        <translation>%1 GB</translation>
    </message>
    <message>
        <source>Error: Specified data directory "%1" does not exist.</source>
        <translation>Erro: O directorio de datos especificado "%1" non existe.</translation>
    </message>
    <message>
        <source>unknown</source>
        <translation>descoñecido</translation>
    </message>
</context>
<context>
    <name>QRImageWidget</name>
    <message>
        <source>&amp;Save Image...</source>
        <translation>&amp;Gardar Imaxe...</translation>
    </message>
    <message>
        <source>Resulting URI too long, try to reduce the text for label / message.</source>
        <translation>A URI resultante é demasiado larga, tenta reducir o texto para a etiqueta / mensaxe.</translation>
    </message>
    <message>
        <source>Error encoding URI into QR Code.</source>
        <translation>Erro codificando URI nun Código QR.</translation>
    </message>
    </context>
<context>
    <name>RPCConsole</name>
    <message>
        <source>N/A</source>
        <translation>N/A</translation>
    </message>
    <message>
        <source>Client version</source>
        <translation>Versión do cliente</translation>
    </message>
    <message>
        <source>&amp;Information</source>
        <translation>&amp;Información</translation>
    </message>
    <message>
        <source>Debug window</source>
        <translation>Xanela de Depuración</translation>
    </message>
    <message>
        <source>Startup time</source>
        <translation>Tempo de arranque</translation>
    </message>
    <message>
        <source>Network</source>
        <translation>Rede</translation>
    </message>
    <message>
        <source>Number of connections</source>
        <translation>Número de conexións</translation>
    </message>
    <message>
        <source>Block chain</source>
        <translation>Cadea de bloques</translation>
    </message>
    <message>
        <source>Current number of blocks</source>
        <translation>Número actual de bloques</translation>
    </message>
    <message>
        <source>Last block time</source>
        <translation>Hora do último bloque</translation>
    </message>
    <message>
        <source>&amp;Open</source>
        <translation>&amp;Abrir</translation>
    </message>
    <message>
        <source>&amp;Console</source>
        <translation>&amp;Consola</translation>
    </message>
    <message>
        <source>&amp;Network Traffic</source>
        <translation>&amp;Tráfico de Rede</translation>
    </message>
    <message>
        <source>Totals</source>
        <translation>Totais</translation>
    </message>
    <message>
        <source>In:</source>
        <translation>Dentro:</translation>
    </message>
    <message>
        <source>Out:</source>
        <translation>Fóra:</translation>
    </message>
    <message>
        <source>Debug log file</source>
        <translation>Arquivo de log de depuración</translation>
    </message>
    <message>
        <source>Clear console</source>
        <translation>Limpar consola</translation>
    </message>
    </context>
<context>
    <name>ReceiveCoinsDialog</name>
    <message>
        <source>&amp;Amount:</source>
        <translation>&amp;Cantidade:</translation>
    </message>
    <message>
        <source>&amp;Label:</source>
        <translation>&amp;Etiqueta:</translation>
    </message>
    <message>
        <source>&amp;Message:</source>
        <translation>&amp;Mensaxe:</translation>
    </message>
    <message>
        <source>Clear all fields of the form.</source>
        <translation>Limpar tódolos campos do formulario</translation>
    </message>
    <message>
        <source>Clear</source>
        <translation>Limpar</translation>
    </message>
    </context>
<context>
    <name>ReceiveRequestDialog</name>
    <message>
        <source>QR Code</source>
        <translation>Código QR</translation>
    </message>
    <message>
        <source>Copy &amp;URI</source>
        <translation>Copiar &amp;URI</translation>
    </message>
    <message>
        <source>Copy &amp;Address</source>
        <translation>Copiar &amp;Enderezo</translation>
    </message>
    <message>
        <source>&amp;Save Image...</source>
        <translation>&amp;Gardar Imaxe...</translation>
    </message>
    <message>
        <source>Address</source>
        <translation>Enderezo</translation>
    </message>
    <message>
        <source>Amount</source>
        <translation>Cantidade</translation>
    </message>
    <message>
        <source>Label</source>
        <translation>Etiqueta</translation>
    </message>
    <message>
        <source>Wallet</source>
        <translation>Moedeiro</translation>
    </message>
</context>
<context>
    <name>RecentRequestsTableModel</name>
    <message>
        <source>Date</source>
        <translation>Data</translation>
    </message>
    <message>
        <source>Label</source>
        <translation>Etiqueta</translation>
    </message>
    </context>
<context>
    <name>SendCoinsDialog</name>
    <message>
        <source>Send Coins</source>
        <translation>Moedas Enviadas</translation>
    </message>
    <message>
        <source>Insufficient funds!</source>
        <translation>Fondos insuficientes</translation>
    </message>
    <message>
        <source>Quantity:</source>
        <translation>Cantidade:</translation>
    </message>
    <message>
        <source>Bytes:</source>
        <translation>Bytes:</translation>
    </message>
    <message>
        <source>Amount:</source>
        <translation>Importe:</translation>
    </message>
    <message>
        <source>Fee:</source>
        <translation>Taxa:</translation>
    </message>
    <message>
        <source>Change:</source>
        <translation>Cambiar:</translation>
    </message>
    <message>
        <source>Transaction Fee:</source>
        <translation>Tarifa de transacción:</translation>
    </message>
    <message>
        <source>Send to multiple recipients at once</source>
        <translation>Enviar a múltiples receptores á vez</translation>
    </message>
    <message>
        <source>Add &amp;Recipient</source>
        <translation>Engadir &amp;Receptor</translation>
    </message>
    <message>
        <source>Clear all fields of the form.</source>
        <translation>Limpar tódolos campos do formulario</translation>
    </message>
    <message>
        <source>Clear &amp;All</source>
        <translation>Limpar &amp;Todo</translation>
    </message>
    <message>
        <source>Balance:</source>
        <translation>Balance:</translation>
    </message>
    <message>
        <source>Confirm the send action</source>
        <translation>Confirmar a acción de envío</translation>
    </message>
    <message>
        <source>S&amp;end</source>
        <translation>&amp;Enviar</translation>
    </message>
    <message>
        <source>Transaction fee</source>
        <translation>Tarifa de transacción</translation>
    </message>
    <message>
        <source>Payment request expired.</source>
        <translation>Solicitude de pagamento expirada.</translation>
    </message>
    </context>
<context>
    <name>SendCoinsEntry</name>
    <message>
        <source>A&amp;mount:</source>
        <translation>&amp;Cantidade:</translation>
    </message>
    <message>
        <source>Pay &amp;To:</source>
        <translation>Pagar &amp;A:</translation>
    </message>
    <message>
        <source>&amp;Label:</source>
        <translation>&amp;Etiqueta:</translation>
    </message>
    <message>
        <source>Choose previously used address</source>
        <translation>Escoller enderezo previamente usado</translation>
    </message>
    <message>
        <source>This is a normal payment.</source>
        <translation>Este é un pagamento normal</translation>
    </message>
    <message>
        <source>Alt+A</source>
        <translation>Alt+A</translation>
    </message>
    <message>
        <source>Paste address from clipboard</source>
        <translation>Pegar enderezo dende portapapeis</translation>
    </message>
    <message>
        <source>Alt+P</source>
        <translation>Alt+P</translation>
    </message>
    <message>
        <source>Remove this entry</source>
        <translation>Eliminar esta entrada</translation>
    </message>
    <message>
        <source>Message:</source>
        <translation>Mensaxe:</translation>
    </message>
    <message>
        <source>Enter a label for this address to add it to the list of used addresses</source>
        <translation>Introduce unha etiqueta para esta dirección para engadila á listaxe de direccións empregadas</translation>
    </message>
    <message>
        <source>Pay To:</source>
        <translation>Pagar A:</translation>
    </message>
    <message>
        <source>Memo:</source>
        <translation>Memo:</translation>
    </message>
    </context>
<context>
    <name>SendConfirmationDialog</name>
    </context>
<context>
    <name>ShutdownWindow</name>
    </context>
<context>
    <name>SignVerifyMessageDialog</name>
    <message>
        <source>Signatures - Sign / Verify a Message</source>
        <translation>Sinaturas - Asinar / Verificar unha Mensaxe</translation>
    </message>
    <message>
        <source>&amp;Sign Message</source>
        <translation>&amp;Asinar Mensaxe</translation>
    </message>
    <message>
        <source>Choose previously used address</source>
        <translation>Escoller dirección previamente usada</translation>
    </message>
    <message>
        <source>Alt+A</source>
        <translation>Alt+A</translation>
    </message>
    <message>
        <source>Paste address from clipboard</source>
        <translation>Pegar enderezo dende portapapeis</translation>
    </message>
    <message>
        <source>Alt+P</source>
        <translation>Alt+P</translation>
    </message>
    <message>
        <source>Enter the message you want to sign here</source>
        <translation>Introduce a mensaxe que queres asinar aquí</translation>
    </message>
    <message>
        <source>Signature</source>
        <translation>Sinatura</translation>
    </message>
    <message>
        <source>Copy the current signature to the system clipboard</source>
        <translation>Copiar a sinatura actual ao portapapeis do sistema</translation>
    </message>
    <message>
<<<<<<< HEAD
        <source>Sign the message to prove you own this Particl address</source>
        <translation>Asina a mensaxe para probar que posees esta dirección Particl.</translation>
=======
        <source>Sign the message to prove you own this Bitcoin address</source>
        <translation>Asina a mensaxe para probar que posúes este enderezo Bitcoin</translation>
>>>>>>> a54e52b4
    </message>
    <message>
        <source>Sign &amp;Message</source>
        <translation>Asinar &amp;Mensaxe</translation>
    </message>
    <message>
        <source>Reset all sign message fields</source>
        <translation>Restaurar todos os campos de sinatura de mensaxe</translation>
    </message>
    <message>
        <source>Clear &amp;All</source>
        <translation>Limpar &amp;Todo</translation>
    </message>
    <message>
        <source>&amp;Verify Message</source>
        <translation>&amp;Verificar Mensaxe</translation>
    </message>
    <message>
        <source>Verify the message to ensure it was signed with the specified Particl address</source>
        <translation>Verificar a mensaxe para asegurar que foi asinada coa dirección Particl especificada</translation>
    </message>
    <message>
        <source>Verify &amp;Message</source>
        <translation>Verificar &amp;Mensaxe</translation>
    </message>
    <message>
        <source>Reset all verify message fields</source>
        <translation>Restaurar todos os campos de verificación de mensaxe</translation>
    </message>
    </context>
<context>
    <name>TrafficGraphWidget</name>
    <message>
        <source>KB/s</source>
        <translation>KB/s</translation>
    </message>
</context>
<context>
    <name>TransactionDesc</name>
    <message>
        <source>Date</source>
        <translation>Data</translation>
    </message>
    <message>
        <source>unknown</source>
        <translation>descoñecido</translation>
    </message>
    <message>
        <source>Transaction fee</source>
        <translation>Tarifa de transacción</translation>
    </message>
    <message>
        <source>Amount</source>
        <translation>Cantidade</translation>
    </message>
    </context>
<context>
    <name>TransactionDescDialog</name>
    <message>
        <source>This pane shows a detailed description of the transaction</source>
        <translation>Este panel amosa unha descripción detallada da transacción</translation>
    </message>
    </context>
<context>
    <name>TransactionTableModel</name>
    <message>
        <source>Date</source>
        <translation>Data</translation>
    </message>
    <message>
        <source>Label</source>
        <translation>Etiqueta</translation>
    </message>
    </context>
<context>
    <name>TransactionView</name>
    <message>
        <source>Comma separated file (*.csv)</source>
        <translation>Arquivo separado por comas (*.csv)</translation>
    </message>
    <message>
        <source>Confirmed</source>
        <translation>Confirmado</translation>
    </message>
    <message>
        <source>Date</source>
        <translation>Data</translation>
    </message>
    <message>
        <source>Label</source>
        <translation>Etiqueta</translation>
    </message>
    <message>
        <source>Address</source>
        <translation>Enderezo</translation>
    </message>
    </context>
<context>
    <name>UnitDisplayStatusBarControl</name>
    </context>
<context>
    <name>WalletController</name>
    <message>
        <source>Close wallet</source>
        <translation>Pechar moedeiro</translation>
    </message>
    </context>
<context>
    <name>WalletFrame</name>
    </context>
<context>
    <name>WalletModel</name>
    <message>
        <source>Send Coins</source>
        <translation>Moedas Enviadas</translation>
    </message>
    <message>
        <source>default wallet</source>
        <translation>moedeiro por defecto</translation>
    </message>
</context>
<context>
    <name>WalletView</name>
    <message>
        <source>&amp;Export</source>
        <translation>&amp;Exportar</translation>
    </message>
    <message>
        <source>Export the data in the current tab to a file</source>
        <translation>Exportar os datos da pestaña actual a un arquivo.</translation>
    </message>
    </context>
<context>
    <name>bitcoin-core</name>
    <message>
<<<<<<< HEAD
        <source>Particl Core</source>
        <translation>Core de Particl </translation>
    </message>
    <message>
=======
>>>>>>> a54e52b4
        <source>Corrupted block database detected</source>
        <translation>Detectada base de datos de bloques corrupta.</translation>
    </message>
    <message>
        <source>Do you want to rebuild the block database now?</source>
        <translation>Queres reconstruír a base de datos de bloques agora?</translation>
    </message>
    <message>
        <source>Error initializing block database</source>
        <translation>Erro inicializando a base de datos de bloques</translation>
    </message>
    <message>
        <source>Error initializing wallet database environment %s!</source>
        <translation>Erro inicializando entorno de base de datos de moedeiro %s!</translation>
    </message>
    <message>
        <source>Error loading block database</source>
        <translation>Erro cargando base de datos do bloque</translation>
    </message>
    <message>
        <source>Error opening block database</source>
        <translation>Erro abrindo base de datos de bloques</translation>
    </message>
    <message>
        <source>Failed to listen on any port. Use -listen=0 if you want this.</source>
        <translation>Fallou escoitar en calquera porto. Emprega -listen=0 se queres isto.</translation>
    </message>
    <message>
        <source>Incorrect or no genesis block found. Wrong datadir for network?</source>
        <translation>Bloque xénese incorrecto ou non existente. Datadir erróneo para a rede?</translation>
    </message>
    <message>
        <source>Not enough file descriptors available.</source>
        <translation>Non hai suficientes descritores de arquivo dispoñibles.</translation>
    </message>
    <message>
        <source>Verifying blocks...</source>
        <translation>Verificando bloques...</translation>
    </message>
    <message>
        <source>Signing transaction failed</source>
        <translation>Fallou a sinatura da transacción</translation>
    </message>
    <message>
        <source>Transaction amount too small</source>
        <translation>A cantidade da transacción é demasiado pequena</translation>
    </message>
    <message>
        <source>Transaction too large</source>
        <translation>A transacción é demasiado grande</translation>
    </message>
    <message>
        <source>Unknown network specified in -onlynet: '%s'</source>
        <translation>Rede descoñecida especificada en -onlynet: '%s'</translation>
    </message>
    <message>
        <source>Insufficient funds</source>
        <translation>Fondos insuficientes</translation>
    </message>
    <message>
        <source>Loading block index...</source>
        <translation>Cargando índice de bloques...</translation>
    </message>
    <message>
        <source>Loading wallet...</source>
        <translation>Cargando moedeiro...</translation>
    </message>
    <message>
        <source>Cannot downgrade wallet</source>
        <translation>Non se pode desactualizar o moedeiro</translation>
    </message>
    <message>
        <source>Rescanning...</source>
        <translation>Rescaneando...</translation>
    </message>
    <message>
        <source>Done loading</source>
        <translation>Carga completa</translation>
    </message>
</context>
</TS><|MERGE_RESOLUTION|>--- conflicted
+++ resolved
@@ -183,7 +183,7 @@
     </message>
     <message>
         <source>Send coins to a Particl address</source>
-        <translation>Enviar moedas a unha dirección Particl.</translation>
+        <translation>Enviar moedas a unha dirección Particl</translation>
     </message>
     <message>
         <source>Backup wallet to another location</source>
@@ -206,1096 +206,1051 @@
         <translation>&amp;Verificar mensaxe...</translation>
     </message>
     <message>
-<<<<<<< HEAD
-        <source>Particl.</source>
-        <translation>Particl.</translation>
+        <source>&amp;Send</source>
+        <translation>&amp;Enviar</translation>
+    </message>
+    <message>
+        <source>&amp;Receive</source>
+        <translation>&amp;Recibir</translation>
+    </message>
+    <message>
+        <source>&amp;Show / Hide</source>
+        <translation>&amp;Amosar/Agachar</translation>
+    </message>
+    <message>
+        <source>Show or hide the main Window</source>
+        <translation>Amosar ou agachar a xanela principal</translation>
+    </message>
+    <message>
+        <source>Encrypt the private keys that belong to your wallet</source>
+        <translation>Encriptar as claves privadas que pertencen ao teu moedeiro</translation>
+    </message>
+    <message>
+        <source>Sign messages with your Particl addresses to prove you own them</source>
+        <translation>Asina mensaxes cos teus enderezos Particl para probar que che pertencen</translation>
+    </message>
+    <message>
+        <source>Verify messages to ensure they were signed with specified Particl addresses</source>
+        <translation>Verifica mensaxes para asegurar que foron asinados con enderezos Particl específicos.</translation>
+    </message>
+    <message>
+        <source>&amp;File</source>
+        <translation>&amp;Arquivo</translation>
+    </message>
+    <message>
+        <source>&amp;Settings</source>
+        <translation>Axus&amp;tes</translation>
+    </message>
+    <message>
+        <source>&amp;Help</source>
+        <translation>A&amp;xuda</translation>
+    </message>
+    <message>
+        <source>Tabs toolbar</source>
+        <translation>Barra de ferramentas</translation>
+    </message>
+    <message>
+        <source>Request payments (generates QR codes and particl: URIs)</source>
+        <translation>Solicitar pagamentos (xera códigos QR e particl: URIs)</translation>
+    </message>
+    <message>
+        <source>Show the list of used sending addresses and labels</source>
+        <translation>Amosar a listaxe de enderezos e etiquetas usadas para enviar</translation>
+    </message>
+    <message>
+        <source>Show the list of used receiving addresses and labels</source>
+        <translation>Amosar a listaxe de etiquetas e enderezos usadas para recibir</translation>
+    </message>
+    <message>
+        <source>Open a particl: URI or payment request</source>
+        <translation>Abrir un particl: URI ou solicitude de pagamento</translation>
+    </message>
+    <message>
+        <source>&amp;Command-line options</source>
+        <translation>Opcións da liña de comandos</translation>
+    </message>
+    <message>
+        <source>%1 behind</source>
+        <translation>%1 detrás</translation>
+    </message>
+    <message>
+        <source>Last received block was generated %1 ago.</source>
+        <translation>O último bloque recibido foi xerado fai %1.</translation>
+    </message>
+    <message>
+        <source>Transactions after this will not yet be visible.</source>
+        <translation>As transaccións despois desta non serán aínda visibles.</translation>
+    </message>
+    <message>
+        <source>Error</source>
+        <translation>Erro</translation>
+    </message>
+    <message>
+        <source>Warning</source>
+        <translation>Aviso</translation>
+    </message>
+    <message>
+        <source>Information</source>
+        <translation>Información</translation>
+    </message>
+    <message>
+        <source>Up to date</source>
+        <translation>Actualizado</translation>
+    </message>
+    <message>
+        <source>Open Wallet</source>
+        <translation>Abrir Moedeiro</translation>
+    </message>
+    <message>
+        <source>Open a wallet</source>
+        <translation>Abrir un moedeiro</translation>
+    </message>
+    <message>
+        <source>Close Wallet...</source>
+        <translation>Pechar Moedeiro...</translation>
+    </message>
+    <message>
+        <source>Close wallet</source>
+        <translation>Pechar moedeiro</translation>
+    </message>
+    <message>
+        <source>default wallet</source>
+        <translation>moedeiro por defecto</translation>
+    </message>
+    <message>
+        <source>No wallets available</source>
+        <translation>Non hai moedeiros dispoñíbeis</translation>
+    </message>
+    <message>
+        <source>&amp;Window</source>
+        <translation>&amp;Xanela</translation>
+    </message>
+    <message>
+        <source>Minimize</source>
+        <translation>Minimizar</translation>
+    </message>
+    <message>
+        <source>Zoom</source>
+        <translation>Zoom</translation>
+    </message>
+    <message>
+        <source>Main Window</source>
+        <translation>Xanela Principal</translation>
+    </message>
+    <message>
+        <source>%1 client</source>
+        <translation>%1 cliente</translation>
+    </message>
+    <message>
+        <source>Catching up...</source>
+        <translation>Poñendo ao día...</translation>
+    </message>
+    <message>
+        <source>Sent transaction</source>
+        <translation>Transacción enviada</translation>
+    </message>
+    <message>
+        <source>Incoming transaction</source>
+        <translation>Transacción entrante</translation>
+    </message>
+    <message>
+        <source>Wallet is &lt;b&gt;encrypted&lt;/b&gt; and currently &lt;b&gt;unlocked&lt;/b&gt;</source>
+        <translation>O moedeiro está &lt;b&gt;encriptado&lt;/b&gt; e actualmente &lt;b&gt;desbloqueado&lt;/b&gt;</translation>
+    </message>
+    <message>
+        <source>Wallet is &lt;b&gt;encrypted&lt;/b&gt; and currently &lt;b&gt;locked&lt;/b&gt;</source>
+        <translation>O moedeiro está &lt;b&gt;encriptado&lt;/b&gt; e actualmente &lt;b&gt;bloqueado&lt;/b&gt;</translation>
+    </message>
+    </context>
+<context>
+    <name>CoinControlDialog</name>
+    <message>
+        <source>Quantity:</source>
+        <translation>Cantidade:</translation>
+    </message>
+    <message>
+        <source>Bytes:</source>
+        <translation>Bytes:</translation>
+    </message>
+    <message>
+        <source>Amount:</source>
+        <translation>Importe:</translation>
+    </message>
+    <message>
+        <source>Fee:</source>
+        <translation>Taxa:</translation>
+    </message>
+    <message>
+        <source>Change:</source>
+        <translation>Cambiar:</translation>
+    </message>
+    <message>
+        <source>(un)select all</source>
+        <translation>(des)selecciona todo</translation>
+    </message>
+    <message>
+        <source>Tree mode</source>
+        <translation>Modo árbore</translation>
+    </message>
+    <message>
+        <source>List mode</source>
+        <translation>Modo lista</translation>
+    </message>
+    <message>
+        <source>Amount</source>
+        <translation>Cantidade</translation>
+    </message>
+    <message>
+        <source>Date</source>
+        <translation>Data</translation>
+    </message>
+    <message>
+        <source>Confirmations</source>
+        <translation>Confirmacións</translation>
+    </message>
+    <message>
+        <source>Confirmed</source>
+        <translation>Confirmado</translation>
+    </message>
+    <message>
+        <source>yes</source>
+        <translation>si</translation>
+    </message>
+    <message>
+        <source>no</source>
+        <translation>non</translation>
+    </message>
+    </context>
+<context>
+    <name>CreateWalletActivity</name>
+    </context>
+<context>
+    <name>CreateWalletDialog</name>
+    </context>
+<context>
+    <name>EditAddressDialog</name>
+    <message>
+        <source>Edit Address</source>
+        <translation>Modificar Enderezo</translation>
+    </message>
+    <message>
+        <source>&amp;Label</source>
+        <translation>&amp;Etiqueta</translation>
+    </message>
+    <message>
+        <source>The label associated with this address list entry</source>
+        <translation>A etiqueta asociada con esta entrada da listaxe de enderezos</translation>
+    </message>
+    <message>
+        <source>The address associated with this address list entry. This can only be modified for sending addresses.</source>
+        <translation>O enderezo asociado con esta entrada na listaxe de enderezos. Esta so pode ser modificada por enderezos para enviar.</translation>
+    </message>
+    <message>
+        <source>&amp;Address</source>
+        <translation>&amp;Enderezo</translation>
+    </message>
+    </context>
+<context>
+    <name>FreespaceChecker</name>
+    <message>
+        <source>A new data directory will be created.</source>
+        <translation>Crearáse un novo directorio de datos.</translation>
+    </message>
+    <message>
+        <source>name</source>
+        <translation>nome</translation>
+    </message>
+    <message>
+        <source>Directory already exists. Add %1 if you intend to create a new directory here.</source>
+        <translation>O directorio xa existe. Engade %1 se queres crear un novo directorio aquí.</translation>
+    </message>
+    <message>
+        <source>Path already exists, and is not a directory.</source>
+        <translation>A ruta xa existe e non é un directorio.</translation>
+    </message>
+    <message>
+        <source>Cannot create data directory here.</source>
+        <translation>Non se pode crear directorio de datos aquí</translation>
+    </message>
+</context>
+<context>
+    <name>HelpMessageDialog</name>
+    <message>
+        <source>version</source>
+        <translation>versión</translation>
+    </message>
+    <message>
+        <source>Command-line options</source>
+        <translation>Opcións da liña de comandos</translation>
+    </message>
+</context>
+<context>
+    <name>Intro</name>
+    <message>
+        <source>Welcome</source>
+        <translation>Benvido</translation>
+    </message>
+    <message>
+        <source>Welcome to %1.</source>
+        <translation>Benvido a %1.</translation>
+    </message>
+    <message>
+        <source>Use the default data directory</source>
+        <translation>Empregar o directorio de datos por defecto</translation>
+    </message>
+    <message>
+        <source>Use a custom data directory:</source>
+        <translation>Empregar un directorio de datos personalizado</translation>
+    </message>
+    <message>
+        <source>Particl</source>
+        <translation>Particl</translation>
+    </message>
+    <message>
+        <source>Error</source>
+        <translation>Erro</translation>
+    </message>
+    </context>
+<context>
+    <name>ModalOverlay</name>
+    <message>
+        <source>Form</source>
+        <translation>Formulario</translation>
+    </message>
+    <message>
+        <source>Last block time</source>
+        <translation>Hora do último bloque</translation>
+    </message>
+    <message>
+        <source>calculating...</source>
+        <translation>calculando...</translation>
+    </message>
+    </context>
+<context>
+    <name>OpenURIDialog</name>
+    <message>
+        <source>Open URI</source>
+        <translation>Abrir URI</translation>
+    </message>
+    <message>
+        <source>Open payment request from URI or file</source>
+        <translation>Abrir solicitude de pagamento dende URI ou ficheiro</translation>
+    </message>
+    <message>
+        <source>URI:</source>
+        <translation>URI:</translation>
+    </message>
+    <message>
+        <source>Select payment request file</source>
+        <translation>Seleccionar ficheiro de solicitude de pagamento</translation>
+    </message>
+    </context>
+<context>
+    <name>OpenWalletActivity</name>
+    <message>
+        <source>default wallet</source>
+        <translation>moedeiro por defecto</translation>
+    </message>
+    </context>
+<context>
+    <name>OptionsDialog</name>
+    <message>
+        <source>Options</source>
+        <translation>Opcións</translation>
+    </message>
+    <message>
+        <source>&amp;Main</source>
+        <translation>&amp;Principal</translation>
+    </message>
+    <message>
+        <source>Reset all client options to default.</source>
+        <translation>Restaurar todas as opcións de cliente ás por defecto</translation>
+    </message>
+    <message>
+        <source>&amp;Reset Options</source>
+        <translation>Opcións de &amp;Restaurar</translation>
+    </message>
+    <message>
+        <source>&amp;Network</source>
+        <translation>&amp;Rede</translation>
+    </message>
+    <message>
+        <source>GB</source>
+        <translation>GB</translation>
+    </message>
+    <message>
+        <source>W&amp;allet</source>
+        <translation>Moedeiro</translation>
+    </message>
+    <message>
+        <source>Expert</source>
+        <translation>Experto</translation>
+    </message>
+    <message>
+        <source>Automatically open the Particl client port on the router. This only works when your router supports UPnP and it is enabled.</source>
+        <translation>Abrir automáticamente o porto do cliente Particl no router. Esto so funciona se o teu router soporta UPnP e está habilitado.</translation>
+    </message>
+    <message>
+        <source>Map port using &amp;UPnP</source>
+        <translation>Mapear porto empregando &amp;UPnP</translation>
+    </message>
+    <message>
+        <source>Proxy &amp;IP:</source>
+        <translation>&amp;IP do Proxy:</translation>
+    </message>
+    <message>
+        <source>&amp;Port:</source>
+        <translation>&amp;Porto:</translation>
+    </message>
+    <message>
+        <source>Port of the proxy (e.g. 9050)</source>
+        <translation>Porto do proxy (exemplo: 9050)</translation>
+    </message>
+    <message>
+        <source>IPv4</source>
+        <translation>IPv4</translation>
+    </message>
+    <message>
+        <source>IPv6</source>
+        <translation>IPv6</translation>
+    </message>
+    <message>
+        <source>Tor</source>
+        <translation>Tor</translation>
+    </message>
+    <message>
+        <source>&amp;Window</source>
+        <translation>&amp;Xanela</translation>
+    </message>
+    <message>
+        <source>Show only a tray icon after minimizing the window.</source>
+        <translation>Amosar so unha icona na bandexa tras minimizar a xanela.</translation>
+    </message>
+    <message>
+        <source>&amp;Minimize to the tray instead of the taskbar</source>
+        <translation>&amp;Minimizar á bandexa en lugar de á barra de tarefas.</translation>
+    </message>
+    <message>
+        <source>M&amp;inimize on close</source>
+        <translation>M&amp;inimizar ao pechar</translation>
+    </message>
+    <message>
+        <source>&amp;Display</source>
+        <translation>&amp;Visualización</translation>
+    </message>
+    <message>
+        <source>User Interface &amp;language:</source>
+        <translation>&amp;Linguaxe de interface de usuario:</translation>
+    </message>
+    <message>
+        <source>&amp;Unit to show amounts in:</source>
+        <translation>&amp;Unidade na que amosar as cantidades:</translation>
+    </message>
+    <message>
+        <source>Choose the default subdivision unit to show in the interface and when sending coins.</source>
+        <translation>Escolle a unidade de subdivisión por defecto para amosar na interface e ao enviar moedas.</translation>
+    </message>
+    <message>
+        <source>&amp;OK</source>
+        <translation>&amp;OK</translation>
+    </message>
+    <message>
+        <source>&amp;Cancel</source>
+        <translation>&amp;Cancelar</translation>
+    </message>
+    <message>
+        <source>default</source>
+        <translation>por defecto</translation>
+    </message>
+    <message>
+        <source>Confirm options reset</source>
+        <translation>Confirmar opcións de restaurar</translation>
+    </message>
+    <message>
+        <source>Configuration options</source>
+        <translation>Opcións de configuración</translation>
+    </message>
+    <message>
+        <source>Error</source>
+        <translation>Erro</translation>
+    </message>
+    <message>
+        <source>The configuration file could not be opened.</source>
+        <translation>O arquivo de configuración non puido ser aberto.</translation>
+    </message>
+    <message>
+        <source>This change would require a client restart.</source>
+        <translation>Este cambio requeriría un reinicio do cliente.</translation>
+    </message>
+    <message>
+        <source>The supplied proxy address is invalid.</source>
+        <translation>O enderezo de proxy suministrado é inválido.</translation>
+    </message>
+</context>
+<context>
+    <name>OverviewPage</name>
+    <message>
+        <source>Form</source>
+        <translation>Formulario</translation>
+    </message>
+    <message>
+        <source>The displayed information may be out of date. Your wallet automatically synchronizes with the Particl network after a connection is established, but this process has not completed yet.</source>
+        <translation>A información amosada por estar desactualizada. O teu moedeiro sincronízase automáticamente coa rede Particl despois de que se estableza unha conexión, mais este proceso non está todavía rematado.</translation>
+    </message>
+    <message>
+        <source>Your current spendable balance</source>
+        <translation>O teu balance actualmente dispoñible</translation>
+    </message>
+    <message>
+        <source>Total of transactions that have yet to be confirmed, and do not yet count toward the spendable balance</source>
+        <translation>Total de transaccións que aínda teñen que ser confirmadas, e non contan todavía dentro do balance gastable</translation>
+    </message>
+    <message>
+        <source>Immature:</source>
+        <translation>Inmaduro:</translation>
+    </message>
+    <message>
+        <source>Mined balance that has not yet matured</source>
+        <translation>O balance minado todavía non madurou</translation>
+    </message>
+    <message>
+        <source>Total:</source>
+        <translation>Total:</translation>
+    </message>
+    <message>
+        <source>Your current total balance</source>
+        <translation>O teu balance actual total</translation>
+    </message>
+    <message>
+        <source>Recent transactions</source>
+        <translation>Transaccións recentes</translation>
+    </message>
+    </context>
+<context>
+    <name>PaymentServer</name>
+    <message>
+        <source>Payment request error</source>
+        <translation>Erro na solicitude de pagamento</translation>
+    </message>
+    <message>
+        <source>You are using a BIP70 URL which will be unsupported in the future.</source>
+        <translation>Estás a usar unha URL BIP70 que non será soportada no futuro.</translation>
+    </message>
+    <message>
+        <source>Payment request rejected</source>
+        <translation>Solicitude de pagamento rexeitada</translation>
+    </message>
+    <message>
+        <source>Payment request expired.</source>
+        <translation>Solicitude de pagamento expirada.</translation>
+    </message>
+    <message>
+        <source>Payment request is not initialized.</source>
+        <translation>A solicitude de pagamento non está inicializada.</translation>
+    </message>
+    <message>
+        <source>Invalid payment request.</source>
+        <translation>Solicitude de pagamento inválida.</translation>
+    </message>
+    </context>
+<context>
+    <name>PeerTableModel</name>
+    </context>
+<context>
+    <name>QObject</name>
+    <message>
+        <source>Amount</source>
+        <translation>Cantidade</translation>
+    </message>
+    <message>
+        <source>%1 h</source>
+        <translation>%1 h</translation>
+    </message>
+    <message>
+        <source>%1 m</source>
+        <translation>%1 m</translation>
+    </message>
+    <message>
+        <source>N/A</source>
+        <translation>N/A</translation>
+    </message>
+    <message>
+        <source>%1 B</source>
+        <translation>%1 B</translation>
+    </message>
+    <message>
+        <source>%1 KB</source>
+        <translation>%1 KB</translation>
+    </message>
+    <message>
+        <source>%1 MB</source>
+        <translation>%1 MB</translation>
+    </message>
+    <message>
+        <source>%1 GB</source>
+        <translation>%1 GB</translation>
+    </message>
+    <message>
+        <source>Error: Specified data directory "%1" does not exist.</source>
+        <translation>Erro: O directorio de datos especificado "%1" non existe.</translation>
+    </message>
+    <message>
+        <source>unknown</source>
+        <translation>descoñecido</translation>
+    </message>
+</context>
+<context>
+    <name>QRImageWidget</name>
+    <message>
+        <source>&amp;Save Image...</source>
+        <translation>&amp;Gardar Imaxe...</translation>
+    </message>
+    <message>
+        <source>Resulting URI too long, try to reduce the text for label / message.</source>
+        <translation>A URI resultante é demasiado larga, tenta reducir o texto para a etiqueta / mensaxe.</translation>
+    </message>
+    <message>
+        <source>Error encoding URI into QR Code.</source>
+        <translation>Erro codificando URI nun Código QR.</translation>
+    </message>
+    </context>
+<context>
+    <name>RPCConsole</name>
+    <message>
+        <source>N/A</source>
+        <translation>N/A</translation>
+    </message>
+    <message>
+        <source>Client version</source>
+        <translation>Versión do cliente</translation>
+    </message>
+    <message>
+        <source>&amp;Information</source>
+        <translation>&amp;Información</translation>
+    </message>
+    <message>
+        <source>Debug window</source>
+        <translation>Xanela de Depuración</translation>
+    </message>
+    <message>
+        <source>Startup time</source>
+        <translation>Tempo de arranque</translation>
+    </message>
+    <message>
+        <source>Network</source>
+        <translation>Rede</translation>
+    </message>
+    <message>
+        <source>Number of connections</source>
+        <translation>Número de conexións</translation>
+    </message>
+    <message>
+        <source>Block chain</source>
+        <translation>Cadea de bloques</translation>
+    </message>
+    <message>
+        <source>Current number of blocks</source>
+        <translation>Número actual de bloques</translation>
+    </message>
+    <message>
+        <source>Last block time</source>
+        <translation>Hora do último bloque</translation>
+    </message>
+    <message>
+        <source>&amp;Open</source>
+        <translation>&amp;Abrir</translation>
+    </message>
+    <message>
+        <source>&amp;Console</source>
+        <translation>&amp;Consola</translation>
+    </message>
+    <message>
+        <source>&amp;Network Traffic</source>
+        <translation>&amp;Tráfico de Rede</translation>
+    </message>
+    <message>
+        <source>Totals</source>
+        <translation>Totais</translation>
+    </message>
+    <message>
+        <source>In:</source>
+        <translation>Dentro:</translation>
+    </message>
+    <message>
+        <source>Out:</source>
+        <translation>Fóra:</translation>
+    </message>
+    <message>
+        <source>Debug log file</source>
+        <translation>Arquivo de log de depuración</translation>
+    </message>
+    <message>
+        <source>Clear console</source>
+        <translation>Limpar consola</translation>
+    </message>
+    </context>
+<context>
+    <name>ReceiveCoinsDialog</name>
+    <message>
+        <source>&amp;Amount:</source>
+        <translation>&amp;Cantidade:</translation>
+    </message>
+    <message>
+        <source>&amp;Label:</source>
+        <translation>&amp;Etiqueta:</translation>
+    </message>
+    <message>
+        <source>&amp;Message:</source>
+        <translation>&amp;Mensaxe:</translation>
+    </message>
+    <message>
+        <source>Clear all fields of the form.</source>
+        <translation>Limpar tódolos campos do formulario</translation>
+    </message>
+    <message>
+        <source>Clear</source>
+        <translation>Limpar</translation>
+    </message>
+    </context>
+<context>
+    <name>ReceiveRequestDialog</name>
+    <message>
+        <source>QR Code</source>
+        <translation>Código QR</translation>
+    </message>
+    <message>
+        <source>Copy &amp;URI</source>
+        <translation>Copiar &amp;URI</translation>
+    </message>
+    <message>
+        <source>Copy &amp;Address</source>
+        <translation>Copiar &amp;Enderezo</translation>
+    </message>
+    <message>
+        <source>&amp;Save Image...</source>
+        <translation>&amp;Gardar Imaxe...</translation>
+    </message>
+    <message>
+        <source>Address</source>
+        <translation>Enderezo</translation>
+    </message>
+    <message>
+        <source>Amount</source>
+        <translation>Cantidade</translation>
+    </message>
+    <message>
+        <source>Label</source>
+        <translation>Etiqueta</translation>
     </message>
     <message>
         <source>Wallet</source>
         <translation>Moedeiro</translation>
     </message>
-    <message>
-=======
->>>>>>> a54e52b4
-        <source>&amp;Send</source>
+</context>
+<context>
+    <name>RecentRequestsTableModel</name>
+    <message>
+        <source>Date</source>
+        <translation>Data</translation>
+    </message>
+    <message>
+        <source>Label</source>
+        <translation>Etiqueta</translation>
+    </message>
+    </context>
+<context>
+    <name>SendCoinsDialog</name>
+    <message>
+        <source>Send Coins</source>
+        <translation>Moedas Enviadas</translation>
+    </message>
+    <message>
+        <source>Insufficient funds!</source>
+        <translation>Fondos insuficientes</translation>
+    </message>
+    <message>
+        <source>Quantity:</source>
+        <translation>Cantidade:</translation>
+    </message>
+    <message>
+        <source>Bytes:</source>
+        <translation>Bytes:</translation>
+    </message>
+    <message>
+        <source>Amount:</source>
+        <translation>Importe:</translation>
+    </message>
+    <message>
+        <source>Fee:</source>
+        <translation>Taxa:</translation>
+    </message>
+    <message>
+        <source>Change:</source>
+        <translation>Cambiar:</translation>
+    </message>
+    <message>
+        <source>Transaction Fee:</source>
+        <translation>Tarifa de transacción:</translation>
+    </message>
+    <message>
+        <source>Send to multiple recipients at once</source>
+        <translation>Enviar a múltiples receptores á vez</translation>
+    </message>
+    <message>
+        <source>Add &amp;Recipient</source>
+        <translation>Engadir &amp;Receptor</translation>
+    </message>
+    <message>
+        <source>Clear all fields of the form.</source>
+        <translation>Limpar tódolos campos do formulario</translation>
+    </message>
+    <message>
+        <source>Clear &amp;All</source>
+        <translation>Limpar &amp;Todo</translation>
+    </message>
+    <message>
+        <source>Balance:</source>
+        <translation>Balance:</translation>
+    </message>
+    <message>
+        <source>Confirm the send action</source>
+        <translation>Confirmar a acción de envío</translation>
+    </message>
+    <message>
+        <source>S&amp;end</source>
         <translation>&amp;Enviar</translation>
     </message>
     <message>
-        <source>&amp;Receive</source>
-        <translation>&amp;Recibir</translation>
-    </message>
-    <message>
-        <source>&amp;Show / Hide</source>
-        <translation>&amp;Amosar/Agachar</translation>
-    </message>
-    <message>
-        <source>Show or hide the main Window</source>
-        <translation>Amosar ou agachar a xanela principal</translation>
-    </message>
-    <message>
-        <source>Encrypt the private keys that belong to your wallet</source>
-        <translation>Encriptar as claves privadas que pertencen ao teu moedeiro</translation>
-    </message>
-    <message>
-<<<<<<< HEAD
-        <source>Sign messages with your Particl addresses to prove you own them</source>
-        <translation>Asina mensaxes coas túas direccións Particl para probar que te pertencen</translation>
-    </message>
-    <message>
-        <source>Verify messages to ensure they were signed with specified Particl addresses</source>
-        <translation>Verificar mensaxes para asegurar que foron asinados con direccións Particl dadas.</translation>
-=======
-        <source>Sign messages with your Bitcoin addresses to prove you own them</source>
-        <translation>Asina mensaxes cos teus enderezos Bitcoin para probar que che pertencen</translation>
-    </message>
-    <message>
-        <source>Verify messages to ensure they were signed with specified Bitcoin addresses</source>
-        <translation>Verifica mensaxes para asegurar que foron asinados con enderezos Bitcoin específicos.</translation>
->>>>>>> a54e52b4
-    </message>
-    <message>
-        <source>&amp;File</source>
-        <translation>&amp;Arquivo</translation>
-    </message>
-    <message>
-        <source>&amp;Settings</source>
-        <translation>Axus&amp;tes</translation>
-    </message>
-    <message>
-        <source>&amp;Help</source>
-        <translation>A&amp;xuda</translation>
-    </message>
-    <message>
-        <source>Tabs toolbar</source>
-        <translation>Barra de ferramentas</translation>
-    </message>
-    <message>
-<<<<<<< HEAD
-        <source>Request payments (generates QR codes and particl: URIs)</source>
-        <translation>Solicitar pagos (xenera códigos QR e particl: URIs)</translation>
-=======
-        <source>Request payments (generates QR codes and bitcoin: URIs)</source>
-        <translation>Solicitar pagamentos (xera códigos QR e bitcoin: URIs)</translation>
->>>>>>> a54e52b4
-    </message>
-    <message>
-        <source>Show the list of used sending addresses and labels</source>
-        <translation>Amosar a listaxe de enderezos e etiquetas usadas para enviar</translation>
-    </message>
-    <message>
-        <source>Show the list of used receiving addresses and labels</source>
-        <translation>Amosar a listaxe de etiquetas e enderezos usadas para recibir</translation>
-    </message>
-    <message>
-<<<<<<< HEAD
-        <source>Open a particl: URI or payment request</source>
-        <translation>Abrir un particl: URI ou solicitude de pago</translation>
-=======
-        <source>Open a bitcoin: URI or payment request</source>
-        <translation>Abrir un bitcoin: URI ou solicitude de pagamento</translation>
->>>>>>> a54e52b4
-    </message>
-    <message>
-        <source>&amp;Command-line options</source>
-        <translation>Opcións da liña de comandos</translation>
-    </message>
-    <message>
-        <source>%1 behind</source>
-        <translation>%1 detrás</translation>
-    </message>
-    <message>
-        <source>Last received block was generated %1 ago.</source>
-        <translation>O último bloque recibido foi xerado fai %1.</translation>
-    </message>
-    <message>
-        <source>Transactions after this will not yet be visible.</source>
-        <translation>As transaccións despois desta non serán aínda visibles.</translation>
-    </message>
-    <message>
-        <source>Error</source>
-        <translation>Erro</translation>
-    </message>
-    <message>
-        <source>Warning</source>
-        <translation>Aviso</translation>
-    </message>
-    <message>
-        <source>Information</source>
-        <translation>Información</translation>
-    </message>
-    <message>
-        <source>Up to date</source>
-        <translation>Actualizado</translation>
-    </message>
-    <message>
-        <source>Open Wallet</source>
-        <translation>Abrir Moedeiro</translation>
-    </message>
-    <message>
-        <source>Open a wallet</source>
-        <translation>Abrir un moedeiro</translation>
-    </message>
-    <message>
-        <source>Close Wallet...</source>
-        <translation>Pechar Moedeiro...</translation>
-    </message>
+        <source>Transaction fee</source>
+        <translation>Tarifa de transacción</translation>
+    </message>
+    <message>
+        <source>Payment request expired.</source>
+        <translation>Solicitude de pagamento expirada.</translation>
+    </message>
+    </context>
+<context>
+    <name>SendCoinsEntry</name>
+    <message>
+        <source>A&amp;mount:</source>
+        <translation>&amp;Cantidade:</translation>
+    </message>
+    <message>
+        <source>Pay &amp;To:</source>
+        <translation>Pagar &amp;A:</translation>
+    </message>
+    <message>
+        <source>&amp;Label:</source>
+        <translation>&amp;Etiqueta:</translation>
+    </message>
+    <message>
+        <source>Choose previously used address</source>
+        <translation>Escoller enderezo previamente usado</translation>
+    </message>
+    <message>
+        <source>This is a normal payment.</source>
+        <translation>Este é un pagamento normal</translation>
+    </message>
+    <message>
+        <source>Alt+A</source>
+        <translation>Alt+A</translation>
+    </message>
+    <message>
+        <source>Paste address from clipboard</source>
+        <translation>Pegar enderezo dende portapapeis</translation>
+    </message>
+    <message>
+        <source>Alt+P</source>
+        <translation>Alt+P</translation>
+    </message>
+    <message>
+        <source>Remove this entry</source>
+        <translation>Eliminar esta entrada</translation>
+    </message>
+    <message>
+        <source>Message:</source>
+        <translation>Mensaxe:</translation>
+    </message>
+    <message>
+        <source>Enter a label for this address to add it to the list of used addresses</source>
+        <translation>Introduce unha etiqueta para esta dirección para engadila á listaxe de direccións empregadas</translation>
+    </message>
+    <message>
+        <source>Pay To:</source>
+        <translation>Pagar A:</translation>
+    </message>
+    <message>
+        <source>Memo:</source>
+        <translation>Memo:</translation>
+    </message>
+    </context>
+<context>
+    <name>SendConfirmationDialog</name>
+    </context>
+<context>
+    <name>ShutdownWindow</name>
+    </context>
+<context>
+    <name>SignVerifyMessageDialog</name>
+    <message>
+        <source>Signatures - Sign / Verify a Message</source>
+        <translation>Sinaturas - Asinar / Verificar unha Mensaxe</translation>
+    </message>
+    <message>
+        <source>&amp;Sign Message</source>
+        <translation>&amp;Asinar Mensaxe</translation>
+    </message>
+    <message>
+        <source>Choose previously used address</source>
+        <translation>Escoller dirección previamente usada</translation>
+    </message>
+    <message>
+        <source>Alt+A</source>
+        <translation>Alt+A</translation>
+    </message>
+    <message>
+        <source>Paste address from clipboard</source>
+        <translation>Pegar enderezo dende portapapeis</translation>
+    </message>
+    <message>
+        <source>Alt+P</source>
+        <translation>Alt+P</translation>
+    </message>
+    <message>
+        <source>Enter the message you want to sign here</source>
+        <translation>Introduce a mensaxe que queres asinar aquí</translation>
+    </message>
+    <message>
+        <source>Signature</source>
+        <translation>Sinatura</translation>
+    </message>
+    <message>
+        <source>Copy the current signature to the system clipboard</source>
+        <translation>Copiar a sinatura actual ao portapapeis do sistema</translation>
+    </message>
+    <message>
+        <source>Sign the message to prove you own this Particl address</source>
+        <translation>Asina a mensaxe para probar que posúes este enderezo Particl</translation>
+    </message>
+    <message>
+        <source>Sign &amp;Message</source>
+        <translation>Asinar &amp;Mensaxe</translation>
+    </message>
+    <message>
+        <source>Reset all sign message fields</source>
+        <translation>Restaurar todos os campos de sinatura de mensaxe</translation>
+    </message>
+    <message>
+        <source>Clear &amp;All</source>
+        <translation>Limpar &amp;Todo</translation>
+    </message>
+    <message>
+        <source>&amp;Verify Message</source>
+        <translation>&amp;Verificar Mensaxe</translation>
+    </message>
+    <message>
+        <source>Verify the message to ensure it was signed with the specified Particl address</source>
+        <translation>Verificar a mensaxe para asegurar que foi asinada coa dirección Particl especificada</translation>
+    </message>
+    <message>
+        <source>Verify &amp;Message</source>
+        <translation>Verificar &amp;Mensaxe</translation>
+    </message>
+    <message>
+        <source>Reset all verify message fields</source>
+        <translation>Restaurar todos os campos de verificación de mensaxe</translation>
+    </message>
+    </context>
+<context>
+    <name>TrafficGraphWidget</name>
+    <message>
+        <source>KB/s</source>
+        <translation>KB/s</translation>
+    </message>
+</context>
+<context>
+    <name>TransactionDesc</name>
+    <message>
+        <source>Date</source>
+        <translation>Data</translation>
+    </message>
+    <message>
+        <source>unknown</source>
+        <translation>descoñecido</translation>
+    </message>
+    <message>
+        <source>Transaction fee</source>
+        <translation>Tarifa de transacción</translation>
+    </message>
+    <message>
+        <source>Amount</source>
+        <translation>Cantidade</translation>
+    </message>
+    </context>
+<context>
+    <name>TransactionDescDialog</name>
+    <message>
+        <source>This pane shows a detailed description of the transaction</source>
+        <translation>Este panel amosa unha descripción detallada da transacción</translation>
+    </message>
+    </context>
+<context>
+    <name>TransactionTableModel</name>
+    <message>
+        <source>Date</source>
+        <translation>Data</translation>
+    </message>
+    <message>
+        <source>Label</source>
+        <translation>Etiqueta</translation>
+    </message>
+    </context>
+<context>
+    <name>TransactionView</name>
+    <message>
+        <source>Comma separated file (*.csv)</source>
+        <translation>Arquivo separado por comas (*.csv)</translation>
+    </message>
+    <message>
+        <source>Confirmed</source>
+        <translation>Confirmado</translation>
+    </message>
+    <message>
+        <source>Date</source>
+        <translation>Data</translation>
+    </message>
+    <message>
+        <source>Label</source>
+        <translation>Etiqueta</translation>
+    </message>
+    <message>
+        <source>Address</source>
+        <translation>Enderezo</translation>
+    </message>
+    </context>
+<context>
+    <name>UnitDisplayStatusBarControl</name>
+    </context>
+<context>
+    <name>WalletController</name>
     <message>
         <source>Close wallet</source>
         <translation>Pechar moedeiro</translation>
     </message>
+    </context>
+<context>
+    <name>WalletFrame</name>
+    </context>
+<context>
+    <name>WalletModel</name>
+    <message>
+        <source>Send Coins</source>
+        <translation>Moedas Enviadas</translation>
+    </message>
     <message>
         <source>default wallet</source>
         <translation>moedeiro por defecto</translation>
     </message>
-    <message>
-        <source>No wallets available</source>
-        <translation>Non hai moedeiros dispoñíbeis</translation>
-    </message>
-    <message>
-        <source>&amp;Window</source>
-        <translation>&amp;Xanela</translation>
-    </message>
-    <message>
-        <source>Minimize</source>
-        <translation>Minimizar</translation>
-    </message>
-    <message>
-        <source>Zoom</source>
-        <translation>Zoom</translation>
-    </message>
-    <message>
-        <source>Main Window</source>
-        <translation>Xanela Principal</translation>
-    </message>
-    <message>
-        <source>%1 client</source>
-        <translation>%1 cliente</translation>
-    </message>
-    <message>
-        <source>Catching up...</source>
-        <translation>Poñendo ao día...</translation>
-    </message>
-    <message>
-        <source>Sent transaction</source>
-        <translation>Transacción enviada</translation>
-    </message>
-    <message>
-        <source>Incoming transaction</source>
-        <translation>Transacción entrante</translation>
-    </message>
-    <message>
-        <source>Wallet is &lt;b&gt;encrypted&lt;/b&gt; and currently &lt;b&gt;unlocked&lt;/b&gt;</source>
-        <translation>O moedeiro está &lt;b&gt;encriptado&lt;/b&gt; e actualmente &lt;b&gt;desbloqueado&lt;/b&gt;</translation>
-    </message>
-    <message>
-        <source>Wallet is &lt;b&gt;encrypted&lt;/b&gt; and currently &lt;b&gt;locked&lt;/b&gt;</source>
-        <translation>O moedeiro está &lt;b&gt;encriptado&lt;/b&gt; e actualmente &lt;b&gt;bloqueado&lt;/b&gt;</translation>
-    </message>
-    </context>
-<context>
-    <name>CoinControlDialog</name>
-    <message>
-        <source>Quantity:</source>
-        <translation>Cantidade:</translation>
-    </message>
-    <message>
-        <source>Bytes:</source>
-        <translation>Bytes:</translation>
-    </message>
-    <message>
-        <source>Amount:</source>
-        <translation>Importe:</translation>
-    </message>
-    <message>
-        <source>Fee:</source>
-        <translation>Taxa:</translation>
-    </message>
-    <message>
-        <source>Change:</source>
-        <translation>Cambiar:</translation>
-    </message>
-    <message>
-        <source>(un)select all</source>
-        <translation>(des)selecciona todo</translation>
-    </message>
-    <message>
-        <source>Tree mode</source>
-        <translation>Modo árbore</translation>
-    </message>
-    <message>
-        <source>List mode</source>
-        <translation>Modo lista</translation>
-    </message>
-    <message>
-        <source>Amount</source>
-        <translation>Cantidade</translation>
-    </message>
-    <message>
-        <source>Date</source>
-        <translation>Data</translation>
-    </message>
-    <message>
-        <source>Confirmations</source>
-        <translation>Confirmacións</translation>
-    </message>
-    <message>
-        <source>Confirmed</source>
-        <translation>Confirmado</translation>
-    </message>
-    <message>
-        <source>yes</source>
-        <translation>si</translation>
-    </message>
-    <message>
-        <source>no</source>
-        <translation>non</translation>
-    </message>
-    </context>
-<context>
-    <name>CreateWalletActivity</name>
-    </context>
-<context>
-    <name>CreateWalletDialog</name>
-    </context>
-<context>
-    <name>EditAddressDialog</name>
-    <message>
-        <source>Edit Address</source>
-        <translation>Modificar Enderezo</translation>
-    </message>
-    <message>
-        <source>&amp;Label</source>
-        <translation>&amp;Etiqueta</translation>
-    </message>
-    <message>
-        <source>The label associated with this address list entry</source>
-        <translation>A etiqueta asociada con esta entrada da listaxe de enderezos</translation>
-    </message>
-    <message>
-        <source>The address associated with this address list entry. This can only be modified for sending addresses.</source>
-        <translation>O enderezo asociado con esta entrada na listaxe de enderezos. Esta so pode ser modificada por enderezos para enviar.</translation>
-    </message>
-    <message>
-        <source>&amp;Address</source>
-        <translation>&amp;Enderezo</translation>
-    </message>
-    </context>
-<context>
-    <name>FreespaceChecker</name>
-    <message>
-        <source>A new data directory will be created.</source>
-        <translation>Crearáse un novo directorio de datos.</translation>
-    </message>
-    <message>
-        <source>name</source>
-        <translation>nome</translation>
-    </message>
-    <message>
-        <source>Directory already exists. Add %1 if you intend to create a new directory here.</source>
-        <translation>O directorio xa existe. Engade %1 se queres crear un novo directorio aquí.</translation>
-    </message>
-    <message>
-        <source>Path already exists, and is not a directory.</source>
-        <translation>A ruta xa existe e non é un directorio.</translation>
-    </message>
-    <message>
-        <source>Cannot create data directory here.</source>
-        <translation>Non se pode crear directorio de datos aquí</translation>
-    </message>
-</context>
-<context>
-    <name>HelpMessageDialog</name>
-    <message>
-        <source>version</source>
-        <translation>versión</translation>
-    </message>
-    <message>
-        <source>Command-line options</source>
-        <translation>Opcións da liña de comandos</translation>
-    </message>
-</context>
-<context>
-    <name>Intro</name>
-    <message>
-        <source>Welcome</source>
-        <translation>Benvido</translation>
-    </message>
-    <message>
-        <source>Welcome to %1.</source>
-        <translation>Benvido a %1.</translation>
-    </message>
-    <message>
-        <source>Use the default data directory</source>
-        <translation>Empregar o directorio de datos por defecto</translation>
-    </message>
-    <message>
-        <source>Use a custom data directory:</source>
-        <translation>Empregar un directorio de datos personalizado</translation>
-    </message>
-    <message>
-        <source>Particl.</source>
-        <translation>Particl.</translation>
-    </message>
-    <message>
-        <source>Error</source>
-        <translation>Erro</translation>
-    </message>
-    </context>
-<context>
-    <name>ModalOverlay</name>
-    <message>
-        <source>Form</source>
-        <translation>Formulario</translation>
-    </message>
-    <message>
-        <source>Last block time</source>
-        <translation>Hora do último bloque</translation>
-    </message>
-    <message>
-        <source>calculating...</source>
-        <translation>calculando...</translation>
-    </message>
-    </context>
-<context>
-    <name>OpenURIDialog</name>
-    <message>
-        <source>Open URI</source>
-        <translation>Abrir URI</translation>
-    </message>
-    <message>
-        <source>Open payment request from URI or file</source>
-        <translation>Abrir solicitude de pagamento dende URI ou ficheiro</translation>
-    </message>
-    <message>
-        <source>URI:</source>
-        <translation>URI:</translation>
-    </message>
-    <message>
-        <source>Select payment request file</source>
-        <translation>Seleccionar ficheiro de solicitude de pagamento</translation>
-    </message>
-    </context>
-<context>
-    <name>OpenWalletActivity</name>
-    <message>
-        <source>default wallet</source>
-        <translation>moedeiro por defecto</translation>
-    </message>
-    </context>
-<context>
-    <name>OptionsDialog</name>
-    <message>
-        <source>Options</source>
-        <translation>Opcións</translation>
-    </message>
-    <message>
-        <source>&amp;Main</source>
-        <translation>&amp;Principal</translation>
-    </message>
-    <message>
-        <source>Reset all client options to default.</source>
-        <translation>Restaurar todas as opcións de cliente ás por defecto</translation>
-    </message>
-    <message>
-        <source>&amp;Reset Options</source>
-        <translation>Opcións de &amp;Restaurar</translation>
-    </message>
-    <message>
-        <source>&amp;Network</source>
-        <translation>&amp;Rede</translation>
-    </message>
-    <message>
-        <source>GB</source>
-        <translation>GB</translation>
-    </message>
-    <message>
-        <source>W&amp;allet</source>
-        <translation>Moedeiro</translation>
-    </message>
-    <message>
-<<<<<<< HEAD
-        <source>Automatically open the Particl client port on the router. This only works when your router supports UPnP and it is enabled.</source>
-        <translation>Abrir automáticamente o porto do cliente Particl no router. Esto so funciona se o teu router soporta UPnP e está habilitado.</translation>
-=======
-        <source>Expert</source>
-        <translation>Experto</translation>
-    </message>
-    <message>
-        <source>Automatically open the Bitcoin client port on the router. This only works when your router supports UPnP and it is enabled.</source>
-        <translation>Abrir automáticamente o porto do cliente Bitcoin no router. Esto so funciona se o teu router soporta UPnP e está habilitado.</translation>
->>>>>>> a54e52b4
-    </message>
-    <message>
-        <source>Map port using &amp;UPnP</source>
-        <translation>Mapear porto empregando &amp;UPnP</translation>
-    </message>
-    <message>
-        <source>Proxy &amp;IP:</source>
-        <translation>&amp;IP do Proxy:</translation>
-    </message>
-    <message>
-        <source>&amp;Port:</source>
-        <translation>&amp;Porto:</translation>
-    </message>
-    <message>
-        <source>Port of the proxy (e.g. 9050)</source>
-        <translation>Porto do proxy (exemplo: 9050)</translation>
-    </message>
-    <message>
-        <source>IPv4</source>
-        <translation>IPv4</translation>
-    </message>
-    <message>
-        <source>IPv6</source>
-        <translation>IPv6</translation>
-    </message>
-    <message>
-        <source>Tor</source>
-        <translation>Tor</translation>
-    </message>
-    <message>
-        <source>&amp;Window</source>
-        <translation>&amp;Xanela</translation>
-    </message>
-    <message>
-        <source>Show only a tray icon after minimizing the window.</source>
-        <translation>Amosar so unha icona na bandexa tras minimizar a xanela.</translation>
-    </message>
-    <message>
-        <source>&amp;Minimize to the tray instead of the taskbar</source>
-        <translation>&amp;Minimizar á bandexa en lugar de á barra de tarefas.</translation>
-    </message>
-    <message>
-        <source>M&amp;inimize on close</source>
-        <translation>M&amp;inimizar ao pechar</translation>
-    </message>
-    <message>
-        <source>&amp;Display</source>
-        <translation>&amp;Visualización</translation>
-    </message>
-    <message>
-        <source>User Interface &amp;language:</source>
-        <translation>&amp;Linguaxe de interface de usuario:</translation>
-    </message>
-    <message>
-        <source>&amp;Unit to show amounts in:</source>
-        <translation>&amp;Unidade na que amosar as cantidades:</translation>
-    </message>
-    <message>
-        <source>Choose the default subdivision unit to show in the interface and when sending coins.</source>
-        <translation>Escolle a unidade de subdivisión por defecto para amosar na interface e ao enviar moedas.</translation>
-    </message>
-    <message>
-        <source>&amp;OK</source>
-        <translation>&amp;OK</translation>
-    </message>
-    <message>
-        <source>&amp;Cancel</source>
-        <translation>&amp;Cancelar</translation>
-    </message>
-    <message>
-        <source>default</source>
-        <translation>por defecto</translation>
-    </message>
-    <message>
-        <source>Confirm options reset</source>
-        <translation>Confirmar opcións de restaurar</translation>
-    </message>
-    <message>
-        <source>Configuration options</source>
-        <translation>Opcións de configuración</translation>
-    </message>
-    <message>
-        <source>Error</source>
-        <translation>Erro</translation>
-    </message>
-    <message>
-        <source>The configuration file could not be opened.</source>
-        <translation>O arquivo de configuración non puido ser aberto.</translation>
-    </message>
-    <message>
-        <source>This change would require a client restart.</source>
-        <translation>Este cambio requeriría un reinicio do cliente.</translation>
-    </message>
-    <message>
-        <source>The supplied proxy address is invalid.</source>
-        <translation>O enderezo de proxy suministrado é inválido.</translation>
-    </message>
-</context>
-<context>
-    <name>OverviewPage</name>
-    <message>
-        <source>Form</source>
-        <translation>Formulario</translation>
-    </message>
-    <message>
-<<<<<<< HEAD
-        <source>The displayed information may be out of date. Your wallet automatically synchronizes with the Particl network after a connection is established, but this process has not completed yet.</source>
-        <translation>A información amosada por estar desactualizada. O teu moedeiro sincronízase automáticamente coa rede Particl despois de que se estableza unha conexión, pero este proceso non está todavía rematado.</translation>
-=======
-        <source>The displayed information may be out of date. Your wallet automatically synchronizes with the Bitcoin network after a connection is established, but this process has not completed yet.</source>
-        <translation>A información amosada por estar desactualizada. O teu moedeiro sincronízase automáticamente coa rede Bitcoin despois de que se estableza unha conexión, mais este proceso non está todavía rematado.</translation>
->>>>>>> a54e52b4
-    </message>
-    <message>
-        <source>Your current spendable balance</source>
-        <translation>O teu balance actualmente dispoñible</translation>
-    </message>
-    <message>
-        <source>Total of transactions that have yet to be confirmed, and do not yet count toward the spendable balance</source>
-        <translation>Total de transaccións que aínda teñen que ser confirmadas, e non contan todavía dentro do balance gastable</translation>
-    </message>
-    <message>
-        <source>Immature:</source>
-        <translation>Inmaduro:</translation>
-    </message>
-    <message>
-        <source>Mined balance that has not yet matured</source>
-        <translation>O balance minado todavía non madurou</translation>
-    </message>
-    <message>
-        <source>Total:</source>
-        <translation>Total:</translation>
-    </message>
-    <message>
-        <source>Your current total balance</source>
-        <translation>O teu balance actual total</translation>
-    </message>
-    <message>
-        <source>Recent transactions</source>
-        <translation>Transaccións recentes</translation>
-    </message>
-    </context>
-<context>
-    <name>PaymentServer</name>
-    <message>
-        <source>Payment request error</source>
-        <translation>Erro na solicitude de pagamento</translation>
-    </message>
-    <message>
-        <source>You are using a BIP70 URL which will be unsupported in the future.</source>
-        <translation>Estás a usar unha URL BIP70 que non será soportada no futuro.</translation>
-    </message>
-    <message>
-        <source>Payment request rejected</source>
-        <translation>Solicitude de pagamento rexeitada</translation>
-    </message>
-    <message>
-        <source>Payment request expired.</source>
-        <translation>Solicitude de pagamento expirada.</translation>
-    </message>
-    <message>
-        <source>Payment request is not initialized.</source>
-        <translation>A solicitude de pagamento non está inicializada.</translation>
-    </message>
-    <message>
-        <source>Invalid payment request.</source>
-        <translation>Solicitude de pagamento inválida.</translation>
-    </message>
-    </context>
-<context>
-    <name>PeerTableModel</name>
-    </context>
-<context>
-    <name>QObject</name>
-    <message>
-        <source>Amount</source>
-        <translation>Cantidade</translation>
-    </message>
-    <message>
-        <source>%1 h</source>
-        <translation>%1 h</translation>
-    </message>
-    <message>
-        <source>%1 m</source>
-        <translation>%1 m</translation>
-    </message>
-    <message>
-        <source>N/A</source>
-        <translation>N/A</translation>
-    </message>
-    <message>
-        <source>%1 B</source>
-        <translation>%1 B</translation>
-    </message>
-    <message>
-        <source>%1 KB</source>
-        <translation>%1 KB</translation>
-    </message>
-    <message>
-        <source>%1 MB</source>
-        <translation>%1 MB</translation>
-    </message>
-    <message>
-        <source>%1 GB</source>
-        <translation>%1 GB</translation>
-    </message>
-    <message>
-        <source>Error: Specified data directory "%1" does not exist.</source>
-        <translation>Erro: O directorio de datos especificado "%1" non existe.</translation>
-    </message>
-    <message>
-        <source>unknown</source>
-        <translation>descoñecido</translation>
-    </message>
-</context>
-<context>
-    <name>QRImageWidget</name>
-    <message>
-        <source>&amp;Save Image...</source>
-        <translation>&amp;Gardar Imaxe...</translation>
-    </message>
-    <message>
-        <source>Resulting URI too long, try to reduce the text for label / message.</source>
-        <translation>A URI resultante é demasiado larga, tenta reducir o texto para a etiqueta / mensaxe.</translation>
-    </message>
-    <message>
-        <source>Error encoding URI into QR Code.</source>
-        <translation>Erro codificando URI nun Código QR.</translation>
-    </message>
-    </context>
-<context>
-    <name>RPCConsole</name>
-    <message>
-        <source>N/A</source>
-        <translation>N/A</translation>
-    </message>
-    <message>
-        <source>Client version</source>
-        <translation>Versión do cliente</translation>
-    </message>
-    <message>
-        <source>&amp;Information</source>
-        <translation>&amp;Información</translation>
-    </message>
-    <message>
-        <source>Debug window</source>
-        <translation>Xanela de Depuración</translation>
-    </message>
-    <message>
-        <source>Startup time</source>
-        <translation>Tempo de arranque</translation>
-    </message>
-    <message>
-        <source>Network</source>
-        <translation>Rede</translation>
-    </message>
-    <message>
-        <source>Number of connections</source>
-        <translation>Número de conexións</translation>
-    </message>
-    <message>
-        <source>Block chain</source>
-        <translation>Cadea de bloques</translation>
-    </message>
-    <message>
-        <source>Current number of blocks</source>
-        <translation>Número actual de bloques</translation>
-    </message>
-    <message>
-        <source>Last block time</source>
-        <translation>Hora do último bloque</translation>
-    </message>
-    <message>
-        <source>&amp;Open</source>
-        <translation>&amp;Abrir</translation>
-    </message>
-    <message>
-        <source>&amp;Console</source>
-        <translation>&amp;Consola</translation>
-    </message>
-    <message>
-        <source>&amp;Network Traffic</source>
-        <translation>&amp;Tráfico de Rede</translation>
-    </message>
-    <message>
-        <source>Totals</source>
-        <translation>Totais</translation>
-    </message>
-    <message>
-        <source>In:</source>
-        <translation>Dentro:</translation>
-    </message>
-    <message>
-        <source>Out:</source>
-        <translation>Fóra:</translation>
-    </message>
-    <message>
-        <source>Debug log file</source>
-        <translation>Arquivo de log de depuración</translation>
-    </message>
-    <message>
-        <source>Clear console</source>
-        <translation>Limpar consola</translation>
-    </message>
-    </context>
-<context>
-    <name>ReceiveCoinsDialog</name>
-    <message>
-        <source>&amp;Amount:</source>
-        <translation>&amp;Cantidade:</translation>
-    </message>
-    <message>
-        <source>&amp;Label:</source>
-        <translation>&amp;Etiqueta:</translation>
-    </message>
-    <message>
-        <source>&amp;Message:</source>
-        <translation>&amp;Mensaxe:</translation>
-    </message>
-    <message>
-        <source>Clear all fields of the form.</source>
-        <translation>Limpar tódolos campos do formulario</translation>
-    </message>
-    <message>
-        <source>Clear</source>
-        <translation>Limpar</translation>
-    </message>
-    </context>
-<context>
-    <name>ReceiveRequestDialog</name>
-    <message>
-        <source>QR Code</source>
-        <translation>Código QR</translation>
-    </message>
-    <message>
-        <source>Copy &amp;URI</source>
-        <translation>Copiar &amp;URI</translation>
-    </message>
-    <message>
-        <source>Copy &amp;Address</source>
-        <translation>Copiar &amp;Enderezo</translation>
-    </message>
-    <message>
-        <source>&amp;Save Image...</source>
-        <translation>&amp;Gardar Imaxe...</translation>
-    </message>
-    <message>
-        <source>Address</source>
-        <translation>Enderezo</translation>
-    </message>
-    <message>
-        <source>Amount</source>
-        <translation>Cantidade</translation>
-    </message>
-    <message>
-        <source>Label</source>
-        <translation>Etiqueta</translation>
-    </message>
-    <message>
-        <source>Wallet</source>
-        <translation>Moedeiro</translation>
-    </message>
-</context>
-<context>
-    <name>RecentRequestsTableModel</name>
-    <message>
-        <source>Date</source>
-        <translation>Data</translation>
-    </message>
-    <message>
-        <source>Label</source>
-        <translation>Etiqueta</translation>
-    </message>
-    </context>
-<context>
-    <name>SendCoinsDialog</name>
-    <message>
-        <source>Send Coins</source>
-        <translation>Moedas Enviadas</translation>
-    </message>
-    <message>
-        <source>Insufficient funds!</source>
-        <translation>Fondos insuficientes</translation>
-    </message>
-    <message>
-        <source>Quantity:</source>
-        <translation>Cantidade:</translation>
-    </message>
-    <message>
-        <source>Bytes:</source>
-        <translation>Bytes:</translation>
-    </message>
-    <message>
-        <source>Amount:</source>
-        <translation>Importe:</translation>
-    </message>
-    <message>
-        <source>Fee:</source>
-        <translation>Taxa:</translation>
-    </message>
-    <message>
-        <source>Change:</source>
-        <translation>Cambiar:</translation>
-    </message>
-    <message>
-        <source>Transaction Fee:</source>
-        <translation>Tarifa de transacción:</translation>
-    </message>
-    <message>
-        <source>Send to multiple recipients at once</source>
-        <translation>Enviar a múltiples receptores á vez</translation>
-    </message>
-    <message>
-        <source>Add &amp;Recipient</source>
-        <translation>Engadir &amp;Receptor</translation>
-    </message>
-    <message>
-        <source>Clear all fields of the form.</source>
-        <translation>Limpar tódolos campos do formulario</translation>
-    </message>
-    <message>
-        <source>Clear &amp;All</source>
-        <translation>Limpar &amp;Todo</translation>
-    </message>
-    <message>
-        <source>Balance:</source>
-        <translation>Balance:</translation>
-    </message>
-    <message>
-        <source>Confirm the send action</source>
-        <translation>Confirmar a acción de envío</translation>
-    </message>
-    <message>
-        <source>S&amp;end</source>
-        <translation>&amp;Enviar</translation>
-    </message>
-    <message>
-        <source>Transaction fee</source>
-        <translation>Tarifa de transacción</translation>
-    </message>
-    <message>
-        <source>Payment request expired.</source>
-        <translation>Solicitude de pagamento expirada.</translation>
-    </message>
-    </context>
-<context>
-    <name>SendCoinsEntry</name>
-    <message>
-        <source>A&amp;mount:</source>
-        <translation>&amp;Cantidade:</translation>
-    </message>
-    <message>
-        <source>Pay &amp;To:</source>
-        <translation>Pagar &amp;A:</translation>
-    </message>
-    <message>
-        <source>&amp;Label:</source>
-        <translation>&amp;Etiqueta:</translation>
-    </message>
-    <message>
-        <source>Choose previously used address</source>
-        <translation>Escoller enderezo previamente usado</translation>
-    </message>
-    <message>
-        <source>This is a normal payment.</source>
-        <translation>Este é un pagamento normal</translation>
-    </message>
-    <message>
-        <source>Alt+A</source>
-        <translation>Alt+A</translation>
-    </message>
-    <message>
-        <source>Paste address from clipboard</source>
-        <translation>Pegar enderezo dende portapapeis</translation>
-    </message>
-    <message>
-        <source>Alt+P</source>
-        <translation>Alt+P</translation>
-    </message>
-    <message>
-        <source>Remove this entry</source>
-        <translation>Eliminar esta entrada</translation>
-    </message>
-    <message>
-        <source>Message:</source>
-        <translation>Mensaxe:</translation>
-    </message>
-    <message>
-        <source>Enter a label for this address to add it to the list of used addresses</source>
-        <translation>Introduce unha etiqueta para esta dirección para engadila á listaxe de direccións empregadas</translation>
-    </message>
-    <message>
-        <source>Pay To:</source>
-        <translation>Pagar A:</translation>
-    </message>
-    <message>
-        <source>Memo:</source>
-        <translation>Memo:</translation>
-    </message>
-    </context>
-<context>
-    <name>SendConfirmationDialog</name>
-    </context>
-<context>
-    <name>ShutdownWindow</name>
-    </context>
-<context>
-    <name>SignVerifyMessageDialog</name>
-    <message>
-        <source>Signatures - Sign / Verify a Message</source>
-        <translation>Sinaturas - Asinar / Verificar unha Mensaxe</translation>
-    </message>
-    <message>
-        <source>&amp;Sign Message</source>
-        <translation>&amp;Asinar Mensaxe</translation>
-    </message>
-    <message>
-        <source>Choose previously used address</source>
-        <translation>Escoller dirección previamente usada</translation>
-    </message>
-    <message>
-        <source>Alt+A</source>
-        <translation>Alt+A</translation>
-    </message>
-    <message>
-        <source>Paste address from clipboard</source>
-        <translation>Pegar enderezo dende portapapeis</translation>
-    </message>
-    <message>
-        <source>Alt+P</source>
-        <translation>Alt+P</translation>
-    </message>
-    <message>
-        <source>Enter the message you want to sign here</source>
-        <translation>Introduce a mensaxe que queres asinar aquí</translation>
-    </message>
-    <message>
-        <source>Signature</source>
-        <translation>Sinatura</translation>
-    </message>
-    <message>
-        <source>Copy the current signature to the system clipboard</source>
-        <translation>Copiar a sinatura actual ao portapapeis do sistema</translation>
-    </message>
-    <message>
-<<<<<<< HEAD
-        <source>Sign the message to prove you own this Particl address</source>
-        <translation>Asina a mensaxe para probar que posees esta dirección Particl.</translation>
-=======
-        <source>Sign the message to prove you own this Bitcoin address</source>
-        <translation>Asina a mensaxe para probar que posúes este enderezo Bitcoin</translation>
->>>>>>> a54e52b4
-    </message>
-    <message>
-        <source>Sign &amp;Message</source>
-        <translation>Asinar &amp;Mensaxe</translation>
-    </message>
-    <message>
-        <source>Reset all sign message fields</source>
-        <translation>Restaurar todos os campos de sinatura de mensaxe</translation>
-    </message>
-    <message>
-        <source>Clear &amp;All</source>
-        <translation>Limpar &amp;Todo</translation>
-    </message>
-    <message>
-        <source>&amp;Verify Message</source>
-        <translation>&amp;Verificar Mensaxe</translation>
-    </message>
-    <message>
-        <source>Verify the message to ensure it was signed with the specified Particl address</source>
-        <translation>Verificar a mensaxe para asegurar que foi asinada coa dirección Particl especificada</translation>
-    </message>
-    <message>
-        <source>Verify &amp;Message</source>
-        <translation>Verificar &amp;Mensaxe</translation>
-    </message>
-    <message>
-        <source>Reset all verify message fields</source>
-        <translation>Restaurar todos os campos de verificación de mensaxe</translation>
-    </message>
-    </context>
-<context>
-    <name>TrafficGraphWidget</name>
-    <message>
-        <source>KB/s</source>
-        <translation>KB/s</translation>
-    </message>
-</context>
-<context>
-    <name>TransactionDesc</name>
-    <message>
-        <source>Date</source>
-        <translation>Data</translation>
-    </message>
-    <message>
-        <source>unknown</source>
-        <translation>descoñecido</translation>
-    </message>
-    <message>
-        <source>Transaction fee</source>
-        <translation>Tarifa de transacción</translation>
-    </message>
-    <message>
-        <source>Amount</source>
-        <translation>Cantidade</translation>
-    </message>
-    </context>
-<context>
-    <name>TransactionDescDialog</name>
-    <message>
-        <source>This pane shows a detailed description of the transaction</source>
-        <translation>Este panel amosa unha descripción detallada da transacción</translation>
-    </message>
-    </context>
-<context>
-    <name>TransactionTableModel</name>
-    <message>
-        <source>Date</source>
-        <translation>Data</translation>
-    </message>
-    <message>
-        <source>Label</source>
-        <translation>Etiqueta</translation>
-    </message>
-    </context>
-<context>
-    <name>TransactionView</name>
-    <message>
-        <source>Comma separated file (*.csv)</source>
-        <translation>Arquivo separado por comas (*.csv)</translation>
-    </message>
-    <message>
-        <source>Confirmed</source>
-        <translation>Confirmado</translation>
-    </message>
-    <message>
-        <source>Date</source>
-        <translation>Data</translation>
-    </message>
-    <message>
-        <source>Label</source>
-        <translation>Etiqueta</translation>
-    </message>
-    <message>
-        <source>Address</source>
-        <translation>Enderezo</translation>
-    </message>
-    </context>
-<context>
-    <name>UnitDisplayStatusBarControl</name>
-    </context>
-<context>
-    <name>WalletController</name>
-    <message>
-        <source>Close wallet</source>
-        <translation>Pechar moedeiro</translation>
-    </message>
-    </context>
-<context>
-    <name>WalletFrame</name>
-    </context>
-<context>
-    <name>WalletModel</name>
-    <message>
-        <source>Send Coins</source>
-        <translation>Moedas Enviadas</translation>
-    </message>
-    <message>
-        <source>default wallet</source>
-        <translation>moedeiro por defecto</translation>
-    </message>
 </context>
 <context>
     <name>WalletView</name>
@@ -1311,13 +1266,6 @@
 <context>
     <name>bitcoin-core</name>
     <message>
-<<<<<<< HEAD
-        <source>Particl Core</source>
-        <translation>Core de Particl </translation>
-    </message>
-    <message>
-=======
->>>>>>> a54e52b4
         <source>Corrupted block database detected</source>
         <translation>Detectada base de datos de bloques corrupta.</translation>
     </message>
