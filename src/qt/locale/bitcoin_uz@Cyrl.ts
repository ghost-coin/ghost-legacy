<TS language="uz@Cyrl" version="2.1">
<context>
    <name>AddressBookPage</name>
    <message>
        <source>Right-click to edit address or label</source>
        <translation>Манзил ёки ёрлиқни таҳрирлаш учун икки марта босинг</translation>
    </message>
    <message>
        <source>Create a new address</source>
        <translation>Янги манзил яратинг</translation>
    </message>
    <message>
        <source>&amp;New</source>
        <translation>&amp;Янги</translation>
    </message>
    <message>
        <source>Copy the currently selected address to the system clipboard</source>
        <translation>Жорий танланган манзилни тизим вақтинчалик хотирасига нусха кўчиринг</translation>
    </message>
    <message>
        <source>&amp;Copy</source>
        <translation>&amp;Нусха олиш</translation>
    </message>
    <message>
        <source>C&amp;lose</source>
        <translation>&amp;Ёпиш</translation>
    </message>
    <message>
        <source>Delete the currently selected address from the list</source>
        <translation>Жорий танланган манзилни рўйхатдан ўчириш</translation>
    </message>
    <message>
        <source>Enter address or label to search</source>
        <translation>Излаш учун манзил ёки ёрлиқни киритинг</translation>
    </message>
    <message>
        <source>Export the data in the current tab to a file</source>
        <translation>Жорий ички ойна ичидаги маълумотларни файлга экспорт қилиш</translation>
    </message>
    <message>
        <source>&amp;Export</source>
        <translation>&amp;Экспорт</translation>
    </message>
    <message>
        <source>&amp;Delete</source>
        <translation>&amp;Ўчириш</translation>
    </message>
    </context>
<context>
    <name>AddressTableModel</name>
    </context>
<context>
    <name>AskPassphraseDialog</name>
    <message>
        <source>Passphrase Dialog</source>
        <translation>Махфий сўз ойнаси</translation>
    </message>
    <message>
        <source>Enter passphrase</source>
        <translation>Махфий сузни киритинг</translation>
    </message>
    <message>
        <source>New passphrase</source>
        <translation>Янги махфий суз</translation>
    </message>
    <message>
        <source>Repeat new passphrase</source>
        <translation>Янги махфий сузни такрорланг</translation>
    </message>
    </context>
<context>
    <name>BanTableModel</name>
    </context>
<context>
    <name>BitcoinGUI</name>
    <message>
        <source>Sign &amp;message...</source>
        <translation>&amp;Хабар ёзиш...</translation>
    </message>
    <message>
        <source>Synchronizing with network...</source>
        <translation>Тармоқ билан синхронланмоқда...</translation>
    </message>
    <message>
        <source>&amp;Overview</source>
        <translation>&amp;Кўриб чиқиш</translation>
    </message>
    <message>
        <source>Node</source>
        <translation>Улам</translation>
    </message>
    <message>
        <source>Show general overview of wallet</source>
        <translation>Ҳамённинг умумий кўринишини кўрсатиш</translation>
    </message>
    <message>
        <source>&amp;Transactions</source>
        <translation>&amp;Пул ўтказмалари</translation>
    </message>
    <message>
        <source>Browse transaction history</source>
        <translation>Пул ўтказмалари тарихини кўриш</translation>
    </message>
    <message>
        <source>E&amp;xit</source>
        <translation>Ч&amp;иқиш</translation>
    </message>
    <message>
        <source>Quit application</source>
        <translation>Иловадан чиқиш</translation>
    </message>
    <message>
        <source>About &amp;Qt</source>
        <translation>&amp;Qt ҳақида</translation>
    </message>
    <message>
        <source>Show information about Qt</source>
        <translation>Qt ҳақидаги маълумотларни кўрсатиш</translation>
    </message>
    <message>
        <source>&amp;Options...</source>
        <translation>&amp;Мосламалар...</translation>
    </message>
    <message>
        <source>&amp;Encrypt Wallet...</source>
        <translation>Ҳамённи &amp;кодлаш...</translation>
    </message>
    <message>
        <source>&amp;Backup Wallet...</source>
        <translation>Ҳамённи &amp;заҳиралаш...</translation>
    </message>
    <message>
        <source>&amp;Change Passphrase...</source>
        <translation>Махфий сўзни &amp;ўзгартириш...</translation>
    </message>
    <message>
        <source>&amp;Sending addresses...</source>
        <translation>&amp;Жўнатилувчи манзиллар...</translation>
    </message>
    <message>
        <source>&amp;Receiving addresses...</source>
        <translation>&amp;Қабул қилувчи манзиллар...</translation>
    </message>
    <message>
        <source>Open &amp;URI...</source>
        <translation>Интернет манзилни очиш</translation>
    </message>
    <message>
        <source>Reindexing blocks on disk...</source>
        <translation>Дискдаги блоклар қайта индексланмоқда...</translation>
    </message>
    <message>
        <source>Send coins to a Particl address</source>
        <translation>Тангаларни Particl манзилига жўнатиш</translation>
    </message>
    <message>
        <source>Backup wallet to another location</source>
        <translation>Ҳамённи бошқа манзилга заҳиралаш</translation>
    </message>
    <message>
        <source>Change the passphrase used for wallet encryption</source>
        <translation>Паролни ўзгартириш ҳамённи кодлашда фойдаланилади</translation>
    </message>
    <message>
        <source>&amp;Debug window</source>
        <translation>&amp;Носозликни ҳал қилиш ойнаси</translation>
    </message>
    <message>
        <source>Open debugging and diagnostic console</source>
        <translation>Носозликни ҳал қилиш ва ташхис терминали</translation>
    </message>
    <message>
        <source>&amp;Verify message...</source>
        <translation>Хабарни &amp;тасдиқлаш...</translation>
    </message>
    <message>
        <source>Particl</source>
        <translation>Particl</translation>
    </message>
    <message>
        <source>Wallet</source>
        <translation>Ҳамён</translation>
    </message>
    <message>
        <source>&amp;Send</source>
        <translation>&amp;Жўнатиш</translation>
    </message>
    <message>
        <source>&amp;Receive</source>
        <translation>&amp;Қабул қилиш</translation>
    </message>
    <message>
        <source>&amp;Show / Hide</source>
        <translation>&amp;Кўрсатиш / Яшириш</translation>
    </message>
    <message>
        <source>Show or hide the main Window</source>
        <translation>Асосий ойнани кўрсатиш ёки яшириш</translation>
    </message>
    <message>
        <source>Encrypt the private keys that belong to your wallet</source>
        <translation>Ҳамёнингизга тегишли махфий калитларни кодлаш</translation>
    </message>
    <message>
        <source>Sign messages with your Particl addresses to prove you own them</source>
        <translation>Particl манзилидан унинг эгаси эканлигингизни исботлаш учун хабарлар ёзинг</translation>
    </message>
    <message>
        <source>Verify messages to ensure they were signed with specified Particl addresses</source>
        <translation>Хабарларни махсус Particl манзилларингиз билан ёзилганлигига ишонч ҳосил қилиш учун уларни тасдиқланг</translation>
    </message>
    <message>
        <source>&amp;File</source>
        <translation>&amp;Файл</translation>
    </message>
    <message>
        <source>&amp;Settings</source>
        <translation>&amp; Созламалар</translation>
    </message>
    <message>
        <source>&amp;Help</source>
        <translation>&amp;Ёрдам</translation>
    </message>
    <message>
        <source>Tabs toolbar</source>
        <translation>Ички ойналар асбоблар панели</translation>
    </message>
    <message>
        <source>Request payments (generates QR codes and bitcoin: URIs)</source>
        <translation>Тўловлар (QR кодлари ва bitcoin ёрдамида яратишлар: URI’лар) сўраш</translation>
    </message>
    <message>
        <source>Show the list of used sending addresses and labels</source>
        <translation>Фойдаланилган жўнатилган манзиллар ва ёрлиқлар рўйхатини кўрсатиш</translation>
    </message>
    <message>
        <source>Show the list of used receiving addresses and labels</source>
        <translation>Фойдаланилган қабул қилинган манзиллар ва ёрлиқлар рўйхатини кўрсатиш</translation>
    </message>
    <message>
        <source>Open a bitcoin: URI or payment request</source>
        <translation>Particl’ни очиш: URI ёки тўлов сўрови</translation>
    </message>
    <message>
        <source>&amp;Command-line options</source>
        <translation>&amp;Буйруқлар сатри мосламалари</translation>
    </message>
    <message numerus="yes">
        <source>%n active connection(s) to Particl network</source>
        <translation><numerusform>%n та Particl тармоғига фаол уланиш мавжуд</numerusform></translation>
    </message>
    <message>
        <source>%1 behind</source>
        <translation>%1 орқада</translation>
    </message>
    <message>
        <source>Last received block was generated %1 ago.</source>
        <translation>Сўнги қабул қилинган блок %1 олдин яратилган.</translation>
    </message>
    <message>
        <source>Transactions after this will not yet be visible.</source>
        <translation>Бундан кейинги пул ўтказмалари кўринмайдиган бўлади.</translation>
    </message>
    <message>
        <source>Error</source>
        <translation>Хатолик</translation>
    </message>
    <message>
        <source>Warning</source>
        <translation>Диққат</translation>
    </message>
    <message>
        <source>Information</source>
        <translation>Маълумот</translation>
    </message>
    <message>
        <source>Up to date</source>
        <translation>Янгиланган</translation>
    </message>
    <message>
        <source>Catching up...</source>
        <translation>Банд қилинмоқда...</translation>
    </message>
    <message>
        <source>Sent transaction</source>
        <translation>Жўнатилган операция</translation>
    </message>
    <message>
        <source>Incoming transaction</source>
        <translation>Кирувчи операция</translation>
    </message>
    <message>
        <source>Wallet is &lt;b&gt;encrypted&lt;/b&gt; and currently &lt;b&gt;unlocked&lt;/b&gt;</source>
        <translation>Ҳамён &lt;b&gt;кодланган&lt;/b&gt; ва вақтинча &lt;b&gt;қулфдан чиқарилган&lt;/b&gt;</translation>
    </message>
    <message>
        <source>Wallet is &lt;b&gt;encrypted&lt;/b&gt; and currently &lt;b&gt;locked&lt;/b&gt;</source>
        <translation>Ҳамён &lt;b&gt;кодланган&lt;/b&gt; ва вақтинча &lt;b&gt;қулфланган&lt;/b&gt;</translation>
    </message>
    </context>
<context>
    <name>CoinControlDialog</name>
    <message>
        <source>Quantity:</source>
        <translation>Сони:</translation>
    </message>
    <message>
        <source>Bytes:</source>
        <translation>Байт:</translation>
    </message>
    <message>
        <source>Amount:</source>
        <translation>Миқдори:</translation>
    </message>
    <message>
        <source>Fee:</source>
        <translation>Солиқ:</translation>
    </message>
    <message>
        <source>Dust:</source>
        <translation>Ахлат қутиси:</translation>
    </message>
    <message>
        <source>After Fee:</source>
        <translation>Солиқдан сўнг:</translation>
    </message>
    <message>
        <source>Change:</source>
        <translation>Ўзгартириш:</translation>
    </message>
    <message>
        <source>(un)select all</source>
        <translation>барчасини танаш (бекор қилиш)</translation>
    </message>
    <message>
        <source>Tree mode</source>
        <translation>Дарахт усулида</translation>
    </message>
    <message>
        <source>List mode</source>
        <translation>Рўйхат усулида</translation>
    </message>
    <message>
        <source>Amount</source>
        <translation>Миқдори</translation>
    </message>
    <message>
        <source>Date</source>
        <translation>Сана</translation>
    </message>
    <message>
        <source>Confirmations</source>
        <translation>Тасдиқлашлар</translation>
    </message>
    <message>
        <source>Confirmed</source>
        <translation>Тасдиқланди</translation>
    </message>
    </context>
<context>
    <name>EditAddressDialog</name>
    <message>
        <source>Edit Address</source>
        <translation>Манзилларни таҳрирлаш</translation>
    </message>
    <message>
        <source>&amp;Label</source>
        <translation>&amp;Ёрлик</translation>
    </message>
    <message>
        <source>The label associated with this address list entry</source>
        <translation>Ёрлиқ ушбу манзилар рўйхати ёзуви билан боғланган</translation>
    </message>
    <message>
        <source>The address associated with this address list entry. This can only be modified for sending addresses.</source>
        <translation>Манзил ушбу манзиллар рўйхати ёзуви билан боғланган. Уни фақат жўнатиладиган манзиллар учун ўзгартирса бўлади.</translation>
    </message>
    <message>
        <source>&amp;Address</source>
        <translation>&amp;Манзил</translation>
    </message>
    </context>
<context>
    <name>FreespaceChecker</name>
    <message>
        <source>A new data directory will be created.</source>
        <translation>Янги маълумотлар директорияси яратилади.</translation>
    </message>
    <message>
        <source>name</source>
        <translation>номи</translation>
    </message>
    <message>
        <source>Directory already exists. Add %1 if you intend to create a new directory here.</source>
        <translation>Директория аллақачон мавжуд. Агар бу ерда янги директория яратмоқчи бўлсангиз, %1 қўшинг.</translation>
    </message>
    <message>
        <source>Path already exists, and is not a directory.</source>
        <translation>Йўл аллақачон мавжуд. У директория эмас.</translation>
    </message>
    <message>
        <source>Cannot create data directory here.</source>
        <translation>Маълумотлар директориясини бу ерда яратиб бўлмайди..</translation>
    </message>
</context>
<context>
    <name>HelpMessageDialog</name>
    <message>
        <source>version</source>
        <translation>версияси</translation>
    </message>
    <message>
        <source>(%1-bit)</source>
        <translation>(%1-bit)</translation>
    </message>
    <message>
        <source>Command-line options</source>
        <translation>Буйруқлар сатри мосламалари</translation>
    </message>
</context>
<context>
    <name>Intro</name>
    <message>
        <source>Welcome</source>
        <translation>Хуш келибсиз</translation>
    </message>
    <message>
        <source>Use the default data directory</source>
        <translation>Стандарт маълумотлар директориясидан фойдаланиш</translation>
    </message>
    <message>
        <source>Use a custom data directory:</source>
        <translation>Бошқа маълумотлар директориясида фойдаланинг:</translation>
    </message>
    <message>
        <source>Bitcoin</source>
        <translation>Bitcoin</translation>
    </message>
    <message>
        <source>Error: Specified data directory "%1" cannot be created.</source>
        <translation>Хато: кўрсатилган "%1" маълумотлар директориясини яратиб бўлмайди.</translation>
    </message>
    <message>
        <source>Error</source>
        <translation>Хатолик</translation>
    </message>
    </context>
<context>
    <name>ModalOverlay</name>
    <message>
        <source>Form</source>
        <translation>Шакл</translation>
    </message>
    <message>
        <source>Last block time</source>
        <translation>Сўнгги блок вақти</translation>
    </message>
    </context>
<context>
    <name>OpenURIDialog</name>
    <message>
        <source>Open URI</source>
        <translation>URI ни очиш</translation>
    </message>
    <message>
        <source>Open payment request from URI or file</source>
        <translation>URL файлдан тўлов сўровларини очиш</translation>
    </message>
    <message>
        <source>URI:</source>
        <translation>URI:</translation>
    </message>
    <message>
        <source>Select payment request file</source>
        <translation>Тўлов сўрови файлини танлаш</translation>
    </message>
    </context>
<context>
    <name>OptionsDialog</name>
    <message>
        <source>Options</source>
        <translation>Танламалар</translation>
    </message>
    <message>
        <source>&amp;Main</source>
        <translation>&amp;Асосий</translation>
    </message>
    <message>
        <source>Size of &amp;database cache</source>
        <translation>&amp;Маълумотлар базаси кеши</translation>
    </message>
    <message>
        <source>MB</source>
        <translation>МБ</translation>
    </message>
    <message>
        <source>Number of script &amp;verification threads</source>
        <translation>Мавзуларни &amp;тўғрилаш скрипти миқдори</translation>
    </message>
    <message>
        <source>IP address of the proxy (e.g. IPv4: 127.0.0.1 / IPv6: ::1)</source>
        <translation>Прокси IP манзили (масалан: IPv4: 127.0.0.1 / IPv6: ::1)</translation>
    </message>
    <message>
        <source>&amp;Network</source>
        <translation>Тармоқ</translation>
    </message>
    <message>
        <source>W&amp;allet</source>
        <translation>Ҳамён</translation>
    </message>
    <message>
        <source>Proxy &amp;IP:</source>
        <translation>Прокси &amp;IP рақами:</translation>
    </message>
    <message>
        <source>&amp;Port:</source>
        <translation>&amp;Порт:</translation>
    </message>
    <message>
        <source>Port of the proxy (e.g. 9050)</source>
        <translation>Прокси порти (e.g. 9050)</translation>
    </message>
    <message>
        <source>&amp;Window</source>
        <translation>&amp;Ойна</translation>
    </message>
    <message>
        <source>Show only a tray icon after minimizing the window.</source>
        <translation>Ойна йиғилгандан сўнг фақат трэй нишончаси кўрсатилсин.</translation>
    </message>
    <message>
        <source>&amp;Minimize to the tray instead of the taskbar</source>
        <translation>Манзиллар панели ўрнига трэйни &amp;йиғиш</translation>
    </message>
    <message>
        <source>M&amp;inimize on close</source>
        <translation>Ёпишда й&amp;иғиш</translation>
    </message>
    <message>
        <source>&amp;Display</source>
        <translation>&amp;Кўрсатиш</translation>
    </message>
    <message>
        <source>User Interface &amp;language:</source>
        <translation>Фойдаланувчи интерфейси &amp;тили:</translation>
    </message>
    <message>
        <source>&amp;Unit to show amounts in:</source>
        <translation>Миқдорларни кўрсатиш учун &amp;қисм:</translation>
    </message>
    <message>
        <source>&amp;OK</source>
        <translation>&amp;OK</translation>
    </message>
    <message>
        <source>&amp;Cancel</source>
        <translation>&amp;Бекор қилиш</translation>
    </message>
    <message>
        <source>default</source>
        <translation>стандарт</translation>
    </message>
    <message>
        <source>none</source>
        <translation>йўқ</translation>
    </message>
    <message>
        <source>Confirm options reset</source>
        <translation>Тасдиқлаш танловларини рад қилиш</translation>
    </message>
    <message>
        <source>Client restart required to activate changes.</source>
        <translation>Ўзгаришлар амалга ошиши учун мижозни қайта ишга тушириш талаб қилинади.</translation>
    </message>
    <message>
        <source>Error</source>
        <translation>Хатолик</translation>
    </message>
    <message>
        <source>This change would require a client restart.</source>
        <translation>Ушбу ўзгариш мижозни қайтадан ишга туширишни талаб қилади.</translation>
    </message>
    <message>
        <source>The supplied proxy address is invalid.</source>
        <translation>Келтирилган прокси манзили ишламайди.</translation>
    </message>
</context>
<context>
    <name>OverviewPage</name>
    <message>
        <source>Form</source>
        <translation>Шакл</translation>
    </message>
    <message>
        <source>The displayed information may be out of date. Your wallet automatically synchronizes with the Particl network after a connection is established, but this process has not completed yet.</source>
        <translation>Кўрсатилган маълумот эскирган бўлиши мумкин. Ҳамёнингиз алоқа ўрнатилгандан сўнг Particl тармоқ билан автоматик тарзда синхронланади, аммо жараён ҳалигача тугалланмади.</translation>
    </message>
    <message>
        <source>Watch-only:</source>
        <translation>Фақат кўришга</translation>
    </message>
    <message>
        <source>Available:</source>
        <translation>Мавжуд:</translation>
    </message>
    <message>
        <source>Your current spendable balance</source>
        <translation>Жорий сарфланадиган балансингиз</translation>
    </message>
    <message>
        <source>Pending:</source>
        <translation>Кутилмоқда:</translation>
    </message>
    <message>
        <source>Total of transactions that have yet to be confirmed, and do not yet count toward the spendable balance</source>
        <translation>Жами ўтказмалар ҳозиргача тасдиқланган ва сафланадиган баланс томонга ҳали ҳам ҳисобланмади</translation>
    </message>
    <message>
        <source>Immature:</source>
        <translation>Тайёр эмас:</translation>
    </message>
    <message>
        <source>Mined balance that has not yet matured</source>
        <translation>Миналаштирилган баланс ҳалигача тайёр эмас</translation>
    </message>
    <message>
        <source>Balances</source>
        <translation>Баланслар</translation>
    </message>
    <message>
        <source>Total:</source>
        <translation>Жами:</translation>
    </message>
    <message>
        <source>Your current total balance</source>
        <translation>Жорий умумий балансингиз</translation>
    </message>
    <message>
        <source>Your current balance in watch-only addresses</source>
        <translation>Жорий балансингиз фақат кўринадиган манзилларда</translation>
    </message>
    <message>
        <source>Spendable:</source>
        <translation>Сарфланадиган:</translation>
    </message>
    <message>
        <source>Recent transactions</source>
        <translation>Сўнгги пул ўтказмалари</translation>
    </message>
    <message>
        <source>Unconfirmed transactions to watch-only addresses</source>
        <translation>Тасдиқланмаган ўтказмалар-фақат манзилларини кўриш</translation>
    </message>
    <message>
        <source>Current total balance in watch-only addresses</source>
        <translation>Жорий умумий баланс фақат кўринадиган манзилларда</translation>
    </message>
</context>
<context>
    <name>PaymentServer</name>
    </context>
<context>
    <name>PeerTableModel</name>
    <message>
        <source>User Agent</source>
        <translation>Фойдаланувчи вакил</translation>
    </message>
    </context>
<context>
    <name>QObject</name>
    <message>
        <source>Amount</source>
        <translation>Миқдори</translation>
    </message>
    <message>
        <source>Enter a Particl address (e.g. %1)</source>
        <translation>Particl манзилини киритинг (масалан.  %1)</translation>
    </message>
    <message>
        <source>%1 m</source>
        <translation>%1 д</translation>
    </message>
    <message>
        <source>%1 s</source>
        <translation>%1 с</translation>
    </message>
    <message>
        <source>None</source>
        <translation>Йўқ</translation>
    </message>
    <message>
        <source>N/A</source>
        <translation>Тўғри келмайди</translation>
    </message>
    <message>
        <source>%1 ms</source>
        <translation>%1 мс</translation>
    </message>
    <message>
        <source>%1 and %2</source>
        <translation>%1 ва %2</translation>
    </message>
    <message>
        <source>%1 B</source>
        <translation>%1 Б</translation>
    </message>
    <message>
        <source>%1 KB</source>
        <translation>%1 КБ</translation>
    </message>
    <message>
        <source>%1 MB</source>
        <translation>%1 МБ</translation>
    </message>
    <message>
        <source>%1 GB</source>
        <translation>%1 ГБ</translation>
    </message>
    <message>
        <source>unknown</source>
        <translation>Номаълум</translation>
    </message>
</context>
<context>
    <name>QObject::QObject</name>
    </context>
<context>
    <name>QRImageWidget</name>
    </context>
<context>
    <name>RPCConsole</name>
    <message>
        <source>N/A</source>
        <translation>Тўғри келмайди</translation>
    </message>
    <message>
        <source>Client version</source>
        <translation>Мижоз номи</translation>
    </message>
    <message>
        <source>&amp;Information</source>
        <translation>&amp;Маълумот</translation>
    </message>
    <message>
        <source>Debug window</source>
        <translation>Тузатиш ойнаси</translation>
    </message>
    <message>
        <source>General</source>
        <translation>Асосий</translation>
    </message>
    <message>
        <source>Using BerkeleyDB version</source>
        <translation>Фойдаланилаётган BerkeleyDB версияси</translation>
    </message>
    <message>
        <source>Startup time</source>
        <translation>Бошланиш вақти</translation>
    </message>
    <message>
        <source>Network</source>
        <translation>Тармоқ</translation>
    </message>
    <message>
        <source>Name</source>
        <translation>Ном</translation>
    </message>
    <message>
        <source>&amp;Peers</source>
        <translation>&amp;Уламлар</translation>
    </message>
    <message>
        <source>Select a peer to view detailed information.</source>
        <translation>Батафсил маълумотларни кўриш учун уламни танланг.</translation>
    </message>
    <message>
        <source>Direction</source>
        <translation>Йўналиш</translation>
    </message>
    <message>
        <source>Version</source>
        <translation>Версия</translation>
    </message>
    <message>
        <source>User Agent</source>
        <translation>Фойдаланувчи вакил</translation>
    </message>
    <message>
        <source>Services</source>
        <translation>Хизматлар</translation>
    </message>
    <message>
        <source>Ban Score</source>
        <translation>Тезликни бан қилиш</translation>
    </message>
    <message>
        <source>Connection Time</source>
        <translation>Уланиш вақти</translation>
    </message>
    <message>
        <source>Last Send</source>
        <translation>Сўнгги жўнатилган</translation>
    </message>
    <message>
        <source>Last Receive</source>
        <translation>Сўнгги қабул қилинган</translation>
    </message>
    <message>
        <source>Ping Time</source>
        <translation>Ping вақти</translation>
    </message>
    <message>
        <source>Last block time</source>
        <translation>Сўнгги блок вақти</translation>
    </message>
    <message>
        <source>&amp;Open</source>
        <translation>&amp;Очиш</translation>
    </message>
    <message>
        <source>&amp;Console</source>
        <translation>&amp;Терминал</translation>
    </message>
    <message>
        <source>&amp;Network Traffic</source>
        <translation>&amp;Тармоқ трафиги</translation>
    </message>
    <message>
        <source>Totals</source>
        <translation>Жами</translation>
    </message>
    <message>
        <source>In:</source>
        <translation>Ичига:</translation>
    </message>
    <message>
        <source>Out:</source>
        <translation>Ташқарига:</translation>
    </message>
    <message>
        <source>Debug log file</source>
        <translation>Тузатиш журнали файли</translation>
    </message>
    <message>
        <source>Clear console</source>
        <translation>Терминални тозалаш</translation>
    </message>
    <message>
        <source>via %1</source>
        <translation>%1 орқали</translation>
    </message>
    <message>
        <source>never</source>
        <translation>ҳеч қачон</translation>
    </message>
    <message>
        <source>Inbound</source>
        <translation>Ички йўналиш</translation>
    </message>
    <message>
        <source>Outbound</source>
        <translation>Ташқи йўналиш</translation>
    </message>
    <message>
        <source>Yes</source>
        <translation>Ҳа</translation>
    </message>
    <message>
        <source>No</source>
        <translation>Йўқ</translation>
    </message>
    <message>
        <source>Unknown</source>
        <translation>Номаълум</translation>
    </message>
</context>
<context>
    <name>ReceiveCoinsDialog</name>
    <message>
        <source>&amp;Amount:</source>
        <translation>&amp;Миқдор:</translation>
    </message>
    <message>
        <source>&amp;Label:</source>
        <translation>&amp;Ёрлиқ:</translation>
    </message>
    <message>
        <source>&amp;Message:</source>
        <translation>&amp;Хабар:</translation>
    </message>
    <message>
        <source>An optional label to associate with the new receiving address.</source>
        <translation>Янги қабул қилинаётган манзил билан боғланган танланадиган ёрлиқ.</translation>
    </message>
    <message>
        <source>Use this form to request payments. All fields are &lt;b&gt;optional&lt;/b&gt;.</source>
        <translation>Ушбу сўровдан тўловларни сўраш учун фойдаланинг. Барча майдонлар &lt;b&gt;мажбурий эмас&lt;/b&gt;.</translation>
    </message>
    <message>
        <source>An optional amount to request. Leave this empty or zero to not request a specific amount.</source>
        <translation>Хоҳланган миқдор сўрови. Кўрсатилган миқдорни сўраш учун буни бўш ёки ноль қолдиринг.</translation>
    </message>
    <message>
        <source>Clear all fields of the form.</source>
        <translation>Шаклнинг барча майдончаларини тозалаш</translation>
    </message>
    <message>
        <source>Clear</source>
        <translation>Тозалаш</translation>
    </message>
    <message>
        <source>Requested payments history</source>
        <translation>Сўралган тўлов тарихи</translation>
    </message>
    <message>
        <source>&amp;Request payment</source>
        <translation>Тўловни &amp;сўраш</translation>
    </message>
    <message>
        <source>Show the selected request (does the same as double clicking an entry)</source>
        <translation>Танланган сўровни кўрсатиш (икки марта босилганда ҳам бир хил амал бажарилсин)</translation>
    </message>
    <message>
        <source>Show</source>
        <translation>Кўрсатиш</translation>
    </message>
    <message>
        <source>Remove the selected entries from the list</source>
        <translation>Танланганларни рўйхатдан ўчириш</translation>
    </message>
    <message>
        <source>Remove</source>
        <translation>Ўчириш</translation>
    </message>
    </context>
<context>
    <name>ReceiveRequestDialog</name>
    <message>
        <source>QR Code</source>
        <translation>QR Коди</translation>
    </message>
    <message>
        <source>Copy &amp;Address</source>
        <translation>Нусҳалаш &amp; Манзил</translation>
    </message>
    <message>
        <source>&amp;Save Image...</source>
        <translation>Расмни &amp;сақлаш</translation>
    </message>
    <message>
        <source>Wallet</source>
        <translation>Ҳамён</translation>
    </message>
    </context>
<context>
    <name>RecentRequestsTableModel</name>
    </context>
<context>
    <name>SendCoinsDialog</name>
    <message>
        <source>Send Coins</source>
        <translation>Тангаларни жунат</translation>
    </message>
    <message>
        <source>Coin Control Features</source>
        <translation>Танга бошқаруви ҳусусиятлари</translation>
    </message>
    <message>
        <source>automatically selected</source>
        <translation>автоматик тарзда танланган</translation>
    </message>
    <message>
        <source>Insufficient funds!</source>
        <translation>Кам миқдор</translation>
    </message>
    <message>
        <source>Quantity:</source>
        <translation>Сони:</translation>
    </message>
    <message>
        <source>Bytes:</source>
        <translation>Байт:</translation>
    </message>
    <message>
        <source>Amount:</source>
        <translation>Миқдори:</translation>
    </message>
    <message>
        <source>Fee:</source>
        <translation>Солиқ:</translation>
    </message>
    <message>
        <source>After Fee:</source>
        <translation>Солиқдан сўнг:</translation>
    </message>
    <message>
        <source>Change:</source>
        <translation>Ўзгартириш:</translation>
    </message>
    <message>
        <source>If this is activated, but the change address is empty or invalid, change will be sent to a newly generated address.</source>
        <translation>Агар бу фаоллаштирилса, аммо ўзгартирилган манзил бўл ёки нотўғри бўлса, ўзгариш янги яратилган манзилга жўнатилади.</translation>
    </message>
    <message>
        <source>Custom change address</source>
        <translation>Бошқа ўзгартирилган манзил</translation>
    </message>
    <message>
        <source>Transaction Fee:</source>
        <translation>Ўтказма тўлови</translation>
    </message>
    <message>
        <source>Choose...</source>
        <translation>Танлов</translation>
    </message>
    <message>
        <source>per kilobyte</source>
        <translation>Хар килобайтига</translation>
    </message>
    <message>
        <source>Recommended:</source>
        <translation>Тавсия этилган</translation>
    </message>
    <message>
        <source>Send to multiple recipients at once</source>
        <translation>Бирданига бир нечта қабул қилувчиларга жўнатиш</translation>
    </message>
    <message>
        <source>Clear all fields of the form.</source>
        <translation>Шаклнинг барча майдончаларини тозалаш</translation>
    </message>
    <message>
        <source>Dust:</source>
        <translation>Ахлат қутиси:</translation>
    </message>
    <message>
        <source>Clear &amp;All</source>
        <translation>Барчасини &amp; Тозалаш</translation>
    </message>
    <message>
        <source>Balance:</source>
        <translation>Баланс</translation>
    </message>
    <message>
        <source>Confirm the send action</source>
        <translation>Жўнатиш амалини тасдиқлаш</translation>
    </message>
    <message>
        <source>S&amp;end</source>
        <translation>Жў&amp;натиш</translation>
    </message>
    <message>
        <source>Transaction fee</source>
        <translation>Ўтказма тўлови</translation>
    </message>
    </context>
<context>
    <name>SendCoinsEntry</name>
    <message>
        <source>A&amp;mount:</source>
        <translation>&amp;Миқдори:</translation>
    </message>
    <message>
        <source>Pay &amp;To:</source>
        <translation>&amp;Тўлов олувчи:</translation>
    </message>
    <message>
        <source>&amp;Label:</source>
        <translation>&amp;Ёрлиқ:</translation>
    </message>
    <message>
        <source>Choose previously used address</source>
        <translation>Олдин фойдаланилган манзилни танла</translation>
    </message>
    <message>
        <source>This is a normal payment.</source>
        <translation>Бу нормал тўлов.</translation>
    </message>
    <message>
        <source>Alt+A</source>
        <translation>Alt+A</translation>
    </message>
    <message>
        <source>Paste address from clipboard</source>
        <translation>Клипбоарддан манзилни қўйиш</translation>
    </message>
    <message>
        <source>Alt+P</source>
        <translation>Alt+P</translation>
    </message>
    <message>
        <source>Message:</source>
        <translation>Хабар</translation>
    </message>
    <message>
        <source>Pay To:</source>
        <translation>Тўлов олувчи:</translation>
    </message>
    </context>
<context>
    <name>SendConfirmationDialog</name>
    </context>
<context>
    <name>ShutdownWindow</name>
    </context>
<context>
    <name>SignVerifyMessageDialog</name>
    <message>
        <source>Choose previously used address</source>
        <translation>Олдин фойдаланилган манзилни танла</translation>
    </message>
    <message>
        <source>Alt+A</source>
        <translation>Alt+A</translation>
    </message>
    <message>
        <source>Paste address from clipboard</source>
        <translation>Клипбоарддан манзилни қўйиш</translation>
    </message>
    <message>
        <source>Alt+P</source>
        <translation>Alt+P</translation>
    </message>
    <message>
        <source>Signature</source>
        <translation>Имзо</translation>
    </message>
    <message>
        <source>Clear &amp;All</source>
        <translation>Барчасини &amp; Тозалаш</translation>
    </message>
    </context>
<context>
    <name>SplashScreen</name>
    <message>
        <source>[testnet]</source>
        <translation>[testnet]</translation>
    </message>
</context>
<context>
    <name>TrafficGraphWidget</name>
    </context>
<context>
    <name>TransactionDesc</name>
    </context>
<context>
    <name>TransactionDescDialog</name>
    <message>
        <source>This pane shows a detailed description of the transaction</source>
        <translation>Ушбу ойна операциянинг батафсил таърифини кўрсатади</translation>
    </message>
    </context>
<context>
    <name>TransactionTableModel</name>
    </context>
<context>
    <name>TransactionView</name>
    </context>
<context>
    <name>UnitDisplayStatusBarControl</name>
    </context>
<context>
    <name>WalletFrame</name>
    </context>
<context>
    <name>WalletModel</name>
    </context>
<context>
    <name>WalletView</name>
    </context>
<context>
    <name>bitcoin-core</name>
    <message>
<<<<<<< HEAD
        <source>Options:</source>
        <translation>Танламалар:</translation>
    </message>
    <message>
        <source>Specify data directory</source>
        <translation>Маълумотлар директориясини кўрсатинг</translation>
    </message>
    <message>
        <source>Accept command line and JSON-RPC commands</source>
        <translation>Буйруқлар сатри ва JSON-RPC буйруқларига рози бўлинг</translation>
    </message>
    <message>
        <source>Run in the background as a daemon and accept commands</source>
        <translation>Демон сифатида орқа фонда ишга туширинг ва буйруқларга рози бўлинг</translation>
    </message>
    <message>
        <source>Particl Core</source>
        <translation>Particl Core</translation>
=======
        <source>Bitcoin Core</source>
        <translation>Bitcoin Core</translation>
>>>>>>> e5776690
    </message>
    <message>
        <source>Information</source>
        <translation>Маълумот</translation>
    </message>
    <message>
        <source>Warning</source>
        <translation>Диққат</translation>
    </message>
    <message>
        <source>Insufficient funds</source>
        <translation>Кам миқдор</translation>
    </message>
    <message>
        <source>Loading block index...</source>
        <translation>Тўсиқ индекси юкланмоқда...</translation>
    </message>
    <message>
        <source>Loading wallet...</source>
        <translation>Ҳамён юкланмоқда...</translation>
    </message>
    <message>
        <source>Rescanning...</source>
        <translation>Қайта текшириб чиқилмоқда...</translation>
    </message>
    <message>
        <source>Done loading</source>
        <translation>Юклаш тайёр</translation>
    </message>
    <message>
        <source>Error</source>
        <translation>Хатолик</translation>
    </message>
</context>
</TS><|MERGE_RESOLUTION|>--- conflicted
+++ resolved
@@ -226,8 +226,8 @@
         <translation>Ички ойналар асбоблар панели</translation>
     </message>
     <message>
-        <source>Request payments (generates QR codes and bitcoin: URIs)</source>
-        <translation>Тўловлар (QR кодлари ва bitcoin ёрдамида яратишлар: URI’лар) сўраш</translation>
+        <source>Request payments (generates QR codes and particl: URIs)</source>
+        <translation>Тўловлар (QR кодлари ва particl ёрдамида яратишлар: URI’лар) сўраш</translation>
     </message>
     <message>
         <source>Show the list of used sending addresses and labels</source>
@@ -238,7 +238,7 @@
         <translation>Фойдаланилган қабул қилинган манзиллар ва ёрлиқлар рўйхатини кўрсатиш</translation>
     </message>
     <message>
-        <source>Open a bitcoin: URI or payment request</source>
+        <source>Open a particl: URI or payment request</source>
         <translation>Particl’ни очиш: URI ёки тўлов сўрови</translation>
     </message>
     <message>
@@ -433,8 +433,8 @@
         <translation>Бошқа маълумотлар директориясида фойдаланинг:</translation>
     </message>
     <message>
-        <source>Bitcoin</source>
-        <translation>Bitcoin</translation>
+        <source>Particl</source>
+        <translation>Particl</translation>
     </message>
     <message>
         <source>Error: Specified data directory "%1" cannot be created.</source>
@@ -1172,29 +1172,8 @@
 <context>
     <name>bitcoin-core</name>
     <message>
-<<<<<<< HEAD
-        <source>Options:</source>
-        <translation>Танламалар:</translation>
-    </message>
-    <message>
-        <source>Specify data directory</source>
-        <translation>Маълумотлар директориясини кўрсатинг</translation>
-    </message>
-    <message>
-        <source>Accept command line and JSON-RPC commands</source>
-        <translation>Буйруқлар сатри ва JSON-RPC буйруқларига рози бўлинг</translation>
-    </message>
-    <message>
-        <source>Run in the background as a daemon and accept commands</source>
-        <translation>Демон сифатида орқа фонда ишга туширинг ва буйруқларга рози бўлинг</translation>
-    </message>
-    <message>
         <source>Particl Core</source>
         <translation>Particl Core</translation>
-=======
-        <source>Bitcoin Core</source>
-        <translation>Bitcoin Core</translation>
->>>>>>> e5776690
     </message>
     <message>
         <source>Information</source>
