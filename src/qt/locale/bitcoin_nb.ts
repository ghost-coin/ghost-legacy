--- conflicted
+++ resolved
@@ -67,11 +67,11 @@
     </message>
     <message>
         <source>These are your Particl addresses for sending payments. Always check the amount and the receiving address before sending coins.</source>
-        <translation>Dette er dine Particl-adressr for sending av betalinger. Sjekk alltid beløpet og mottakeradressen før sending av mynter.</translation>
+        <translation>Dette er dine Particl-adresser for sending av betalinger. Sjekk alltid beløpet og mottakeradressen før sending av mynter.</translation>
     </message>
     <message>
         <source>These are your Particl addresses for receiving payments. It is recommended to use a new receiving address for each transaction.</source>
-        <translation>Dette er dine Particl-adressr for å sende betalinger med. Det er anbefalt å bruke en ny mottaksadresse for hver transaksjon.</translation>
+        <translation>Dette er dine Particl-adresser for å sende betalinger med. Det er anbefalt å bruke en ny mottaksadresse for hver transaksjon.</translation>
     </message>
     <message>
         <source>&amp;Copy Address</source>
@@ -188,13 +188,6 @@
         <translation>Lommebok kryptert</translation>
     </message>
     <message>
-<<<<<<< HEAD
-        <source>%1 will close now to finish the encryption process. Remember that encrypting your wallet cannot fully protect your particl from being stolen by malware infecting your computer.</source>
-        <translation>%1 vil nå lukkes for å fullføre krypteringsprosessen. Husk at kryptering av lommeboken ikke fullt ut kan beskytte dine particl fra å bli stjålet om skadevare infiserer datamaskinen din.</translation>
-    </message>
-    <message>
-=======
->>>>>>> 936ef73f
         <source>IMPORTANT: Any previous backups you have made of your wallet file should be replaced with the newly generated, encrypted wallet file. For security reasons, previous backups of the unencrypted wallet file will become useless as soon as you start using the new, encrypted wallet.</source>
         <translation>VIKTIG: Tidligere sikkerhetskopier av din lommebokfil bør erstattes med den nylig genererte og krypterte filen, da de blir ugyldiggjort av sikkerhetshensyn så snart du begynner å bruke den nye krypterte lommeboken.</translation>
     </message>
@@ -338,7 +331,7 @@
     </message>
     <message>
         <source>Send coins to a Particl address</source>
-        <translation>Send til en Particl-adress</translation>
+        <translation>Send til en Particl-adresse</translation>
     </message>
     <message>
         <source>Backup wallet to another location</source>
@@ -361,8 +354,8 @@
         <translation>&amp;Verifiser melding...</translation>
     </message>
     <message>
-        <source>Particl.</source>
-        <translation>Particl.</translation>
+        <source>Particl</source>
+        <translation>Particl</translation>
     </message>
     <message>
         <source>&amp;Send</source>
@@ -386,11 +379,11 @@
     </message>
     <message>
         <source>Sign messages with your Particl addresses to prove you own them</source>
-        <translation>Signer en melding med Particl-adressne dine for å bevise at du eier dem</translation>
+        <translation>Signer en melding med Particl-adressene dine for å bevise at du eier dem</translation>
     </message>
     <message>
         <source>Verify messages to ensure they were signed with specified Particl addresses</source>
-        <translation>Bekreft meldinger for å være sikker på at de ble signert av en angitt Particl-adress</translation>
+        <translation>Bekreft meldinger for å være sikker på at de ble signert av en angitt Particl-adresse</translation>
     </message>
     <message>
         <source>&amp;File</source>
@@ -422,7 +415,7 @@
     </message>
     <message>
         <source>Open a particl: URI or payment request</source>
-        <translation>Åpne en Particl. URI eller betalingsetterspørring</translation>
+        <translation>Åpne en Particl: URI eller betalingsetterspørring</translation>
     </message>
     <message>
         <source>&amp;Command-line options</source>
@@ -430,7 +423,7 @@
     </message>
     <message numerus="yes">
         <source>%n active connection(s) to Particl network</source>
-        <translation><numerusform>%n aktiv forbindelse til Particl.nettverket</numerusform><numerusform>%n aktive forbindelser til Particl.nettverket</numerusform></translation>
+        <translation><numerusform>%n aktiv forbindelse til Particl-nettverket</numerusform><numerusform>%n aktive forbindelser til Particl-nettverket</numerusform></translation>
     </message>
     <message>
         <source>Indexing blocks on disk...</source>
@@ -742,7 +735,7 @@
     </message>
     <message>
         <source>The entered address "%1" is not a valid Particl address.</source>
-        <translation>Den angitte adressen "%1" er ikke en gyldig Particl-adress.</translation>
+        <translation>Den angitte adressen "%1" er ikke en gyldig Particl-adresse.</translation>
     </message>
     <message>
         <source>Could not unlock wallet.</source>
@@ -830,8 +823,8 @@
         <translation>Bruk en egendefinert datamappe:</translation>
     </message>
     <message>
-        <source>Particl.</source>
-        <translation>Particl.</translation>
+        <source>Particl</source>
+        <translation>Particl</translation>
     </message>
     <message>
         <source>At least %1 GB of data will be stored in this directory, and it will grow over time.</source>
@@ -1056,7 +1049,7 @@
     </message>
     <message>
         <source>Connect to the Particl network through a SOCKS5 proxy.</source>
-        <translation>Koble til Particl.nettverket gjennom en SOCKS5 proxy.</translation>
+        <translation>Koble til Particl-nettverket gjennom en SOCKS5 proxy.</translation>
     </message>
     <message>
         <source>&amp;Connect through SOCKS5 proxy (default proxy):</source>
@@ -1092,7 +1085,7 @@
     </message>
     <message>
         <source>Connect to the Particl network through a separate SOCKS5 proxy for Tor hidden services.</source>
-        <translation>Koble til Particl.nettverket gjennom en separat SOCKS5 mellomtjener for Tor skjulte tjenester.</translation>
+        <translation>Koble til Particl-nettverket gjennom en separat SOCKS5 mellomtjener for Tor skjulte tjenester.</translation>
     </message>
     <message>
         <source>&amp;Window</source>
@@ -1128,7 +1121,7 @@
     </message>
     <message>
         <source>Choose the default subdivision unit to show in the interface and when sending coins.</source>
-        <translation>Velg standard delt enhet for visning i grensesnittet og for sending av particl.</translation>
+        <translation>Velg standard delt enhet for visning i grensesnittet og for sending av particls.</translation>
     </message>
     <message>
         <source>Whether to show coin control features or not.</source>
@@ -1199,7 +1192,7 @@
     </message>
     <message>
         <source>The displayed information may be out of date. Your wallet automatically synchronizes with the Particl network after a connection is established, but this process has not completed yet.</source>
-        <translation>Informasjonen som vises kan være foreldet. Din lommebok synkroniseres automatisk med Particl.nettverket etter at tilkobling er opprettet, men denne prosessen er ikke ferdig enda.</translation>
+        <translation>Informasjonen som vises kan være foreldet. Din lommebok synkroniseres automatisk med Particl-nettverket etter at tilkobling er opprettet, men denne prosessen er ikke ferdig enda.</translation>
     </message>
     <message>
         <source>Watch-only:</source>
@@ -1392,7 +1385,7 @@
     </message>
     <message>
         <source>Enter a Particl address (e.g. %1)</source>
-        <translation>Oppgi en Particl-adress (f.eks. %1)</translation>
+        <translation>Oppgi en Particl-adresse (f.eks. %1)</translation>
     </message>
     <message>
         <source>%1 d</source>
@@ -1812,7 +1805,7 @@
     </message>
     <message>
         <source>An optional message to attach to the payment request, which will be displayed when the request is opened. Note: The message will not be sent with the payment over the Particl network.</source>
-        <translation>En valgfri melding å tilknytte betalingsetterspørringen, som vil bli vist når forespørselen er åpnet. Meldingen vil ikke bli sendt med betalingen over Particl.nettverket.</translation>
+        <translation>En valgfri melding å tilknytte betalingsetterspørringen, som vil bli vist når forespørselen er åpnet. Meldingen vil ikke bli sendt med betalingen over Particl-nettverket.</translation>
     </message>
     <message>
         <source>An optional label to associate with the new receiving address.</source>
@@ -1969,7 +1962,7 @@
     <name>SendCoinsDialog</name>
     <message>
         <source>Send Coins</source>
-        <translation>Send Particl.</translation>
+        <translation>Send Particls</translation>
     </message>
     <message>
         <source>Coin Control Features</source>
@@ -2048,17 +2041,6 @@
         <translation>Skjul</translation>
     </message>
     <message>
-<<<<<<< HEAD
-        <source>Paying only the minimum fee is just fine as long as there is less transaction volume than space in the blocks. But be aware that this can end up in a never confirming transaction once there is more demand for particl transactions than the network can process.</source>
-        <translation>Betaling av bare minimumsavgiften går helt fint så lenge det er mindre transaksjonsvolum enn plass i blokkene. Men vær klar over at dette kan ende opp i en transaksjon som aldri blir bekreftet når det er mer etterspørsel etter Particl.transaksjoner enn nettverket kan behandle.</translation>
-    </message>
-    <message>
-        <source>(read the tooltip)</source>
-        <translation>(les verktøytipset)</translation>
-    </message>
-    <message>
-=======
->>>>>>> 936ef73f
         <source>Recommended:</source>
         <translation>Anbefalt:</translation>
     </message>
@@ -2259,7 +2241,7 @@
     </message>
     <message>
         <source>The Particl address to send the payment to</source>
-        <translation>Particl-adressn betalingen skal sendes til</translation>
+        <translation>Particl-adressen betalingen skal sendes til</translation>
     </message>
     <message>
         <source>Alt+A</source>
@@ -2279,7 +2261,7 @@
     </message>
     <message>
         <source>The fee will be deducted from the amount being sent. The recipient will receive less particl than you enter in the amount field. If multiple recipients are selected, the fee is split equally.</source>
-        <translation>Gebyret vil bli trukket fra beløpet som blir sendt. Mottakeren vil motta mindre particl enn det du skriver inn i beløpsfeltet. Hvis det er valgt flere mottakere, deles gebyret likt.</translation>
+        <translation>Gebyret vil bli trukket fra beløpet som blir sendt. Mottakeren vil motta mindre particls enn det du skriver inn i beløpsfeltet. Hvis det er valgt flere mottakere, deles gebyret likt.</translation>
     </message>
     <message>
         <source>S&amp;ubtract fee from amount</source>
@@ -2307,7 +2289,7 @@
     </message>
     <message>
         <source>A message that was attached to the particl: URI which will be stored with the transaction for your reference. Note: This message will not be sent over the Particl network.</source>
-        <translation>En melding som var tilknyttet particlen: URI vil bli lagret med transaksjonen for din oversikt. Denne meldingen vil ikke bli sendt over Particl.nettverket.</translation>
+        <translation>En melding som var tilknyttet particlen: URI vil bli lagret med transaksjonen for din oversikt. Denne meldingen vil ikke bli sendt over Particl-nettverket.</translation>
     </message>
     <message>
         <source>Pay To:</source>
@@ -2352,11 +2334,11 @@
     </message>
     <message>
         <source>You can sign messages/agreements with your addresses to prove you can receive particl sent to them. Be careful not to sign anything vague or random, as phishing attacks may try to trick you into signing your identity over to them. Only sign fully-detailed statements you agree to.</source>
-        <translation>Du kan signere meldinger/avtaler med adresser for å bevise at du kan motta particl sendt til dem. Vær forsiktig med å signere noe vagt eller tilfeldig, siden phishing-angrep kan prøve å lure deg til å signere din identitet over til dem. Bare signer fullt detaljerte utsagn som du er enig i.</translation>
+        <translation>Du kan signere meldinger/avtaler med adresser for å bevise at du kan motta particls sendt til dem. Vær forsiktig med å signere noe vagt eller tilfeldig, siden phishing-angrep kan prøve å lure deg til å signere din identitet over til dem. Bare signer fullt detaljerte utsagn som du er enig i.</translation>
     </message>
     <message>
         <source>The Particl address to sign the message with</source>
-        <translation>Particl-adressn meldingen skal signeres med</translation>
+        <translation>Particl-adressen meldingen skal signeres med</translation>
     </message>
     <message>
         <source>Choose previously used address</source>
@@ -2388,7 +2370,7 @@
     </message>
     <message>
         <source>Sign the message to prove you own this Particl address</source>
-        <translation>Signer meldingen for å bevise at du eier denne Particl-adressn</translation>
+        <translation>Signer meldingen for å bevise at du eier denne Particl-adressen</translation>
     </message>
     <message>
         <source>Sign &amp;Message</source>
@@ -2412,11 +2394,11 @@
     </message>
     <message>
         <source>The Particl address the message was signed with</source>
-        <translation>Particl-adressn meldingen ble signert med</translation>
+        <translation>Particl-adressen meldingen ble signert med</translation>
     </message>
     <message>
         <source>Verify the message to ensure it was signed with the specified Particl address</source>
-        <translation>Verifiser meldingen for å være sikker på at den ble signert av den angitte Particl-adressn</translation>
+        <translation>Verifiser meldingen for å være sikker på at den ble signert av den angitte Particl-adressen</translation>
     </message>
     <message>
         <source>Verify &amp;Message</source>
@@ -2629,7 +2611,7 @@
     </message>
     <message>
         <source>Generated coins must mature %1 blocks before they can be spent. When you generated this block, it was broadcast to the network to be added to the block chain. If it fails to get into the chain, its state will change to "not accepted" and it won't be spendable. This may occasionally happen if another node generates a block within a few seconds of yours.</source>
-        <translation>Genererte particl må modne %1 blokker før de kan brukes. Da du genererte denne blokken ble den kringkastet på nettverket for å bli lagt til i kjeden av blokker. Hvis den ikke kommer med i kjeden vil den endre seg til "ikke akseptert", og vil ikke kunne brukes. Dette vil noen ganger skje hvis en annen node genererer en blokk innen noen sekunder av din.</translation>
+        <translation>Genererte particls må modne %1 blokker før de kan brukes. Da du genererte denne blokken ble den kringkastet på nettverket for å bli lagt til i kjeden av blokker. Hvis den ikke kommer med i kjeden vil den endre seg til "ikke akseptert", og vil ikke kunne brukes. Dette vil noen ganger skje hvis en annen node genererer en blokk innen noen sekunder av din.</translation>
     </message>
     <message>
         <source>Debug information</source>
