--- conflicted
+++ resolved
@@ -382,13 +382,6 @@
         <translation>Sýna færslugildi sem notuð hafa verið til að taka við mynt og merkingar þeirra</translation>
     </message>
     <message>
-<<<<<<< HEAD
-        <source>Open a particl: URI or payment request</source>
-        <translation>Opna particl: URI eða greiðslubeiðni</translation>
-    </message>
-    <message>
-=======
->>>>>>> ff53433f
         <source>&amp;Command-line options</source>
         <translation>&amp;Valkostir skipanalínu</translation>
     </message>
