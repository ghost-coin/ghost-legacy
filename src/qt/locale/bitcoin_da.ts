--- conflicted
+++ resolved
@@ -70,9 +70,9 @@
         <translation>Disse er dine Particl-adresser til afsendelse af betalinger. Tjek altid beløb og modtagelsesadresse, inden du sender particl.</translation>
     </message>
     <message>
-        <source>These are your Bitcoin addresses for receiving payments. Use the 'Create new receiving address' button in the receive tab to create new addresses.
+        <source>These are your Particl addresses for receiving payments. Use the 'Create new receiving address' button in the receive tab to create new addresses.
 Signing is only possible with addresses of the type 'legacy'.</source>
-        <translation>Disse er dine Bitcoin adresser til at modtage betalinger. Benyt 'Opret ny modtager adresse' knappen i modtag fanen for at oprette nye adresser.</translation>
+        <translation>Disse er dine Particl adresser til at modtage betalinger. Benyt 'Opret ny modtager adresse' knappen i modtag fanen for at oprette nye adresser.</translation>
     </message>
     <message>
         <source>&amp;Copy Address</source>
@@ -487,16 +487,16 @@
         <translation>&amp;Indlæs PSBT fra fil...</translation>
     </message>
     <message>
-        <source>Load Partially Signed Bitcoin Transaction</source>
-        <translation>Indlæs Partvist Signeret Bitcoin-Transaktion</translation>
+        <source>Load Partially Signed Particl Transaction</source>
+        <translation>Indlæs Partvist Signeret Particl-Transaktion</translation>
     </message>
     <message>
         <source>Load PSBT from clipboard...</source>
         <translation>Indlæs PSBT fra udklipsholder...</translation>
     </message>
     <message>
-        <source>Load Partially Signed Bitcoin Transaction from clipboard</source>
-        <translation>Indlæs Partvist Signeret Bitcoin-Transaktion fra udklipsholder</translation>
+        <source>Load Partially Signed Particl Transaction from clipboard</source>
+        <translation>Indlæs Partvist Signeret Particl-Transaktion fra udklipsholder</translation>
     </message>
     <message>
         <source>Node window</source>
@@ -535,21 +535,16 @@
         <translation>Luk tegnebog</translation>
     </message>
     <message>
-<<<<<<< HEAD
+        <source>Close All Wallets...</source>
+        <translation>Luk alle tegnebøgerne ...</translation>
+    </message>
+    <message>
+        <source>Close all wallets</source>
+        <translation>Luk alle tegnebøgerne </translation>
+    </message>
+    <message>
         <source>Show the %1 help message to get a list with possible Particl command-line options</source>
         <translation>Vis %1 hjælpebesked for at få en liste over mulige tilvalg for Particl kommandolinje</translation>
-=======
-        <source>Close All Wallets...</source>
-        <translation>Luk alle tegnebøgerne ...</translation>
-    </message>
-    <message>
-        <source>Close all wallets</source>
-        <translation>Luk alle tegnebøgerne </translation>
-    </message>
-    <message>
-        <source>Show the %1 help message to get a list with possible Bitcoin command-line options</source>
-        <translation>Vis %1 hjælpebesked for at få en liste over mulige tilvalg for Bitcoin kommandolinje</translation>
->>>>>>> 926f76cb
     </message>
     <message>
         <source>&amp;Mask values</source>
@@ -1365,8 +1360,8 @@
         <translation>Hvorvidt egenskaber for coin-styring skal vises eller ej.</translation>
     </message>
     <message>
-        <source>Connect to the Bitcoin network through a separate SOCKS5 proxy for Tor onion services.</source>
-        <translation>Opret forbindelse til Bitcoin-netværk igennem en separat SOCKS5 proxy til Tor-onion-tjenester.</translation>
+        <source>Connect to the Particl network through a separate SOCKS5 proxy for Tor onion services.</source>
+        <translation>Opret forbindelse til Particl-netværk igennem en separat SOCKS5 proxy til Tor-onion-tjenester.</translation>
     </message>
     <message>
         <source>Use separate SOCKS&amp;5 proxy to reach peers via Tor onion services:</source>
@@ -2574,8 +2569,8 @@
         <translation>Du kan øge gebyret senere (signalerer erstat-med-gebyr, BIP-125).</translation>
     </message>
     <message>
-        <source>Please, review your transaction proposal. This will produce a Partially Signed Bitcoin Transaction (PSBT) which you can save or copy and then sign with e.g. an offline %1 wallet, or a PSBT-compatible hardware wallet.</source>
-        <translation>Gennemse venligst dit transaktionsforslag. Dette vil producere en Partvist Signeret Bitcoin Transaktion (PSBT), som du kan gemme eller kopiere, og så signere med f.eks. en offline %1 pung, eller en PSBT-kompatibel maskinelpung.</translation>
+        <source>Please, review your transaction proposal. This will produce a Partially Signed Particl Transaction (PSBT) which you can save or copy and then sign with e.g. an offline %1 wallet, or a PSBT-compatible hardware wallet.</source>
+        <translation>Gennemse venligst dit transaktionsforslag. Dette vil producere en Partvist Signeret Particl Transaktion (PSBT), som du kan gemme eller kopiere, og så signere med f.eks. en offline %1 pung, eller en PSBT-kompatibel maskinelpung.</translation>
     </message>
     <message>
         <source>Please, review your transaction.</source>
@@ -3840,8 +3835,8 @@
         <translation>Fejl: Lytning efter indkommende forbindelser mislykkedes (lytning resultarede i fejl %s)</translation>
     </message>
     <message>
-        <source>%s corrupt. Try using the wallet tool bitcoin-wallet to salvage or restoring a backup.</source>
-        <translation>%s beskadiget. Prøv at bruge pung-værktøjet bitcoin-wallet til, at bjærge eller gendanne en sikkerhedskopi.</translation>
+        <source>%s corrupt. Try using the wallet tool particl-wallet to salvage or restoring a backup.</source>
+        <translation>%s beskadiget. Prøv at bruge pung-værktøjet particl-wallet til, at bjærge eller gendanne en sikkerhedskopi.</translation>
     </message>
     <message>
         <source>Cannot upgrade a non HD split wallet without upgrading to support pre split keypool. Please use version 169900 or no version specified.</source>
