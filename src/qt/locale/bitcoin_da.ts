<TS language="da" version="2.1">
<context>
    <name>AddressBookPage</name>
    <message>
        <source>Right-click to edit address or label</source>
        <translation>Højreklik for at redigere adresse eller mærkat</translation>
    </message>
    <message>
        <source>Create a new address</source>
        <translation>Opret en ny adresse</translation>
    </message>
    <message>
        <source>&amp;New</source>
        <translation>&amp;Ny</translation>
    </message>
    <message>
        <source>Copy the currently selected address to the system clipboard</source>
        <translation>Kopiér den valgte adresse til systemets udklipsholder</translation>
    </message>
    <message>
        <source>&amp;Copy</source>
        <translation>&amp;Kopiér</translation>
    </message>
    <message>
        <source>C&amp;lose</source>
        <translation>&amp;Luk</translation>
    </message>
    <message>
        <source>Delete the currently selected address from the list</source>
        <translation>Slet den markerede adresse fra listen</translation>
    </message>
    <message>
        <source>Enter address or label to search</source>
        <translation>Indtast adresse eller mærkat for at søge</translation>
    </message>
    <message>
        <source>Export the data in the current tab to a file</source>
        <translation>Eksportér dataen i den aktuelle visning til en fil</translation>
    </message>
    <message>
        <source>&amp;Export</source>
        <translation>&amp;Eksportér</translation>
    </message>
    <message>
        <source>&amp;Delete</source>
        <translation>&amp;Slet</translation>
    </message>
    <message>
        <source>Choose the address to send coins to</source>
        <translation>Vælg adresse at sende particl til</translation>
    </message>
    <message>
        <source>Choose the address to receive coins with</source>
        <translation>Vælg adresse at modtage particl med</translation>
    </message>
    <message>
        <source>C&amp;hoose</source>
        <translation>&amp;Vælg</translation>
    </message>
    <message>
        <source>Sending addresses</source>
        <translation>Afsendelsesadresser</translation>
    </message>
    <message>
        <source>Receiving addresses</source>
        <translation>Modtagelsesadresser</translation>
    </message>
    <message>
        <source>These are your Particl addresses for sending payments. Always check the amount and the receiving address before sending coins.</source>
        <translation>Disse er dine Particl-adresser til afsendelse af betalinger. Tjek altid beløb og modtagelsesadresse, inden du sender particl.</translation>
    </message>
    <message>
        <source>These are your Particl addresses for receiving payments. It is recommended to use a new receiving address for each transaction.</source>
        <translation>Dette er dine Particl-adresser til modtagelse af betalinger. Det anbefales at bruge en ny modtagelsesadresse for hver transaktion.</translation>
    </message>
    <message>
        <source>&amp;Copy Address</source>
        <translation>&amp;Kopiér adresse</translation>
    </message>
    <message>
        <source>Copy &amp;Label</source>
        <translation>Kopiér &amp;mærkat</translation>
    </message>
    <message>
        <source>&amp;Edit</source>
        <translation>&amp;Redigér</translation>
    </message>
    <message>
        <source>Export Address List</source>
        <translation>Eksportér adresseliste</translation>
    </message>
    <message>
        <source>Comma separated file (*.csv)</source>
        <translation>Kommasepareret fil (*.csv)</translation>
    </message>
    <message>
        <source>Exporting Failed</source>
        <translation>Eksport mislykkedes</translation>
    </message>
    <message>
        <source>There was an error trying to save the address list to %1. Please try again.</source>
        <translation>Der opstod en fejl under gemning af adresselisten til %1. Prøv venligst igen.</translation>
    </message>
</context>
<context>
    <name>AddressTableModel</name>
    <message>
        <source>Label</source>
        <translation>Mærkat</translation>
    </message>
    <message>
        <source>Address</source>
        <translation>Adresse</translation>
    </message>
    <message>
        <source>(no label)</source>
        <translation>(ingen mærkat)</translation>
    </message>
</context>
<context>
    <name>AskPassphraseDialog</name>
    <message>
        <source>Passphrase Dialog</source>
        <translation>Adgangskodedialog</translation>
    </message>
    <message>
        <source>Enter passphrase</source>
        <translation>Indtast adgangskode</translation>
    </message>
    <message>
        <source>New passphrase</source>
        <translation>Ny adgangskode</translation>
    </message>
    <message>
        <source>Repeat new passphrase</source>
        <translation>Gentag ny adgangskode</translation>
    </message>
    <message>
        <source>Show password</source>
        <translation>Vis adgangskode</translation>
    </message>
    <message>
        <source>Enter the new passphrase to the wallet.&lt;br/&gt;Please use a passphrase of &lt;b&gt;ten or more random characters&lt;/b&gt;, or &lt;b&gt;eight or more words&lt;/b&gt;.</source>
        <translation>Indtast det nye kodeord til tegnebogen.&lt;br/&gt;Brug venligst et kodeord på &lt;b&gt;ti eller flere tilfældige tegn&lt;/b&gt; eller &lt;b&gt;otte eller flere ord&lt;/b&gt;.</translation>
    </message>
    <message>
        <source>Encrypt wallet</source>
        <translation>Kryptér tegnebog</translation>
    </message>
    <message>
        <source>This operation needs your wallet passphrase to unlock the wallet.</source>
        <translation>Denne funktion har brug for din tegnebogs adgangskode for at låse tegnebogen op.</translation>
    </message>
    <message>
        <source>Unlock wallet</source>
        <translation>Lås tegnebog op</translation>
    </message>
    <message>
        <source>This operation needs your wallet passphrase to decrypt the wallet.</source>
        <translation>Denne funktion har brug for din tegnebogs adgangskode for at dekryptere tegnebogen.</translation>
    </message>
    <message>
        <source>Decrypt wallet</source>
        <translation>Dekryptér tegnebog</translation>
    </message>
    <message>
        <source>Change passphrase</source>
        <translation>Skift adgangskode</translation>
    </message>
    <message>
        <source>Enter the old passphrase and new passphrase to the wallet.</source>
        <translation>Indtast den gamle adgangskode og en ny adgangskode til tegnebogen.</translation>
    </message>
    <message>
        <source>Confirm wallet encryption</source>
        <translation>Bekræft tegnebogskryptering</translation>
    </message>
    <message>
        <source>Warning: If you encrypt your wallet and lose your passphrase, you will &lt;b&gt;LOSE ALL OF YOUR PARTICL&lt;/b&gt;!</source>
        <translation>Advarsel: Hvis du krypterer din tegnebog og mister din adgangskode, vil du &lt;b&gt;MISTE ALLE DINE PARTICL&lt;/b&gt;!</translation>
    </message>
    <message>
        <source>Are you sure you wish to encrypt your wallet?</source>
        <translation>Er du sikker på, at du ønsker at kryptere din tegnebog?</translation>
    </message>
    <message>
        <source>Wallet encrypted</source>
        <translation>Tegnebog krypteret</translation>
    </message>
    <message>
        <source>%1 will close now to finish the encryption process. Remember that encrypting your wallet cannot fully protect your particl from being stolen by malware infecting your computer.</source>
        <translation>%1 vil nu lukke for at færdiggøre krypteringsprocessen. Husk at kryptering af din tegnebog kan ikke beskytte dine particl fuldt ud mod at blive stjålet af eventuel malware, der måtte have inficeret din computer.</translation>
    </message>
    <message>
        <source>IMPORTANT: Any previous backups you have made of your wallet file should be replaced with the newly generated, encrypted wallet file. For security reasons, previous backups of the unencrypted wallet file will become useless as soon as you start using the new, encrypted wallet.</source>
        <translation>VIGTIGT: Enhver tidligere sikkerhedskopi, som du har lavet af tegnebogsfilen, bør blive erstattet af den nyligt genererede, krypterede tegnebogsfil. Af sikkerhedsmæssige årsager vil tidligere sikkerhedskopier af den ikke-krypterede tegnebogsfil blive ubrugelige i det øjeblik, du starter med at anvende den nye, krypterede tegnebog.</translation>
    </message>
    <message>
        <source>Wallet encryption failed</source>
        <translation>Tegnebogskryptering mislykkedes</translation>
    </message>
    <message>
        <source>Wallet encryption failed due to an internal error. Your wallet was not encrypted.</source>
        <translation>Tegnebogskryptering mislykkedes på grund af en intern fejl. Din tegnebog blev ikke krypteret.</translation>
    </message>
    <message>
        <source>The supplied passphrases do not match.</source>
        <translation>De angivne adgangskoder stemmer ikke overens.</translation>
    </message>
    <message>
        <source>Wallet unlock failed</source>
        <translation>Tegnebogsoplåsning mislykkedes</translation>
    </message>
    <message>
        <source>The passphrase entered for the wallet decryption was incorrect.</source>
        <translation>Den angivne adgangskode for tegnebogsdekrypteringen er forkert.</translation>
    </message>
    <message>
        <source>Wallet decryption failed</source>
        <translation>Tegnebogsdekryptering mislykkedes</translation>
    </message>
    <message>
        <source>Wallet passphrase was successfully changed.</source>
        <translation>Tegnebogens adgangskode blev ændret.</translation>
    </message>
    <message>
        <source>Warning: The Caps Lock key is on!</source>
        <translation>Advarsel: Caps Lock-tasten er aktiveret!</translation>
    </message>
</context>
<context>
    <name>BanTableModel</name>
    <message>
        <source>IP/Netmask</source>
        <translation>IP/Netmaske</translation>
    </message>
    <message>
        <source>Banned Until</source>
        <translation>Bandlyst indtil</translation>
    </message>
</context>
<context>
    <name>BitcoinGUI</name>
    <message>
        <source>Sign &amp;message...</source>
        <translation>Signér &amp;besked…</translation>
    </message>
    <message>
        <source>Synchronizing with network...</source>
        <translation>Synkroniserer med netværk…</translation>
    </message>
    <message>
        <source>&amp;Overview</source>
        <translation>&amp;Oversigt</translation>
    </message>
    <message>
        <source>Node</source>
        <translation>Knude</translation>
    </message>
    <message>
        <source>Show general overview of wallet</source>
        <translation>Vis generel oversigt over tegnebog</translation>
    </message>
    <message>
        <source>&amp;Transactions</source>
        <translation>&amp;Transaktioner</translation>
    </message>
    <message>
        <source>Browse transaction history</source>
        <translation>Gennemse transaktionshistorik</translation>
    </message>
    <message>
        <source>E&amp;xit</source>
        <translation>&amp;Luk</translation>
    </message>
    <message>
        <source>Quit application</source>
        <translation>Afslut program</translation>
    </message>
    <message>
        <source>&amp;About %1</source>
        <translation>&amp;Om %1</translation>
    </message>
    <message>
        <source>Show information about %1</source>
        <translation>Vis informationer om %1</translation>
    </message>
    <message>
        <source>About &amp;Qt</source>
        <translation>Om &amp;Qt</translation>
    </message>
    <message>
        <source>Show information about Qt</source>
        <translation>Vis informationer om Qt</translation>
    </message>
    <message>
        <source>&amp;Options...</source>
        <translation>&amp;Indstillinger…</translation>
    </message>
    <message>
        <source>Modify configuration options for %1</source>
        <translation>Redigér konfigurationsindstillinger for %1</translation>
    </message>
    <message>
        <source>&amp;Encrypt Wallet...</source>
        <translation>&amp;Kryptér tegnebog…</translation>
    </message>
    <message>
        <source>&amp;Backup Wallet...</source>
        <translation>&amp;Sikkerhedskopiér tegnebog…</translation>
    </message>
    <message>
        <source>&amp;Change Passphrase...</source>
        <translation>&amp;Skift adgangskode…</translation>
    </message>
    <message>
        <source>&amp;Sending addresses...</source>
        <translation>&amp;Afsendelsesadresser…</translation>
    </message>
    <message>
        <source>&amp;Receiving addresses...</source>
        <translation>&amp;Modtagelsesadresser…</translation>
    </message>
    <message>
        <source>Open &amp;URI...</source>
        <translation>&amp;Åbn URI…</translation>
    </message>
    <message>
        <source>Wallet:</source>
        <translation>Tegnebog:</translation>
    </message>
    <message>
        <source>default wallet</source>
        <translation>Standard tegnebog</translation>
    </message>
    <message>
        <source>Click to disable network activity.</source>
        <translation>Klik for at deaktivere netværksaktivitet.</translation>
    </message>
    <message>
        <source>Network activity disabled.</source>
        <translation>Netværksaktivitet deaktiveret.</translation>
    </message>
    <message>
        <source>Click to enable network activity again.</source>
        <translation>Klik for a aktivere netværksaktivitet igen.</translation>
    </message>
    <message>
        <source>Syncing Headers (%1%)...</source>
        <translation>Synkroniserer hoveder (%1%)…</translation>
    </message>
    <message>
        <source>Reindexing blocks on disk...</source>
        <translation>Genindekserer blokke på disken…</translation>
    </message>
    <message>
        <source>Proxy is &lt;b&gt;enabled&lt;/b&gt;: %1</source>
        <translation>Proxy er &lt;b&gt;aktiveret&lt;/b&gt;: %1</translation>
    </message>
    <message>
        <source>Send coins to a Particl address</source>
        <translation>Send particl til en Particl-adresse</translation>
    </message>
    <message>
        <source>Backup wallet to another location</source>
        <translation>Lav sikkerhedskopi af tegnebogen til et andet sted</translation>
    </message>
    <message>
        <source>Change the passphrase used for wallet encryption</source>
        <translation>Skift adgangskode anvendt til tegnebogskryptering</translation>
    </message>
    <message>
        <source>&amp;Debug window</source>
        <translation>&amp;Fejlsøgningsvindue</translation>
    </message>
    <message>
        <source>Open debugging and diagnostic console</source>
        <translation>Åbn fejlsøgnings- og diagnosticeringskonsollen</translation>
    </message>
    <message>
        <source>&amp;Verify message...</source>
        <translation>&amp;Verificér besked…</translation>
    </message>
    <message>
        <source>Particl</source>
        <translation>Particl</translation>
    </message>
    <message>
        <source>Wallet</source>
        <translation>Tegnebog</translation>
    </message>
    <message>
        <source>&amp;Send</source>
        <translation>&amp;Send</translation>
    </message>
    <message>
        <source>&amp;Receive</source>
        <translation>&amp;Modtag</translation>
    </message>
    <message>
        <source>&amp;Show / Hide</source>
        <translation>&amp;Vis / skjul</translation>
    </message>
    <message>
        <source>Show or hide the main Window</source>
        <translation>Vis eller skjul hovedvinduet</translation>
    </message>
    <message>
        <source>Encrypt the private keys that belong to your wallet</source>
        <translation>Kryptér de private nøgler, der hører til din tegnebog</translation>
    </message>
    <message>
        <source>Sign messages with your Particl addresses to prove you own them</source>
        <translation>Signér beskeder med dine Particl-adresser for at bevise, at de tilhører dig</translation>
    </message>
    <message>
        <source>Verify messages to ensure they were signed with specified Particl addresses</source>
        <translation>Verificér beskeder for at sikre, at de er signeret med de angivne Particl-adresser</translation>
    </message>
    <message>
        <source>&amp;File</source>
        <translation>&amp;Fil</translation>
    </message>
    <message>
        <source>&amp;Settings</source>
        <translation>&amp;Opsætning</translation>
    </message>
    <message>
        <source>&amp;Help</source>
        <translation>&amp;Hjælp</translation>
    </message>
    <message>
        <source>Tabs toolbar</source>
        <translation>Faneværktøjslinje</translation>
    </message>
    <message>
        <source>Request payments (generates QR codes and particl: URIs)</source>
        <translation>Anmod om betalinger (genererer QR-koder og “particl:”-URI'er)</translation>
    </message>
    <message>
        <source>Show the list of used sending addresses and labels</source>
        <translation>Vis listen over brugte afsendelsesadresser og -mærkater</translation>
    </message>
    <message>
        <source>Show the list of used receiving addresses and labels</source>
        <translation>Vis listen over brugte modtagelsesadresser og -mærkater</translation>
    </message>
    <message>
        <source>Open a particl: URI or payment request</source>
        <translation>Åbn en “particl:”-URI eller betalingsanmodning</translation>
    </message>
    <message>
        <source>&amp;Command-line options</source>
        <translation>Tilvalg for &amp;kommandolinje</translation>
    </message>
    <message numerus="yes">
        <source>%n active connection(s) to Particl network</source>
        <translation><numerusform>%n aktiv forbindelse til Particl-netværket</numerusform><numerusform>%n aktive forbindelser til Particl-netværket</numerusform></translation>
    </message>
    <message>
        <source>Indexing blocks on disk...</source>
        <translation>Genindekserer blokke på disken…</translation>
    </message>
    <message>
        <source>Processing blocks on disk...</source>
        <translation>Bearbejder blokke på disken…</translation>
    </message>
    <message numerus="yes">
        <source>Processed %n block(s) of transaction history.</source>
        <translation><numerusform>Bearbejdede %n blok med transaktionshistorik.</numerusform><numerusform>Bearbejdede %n blokke med transaktionshistorik.</numerusform></translation>
    </message>
    <message>
        <source>%1 behind</source>
        <translation>%1 bagud</translation>
    </message>
    <message>
        <source>Last received block was generated %1 ago.</source>
        <translation>Senest modtagne blok blev genereret for %1 siden.</translation>
    </message>
    <message>
        <source>Transactions after this will not yet be visible.</source>
        <translation>Transaktioner herefter vil endnu ikke være synlige.</translation>
    </message>
    <message>
        <source>Error</source>
        <translation>Fejl</translation>
    </message>
    <message>
        <source>Warning</source>
        <translation>Advarsel</translation>
    </message>
    <message>
        <source>Information</source>
        <translation>Information</translation>
    </message>
    <message>
        <source>Up to date</source>
        <translation>Opdateret</translation>
    </message>
    <message>
        <source>Show the %1 help message to get a list with possible Particl command-line options</source>
        <translation>Vis %1 hjælpebesked for at få en liste over mulige tilvalg for Particl kommandolinje</translation>
    </message>
    <message>
        <source>%1 client</source>
        <translation>%1-klient</translation>
    </message>
    <message>
        <source>Connecting to peers...</source>
        <translation>Forbinder til knuder…</translation>
    </message>
    <message>
        <source>Catching up...</source>
        <translation>Indhenter…</translation>
    </message>
    <message>
        <source>Date: %1
</source>
        <translation>Dato: %1
</translation>
    </message>
    <message>
        <source>Amount: %1
</source>
        <translation>Beløb: %1
</translation>
    </message>
    <message>
        <source>Wallet: %1
</source>
        <translation>Tegnebog: %1
</translation>
    </message>
    <message>
        <source>Type: %1
</source>
        <translation>Type: %1
</translation>
    </message>
    <message>
        <source>Label: %1
</source>
        <translation>Mærkat: %1
</translation>
    </message>
    <message>
        <source>Address: %1
</source>
        <translation>Adresse: %1
</translation>
    </message>
    <message>
        <source>Sent transaction</source>
        <translation>Afsendt transaktion</translation>
    </message>
    <message>
        <source>Incoming transaction</source>
        <translation>Indgående transaktion</translation>
    </message>
    <message>
        <source>HD key generation is &lt;b&gt;enabled&lt;/b&gt;</source>
        <translation>Generering af HD-nøgler er &lt;b&gt;aktiveret&lt;/b&gt;</translation>
    </message>
    <message>
        <source>HD key generation is &lt;b&gt;disabled&lt;/b&gt;</source>
        <translation>Generering af HD-nøgler er &lt;b&gt;deaktiveret&lt;/b&gt;</translation>
    </message>
    <message>
        <source>Wallet is &lt;b&gt;encrypted&lt;/b&gt; and currently &lt;b&gt;unlocked&lt;/b&gt;</source>
        <translation>Tegnebog er &lt;b&gt;krypteret&lt;/b&gt; og i øjeblikket &lt;b&gt;ulåst&lt;/b&gt;</translation>
    </message>
    <message>
        <source>Wallet is &lt;b&gt;encrypted&lt;/b&gt; and currently &lt;b&gt;locked&lt;/b&gt;</source>
        <translation>Tegnebog er &lt;b&gt;krypteret&lt;/b&gt; og i øjeblikket &lt;b&gt;låst&lt;/b&gt;</translation>
    </message>
    <message>
        <source>A fatal error occurred. Particl can no longer continue safely and will quit.</source>
        <translation>Der opstod en fatal fejl. Particl kan ikke længere fortsætte sikkert og vil afslutte.</translation>
    </message>
</context>
<context>
    <name>CoinControlDialog</name>
    <message>
        <source>Coin Selection</source>
        <translation>Coin-styring</translation>
    </message>
    <message>
        <source>Quantity:</source>
        <translation>Mængde:</translation>
    </message>
    <message>
        <source>Bytes:</source>
        <translation>Byte:</translation>
    </message>
    <message>
        <source>Amount:</source>
        <translation>Beløb:</translation>
    </message>
    <message>
        <source>Fee:</source>
        <translation>Gebyr:</translation>
    </message>
    <message>
        <source>Dust:</source>
        <translation>Støv:</translation>
    </message>
    <message>
        <source>After Fee:</source>
        <translation>Efter gebyr:</translation>
    </message>
    <message>
        <source>Change:</source>
        <translation>Byttepenge:</translation>
    </message>
    <message>
        <source>(un)select all</source>
        <translation>(af)vælg alle</translation>
    </message>
    <message>
        <source>Tree mode</source>
        <translation>Trætilstand</translation>
    </message>
    <message>
        <source>List mode</source>
        <translation>Listetilstand</translation>
    </message>
    <message>
        <source>Amount</source>
        <translation>Beløb</translation>
    </message>
    <message>
        <source>Received with label</source>
        <translation>Modtaget med mærkat</translation>
    </message>
    <message>
        <source>Received with address</source>
        <translation>Modtaget med adresse</translation>
    </message>
    <message>
        <source>Date</source>
        <translation>Dato</translation>
    </message>
    <message>
        <source>Confirmations</source>
        <translation>Bekræftelser</translation>
    </message>
    <message>
        <source>Confirmed</source>
        <translation>Bekræftet</translation>
    </message>
    <message>
        <source>Copy address</source>
        <translation>Kopiér adresse</translation>
    </message>
    <message>
        <source>Copy label</source>
        <translation>Kopiér mærkat</translation>
    </message>
    <message>
        <source>Copy amount</source>
        <translation>Kopiér beløb</translation>
    </message>
    <message>
        <source>Copy transaction ID</source>
        <translation>Kopiér transaktions-ID</translation>
    </message>
    <message>
        <source>Lock unspent</source>
        <translation>Fastlås ubrugte</translation>
    </message>
    <message>
        <source>Unlock unspent</source>
        <translation>Lås ubrugte op</translation>
    </message>
    <message>
        <source>Copy quantity</source>
        <translation>Kopiér mængde</translation>
    </message>
    <message>
        <source>Copy fee</source>
        <translation>Kopiér gebyr</translation>
    </message>
    <message>
        <source>Copy after fee</source>
        <translation>Kopiér eftergebyr</translation>
    </message>
    <message>
        <source>Copy bytes</source>
        <translation>Kopiér byte</translation>
    </message>
    <message>
        <source>Copy dust</source>
        <translation>Kopiér støv</translation>
    </message>
    <message>
        <source>Copy change</source>
        <translation>Kopiér byttepenge</translation>
    </message>
    <message>
        <source>(%1 locked)</source>
        <translation>(%1 fastlåst)</translation>
    </message>
    <message>
        <source>yes</source>
        <translation>ja</translation>
    </message>
    <message>
        <source>no</source>
        <translation>nej</translation>
    </message>
    <message>
        <source>This label turns red if any recipient receives an amount smaller than the current dust threshold.</source>
        <translation>Denne mærkat bliver rød, hvis en eller flere modtagere modtager et beløb, der er mindre end den aktuelle støvgrænse.</translation>
    </message>
    <message>
        <source>Can vary +/- %1 satoshi(s) per input.</source>
        <translation>Kan variere med ±%1 satoshi per input.</translation>
    </message>
    <message>
        <source>(no label)</source>
        <translation>(ingen mærkat)</translation>
    </message>
    <message>
        <source>change from %1 (%2)</source>
        <translation>byttepenge fra %1 (%2)</translation>
    </message>
    <message>
        <source>(change)</source>
        <translation>(byttepange)</translation>
    </message>
</context>
<context>
    <name>EditAddressDialog</name>
    <message>
        <source>Edit Address</source>
        <translation>Redigér adresse</translation>
    </message>
    <message>
        <source>&amp;Label</source>
        <translation>&amp;Mærkat</translation>
    </message>
    <message>
        <source>The label associated with this address list entry</source>
        <translation>Mærkatet, der er associeret med denne indgang i adresselisten</translation>
    </message>
    <message>
        <source>The address associated with this address list entry. This can only be modified for sending addresses.</source>
        <translation>Adressen, der er associeret med denne indgang i adresselisten. Denne kan kune ændres for afsendelsesadresser.</translation>
    </message>
    <message>
        <source>&amp;Address</source>
        <translation>&amp;Adresse</translation>
    </message>
    <message>
        <source>New sending address</source>
        <translation>Ny afsendelsesadresse</translation>
    </message>
    <message>
        <source>Edit receiving address</source>
        <translation>Redigér modtagelsesadresse</translation>
    </message>
    <message>
        <source>Edit sending address</source>
        <translation>Redigér afsendelsesadresse</translation>
    </message>
    <message>
        <source>The entered address "%1" is not a valid Particl address.</source>
        <translation>Den indtastede adresse “%1” er ikke en gyldig Particl-adresse.</translation>
    </message>
    <message>
        <source>Address "%1" already exists as a receiving address with label "%2" and so cannot be added as a sending address.</source>
        <translation>Adressen "%1" eksisterer allerede som modtagende adresse med mærkat "%2" og kan derfor ikke tilføjes som sende adresse.</translation>
    </message>
    <message>
        <source>The entered address "%1" is already in the address book with label "%2".</source>
        <translation>Den indtastede adresse "%1" er allerede i adresse bogen med mærkat "%2".</translation>
    </message>
    <message>
        <source>Could not unlock wallet.</source>
        <translation>Kunne ikke låse tegnebog op.</translation>
    </message>
    <message>
        <source>New key generation failed.</source>
        <translation>Ny nøglegenerering mislykkedes.</translation>
    </message>
</context>
<context>
    <name>FreespaceChecker</name>
    <message>
        <source>A new data directory will be created.</source>
        <translation>En ny datamappe vil blive oprettet.</translation>
    </message>
    <message>
        <source>name</source>
        <translation>navn</translation>
    </message>
    <message>
        <source>Directory already exists. Add %1 if you intend to create a new directory here.</source>
        <translation>Mappe eksisterer allerede. Tilføj %1, hvis du vil oprette en ny mappe her.</translation>
    </message>
    <message>
        <source>Path already exists, and is not a directory.</source>
        <translation>Sti eksisterer allerede og er ikke en mappe.</translation>
    </message>
    <message>
        <source>Cannot create data directory here.</source>
        <translation>Kan ikke oprette en mappe her.</translation>
    </message>
</context>
<context>
    <name>HelpMessageDialog</name>
    <message>
        <source>version</source>
        <translation>version</translation>
    </message>
    <message>
        <source>(%1-bit)</source>
        <translation>(%1-bit)</translation>
    </message>
    <message>
        <source>About %1</source>
        <translation>Om %1</translation>
    </message>
    <message>
        <source>Command-line options</source>
        <translation>Kommandolinjetilvalg</translation>
    </message>
</context>
<context>
    <name>Intro</name>
    <message>
        <source>Welcome</source>
        <translation>Velkommen</translation>
    </message>
    <message>
        <source>Welcome to %1.</source>
        <translation>Velkommen til %1.</translation>
    </message>
    <message>
        <source>As this is the first time the program is launched, you can choose where %1 will store its data.</source>
        <translation>Siden dette er første gang, programmet startes, kan du vælge, hvor %1 skal gemme sin data.</translation>
    </message>
    <message>
        <source>When you click OK, %1 will begin to download and process the full %4 block chain (%2GB) starting with the earliest transactions in %3 when %4 initially launched.</source>
        <translation>Når du klikker OK, vil %1 begynde at downloade og bearbejde den fulde %4-blokkæde (%2 GB), startende med de tidligste transaktioner i %3, da %4 først startede.</translation>
    </message>
    <message>
        <source>This initial synchronisation is very demanding, and may expose hardware problems with your computer that had previously gone unnoticed. Each time you run %1, it will continue downloading where it left off.</source>
        <translation>Denne indledningsvise synkronisering er meget krævende, og den kan potentielt afsløre hardwareproblemer med din computer, som du ellers ikke har lagt mærke til. Hver gang, du kører %1, vil den fortsætte med at downloade, hvor den sidst slap.</translation>
    </message>
    <message>
        <source>If you have chosen to limit block chain storage (pruning), the historical data must still be downloaded and processed, but will be deleted afterward to keep your disk usage low.</source>
        <translation>Hvis du har valgt at begrænse opbevaringen af blokkæden (beskæring/pruning), vil al historisk data stadig skulle downloades og bearbejdes men vil blive slettet efterfølgende for at holde dit diskforbrug lavt.</translation>
    </message>
    <message>
        <source>Use the default data directory</source>
        <translation>Brug standardmappen for data</translation>
    </message>
    <message>
        <source>Use a custom data directory:</source>
        <translation>Brug tilpasset mappe for data:</translation>
    </message>
    <message>
        <source>Particl</source>
        <translation>Particl</translation>
    </message>
    <message>
        <source>At least %1 GB of data will be stored in this directory, and it will grow over time.</source>
        <translation>Mindst %1 GB data vil blive gemt i denne mappe, og det vil vokse over tid.</translation>
    </message>
    <message>
        <source>Approximately %1 GB of data will be stored in this directory.</source>
        <translation>Omtrent %1 GB data vil blive gemt i denne mappe.</translation>
    </message>
    <message>
        <source>%1 will download and store a copy of the Particl block chain.</source>
        <translation>%1 vil downloade og gemme en kopi af Particl-blokkæden.</translation>
    </message>
    <message>
        <source>The wallet will also be stored in this directory.</source>
        <translation>Tegnebogen vil også blive gemt i denne mappe.</translation>
    </message>
    <message>
        <source>Error: Specified data directory "%1" cannot be created.</source>
        <translation>Fejl: Angivet datamappe “%1” kan ikke oprettes.</translation>
    </message>
    <message>
        <source>Error</source>
        <translation>Fejl</translation>
    </message>
    <message numerus="yes">
        <source>%n GB of free space available</source>
        <translation><numerusform>%n GB fri plads tilgængelig</numerusform><numerusform>%n GB fri plads tilgængelig</numerusform></translation>
    </message>
    <message numerus="yes">
        <source>(of %n GB needed)</source>
        <translation><numerusform>(ud af %n GB nødvendig)</numerusform><numerusform>(ud af %n GB nødvendig)</numerusform></translation>
    </message>
</context>
<context>
    <name>ModalOverlay</name>
    <message>
        <source>Form</source>
        <translation>Formular</translation>
    </message>
    <message>
        <source>Recent transactions may not yet be visible, and therefore your wallet's balance might be incorrect. This information will be correct once your wallet has finished synchronizing with the particl network, as detailed below.</source>
        <translation>Nylige transaktioner er måske ikke synlige endnu, og derfor kan din tegnebogs saldo være ukorrekt. Denne information vil være korrekt, når din tegnebog er færdig med at synkronisere med particl-netværket, som detaljerne herunder viser.</translation>
    </message>
    <message>
        <source>Attempting to spend particl that are affected by not-yet-displayed transactions will not be accepted by the network.</source>
        <translation>Forsøg på at bruge particl, som er indeholdt i endnu-ikke-viste transaktioner, accepteres ikke af netværket.</translation>
    </message>
    <message>
        <source>Number of blocks left</source>
        <translation>Antal blokke tilbage</translation>
    </message>
    <message>
        <source>Unknown...</source>
        <translation>Ukendt…</translation>
    </message>
    <message>
        <source>Last block time</source>
        <translation>Tidsstempel for seneste blok</translation>
    </message>
    <message>
        <source>Progress</source>
        <translation>Fremgang</translation>
    </message>
    <message>
        <source>Progress increase per hour</source>
        <translation>Øgning af fremgang pr. time</translation>
    </message>
    <message>
        <source>calculating...</source>
        <translation>beregner…</translation>
    </message>
    <message>
        <source>Estimated time left until synced</source>
        <translation>Estimeret tid tilbage af synkronisering</translation>
    </message>
    <message>
        <source>Hide</source>
        <translation>Skjul</translation>
    </message>
    <message>
        <source>Unknown. Syncing Headers (%1)...</source>
        <translation>Ukendt. Synkroniserer hoveder (%1)…</translation>
    </message>
</context>
<context>
    <name>OpenURIDialog</name>
    <message>
        <source>Open URI</source>
        <translation>Åbn URI</translation>
    </message>
    <message>
        <source>Open payment request from URI or file</source>
        <translation>Åbn betalingsanmodning fra URI eller fil</translation>
    </message>
    <message>
        <source>URI:</source>
        <translation>URI:</translation>
    </message>
    <message>
        <source>Select payment request file</source>
        <translation>Vælg fil for betalingsanmodning</translation>
    </message>
    <message>
        <source>Select payment request file to open</source>
        <translation>Vælg fil for betalingsanmodning til åbning</translation>
    </message>
</context>
<context>
    <name>OptionsDialog</name>
    <message>
        <source>Options</source>
        <translation>Indstillinger</translation>
    </message>
    <message>
        <source>&amp;Main</source>
        <translation>&amp;Generelt</translation>
    </message>
    <message>
        <source>Automatically start %1 after logging in to the system.</source>
        <translation>Start %1 automatisk, når der logges ind på systemet.</translation>
    </message>
    <message>
        <source>&amp;Start %1 on system login</source>
        <translation>&amp;Start %1 ved systemlogin</translation>
    </message>
    <message>
        <source>Size of &amp;database cache</source>
        <translation>Størrelsen på &amp;databasens cache</translation>
    </message>
    <message>
        <source>MB</source>
        <translation>MB</translation>
    </message>
    <message>
        <source>Number of script &amp;verification threads</source>
        <translation>Antallet af script&amp;verificeringstråde</translation>
    </message>
    <message>
        <source>IP address of the proxy (e.g. IPv4: 127.0.0.1 / IPv6: ::1)</source>
        <translation>IP-adresse for proxyen (fx IPv4: 127.0.0.1 / IPv6: ::1)</translation>
    </message>
    <message>
        <source>Shows if the supplied default SOCKS5 proxy is used to reach peers via this network type.</source>
        <translation>Viser om den angivne standard-SOCKS5-proxy bruges til at nå knuder via denne netværkstype.</translation>
    </message>
    <message>
        <source>Use separate SOCKS&amp;5 proxy to reach peers via Tor hidden services:</source>
        <translation>Brug separat SOCKS&amp;5-proxy for at nå knuder via Tors skjulte tjenester:</translation>
    </message>
    <message>
        <source>Hide the icon from the system tray.</source>
        <translation>Skjul ikonet fra statusfeltet.</translation>
    </message>
    <message>
        <source>&amp;Hide tray icon</source>
        <translation>&amp;Skjul statusikon</translation>
    </message>
    <message>
        <source>Minimize instead of exit the application when the window is closed. When this option is enabled, the application will be closed only after selecting Exit in the menu.</source>
        <translation>Minimér i stedet for at lukke applikationen, når vinduet lukkes. Når denne indstilling er aktiveret, vil applikationen først blive lukket, når Afslut vælges i menuen.</translation>
    </message>
    <message>
        <source>Third party URLs (e.g. a block explorer) that appear in the transactions tab as context menu items. %s in the URL is replaced by transaction hash. Multiple URLs are separated by vertical bar |.</source>
        <translation>Tredjeparts-URL'er (fx et blokhåndteringsværktøj), der vises i transaktionsfanen som genvejsmenupunkter. %s i URL'en erstattes med transaktionens hash. Flere URL'er separeres med en lodret streg |.</translation>
    </message>
    <message>
        <source>Active command-line options that override above options:</source>
        <translation>Aktuelle tilvalg for kommandolinjen, der tilsidesætter ovenstående tilvalg:</translation>
    </message>
    <message>
        <source>Open the %1 configuration file from the working directory.</source>
        <translation>Åbn konfigurationsfilen for %1 fra arbejdsmappen.</translation>
    </message>
    <message>
        <source>Open Configuration File</source>
        <translation>Åbn konfigurationsfil</translation>
    </message>
    <message>
        <source>Reset all client options to default.</source>
        <translation>Nulstil alle klientindstillinger til deres standard.</translation>
    </message>
    <message>
        <source>&amp;Reset Options</source>
        <translation>&amp;Nulstil indstillinger</translation>
    </message>
    <message>
        <source>&amp;Network</source>
        <translation>&amp;Netværk</translation>
    </message>
    <message>
        <source>Disables some advanced features but all blocks will still be fully validated. Reverting this setting requires re-downloading the entire blockchain. Actual disk usage may be somewhat higher.</source>
        <translation>Deaktiverer nogle avancerede funktioner men alle blokke vil stadig blive fuldt validerede. Tilbagevending af denne indstilling kræver afhentning af hele blokkæden igen. Det aktuelle disk forbrug kan være noget højere.</translation>
    </message>
    <message>
        <source>Prune &amp;block storage to</source>
        <translation>Beskære &amp;blok opbevaring til</translation>
    </message>
    <message>
        <source>GB</source>
        <translation>GB</translation>
    </message>
    <message>
        <source>Reverting this setting requires re-downloading the entire blockchain.</source>
        <translation>Tilbagevending af denne indstilling kræver afhentning af hele blokkæden igen.</translation>
    </message>
    <message>
        <source>(0 = auto, &lt;0 = leave that many cores free)</source>
        <translation>(0 = auto, &lt;0 = efterlad så mange kerner fri)</translation>
    </message>
    <message>
        <source>W&amp;allet</source>
        <translation>&amp;Tegnebog</translation>
    </message>
    <message>
        <source>Expert</source>
        <translation>Ekspert</translation>
    </message>
    <message>
        <source>Enable coin &amp;control features</source>
        <translation>Aktivér egenskaber for &amp;coin-styring</translation>
    </message>
    <message>
        <source>If you disable the spending of unconfirmed change, the change from a transaction cannot be used until that transaction has at least one confirmation. This also affects how your balance is computed.</source>
        <translation>Hvis du deaktiverer brug af ubekræftede byttepenge, kan byttepengene fra en transaktion ikke bruges, før pågældende transaktion har mindst én bekræftelse. Dette påvirker også måden hvorpå din saldo beregnes.</translation>
    </message>
    <message>
        <source>&amp;Spend unconfirmed change</source>
        <translation>&amp;Brug ubekræftede byttepenge</translation>
    </message>
    <message>
        <source>Automatically open the Particl client port on the router. This only works when your router supports UPnP and it is enabled.</source>
        <translation>Åbn automatisk Particl-klientens port på routeren. Dette virker kun, når din router understøtter UPnP, og UPnP er aktiveret.</translation>
    </message>
    <message>
        <source>Map port using &amp;UPnP</source>
        <translation>Konfigurér port vha. &amp;UPnP</translation>
    </message>
    <message>
        <source>Accept connections from outside.</source>
        <translation>Acceptér forbindelser udefra.</translation>
    </message>
    <message>
        <source>Allow incomin&amp;g connections</source>
        <translation>Tillad &amp;indkommende forbindelser</translation>
    </message>
    <message>
        <source>Connect to the Particl network through a SOCKS5 proxy.</source>
        <translation>Forbind til Particl-netværket gennem en SOCKS5-proxy.</translation>
    </message>
    <message>
        <source>&amp;Connect through SOCKS5 proxy (default proxy):</source>
        <translation>&amp;Forbind gennem SOCKS5-proxy (standard-proxy):</translation>
    </message>
    <message>
        <source>Proxy &amp;IP:</source>
        <translation>Proxy-&amp;IP:</translation>
    </message>
    <message>
        <source>&amp;Port:</source>
        <translation>&amp;Port:</translation>
    </message>
    <message>
        <source>Port of the proxy (e.g. 9050)</source>
        <translation>Port for proxyen (fx 9050)</translation>
    </message>
    <message>
        <source>Used for reaching peers via:</source>
        <translation>Bruges til at nå knuder via:</translation>
    </message>
    <message>
        <source>IPv4</source>
        <translation>IPv4</translation>
    </message>
    <message>
        <source>IPv6</source>
        <translation>IPv6</translation>
    </message>
    <message>
        <source>Tor</source>
        <translation>Tor</translation>
    </message>
    <message>
        <source>Connect to the Particl network through a separate SOCKS5 proxy for Tor hidden services.</source>
        <translation>Forbind til Particl-netværket gennem en separat SOCKS5-proxy for Tors skjulte tjenester.</translation>
    </message>
    <message>
        <source>&amp;Window</source>
        <translation>&amp;Vindue</translation>
    </message>
    <message>
        <source>Show only a tray icon after minimizing the window.</source>
        <translation>Vis kun et statusikon efter minimering af vinduet.</translation>
    </message>
    <message>
        <source>&amp;Minimize to the tray instead of the taskbar</source>
        <translation>&amp;Minimér til statusfeltet i stedet for proceslinjen</translation>
    </message>
    <message>
        <source>M&amp;inimize on close</source>
        <translation>M&amp;inimér ved lukning</translation>
    </message>
    <message>
        <source>&amp;Display</source>
        <translation>&amp;Visning</translation>
    </message>
    <message>
        <source>User Interface &amp;language:</source>
        <translation>&amp;Sprog for brugergrænseflade:</translation>
    </message>
    <message>
        <source>The user interface language can be set here. This setting will take effect after restarting %1.</source>
        <translation>Sproget for brugerfladen kan vælges her. Denne indstilling vil træde i kraft efter genstart af %1.</translation>
    </message>
    <message>
        <source>&amp;Unit to show amounts in:</source>
        <translation>&amp;Enhed, som beløb vises i:</translation>
    </message>
    <message>
        <source>Choose the default subdivision unit to show in the interface and when sending coins.</source>
        <translation>Vælg standard for underopdeling af enhed, som skal vises i brugergrænsefladen og ved afsendelse af particl.</translation>
    </message>
    <message>
        <source>Whether to show coin control features or not.</source>
        <translation>Hvorvidt egenskaber for coin-styring skal vises eller ej.</translation>
    </message>
    <message>
        <source>&amp;Third party transaction URLs</source>
        <translation>&amp;Tredjeparts-transaktions-URL'er</translation>
    </message>
    <message>
        <source>&amp;OK</source>
        <translation>&amp;Ok</translation>
    </message>
    <message>
        <source>&amp;Cancel</source>
        <translation>&amp;Annullér</translation>
    </message>
    <message>
        <source>default</source>
        <translation>standard</translation>
    </message>
    <message>
        <source>none</source>
        <translation>ingen</translation>
    </message>
    <message>
        <source>Confirm options reset</source>
        <translation>Bekræft nulstilling af indstillinger</translation>
    </message>
    <message>
        <source>Client restart required to activate changes.</source>
        <translation>Genstart af klienten er nødvendig for at aktivere ændringer.</translation>
    </message>
    <message>
        <source>Client will be shut down. Do you want to proceed?</source>
        <translation>Klienten vil lukke ned. Vil du fortsætte?</translation>
    </message>
    <message>
        <source>Configuration options</source>
        <translation>Konfigurationsindstillinger</translation>
    </message>
    <message>
        <source>The configuration file is used to specify advanced user options which override GUI settings. Additionally, any command-line options will override this configuration file.</source>
        <translation>Konfigurationsfilen bruges til at opsætte avancerede brugerindstillinger, som tilsidesætter indstillingerne i den grafiske brugerflade. Derudover vil eventuelle kommandolinjetilvalg tilsidesætte denne konfigurationsfil.</translation>
    </message>
    <message>
        <source>Error</source>
        <translation>Fejl</translation>
    </message>
    <message>
        <source>The configuration file could not be opened.</source>
        <translation>Konfigurationsfilen kunne ikke åbnes.</translation>
    </message>
    <message>
        <source>This change would require a client restart.</source>
        <translation>Denne ændring vil kræve en genstart af klienten.</translation>
    </message>
    <message>
        <source>The supplied proxy address is invalid.</source>
        <translation>Den angivne proxy-adresse er ugyldig.</translation>
    </message>
</context>
<context>
    <name>OverviewPage</name>
    <message>
        <source>Form</source>
        <translation>Formular</translation>
    </message>
    <message>
        <source>The displayed information may be out of date. Your wallet automatically synchronizes with the Particl network after a connection is established, but this process has not completed yet.</source>
        <translation>Den viste information kan være forældet. Din tegnebog synkroniserer automatisk med Particl-netværket, når en forbindelse etableres, men denne proces er ikke gennemført endnu.</translation>
    </message>
    <message>
        <source>Watch-only:</source>
        <translation>Kigge:</translation>
    </message>
    <message>
        <source>Available:</source>
        <translation>Tilgængelig:</translation>
    </message>
    <message>
        <source>Your current spendable balance</source>
        <translation>Din nuværende tilgængelige saldo</translation>
    </message>
    <message>
        <source>Pending:</source>
        <translation>Afventende:</translation>
    </message>
    <message>
        <source>Total of transactions that have yet to be confirmed, and do not yet count toward the spendable balance</source>
        <translation>Total saldo for transaktioner, som ikke er blevet bekræftet endnu, og som ikke endnu er en del af den tilgængelige saldo</translation>
    </message>
    <message>
        <source>Immature:</source>
        <translation>Umodne:</translation>
    </message>
    <message>
        <source>Mined balance that has not yet matured</source>
        <translation>Minet saldo, som endnu ikke er modnet</translation>
    </message>
    <message>
        <source>Balances</source>
        <translation>Saldi:</translation>
    </message>
    <message>
        <source>Total:</source>
        <translation>Total:</translation>
    </message>
    <message>
        <source>Your current total balance</source>
        <translation>Din nuværende totale saldo</translation>
    </message>
    <message>
        <source>Your current balance in watch-only addresses</source>
        <translation>Din nuværende saldo på kigge-adresser</translation>
    </message>
    <message>
        <source>Spendable:</source>
        <translation>Spendérbar:</translation>
    </message>
    <message>
        <source>Recent transactions</source>
        <translation>Nylige transaktioner</translation>
    </message>
    <message>
        <source>Unconfirmed transactions to watch-only addresses</source>
        <translation>Ubekræftede transaktioner til kigge-adresser</translation>
    </message>
    <message>
        <source>Mined balance in watch-only addresses that has not yet matured</source>
        <translation>Minet saldo på kigge-adresser, som endnu ikke er modnet</translation>
    </message>
    <message>
        <source>Current total balance in watch-only addresses</source>
        <translation>Nuværende totalsaldo på kigge-adresser</translation>
    </message>
</context>
<context>
    <name>PaymentServer</name>
    <message>
        <source>Payment request error</source>
        <translation>Fejl i betalingsanmodning</translation>
    </message>
    <message>
        <source>Cannot start particl: click-to-pay handler</source>
        <translation>Kan ikke starte particl: click-to-pay-håndtering</translation>
    </message>
    <message>
        <source>URI handling</source>
        <translation>URI-håndtering</translation>
    </message>
    <message>
        <source>'particl://' is not a valid URI. Use 'particl:' instead.</source>
        <translation>'particl://' er ikke et gyldigt URI. Brug 'particl:' istedet. </translation>
    </message>
    <message>
        <source>Payment request fetch URL is invalid: %1</source>
        <translation>Hentnings-URL for betalingsanmodning er ugyldig: %1</translation>
    </message>
    <message>
        <source>Invalid payment address %1</source>
        <translation>Ugyldig betalingsadresse %1</translation>
    </message>
    <message>
        <source>URI cannot be parsed! This can be caused by an invalid Particl address or malformed URI parameters.</source>
        <translation>URI kan ikke tolkes! Dette kan skyldes en ugyldig Particl-adresse eller forkert udformede URL-parametre.</translation>
    </message>
    <message>
        <source>Payment request file handling</source>
        <translation>Filhåndtering for betalingsanmodninger</translation>
    </message>
    <message>
        <source>Payment request file cannot be read! This can be caused by an invalid payment request file.</source>
        <translation>Fil for betalingsanmodning kan ikke læses! Dette kan skyldes en ugyldig fil for betalingsanmodning.</translation>
    </message>
    <message>
        <source>Payment request rejected</source>
        <translation>Betalingsanmodning afvist</translation>
    </message>
    <message>
        <source>Payment request network doesn't match client network.</source>
        <translation>Netværk for betalingsanmodning stemmer ikke overens med klientens netværk.</translation>
    </message>
    <message>
        <source>Payment request expired.</source>
        <translation>Betalingsanmodning er udløbet.</translation>
    </message>
    <message>
        <source>Payment request is not initialized.</source>
        <translation>Betalingsanmodning er ikke klargjort.</translation>
    </message>
    <message>
        <source>Unverified payment requests to custom payment scripts are unsupported.</source>
        <translation>Ikke-verificerede betalingsanmodninger for tilpassede betalings-scripts understøttes ikke.</translation>
    </message>
    <message>
        <source>Invalid payment request.</source>
        <translation>Ugyldig betalingsanmodning.</translation>
    </message>
    <message>
        <source>Requested payment amount of %1 is too small (considered dust).</source>
        <translation>Anmodet betalingsbeløb på %1 er for lille (regnes som støv).</translation>
    </message>
    <message>
        <source>Refund from %1</source>
        <translation>Tilbagebetaling fra %1</translation>
    </message>
    <message>
        <source>Payment request %1 is too large (%2 bytes, allowed %3 bytes).</source>
        <translation>Betalingsanmodning %1 er for stor (%2 byte; %3 byte tilladt).</translation>
    </message>
    <message>
        <source>Error communicating with %1: %2</source>
        <translation>Fejl under kommunikation med %1: %2</translation>
    </message>
    <message>
        <source>Payment request cannot be parsed!</source>
        <translation>Betalingsanmodning kan ikke tolkes!</translation>
    </message>
    <message>
        <source>Bad response from server %1</source>
        <translation>Fejlagtigt svar fra server %1</translation>
    </message>
    <message>
        <source>Network request error</source>
        <translation>Fejl i netværksforespørgsel</translation>
    </message>
    <message>
        <source>Payment acknowledged</source>
        <translation>Betaling anerkendt</translation>
    </message>
</context>
<context>
    <name>PeerTableModel</name>
    <message>
        <source>User Agent</source>
        <translation>Brugeragent</translation>
    </message>
    <message>
        <source>Node/Service</source>
        <translation>Knude/tjeneste</translation>
    </message>
    <message>
        <source>NodeId</source>
        <translation>Knude-id</translation>
    </message>
    <message>
        <source>Ping</source>
        <translation>Ping</translation>
    </message>
    <message>
        <source>Sent</source>
        <translation>Sendt</translation>
    </message>
    <message>
        <source>Received</source>
        <translation>Modtaget</translation>
    </message>
</context>
<context>
    <name>QObject</name>
    <message>
        <source>Amount</source>
        <translation>Beløb</translation>
    </message>
    <message>
        <source>Enter a Particl address (e.g. %1)</source>
        <translation>Indtast en Particl-adresse (fx %1)</translation>
    </message>
    <message>
        <source>%1 d</source>
        <translation>%1 d</translation>
    </message>
    <message>
        <source>%1 h</source>
        <translation>%1 t</translation>
    </message>
    <message>
        <source>%1 m</source>
        <translation>%1 m</translation>
    </message>
    <message>
        <source>%1 s</source>
        <translation>%1 s</translation>
    </message>
    <message>
        <source>None</source>
        <translation>Ingen</translation>
    </message>
    <message>
        <source>N/A</source>
        <translation>N/A</translation>
    </message>
    <message>
        <source>%1 ms</source>
        <translation>%1 ms</translation>
    </message>
    <message numerus="yes">
        <source>%n second(s)</source>
        <translation><numerusform>%n sekund</numerusform><numerusform>%n sekunder</numerusform></translation>
    </message>
    <message numerus="yes">
        <source>%n minute(s)</source>
        <translation><numerusform>%n minut</numerusform><numerusform>%n minutter</numerusform></translation>
    </message>
    <message numerus="yes">
        <source>%n hour(s)</source>
        <translation><numerusform>%n time</numerusform><numerusform>%n timer</numerusform></translation>
    </message>
    <message numerus="yes">
        <source>%n day(s)</source>
        <translation><numerusform>%n dag</numerusform><numerusform>%n dage</numerusform></translation>
    </message>
    <message numerus="yes">
        <source>%n week(s)</source>
        <translation><numerusform>%n uge</numerusform><numerusform>%n uger</numerusform></translation>
    </message>
    <message>
        <source>%1 and %2</source>
        <translation>%1 og %2</translation>
    </message>
    <message numerus="yes">
        <source>%n year(s)</source>
        <translation><numerusform>%n år</numerusform><numerusform>%n år</numerusform></translation>
    </message>
    <message>
        <source>%1 B</source>
        <translation>%1 B</translation>
    </message>
    <message>
        <source>%1 KB</source>
        <translation>%1 KB</translation>
    </message>
    <message>
        <source>%1 MB</source>
        <translation>%1 MB</translation>
    </message>
    <message>
        <source>%1 GB</source>
        <translation>%1 GB</translation>
    </message>
    <message>
        <source>%1 didn't yet exit safely...</source>
        <translation>%1 har endnu ikke afsluttet på sikker vis…</translation>
    </message>
    <message>
        <source>unknown</source>
        <translation>ukendt</translation>
    </message>
</context>
<context>
    <name>QObject::QObject</name>
    <message>
        <source>Error parsing command line arguments: %1.</source>
        <translation>Fejl ved fortolkning af kommandolinje argumenter: %1.</translation>
    </message>
    <message>
        <source>Error: Specified data directory "%1" does not exist.</source>
        <translation>Fejl: Angivet datamappe “%1” eksisterer ikke.</translation>
    </message>
    <message>
        <source>Error: Cannot parse configuration file: %1.</source>
        <translation>Fejl: Kan ikke fortolke konfigurations filen: %1.</translation>
    </message>
    <message>
        <source>Error: %1</source>
        <translation>Fejl: %1</translation>
    </message>
</context>
<context>
    <name>QRImageWidget</name>
    <message>
        <source>&amp;Save Image...</source>
        <translation>Gem billede…</translation>
    </message>
    <message>
        <source>&amp;Copy Image</source>
        <translation>&amp;Kopiér foto</translation>
    </message>
    <message>
        <source>Save QR Code</source>
        <translation>Gem QR-kode</translation>
    </message>
    <message>
        <source>PNG Image (*.png)</source>
        <translation>PNG-billede (*.png)</translation>
    </message>
</context>
<context>
    <name>RPCConsole</name>
    <message>
        <source>N/A</source>
        <translation>N/A</translation>
    </message>
    <message>
        <source>Client version</source>
        <translation>Klientversion</translation>
    </message>
    <message>
        <source>&amp;Information</source>
        <translation>&amp;Information</translation>
    </message>
    <message>
        <source>Debug window</source>
        <translation>Fejlsøgningsvindue</translation>
    </message>
    <message>
        <source>General</source>
        <translation>Generelt</translation>
    </message>
    <message>
        <source>Using BerkeleyDB version</source>
        <translation>Bruger BerkeleyDB version</translation>
    </message>
    <message>
        <source>Datadir</source>
        <translation>Datamappe</translation>
    </message>
    <message>
        <source>Startup time</source>
        <translation>Opstartstidspunkt</translation>
    </message>
    <message>
        <source>Network</source>
        <translation>Netværk</translation>
    </message>
    <message>
        <source>Name</source>
        <translation>Navn</translation>
    </message>
    <message>
        <source>Number of connections</source>
        <translation>Antal forbindelser</translation>
    </message>
    <message>
        <source>Block chain</source>
        <translation>Blokkæde</translation>
    </message>
    <message>
        <source>Current number of blocks</source>
        <translation>Nuværende antal blokke</translation>
    </message>
    <message>
        <source>Memory Pool</source>
        <translation>Hukommelsespulje</translation>
    </message>
    <message>
        <source>Current number of transactions</source>
        <translation>Aktuelt antal transaktioner</translation>
    </message>
    <message>
        <source>Memory usage</source>
        <translation>Hukommelsesforbrug</translation>
    </message>
    <message>
        <source>Wallet: </source>
        <translation>Tegnebog:</translation>
    </message>
    <message>
        <source>(none)</source>
        <translation>(ingen)</translation>
    </message>
    <message>
        <source>&amp;Reset</source>
        <translation>&amp;Nulstil</translation>
    </message>
    <message>
        <source>Received</source>
        <translation>Modtaget</translation>
    </message>
    <message>
        <source>Sent</source>
        <translation>Sendt</translation>
    </message>
    <message>
        <source>&amp;Peers</source>
        <translation>Andre &amp;knuder</translation>
    </message>
    <message>
        <source>Banned peers</source>
        <translation>Bandlyste knuder</translation>
    </message>
    <message>
        <source>Select a peer to view detailed information.</source>
        <translation>Vælg en anden knude for at se detaljeret information.</translation>
    </message>
    <message>
        <source>Whitelisted</source>
        <translation>På hvidliste</translation>
    </message>
    <message>
        <source>Direction</source>
        <translation>Retning</translation>
    </message>
    <message>
        <source>Version</source>
        <translation>Version</translation>
    </message>
    <message>
        <source>Starting Block</source>
        <translation>Startblok</translation>
    </message>
    <message>
        <source>Synced Headers</source>
        <translation>Synkroniserede headers</translation>
    </message>
    <message>
        <source>Synced Blocks</source>
        <translation>Synkroniserede blokke</translation>
    </message>
    <message>
        <source>User Agent</source>
        <translation>Brugeragent</translation>
    </message>
    <message>
        <source>Open the %1 debug log file from the current data directory. This can take a few seconds for large log files.</source>
        <translation>Åbn %1s fejlsøgningslogfil fra den aktuelle datamappe. Dette kan tage nogle få sekunder for store logfiler.</translation>
    </message>
    <message>
        <source>Decrease font size</source>
        <translation>Formindsk skrifttypestørrelse</translation>
    </message>
    <message>
        <source>Increase font size</source>
        <translation>Forstør skrifttypestørrelse</translation>
    </message>
    <message>
        <source>Services</source>
        <translation>Tjenester</translation>
    </message>
    <message>
        <source>Ban Score</source>
        <translation>Bandlysningsscore</translation>
    </message>
    <message>
        <source>Connection Time</source>
        <translation>Forbindelsestid</translation>
    </message>
    <message>
        <source>Last Send</source>
        <translation>Seneste afsendelse</translation>
    </message>
    <message>
        <source>Last Receive</source>
        <translation>Seneste modtagelse</translation>
    </message>
    <message>
        <source>Ping Time</source>
        <translation>Ping-tid</translation>
    </message>
    <message>
        <source>The duration of a currently outstanding ping.</source>
        <translation>Varigheden af den aktuelt igangværende ping.</translation>
    </message>
    <message>
        <source>Ping Wait</source>
        <translation>Ping-ventetid</translation>
    </message>
    <message>
        <source>Min Ping</source>
        <translation>Minimum ping</translation>
    </message>
    <message>
        <source>Time Offset</source>
        <translation>Tidsforskydning</translation>
    </message>
    <message>
        <source>Last block time</source>
        <translation>Tidsstempel for seneste blok</translation>
    </message>
    <message>
        <source>&amp;Open</source>
        <translation>&amp;Åbn</translation>
    </message>
    <message>
        <source>&amp;Console</source>
        <translation>&amp;Konsol</translation>
    </message>
    <message>
        <source>&amp;Network Traffic</source>
        <translation>&amp;Netværkstrafik</translation>
    </message>
    <message>
        <source>Totals</source>
        <translation>Totaler</translation>
    </message>
    <message>
        <source>In:</source>
        <translation>Indkommende:</translation>
    </message>
    <message>
        <source>Out:</source>
        <translation>Udgående:</translation>
    </message>
    <message>
        <source>Debug log file</source>
        <translation>Fejlsøgningslogfil</translation>
    </message>
    <message>
        <source>Clear console</source>
        <translation>Ryd konsol</translation>
    </message>
    <message>
        <source>1 &amp;hour</source>
        <translation>1 &amp;time</translation>
    </message>
    <message>
        <source>1 &amp;day</source>
        <translation>1 &amp;dag</translation>
    </message>
    <message>
        <source>1 &amp;week</source>
        <translation>1 &amp;uge</translation>
    </message>
    <message>
        <source>1 &amp;year</source>
        <translation>1 &amp;år</translation>
    </message>
    <message>
        <source>&amp;Disconnect</source>
        <translation>&amp;Afbryd forbindelse</translation>
    </message>
    <message>
        <source>Ban for</source>
        <translation>Bandlys i</translation>
    </message>
    <message>
        <source>&amp;Unban</source>
        <translation>&amp;Fjern bandlysning</translation>
    </message>
    <message>
        <source>default wallet</source>
        <translation>Standard tegnebog</translation>
    </message>
    <message>
        <source>Welcome to the %1 RPC console.</source>
        <translation>Velkommen til %1s RPC-konsol.</translation>
    </message>
    <message>
        <source>Use up and down arrows to navigate history, and %1 to clear screen.</source>
        <translation>Brug op- og nedpilene til at navigere i historikken og %1 til at rydde skærmen.</translation>
    </message>
    <message>
        <source>Type %1 for an overview of available commands.</source>
        <translation>Tast %1 for en oversigt over de tilgængelige kommandoer.</translation>
    </message>
    <message>
        <source>For more information on using this console type %1.</source>
        <translation>For mere information om at bruge denne konsol, tast %1.</translation>
    </message>
    <message>
        <source>WARNING: Scammers have been active, telling users to type commands here, stealing their wallet contents. Do not use this console without fully understanding the ramifications of a command.</source>
        <translation>ADVARSEL: Svindlere har tidligere aktivt bedt brugere om at indtaste kommandoer her for at stjæle indholdet af deres tegnebøger. Brug ikke denne konsol uden fuldt ud at forstå følgerne af en kommando.</translation>
    </message>
    <message>
        <source>Network activity disabled</source>
        <translation>Netværksaktivitet deaktiveret</translation>
    </message>
    <message>
        <source>Executing command without any wallet</source>
        <translation>Udfører kommando uden en tegnebog</translation>
    </message>
    <message>
        <source>Executing command using "%1" wallet</source>
        <translation>Eksekverer kommando ved brug af "%1" tegnebog</translation>
    </message>
    <message>
        <source>(node id: %1)</source>
        <translation>(knude-id: %1)</translation>
    </message>
    <message>
        <source>via %1</source>
        <translation>via %1</translation>
    </message>
    <message>
        <source>never</source>
        <translation>aldrig</translation>
    </message>
    <message>
        <source>Inbound</source>
        <translation>Indkommende</translation>
    </message>
    <message>
        <source>Outbound</source>
        <translation>Udgående</translation>
    </message>
    <message>
        <source>Yes</source>
        <translation>Ja</translation>
    </message>
    <message>
        <source>No</source>
        <translation>Nej</translation>
    </message>
    <message>
        <source>Unknown</source>
        <translation>Ukendt</translation>
    </message>
</context>
<context>
    <name>ReceiveCoinsDialog</name>
    <message>
        <source>&amp;Amount:</source>
        <translation>&amp;Beløb:</translation>
    </message>
    <message>
        <source>&amp;Label:</source>
        <translation>&amp;Mærkat:</translation>
    </message>
    <message>
        <source>&amp;Message:</source>
        <translation>&amp;Besked:</translation>
    </message>
    <message>
        <source>An optional message to attach to the payment request, which will be displayed when the request is opened. Note: The message will not be sent with the payment over the Particl network.</source>
        <translation>En valgfri besked, der føjes til betalingsanmodningen, og som vil vises, når anmodningen åbnes. Bemærk: Beskeden vil ikke sendes sammen med betalingen over Particl-netværket.</translation>
    </message>
    <message>
        <source>An optional label to associate with the new receiving address.</source>
        <translation>Et valgfrit mærkat, der associeres med den nye modtagelsesadresse.</translation>
    </message>
    <message>
        <source>Use this form to request payments. All fields are &lt;b&gt;optional&lt;/b&gt;.</source>
        <translation>Brug denne formular for at anmode om betalinger. Alle felter er &lt;b&gt;valgfri&lt;/b&gt;.</translation>
    </message>
    <message>
        <source>An optional amount to request. Leave this empty or zero to not request a specific amount.</source>
        <translation>Et valgfrit beløb til anmodning. Lad dette felt være tomt eller indeholde nul for at anmode om et ikke-specifikt beløb.</translation>
    </message>
    <message>
        <source>Clear all fields of the form.</source>
        <translation>Ryd alle felter af formen.</translation>
    </message>
    <message>
        <source>Clear</source>
        <translation>Ryd</translation>
    </message>
    <message>
        <source>Native segwit addresses (aka Bech32 or BIP-173) reduce your transaction fees later on and offer better protection against typos, but old wallets don't support them. When unchecked, an address compatible with older wallets will be created instead.</source>
        <translation>Rene segwit-adresser (kendt som Bech32 eller BIP-173) reducerer dine transaktionsgebyrer i det lange løb og giver bedre beskyttelse imod tastefejl, men gamle tegnebøger understøtter dem ikke. Hvis dette ikke vælges, vil i stedet en adresse, der fungerer med ældre tegnebøger, oprettes.</translation>
    </message>
    <message>
        <source>Generate native segwit (Bech32) address</source>
        <translation>Generér rene segwit-adresser (Bech32)</translation>
    </message>
    <message>
        <source>Requested payments history</source>
        <translation>Historik over betalingsanmodninger</translation>
    </message>
    <message>
        <source>&amp;Request payment</source>
        <translation>&amp;Anmod om betaling</translation>
    </message>
    <message>
        <source>Show the selected request (does the same as double clicking an entry)</source>
        <translation>Vis den valgte anmodning (gør det samme som dobbeltklik på en indgang)</translation>
    </message>
    <message>
        <source>Show</source>
        <translation>Vis</translation>
    </message>
    <message>
        <source>Remove the selected entries from the list</source>
        <translation>Fjern de valgte indgange fra listen</translation>
    </message>
    <message>
        <source>Remove</source>
        <translation>Fjern</translation>
    </message>
    <message>
        <source>Copy URI</source>
        <translation>Kopiér URI</translation>
    </message>
    <message>
        <source>Copy label</source>
        <translation>Kopiér mærkat</translation>
    </message>
    <message>
        <source>Copy message</source>
        <translation>Kopiér besked</translation>
    </message>
    <message>
        <source>Copy amount</source>
        <translation>Kopiér beløb</translation>
    </message>
</context>
<context>
    <name>ReceiveRequestDialog</name>
    <message>
        <source>QR Code</source>
        <translation>QR-kode</translation>
    </message>
    <message>
        <source>Copy &amp;URI</source>
        <translation>Kopiér &amp;URI</translation>
    </message>
    <message>
        <source>Copy &amp;Address</source>
        <translation>Kopiér &amp;adresse</translation>
    </message>
    <message>
        <source>&amp;Save Image...</source>
        <translation>&amp;Gem billede…</translation>
    </message>
    <message>
        <source>Request payment to %1</source>
        <translation>Anmod om betaling til %1</translation>
    </message>
    <message>
        <source>Payment information</source>
        <translation>Betalingsinformation</translation>
    </message>
    <message>
        <source>URI</source>
        <translation>URI</translation>
    </message>
    <message>
        <source>Address</source>
        <translation>Adresse</translation>
    </message>
    <message>
        <source>Amount</source>
        <translation>Beløb</translation>
    </message>
    <message>
        <source>Label</source>
        <translation>Mærkat</translation>
    </message>
    <message>
        <source>Message</source>
        <translation>Besked</translation>
    </message>
    <message>
        <source>Wallet</source>
        <translation>Tegnebog</translation>
    </message>
    <message>
        <source>Resulting URI too long, try to reduce the text for label / message.</source>
        <translation>Resulterende URI var for lang; prøv at forkorte teksten til mærkaten/beskeden.</translation>
    </message>
    <message>
        <source>Error encoding URI into QR Code.</source>
        <translation>Fejl ved kodning fra URI til QR-kode.</translation>
    </message>
</context>
<context>
    <name>RecentRequestsTableModel</name>
    <message>
        <source>Date</source>
        <translation>Dato</translation>
    </message>
    <message>
        <source>Label</source>
        <translation>Mærkat</translation>
    </message>
    <message>
        <source>Message</source>
        <translation>Besked</translation>
    </message>
    <message>
        <source>(no label)</source>
        <translation>(ingen mærkat)</translation>
    </message>
    <message>
        <source>(no message)</source>
        <translation>(ingen besked)</translation>
    </message>
    <message>
        <source>(no amount requested)</source>
        <translation>(intet anmodet beløb)</translation>
    </message>
    <message>
        <source>Requested</source>
        <translation>Anmodet</translation>
    </message>
</context>
<context>
    <name>SendCoinsDialog</name>
    <message>
        <source>Send Coins</source>
        <translation>Send particl</translation>
    </message>
    <message>
        <source>Coin Control Features</source>
        <translation>Egenskaber for coin-styring</translation>
    </message>
    <message>
        <source>Inputs...</source>
        <translation>Inputs…</translation>
    </message>
    <message>
        <source>automatically selected</source>
        <translation>valgt automatisk</translation>
    </message>
    <message>
        <source>Insufficient funds!</source>
        <translation>Utilstrækkelige midler!</translation>
    </message>
    <message>
        <source>Quantity:</source>
        <translation>Mængde:</translation>
    </message>
    <message>
        <source>Bytes:</source>
        <translation>Byte:</translation>
    </message>
    <message>
        <source>Amount:</source>
        <translation>Beløb:</translation>
    </message>
    <message>
        <source>Fee:</source>
        <translation>Gebyr:</translation>
    </message>
    <message>
        <source>After Fee:</source>
        <translation>Efter gebyr:</translation>
    </message>
    <message>
        <source>Change:</source>
        <translation>Byttepenge:</translation>
    </message>
    <message>
        <source>If this is activated, but the change address is empty or invalid, change will be sent to a newly generated address.</source>
        <translation>Hvis dette aktiveres, men byttepengeadressen er tom eller ugyldig, vil byttepenge blive sendt til en nygenereret adresse.</translation>
    </message>
    <message>
        <source>Custom change address</source>
        <translation>Tilpasset byttepengeadresse</translation>
    </message>
    <message>
        <source>Transaction Fee:</source>
        <translation>Transaktionsgebyr:</translation>
    </message>
    <message>
        <source>Choose...</source>
        <translation>Vælg…</translation>
    </message>
    <message>
        <source>Using the fallbackfee can result in sending a transaction that will take several hours or days (or never) to confirm. Consider choosing your fee manually or wait until you have validated the complete chain.</source>
        <translation>Brug af tilbagefaldsgebyret kan resultere i en transaktion, der tager adskillige timer eller dage (eller aldrig) at bekræfte. Overvej at vælge dit gebyr manuelt eller at vente indtil du har valideret hele kæden.</translation>
    </message>
    <message>
        <source>Warning: Fee estimation is currently not possible.</source>
        <translation>Advarsel: Gebyrestimering er ikke muligt i øjeblikket.</translation>
    </message>
    <message>
        <source>collapse fee-settings</source>
        <translation>sammenfold gebyropsætning</translation>
    </message>
    <message>
        <source>Specify a custom fee per kB (1,000 bytes) of the transaction's virtual size.

Note:  Since the fee is calculated on a per-byte basis, a fee of "100 satoshis per kB" for a transaction size of 500 bytes (half of 1 kB) would ultimately yield a fee of only 50 satoshis.</source>
        <translation>Specificer et brugerdefineret gebyr per kB (1.000 bytes) af transaktionens virtuelle størrelse.

Note: Siden gebyret er kalkuleret på en per-byte basis, et gebyr på "100 satoshis per kB" for en transkationsstørrelse på 500 bytes (halvdelen af 1kB) ville ultimativt udbytte et gebyr på kun 50 satoshis.</translation>
    </message>
    <message>
        <source>per kilobyte</source>
        <translation>pr. kilobyte</translation>
    </message>
    <message>
        <source>Hide</source>
        <translation>Skjul</translation>
    </message>
    <message>
        <source>Paying only the minimum fee is just fine as long as there is less transaction volume than space in the blocks. But be aware that this can end up in a never confirming transaction once there is more demand for particl transactions than the network can process.</source>
        <translation>Det er helt fint kun at betale det minimale gebyr, så længe den totale transaktionsvolumen er mindre end den plads, der er tilgængelig i blokkene. Men vær opmærksom på, at dette kan ende ud i transaktioner, der aldrig bliver bekræftet, når der bliver større forespørgsel efter particl-transaktioner, end hvad netværket kan bearbejde.</translation>
    </message>
    <message>
        <source>(read the tooltip)</source>
        <translation>(læs værktøjstippet)</translation>
    </message>
    <message>
        <source>Recommended:</source>
        <translation>Anbefalet:</translation>
    </message>
    <message>
        <source>Custom:</source>
        <translation>Brugertilpasset:</translation>
    </message>
    <message>
        <source>(Smart fee not initialized yet. This usually takes a few blocks...)</source>
        <translation>(Smart-gebyr er ikke initialiseret endnu. Dette tager typisk nogle få blokke…)</translation>
    </message>
    <message>
        <source>Send to multiple recipients at once</source>
        <translation>Send til flere modtagere på en gang</translation>
    </message>
    <message>
        <source>Add &amp;Recipient</source>
        <translation>Tilføj &amp;modtager</translation>
    </message>
    <message>
        <source>Clear all fields of the form.</source>
        <translation>Ryd alle felter af formen.</translation>
    </message>
    <message>
        <source>Dust:</source>
        <translation>Støv:</translation>
    </message>
    <message>
        <source>Confirmation time target:</source>
        <translation>Mål for bekræftelsestid:</translation>
    </message>
    <message>
        <source>Enable Replace-By-Fee</source>
        <translation>Aktivér erstat-med-gebyr (RBF)</translation>
    </message>
    <message>
        <source>With Replace-By-Fee (BIP-125) you can increase a transaction's fee after it is sent. Without this, a higher fee may be recommended to compensate for increased transaction delay risk.</source>
        <translation>Med erstat-med-gebyr (Replace-By-Fee, BIP-125) kan du øge en transaktions gebyr, efter den er sendt. Uden dette kan et højere gebyr anbefales for at kompensere for øget risiko for at transaktionen bliver forsinket.</translation>
    </message>
    <message>
        <source>Clear &amp;All</source>
        <translation>Ryd &amp;alle</translation>
    </message>
    <message>
        <source>Balance:</source>
        <translation>Saldo:</translation>
    </message>
    <message>
        <source>Confirm the send action</source>
        <translation>Bekræft afsendelsen</translation>
    </message>
    <message>
        <source>S&amp;end</source>
        <translation>&amp;Afsend</translation>
    </message>
    <message>
        <source>Copy quantity</source>
        <translation>Kopiér mængde</translation>
    </message>
    <message>
        <source>Copy amount</source>
        <translation>Kopiér beløb</translation>
    </message>
    <message>
        <source>Copy fee</source>
        <translation>Kopiér gebyr</translation>
    </message>
    <message>
        <source>Copy after fee</source>
        <translation>Kopiér eftergebyr</translation>
    </message>
    <message>
        <source>Copy bytes</source>
        <translation>Kopiér byte</translation>
    </message>
    <message>
        <source>Copy dust</source>
        <translation>Kopiér støv</translation>
    </message>
    <message>
        <source>Copy change</source>
        <translation>Kopiér byttepenge</translation>
    </message>
    <message>
        <source>%1 (%2 blocks)</source>
        <translation>%1 (%2 blokke)</translation>
    </message>
    <message>
        <source>%1 to %2</source>
        <translation>%1 til %2</translation>
    </message>
    <message>
        <source>Are you sure you want to send?</source>
        <translation>Er du sikker på, at du vil sende?</translation>
    </message>
    <message>
        <source>or</source>
        <translation>eller</translation>
    </message>
    <message>
        <source>You can increase the fee later (signals Replace-By-Fee, BIP-125).</source>
        <translation>Du kan øge gebyret senere (signalerer erstat-med-gebyr, BIP-125).</translation>
    </message>
    <message>
        <source>from wallet %1</source>
        <translation>fra tegnebog %1</translation>
    </message>
    <message>
        <source>Please, review your transaction.</source>
        <translation>Venligst, vurder din transaktion.</translation>
    </message>
    <message>
        <source>Transaction fee</source>
        <translation>Transaktionsgebyr</translation>
    </message>
    <message>
        <source>Not signalling Replace-By-Fee, BIP-125.</source>
        <translation>Signalerer ikke erstat-med-gebyr, BIP-125.</translation>
    </message>
    <message>
        <source>Total Amount</source>
        <translation>Total Mængde</translation>
    </message>
    <message>
        <source>Confirm send coins</source>
        <translation>Bekræft afsendelse af particl</translation>
    </message>
    <message>
        <source>The recipient address is not valid. Please recheck.</source>
        <translation>Modtageradressen er ikke gyldig. Tjek venligst igen.</translation>
    </message>
    <message>
        <source>The amount to pay must be larger than 0.</source>
        <translation>Beløbet til betaling skal være større end 0.</translation>
    </message>
    <message>
        <source>The amount exceeds your balance.</source>
        <translation>Beløbet overstiger din saldo.</translation>
    </message>
    <message>
        <source>The total exceeds your balance when the %1 transaction fee is included.</source>
        <translation>Totalen overstiger din saldo, når transaktionsgebyret på %1 er inkluderet.</translation>
    </message>
    <message>
        <source>Duplicate address found: addresses should only be used once each.</source>
        <translation>Adressegenganger fundet. Adresser bør kun bruges én gang hver.</translation>
    </message>
    <message>
        <source>Transaction creation failed!</source>
        <translation>Oprettelse af transaktion mislykkedes!</translation>
    </message>
    <message>
        <source>The transaction was rejected with the following reason: %1</source>
        <translation>Transaktionen blev afvist med følgende begrundelse: %1</translation>
    </message>
    <message>
        <source>A fee higher than %1 is considered an absurdly high fee.</source>
        <translation>Et gebyr højere end %1 opfattes som et absurd højt gebyr.</translation>
    </message>
    <message>
        <source>Payment request expired.</source>
        <translation>Betalingsanmodning er udløbet.</translation>
    </message>
    <message>
        <source>Pay only the required fee of %1</source>
        <translation>Betal kun det påkrævede gebyr på %1</translation>
    </message>
    <message numerus="yes">
        <source>Estimated to begin confirmation within %n block(s).</source>
        <translation><numerusform>Bekræftelse estimeret til at begynde om %n blok.</numerusform><numerusform>Bekræftelse estimeret til at begynde om %n blokke.</numerusform></translation>
    </message>
    <message>
        <source>Warning: Invalid Particl address</source>
        <translation>Advarsel: Ugyldig Particl-adresse</translation>
    </message>
    <message>
        <source>Warning: Unknown change address</source>
        <translation>Advarsel: Ukendt byttepengeadresse</translation>
    </message>
    <message>
        <source>Confirm custom change address</source>
        <translation>Bekræft tilpasset byttepengeadresse</translation>
    </message>
    <message>
        <source>The address you selected for change is not part of this wallet. Any or all funds in your wallet may be sent to this address. Are you sure?</source>
        <translation>Den adresse, du har valgt til byttepenge, er ikke en del af denne tegnebog. Nogle af eller alle penge i din tegnebog kan blive sendt til denne adresse. Er du sikker?</translation>
    </message>
    <message>
        <source>(no label)</source>
        <translation>(ingen mærkat)</translation>
    </message>
</context>
<context>
    <name>SendCoinsEntry</name>
    <message>
        <source>A&amp;mount:</source>
        <translation>&amp;Beløb:</translation>
    </message>
    <message>
        <source>Pay &amp;To:</source>
        <translation>Betal &amp;til:</translation>
    </message>
    <message>
        <source>&amp;Label:</source>
        <translation>&amp;Mærkat:</translation>
    </message>
    <message>
        <source>Choose previously used address</source>
        <translation>Vælg tidligere brugt adresse</translation>
    </message>
    <message>
        <source>This is a normal payment.</source>
        <translation>Dette er en normal betaling.</translation>
    </message>
    <message>
        <source>The Particl address to send the payment to</source>
        <translation>Particl-adresse, som betalingen skal sendes til</translation>
    </message>
    <message>
        <source>Alt+A</source>
        <translation>Alt+A</translation>
    </message>
    <message>
        <source>Paste address from clipboard</source>
        <translation>Indsæt adresse fra udklipsholderen</translation>
    </message>
    <message>
        <source>Alt+P</source>
        <translation>Alt+P</translation>
    </message>
    <message>
        <source>Remove this entry</source>
        <translation>Fjern denne indgang</translation>
    </message>
    <message>
        <source>The fee will be deducted from the amount being sent. The recipient will receive less particl than you enter in the amount field. If multiple recipients are selected, the fee is split equally.</source>
        <translation>Gebyret vil blive trukket fra det sendte beløb. Modtageren vil modtage færre particl, end du indtaster i beløbfeltet. Hvis flere modtagere vælges, vil gebyret deles ligeligt.</translation>
    </message>
    <message>
        <source>S&amp;ubtract fee from amount</source>
        <translation>&amp;Træk gebyr fra beløb</translation>
    </message>
    <message>
        <source>Use available balance</source>
        <translation>Brug tilgængelig saldo</translation>
    </message>
    <message>
        <source>Message:</source>
        <translation>Besked:</translation>
    </message>
    <message>
        <source>This is an unauthenticated payment request.</source>
        <translation>Dette er en uautentificeret betalingsanmodning.</translation>
    </message>
    <message>
        <source>This is an authenticated payment request.</source>
        <translation>Dette er en autentificeret betalingsanmodning.</translation>
    </message>
    <message>
        <source>Enter a label for this address to add it to the list of used addresses</source>
        <translation>Indtast et mærkat for denne adresse for at føje den til listen over brugte adresser</translation>
    </message>
    <message>
        <source>A message that was attached to the particl: URI which will be stored with the transaction for your reference. Note: This message will not be sent over the Particl network.</source>
        <translation>En besked, som blev føjet til “bitcon:”-URI'en, som vil gemmes med transaktionen til din reference. Bemærk: Denne besked vil ikke blive sendt over Particl-netværket.</translation>
    </message>
    <message>
        <source>Pay To:</source>
        <translation>Betal til:</translation>
    </message>
    <message>
        <source>Memo:</source>
        <translation>Memo:</translation>
    </message>
    <message>
        <source>Enter a label for this address to add it to your address book</source>
        <translation>Indtast en mærkat for denne adresse for at føje den til din adressebog</translation>
    </message>
</context>
<context>
    <name>SendConfirmationDialog</name>
    <message>
        <source>Yes</source>
        <translation>Ja</translation>
    </message>
</context>
<context>
    <name>ShutdownWindow</name>
    <message>
        <source>%1 is shutting down...</source>
        <translation>%1 lukker ned…</translation>
    </message>
    <message>
        <source>Do not shut down the computer until this window disappears.</source>
        <translation>Luk ikke computeren ned, før dette vindue forsvinder.</translation>
    </message>
</context>
<context>
    <name>SignVerifyMessageDialog</name>
    <message>
        <source>Signatures - Sign / Verify a Message</source>
        <translation>Signaturer – Underskriv/verificér en besked</translation>
    </message>
    <message>
        <source>&amp;Sign Message</source>
        <translation>&amp;Singér besked</translation>
    </message>
    <message>
        <source>You can sign messages/agreements with your addresses to prove you can receive particl sent to them. Be careful not to sign anything vague or random, as phishing attacks may try to trick you into signing your identity over to them. Only sign fully-detailed statements you agree to.</source>
        <translation>Du kan signere beskeder/aftaler med dine adresser for at bevise, at du kan modtage particl, der bliver sendt til adresserne. Vær forsigtig med ikke at signere noget vagt eller tilfældigt, da eventuelle phishing-angreb kan snyde dig til at overlade din identitet til dem. Signér kun fuldt ud detaljerede udsagn, som du er enig i.</translation>
    </message>
    <message>
        <source>The Particl address to sign the message with</source>
        <translation>Particl-adresse, som beskeden skal signeres med</translation>
    </message>
    <message>
        <source>Choose previously used address</source>
        <translation>Vælg tidligere brugt adresse</translation>
    </message>
    <message>
        <source>Alt+A</source>
        <translation>Alt+A</translation>
    </message>
    <message>
        <source>Paste address from clipboard</source>
        <translation>Indsæt adresse fra udklipsholderen</translation>
    </message>
    <message>
        <source>Alt+P</source>
        <translation>Alt+P</translation>
    </message>
    <message>
        <source>Enter the message you want to sign here</source>
        <translation>Indtast her beskeden, du ønsker at signere</translation>
    </message>
    <message>
        <source>Signature</source>
        <translation>Signatur</translation>
    </message>
    <message>
        <source>Copy the current signature to the system clipboard</source>
        <translation>Kopiér den nuværende signatur til systemets udklipsholder</translation>
    </message>
    <message>
        <source>Sign the message to prove you own this Particl address</source>
        <translation>Signér denne besked for at bevise, at Particl-adressen tilhører dig</translation>
    </message>
    <message>
        <source>Sign &amp;Message</source>
        <translation>Signér &amp;besked</translation>
    </message>
    <message>
        <source>Reset all sign message fields</source>
        <translation>Nulstil alle “signér besked”-felter</translation>
    </message>
    <message>
        <source>Clear &amp;All</source>
        <translation>Ryd &amp;alle</translation>
    </message>
    <message>
        <source>&amp;Verify Message</source>
        <translation>&amp;Verificér besked</translation>
    </message>
    <message>
        <source>Enter the receiver's address, message (ensure you copy line breaks, spaces, tabs, etc. exactly) and signature below to verify the message. Be careful not to read more into the signature than what is in the signed message itself, to avoid being tricked by a man-in-the-middle attack. Note that this only proves the signing party receives with the address, it cannot prove sendership of any transaction!</source>
        <translation>Indtast modtagerens adresse, besked (vær sikker på at kopiere linjeskift, mellemrum, tabuleringer, etc. præcist) og signatur herunder for at verificere beskeden. Vær forsigtig med ikke at læse noget ud fra signaturen, som ikke står i selve beskeden, for at undgå at blive snydt af et eventuelt man-in-the-middle-angreb. Bemærk, at dette kun beviser, at den signerende person kan modtage med adressen; det kan ikke bevise hvem der har sendt en given transaktion!</translation>
    </message>
    <message>
        <source>The Particl address the message was signed with</source>
        <translation>Particl-adressen, som beskeden blev signeret med</translation>
    </message>
    <message>
        <source>Verify the message to ensure it was signed with the specified Particl address</source>
        <translation>Verificér beskeden for at sikre, at den er signeret med den angivne Particl-adresse</translation>
    </message>
    <message>
        <source>Verify &amp;Message</source>
        <translation>Verificér &amp;besked</translation>
    </message>
    <message>
        <source>Reset all verify message fields</source>
        <translation>Nulstil alle “verificér besked”-felter</translation>
    </message>
    <message>
        <source>Click "Sign Message" to generate signature</source>
        <translation>Klik “Signér besked” for at generere underskriften</translation>
    </message>
    <message>
        <source>The entered address is invalid.</source>
        <translation>Den indtastede adresse er ugyldig.</translation>
    </message>
    <message>
        <source>Please check the address and try again.</source>
        <translation>Tjek venligst adressen og forsøg igen.</translation>
    </message>
    <message>
        <source>The entered address does not refer to a key.</source>
        <translation>Den indtastede adresse henviser ikke til en nøgle.</translation>
    </message>
    <message>
        <source>Wallet unlock was cancelled.</source>
        <translation>Tegnebogsoplåsning annulleret.</translation>
    </message>
    <message>
        <source>Private key for the entered address is not available.</source>
        <translation>Den private nøgle for den indtastede adresse er ikke tilgængelig.</translation>
    </message>
    <message>
        <source>Message signing failed.</source>
        <translation>Signering af besked mislykkedes.</translation>
    </message>
    <message>
        <source>Message signed.</source>
        <translation>Besked signeret.</translation>
    </message>
    <message>
        <source>The signature could not be decoded.</source>
        <translation>Signaturen kunne ikke afkodes.</translation>
    </message>
    <message>
        <source>Please check the signature and try again.</source>
        <translation>Tjek venligst signaturen og forsøg igen.</translation>
    </message>
    <message>
        <source>The signature did not match the message digest.</source>
        <translation>Signaturen passer ikke overens med beskedens indhold.</translation>
    </message>
    <message>
        <source>Message verification failed.</source>
        <translation>Verificering af besked mislykkedes.</translation>
    </message>
    <message>
        <source>Message verified.</source>
        <translation>Besked verificeret.</translation>
    </message>
</context>
<context>
    <name>SplashScreen</name>
    <message>
        <source>[testnet]</source>
        <translation>[testnetværk]</translation>
    </message>
</context>
<context>
    <name>TrafficGraphWidget</name>
    <message>
        <source>KB/s</source>
        <translation>KB/s</translation>
    </message>
</context>
<context>
    <name>TransactionDesc</name>
    <message numerus="yes">
        <source>Open for %n more block(s)</source>
        <translation><numerusform>Åben i %n yderligere blok</numerusform><numerusform>Åben i %n yderligere blokke</numerusform></translation>
    </message>
    <message>
        <source>Open until %1</source>
        <translation>Åben indtil %1</translation>
    </message>
    <message>
        <source>conflicted with a transaction with %1 confirmations</source>
        <translation>i konflikt med en transaktion, der har %1 bekræftelser</translation>
    </message>
    <message>
        <source>0/unconfirmed, %1</source>
        <translation>0/ubekræftet, %1</translation>
    </message>
    <message>
        <source>in memory pool</source>
        <translation>i hukommelsespulje</translation>
    </message>
    <message>
        <source>not in memory pool</source>
        <translation>ikke i hukommelsespulje</translation>
    </message>
    <message>
        <source>abandoned</source>
        <translation>opgivet</translation>
    </message>
    <message>
        <source>%1/unconfirmed</source>
        <translation>%1/ubekræftet</translation>
    </message>
    <message>
        <source>%1 confirmations</source>
        <translation>%1 bekræftelser</translation>
    </message>
    <message>
        <source>Status</source>
        <translation>Status</translation>
    </message>
    <message>
        <source>Date</source>
        <translation>Dato</translation>
    </message>
    <message>
        <source>Source</source>
        <translation>Kilde</translation>
    </message>
    <message>
        <source>Generated</source>
        <translation>Genereret</translation>
    </message>
    <message>
        <source>From</source>
        <translation>Fra</translation>
    </message>
    <message>
        <source>unknown</source>
        <translation>ukendt</translation>
    </message>
    <message>
        <source>To</source>
        <translation>Til</translation>
    </message>
    <message>
        <source>own address</source>
        <translation>egen adresse</translation>
    </message>
    <message>
        <source>watch-only</source>
        <translation>kigge</translation>
    </message>
    <message>
        <source>label</source>
        <translation>mærkat</translation>
    </message>
    <message>
        <source>Credit</source>
        <translation>Kredit</translation>
    </message>
    <message numerus="yes">
        <source>matures in %n more block(s)</source>
        <translation><numerusform>modner om %n blok</numerusform><numerusform>modner om %n blokke</numerusform></translation>
    </message>
    <message>
        <source>not accepted</source>
        <translation>ikke accepteret</translation>
    </message>
    <message>
        <source>Debit</source>
        <translation>Debet</translation>
    </message>
    <message>
        <source>Total debit</source>
        <translation>Total debet</translation>
    </message>
    <message>
        <source>Total credit</source>
        <translation>Total kredit</translation>
    </message>
    <message>
        <source>Transaction fee</source>
        <translation>Transaktionsgebyr</translation>
    </message>
    <message>
        <source>Net amount</source>
        <translation>Nettobeløb</translation>
    </message>
    <message>
        <source>Message</source>
        <translation>Besked</translation>
    </message>
    <message>
        <source>Comment</source>
        <translation>Kommentar</translation>
    </message>
    <message>
        <source>Transaction ID</source>
        <translation>Transaktions-ID</translation>
    </message>
    <message>
        <source>Transaction total size</source>
        <translation>Totalstørrelse af transaktion</translation>
    </message>
    <message>
        <source>Transaction virtual size</source>
        <translation>Transaktion virtuel størrelse</translation>
    </message>
    <message>
        <source>Output index</source>
        <translation>Outputindeks</translation>
    </message>
    <message>
        <source>Merchant</source>
        <translation>Forretningsdrivende</translation>
    </message>
    <message>
        <source>Generated coins must mature %1 blocks before they can be spent. When you generated this block, it was broadcast to the network to be added to the block chain. If it fails to get into the chain, its state will change to "not accepted" and it won't be spendable. This may occasionally happen if another node generates a block within a few seconds of yours.</source>
        <translation>Minede particl skal modne %1 blokke, før de kan bruges. Da du genererede denne blok, blev den transmitteret til netværket for at blive føjet til blokkæden. Hvis det ikke lykkes at få den i kæden, vil dens tilstand ændres til “ikke accepteret”, og den vil ikke kunne bruges. Dette kan ske nu og da, hvis en anden knude udvinder en blok inden for nogle få sekunder fra din.</translation>
    </message>
    <message>
        <source>Debug information</source>
        <translation>Fejlsøgningsinformation</translation>
    </message>
    <message>
        <source>Transaction</source>
        <translation>Transaktion</translation>
    </message>
    <message>
        <source>Inputs</source>
        <translation>Input</translation>
    </message>
    <message>
        <source>Amount</source>
        <translation>Beløb</translation>
    </message>
    <message>
        <source>true</source>
        <translation>sand</translation>
    </message>
    <message>
        <source>false</source>
        <translation>falsk</translation>
    </message>
</context>
<context>
    <name>TransactionDescDialog</name>
    <message>
        <source>This pane shows a detailed description of the transaction</source>
        <translation>Denne rude viser en detaljeret beskrivelse af transaktionen</translation>
    </message>
    <message>
        <source>Details for %1</source>
        <translation>Detaljer for %1</translation>
    </message>
</context>
<context>
    <name>TransactionTableModel</name>
    <message>
        <source>Date</source>
        <translation>Dato</translation>
    </message>
    <message>
        <source>Type</source>
        <translation>Type</translation>
    </message>
    <message>
        <source>Label</source>
        <translation>Mærkat</translation>
    </message>
    <message numerus="yes">
        <source>Open for %n more block(s)</source>
        <translation><numerusform>Åben i %n yderligere blok</numerusform><numerusform>Åben i %n yderligere blokke</numerusform></translation>
    </message>
    <message>
        <source>Open until %1</source>
        <translation>Åben indtil %1</translation>
    </message>
    <message>
        <source>Unconfirmed</source>
        <translation>Ubekræftet</translation>
    </message>
    <message>
        <source>Abandoned</source>
        <translation>Opgivet</translation>
    </message>
    <message>
        <source>Confirming (%1 of %2 recommended confirmations)</source>
        <translation>Bekræfter (%1 af %2 anbefalede bekræftelser)</translation>
    </message>
    <message>
        <source>Confirmed (%1 confirmations)</source>
        <translation>Bekræftet (%1 bekræftelser)</translation>
    </message>
    <message>
        <source>Conflicted</source>
        <translation>Konflikt</translation>
    </message>
    <message>
        <source>Immature (%1 confirmations, will be available after %2)</source>
        <translation>Umoden (%1 bekræftelser; vil være tilgængelig efter %2)</translation>
    </message>
    <message>
        <source>Generated but not accepted</source>
        <translation>Genereret, men ikke accepteret</translation>
    </message>
    <message>
        <source>Received with</source>
        <translation>Modtaget med</translation>
    </message>
    <message>
        <source>Received from</source>
        <translation>Modtaget fra</translation>
    </message>
    <message>
        <source>Sent to</source>
        <translation>Sendt til</translation>
    </message>
    <message>
        <source>Payment to yourself</source>
        <translation>Betaling til dig selv</translation>
    </message>
    <message>
        <source>Mined</source>
        <translation>Minet</translation>
    </message>
    <message>
        <source>watch-only</source>
        <translation>kigge</translation>
    </message>
    <message>
        <source>(n/a)</source>
        <translation>(n/a)</translation>
    </message>
    <message>
        <source>(no label)</source>
        <translation>(ingen mærkat)</translation>
    </message>
    <message>
        <source>Transaction status. Hover over this field to show number of confirmations.</source>
        <translation>Transaktionsstatus. Hold musen over dette felt for at vise antallet af bekræftelser.</translation>
    </message>
    <message>
        <source>Date and time that the transaction was received.</source>
        <translation>Dato og klokkeslæt for modtagelse af transaktionen.</translation>
    </message>
    <message>
        <source>Type of transaction.</source>
        <translation>Transaktionstype.</translation>
    </message>
    <message>
        <source>Whether or not a watch-only address is involved in this transaction.</source>
        <translation>Afgør hvorvidt en kigge-adresse er involveret i denne transaktion.</translation>
    </message>
    <message>
        <source>User-defined intent/purpose of the transaction.</source>
        <translation>Brugerdefineret hensigt/formål med transaktionen.</translation>
    </message>
    <message>
        <source>Amount removed from or added to balance.</source>
        <translation>Beløb trukket fra eller tilføjet balance.</translation>
    </message>
</context>
<context>
    <name>TransactionView</name>
    <message>
        <source>All</source>
        <translation>Alle</translation>
    </message>
    <message>
        <source>Today</source>
        <translation>I dag</translation>
    </message>
    <message>
        <source>This week</source>
        <translation>Denne uge</translation>
    </message>
    <message>
        <source>This month</source>
        <translation>Denne måned</translation>
    </message>
    <message>
        <source>Last month</source>
        <translation>Sidste måned</translation>
    </message>
    <message>
        <source>This year</source>
        <translation>I år</translation>
    </message>
    <message>
        <source>Range...</source>
        <translation>Interval…</translation>
    </message>
    <message>
        <source>Received with</source>
        <translation>Modtaget med</translation>
    </message>
    <message>
        <source>Sent to</source>
        <translation>Sendt til</translation>
    </message>
    <message>
        <source>To yourself</source>
        <translation>Til dig selv</translation>
    </message>
    <message>
        <source>Mined</source>
        <translation>Minet</translation>
    </message>
    <message>
        <source>Other</source>
        <translation>Andet</translation>
    </message>
    <message>
        <source>Enter address, transaction id, or label to search</source>
        <translation>Indtast adresse, transaktions-ID eller mærkat for at søge</translation>
    </message>
    <message>
        <source>Min amount</source>
        <translation>Minimumsbeløb</translation>
    </message>
    <message>
        <source>Abandon transaction</source>
        <translation>Opgiv transaktion</translation>
    </message>
    <message>
        <source>Increase transaction fee</source>
        <translation>Forøg transaktionsgebyr</translation>
    </message>
    <message>
        <source>Copy address</source>
        <translation>Kopiér adresse</translation>
    </message>
    <message>
        <source>Copy label</source>
        <translation>Kopiér mærkat</translation>
    </message>
    <message>
        <source>Copy amount</source>
        <translation>Kopiér beløb</translation>
    </message>
    <message>
        <source>Copy transaction ID</source>
        <translation>Kopiér transaktions-ID</translation>
    </message>
    <message>
        <source>Copy raw transaction</source>
        <translation>Kopiér rå transaktion</translation>
    </message>
    <message>
        <source>Copy full transaction details</source>
        <translation>Kopiér komplette transaktionsdetaljer</translation>
    </message>
    <message>
        <source>Edit label</source>
        <translation>Redigér mærkat</translation>
    </message>
    <message>
        <source>Show transaction details</source>
        <translation>Vis transaktionsdetaljer</translation>
    </message>
    <message>
        <source>Export Transaction History</source>
        <translation>Eksportér transaktionshistorik</translation>
    </message>
    <message>
        <source>Comma separated file (*.csv)</source>
        <translation>Kommasepareret fil (*.csv)</translation>
    </message>
    <message>
        <source>Confirmed</source>
        <translation>Bekræftet</translation>
    </message>
    <message>
        <source>Watch-only</source>
        <translation>Kigge</translation>
    </message>
    <message>
        <source>Date</source>
        <translation>Dato</translation>
    </message>
    <message>
        <source>Type</source>
        <translation>Type</translation>
    </message>
    <message>
        <source>Label</source>
        <translation>Mærkat</translation>
    </message>
    <message>
        <source>Address</source>
        <translation>Adresse</translation>
    </message>
    <message>
        <source>ID</source>
        <translation>ID</translation>
    </message>
    <message>
        <source>Exporting Failed</source>
        <translation>Eksport mislykkedes</translation>
    </message>
    <message>
        <source>There was an error trying to save the transaction history to %1.</source>
        <translation>En fejl opstod under gemning af transaktionshistorik til %1.</translation>
    </message>
    <message>
        <source>Exporting Successful</source>
        <translation>Eksport problemfri</translation>
    </message>
    <message>
        <source>The transaction history was successfully saved to %1.</source>
        <translation>Transaktionshistorikken blev gemt til %1.</translation>
    </message>
    <message>
        <source>Range:</source>
        <translation>Interval:</translation>
    </message>
    <message>
        <source>to</source>
        <translation>til</translation>
    </message>
</context>
<context>
    <name>UnitDisplayStatusBarControl</name>
    <message>
        <source>Unit to show amounts in. Click to select another unit.</source>
        <translation>Enhed, som beløb vises i. Klik for at vælge en anden enhed.</translation>
    </message>
</context>
<context>
    <name>WalletFrame</name>
    <message>
        <source>No wallet has been loaded.</source>
        <translation>Ingen tegnebog er indlæst.</translation>
    </message>
</context>
<context>
    <name>WalletModel</name>
    <message>
        <source>Send Coins</source>
        <translation>Send particl</translation>
    </message>
    <message>
        <source>Fee bump error</source>
        <translation>Fejl ved gebyrforøgelse</translation>
    </message>
    <message>
        <source>Increasing transaction fee failed</source>
        <translation>Forøgelse af transaktionsgebyr mislykkedes</translation>
    </message>
    <message>
        <source>Do you want to increase the fee?</source>
        <translation>Vil du forøge gebyret?</translation>
    </message>
    <message>
        <source>Current fee:</source>
        <translation>Aktuelt gebyr:</translation>
    </message>
    <message>
        <source>Increase:</source>
        <translation>Forøgelse:</translation>
    </message>
    <message>
        <source>New fee:</source>
        <translation>Nyt gebyr:</translation>
    </message>
    <message>
        <source>Confirm fee bump</source>
        <translation>Bekræft gebyrforøgelse</translation>
    </message>
    <message>
        <source>Can't sign transaction.</source>
        <translation>Kan ikke signere transaktionen.</translation>
    </message>
    <message>
        <source>Could not commit transaction</source>
        <translation>Kunne ikke gennemføre transaktionen</translation>
    </message>
</context>
<context>
    <name>WalletView</name>
    <message>
        <source>&amp;Export</source>
        <translation>&amp;Eksportér</translation>
    </message>
    <message>
        <source>Export the data in the current tab to a file</source>
        <translation>Eksportér den aktuelle visning til en fil</translation>
    </message>
    <message>
        <source>Backup Wallet</source>
        <translation>Sikkerhedskopiér tegnebog</translation>
    </message>
    <message>
        <source>Wallet Data (*.dat)</source>
        <translation>Tegnebogsdata (*.dat)</translation>
    </message>
    <message>
        <source>Backup Failed</source>
        <translation>Sikkerhedskopiering mislykkedes</translation>
    </message>
    <message>
        <source>There was an error trying to save the wallet data to %1.</source>
        <translation>Der skete en fejl under gemning af tegnebogsdata til %1.</translation>
    </message>
    <message>
        <source>Backup Successful</source>
        <translation>Sikkerhedskopiering problemfri</translation>
    </message>
    <message>
        <source>The wallet data was successfully saved to %1.</source>
        <translation>Tegnebogsdata blev gemt til %1.</translation>
    </message>
    <message>
        <source>Cancel</source>
        <translation>Fortryd</translation>
    </message>
</context>
<context>
    <name>bitcoin-core</name>
    <message>
        <source>Distributed under the MIT software license, see the accompanying file %s or %s</source>
        <translation>Distribueret under MIT-softwarelicensen; se den vedlagte fil %s eller %s</translation>
    </message>
    <message>
        <source>Prune configured below the minimum of %d MiB.  Please use a higher number.</source>
        <translation>Beskæring er sat under minimumsgrænsen på %d MiB. Brug venligst et større tal.</translation>
    </message>
    <message>
        <source>Prune: last wallet synchronisation goes beyond pruned data. You need to -reindex (download the whole blockchain again in case of pruned node)</source>
        <translation>Beskæring: Seneste synkronisering rækker udover beskårne data. Du er nødt til at bruge -reindex (downloade hele blokkæden igen i fald af beskåret knude)</translation>
    </message>
    <message>
        <source>Rescans are not possible in pruned mode. You will need to use -reindex which will download the whole blockchain again.</source>
        <translation>Genindlæsninger er ikke mulige i beskåret tilstand. Du er nødt til at bruge -reindex, hvilket vil downloade hele blokkæden igen.</translation>
    </message>
    <message>
        <source>Error: A fatal internal error occurred, see debug.log for details</source>
        <translation>Fejl: En alvorlig intern fejl er opstået. Se debug.log for detaljer</translation>
    </message>
    <message>
        <source>Pruning blockstore...</source>
        <translation>Beskærer bloklager…</translation>
    </message>
    <message>
        <source>Unable to start HTTP server. See debug log for details.</source>
        <translation>Kunne ikke starte HTTP-server. Se fejlretningslog for detaljer.</translation>
    </message>
    <message>
        <source>Particl Core</source>
        <translation>Particl Core</translation>
    </message>
    <message>
        <source>The %s developers</source>
        <translation>Udviklerne af %s</translation>
    </message>
    <message>
        <source>Cannot obtain a lock on data directory %s. %s is probably already running.</source>
        <translation>Kan ikke opnå en lås på datamappe %s. %s kører sansynligvis allerede.</translation>
    </message>
    <message>
        <source>Cannot provide specific connections and have addrman find outgoing connections at the same.</source>
        <translation>Kan ikke give specifikke forbindelser og få addrman til at finde udgående forbindelser på samme tid.</translation>
    </message>
    <message>
        <source>Error reading %s! All keys read correctly, but transaction data or address book entries might be missing or incorrect.</source>
        <translation>Fejl under læsning af %s! Alle nøgler blev læst korrekt, men transaktionsdata eller indgange i adressebogen kan mangle eller være ukorrekte.</translation>
    </message>
    <message>
        <source>Group outputs by address, selecting all or none, instead of selecting on a per-output basis. Privacy is improved as an address is only used once (unless someone sends to it after spending from it), but may result in slightly higher fees as suboptimal coin selection may result due to the added limitation (default: %u)</source>
        <translation>Gruppér output efter adresse og vælg alle eller ingen, i stedet for at vælge på per-output-basis. Højere sikring af privatliv, da en adresse kun bruges én gang (med mindre nogen sender til en adresse efter den er brugt), men kan resultere i en anelse højere gebyrer, da ikke-optimal valg af output-adresser kan forekomme på grund af den tilføjede begrænsning (standard: %u)</translation>
    </message>
    <message>
        <source>Please check that your computer's date and time are correct! If your clock is wrong, %s will not work properly.</source>
        <translation>Undersøg venligst at din computers dato og klokkeslet er korrekt indstillet! Hvis der er fejl i disse, vil %s ikke fungere korrekt.</translation>
    </message>
    <message>
        <source>Please contribute if you find %s useful. Visit %s for further information about the software.</source>
        <translation>Overvej venligst at bidrage til udviklingen, hvis du finder %s brugbar. Besøg %s for yderligere information om softwaren.</translation>
    </message>
    <message>
        <source>The block database contains a block which appears to be from the future. This may be due to your computer's date and time being set incorrectly. Only rebuild the block database if you are sure that your computer's date and time are correct</source>
        <translation>Blokdatabasen indeholder en blok, som ser ud til at være fra fremtiden. Dette kan skyldes, at din computers dato og tid ikke er sat korrekt. Genopbyg kun blokdatabasen, hvis du er sikker på, at din computers dato og tid er korrekt</translation>
    </message>
    <message>
        <source>This is a pre-release test build - use at your own risk - do not use for mining or merchant applications</source>
        <translation>Dette er en foreløbig testudgivelse – brug på eget ansvar – brug ikke til mining eller handelsprogrammer</translation>
    </message>
    <message>
        <source>This is the transaction fee you may discard if change is smaller than dust at this level</source>
        <translation>Dette er det transaktionsgebyr, du kan kassere, hvis byttepengene er mindre end støv på dette niveau</translation>
    </message>
    <message>
        <source>Unable to replay blocks. You will need to rebuild the database using -reindex-chainstate.</source>
        <translation>Kan ikke genafspille blokke. Du er nødt til at genopbytte databasen ved hjælp af -reindex-chainstate.</translation>
    </message>
    <message>
        <source>Unable to rewind the database to a pre-fork state. You will need to redownload the blockchain</source>
        <translation>Kan ikke spole databasen tilbage til en tilstand inden en splitning. Du er nødt til at downloade blokkæden igen</translation>
    </message>
    <message>
        <source>Warning: The network does not appear to fully agree! Some miners appear to be experiencing issues.</source>
        <translation>Advarsel: Netværket ser ikke ud til at være fuldt ud enige! Enkelte minere ser ud til at opleve problemer.</translation>
    </message>
    <message>
        <source>Warning: We do not appear to fully agree with our peers! You may need to upgrade, or other nodes may need to upgrade.</source>
        <translation>Advarsel: Vi ser ikke ud til at være fuldt ud enige med andre knuder! Du kan være nødt til at opgradere, eller andre knuder kan være nødt til at opgradere.</translation>
    </message>
    <message>
        <source>%d of last 100 blocks have unexpected version</source>
        <translation>%d af de seneste 100 blokke har en uventet version</translation>
    </message>
    <message>
        <source>%s corrupt, salvage failed</source>
        <translation>%s ødelagt, redning af data mislykkedes</translation>
    </message>
    <message>
        <source>-maxmempool must be at least %d MB</source>
        <translation>-maxmempool skal være mindst %d MB</translation>
    </message>
    <message>
        <source>Cannot resolve -%s address: '%s'</source>
        <translation>Kan ikke finde -%s-adressen: “%s”</translation>
    </message>
    <message>
        <source>Change index out of range</source>
        <translation>Ændr indeks uden for interval</translation>
    </message>
    <message>
        <source>Copyright (C) %i-%i</source>
        <translation>Ophavsret © %i-%i</translation>
    </message>
    <message>
        <source>Corrupted block database detected</source>
        <translation>Ødelagt blokdatabase opdaget</translation>
    </message>
    <message>
        <source>Do you want to rebuild the block database now?</source>
        <translation>Ønsker du at genopbygge blokdatabasen nu?</translation>
    </message>
    <message>
        <source>Error creating %s: You can't create non-HD wallets with this version.</source>
        <translation>Fejl under oprettelse af %s: Du kan ikke oprette ikke-HD-tegnebøger med denne version.</translation>
    </message>
    <message>
        <source>Error creating %s: You can't create non-HD wallets with this version.</source>
        <translation>Fejl under oprettelse af %s: Du kan ikke oprette ikke-HD-tegnebøger med denne version.</translation>
    </message>
    <message>
        <source>Error initializing block database</source>
        <translation>Klargøring af blokdatabase mislykkedes</translation>
    </message>
    <message>
        <source>Error initializing wallet database environment %s!</source>
        <translation>Klargøring af tegnebogsdatabasemiljøet %s mislykkedes!</translation>
    </message>
    <message>
        <source>Error loading %s</source>
        <translation>Fejl under indlæsning af %s</translation>
    </message>
    <message>
        <source>Error loading %s: Private keys can only be disabled during creation</source>
        <translation>Fejl ved indlæsning af %s: Private nøgler kan kun deaktiveres under oprettelse</translation>
    </message>
    <message>
        <source>Error loading %s: Wallet corrupted</source>
        <translation>Fejl under indlæsning af %s: Tegnebog ødelagt</translation>
    </message>
    <message>
        <source>Error loading %s: Wallet requires newer version of %s</source>
        <translation>Fejl under indlæsning af %s: Tegnebog kræver nyere version af %s</translation>
    </message>
    <message>
        <source>Error loading block database</source>
        <translation>Indlæsning af blokdatabase mislykkedes</translation>
    </message>
    <message>
        <source>Error opening block database</source>
        <translation>Åbning af blokdatabase mislykkedes</translation>
    </message>
    <message>
        <source>Error: Disk space is low!</source>
        <translation>Fejl: Mangel på ledig diskplads!</translation>
    </message>
    <message>
        <source>Failed to listen on any port. Use -listen=0 if you want this.</source>
        <translation>Lytning på enhver port mislykkedes. Brug -listen=0, hvis du ønsker dette.</translation>
    </message>
    <message>
        <source>Failed to rescan the wallet during initialization</source>
        <translation>Genindlæsning af tegnebogen under initialisering mislykkedes</translation>
    </message>
    <message>
        <source>Importing...</source>
        <translation>Importerer…</translation>
    </message>
    <message>
        <source>Incorrect or no genesis block found. Wrong datadir for network?</source>
        <translation>Ukorrekt eller ingen tilblivelsesblok fundet. Forkert datamappe for netværk?</translation>
    </message>
    <message>
        <source>Initialization sanity check failed. %s is shutting down.</source>
        <translation>Sundhedstjek under initialisering mislykkedes. %s lukker ned.</translation>
    </message>
    <message>
        <source>Invalid amount for -%s=&lt;amount&gt;: '%s'</source>
        <translation>Ugyldigt beløb for -%s=&lt;beløb&gt;: “%s”</translation>
    </message>
    <message>
        <source>Invalid amount for -discardfee=&lt;amount&gt;: '%s'</source>
        <translation>Ugyldigt beløb for -discardfee=&lt;amount&gt;: “%s”</translation>
    </message>
    <message>
        <source>Invalid amount for -fallbackfee=&lt;amount&gt;: '%s'</source>
        <translation>Ugyldigt beløb for -fallbackfee=&lt;beløb&gt;: “%s”</translation>
    </message>
    <message>
        <source>Specified blocks directory "%s" does not exist.</source>
        <translation>Angivet blokmappe “%s” eksisterer ikke.</translation>
    </message>
    <message>
        <source>Upgrading txindex database</source>
        <translation>Opgraderer txindex database</translation>
    </message>
    <message>
        <source>Loading P2P addresses...</source>
        <translation>Indlæser P2P-adresser…</translation>
    </message>
    <message>
        <source>Loading banlist...</source>
        <translation>Indlæser bandlysningsliste…</translation>
    </message>
    <message>
        <source>Not enough file descriptors available.</source>
        <translation>For få tilgængelige fildeskriptorer.</translation>
    </message>
    <message>
        <source>Prune cannot be configured with a negative value.</source>
        <translation>Beskæring kan ikke opsættes med en negativ værdi.</translation>
    </message>
    <message>
        <source>Prune mode is incompatible with -txindex.</source>
        <translation>Beskæringstilstand er ikke kompatibel med -txindex.</translation>
    </message>
    <message>
        <source>Replaying blocks...</source>
        <translation>Genafspiller blokke…</translation>
    </message>
    <message>
        <source>Rewinding blocks...</source>
        <translation>Spoler blokke tilbage…</translation>
    </message>
    <message>
        <source>The source code is available from %s.</source>
        <translation>Kildekoden er tilgængelig fra %s.</translation>
    </message>
    <message>
        <source>Transaction fee and change calculation failed</source>
        <translation>Beregning af transaktionsgebyr og byttepenge mislykkedes</translation>
    </message>
    <message>
        <source>Unable to bind to %s on this computer. %s is probably already running.</source>
        <translation>Ikke i stand til at tildele til %s på denne computer. %s kører formodentlig allerede.</translation>
    </message>
    <message>
        <source>Unable to generate keys</source>
        <translation>U-istand til at generere nøgler</translation>
    </message>
    <message>
        <source>Unsupported argument -benchmark ignored, use -debug=bench.</source>
        <translation>Argument -benchmark understøttes ikke og ignoreres; brug -debug=bench.</translation>
    </message>
    <message>
        <source>Unsupported argument -debugnet ignored, use -debug=net.</source>
        <translation>Argument -debugnet understøttes ikke og ignoreres; brug -debug=net.</translation>
    </message>
    <message>
        <source>Unsupported argument -tor found, use -onion.</source>
        <translation>Argument -tor understøttes ikke; brug -onion.</translation>
    </message>
    <message>
        <source>Unsupported logging category %s=%s.</source>
        <translation>Ikke understøttet logningskategori %s=%s.</translation>
    </message>
    <message>
        <source>Upgrading UTXO database</source>
        <translation>Opgraderer UTXO-database</translation>
    </message>
    <message>
        <source>User Agent comment (%s) contains unsafe characters.</source>
        <translation>Brugeragent-kommentar (%s) indeholder usikre tegn.</translation>
    </message>
    <message>
        <source>Verifying blocks...</source>
        <translation>Verificerer blokke…</translation>
    </message>
    <message>
        <source>Wallet needed to be rewritten: restart %s to complete</source>
        <translation>Det var nødvendigt at genskrive tegnebogen: Genstart %s for at gennemføre</translation>
    </message>
    <message>
        <source>Error: Listening for incoming connections failed (listen returned error %s)</source>
        <translation>Fejl: Lytning efter indkommende forbindelser mislykkedes (lytning resultarede i fejl %s)</translation>
    </message>
    <message>
        <source>Invalid amount for -maxtxfee=&lt;amount&gt;: '%s' (must be at least the minrelay fee of %s to prevent stuck transactions)</source>
        <translation>Ugyldigt beløb for -maxtxfee=&lt;beløb&gt;: “%s” (skal være på mindst minrelay-gebyret på %s for at undgå hængende transaktioner)</translation>
    </message>
    <message>
        <source>The transaction amount is too small to send after the fee has been deducted</source>
        <translation>Transaktionsbeløbet er for lille til at sende, når gebyret er trukket fra</translation>
    </message>
    <message>
        <source>You need to rebuild the database using -reindex to go back to unpruned mode.  This will redownload the entire blockchain</source>
        <translation>Du er nødt til at genopbygge databasen ved hjælp af -reindex for at gå tilbage til ikke-beskåret tilstand. Dette vil downloade hele blokkæden igen</translation>
    </message>
    <message>
        <source>Error loading %s: You can't disable HD on an already existing HD wallet</source>
        <translation>Fejl under indlæsning af %s: Du kan ikke slå HD fra på en allerede eksisterende HD-tegnebog</translation>
    </message>
    <message>
        <source>Error reading from database, shutting down.</source>
        <translation>Fejl under læsning fra database; lukker ned.</translation>
    </message>
    <message>
        <source>Error upgrading chainstate database</source>
        <translation>Fejl under opgradering af kædetilstandsdatabase</translation>
    </message>
    <message>
        <source>Information</source>
        <translation>Information</translation>
    </message>
    <message>
        <source>Invalid -onion address or hostname: '%s'</source>
        <translation>Ugyldig -onion-adresse eller værtsnavn: “%s”</translation>
    </message>
    <message>
        <source>Invalid -proxy address or hostname: '%s'</source>
        <translation>Ugyldig -proxy-adresse eller værtsnavn: “%s”</translation>
    </message>
    <message>
        <source>Invalid amount for -paytxfee=&lt;amount&gt;: '%s' (must be at least %s)</source>
        <translation>Ugyldigt beløb for -paytxfee=&lt;beløb&gt;: “%s” (skal være mindst %s)</translation>
    </message>
    <message>
        <source>Invalid netmask specified in -whitelist: '%s'</source>
        <translation>Ugyldig netmaske angivet i -whitelist: “%s”</translation>
    </message>
    <message>
        <source>Need to specify a port with -whitebind: '%s'</source>
        <translation>Nødt til at angive en port med -whitebinde: “%s”</translation>
    </message>
    <message>
        <source>Reducing -maxconnections from %d to %d, because of system limitations.</source>
        <translation>Reducerer -maxconnections fra %d til %d på grund af systembegrænsninger.</translation>
    </message>
    <message>
        <source>Signing transaction failed</source>
        <translation>Signering af transaktion mislykkedes</translation>
    </message>
    <message>
<<<<<<< HEAD
        <source>Specified blocks directory "%s" does not exist.
</source>
        <translation>Specificeret blokke mappe "%s" eksisterer ikke.
</translation>
    </message>
    <message>
=======
>>>>>>> 3e4829af
        <source>The transaction amount is too small to pay the fee</source>
        <translation>Transaktionsbeløbet er for lille til at betale gebyret</translation>
    </message>
    <message>
        <source>This is experimental software.</source>
        <translation>Dette er eksperimentelt software.</translation>
    </message>
    <message>
        <source>Transaction amount too small</source>
        <translation>Transaktionsbeløb er for lavt</translation>
    </message>
    <message>
        <source>Transaction too large for fee policy</source>
        <translation>Transaktion for stor til gebyrretningslinjer</translation>
    </message>
    <message>
        <source>Transaction too large</source>
        <translation>Transaktionen er for stor</translation>
    </message>
    <message>
        <source>Unable to bind to %s on this computer (bind returned error %s)</source>
        <translation>Ikke i stand til at tildele til %s på denne computer (bind returnerede fejl %s)</translation>
    </message>
    <message>
        <source>Unable to generate initial keys</source>
        <translation>Kan ikke generere indledningsvise nøgler</translation>
    </message>
    <message>
        <source>Verifying wallet(s)...</source>
        <translation>Verificerer tegnebøger…</translation>
    </message>
    <message>
        <source>Wallet %s resides outside wallet directory %s</source>
        <translation>Tegnebog %s findes uden for tegnebogsmappen %s</translation>
    </message>
    <message>
        <source>Warning</source>
        <translation>Advarsel</translation>
    </message>
    <message>
        <source>Warning: unknown new rules activated (versionbit %i)</source>
        <translation>Advarsel: Ukendte nye regler aktiveret (versionsbit %i)</translation>
    </message>
    <message>
        <source>Zapping all transactions from wallet...</source>
        <translation>Zapper alle transaktioner fra tegnebog…</translation>
    </message>
    <message>
        <source>-maxtxfee is set very high! Fees this large could be paid on a single transaction.</source>
        <translation>-maxtxfee er sat meget højt! Gebyrer så store risikeres betalt på en enkelt transaktion.</translation>
    </message>
    <message>
        <source>Error loading %s: You can't enable HD on an already existing non-HD wallet</source>
        <translation>Fejl under indlæsning af %s: Du kan ikke aktivere HD på en allerede eksisterende ikke-HD-tegnebog</translation>
    </message>
    <message>
        <source>This is the transaction fee you may pay when fee estimates are not available.</source>
        <translation>Dette er transaktionsgebyret, du kan betale, når gebyrestimeringer ikke er tilgængelige.</translation>
    </message>
    <message>
        <source>This product includes software developed by the OpenSSL Project for use in the OpenSSL Toolkit %s and cryptographic software written by Eric Young and UPnP software written by Thomas Bernard.</source>
        <translation>Dette produkt indeholder software, der er udviklet af OpenSSL-projektet for brug i OpenSSL-værktøjskassen %s, samt kryptografisk software, der er skrevet af Eric Young, samt UPnP-software, der er skrevet af Thomas Bernard.</translation>
    </message>
    <message>
        <source>Total length of network version string (%i) exceeds maximum length (%i). Reduce the number or size of uacomments.</source>
        <translation>Den totale længde på netværksversionsstrengen (%i) overstiger maksimallængden (%i). Reducér antaller af eller størrelsen på uacomments.</translation>
    </message>
    <message>
        <source>Unsupported argument -socks found. Setting SOCKS version isn't possible anymore, only SOCKS5 proxies are supported.</source>
        <translation>Argument -socks understøttes ikke. Det er ikke længere muligt at sætte SOCKS-version; kun SOCKS5-proxier understøttes.</translation>
    </message>
    <message>
        <source>Unsupported argument -whitelistalwaysrelay ignored, use -whitelistrelay and/or -whitelistforcerelay.</source>
        <translation>Argument -whitelistalwaysrelay understøttes ikke og ignoreres; brug -whitelistrelay og/eller -whitelistforcerelay.</translation>
    </message>
    <message>
        <source>Warning: Unknown block versions being mined! It's possible unknown rules are in effect</source>
        <translation>Advarsel: Ukendte blokversioner bliver minet! Det er muligt, at ukendte regler er i brug</translation>
    </message>
    <message>
        <source>Warning: Wallet file corrupt, data salvaged! Original %s saved as %s in %s; if your balance or transactions are incorrect you should restore from a backup.</source>
        <translation>Advarsel: Tegnebogsfil ødelagt, data reddet! Oprindelig %s gemt som %s i %s; hvis din saldo eller dine transaktioner er forkert, bør du genskabe fra en sikkerhedskopi.</translation>
    </message>
    <message>
        <source>%s is set very high!</source>
        <translation>%s er meget højt sat!</translation>
    </message>
    <message>
        <source>Error loading wallet %s. Duplicate -wallet filename specified.</source>
        <translation>Fejl under indlæsning af tegnebog %s. -wallet filnavn angivet mere end én gang.</translation>
    </message>
    <message>
        <source>Keypool ran out, please call keypoolrefill first</source>
        <translation>Nøglepulje løb tør; kald venligst keypoolrefill først</translation>
    </message>
    <message>
        <source>Starting network threads...</source>
        <translation>Starter netværkstråde…</translation>
    </message>
    <message>
        <source>The wallet will avoid paying less than the minimum relay fee.</source>
        <translation>Tegnebogen vil undgå at betale mindre end minimum-videresendelsesgebyret.</translation>
    </message>
    <message>
        <source>This is the minimum transaction fee you pay on every transaction.</source>
        <translation>Dette er det transaktionsgebyr, du minimum betaler for hver transaktion.</translation>
    </message>
    <message>
        <source>This is the transaction fee you will pay if you send a transaction.</source>
        <translation>Dette er transaktionsgebyret, som betaler, når du sender en transaktion.</translation>
    </message>
    <message>
        <source>Transaction amounts must not be negative</source>
        <translation>Transaktionsbeløb må ikke være negative</translation>
    </message>
    <message>
        <source>Transaction has too long of a mempool chain</source>
        <translation>Transaktionen har en for lang hukommelsespuljekæde</translation>
    </message>
    <message>
        <source>Transaction must have at least one recipient</source>
        <translation>Transaktionen skal have mindst én modtager</translation>
    </message>
    <message>
        <source>Unknown network specified in -onlynet: '%s'</source>
        <translation>Ukendt netværk anført i -onlynet: “%s”</translation>
    </message>
    <message>
        <source>Insufficient funds</source>
        <translation>Manglende dækning</translation>
    </message>
    <message>
        <source>Can't generate a change-address key. Private keys are disabled for this wallet.</source>
        <translation>Kan ikke generere en bytte-adresse nøgle. Private nøgler er deaktiveret for denne tegnebog.</translation>
    </message>
    <message>
        <source>Cannot upgrade a non HD split wallet without upgrading to support pre split keypool. Please use -upgradewallet=169900 or -upgradewallet with no version specified.</source>
        <translation>Kan ikke opgradere en ikke HD dele tegnebog uden opgradering til at støtte før split nøglepool. Venligst brug -upgradewallet=169900 eller -upgradewallet med ingen version specificeret.</translation>
    </message>
    <message>
        <source>Fee estimation failed. Fallbackfee is disabled. Wait a few blocks or enable -fallbackfee.</source>
        <translation>Gebyr estimering fejlede. Tilbagefaldsgebyr er deaktiveret. Vent et par blokke eller aktiver -fallbackfee.</translation>
    </message>
    <message>
        <source>Warning: Private keys detected in wallet {%s} with disabled private keys</source>
        <translation>Advarsel: Private nøgler opdaget i tegnebog {%s} med deaktiverede private nøgler</translation>
    </message>
    <message>
        <source>Cannot write to data directory '%s'; check permissions.</source>
        <translation>Kan ikke skrive til datamappe '%s'; tjek tilladelser.</translation>
    </message>
    <message>
        <source>Loading block index...</source>
        <translation>Indlæser blokindeks…</translation>
    </message>
    <message>
        <source>Loading wallet...</source>
        <translation>Indlæser tegnebog…</translation>
    </message>
    <message>
        <source>Cannot downgrade wallet</source>
        <translation>Kan ikke nedgradere tegnebog</translation>
    </message>
    <message>
        <source>Rescanning...</source>
        <translation>Genindlæser…</translation>
    </message>
    <message>
        <source>Done loading</source>
        <translation>Indlæsning gennemført</translation>
    </message>
    <message>
        <source>Error</source>
        <translation>Fejl</translation>
    </message>
</context>
</TS><|MERGE_RESOLUTION|>--- conflicted
+++ resolved
@@ -3492,15 +3492,6 @@
         <translation>Signering af transaktion mislykkedes</translation>
     </message>
     <message>
-<<<<<<< HEAD
-        <source>Specified blocks directory "%s" does not exist.
-</source>
-        <translation>Specificeret blokke mappe "%s" eksisterer ikke.
-</translation>
-    </message>
-    <message>
-=======
->>>>>>> 3e4829af
         <source>The transaction amount is too small to pay the fee</source>
         <translation>Transaktionsbeløbet er for lille til at betale gebyret</translation>
     </message>
