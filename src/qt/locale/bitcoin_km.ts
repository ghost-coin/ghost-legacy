<TS language="km" version="2.1">
<context>
    <name>AddressBookPage</name>
    <message>
        <source>Right-click to edit address or label</source>
        <translation>ចុចម៉ៅស្តាំ ដើម្បីកែសម្រួលអាសយដ្ឋាន រឺស្លាកសញ្ញា</translation>
    </message>
    <message>
        <source>Create a new address</source>
        <translation>បង្កើតអាស្រយដ្ឋានថ្មីមួយ</translation>
    </message>
    <message>
        <source>&amp;New</source>
        <translation>ថ្មី(&amp;N)</translation>
    </message>
    <message>
        <source>Copy the currently selected address to the system clipboard</source>
        <translation>ចម្លងអាសយដ្ឋានបច្ចុប្បន្នដែលបានជ្រើសទៅក្ដារតម្រៀបរបស់ប្រព័ន្ធ</translation>
    </message>
    <message>
        <source>&amp;Copy</source>
        <translation>ចម្លង(&amp;C)</translation>
    </message>
    <message>
        <source>C&amp;lose</source>
        <translation>បិទ(&amp;l)</translation>
    </message>
    <message>
        <source>Delete the currently selected address from the list</source>
        <translation>លុប​អាសយដ្ឋានដែល​បានជ្រើស​ពី​បញ្ជី</translation>
    </message>
    <message>
        <source>Enter address or label to search</source>
        <translation>បញ្ចូលអាសយដ្ឋាន រឺ ស្លាក​សញ្ញា ដើម្បីស្វែងរក</translation>
    </message>
    <message>
        <source>Export the data in the current tab to a file</source>
        <translation>នាំចេញទិន្នន័យនៃផ្ទាំងបច្ចុប្បន្នទៅជាឯកសារ</translation>
    </message>
    <message>
        <source>&amp;Export</source>
        <translation>នាំចេញ(&amp;E)</translation>
    </message>
    <message>
        <source>&amp;Delete</source>
        <translation>លុប(&amp;D)</translation>
    </message>
    <message>
        <source>Choose the address to send coins to</source>
        <translation>ជ្រើសរើសអាសយដ្ឋានដើម្បីផ្ញើកាក់ទៅ</translation>
    </message>
    <message>
        <source>Choose the address to receive coins with</source>
        <translation>ជ្រើសរើសអាសយដ្ឋានដើម្បីទទួលយកកាក់ជាមួយ</translation>
    </message>
    <message>
        <source>C&amp;hoose</source>
        <translation>ជ្រើសរើស(&amp;h)</translation>
    </message>
    <message>
        <source>Sending addresses</source>
        <translation>អាសយដ្ឋានសម្រាប់ផ្ញើ</translation>
    </message>
    <message>
        <source>Receiving addresses</source>
        <translation>អាសយដ្ឋានសម្រាប់ទទួល</translation>
    </message>
    <message>
        <source>These are your Particl addresses for sending payments. Always check the amount and the receiving address before sending coins.</source>
        <translation>ទាំងនេះ​គឺជាអាសយដ្ឋាន Particl របស់អ្នកសម្រាប់ធ្វើការផ្ញើការបង់ប្រាក់។ តែងតែពិនិត្យមើលចំនួនប្រាក់ និងអាសយដ្ឋានដែលទទួល មុនពេលផ្ញើប្រាក់។</translation>
    </message>
    <message>
        <source>&amp;Copy Address</source>
        <translation>ចម្លងអាសយដ្ឋាន(&amp;C)</translation>
    </message>
    <message>
        <source>Copy &amp;Label</source>
        <translation>ចម្លង ស្លាក​សញ្ញា(&amp;L)</translation>
    </message>
    <message>
        <source>&amp;Edit</source>
        <translation>កែសម្រួល(&amp;E)</translation>
    </message>
    <message>
        <source>Export Address List</source>
        <translation>នាំចេញនូវបញ្ជីអាសយដ្ឋាន</translation>
    </message>
    <message>
        <source>Comma separated file (*.csv)</source>
        <translation>ឯកសារបំបែកដោយក្បៀស (*.csv)</translation>
    </message>
    <message>
        <source>Exporting Failed</source>
        <translation>ការនាំចេញបានបរាជ័យ</translation>
    </message>
    </context>
<context>
    <name>AddressTableModel</name>
    <message>
        <source>Label</source>
        <translation>ស្លាកសញ្ញា</translation>
    </message>
    <message>
        <source>Address</source>
        <translation>អាសយដ្ឋាន</translation>
    </message>
    <message>
        <source>(no label)</source>
        <translation>(គ្មាន​ស្លាក​សញ្ញា)</translation>
    </message>
</context>
<context>
    <name>AskPassphraseDialog</name>
    <message>
        <source>Passphrase Dialog</source>
        <translation>ការហៅឃ្លាសម្ងាត់</translation>
    </message>
    <message>
        <source>Enter passphrase</source>
        <translation>បញ្ចូលឃ្លាសម្ងាត់</translation>
    </message>
    <message>
        <source>New passphrase</source>
        <translation>ឃ្លាសម្ងាត់ថ្មី</translation>
    </message>
    <message>
        <source>Repeat new passphrase</source>
        <translation>ឃ្លាសម្ងាត់ថ្នីម្ដងទៀត</translation>
    </message>
    <message>
        <source>Show passphrase</source>
        <translation>បង្ហាញឃ្លាសម្ងាត់</translation>
    </message>
    <message>
        <source>Encrypt wallet</source>
        <translation>អ៊ិនគ្រីបកាបូប​ចល័ត</translation>
    </message>
    <message>
        <source>This operation needs your wallet passphrase to unlock the wallet.</source>
        <translation>ប្រតិបត្តិការនេះ ត្រូវការឃ្លាសម្ងាត់កាបូបចល័តរបស់អ្នក ដើម្បីដោះសោរកាបូបចល័ត។</translation>
    </message>
    <message>
        <source>Unlock wallet</source>
        <translation>ដោះសោរកាបូបចល័ត</translation>
    </message>
    <message>
        <source>This operation needs your wallet passphrase to decrypt the wallet.</source>
        <translation>ប្រតិបត្តិការនេះ ត្រូវការឃ្លាសម្ងាត់កាបូបចល័តរបស់អ្នក ដើម្បីឌិគ្រីបកាបូបចល័ត។</translation>
    </message>
    <message>
        <source>Decrypt wallet</source>
        <translation>ឌិគ្រីបកាបូបចល័ត</translation>
    </message>
    <message>
        <source>Change passphrase</source>
        <translation>ផ្លាស់ប្ដូរឃ្លាសម្ងាត់</translation>
    </message>
    <message>
        <source>Confirm wallet encryption</source>
        <translation>បញ្ជាក់ការអ៊ិនគ្រីបកាបូបចល័ត</translation>
    </message>
    <message>
        <source>Warning: If you encrypt your wallet and lose your passphrase, you will &lt;b&gt;LOSE ALL OF YOUR PARTICL&lt;/b&gt;!</source>
        <translation>ការព្រមាន៖ ប្រសិនបើអ្នកអ៊ិនគ្រីបកាបូបចល័តរបស់អ្នក ហើយអ្នកភ្លេចបាត់ឃ្លាសម្ងាត់ នោះអ្នកនិង &lt;b&gt;បាត់បង់ PARTICL របស់អ្នកទាំងអស់&lt;/b&gt;!</translation>
    </message>
    <message>
        <source>Are you sure you wish to encrypt your wallet?</source>
        <translation>តើអ្នកពិតជាចង់អ៊ិនគ្រីបកាបូបចល័តរបស់អ្នកឬ?</translation>
    </message>
    <message>
        <source>Wallet encrypted</source>
        <translation>កាបូបចល័ត ដែលបានអ៊ិនគ្រីប</translation>
    </message>
    <message>
        <source>Enter the new passphrase for the wallet.&lt;br/&gt;Please use a passphrase of &lt;b&gt;ten or more random characters&lt;/b&gt;, or &lt;b&gt;eight or more words&lt;/b&gt;.</source>
        <translation>បញ្ចូលឃ្លាសម្ងាត់សំរាប់កាបូប។ សូមប្រើឃ្លាសម្ងាត់ពី១០ តួរឬច្រើនជាងនេះ, ឬ ៨ពាក្យឬច្រើនជាងនេះ</translation>
    </message>
    <message>
        <source>Enter the old passphrase and new passphrase for the wallet.</source>
        <translation>វាយបញ្ចូលឃ្លាសម្ងាត់ចាស់ និងឃ្លាសសម្លាត់ថ្មី សម្រាប់កាបូបចល័តរបស់អ្នក។</translation>
    </message>
    <message>
        <source>Wallet to be encrypted</source>
        <translation>កាបូបចល័ត ដែលត្រូវបានអ៊ិនគ្រីប</translation>
    </message>
    <message>
        <source>Your wallet is about to be encrypted. </source>
        <translation>កាបូបចល័តរបស់អ្នក ជិតត្រូវបានអ៊ិនគ្រីបហើយ។</translation>
    </message>
    <message>
        <source>Your wallet is now encrypted. </source>
        <translation>កាបូបចល័តរបស់អ្នក ឥឡូវត្រូវបានអ៊ិនគ្រីប។</translation>
    </message>
    <message>
        <source>Wallet encryption failed</source>
        <translation>កាបូបចល័ត បានអ៊ិនគ្រីបបរាជ័យ</translation>
    </message>
    <message>
        <source>Wallet encryption failed due to an internal error. Your wallet was not encrypted.</source>
        <translation>ការអ៊ិនគ្រីបកាបូបចល័ត បានបរាជ័យដោយសារកំហុសខាងក្នុង។ កាបូបចល័តរបស់អ្នកមិនត្រូវបានអ៊ិនគ្រីបទេ។</translation>
    </message>
    <message>
        <source>The supplied passphrases do not match.</source>
        <translation>ឃ្លាសម្ងាត់ ដែលបានផ្គត់ផ្គង់មិនត្រូវគ្នាទេ។</translation>
    </message>
    <message>
        <source>Wallet unlock failed</source>
        <translation>បរាជ័យដោះសោរកាបូបចល័ត</translation>
    </message>
    <message>
        <source>The passphrase entered for the wallet decryption was incorrect.</source>
        <translation>ឃ្លាសម្ងាត់ ដែលបានបញ្ចូលសម្រាប់ការអ៊ិនគ្រីបកាបូបចល័តគឺមិនត្រឹមត្រូវទេ។</translation>
    </message>
    <message>
        <source>Wallet decryption failed</source>
        <translation>កាបូបចល័ត បានអ៊ិនគ្រីបបរាជ័យ</translation>
    </message>
    <message>
        <source>Wallet passphrase was successfully changed.</source>
        <translation>ឃ្លាសម្ងាត់នៃកាបូបចល័ត ត្រូវបានផ្លាស់ប្តូរដោយជោគជ័យ។</translation>
    </message>
    <message>
        <source>Warning: The Caps Lock key is on!</source>
        <translation>ការព្រមាន៖ ឃី Caps Lock គឺបើក!</translation>
    </message>
</context>
<context>
    <name>BanTableModel</name>
    <message>
        <source>IP/Netmask</source>
        <translation>IP/Netmask</translation>
    </message>
    <message>
        <source>Banned Until</source>
        <translation>បានហាមឃាត់រហូតដល់</translation>
    </message>
</context>
<context>
    <name>BitcoinGUI</name>
    <message>
        <source>Sign &amp;message...</source>
        <translation>ស៊ីញ៉េសារ...</translation>
    </message>
    <message>
        <source>Synchronizing with network...</source>
        <translation>កំពុងធ្វើសមកាលកម្ម ជាមួយបណ្ដាញ...</translation>
    </message>
    <message>
        <source>&amp;Overview</source>
        <translation>ទិដ្ឋភាពទូទៅ</translation>
    </message>
    <message>
        <source>Show general overview of wallet</source>
        <translation>បង្ហាញទិដ្ឋភាពទូទៅនៃកាបូបចល័ត</translation>
    </message>
    <message>
        <source>&amp;Transactions</source>
        <translation>ប្រតិបត្តិការ</translation>
    </message>
    <message>
        <source>Browse transaction history</source>
        <translation>រកមើលប្រវត្តិប្រតិបត្តិការ</translation>
    </message>
    <message>
        <source>E&amp;xit</source>
        <translation>ចាកចេញ</translation>
    </message>
    <message>
        <source>Quit application</source>
        <translation>បោះបង់កម្មវិធី</translation>
    </message>
    <message>
        <source>About &amp;Qt</source>
        <translation>អំពី Qt</translation>
    </message>
    <message>
        <source>Show information about Qt</source>
        <translation>បង្ហាញព័ត៍មានអំពី Qt</translation>
    </message>
    <message>
        <source>&amp;Options...</source>
        <translation>ជម្រើស...</translation>
    </message>
    <message>
        <source>Modify configuration options for %1</source>
        <translation>កែប្រែជម្រើសកំណត់រចនាសម្ព័ន្ធសម្រាប់ %1</translation>
    </message>
    <message>
        <source>&amp;Encrypt Wallet...</source>
        <translation>អ៊ិនគ្រីបកាបូប​ចល័ត...</translation>
    </message>
    <message>
        <source>&amp;Backup Wallet...</source>
        <translation>បម្រុងទុកកាបូបចល័ត...</translation>
    </message>
    <message>
        <source>&amp;Change Passphrase...</source>
        <translation>ផ្លាស់ប្ដូរឃ្លាសម្ងាត់...</translation>
    </message>
    <message>
        <source>Open &amp;URI...</source>
        <translation>បើក URL...</translation>
    </message>
    <message>
        <source>Create Wallet...</source>
        <translation>បង្កើតកាបូបចល័ត...</translation>
    </message>
    <message>
        <source>Create a new wallet</source>
        <translation>បង្កើតកាបូបចល័តថ្មី</translation>
    </message>
    <message>
        <source>Wallet:</source>
        <translation>កាបូបចល័ត៖</translation>
    </message>
    <message>
        <source>Click to disable network activity.</source>
        <translation>ចុចដើម្បីផ្ដាច់សកម្មភាពបណ្ដាញ។</translation>
    </message>
    <message>
        <source>Network activity disabled.</source>
        <translation>សកម្មភាពបណ្ដាញត្រូវបានផ្ដាច់។</translation>
    </message>
    <message>
        <source>Click to enable network activity again.</source>
        <translation>ចុចដើម្បីភ្ជាប់សកម្មភាពនៃបណ្ដាញឡើងវិញ។</translation>
    </message>
    <message>
        <source>Syncing Headers (%1%)...</source>
        <translation>កំពុងសមកាល បឋមកថា (%1%)...</translation>
    </message>
    <message>
        <source>Reindexing blocks on disk...</source>
        <translation>កំពុងធ្ចើសន្ទស្សន៍ប្លុកឡើងវិញលើថាស...</translation>
    </message>
    <message>
        <source>Proxy is &lt;b&gt;enabled&lt;/b&gt;: %1</source>
        <translation>ប្រូកស៊ី ត្រូវបាន &lt;b&gt;អនុញ្ញាត&lt;/b&gt;៖ %1</translation>
    </message>
    <message>
        <source>Send coins to a Particl address</source>
        <translation>ផ្ញើកាក់ទៅកាន់ អាសយដ្ឋាន Particl មួយ</translation>
    </message>
    <message>
        <source>Backup wallet to another location</source>
        <translation>បម្រុកទុកនូវកាបូបចល័ត ទៅទីតាំងមួយផ្សេងទៀត</translation>
    </message>
    <message>
        <source>Change the passphrase used for wallet encryption</source>
        <translation>ផ្លាស់ប្ដូរឃ្លាសម្ងាត់ ដែលបានប្រើសម្រាប់ការអ៊ិនគ្រីបកាបូបចល័ត</translation>
    </message>
    <message>
        <source>&amp;Verify message...</source>
        <translation>ផ្ទៀងផ្ទាត់សារ...</translation>
    </message>
    <message>
        <source>&amp;Send</source>
        <translation>ផ្ងើ</translation>
    </message>
    <message>
        <source>&amp;Receive</source>
        <translation>ទទួល</translation>
    </message>
    <message>
        <source>&amp;Show / Hide</source>
        <translation>បង្ហាញ/លាក់បាំង</translation>
    </message>
    <message>
        <source>Show or hide the main Window</source>
        <translation>បង្ហាញ រឺលាក់ផ្ទាំងវីនដូដើម</translation>
    </message>
    <message>
        <source>Encrypt the private keys that belong to your wallet</source>
        <translation>បំលែងលេខសំម្ងាត់សម្រាប់កាបូបអេឡិចត្រូនិច របស់អ្នកឲ្យទៅជាភាសាកុំព្យូទ័រ </translation>
    </message>
    <message>
        <source>Sign messages with your Bitcoin addresses to prove you own them</source>
        <translation>ចុះហត្ថលេខាលើសារ អាសយដ្ឋានប៊ីតខញរបស់អ្នក ដើម្បីបញ្ចាក់ថាអ្នកជាម្ចាស់</translation>
    </message>
    <message>
        <source>Verify messages to ensure they were signed with specified Bitcoin addresses</source>
        <translation>ធ្វើការបញ្ចាក់សារ ដើម្បីធានាថាសារទាំំងនោះបានចុះហត្ថលេខា ជាមួយអាសយដ្ខានប៊ីតខញ</translation>
    </message>
    <message>
        <source>&amp;File</source>
        <translation>ឯកសារ</translation>
    </message>
    <message>
        <source>&amp;Settings</source>
        <translation>ការកំណត់</translation>
    </message>
    <message>
        <source>&amp;Help</source>
        <translation>ជំនួយ</translation>
    </message>
    <message>
        <source>Tabs toolbar</source>
        <translation>ធូបារថេប</translation>
    </message>
    <message>
        <source>Request payments (generates QR codes and bitcoin: URIs)</source>
        <translation>សំណើរទូរទាត់​(បង្កើតកូដ QR និង ប៊ីតខញ: URLs)</translation>
    </message>
    <message>
        <source>Show the list of used sending addresses and labels</source>
        <translation>បង្ហាញបញ្ចីរអាសយដ្ឋាន និង ស្លាកសញ្ញាបញ្ចូនបានប្រើប្រាស់</translation>
    </message>
    <message>
        <source>Show the list of used receiving addresses and labels</source>
        <translation>បង្ហាញបញ្ចីរអាសយដ្ឋាន និង ស្លាកសញ្ញាទទួល បានប្រើប្រាស់</translation>
    </message>
    <message>
        <source>&amp;Command-line options</source>
        <translation>ជំរើសខំមែនឡាញ(&amp;C)</translation>
    </message>
    <message>
        <source>Transactions after this will not yet be visible.</source>
        <translation>ប្រត្តិបត្តិការបន្ទាប់ពីនេះ នឹងមិនអាចទាន់មើលឃើញនៅឡើយទេ។</translation>
    </message>
    <message>
        <source>Error</source>
        <translation>បញ្ហា</translation>
    </message>
    <message>
        <source>Warning</source>
        <translation>ក្រើនរំលឹកឲ្យប្រុងប្រយ័ត្ន</translation>
    </message>
    <message>
        <source>Information</source>
        <translation>ព័ត៍មាន</translation>
    </message>
    <message>
        <source>Up to date</source>
        <translation>ទាន់ពេល និង ទាន់សម័យ</translation>
    </message>
    <message>
        <source>&amp;Load PSBT from file...</source>
        <translation>&amp;ទាញយកPSBTពីឯកសារ...</translation>
    </message>
    <message>
        <source>Node window</source>
        <translation>Node window</translation>
    </message>
    <message>
        <source>Close wallet</source>
        <translation>Close wallet</translation>
    </message>
    <message>
        <source>Close all wallets</source>
        <translation>Close all wallets</translation>
    </message>
    <message>
        <source>default wallet</source>
        <translation>default wallet</translation>
    </message>
    <message>
        <source>&amp;Window</source>
        <translation>&amp;Window</translation>
    </message>
    <message>
        <source>Minimize</source>
        <translation>តូច</translation>
    </message>
    <message>
        <source>Error: %1</source>
        <translation>Error: %1</translation>
    </message>
    <message>
        <source>Sent transaction</source>
        <translation>ប្រត្តិបត្តិការបានបញ្ចូន</translation>
    </message>
    <message>
        <source>Incoming transaction</source>
        <translation>ប្រត្តិបត្តិការកំពុងមកដល់</translation>
    </message>
    <message>
        <source>HD key generation is &lt;b&gt;enabled&lt;/b&gt;</source>
        <translation>លេខសម្ងាត់ HD គឺ&lt;b&gt;ត្រូវបាន​បើក&lt;/b&gt;</translation>
    </message>
    <message>
        <source>HD key generation is &lt;b&gt;disabled&lt;/b&gt;</source>
        <translation>លេខសម្ងាត់ HD គឺ&lt;b&gt;ត្រូវបានបិទ&lt;/b&gt;</translation>
    </message>
    <message>
        <source>Private key &lt;b&gt;disabled&lt;/b&gt;</source>
        <translation>លេខសម្ងាត់ &lt;b&gt;ត្រូវបានបិទ&lt;/b&gt;</translation>
    </message>
    <message>
        <source>Original message:</source>
        <translation>សារដើម</translation>
    </message>
    </context>
<context>
    <name>CoinControlDialog</name>
    <message>
        <source>Coin Selection</source>
        <translation>ជ្រើរើសកាក់</translation>
    </message>
    <message>
        <source>Quantity:</source>
        <translation>បរិមាណ</translation>
    </message>
    <message>
        <source>Bytes:</source>
        <translation>Bytes:</translation>
    </message>
    <message>
        <source>Amount:</source>
        <translation>ចំនួន</translation>
    </message>
    <message>
        <source>Fee:</source>
        <translation>កម្រៃ​</translation>
    </message>
    <message>
        <source>Dust:</source>
        <translation>Dust:</translation>
    </message>
    <message>
        <source>After Fee:</source>
        <translation>After Fee:</translation>
    </message>
    <message>
        <source>Change:</source>
        <translation>Change:</translation>
    </message>
    <message>
        <source>Amount</source>
        <translation>ចំនួន</translation>
    </message>
    <message>
        <source>Received with label</source>
        <translation>បានទទួលជាមួយនឹងស្លាកសញ្ញា</translation>
    </message>
    <message>
        <source>Received with address</source>
        <translation>បានទទួលជាមួយនឹងអាសយដ្ឋាន</translation>
    </message>
    <message>
        <source>Date</source>
        <translation>ថ្ងៃ</translation>
    </message>
    <message>
        <source>Confirmations</source>
        <translation>ការបញ្ចាក់</translation>
    </message>
    <message>
        <source>Confirmed</source>
        <translation>បានបញ្ចាក់</translation>
    </message>
    <message>
        <source>Copy address</source>
        <translation>ចម្លងអាសយដ្ឋាន</translation>
    </message>
    <message>
        <source>Copy label</source>
        <translation>ចម្លងស្លាក</translation>
    </message>
    <message>
        <source>Copy amount</source>
        <translation>ចម្លងចំនួន</translation>
    </message>
    <message>
        <source>Copy transaction ID</source>
        <translation>ចម្លង អត្តសញ្ញាណ​ប្រត្តិបត្តិការ</translation>
    </message>
    <message>
        <source>Lock unspent</source>
        <translation>បិទសោរ ប្រាក់មិនបានចំណាយ</translation>
    </message>
    <message>
        <source>Unlock unspent</source>
        <translation>បើកសោរ ប្រាក់មិនបានចំណាយ</translation>
    </message>
    <message>
        <source>Copy quantity</source>
        <translation>Copy quantity</translation>
    </message>
    <message>
        <source>Copy fee</source>
        <translation>Copy fee</translation>
    </message>
    <message>
        <source>Copy after fee</source>
        <translation>Copy after fee</translation>
    </message>
    <message>
        <source>Copy bytes</source>
        <translation>Copy bytes</translation>
    </message>
    <message>
        <source>Copy dust</source>
        <translation>Copy dust</translation>
    </message>
    <message>
        <source>Copy change</source>
        <translation>Copy change</translation>
    </message>
    <message>
        <source>yes</source>
        <translation>បាទ ឬ ចាស</translation>
    </message>
    <message>
        <source>no</source>
        <translation>ទេ</translation>
    </message>
    <message>
        <source>This label turns red if any recipient receives an amount smaller than the current dust threshold.</source>
        <translation>ស្លាកសញ្ញានេះបង្ហាញពណ៌ក្រហម ប្រសិនបើអ្នកទទួល ទទួលបានចំនួនមួយតិចជាងចំនួនចាប់ផ្តើមបច្ចុប្បន្ន។</translation>
    </message>
    <message>
        <source>(no label)</source>
        <translation>(គ្មាន​ស្លាកសញ្ញា)</translation>
    </message>
    <message>
        <source>(change)</source>
        <translation>(ផ្លាស់ប្តូរ)</translation>
    </message>
</context>
<context>
    <name>CreateWalletActivity</name>
    <message>
        <source>Create wallet failed</source>
        <translation>បង្កើតកាបូបអេឡិចត្រូនិច មិនជោគជ័យ</translation>
    </message>
    </context>
<context>
    <name>CreateWalletDialog</name>
    <message>
        <source>Create Wallet</source>
        <translation>បង្កើតកាបូប</translation>
    </message>
    <message>
        <source>Wallet Name</source>
        <translation>ឈ្មោះកាបូប</translation>
    </message>
    <message>
        <source>Encrypt the wallet. The wallet will be encrypted with a passphrase of your choice.</source>
        <translation>បំលែងកាបូបអេឡិចត្រូនិចជាកូដ។ កាបំលែងនេះ រួមជាមួយនឹងឃ្លាសម្ងាត់ដែលអ្នកអាចជ្រើសរើសបាន។</translation>
    </message>
    <message>
        <source>Encrypt Wallet</source>
        <translation>បំលែងកាបូបអេឡិចត្រនិចទៅជាកូដ</translation>
    </message>
    <message>
        <source>Make Blank Wallet</source>
        <translation>ធ្វើឲ្យកាបូបអេឡិចត្រូនិចទទេ</translation>
    </message>
    <message>
        <source>Create</source>
        <translation>បង្កើត</translation>
    </message>
    </context>
<context>
    <name>EditAddressDialog</name>
    <message>
        <source>Edit Address</source>
        <translation>កែសម្រួលអាសយដ្ឋាន</translation>
    </message>
    <message>
        <source>&amp;Label</source>
        <translation>&amp;ស្លាកសញ្ញា</translation>
    </message>
    <message>
        <source>The label associated with this address list entry</source>
        <translation>ស្លាកសញ្ញានេះជាប់ទាក់ទងទៅនឹងការបញ្ចូលបញ្ចីរអាសយដ្ឋាន</translation>
    </message>
    <message>
        <source>&amp;Address</source>
        <translation>&amp;អាសយដ្ឋានបញ្ចូនថ្មី</translation>
    </message>
    <message>
        <source>New sending address</source>
        <translation>អាសយដ្ឋានបញ្ចូនថ្មី</translation>
    </message>
    <message>
        <source>Edit receiving address</source>
        <translation>កែប្រែអាសយដ្ឋានទទួល</translation>
    </message>
    <message>
        <source>Edit sending address</source>
        <translation>កែប្រែអាសយដ្ឋានបញ្ចូន</translation>
    </message>
    <message>
        <source>Could not unlock wallet.</source>
        <translation>មិនអាចបើកសោរ កាបូបអេឡិចត្រូនិចបាន។</translation>
    </message>
    <message>
        <source>New key generation failed.</source>
        <translation>បង្កើតលេខសំម្ងាត់ថ្មីមិនជោគជ័យ។</translation>
    </message>
</context>
<context>
    <name>FreespaceChecker</name>
    <message>
        <source>A new data directory will be created.</source>
        <translation>ទីតាំងផ្ទុកទិន្នន័យថ្មីមួយនឹងត្រូវបានបង្កើត។</translation>
    </message>
    <message>
        <source>name</source>
        <translation>ឈ្មោះ</translation>
    </message>
    <message>
        <source>Path already exists, and is not a directory.</source>
        <translation>ផ្លូវទៅកាន់ទិន្នន័យមានរួចរាល់​ និង​ មិនមែនជាទីតាំង។</translation>
    </message>
    <message>
        <source>Cannot create data directory here.</source>
        <translation>មិនអាចបង្កើតទីតាំងផ្ទុកទិន្នន័យនៅទីនេះ។</translation>
    </message>
</context>
<context>
    <name>HelpMessageDialog</name>
    <message>
        <source>version</source>
        <translation>ជំនាន់</translation>
    </message>
    </context>
<context>
    <name>Intro</name>
    <message>
        <source>Welcome</source>
        <translation>សូមស្វាគមន៍</translation>
    </message>
    <message>
<<<<<<< HEAD
        <source>Particl</source>
        <translation>Particl</translation>
=======
        <source>Use the default data directory</source>
        <translation>ប្រើទីតាំងផ្ទុកទិន្នន័យដែលបានកំណត់រួច</translation>
    </message>
    <message>
        <source>Use a custom data directory:</source>
        <translation>ប្រើទីតាំងផ្ទុកទិន្នន័យ ដែលមានការជ្រើសរើសមួយៈ</translation>
    </message>
    <message>
        <source>Bitcoin</source>
        <translation>ប៊ីតខញ</translation>
>>>>>>> 926f76cb
    </message>
    <message>
        <source>Error</source>
        <translation>បញ្ហា</translation>
    </message>
    </context>
<context>
    <name>ModalOverlay</name>
    <message>
        <source>Form</source>
        <translation>ទម្រង់</translation>
    </message>
    <message>
        <source>Recent transactions may not yet be visible, and therefore your wallet's balance might be incorrect. This information will be correct once your wallet has finished synchronizing with the bitcoin network, as detailed below.</source>
        <translation>ប្រត្តិបត្តិការថ្មីៗនេះប្រហែលជាមិនអាចមើលឃើញ ហេតុដូច្នេះសមតុល្យនៅក្នងកាបូបអេឡិចត្រូនិចរបស់អ្នកប្រហែលជាមិនត្រឹមត្រូវ។ ព័ត៌មានត្រឹមត្រូវនៅពេលដែលកាបូបអេឡិចត្រូនិចរបស់អ្នកបានធ្វើសមកាលកម្មជាមួយបណ្តាញប៊ឺតខញ  សូមពិនិត្យព័ត៌មានលំម្អិតខាងក្រោម។</translation>
    </message>
    <message>
        <source>Attempting to spend bitcoins that are affected by not-yet-displayed transactions will not be accepted by the network.</source>
        <translation>ព្យាយាមក្នុងការចំណាយប៊ីតខញដែលទទួលរងឥទ្ឋិពលពីប្រត្តិបត្តិការមិនទាន់ធ្វើការបង្ហាញ នឹងមិនត្រូវទទួលស្គាល់ពីបណ្តាញ។</translation>
    </message>
    <message>
        <source>Number of blocks left</source>
        <translation>ចំនួនប្លុកដែលនៅសល់</translation>
    </message>
    <message>
        <source>Unknown...</source>
        <translation>មិនទទួលស្គាល់...</translation>
    </message>
    <message>
        <source>Last block time</source>
        <translation>Last block time</translation>
    </message>
    <message>
        <source>Progress</source>
        <translation>កំពុងដំណើរការ</translation>
    </message>
    <message>
        <source>Progress increase per hour</source>
        <translation>ដំណើរការកើនឡើងក្នុងមួយម៉ោង</translation>
    </message>
    <message>
        <source>calculating...</source>
        <translation>កំពុងគណនា...</translation>
    </message>
    <message>
        <source>Estimated time left until synced</source>
        <translation>ពេលវេលាដែលរំពឹងទុកនៅសល់រហូតដល់បានធ្វើសមកាលកម្ម</translation>
    </message>
    <message>
        <source>Hide</source>
        <translation>Hide</translation>
    </message>
    <message>
        <source>Esc</source>
        <translation>ចាកចេញ</translation>
    </message>
    </context>
<context>
    <name>OpenURIDialog</name>
    <message>
        <source>Open bitcoin URI</source>
        <translation>បើកប៊ីតខញ​URl</translation>
    </message>
    <message>
        <source>URI:</source>
        <translation>URl:</translation>
    </message>
</context>
<context>
    <name>OpenWalletActivity</name>
    <message>
        <source>Open wallet failed</source>
        <translation>បើកកាបូបអេឡិចត្រូនិច មិនជៅគជ័យ</translation>
    </message>
    <message>
        <source>Open wallet warning</source>
        <translation>ក្រើនរំលឹកឲ្យប្រយ័ត្នក្នុងការបើកកាបូបអេឡិចត្រូនិច</translation>
    </message>
    <message>
        <source>default wallet</source>
        <translation>កាបូបអេឡិចត្រូនិច លំនាំដើម</translation>
    </message>
    </context>
<context>
    <name>OptionsDialog</name>
    <message>
        <source>Options</source>
        <translation>ជម្រើស</translation>
    </message>
    <message>
        <source>&amp;Main</source>
        <translation>&amp;សំខាន់</translation>
    </message>
    <message>
        <source>Expert</source>
        <translation>អ្នកជំនាញ</translation>
    </message>
    <message>
        <source>&amp;Window</source>
        <translation>&amp;Window</translation>
    </message>
    <message>
        <source>Client will be shut down. Do you want to proceed?</source>
        <translation>ផ្ទាំងអតិថិជននិងត្រូវបិទ។ តើអ្នកចង់បន្តទៀតឫទេ?</translation>
    </message>
    <message>
        <source>Configuration options</source>
        <translation>ជម្រើសក្នុងការរៀបចំរចនាសម្ព័ន្ធ</translation>
    </message>
    <message>
        <source>The configuration file is used to specify advanced user options which override GUI settings. Additionally, any command-line options will override this configuration file.</source>
        <translation>ការរៀបចំរចនាសម្ពន្ធ័ឯកសារ ត្រូវបានប្រើសម្រាប់អ្នកដែលមានបទពិសោធន៏ ក្នុងរៀបចំកែប្រែផ្នែកក្រាហ្វិកខាងមុននៃសុសវែ។ បន្ថែ​មលើនេះទៀត  កាសរសេរបន្ថែមកូដ វានឹងធ្វើឲ្យមានការកែប្រែឯការសារនេះ។</translation>
    </message>
    <message>
        <source>Error</source>
        <translation>បញ្ហា</translation>
    </message>
    <message>
        <source>This change would require a client restart.</source>
        <translation>ការផ្លាស់ប្តូរនេះនឹងត្រូវការចាប់ផ្តើមម៉ាស៊ីនកុំព្យូទ័រឡើងវិញ។​</translation>
    </message>
    </context>
<context>
    <name>OverviewPage</name>
    <message>
        <source>Form</source>
        <translation>ទម្រង់</translation>
    </message>
    <message>
        <source>Available:</source>
        <translation>មាន</translation>
    </message>
    <message>
        <source>Your current spendable balance</source>
        <translation>សមតុល្យបច្ចុប្បន្នដែលអាចចាយបាន</translation>
    </message>
    <message>
        <source>Pending:</source>
        <translation>រងចាំ</translation>
    </message>
    <message>
        <source>Total:</source>
        <translation>សរុប</translation>
    </message>
    <message>
        <source>Spendable:</source>
        <translation>អាចចំណាយបានៈ</translation>
    </message>
    <message>
        <source>Recent transactions</source>
        <translation>ព្រឹត្តិបត្តិការថ្មីៗ</translation>
    </message>
    <message>
        <source>Unconfirmed transactions to watch-only addresses</source>
        <translation>ប្រឹត្តិបត្តិការមិនទាន់បញ្ចាក់ច្បាស់ ទៅកាន់ អាសយដ្ឋានសម្រាប់តែមើល</translation>
    </message>
    </context>
<context>
    <name>PSBTOperationsDialog</name>
    <message>
        <source>Save...</source>
        <translation>ថែរក្សាទុក...</translation>
    </message>
    <message>
        <source>Save Transaction Data</source>
        <translation>Save Transaction Data</translation>
    </message>
    <message>
        <source>Partially Signed Transaction (Binary) (*.psbt)</source>
        <translation>Partially Signed Transaction (Binary) (*.psbt)</translation>
    </message>
    <message>
        <source>PSBT saved to disk.</source>
        <translation>PSBT បានរក្សាទុកក្នុងឌីស។</translation>
    </message>
    <message>
        <source>Unable to calculate transaction fee or total transaction amount.</source>
        <translation>មិនអាចគណនាកម្រៃប្រត្តិបត្តិការ ឬ ចំនួនប្រត្តិបត្តិការសរុប។</translation>
    </message>
    <message>
        <source>Pays transaction fee: </source>
        <translation>បង់កម្រៃប្រត្តិបត្តិការ</translation>
    </message>
    <message>
        <source>Total Amount</source>
        <translation>ចំនួនសរុប</translation>
    </message>
    <message>
        <source>or</source>
        <translation>ឬ</translation>
    </message>
    <message>
        <source>Transaction is missing some information about inputs.</source>
        <translation>ប្រត្តិបត្តិការមានព័ត៍មានពុំគ្រប់គ្រាន់អំពីការបញ្ចូល។</translation>
    </message>
    </context>
<context>
    <name>PaymentServer</name>
    <message>
        <source>Payment request error</source>
        <translation>ការស្នើរសុំទូរទាត់ប្រាក់ជួបបញ្ហា</translation>
    </message>
    </context>
<context>
    <name>PeerTableModel</name>
    <message>
        <source>User Agent</source>
        <translation>User Agent</translation>
    </message>
    <message>
        <source>Sent</source>
        <translation>បានបញ្ចូន</translation>
    </message>
    <message>
        <source>Received</source>
        <translation>បានទទួល</translation>
    </message>
</context>
<context>
    <name>QObject</name>
    <message>
        <source>Amount</source>
        <translation>ចំនួន</translation>
    </message>
    <message>
        <source>None</source>
        <translation>មិន</translation>
    </message>
    <message>
        <source>N/A</source>
        <translation>N/A</translation>
    </message>
    <message numerus="yes">
        <source>%n second(s)</source>
        <translation><numerusform>%n វិនាទី</numerusform></translation>
    </message>
    <message numerus="yes">
        <source>%n minute(s)</source>
        <translation><numerusform>%n នាទី</numerusform></translation>
    </message>
    <message>
        <source>Error: %1</source>
        <translation>Error: %1</translation>
    </message>
    <message>
        <source>unknown</source>
        <translation>unknown</translation>
    </message>
</context>
<context>
    <name>QRImageWidget</name>
    <message>
        <source>&amp;Save Image...</source>
        <translation>&amp;Save Image...</translation>
    </message>
    <message>
        <source>&amp;Copy Image</source>
        <translation>&amp;ថតចម្លង រូបភាព</translation>
    </message>
    <message>
        <source>Resulting URI too long, try to reduce the text for label / message.</source>
        <translation>លទ្ធផល URI វែងពែក សូមព្យាយមកាត់បន្ថយអក្សរសម្រាប់ ស្លាកសញ្ញា ឫ សារ។</translation>
    </message>
    <message>
        <source>Error encoding URI into QR Code.</source>
        <translation>បញ្ហាក្នុងការបំលែង​URl ទៅជា QR កូដ។</translation>
    </message>
    <message>
        <source>QR code support not available.</source>
        <translation>ការគាំទ្រ QR កូដមិនមាន។</translation>
    </message>
    <message>
        <source>Save QR Code</source>
        <translation>រក្សាទុក QR កូដ</translation>
    </message>
    <message>
        <source>PNG Image (*.png)</source>
        <translation>រូបភាព PNG (*.png)</translation>
    </message>
</context>
<context>
    <name>RPCConsole</name>
    <message>
        <source>N/A</source>
        <translation>N/A</translation>
    </message>
    <message>
        <source>&amp;Information</source>
        <translation>ព័ត៍មាន</translation>
    </message>
    <message>
        <source>General</source>
        <translation>ទូទៅ</translation>
    </message>
    <message>
        <source>Received</source>
        <translation>Received</translation>
    </message>
    <message>
        <source>Sent</source>
        <translation>Sent</translation>
    </message>
    <message>
        <source>User Agent</source>
        <translation>ភ្ងាក់ងារអ្នកប្រើប្រាស់</translation>
    </message>
    <message>
        <source>Node window</source>
        <translation>Node window</translation>
    </message>
    <message>
        <source>Decrease font size</source>
        <translation>បន្ថយទំហំអក្សរ</translation>
    </message>
    <message>
        <source>Increase font size</source>
        <translation>បង្កើនទំហំអក្សរ</translation>
    </message>
    <message>
        <source>Permissions</source>
        <translation>ការអនុញ្ញាត</translation>
    </message>
    <message>
        <source>Last block time</source>
        <translation>Last block time</translation>
    </message>
    </context>
<context>
    <name>ReceiveCoinsDialog</name>
    <message>
        <source>&amp;Amount:</source>
        <translation>&amp;ចំនួន</translation>
    </message>
    <message>
        <source>&amp;Label:</source>
        <translation>&amp;ស្លាកសញ្ញា​</translation>
    </message>
    <message>
        <source>&amp;Message:</source>
        <translation>&amp;សារ</translation>
    </message>
    <message>
        <source>An optional label to associate with the new receiving address.</source>
        <translation>ស្លាកសញ្ញាជាជម្រើសមួយ ទាក់ទងជាមួយនឹងអាសយដ្ឋានទទួលថ្មី។</translation>
    </message>
    <message>
        <source>Use this form to request payments. All fields are &lt;b&gt;optional&lt;/b&gt;.</source>
        <translation>ប្រើប្រាស់ទម្រង់នេះដើម្បីធ្វើការសំណូមពរទូរទាត់ប្រាក់។ រាល់ការបំពេញក្នុងប្រអប់ទាំងអស់​គឺ&lt;b&gt;ជាជម្រើស&lt;/b&gt;។</translation>
    </message>
    <message>
        <source>An optional amount to request. Leave this empty or zero to not request a specific amount.</source>
        <translation>ចំនួនជម្រើសមួយ សម្រាប់សំណើរ។ សូមទុកសូន្យ ឫ ទទេ ទៅដល់មិនសំណើរចំនួនជាក់លាក់ណាមួយ។</translation>
    </message>
    <message>
        <source>An optional label to associate with the new receiving address (used by you to identify an invoice).  It is also attached to the payment request.</source>
        <translation>ស្លាកសញ្ញាជាជម្រើសមួយ ទាក់ទងជាមួយនឹងអាសយដ្ឋានទទួលថ្មី( ដែលអ្នកបានប្រើប្រាស់ ដើម្បីសម្គាល់វិក័យបត្រមួយ)។ វាក៏ត្រូវបានភ្ជាប់ជាមួយនឹងសំណើរទូរទាត់ប្រាក់។</translation>
    </message>
    <message>
        <source>An optional message that is attached to the payment request and may be displayed to the sender.</source>
        <translation>សារជាជម្រើសមួយដែលភ្ជាប់ជាមួយសំណើរទូរទាត់ប្រាក់ និង ប្រហែលជាបង្ហាញទៅកាន់អ្នកបញ្ចូន។</translation>
    </message>
    <message>
        <source>&amp;Create new receiving address</source>
        <translation>&amp;បង្កើតអាសយដ្ឋានទទួលថ្មី</translation>
    </message>
    <message>
        <source>Clear all fields of the form.</source>
        <translation>សំម្អាតគ្រប់ប្រអប់ទាំងអស់ក្នុងទម្រង់នេះ។</translation>
    </message>
    <message>
        <source>Clear</source>
        <translation>សំម្អាត</translation>
    </message>
    <message>
        <source>Requested payments history</source>
        <translation>បានដាក់ស្នើរសុំយកប្រវត្តិការទូរទាត់ប្រាក់</translation>
    </message>
    <message>
        <source>Show the selected request (does the same as double clicking an entry)</source>
        <translation>ធ្វើការបង្ហាញ សំណូមពរដែលត្រូវបានជ្រើសរើស​(ធ្វើដូចគ្នា ដោយចុចពីរដងសម្រាប់ការបញ្ចូលម្តង)</translation>
    </message>
    <message>
        <source>Show</source>
        <translation>បង្ហាញ</translation>
    </message>
    <message>
        <source>Remove the selected entries from the list</source>
        <translation>លុបចេញការបញ្ចូលដែលបានជ្រើសរើស ពីក្នុងបញ្ចីរ</translation>
    </message>
    <message>
        <source>Remove</source>
        <translation>លុបចេញ</translation>
    </message>
    <message>
        <source>Copy label</source>
        <translation>ថតចម្លងស្លាកសញ្ញា</translation>
    </message>
    <message>
        <source>Copy amount</source>
        <translation>Copy amount</translation>
    </message>
    <message>
        <source>Could not unlock wallet.</source>
        <translation>Could not unlock wallet.</translation>
    </message>
    </context>
<context>
    <name>ReceiveRequestDialog</name>
    <message>
        <source>Amount:</source>
        <translation>Amount:</translation>
    </message>
    <message>
        <source>Label:</source>
        <translation>ស្លាកសញ្ញាៈ</translation>
    </message>
    <message>
        <source>Message:</source>
        <translation>Message:</translation>
    </message>
    <message>
        <source>Wallet:</source>
        <translation>កាបូបចល័ត៖</translation>
    </message>
    <message>
        <source>Copy &amp;Address</source>
        <translation>ចម្លង និង អាសយដ្ឋាន</translation>
    </message>
    <message>
        <source>&amp;Save Image...</source>
        <translation>&amp;Save Image...</translation>
    </message>
    </context>
<context>
    <name>RecentRequestsTableModel</name>
    <message>
        <source>Date</source>
        <translation>Date</translation>
    </message>
    <message>
        <source>Label</source>
        <translation>ស្លាក​សញ្ញា</translation>
    </message>
    <message>
        <source>Message</source>
        <translation>Message</translation>
    </message>
    <message>
        <source>(no label)</source>
        <translation>(គ្មាន​ស្លាក​សញ្ញា)</translation>
    </message>
    </context>
<context>
    <name>SendCoinsDialog</name>
    <message>
        <source>Send Coins</source>
        <translation>Send Coins</translation>
    </message>
    <message>
        <source>Quantity:</source>
        <translation>Quantity:</translation>
    </message>
    <message>
        <source>Bytes:</source>
        <translation>Bytes:</translation>
    </message>
    <message>
        <source>Amount:</source>
        <translation>Amount:</translation>
    </message>
    <message>
        <source>Fee:</source>
        <translation>Fee:</translation>
    </message>
    <message>
        <source>After Fee:</source>
        <translation>After Fee:</translation>
    </message>
    <message>
        <source>Change:</source>
        <translation>Change:</translation>
    </message>
    <message>
        <source>Transaction Fee:</source>
        <translation>កម្រៃប្រត្តិបត្តិការ</translation>
    </message>
    <message>
        <source>Choose...</source>
        <translation>ជ្រើសរើស...</translation>
    </message>
    <message>
        <source>Hide</source>
        <translation>Hide</translation>
    </message>
    <message>
        <source>(Smart fee not initialized yet. This usually takes a few blocks...)</source>
        <translation>(ថ្លៃសេវាឆ្លាត មិនទាន់ចាប់ផ្តើមទេ។ វាជាទូរទៅវាត្រូវការប្លក់មួយចំនួនតូច...)</translation>
    </message>
    <message>
        <source>Send to multiple recipients at once</source>
        <translation>បញ្ចូនទៅកាន់អ្នកទទួលច្រើនអ្នកក្នុងពេលតែមួយ</translation>
    </message>
    <message>
        <source>Add &amp;Recipient</source>
        <translation>បន្ថែម &amp;អ្នកទទួល</translation>
    </message>
    <message>
        <source>Clear all fields of the form.</source>
        <translation>សម្អាតគ្រប់ប្រអប់ក្នុងទម្រង់នេះៈ</translation>
    </message>
    <message>
        <source>Dust:</source>
        <translation>Dust:</translation>
    </message>
    <message>
        <source>Clear &amp;All</source>
        <translation>សម្អាត់  &amp;ទាំងអស់</translation>
    </message>
    <message>
        <source>Copy quantity</source>
        <translation>Copy quantity</translation>
    </message>
    <message>
        <source>Copy amount</source>
        <translation>Copy amount</translation>
    </message>
    <message>
        <source>Copy fee</source>
        <translation>Copy fee</translation>
    </message>
    <message>
        <source>Copy after fee</source>
        <translation>Copy after fee</translation>
    </message>
    <message>
        <source>Copy bytes</source>
        <translation>Copy bytes</translation>
    </message>
    <message>
        <source>Copy dust</source>
        <translation>Copy dust</translation>
    </message>
    <message>
        <source>Copy change</source>
        <translation>Copy change</translation>
    </message>
    <message>
        <source>Save Transaction Data</source>
        <translation>Save Transaction Data</translation>
    </message>
    <message>
        <source>Partially Signed Transaction (Binary) (*.psbt)</source>
        <translation>Partially Signed Transaction (Binary) (*.psbt)</translation>
    </message>
    <message>
        <source>PSBT saved</source>
        <translation> បានរក្សាទុកPSBT</translation>
    </message>
    <message>
        <source>or</source>
        <translation>ឬ</translation>
    </message>
    <message>
        <source>Transaction fee</source>
        <translation>Transaction fee</translation>
    </message>
    <message>
        <source>Total Amount</source>
        <translation>ចំនួនសរុប</translation>
    </message>
    <message>
        <source>To review recipient list click "Show Details..."</source>
        <translation>ពិនិត្យមើលឡើងវិញនូវបញ្ចីអ្នកទទួល ចុច  ៉បង្ហាញព៍ត័មានលំអិត...៉</translation>
    </message>
    <message>
        <source>Confirm send coins</source>
        <translation>បញ្ចាក់​ ក្នុងការបញ្ចូនកាក់</translation>
    </message>
    <message>
        <source>(no label)</source>
        <translation>(គ្មាន​ស្លាក​សញ្ញា)</translation>
    </message>
</context>
<context>
    <name>SendCoinsEntry</name>
    <message>
        <source>&amp;Label:</source>
        <translation>&amp;ស្លាក​សញ្ញា:</translation>
    </message>
    <message>
        <source>Choose previously used address</source>
        <translation>Choose previously used address</translation>
    </message>
    <message>
        <source>Alt+A</source>
        <translation>Alt+A</translation>
    </message>
    <message>
        <source>Paste address from clipboard</source>
        <translation>Paste address from clipboard</translation>
    </message>
    <message>
        <source>Alt+P</source>
        <translation>Alt+P</translation>
    </message>
    <message>
        <source>Use available balance</source>
        <translation>ប្រើប្រាស់សមតុល្យដែលមានសាច់ប្រាក់</translation>
    </message>
    <message>
        <source>Message:</source>
        <translation>សារៈ</translation>
    </message>
    <message>
        <source>This is an unauthenticated payment request.</source>
        <translation>នេះជាសំណើរទូរទាត់ប្រាក់មិនទាន់បានបញ្ចាក់តាមច្បាប់ត្រឹមត្រូវ។</translation>
    </message>
    <message>
        <source>This is an authenticated payment request.</source>
        <translation>នេះជាសំណើរទូរទាត់ប្រាក់ដែលបានបញ្ចាក់តាមច្បាប់ត្រឹមត្រូវ។</translation>
    </message>
    <message>
        <source>Enter a label for this address to add it to the list of used addresses</source>
        <translation>បញ្ចូលស្លាក​សញ្ញាមួយ សម្រាប់អាសយដ្ឋាននេះ ដើម្បីបញ្ចូលវាទៅក្នងបញ្ចីរអាសយដ្ឋានដែលបានប្រើប្រាស់</translation>
    </message>
    <message>
        <source>Pay To:</source>
        <translation>បង់ទៅកាន់</translation>
    </message>
    <message>
        <source>Memo:</source>
        <translation>អនុស្សរណៈ</translation>
    </message>
</context>
<context>
    <name>ShutdownWindow</name>
    <message>
        <source>Do not shut down the computer until this window disappears.</source>
        <translation>សូមកុំទាន់បិទកុំព្យូទ័រនេះ រហូលទាល់តែវិនដូរនេះលុបបាត់។</translation>
    </message>
</context>
<context>
    <name>SignVerifyMessageDialog</name>
    <message>
        <source>Choose previously used address</source>
        <translation>Choose previously used address</translation>
    </message>
    <message>
        <source>Alt+A</source>
        <translation>Alt+A</translation>
    </message>
    <message>
        <source>Paste address from clipboard</source>
        <translation>Paste address from clipboard</translation>
    </message>
    <message>
        <source>Alt+P</source>
        <translation>Alt+P</translation>
    </message>
    <message>
        <source>Enter the message you want to sign here</source>
        <translation>សូមបញ្ចូលពាក្យដែលអ្នកចង់បញ្ចូលនៅទីនេះ</translation>
    </message>
    <message>
        <source>Signature</source>
        <translation>ហត្ថលេខា</translation>
    </message>
    <message>
        <source>Clear &amp;All</source>
        <translation>Clear &amp;All</translation>
    </message>
    <message>
        <source>Click "Sign Message" to generate signature</source>
        <translation>ចុច ៉ហត្ថលេខា​ លើសារ​ ​ ៉​ដើម្បីបង្កើតហត្ថលេខា</translation>
    </message>
    <message>
        <source>The entered address is invalid.</source>
        <translation>អាសយដ្ឋានដែលបានបញ្ចូល មិនត្រឹមត្រូវ។</translation>
    </message>
    <message>
        <source>Please check the address and try again.</source>
        <translation>សូមពិនិត្យអាសយដ្ឋាននេះឡើងវិញ រួចហើយព្យាយាមម្តងទៀត។</translation>
    </message>
    <message>
        <source>Wallet unlock was cancelled.</source>
        <translation>បោះបង់ចោល ការដោះសោរកាបូបអេឡិចត្រូនិច។</translation>
    </message>
    <message>
        <source>No error</source>
        <translation>មិនមានបញ្ហា</translation>
    </message>
    <message>
        <source>Message signed.</source>
        <translation>សារបានចុះហត្ថលេខា។</translation>
    </message>
    <message>
        <source>The signature could not be decoded.</source>
        <translation>ការចុះហត្ថលេខានេះមិនគួរត្រូវបានបម្លែងទៅជាភាសាកុំព្យូទ័រទេ។</translation>
    </message>
    <message>
        <source>Please check the signature and try again.</source>
        <translation>សូមពិនិត្យការចុះហត្ថលេខានេះឡើងវិញ រូចហើយព្យាយាមម្តងទៀត។</translation>
    </message>
    <message>
        <source>Message verification failed.</source>
        <translation>សារបញ្ចាក់ មិនត្រឹមត្រូវ។</translation>
    </message>
    <message>
        <source>Message verified.</source>
        <translation>សារត្រូវបានផ្ទៀងផ្ទាត់។</translation>
    </message>
</context>
<context>
    <name>TrafficGraphWidget</name>
    <message>
        <source>KB/s</source>
        <translation>KB/s</translation>
    </message>
</context>
<context>
    <name>TransactionDesc</name>
    <message numerus="yes">
        <source>Open for %n more block(s)</source>
        <translation><numerusform>បើក %n  ប្លុកជាច្រើនទៀត</numerusform></translation>
    </message>
    <message>
        <source>abandoned</source>
        <translation>បានបោះបង់ចោល</translation>
    </message>
    <message>
        <source>Status</source>
        <translation>ស្ថានភាព</translation>
    </message>
    <message>
        <source>Date</source>
        <translation>ថ្ងៃ</translation>
    </message>
    <message>
        <source>Source</source>
        <translation>ប្រភព</translation>
    </message>
    <message>
        <source>Generated</source>
        <translation>បានបង្កើត</translation>
    </message>
    <message>
        <source>unknown</source>
        <translation>unknown</translation>
    </message>
    <message>
        <source>To</source>
        <translation>ទៅកាន់</translation>
    </message>
    <message>
        <source>own address</source>
        <translation>អាសយដ្ឋានផ្ទាល់ខ្លួន</translation>
    </message>
    <message>
        <source>watch-only</source>
        <translation>សម្រាប់តែមើល</translation>
    </message>
    <message>
        <source>label</source>
        <translation>ស្លាក​សញ្ញា</translation>
    </message>
    <message>
        <source>not accepted</source>
        <translation>មិនបានទទួល</translation>
    </message>
    <message>
        <source>Transaction fee</source>
        <translation>កម្រៃប្រត្តិបត្តិការ</translation>
    </message>
    <message>
        <source>Message</source>
        <translation>Message</translation>
    </message>
    <message>
        <source>Comment</source>
        <translation>យោលបល់</translation>
    </message>
    <message>
        <source>Transaction ID</source>
        <translation>អត្តសញ្ញាណ ប្រត្តិបត្តិការ</translation>
    </message>
    <message>
        <source>Transaction total size</source>
        <translation>ទំហំសរុបប្រត្តិបត្តិការ</translation>
    </message>
    <message>
        <source>Transaction virtual size</source>
        <translation>ទំហំប្រត្តិបត្តិការជាក់ស្តែង</translation>
    </message>
    <message>
        <source>Transaction</source>
        <translation>ប្រត្តិបត្តិការ</translation>
    </message>
    <message>
        <source>Inputs</source>
        <translation>បញ្ចូល</translation>
    </message>
    <message>
        <source>Amount</source>
        <translation>ចំនួន</translation>
    </message>
    <message>
        <source>true</source>
        <translation>ត្រូវ</translation>
    </message>
    <message>
        <source>false</source>
        <translation>មិនត្រឹមត្រូវ</translation>
    </message>
</context>
<context>
    <name>TransactionDescDialog</name>
    </context>
<context>
    <name>TransactionTableModel</name>
    <message>
        <source>Date</source>
        <translation>ថ្ងៃ</translation>
    </message>
    <message>
        <source>Type</source>
        <translation>ប្រភេទ</translation>
    </message>
    <message>
        <source>Label</source>
        <translation>ស្លាក​សញ្ញា</translation>
    </message>
    <message numerus="yes">
        <source>Open for %n more block(s)</source>
        <translation><numerusform>បើក %n ប្លុកជាច្រើនទៀត</numerusform></translation>
    </message>
    <message>
        <source>Unconfirmed</source>
        <translation>មិនទាន់បានបញ្ចាក់ច្បាស់</translation>
    </message>
    <message>
        <source>Abandoned</source>
        <translation>បានបោះបង់</translation>
    </message>
    <message>
        <source>Received with</source>
        <translation>បានទទួលជាមួយនឹង</translation>
    </message>
    <message>
        <source>Received from</source>
        <translation>បានទទួលពី</translation>
    </message>
    <message>
        <source>Sent to</source>
        <translation>Sent to</translation>
    </message>
    <message>
        <source>Payment to yourself</source>
        <translation>បង់ប្រាក់ទៅខ្លួនអ្នក</translation>
    </message>
    <message>
        <source>Mined</source>
        <translation>បានរុករករ៉ែ</translation>
    </message>
    <message>
        <source>watch-only</source>
        <translation>សម្រាប់តែមើល</translation>
    </message>
    <message>
        <source>(n/a)</source>
        <translation>(មិនមាន)</translation>
    </message>
    <message>
        <source>(no label)</source>
        <translation>(គ្មាន​ស្លាកសញ្ញា)</translation>
    </message>
    <message>
        <source>Date and time that the transaction was received.</source>
        <translation>ថ្ងៃ និង ពេលវេលាដែលទទួលបានប្រត្តិបត្តិការ។</translation>
    </message>
    <message>
        <source>Type of transaction.</source>
        <translation>ប្រភេទនៃប្រត្តិបត្តិការ</translation>
    </message>
    </context>
<context>
    <name>TransactionView</name>
    <message>
        <source>Received with</source>
        <translation>Received with</translation>
    </message>
    <message>
        <source>Sent to</source>
        <translation>Sent to</translation>
    </message>
    <message>
        <source>To yourself</source>
        <translation>ទៅកាន់ខ្លូនអ្នក</translation>
    </message>
    <message>
        <source>Mined</source>
        <translation>បានរុករករ៉ែ</translation>
    </message>
    <message>
        <source>Other</source>
        <translation>ផ្សេងទៀត</translation>
    </message>
    <message>
        <source>Enter address, transaction id, or label to search</source>
        <translation>បញ្ចូលអាសយដ្ឋាន អត្តសញ្ញាណប្រត្តិបត្តិការ ឫ ស្លាក​សញ្ញា ដើម្បីធ្វើការស្វែងរក</translation>
    </message>
    <message>
        <source>Min amount</source>
        <translation>ចំនួនតិចបំផុត</translation>
    </message>
    <message>
        <source>Abandon transaction</source>
        <translation>បោះបង់ប្រត្តិបត្តិការ</translation>
    </message>
    <message>
        <source>Increase transaction fee</source>
        <translation>តំឡើងកម្រៃប្រត្តិបត្តិការ</translation>
    </message>
    <message>
        <source>Copy address</source>
        <translation>ចម្លងអាសយដ្ឋាន</translation>
    </message>
    <message>
        <source>Copy label</source>
        <translation>ថតចម្លងស្លាកសញ្ញា</translation>
    </message>
    <message>
        <source>Copy amount</source>
        <translation>Copy amount</translation>
    </message>
    <message>
        <source>Copy transaction ID</source>
        <translation>Copy transaction ID</translation>
    </message>
    <message>
        <source>Edit label</source>
        <translation>កែប្រែស្លាកសញ្ញា</translation>
    </message>
    <message>
        <source>Comma separated file (*.csv)</source>
        <translation>ឯកសារបំបែកដោយក្បៀស (*.csv)</translation>
    </message>
    <message>
        <source>Confirmed</source>
        <translation>Confirmed</translation>
    </message>
    <message>
        <source>Date</source>
        <translation>Date</translation>
    </message>
    <message>
        <source>Type</source>
        <translation>Type</translation>
    </message>
    <message>
        <source>Label</source>
        <translation>ស្លាកសញ្ញា</translation>
    </message>
    <message>
        <source>Address</source>
        <translation>អាសយដ្ឋាន</translation>
    </message>
    <message>
        <source>Exporting Failed</source>
        <translation>បរាជ័យការបញ្ជូនចេញ</translation>
    </message>
    </context>
<context>
    <name>UnitDisplayStatusBarControl</name>
    </context>
<context>
    <name>WalletController</name>
    <message>
        <source>Close wallet</source>
        <translation>Close wallet</translation>
    </message>
    <message>
        <source>Close all wallets</source>
        <translation>Close all wallets</translation>
    </message>
    </context>
<context>
    <name>WalletFrame</name>
    <message>
        <source>Create a new wallet</source>
        <translation>បង្កើតកាបូបចល័តថ្មី</translation>
    </message>
</context>
<context>
    <name>WalletModel</name>
    <message>
        <source>Send Coins</source>
        <translation>បញ្ជូនកាក់</translation>
    </message>
    <message>
        <source>Increasing transaction fee failed</source>
        <translation>តំឡើងកម្រៃប្រត្តិបត្តិការមិនជោគជ័យ</translation>
    </message>
    <message>
        <source>Do you want to increase the fee?</source>
        <translation>តើអ្នកចង់តំឡើងកម្រៃដែរ ឫទេ?</translation>
    </message>
    <message>
        <source>Current fee:</source>
        <translation>កម្រៃបច្ចុប្បន្ន</translation>
    </message>
    <message>
        <source>default wallet</source>
        <translation>default wallet</translation>
    </message>
</context>
<context>
    <name>WalletView</name>
    <message>
        <source>&amp;Export</source>
        <translation>&amp;នាំចេញ</translation>
    </message>
    <message>
        <source>Export the data in the current tab to a file</source>
        <translation>នាំចេញទិន្នន័យនៃថេបបច្ចុប្បន្នទៅជាឯកសារ</translation>
    </message>
    <message>
        <source>Error</source>
        <translation>បញ្ហា</translation>
    </message>
    <message>
        <source>Load Transaction Data</source>
        <translation>ទាញយកទិន្ន័យប្រត្តិបត្តិការ</translation>
    </message>
    <message>
        <source>Partially Signed Transaction (*.psbt)</source>
        <translation>ប្រត្តិបត្តិការ ដែលបានចុះហត្ថលេខាមិនពេញលេញ (*.psbt)</translation>
    </message>
    <message>
        <source>Backup Successful</source>
        <translation>ចំម្លងទុកដោយជោគជ័យ</translation>
    </message>
    <message>
        <source>Cancel</source>
        <translation>ចាកចេញ</translation>
    </message>
</context>
<context>
    <name>bitcoin-core</name>
    <message>
        <source>Transaction fee and change calculation failed</source>
        <translation>ការគណនា ការផ្លាស់ប្តូរ និង កម្រៃប្រត្តិបត្តការ មិនជោគជ័យ</translation>
    </message>
    <message>
        <source>The transaction amount is too small to send after the fee has been deducted</source>
        <translation>ចំនួនប្រត្តិបត្តិការមានទឹកប្រាក់ទំហំតិចតួច ក្នុងការផ្ញើរចេញទៅ  បន្ទាប់ពីកំរៃត្រូវបានកាត់រួចរាល់</translation>
    </message>
    <message>
        <source>This is the maximum transaction fee you pay (in addition to the normal fee) to prioritize partial spend avoidance over regular coin selection.</source>
        <translation>នេះជាកម្រៃប្រត្តិបត្តិការតូចបំផុត ដែលអ្នកទូរទាត់ (បន្ថែមទៅលើកម្រៃធម្មតា)​​  ដើម្បីផ្តល់អាទិភាពលើការជៀសវៀងការចំណាយដោយផ្នែក សម្រាប់ការជ្រើសរើសកាក់ដោយទៀងទាត់។</translation>
    </message>
    <message>
        <source>Transaction needs a change address, but we can't generate it. Please call keypoolrefill first.</source>
        <translation>ប្រត្តិបត្តការនេះ ត្រូវការផ្លាស់ប្តូរអាសយដ្ឋាន​​ ប៉ុន្តែយើងមិនអាចបង្កើតវាបាន។ ដូច្នេះសូមហៅទៅកាន់ Keypoolrefill។</translation>
    </message>
    <message>
        <source>Disk space is too low!</source>
        <translation>ទំហំឌីស មានកំរិតទាប</translation>
    </message>
    <message>
        <source>Error reading from database, shutting down.</source>
        <translation>បញ្ហា​ក្នុងការទទួលបានទិន្ន័យ​ ពីមូលដ្ឋានទិន្ន័យ ដូច្នេះកំពុងតែបិទ។</translation>
    </message>
    <message>
        <source>Signing transaction failed</source>
        <translation>ប្រត្តិបត្តការចូល មិនជោគជ័យ</translation>
    </message>
    <message>
        <source>The transaction amount is too small to pay the fee</source>
        <translation>ចំនួនប្រត្តិបត្តិការមានទឹកប្រាក់ទំហំតូចពេក សម្រាប់បង់ប្រាក់</translation>
    </message>
    <message>
        <source>Transaction amount too small</source>
        <translation>ចំនួនប្រត្តិបត្តិការមានទឹកប្រាក់ទំហំតូច</translation>
    </message>
    <message>
        <source>Transaction too large</source>
        <translation>ប្រត្តិបត្តការទឹកប្រាក់ មានទំហំធំ</translation>
    </message>
    <message>
        <source>Verifying wallet(s)...</source>
        <translation>កំពុងផ្ទៀងផ្ទាត់ កាបូបអេឡិចត្រូនិច...</translation>
    </message>
    <message>
        <source>-maxtxfee is set very high! Fees this large could be paid on a single transaction.</source>
        <translation>-maxtxfee មានតំម្លៃខ្ពស់ពេក។​ តំម្លៃនេះ អាចគួរត្រូវបានបង់សម្រាប់មួយប្រត្តិបត្តិការ។</translation>
    </message>
    <message>
        <source>This is the transaction fee you may pay when fee estimates are not available.</source>
        <translation> អ្នកនឹងទូរទាត់ កម្រៃប្រត្តិបត្តិការនេះ នៅពេលណាដែល ទឹកប្រាក់នៃការប៉ាន់ស្មាន មិនទាន់មាន។</translation>
    </message>
    <message>
        <source>This is the minimum transaction fee you pay on every transaction.</source>
        <translation>នេះជាកម្រៃប្រត្តិបត្តិការតិចបំផុត អ្នកបង់រាល់ពេលធ្វើប្រត្តិបត្តិការម្តងៗ។</translation>
    </message>
    <message>
        <source>This is the transaction fee you will pay if you send a transaction.</source>
        <translation>នេះជាកម្រៃប្រត្តិបត្តិការ អ្នកនឹងបង់ប្រសិនបើអ្នកធ្វើប្រត្តិបត្តិការម្តង។</translation>
    </message>
    <message>
        <source>Transaction amounts must not be negative</source>
        <translation>ចំនួនប្រត្តិបត្តិការ មិនអាចអវិជ្ជមានបានទេ</translation>
    </message>
    <message>
        <source>Loading block index...</source>
        <translation>កំពុងបង្ហាញ សន្ទស្សន៍ប្លុក</translation>
    </message>
    <message>
        <source>Loading wallet...</source>
        <translation>កំពុងបង្ហាញកាបូបអេឡិចត្រូនិច...</translation>
    </message>
    <message>
        <source>Cannot downgrade wallet</source>
        <translation>មិនអាចបន្ទាបកាបូបអេឡិត្រូនិច</translation>
    </message>
    <message>
        <source>Rescanning...</source>
        <translation>ការត្រួតពិនិត្យម្តងទៀត...</translation>
    </message>
    <message>
        <source>Done loading</source>
        <translation>បានធ្វើរួចរាល់ហើយ កំពុងបង្ហាញ</translation>
    </message>
</context>
</TS><|MERGE_RESOLUTION|>--- conflicted
+++ resolved
@@ -374,11 +374,11 @@
         <translation>បំលែងលេខសំម្ងាត់សម្រាប់កាបូបអេឡិចត្រូនិច របស់អ្នកឲ្យទៅជាភាសាកុំព្យូទ័រ </translation>
     </message>
     <message>
-        <source>Sign messages with your Bitcoin addresses to prove you own them</source>
+        <source>Sign messages with your Particl addresses to prove you own them</source>
         <translation>ចុះហត្ថលេខាលើសារ អាសយដ្ឋានប៊ីតខញរបស់អ្នក ដើម្បីបញ្ចាក់ថាអ្នកជាម្ចាស់</translation>
     </message>
     <message>
-        <source>Verify messages to ensure they were signed with specified Bitcoin addresses</source>
+        <source>Verify messages to ensure they were signed with specified Particl addresses</source>
         <translation>ធ្វើការបញ្ចាក់សារ ដើម្បីធានាថាសារទាំំងនោះបានចុះហត្ថលេខា ជាមួយអាសយដ្ខានប៊ីតខញ</translation>
     </message>
     <message>
@@ -398,7 +398,7 @@
         <translation>ធូបារថេប</translation>
     </message>
     <message>
-        <source>Request payments (generates QR codes and bitcoin: URIs)</source>
+        <source>Request payments (generates QR codes and particl: URIs)</source>
         <translation>សំណើរទូរទាត់​(បង្កើតកូដ QR និង ប៊ីតខញ: URLs)</translation>
     </message>
     <message>
@@ -723,10 +723,6 @@
         <translation>សូមស្វាគមន៍</translation>
     </message>
     <message>
-<<<<<<< HEAD
-        <source>Particl</source>
-        <translation>Particl</translation>
-=======
         <source>Use the default data directory</source>
         <translation>ប្រើទីតាំងផ្ទុកទិន្នន័យដែលបានកំណត់រួច</translation>
     </message>
@@ -735,9 +731,8 @@
         <translation>ប្រើទីតាំងផ្ទុកទិន្នន័យ ដែលមានការជ្រើសរើសមួយៈ</translation>
     </message>
     <message>
-        <source>Bitcoin</source>
+        <source>Particl</source>
         <translation>ប៊ីតខញ</translation>
->>>>>>> 926f76cb
     </message>
     <message>
         <source>Error</source>
@@ -751,11 +746,11 @@
         <translation>ទម្រង់</translation>
     </message>
     <message>
-        <source>Recent transactions may not yet be visible, and therefore your wallet's balance might be incorrect. This information will be correct once your wallet has finished synchronizing with the bitcoin network, as detailed below.</source>
+        <source>Recent transactions may not yet be visible, and therefore your wallet's balance might be incorrect. This information will be correct once your wallet has finished synchronizing with the particl network, as detailed below.</source>
         <translation>ប្រត្តិបត្តិការថ្មីៗនេះប្រហែលជាមិនអាចមើលឃើញ ហេតុដូច្នេះសមតុល្យនៅក្នងកាបូបអេឡិចត្រូនិចរបស់អ្នកប្រហែលជាមិនត្រឹមត្រូវ។ ព័ត៌មានត្រឹមត្រូវនៅពេលដែលកាបូបអេឡិចត្រូនិចរបស់អ្នកបានធ្វើសមកាលកម្មជាមួយបណ្តាញប៊ឺតខញ  សូមពិនិត្យព័ត៌មានលំម្អិតខាងក្រោម។</translation>
     </message>
     <message>
-        <source>Attempting to spend bitcoins that are affected by not-yet-displayed transactions will not be accepted by the network.</source>
+        <source>Attempting to spend particl that are affected by not-yet-displayed transactions will not be accepted by the network.</source>
         <translation>ព្យាយាមក្នុងការចំណាយប៊ីតខញដែលទទួលរងឥទ្ឋិពលពីប្រត្តិបត្តិការមិនទាន់ធ្វើការបង្ហាញ នឹងមិនត្រូវទទួលស្គាល់ពីបណ្តាញ។</translation>
     </message>
     <message>
@@ -798,7 +793,7 @@
 <context>
     <name>OpenURIDialog</name>
     <message>
-        <source>Open bitcoin URI</source>
+        <source>Open particl URI</source>
         <translation>បើកប៊ីតខញ​URl</translation>
     </message>
     <message>
