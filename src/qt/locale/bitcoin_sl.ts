--- conflicted
+++ resolved
@@ -70,15 +70,10 @@
         <translation>To so vaši particl-naslovi za pošiljanje. Pred pošiljanjem vedno preverite količino in prejemnikov naslov.</translation>
     </message>
     <message>
-<<<<<<< HEAD
-        <source>These are your Particl addresses for receiving payments. Use the 'Create new receiving address' button in the receive tab to create new addresses.</source>
-        <translation>To so vaši naslovi za prejemanje particlov. Če želite ustvariti nov prejemni naslov, uporabite gumb za ustvarjanje novih naslovov v zavihku "prejemanje".</translation>
-=======
-        <source>These are your Bitcoin addresses for receiving payments. Use the 'Create new receiving address' button in the receive tab to create new addresses.
+        <source>These are your Particl addresses for receiving payments. Use the 'Create new receiving address' button in the receive tab to create new addresses.
 Signing is only possible with addresses of the type 'legacy'.</source>
-        <translation>To so vaši bitcoin-naslovi, ki jih uporabljate za prejemanje plačil. Za tvorbo novega naslova uporabite gumb "Ustvari nov prejemni naslov" v zavihku Prejmi.
+        <translation>To so vaši particl-naslovi, ki jih uporabljate za prejemanje plačil. Za tvorbo novega naslova uporabite gumb "Ustvari nov prejemni naslov" v zavihku Prejmi.
 Podpisovanje je možno le s podedovanimi ("legacy") naslovi.</translation>
->>>>>>> 5174b534
     </message>
     <message>
         <source>&amp;Copy Address</source>
@@ -493,16 +488,16 @@
         <translation>Na&amp;loži DPBT iz datoteke...</translation>
     </message>
     <message>
-        <source>Load Partially Signed Bitcoin Transaction</source>
-        <translation>Naloži delno podpisano bitcoin-transakcijo</translation>
+        <source>Load Partially Signed Particl Transaction</source>
+        <translation>Naloži delno podpisano particl-transakcijo</translation>
     </message>
     <message>
         <source>Load PSBT from clipboard...</source>
         <translation>Naloži DPBT z odložišča...</translation>
     </message>
     <message>
-        <source>Load Partially Signed Bitcoin Transaction from clipboard</source>
-        <translation>Naloži delno podpisano bitcoin-transakcijo z odložišča</translation>
+        <source>Load Partially Signed Particl Transaction from clipboard</source>
+        <translation>Naloži delno podpisano particl-transakcijo z odložišča</translation>
     </message>
     <message>
         <source>Node window</source>
@@ -541,9 +536,6 @@
         <translation>Zapri denarnico</translation>
     </message>
     <message>
-<<<<<<< HEAD
-        <source>Show the %1 help message to get a list with possible Particl command-line options</source>
-=======
         <source>Close All Wallets...</source>
         <translation>Zapri vse denarnice...</translation>
     </message>
@@ -552,8 +544,7 @@
         <translation>Zapri vse denarnice</translation>
     </message>
     <message>
-        <source>Show the %1 help message to get a list with possible Bitcoin command-line options</source>
->>>>>>> 5174b534
+        <source>Show the %1 help message to get a list with possible Particl command-line options</source>
         <translation>Pokaži %1 sporočilo za pomoč s seznamom vseh možnosti v ukazni vrstici</translation>
     </message>
     <message>
@@ -673,17 +664,12 @@
         <translation>Denarnica je &lt;b&gt;šifrirana&lt;/b&gt; in trenutno &lt;b&gt;zaklenjena&lt;/b&gt;</translation>
     </message>
     <message>
-<<<<<<< HEAD
-        <source>A fatal error occurred. Particl can no longer continue safely and will quit.</source>
-        <translation>Prišlo je do usodne napake. Particl ne more več varno nadaljevati in se bo zaprl.</translation>
-=======
         <source>Original message:</source>
         <translation>Izvorno sporočilo:</translation>
     </message>
     <message>
         <source>A fatal error occurred. %1 can no longer continue safely and will quit.</source>
         <translation>Prišlo je do usodne napake. %1 ne more več varno nadaljevati s tekom in se bo ustavil.</translation>
->>>>>>> 5174b534
     </message>
 </context>
 <context>
@@ -1331,13 +1317,6 @@
         <translation>Tor</translation>
     </message>
     <message>
-<<<<<<< HEAD
-        <source>Connect to the Particl network through a separate SOCKS5 proxy for Tor hidden services.</source>
-        <translation>Poveži se v omrežje Particl preko posredniškega strežnika SOCKS5 za skrite storitve Tor.</translation>
-    </message>
-    <message>
-=======
->>>>>>> 5174b534
         <source>&amp;Window</source>
         <translation>O&amp;kno</translation>
     </message>
@@ -1378,8 +1357,8 @@
         <translation>Omogoči dodatno možnost podrobnega nadzora nad posameznimi kovanci v transakcijah.</translation>
     </message>
     <message>
-        <source>Connect to the Bitcoin network through a separate SOCKS5 proxy for Tor onion services.</source>
-        <translation>Poveži se v omrežje Bitcoin prek ločenega posredniškega strežnika SOCKS5 za storitve onion (Tor).</translation>
+        <source>Connect to the Particl network through a separate SOCKS5 proxy for Tor onion services.</source>
+        <translation>Poveži se v omrežje Particl prek ločenega posredniškega strežnika SOCKS5 za storitve onion (Tor).</translation>
     </message>
     <message>
         <source>Use separate SOCKS&amp;5 proxy to reach peers via Tor onion services:</source>
@@ -1593,7 +1572,7 @@
     </message>
     <message>
         <source>Partially Signed Transaction (Binary) (*.psbt)</source>
-        <translation>Delno podpisana bitcoin-transakcija (binarno) (*.psbt)</translation>
+        <translation>Delno podpisana particl-transakcija (binarno) (*.psbt)</translation>
     </message>
     <message>
         <source>PSBT saved to disk.</source>
@@ -2567,10 +2546,6 @@
         <translation>Ali ste prepričani, da želite poslati sredstva?</translation>
     </message>
     <message>
-<<<<<<< HEAD
-        <source>Please, review your transaction proposal. This will produce a Partially Signed Particl Transaction (PSBT) which you can copy and then sign with e.g. an offline %1 wallet, or a PSBT-compatible hardware wallet.</source>
-        <translation>Prosimo, preglejte svoj predlog transakcije. Ustvarjena bo delno podpisana particl-transakcija (DPBT, angl. PSBT), ki jo lahko skopirate in potem podpišete n.pr. z nepovezano (offline) %1 denarnico ali pa s hardversko denarnico, ki podpira DPBT.</translation>
-=======
         <source>Create Unsigned</source>
         <translation>Ustvari nepodpisano</translation>
     </message>
@@ -2580,12 +2555,11 @@
     </message>
     <message>
         <source>Partially Signed Transaction (Binary) (*.psbt)</source>
-        <translation>Delno podpisana bitcoin-transakcija (binarno) (*.psbt)</translation>
+        <translation>Delno podpisana particl-transakcija (binarno) (*.psbt)</translation>
     </message>
     <message>
         <source>PSBT saved</source>
         <translation>DPBT shranjena</translation>
->>>>>>> 5174b534
     </message>
     <message>
         <source>or</source>
@@ -2596,8 +2570,8 @@
         <translation>Provizijo lahko zvišate kasneje (signali Replace-By-Fee, BIP-125).</translation>
     </message>
     <message>
-        <source>Please, review your transaction proposal. This will produce a Partially Signed Bitcoin Transaction (PSBT) which you can save or copy and then sign with e.g. an offline %1 wallet, or a PSBT-compatible hardware wallet.</source>
-        <translation>Prosimo, preglejte predlog za transakcijo. Ustvarjena bo delno podpisana bitcoin-transakcija (DPBT), ki jo lahko shranite ali skopirate in potem podpišete n.pr. z nepovezano (offline) %1 denarnico ali pa s hardversko denarnico, ki podpira DPBT.</translation>
+        <source>Please, review your transaction proposal. This will produce a Partially Signed Particl Transaction (PSBT) which you can save or copy and then sign with e.g. an offline %1 wallet, or a PSBT-compatible hardware wallet.</source>
+        <translation>Prosimo, preglejte predlog za transakcijo. Ustvarjena bo delno podpisana particl-transakcija (DPBT), ki jo lahko shranite ali skopirate in potem podpišete n.pr. z nepovezano (offline) %1 denarnico ali pa s hardversko denarnico, ki podpira DPBT.</translation>
     </message>
     <message>
         <source>Please, review your transaction.</source>
@@ -3822,8 +3796,8 @@
         <translation>Napaka: Ni mogoče sprejemati dohodnih povezav (vrnjena napaka: %s)</translation>
     </message>
     <message>
-        <source>%s corrupt. Try using the wallet tool bitcoin-wallet to salvage or restoring a backup.</source>
-        <translation>%s je okvarjena. Lahko jo poskusite popraviti z orodjem bitcoin-wallet ali pa jo obnovite iz varnostne kopije.</translation>
+        <source>%s corrupt. Try using the wallet tool particl-wallet to salvage or restoring a backup.</source>
+        <translation>%s je okvarjena. Lahko jo poskusite popraviti z orodjem particl-wallet ali pa jo obnovite iz varnostne kopije.</translation>
     </message>
     <message>
         <source>Invalid amount for -maxtxfee=&lt;amount&gt;: '%s' (must be at least the minrelay fee of %s to prevent stuck transactions)</source>
