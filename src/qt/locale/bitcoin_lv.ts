<TS language="lv" version="2.1">
<context>
    <name>AddressBookPage</name>
    <message>
        <source>Create a new address</source>
        <translation>Izveidot jaunu adresi</translation>
    </message>
    <message>
        <source>&amp;New</source>
        <translation>&amp;Jauns</translation>
    </message>
    <message>
        <source>Copy the currently selected address to the system clipboard</source>
        <translation>Kopēt iezīmēto adresi uz starpliktuvi</translation>
    </message>
    <message>
        <source>&amp;Copy</source>
        <translation>&amp;Kopēt</translation>
    </message>
    <message>
        <source>C&amp;lose</source>
        <translation>&amp;Aizvērt</translation>
    </message>
    <message>
        <source>Delete the currently selected address from the list</source>
        <translation>Izdzēst iezīmētās adreses no saraksta</translation>
    </message>
    <message>
        <source>Enter address or label to search</source>
        <translation>Ierakstiet meklējamo nosaukumu vai adresi</translation>
    </message>
    <message>
        <source>Export the data in the current tab to a file</source>
        <translation>Datus no tekošā ieliktņa eksportēt uz failu</translation>
    </message>
    <message>
        <source>&amp;Export</source>
        <translation>&amp;Eksportēt</translation>
    </message>
    <message>
        <source>&amp;Delete</source>
        <translation>&amp;Dzēst</translation>
    </message>
    <message>
        <source>Choose the address to send coins to</source>
        <translation>Izvēlies adresi uz kuru sūtīt particls</translation>
    </message>
    <message>
        <source>Choose the address to receive coins with</source>
        <translation>Izvēlies adresi ar kuru saņemt particls</translation>
    </message>
    <message>
        <source>&amp;Copy Address</source>
        <translation>&amp;Kopēt adresi</translation>
    </message>
    <message>
        <source>Copy &amp;Label</source>
        <translation>Kopēt &amp;Marķējumu</translation>
    </message>
    <message>
        <source>&amp;Edit</source>
        <translation>&amp;Rediģēt</translation>
    </message>
    <message>
        <source>Export Address List</source>
        <translation>Eksportēt Adrešu Sarakstu</translation>
    </message>
    <message>
        <source>Exporting Failed</source>
        <translation>Eksportēšana Neizdevās</translation>
    </message>
    </context>
<context>
    <name>AddressTableModel</name>
    <message>
        <source>Label</source>
        <translation>Nosaukums</translation>
    </message>
    <message>
        <source>Address</source>
        <translation>Adrese</translation>
    </message>
    <message>
        <source>(no label)</source>
        <translation>(bez nosaukuma)</translation>
    </message>
</context>
<context>
    <name>AskPassphraseDialog</name>
    <message>
        <source>Passphrase Dialog</source>
        <translation>Paroles dialogs</translation>
    </message>
    <message>
        <source>Enter passphrase</source>
        <translation>Ierakstiet paroli</translation>
    </message>
    <message>
        <source>New passphrase</source>
        <translation>Jauna parole</translation>
    </message>
    <message>
        <source>Repeat new passphrase</source>
        <translation>Jaunā parole vēlreiz</translation>
    </message>
    <message>
        <source>Encrypt wallet</source>
        <translation>Šifrēt maciņu</translation>
    </message>
    <message>
        <source>Unlock wallet</source>
        <translation>Atslēgt maciņu</translation>
    </message>
    <message>
        <source>Decrypt wallet</source>
        <translation>Atšifrēt maciņu</translation>
    </message>
    <message>
        <source>Confirm wallet encryption</source>
        <translation>Apstiprināt maciņa šifrēšanu</translation>
    </message>
    <message>
        <source>Are you sure you wish to encrypt your wallet?</source>
        <translation>Vai tu tiešām vēlies šifrēt savu maciņu?</translation>
    </message>
    <message>
        <source>Wallet encryption failed</source>
        <translation>Maciņa šifrēšana neizdevās</translation>
    </message>
    </context>
<context>
    <name>BanTableModel</name>
    </context>
<context>
    <name>BitcoinGUI</name>
    <message>
        <source>Sign &amp;message...</source>
        <translation>Parakstīt &amp;ziņojumu...</translation>
    </message>
    <message>
        <source>Synchronizing with network...</source>
        <translation>Sinhronizācija ar tīklu...</translation>
    </message>
    <message>
        <source>&amp;Overview</source>
        <translation>&amp;Pārskats</translation>
    </message>
    <message>
        <source>Show general overview of wallet</source>
        <translation>Rādīt vispārēju maciņa pārskatu</translation>
    </message>
    <message>
        <source>&amp;Transactions</source>
        <translation>&amp;Transakcijas</translation>
    </message>
    <message>
        <source>Browse transaction history</source>
        <translation>Skatīt transakciju vēsturi</translation>
    </message>
    <message>
        <source>E&amp;xit</source>
        <translation>&amp;Iziet</translation>
    </message>
    <message>
        <source>Quit application</source>
        <translation>Aizvērt programmu</translation>
    </message>
    <message>
        <source>About &amp;Qt</source>
        <translation>Par &amp;Qt</translation>
    </message>
    <message>
        <source>Show information about Qt</source>
        <translation>Parādīt informāciju par Qt</translation>
    </message>
    <message>
        <source>&amp;Options...</source>
        <translation>&amp;Iespējas...</translation>
    </message>
    <message>
        <source>&amp;Encrypt Wallet...</source>
        <translation>Šifrēt &amp;maciņu...</translation>
    </message>
    <message>
        <source>&amp;Backup Wallet...</source>
        <translation>&amp;Maciņa Rezerves Kopija...</translation>
    </message>
    <message>
        <source>&amp;Change Passphrase...</source>
        <translation>Mainīt &amp;Paroli...</translation>
    </message>
    <message>
        <source>Open &amp;URI...</source>
        <translation>Atvērt &amp;URI...</translation>
    </message>
    <message>
        <source>Reindexing blocks on disk...</source>
        <translation>Bloku reindeksēšana no diska...</translation>
    </message>
    <message>
        <source>Send coins to a Particl address</source>
        <translation>Nosūtīt bitkoinus uz Particl adresi</translation>
    </message>
    <message>
        <source>Backup wallet to another location</source>
        <translation>Izveidot maciņa rezerves kopiju citur</translation>
    </message>
    <message>
        <source>Change the passphrase used for wallet encryption</source>
        <translation>Mainīt maciņa šifrēšanas paroli</translation>
    </message>
    <message>
        <source>&amp;Verify message...</source>
        <translation>&amp;Pārbaudīt ziņojumu...</translation>
    </message>
    <message>
        <source>&amp;Send</source>
        <translation>&amp;Sūtīt</translation>
    </message>
    <message>
        <source>&amp;Receive</source>
        <translation>&amp;Saņemt</translation>
    </message>
    <message>
        <source>&amp;Show / Hide</source>
        <translation>&amp;Rādīt / Paslēpt</translation>
    </message>
    <message>
        <source>Show or hide the main Window</source>
        <translation>Parādīt vai paslēpt galveno Logu</translation>
    </message>
    <message>
        <source>Encrypt the private keys that belong to your wallet</source>
        <translation>Šifrēt privātās atslēgas kuras pieder tavam maciņam</translation>
    </message>
    <message>
        <source>Sign messages with your Particl addresses to prove you own them</source>
        <translation>Parakstīt ziņojumus ar savām Particl adresēm lai pierādītu ka tās pieder tev</translation>
    </message>
    <message>
        <source>Verify messages to ensure they were signed with specified Particl addresses</source>
        <translation>Pārbaudīt ziņojumus lai pārliecinātos, ka tie tika parakstīti ar norādītajām Particl adresēm</translation>
    </message>
    <message>
        <source>&amp;File</source>
        <translation>&amp;Fails</translation>
    </message>
    <message>
        <source>&amp;Settings</source>
        <translation>&amp;Uzstādījumi</translation>
    </message>
    <message>
        <source>&amp;Help</source>
        <translation>&amp;Palīdzība</translation>
    </message>
    <message>
        <source>Tabs toolbar</source>
        <translation>Ciļņu rīkjosla</translation>
    </message>
    <message>
        <source>Request payments (generates QR codes and particl: URIs)</source>
        <translation>Pieprasīt maksājumus (izveido QR kodu un particl: URIs)</translation>
    </message>
    <message>
<<<<<<< HEAD
        <source>Open a particl: URI or payment request</source>
        <translation>Atvērt particl URI vai maksājuma pieprasījumu</translation>
    </message>
    <message>
=======
>>>>>>> ff53433f
        <source>&amp;Command-line options</source>
        <translation>&amp;Komandrindas iespējas</translation>
    </message>
    <message>
        <source>%1 behind</source>
        <translation>%1 aizmugurē</translation>
    </message>
    <message>
        <source>Transactions after this will not yet be visible.</source>
        <translation>Transakcijas pēc šī vel nebūs redzamas</translation>
    </message>
    <message>
        <source>Error</source>
        <translation>Kļūda</translation>
    </message>
    <message>
        <source>Warning</source>
        <translation>Brīdinājums</translation>
    </message>
    <message>
        <source>Information</source>
        <translation>Informācija</translation>
    </message>
    <message>
        <source>Up to date</source>
        <translation>Sinhronizēts</translation>
    </message>
    <message>
        <source>&amp;Window</source>
        <translation>&amp;Logs</translation>
    </message>
    <message>
        <source>Catching up...</source>
        <translation>Sinhronizējos...</translation>
    </message>
    <message>
        <source>Sent transaction</source>
        <translation>Transakcija nosūtīta</translation>
    </message>
    <message>
        <source>Incoming transaction</source>
        <translation>Ienākoša transakcija</translation>
    </message>
    <message>
        <source>Wallet is &lt;b&gt;encrypted&lt;/b&gt; and currently &lt;b&gt;unlocked&lt;/b&gt;</source>
        <translation>Maciņš ir &lt;b&gt;šifrēts&lt;/b&gt; un pašlaik &lt;b&gt;atslēgts&lt;/b&gt;</translation>
    </message>
    <message>
        <source>Wallet is &lt;b&gt;encrypted&lt;/b&gt; and currently &lt;b&gt;locked&lt;/b&gt;</source>
        <translation>Maciņš ir &lt;b&gt;šifrēts&lt;/b&gt; un pašlaik &lt;b&gt;slēgts&lt;/b&gt;</translation>
    </message>
    </context>
<context>
    <name>CoinControlDialog</name>
    <message>
        <source>Quantity:</source>
        <translation>Daudzums:</translation>
    </message>
    <message>
        <source>Bytes:</source>
        <translation>Baiti:</translation>
    </message>
    <message>
        <source>Amount:</source>
        <translation>Daudzums:</translation>
    </message>
    <message>
        <source>Fee:</source>
        <translation>Maksa:</translation>
    </message>
    <message>
        <source>After Fee:</source>
        <translation>Pēc Maksas:</translation>
    </message>
    <message>
        <source>Change:</source>
        <translation>Atlikums:</translation>
    </message>
    <message>
        <source>(un)select all</source>
        <translation>iezīmēt visus</translation>
    </message>
    <message>
        <source>Tree mode</source>
        <translation>Koka režīms</translation>
    </message>
    <message>
        <source>List mode</source>
        <translation>Saraksta režīms</translation>
    </message>
    <message>
        <source>Amount</source>
        <translation>Daudzums</translation>
    </message>
    <message>
        <source>Date</source>
        <translation>Datums</translation>
    </message>
    <message>
        <source>Confirmations</source>
        <translation>Apstiprinājumi</translation>
    </message>
    <message>
        <source>Confirmed</source>
        <translation>Apstiprināts</translation>
    </message>
    <message>
        <source>(no label)</source>
        <translation>(bez nosaukuma)</translation>
    </message>
    </context>
<context>
    <name>CreateWalletActivity</name>
    </context>
<context>
    <name>CreateWalletDialog</name>
    </context>
<context>
    <name>EditAddressDialog</name>
    <message>
        <source>Edit Address</source>
        <translation>Mainīt adrese</translation>
    </message>
    <message>
        <source>&amp;Label</source>
        <translation>&amp;Nosaukums</translation>
    </message>
    <message>
        <source>&amp;Address</source>
        <translation>&amp;Adrese</translation>
    </message>
    </context>
<context>
    <name>FreespaceChecker</name>
    <message>
        <source>A new data directory will be created.</source>
        <translation>Tiks izveidota jauna datu mape.</translation>
    </message>
    <message>
        <source>name</source>
        <translation>vārds</translation>
    </message>
    <message>
        <source>Path already exists, and is not a directory.</source>
        <translation>Šāds ceļš jau pastāv un tā nav mape.</translation>
    </message>
    <message>
        <source>Cannot create data directory here.</source>
        <translation>Šeit nevar izveidot datu mapi.</translation>
    </message>
</context>
<context>
    <name>HelpMessageDialog</name>
    <message>
        <source>version</source>
        <translation>versija</translation>
    </message>
    <message>
        <source>Command-line options</source>
        <translation>Komandrindas iespējas</translation>
    </message>
</context>
<context>
    <name>Intro</name>
    <message>
        <source>Welcome</source>
        <translation>Sveiciens</translation>
    </message>
    <message>
        <source>Use the default data directory</source>
        <translation>Izmantot noklusēto datu mapi</translation>
    </message>
    <message>
        <source>Use a custom data directory:</source>
        <translation>Izmantot pielāgotu datu mapi:</translation>
    </message>
    <message>
        <source>Particl</source>
        <translation>Particl</translation>
    </message>
    <message>
        <source>Error</source>
        <translation>Kļūda</translation>
    </message>
    </context>
<context>
    <name>ModalOverlay</name>
    <message>
        <source>Form</source>
        <translation>Forma</translation>
    </message>
    <message>
        <source>Last block time</source>
        <translation>Pēdējā bloka laiks</translation>
    </message>
    </context>
<context>
    <name>OpenURIDialog</name>
    <message>
        <source>URI:</source>
        <translation>URI:</translation>
    </message>
</context>
<context>
    <name>OpenWalletActivity</name>
    </context>
<context>
    <name>OptionsDialog</name>
    <message>
        <source>Options</source>
        <translation>Iespējas</translation>
    </message>
    <message>
        <source>&amp;Main</source>
        <translation>&amp;Galvenais</translation>
    </message>
    <message>
        <source>Size of &amp;database cache</source>
        <translation>&amp;Datubāzes kešatmiņas izmērs</translation>
    </message>
    <message>
        <source>Number of script &amp;verification threads</source>
        <translation>Skriptu &amp;pārbaudes pavedienu skaits</translation>
    </message>
    <message>
        <source>IP address of the proxy (e.g. IPv4: 127.0.0.1 / IPv6: ::1)</source>
        <translation>Starpniekservera IP adrese (piem. IPv4: 127.0.0.1 / IPv6: ::1)</translation>
    </message>
    <message>
        <source>Minimize instead of exit the application when the window is closed. When this option is enabled, the application will be closed only after selecting Exit in the menu.</source>
        <translation>Minimizēt nevis aizvērt aplikāciju, kad logs tiek aizvērts. Kad šī iespēja ir ieslēgta, aplikācija tiks aizvērta, izvēloties Aizvērt izvēlnē.</translation>
    </message>
    <message>
        <source>Reset all client options to default.</source>
        <translation>Atiestatīt visus klienta iestatījumus uz noklusējumu.</translation>
    </message>
    <message>
        <source>&amp;Reset Options</source>
        <translation>&amp;Atiestatīt Iestatījumus.</translation>
    </message>
    <message>
        <source>&amp;Network</source>
        <translation>&amp;Tīkls</translation>
    </message>
    <message>
        <source>W&amp;allet</source>
        <translation>&amp;Maciņš</translation>
    </message>
    <message>
        <source>Expert</source>
        <translation>Eksperts</translation>
    </message>
    <message>
        <source>Enable coin &amp;control features</source>
        <translation>Ieslēgt particl &amp;kontroles funkcijas</translation>
    </message>
    <message>
        <source>&amp;Spend unconfirmed change</source>
        <translation>&amp;Tērēt neapstiprinātu atlikumu</translation>
    </message>
    <message>
        <source>Automatically open the Particl client port on the router. This only works when your router supports UPnP and it is enabled.</source>
        <translation>Uz rūtera automātiski atvērt Particl klienta portu. Tas strādā tikai tad, ja rūteris atbalsta UPnP un tas ir ieslēgts.</translation>
    </message>
    <message>
        <source>Map port using &amp;UPnP</source>
        <translation>Kartēt portu, izmantojot &amp;UPnP</translation>
    </message>
    <message>
        <source>Proxy &amp;IP:</source>
        <translation>Starpniekservera &amp;IP:</translation>
    </message>
    <message>
        <source>&amp;Port:</source>
        <translation>&amp;Ports:</translation>
    </message>
    <message>
        <source>Port of the proxy (e.g. 9050)</source>
        <translation>Starpniekservera ports (piem. 9050)</translation>
    </message>
    <message>
        <source>&amp;Window</source>
        <translation>&amp;Logs</translation>
    </message>
    <message>
        <source>Show only a tray icon after minimizing the window.</source>
        <translation>Pēc loga minimizācijas rādīt tikai ikonu sistēmas teknē.</translation>
    </message>
    <message>
        <source>&amp;Minimize to the tray instead of the taskbar</source>
        <translation>&amp;Minimizēt uz sistēmas tekni, nevis rīkjoslu</translation>
    </message>
    <message>
        <source>M&amp;inimize on close</source>
        <translation>M&amp;inimizēt aizverot</translation>
    </message>
    <message>
        <source>&amp;Display</source>
        <translation>&amp;Izskats</translation>
    </message>
    <message>
        <source>User Interface &amp;language:</source>
        <translation>Lietotāja interfeiss un &amp;valoda:</translation>
    </message>
    <message>
        <source>&amp;Unit to show amounts in:</source>
        <translation>&amp;Vienības, kurās attēlot daudzumus:</translation>
    </message>
    <message>
        <source>Choose the default subdivision unit to show in the interface and when sending coins.</source>
        <translation>Izvēlēties dalījuma vienību pēc noklusēšanas, ko izmantot interfeisā un nosūtot bitkoinus.</translation>
    </message>
    <message>
        <source>Whether to show coin control features or not.</source>
        <translation>Vai rādīt Particl kontroles funkcijas vai nē.</translation>
    </message>
    <message>
        <source>&amp;OK</source>
        <translation>&amp;Labi</translation>
    </message>
    <message>
        <source>&amp;Cancel</source>
        <translation>&amp;Atcelt</translation>
    </message>
    <message>
        <source>default</source>
        <translation>pēc noklusēšanas</translation>
    </message>
    <message>
        <source>none</source>
        <translation>neviena</translation>
    </message>
    <message>
        <source>Confirm options reset</source>
        <translation>Apstiprināt iestatījumu atiestatīšanu</translation>
    </message>
    <message>
        <source>Error</source>
        <translation>Kļūda</translation>
    </message>
    <message>
        <source>The supplied proxy address is invalid.</source>
        <translation>Norādītā starpniekservera adrese nav derīga.</translation>
    </message>
</context>
<context>
    <name>OverviewPage</name>
    <message>
        <source>Form</source>
        <translation>Forma</translation>
    </message>
    <message>
        <source>The displayed information may be out of date. Your wallet automatically synchronizes with the Particl network after a connection is established, but this process has not completed yet.</source>
        <translation>Attēlotā informācija var būt novecojusi. Jūsu maciņš pēc savienojuma izveides automātiski sinhronizējas ar Particl tīklu, taču šis process vēl nav beidzies.</translation>
    </message>
    <message>
        <source>Available:</source>
        <translation>Pieejams:</translation>
    </message>
    <message>
        <source>Your current spendable balance</source>
        <translation>Tava pašreizējā tērējamā bilance</translation>
    </message>
    <message>
        <source>Pending:</source>
        <translation>Neizšķirts:</translation>
    </message>
    <message>
        <source>Total of transactions that have yet to be confirmed, and do not yet count toward the spendable balance</source>
        <translation>Kopējā apstiprināmo transakciju vērtība, vēl nav ieskaitīta tērējamajā bilancē</translation>
    </message>
    <message>
        <source>Immature:</source>
        <translation>Nenobriedušu:</translation>
    </message>
    <message>
        <source>Total:</source>
        <translation>Kopsumma:</translation>
    </message>
    <message>
        <source>Your current total balance</source>
        <translation>Jūsu kopējā tekošā bilance</translation>
    </message>
    </context>
<context>
    <name>PaymentServer</name>
    </context>
<context>
    <name>PeerTableModel</name>
    </context>
<context>
    <name>QObject</name>
    <message>
        <source>Amount</source>
        <translation>Daudzums</translation>
    </message>
    <message>
        <source>%1 h</source>
        <translation>%1 st</translation>
    </message>
    <message>
        <source>%1 m</source>
        <translation>%1 m</translation>
    </message>
    <message>
        <source>N/A</source>
        <translation>N/A</translation>
    </message>
    <message>
        <source>%1 and %2</source>
        <translation>%1 un %2</translation>
    </message>
    <message>
        <source>%1 B</source>
        <translation>%1 B</translation>
    </message>
    <message>
        <source>%1 KB</source>
        <translation>%1 KB</translation>
    </message>
    <message>
        <source>%1 MB</source>
        <translation>%1 MB</translation>
    </message>
    <message>
        <source>%1 GB</source>
        <translation>%1 GB</translation>
    </message>
    <message>
        <source>unknown</source>
        <translation>nav zināms</translation>
    </message>
</context>
<context>
    <name>QRImageWidget</name>
    <message>
        <source>&amp;Save Image...</source>
        <translation>&amp;Saglabāt Attēlu...</translation>
    </message>
    </context>
<context>
    <name>RPCConsole</name>
    <message>
        <source>N/A</source>
        <translation>N/A</translation>
    </message>
    <message>
        <source>Client version</source>
        <translation>Klienta versija</translation>
    </message>
    <message>
        <source>&amp;Information</source>
        <translation>&amp;Informācija</translation>
    </message>
    <message>
        <source>General</source>
        <translation>Vispārējs</translation>
    </message>
    <message>
        <source>Startup time</source>
        <translation>Sākuma laiks</translation>
    </message>
    <message>
        <source>Network</source>
        <translation>Tīkls</translation>
    </message>
    <message>
        <source>Name</source>
        <translation>Vārds</translation>
    </message>
    <message>
        <source>Number of connections</source>
        <translation>Savienojumu skaits</translation>
    </message>
    <message>
        <source>Block chain</source>
        <translation>Bloku virkne</translation>
    </message>
    <message>
        <source>Current number of blocks</source>
        <translation>Pašreizējais bloku skaits</translation>
    </message>
    <message>
        <source>Last block time</source>
        <translation>Pēdējā bloka laiks</translation>
    </message>
    <message>
        <source>&amp;Open</source>
        <translation>&amp;Atvērt</translation>
    </message>
    <message>
        <source>&amp;Console</source>
        <translation>&amp;Konsole</translation>
    </message>
    <message>
        <source>&amp;Network Traffic</source>
        <translation>&amp;Tīkla Satiksme</translation>
    </message>
    <message>
        <source>Totals</source>
        <translation>Kopsummas</translation>
    </message>
    <message>
        <source>In:</source>
        <translation>Ie.:</translation>
    </message>
    <message>
        <source>Out:</source>
        <translation>Iz.:</translation>
    </message>
    <message>
        <source>Debug log file</source>
        <translation>Atkļūdošanas žurnāla datne</translation>
    </message>
    <message>
        <source>Clear console</source>
        <translation>Notīrīt konsoli</translation>
    </message>
    </context>
<context>
    <name>ReceiveCoinsDialog</name>
    <message>
        <source>&amp;Amount:</source>
        <translation>&amp;Daudzums:</translation>
    </message>
    <message>
        <source>&amp;Label:</source>
        <translation>&amp;Nosaukums:</translation>
    </message>
    <message>
        <source>&amp;Message:</source>
        <translation>&amp;Ziņojums:</translation>
    </message>
    <message>
        <source>Clear all fields of the form.</source>
        <translation>Notīrīt visus laukus formā.</translation>
    </message>
    <message>
        <source>Clear</source>
        <translation>Notīrīt</translation>
    </message>
    <message>
        <source>Requested payments history</source>
        <translation>Pieprasīto maksājumu vēsture</translation>
    </message>
    <message>
        <source>Show the selected request (does the same as double clicking an entry)</source>
        <translation>Parādīt atlasītos pieprasījumus (tas pats, kas dubultklikšķis uz ieraksta)</translation>
    </message>
    <message>
        <source>Show</source>
        <translation>Rādīt</translation>
    </message>
    <message>
        <source>Remove the selected entries from the list</source>
        <translation>Noņemt atlasītos ierakstus no saraksta.</translation>
    </message>
    <message>
        <source>Remove</source>
        <translation>Noņemt</translation>
    </message>
    </context>
<context>
    <name>ReceiveRequestDialog</name>
    <message>
        <source>QR Code</source>
        <translation>QR Kods</translation>
    </message>
    <message>
        <source>Copy &amp;URI</source>
        <translation>Kopēt &amp;URI</translation>
    </message>
    <message>
        <source>Copy &amp;Address</source>
        <translation>Kopēt &amp;Adresi</translation>
    </message>
    <message>
        <source>&amp;Save Image...</source>
        <translation>&amp;Saglabāt Attēlu...</translation>
    </message>
    <message>
        <source>Address</source>
        <translation>Adrese</translation>
    </message>
    <message>
        <source>Amount</source>
        <translation>Daudzums</translation>
    </message>
    <message>
        <source>Label</source>
        <translation>Nosaukums</translation>
    </message>
    <message>
        <source>Wallet</source>
        <translation>Maciņš</translation>
    </message>
</context>
<context>
    <name>RecentRequestsTableModel</name>
    <message>
        <source>Date</source>
        <translation>Datums</translation>
    </message>
    <message>
        <source>Label</source>
        <translation>Nosaukums</translation>
    </message>
    <message>
        <source>(no label)</source>
        <translation>(bez nosaukuma)</translation>
    </message>
    </context>
<context>
    <name>SendCoinsDialog</name>
    <message>
        <source>Send Coins</source>
        <translation>Sūtīt Bitkoinus</translation>
    </message>
    <message>
        <source>Coin Control Features</source>
        <translation>Particl Kontroles Funkcijas</translation>
    </message>
    <message>
        <source>Inputs...</source>
        <translation>Ieejas...</translation>
    </message>
    <message>
        <source>automatically selected</source>
        <translation>automātiski atlasīts</translation>
    </message>
    <message>
        <source>Insufficient funds!</source>
        <translation>Nepietiekami līdzekļi!</translation>
    </message>
    <message>
        <source>Quantity:</source>
        <translation>Daudzums:</translation>
    </message>
    <message>
        <source>Bytes:</source>
        <translation>Baiti:</translation>
    </message>
    <message>
        <source>Amount:</source>
        <translation>Daudzums:</translation>
    </message>
    <message>
        <source>Fee:</source>
        <translation>Maksa:</translation>
    </message>
    <message>
        <source>After Fee:</source>
        <translation>Pēc Maksas:</translation>
    </message>
    <message>
        <source>Change:</source>
        <translation>Atlikums:</translation>
    </message>
    <message>
        <source>Custom change address</source>
        <translation>Pielāgota atlikuma adrese</translation>
    </message>
    <message>
        <source>Transaction Fee:</source>
        <translation>Transakcijas maksa:</translation>
    </message>
    <message>
        <source>Send to multiple recipients at once</source>
        <translation>Sūtīt vairākiem saņēmējiem uzreiz</translation>
    </message>
    <message>
        <source>Add &amp;Recipient</source>
        <translation>&amp;Pievienot Saņēmēju</translation>
    </message>
    <message>
        <source>Clear all fields of the form.</source>
        <translation>Notīrīt visus laukus formā.</translation>
    </message>
    <message>
        <source>Clear &amp;All</source>
        <translation>&amp;Notīrīt visu</translation>
    </message>
    <message>
        <source>Balance:</source>
        <translation>Bilance:</translation>
    </message>
    <message>
        <source>Confirm the send action</source>
        <translation>Apstiprināt nosūtīšanu</translation>
    </message>
    <message>
        <source>S&amp;end</source>
        <translation>&amp;Sūtīt</translation>
    </message>
    <message>
        <source>Transaction fee</source>
        <translation>Transakcijas maksa</translation>
    </message>
    <message>
        <source>(no label)</source>
        <translation>(bez nosaukuma)</translation>
    </message>
</context>
<context>
    <name>SendCoinsEntry</name>
    <message>
        <source>A&amp;mount:</source>
        <translation>Apjo&amp;ms</translation>
    </message>
    <message>
        <source>Pay &amp;To:</source>
        <translation>&amp;Saņēmējs:</translation>
    </message>
    <message>
        <source>&amp;Label:</source>
        <translation>&amp;Nosaukums:</translation>
    </message>
    <message>
        <source>Choose previously used address</source>
        <translation>Izvēlies iepriekš izmantoto adresi</translation>
    </message>
    <message>
        <source>Alt+A</source>
        <translation>Alt+A</translation>
    </message>
    <message>
        <source>Paste address from clipboard</source>
        <translation>ielīmēt adresi no starpliktuves</translation>
    </message>
    <message>
        <source>Alt+P</source>
        <translation>Alt+P</translation>
    </message>
    <message>
        <source>Remove this entry</source>
        <translation>Noņem šo ierakstu</translation>
    </message>
    <message>
        <source>Message:</source>
        <translation>Ziņojums:</translation>
    </message>
    <message>
        <source>Pay To:</source>
        <translation>Maksāt:</translation>
    </message>
    <message>
        <source>Memo:</source>
        <translation>Memo:</translation>
    </message>
</context>
<context>
    <name>ShutdownWindow</name>
    <message>
        <source>Do not shut down the computer until this window disappears.</source>
        <translation>Neizslēdziet datoru kamēr šis logs nepazūd.</translation>
    </message>
</context>
<context>
    <name>SignVerifyMessageDialog</name>
    <message>
        <source>Signatures - Sign / Verify a Message</source>
        <translation>Paraksti - Parakstīt / Pabaudīt Ziņojumu</translation>
    </message>
    <message>
        <source>&amp;Sign Message</source>
        <translation>Parakstīt &amp;Ziņojumu</translation>
    </message>
    <message>
        <source>Choose previously used address</source>
        <translation>Izvēlies iepriekš izmantoto adresi</translation>
    </message>
    <message>
        <source>Alt+A</source>
        <translation>Alt+A</translation>
    </message>
    <message>
        <source>Paste address from clipboard</source>
        <translation>ielīmēt adresi no starpliktuves</translation>
    </message>
    <message>
        <source>Alt+P</source>
        <translation>Alt+P</translation>
    </message>
    <message>
        <source>Enter the message you want to sign here</source>
        <translation>Šeit ievadi ziņojumu kuru vēlies parakstīt</translation>
    </message>
    <message>
        <source>Signature</source>
        <translation>Paraksts</translation>
    </message>
    <message>
        <source>Copy the current signature to the system clipboard</source>
        <translation>Kopēt parakstu uz sistēmas starpliktuvi</translation>
    </message>
    <message>
        <source>Sign the message to prove you own this Particl address</source>
        <translation>Parakstīt ziņojumu lai pierādītu, ka esi šīs Particl adreses īpašnieks.</translation>
    </message>
    <message>
        <source>Sign &amp;Message</source>
        <translation>Parakstīt &amp;Ziņojumu</translation>
    </message>
    <message>
        <source>Reset all sign message fields</source>
        <translation>Atiestatīt visus laukus</translation>
    </message>
    <message>
        <source>Clear &amp;All</source>
        <translation>&amp;Notīrīt visu</translation>
    </message>
    <message>
        <source>&amp;Verify Message</source>
        <translation>&amp;Pārbaudīt Ziņojumu</translation>
    </message>
    <message>
        <source>Verify &amp;Message</source>
        <translation>&amp;Pārbaudīt Ziņojumu</translation>
    </message>
    <message>
        <source>Reset all verify message fields</source>
        <translation>Atiestatīt visus laukus</translation>
    </message>
    </context>
<context>
    <name>TrafficGraphWidget</name>
    <message>
        <source>KB/s</source>
        <translation>KB/s</translation>
    </message>
</context>
<context>
    <name>TransactionDesc</name>
    <message>
        <source>Date</source>
        <translation>Datums</translation>
    </message>
    <message>
        <source>unknown</source>
        <translation>nav zināms</translation>
    </message>
    <message>
        <source>Transaction fee</source>
        <translation>Transakcijas maksa</translation>
    </message>
    <message>
        <source>Amount</source>
        <translation>Daudzums</translation>
    </message>
    </context>
<context>
    <name>TransactionDescDialog</name>
    <message>
        <source>This pane shows a detailed description of the transaction</source>
        <translation>Šis panelis parāda transakcijas detaļas</translation>
    </message>
    </context>
<context>
    <name>TransactionTableModel</name>
    <message>
        <source>Date</source>
        <translation>Datums</translation>
    </message>
    <message>
        <source>Label</source>
        <translation>Nosaukums</translation>
    </message>
    <message>
        <source>(no label)</source>
        <translation>(bez nosaukuma)</translation>
    </message>
    </context>
<context>
    <name>TransactionView</name>
    <message>
        <source>Confirmed</source>
        <translation>Apstiprināts</translation>
    </message>
    <message>
        <source>Date</source>
        <translation>Datums</translation>
    </message>
    <message>
        <source>Label</source>
        <translation>Nosaukums</translation>
    </message>
    <message>
        <source>Address</source>
        <translation>Adrese</translation>
    </message>
    <message>
        <source>Exporting Failed</source>
        <translation>Eksportēšana Neizdevās</translation>
    </message>
    </context>
<context>
    <name>UnitDisplayStatusBarControl</name>
    </context>
<context>
    <name>WalletController</name>
    </context>
<context>
    <name>WalletFrame</name>
    </context>
<context>
    <name>WalletModel</name>
    <message>
        <source>Send Coins</source>
        <translation>Sūtīt Bitkoinus</translation>
    </message>
    </context>
<context>
    <name>WalletView</name>
    <message>
        <source>&amp;Export</source>
        <translation>&amp;Eksportēt</translation>
    </message>
    <message>
        <source>Export the data in the current tab to a file</source>
        <translation>Datus no tekošā ieliktņa eksportēt uz failu</translation>
    </message>
    </context>
<context>
    <name>bitcoin-core</name>
    <message>
        <source>Error loading block database</source>
        <translation>Kļūda ielādējot bloku datubāzi</translation>
    </message>
    <message>
        <source>Importing...</source>
        <translation>Importē...</translation>
    </message>
    <message>
        <source>Verifying blocks...</source>
        <translation>Pārbauda blokus...</translation>
    </message>
    <message>
        <source>Signing transaction failed</source>
        <translation>Transakcijas parakstīšana neizdevās</translation>
    </message>
    <message>
        <source>Transaction amount too small</source>
        <translation>Transakcijas summa ir pārāk maza</translation>
    </message>
    <message>
        <source>Transaction too large</source>
        <translation>Transakcija ir pārāk liela</translation>
    </message>
    <message>
        <source>Unknown network specified in -onlynet: '%s'</source>
        <translation>-onlynet komandā norādīts nepazīstams tīkls: '%s'</translation>
    </message>
    <message>
        <source>Insufficient funds</source>
        <translation>Nepietiek bitkoinu</translation>
    </message>
    <message>
        <source>Loading block index...</source>
        <translation>Ielādē bloku indeksu...</translation>
    </message>
    <message>
        <source>Loading wallet...</source>
        <translation>Ielādē maciņu...</translation>
    </message>
    <message>
        <source>Cannot downgrade wallet</source>
        <translation>Nevar maciņa formātu padarīt vecāku</translation>
    </message>
    <message>
        <source>Rescanning...</source>
        <translation>Skanēju no jauna...</translation>
    </message>
    <message>
        <source>Done loading</source>
        <translation>Ielāde pabeigta</translation>
    </message>
</context>
</TS><|MERGE_RESOLUTION|>--- conflicted
+++ resolved
@@ -262,13 +262,6 @@
         <translation>Pieprasīt maksājumus (izveido QR kodu un particl: URIs)</translation>
     </message>
     <message>
-<<<<<<< HEAD
-        <source>Open a particl: URI or payment request</source>
-        <translation>Atvērt particl URI vai maksājuma pieprasījumu</translation>
-    </message>
-    <message>
-=======
->>>>>>> ff53433f
         <source>&amp;Command-line options</source>
         <translation>&amp;Komandrindas iespējas</translation>
     </message>
