--- conflicted
+++ resolved
@@ -70,8 +70,8 @@
         <translation>Это ваши адреса Particl для отправки платежей. Всегда проверяйте количество и адрес получателя перед отправкой перевода.</translation>
     </message>
     <message>
-        <source>These are your Bitcoin addresses for receiving payments. Use the 'Create new receiving address' button in the receive tab to create new addresses.</source>
-        <translation>Це ваші біткойн-адреси для отримання платежів. Використовуйте кнопку "Створити нову адресу прийому" на вкладці отримання, для створення нових адрес.</translation>
+        <source>These are your Particl addresses for receiving payments. Use the 'Create new receiving address' button in the receive tab to create new addresses.</source>
+        <translation>Це ваші Particl-адреси для отримання платежів. Використовуйте кнопку "Створити нову адресу прийому" на вкладці отримання, для створення нових адрес.</translation>
     </message>
     <message>
         <source>&amp;Copy Address</source>
@@ -180,15 +180,11 @@
         <translation>Кошелёк зашифрован</translation>
     </message>
     <message>
-<<<<<<< HEAD
-        <source>Remember that encrypting your wallet cannot fully protect your particl from being stolen by malware infecting your computer.</source>
-=======
         <source>Enter the old passphrase and new passphrase for the wallet.</source>
         <translation>Введіть стару та нову парольну фразу для гаманця.</translation>
     </message>
     <message>
-        <source>Remember that encrypting your wallet cannot fully protect your bitcoins from being stolen by malware infecting your computer.</source>
->>>>>>> bb123c65
+        <source>Remember that encrypting your wallet cannot fully protect your particl from being stolen by malware infecting your computer.</source>
         <translation>Пам’ятайте, що шифрування гаманця не може повністю захистити ваші біткоіни від кражі, у випадку якщо ваш комп’ютер буде інфіковано шкідливими програмами.</translation>
     </message>
     <message>
