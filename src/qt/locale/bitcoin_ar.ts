<TS language="ar" version="2.1">
<context>
    <name>AddressBookPage</name>
    <message>
        <source>Right-click to edit address or label</source>
        <translation>انقر بالزر الايمن لتعديل العنوان</translation>
    </message>
    <message>
        <source>Create a new address</source>
        <translation>انشأ عنوان جديد</translation>
    </message>
    <message>
        <source>&amp;New</source>
        <translation>&amp;جديد</translation>
    </message>
    <message>
        <source>Copy the currently selected address to the system clipboard</source>
        <translation>قم بنسخ العنوان المختار لحافظة النظام</translation>
    </message>
    <message>
        <source>&amp;Copy</source>
        <translation>&amp;نسخ</translation>
    </message>
    <message>
        <source>C&amp;lose</source>
        <translation>ا&amp;غلاق</translation>
    </message>
    <message>
        <source>Delete the currently selected address from the list</source>
        <translation>حذف العنوان المحدد من القائمة</translation>
    </message>
    <message>
        <source>Export the data in the current tab to a file</source>
        <translation>تحميل البيانات في علامة التبويب الحالية إلى ملف.</translation>
    </message>
    <message>
        <source>&amp;Export</source>
        <translation>&amp;تصدير</translation>
    </message>
    <message>
        <source>&amp;Delete</source>
        <translation>&amp;أمسح</translation>
    </message>
    <message>
        <source>Choose the address to send coins to</source>
        <translation>اختر العنوان الذي سترسل له العملات</translation>
    </message>
    <message>
        <source>Choose the address to receive coins with</source>
        <translation>اختر العنوان الذي تستقبل عليه العملات</translation>
    </message>
    <message>
        <source>C&amp;hoose</source>
        <translation>&amp;اختر</translation>
    </message>
    <message>
        <source>Sending addresses</source>
        <translation>عناوين الإرسال</translation>
    </message>
    <message>
        <source>Receiving addresses</source>
        <translation>عناوين الاستقبال</translation>
    </message>
    <message>
        <source>These are your Particl addresses for sending payments. Always check the amount and the receiving address before sending coins.</source>
        <translation>هذه هي عناوين Bitcion التابعة لك من أجل إرسال الدفعات. تحقق دائما من المبلغ و عنوان المرسل المستقبل قبل إرسال العملات</translation>
    </message>
    <message>
        <source>These are your Particl addresses for receiving payments. It is recommended to use a new receiving address for each transaction.</source>
        <translation>هذه هي عناوين Bitcion التابعة لك من أجل إستقبال الدفعات. ينصح استخدام عنوان جديد من أجل كل صفقة</translation>
    </message>
    <message>
        <source>&amp;Copy Address</source>
        <translation>انسخ العنوان</translation>
    </message>
    <message>
        <source>Copy &amp;Label</source>
        <translation>نسخ &amp;الوصف</translation>
    </message>
    <message>
        <source>&amp;Edit</source>
        <translation>تعديل</translation>
    </message>
    <message>
        <source>Export Address List</source>
        <translation>تصدير قائمة العناوين</translation>
    </message>
    <message>
        <source>Comma separated file (*.csv)</source>
        <translation>ملف مفصول بفواصل (*.csv)</translation>
    </message>
    <message>
        <source>Exporting Failed</source>
        <translation>فشل التصدير</translation>
    </message>
    <message>
        <source>There was an error trying to save the address list to %1. Please try again.</source>
        <translation>لقد حدث خطأ أثناء  حفظ قائمة العناوين إلى %1. يرجى المحاولة مرة أخرى.</translation>
    </message>
</context>
<context>
    <name>AddressTableModel</name>
    <message>
        <source>Label</source>
        <translation>وصف</translation>
    </message>
    <message>
        <source>Address</source>
        <translation>عنوان</translation>
    </message>
    <message>
        <source>(no label)</source>
        <translation>(لا وصف)</translation>
    </message>
</context>
<context>
    <name>AskPassphraseDialog</name>
    <message>
        <source>Passphrase Dialog</source>
        <translation>حوار جملة السر</translation>
    </message>
    <message>
        <source>Enter passphrase</source>
        <translation>ادخل كلمة المرور</translation>
    </message>
    <message>
        <source>New passphrase</source>
        <translation>كلمة مرور جديدة</translation>
    </message>
    <message>
        <source>Repeat new passphrase</source>
        <translation>اعد كتابة كلمة السر</translation>
    </message>
    <message>
        <source>Show password</source>
        <translation>إعرض كلمة السر</translation>
    </message>
    <message>
        <source>Enter the new passphrase to the wallet.&lt;br/&gt;Please use a passphrase of &lt;b&gt;ten or more random characters&lt;/b&gt;, or &lt;b&gt;eight or more words&lt;/b&gt;.</source>
        <translation>أدخل عبارة مرور جديدة إلى المحفظة. الرجاء استخدام عبارة مرور تتكون من10 حروف عشوائية على الاقل, أو ثمانية كلمات على الاقل.</translation>
    </message>
    <message>
        <source>Encrypt wallet</source>
        <translation>تشفير المحفظة</translation>
    </message>
    <message>
        <source>This operation needs your wallet passphrase to unlock the wallet.</source>
        <translation>هذه العملية تحتاج كلمة مرور محفظتك لفتحها</translation>
    </message>
    <message>
        <source>Unlock wallet</source>
        <translation>إفتح المحفظة</translation>
    </message>
    <message>
        <source>This operation needs your wallet passphrase to decrypt the wallet.</source>
        <translation>هذه العملية تحتاج كلمة مرور محفظتك لفك تشفيرها </translation>
    </message>
    <message>
        <source>Decrypt wallet</source>
        <translation>فك تشفير المحفظة</translation>
    </message>
    <message>
        <source>Change passphrase</source>
        <translation>تغيير كلمة المرور</translation>
    </message>
    <message>
        <source>Enter the old passphrase and new passphrase to the wallet.</source>
        <translation>أدخل كلمة المرور القديمة والجديدة للمحفظة.</translation>
    </message>
    <message>
        <source>Confirm wallet encryption</source>
        <translation>تأكيد تشفير المحفظة</translation>
    </message>
    <message>
        <source>Warning: If you encrypt your wallet and lose your passphrase, you will &lt;b&gt;LOSE ALL OF YOUR BITCOINS&lt;/b&gt;!</source>
        <translation>تحذير: إذا قمت بتشفير محفظتك وفقدت كلمة المرور الخاص بك, ستفقد كل عملات BITCOINS الخاصة بك.</translation>
    </message>
    <message>
        <source>Are you sure you wish to encrypt your wallet?</source>
        <translation>هل أنت متأكد من رغبتك في تشفير محفظتك ؟</translation>
    </message>
    <message>
        <source>Wallet encrypted</source>
        <translation>محفظة مشفرة</translation>
    </message>
    <message>
        <source>IMPORTANT: Any previous backups you have made of your wallet file should be replaced with the newly generated, encrypted wallet file. For security reasons, previous backups of the unencrypted wallet file will become useless as soon as you start using the new, encrypted wallet.</source>
        <translation>هام: أي نسخة إحتياطية سابقة  قمت بها لمحفظتك يجب استبدالها  بأخرى حديثة، مشفرة. لأسباب أمنية، النسخ الاحتياطية السابقة لملفات المحفظة الغير مشفرة تصبح عديمة الفائدة مع بداية استخدام المحفظة المشفرة الجديدة.</translation>
    </message>
    <message>
        <source>Wallet encryption failed</source>
        <translation>فشل تشفير المحفظة</translation>
    </message>
    <message>
        <source>Wallet encryption failed due to an internal error. Your wallet was not encrypted.</source>
        <translation>فشل تشفير المحفظة بسبب خطأ داخلي. لم يتم تشفير محفظتك.</translation>
    </message>
    <message>
        <source>The supplied passphrases do not match.</source>
        <translation>كلمتي المرور ليستا متطابقتان</translation>
    </message>
    <message>
        <source>Wallet unlock failed</source>
        <translation>فشل فتح المحفظة</translation>
    </message>
    <message>
        <source>The passphrase entered for the wallet decryption was incorrect.</source>
        <translation>كلمة المرور التي تم إدخالها لفك تشفير المحفظة غير صحيحة.</translation>
    </message>
    <message>
        <source>Wallet decryption failed</source>
        <translation>فشل   فك التشفير المحفظة</translation>
    </message>
    <message>
        <source>Wallet passphrase was successfully changed.</source>
        <translation>لقد تم تغير عبارة مرور المحفظة بنجاح</translation>
    </message>
    <message>
        <source>Warning: The Caps Lock key is on!</source>
        <translation>تحذير: مفتاح الحروف الكبيرة مفعل</translation>
    </message>
</context>
<context>
    <name>BanTableModel</name>
    <message>
        <source>IP/Netmask</source>
        <translation>عنوان البروتوكول/قناع</translation>
    </message>
    <message>
        <source>Banned Until</source>
        <translation>محظور حتى</translation>
    </message>
</context>
<context>
    <name>BitcoinGUI</name>
    <message>
        <source>Sign &amp;message...</source>
        <translation>التوقيع و الرسائل</translation>
    </message>
    <message>
        <source>Synchronizing with network...</source>
        <translation>مزامنة مع الشبكة ...</translation>
    </message>
    <message>
        <source>&amp;Overview</source>
        <translation>&amp;نظرة عامة</translation>
    </message>
    <message>
        <source>Node</source>
        <translation>جهاز</translation>
    </message>
    <message>
        <source>Show general overview of wallet</source>
        <translation>إظهار نظرة عامة على المحفظة</translation>
    </message>
    <message>
        <source>&amp;Transactions</source>
        <translation>&amp;المعاملات</translation>
    </message>
    <message>
        <source>Browse transaction history</source>
        <translation>تصفح سجل المعاملات</translation>
    </message>
    <message>
        <source>E&amp;xit</source>
        <translation>خروج</translation>
    </message>
    <message>
        <source>Quit application</source>
        <translation>الخروج من التطبيق</translation>
    </message>
    <message>
        <source>&amp;About %1</source>
        <translation>حوالي %1</translation>
    </message>
    <message>
        <source>Show information about %1</source>
        <translation>أظهر المعلومات حولة %1</translation>
    </message>
    <message>
        <source>About &amp;Qt</source>
        <translation>عن &amp;Qt</translation>
    </message>
    <message>
        <source>Show information about Qt</source>
        <translation>اظهر المعلومات</translation>
    </message>
    <message>
        <source>&amp;Options...</source>
        <translation>&amp;خيارات ...</translation>
    </message>
    <message>
        <source>Modify configuration options for %1</source>
        <translation>تغيير خيارات الإعداد لأساس ل%1</translation>
    </message>
    <message>
        <source>&amp;Encrypt Wallet...</source>
        <translation>&amp;تشفير المحفظة</translation>
    </message>
    <message>
        <source>&amp;Backup Wallet...</source>
        <translation>&amp;نسخ احتياط للمحفظة</translation>
    </message>
    <message>
        <source>&amp;Change Passphrase...</source>
        <translation>&amp;تغيير كلمة المرور</translation>
    </message>
    <message>
        <source>&amp;Sending addresses...</source>
        <translation>&amp;عناوين الإرسال...</translation>
    </message>
    <message>
        <source>&amp;Receiving addresses...</source>
        <translation>&amp;عناوين الاستقبال...</translation>
    </message>
    <message>
        <source>Open &amp;URI...</source>
        <translation>افتح &amp;URI...</translation>
    </message>
    <message>
        <source>Click to disable network activity.</source>
        <translation>اضغط لإلغاء تفعيل الشبكه</translation>
    </message>
    <message>
        <source>Network activity disabled.</source>
        <translation>تم إلغاء تفعيل الشبكه</translation>
    </message>
    <message>
        <source>Click to enable network activity again.</source>
        <translation>اضغط لتفعيل الشبكه مره أخرى</translation>
    </message>
    <message>
        <source>Reindexing blocks on disk...</source>
        <translation>إعادة الفهرسة الكتل على القرص ...</translation>
    </message>
    <message>
        <source>Send coins to a Particl address</source>
        <translation>ارسل عملات الى عنوان بيتكوين</translation>
    </message>
    <message>
        <source>Backup wallet to another location</source>
        <translation>احفظ نسخة احتياطية للمحفظة في مكان آخر</translation>
    </message>
    <message>
        <source>Change the passphrase used for wallet encryption</source>
        <translation>تغيير كلمة المرور المستخدمة لتشفير المحفظة</translation>
    </message>
    <message>
        <source>&amp;Debug window</source>
        <translation>&amp;نافذة المعالجة</translation>
    </message>
    <message>
        <source>Open debugging and diagnostic console</source>
        <translation>إفتح وحدة التصحيح و التشخيص</translation>
    </message>
    <message>
        <source>&amp;Verify message...</source>
        <translation>&amp;التحقق من الرسالة...</translation>
    </message>
    <message>
<<<<<<< HEAD
        <source>Particl</source>
        <translation>بت كوين</translation>
=======
        <source>Bitcoin</source>
        <translation>بتكوين</translation>
>>>>>>> f17942a3
    </message>
    <message>
        <source>Wallet</source>
        <translation>محفظة</translation>
    </message>
    <message>
        <source>&amp;Send</source>
        <translation>&amp;ارسل</translation>
    </message>
    <message>
        <source>&amp;Receive</source>
        <translation>&amp;استقبل</translation>
    </message>
    <message>
        <source>&amp;Show / Hide</source>
        <translation>&amp;عرض / اخفاء</translation>
    </message>
    <message>
        <source>Show or hide the main Window</source>
        <translation>عرض او اخفاء النافذة الرئيسية</translation>
    </message>
    <message>
        <source>Encrypt the private keys that belong to your wallet</source>
        <translation>تشفير المفتاح الخاص بمحفظتك</translation>
    </message>
    <message>
        <source>Sign messages with your Particl addresses to prove you own them</source>
        <translation>وقَع الرسائل بواسطة ال: Particl الخاص بك لإثبات امتلاكك لهم</translation>
    </message>
    <message>
        <source>Verify messages to ensure they were signed with specified Particl addresses</source>
        <translation>تحقق من الرسائل للتأكد من أنَها وُقعت برسائل Particl محدَدة</translation>
    </message>
    <message>
        <source>&amp;File</source>
        <translation>&amp;ملف</translation>
    </message>
    <message>
        <source>&amp;Settings</source>
        <translation>&amp;الاعدادات</translation>
    </message>
    <message>
        <source>&amp;Help</source>
        <translation>&amp;مساعدة</translation>
    </message>
    <message>
        <source>Tabs toolbar</source>
        <translation>شريط أدوات علامات التبويب</translation>
    </message>
    <message>
        <source>Request payments (generates QR codes and bitcoin: URIs)</source>
        <translation>أطلب دفعات (يولد كودات الرمز المربع وبيت كوين: العناوين المعطاة)</translation>
    </message>
    <message>
        <source>Show the list of used sending addresses and labels</source>
        <translation>عرض قائمة عناوين الإرسال المستخدمة والملصقات</translation>
    </message>
    <message>
        <source>Show the list of used receiving addresses and labels</source>
        <translation>عرض قائمة عناوين الإستقبال المستخدمة والملصقات</translation>
    </message>
    <message>
        <source>Open a bitcoin: URI or payment request</source>
        <translation>فتح URI : Particl أو طلب دفع</translation>
    </message>
    <message>
        <source>&amp;Command-line options</source>
        <translation>&amp;خيارات سطر الأوامر</translation>
    </message>
    <message>
        <source>Indexing blocks on disk...</source>
        <translation>ترتيب الفهرسة الكتل على القرص...</translation>
    </message>
    <message>
        <source>Processing blocks on disk...</source>
        <translation>معالجة الكتل على القرص...</translation>
    </message>
    <message>
        <source>%1 behind</source>
        <translation>خلف %1</translation>
    </message>
    <message>
        <source>Last received block was generated %1 ago.</source>
        <translation>تم توليد الكتلة المستقبلة الأخيرة منذ %1.</translation>
    </message>
    <message>
        <source>Transactions after this will not yet be visible.</source>
        <translation>المعاملات بعد ذلك لن تكون مريئة بعد.</translation>
    </message>
    <message>
        <source>Error</source>
        <translation>خطأ</translation>
    </message>
    <message>
        <source>Warning</source>
        <translation>تحذير</translation>
    </message>
    <message>
        <source>Information</source>
        <translation>معلومات</translation>
    </message>
    <message>
        <source>Up to date</source>
        <translation>محدث</translation>
    </message>
    <message>
        <source>Show the %1 help message to get a list with possible Particl command-line options</source>
        <translation>بين اشارة المساعدة %1 للحصول على قائمة من خيارات اوامر البت كوين المحتملة </translation>
    </message>
    <message>
        <source>%1 client</source>
        <translation>الزبون %1</translation>
    </message>
    <message>
        <source>Connecting to peers...</source>
        <translation>اتصال إلي القرناء...</translation>
    </message>
    <message>
        <source>Catching up...</source>
        <translation>اللحاق بالركب ...</translation>
    </message>
    <message>
        <source>Date: %1
</source>
        <translation>التاريخ %1


</translation>
    </message>
    <message>
        <source>Amount: %1
</source>
        <translation>الكمية %1
</translation>
    </message>
    <message>
        <source>Type: %1
</source>
        <translation>نوع %1
</translation>
    </message>
    <message>
        <source>Label: %1
</source>
        <translation>علامه: %1
</translation>
    </message>
    <message>
        <source>Address: %1
</source>
        <translation>عنوان %1
</translation>
    </message>
    <message>
        <source>Sent transaction</source>
        <translation>المعاملات  المرسلة</translation>
    </message>
    <message>
        <source>Incoming transaction</source>
        <translation>المعاملات الواردة</translation>
    </message>
    <message>
        <source>Wallet is &lt;b&gt;encrypted&lt;/b&gt; and currently &lt;b&gt;unlocked&lt;/b&gt;</source>
        <translation>المحفظة &lt;b&gt;مشفرة&lt;/b&gt; و &lt;b&gt;مفتوحة&lt;/b&gt; حاليا</translation>
    </message>
    <message>
        <source>Wallet is &lt;b&gt;encrypted&lt;/b&gt; and currently &lt;b&gt;locked&lt;/b&gt;</source>
        <translation>المحفظة &lt;b&gt;مشفرة&lt;/b&gt; و &lt;b&gt;مقفلة&lt;/b&gt; حاليا</translation>
    </message>
    <message>
        <source>A fatal error occurred. Bitcoin can no longer continue safely and will quit.</source>
        <translation>خطأ فادح حدث . لا يمكن اتمام بيتكوين بامان سيتم الخروج</translation>
    </message>
</context>
<context>
    <name>CoinControlDialog</name>
    <message>
        <source>Coin Selection</source>
        <translation>اختيار العمله</translation>
    </message>
    <message>
        <source>Quantity:</source>
        <translation>الكمية :</translation>
    </message>
    <message>
        <source>Bytes:</source>
        <translation>بايت</translation>
    </message>
    <message>
        <source>Amount:</source>
        <translation>القيمة :</translation>
    </message>
    <message>
        <source>Fee:</source>
        <translation>رسوم :</translation>
    </message>
    <message>
        <source>Dust:</source>
        <translation>غبار:</translation>
    </message>
    <message>
        <source>After Fee:</source>
        <translation>بعد الرسوم :</translation>
    </message>
    <message>
        <source>Change:</source>
        <translation>تعديل :</translation>
    </message>
    <message>
        <source>(un)select all</source>
        <translation>عدم اختيار الجميع</translation>
    </message>
    <message>
        <source>Tree mode</source>
        <translation>صيغة الشجرة</translation>
    </message>
    <message>
        <source>List mode</source>
        <translation>صيغة القائمة</translation>
    </message>
    <message>
        <source>Amount</source>
        <translation>مبلغ</translation>
    </message>
    <message>
        <source>Received with label</source>
        <translation>مستقبل مع ملصق</translation>
    </message>
    <message>
        <source>Received with address</source>
        <translation>مستقبل مع عنوان</translation>
    </message>
    <message>
        <source>Date</source>
        <translation>تاريخ</translation>
    </message>
    <message>
        <source>Confirmations</source>
        <translation>تأكيدات</translation>
    </message>
    <message>
        <source>Confirmed</source>
        <translation>تأكيد</translation>
    </message>
    <message>
        <source>Copy address</source>
        <translation>  انسخ عنوان</translation>
    </message>
    <message>
        <source>Copy label</source>
        <translation> انسخ التسمية</translation>
    </message>
    <message>
        <source>Copy amount</source>
        <translation>نسخ الكمية</translation>
    </message>
    <message>
        <source>Copy transaction ID</source>
        <translation>نسخ رقم العملية</translation>
    </message>
    <message>
        <source>Copy quantity</source>
        <translation>نسخ الكمية </translation>
    </message>
    <message>
        <source>Copy fee</source>
        <translation>نسخ الرسوم</translation>
    </message>
    <message>
        <source>Copy after fee</source>
        <translation>نسخ بعد الرسوم</translation>
    </message>
    <message>
        <source>Copy bytes</source>
        <translation>نسخ البايتات </translation>
    </message>
    <message>
        <source>Copy change</source>
        <translation>نسخ التعديل</translation>
    </message>
    <message>
        <source>yes</source>
        <translation>نعم</translation>
    </message>
    <message>
        <source>no</source>
        <translation>لا</translation>
    </message>
    <message>
        <source>(no label)</source>
        <translation>(لا وصف)</translation>
    </message>
    <message>
        <source>(change)</source>
        <translation>(تغير)</translation>
    </message>
</context>
<context>
    <name>EditAddressDialog</name>
    <message>
        <source>Edit Address</source>
        <translation>عدل العنوان</translation>
    </message>
    <message>
        <source>&amp;Label</source>
        <translation>&amp;وصف</translation>
    </message>
    <message>
        <source>The label associated with this address list entry</source>
        <translation>الملصق المرتبط بقائمة العناوين المدخلة</translation>
    </message>
    <message>
        <source>The address associated with this address list entry. This can only be modified for sending addresses.</source>
        <translation>العنوان المرتبط بقائمة العناوين المدخلة. و التي يمكن تعديلها فقط بواسطة ارسال العناوين</translation>
    </message>
    <message>
        <source>&amp;Address</source>
        <translation>&amp;العنوان</translation>
    </message>
    <message>
        <source>New receiving address</source>
        <translation>عنوان أستلام جديد</translation>
    </message>
    <message>
        <source>New sending address</source>
        <translation>عنوان إرسال جديد</translation>
    </message>
    <message>
        <source>Edit receiving address</source>
        <translation>تعديل عنوان الأستلام</translation>
    </message>
    <message>
        <source>Edit sending address</source>
        <translation>تعديل عنوان الارسال</translation>
    </message>
    <message>
        <source>The entered address "%1" is not a valid Particl address.</source>
        <translation>العنوان المدخل "%1" ليس عنوان بيت كوين صحيح.</translation>
    </message>
    <message>
        <source>The entered address "%1" is already in the address book.</source>
        <translation>هدا العنوان "%1" موجود مسبقا في دفتر العناوين</translation>
    </message>
    <message>
        <source>Could not unlock wallet.</source>
        <translation> يمكن فتح المحفظة.</translation>
    </message>
    <message>
        <source>New key generation failed.</source>
        <translation>فشل توليد مفتاح جديد.</translation>
    </message>
</context>
<context>
    <name>FreespaceChecker</name>
    <message>
        <source>A new data directory will be created.</source>
        <translation>سيتم انشاء دليل بيانات جديد</translation>
    </message>
    <message>
        <source>name</source>
        <translation>الاسم</translation>
    </message>
    <message>
        <source>Directory already exists. Add %1 if you intend to create a new directory here.</source>
        <translation>الدليل موجوج بالفعل. أضف %1 لو نويت إنشاء دليل جديد هنا.</translation>
    </message>
    <message>
        <source>Path already exists, and is not a directory.</source>
        <translation>المسار موجود بالفعل، وهو ليس دليلاً.</translation>
    </message>
    <message>
        <source>Cannot create data directory here.</source>
        <translation>لا يمكن انشاء دليل بيانات هنا .</translation>
    </message>
</context>
<context>
    <name>HelpMessageDialog</name>
    <message>
        <source>version</source>
        <translation>النسخة</translation>
    </message>
    <message>
        <source>About %1</source>
        <translation>حوالي %1</translation>
    </message>
    <message>
        <source>Command-line options</source>
        <translation>خيارات سطر الأوامر</translation>
    </message>
    <message>
        <source>Usage:</source>
        <translation>المستخدم</translation>
    </message>
    <message>
        <source>command-line options</source>
        <translation>خيارات سطر الأوامر</translation>
    </message>
    <message>
        <source>UI Options:</source>
        <translation>خيارات واجهة المستخدم</translation>
    </message>
    <message>
        <source>Choose data directory on startup (default: %u)</source>
        <translation>اختر دليل البيانات عند بدء التشغير (افتراضي: %u)</translation>
    </message>
    <message>
        <source>Set language, for example "de_DE" (default: system locale)</source>
        <translation>أضع لغة, على سبيل المثال " de_DE "  (افتراضي:- مكان النظام)</translation>
    </message>
    <message>
        <source>Start minimized</source>
        <translation>الدخول مصغر</translation>
    </message>
    <message>
        <source>Set SSL root certificates for payment request (default: -system-)</source>
        <translation>أضع شهادة بروتوكول الشبقة الأمنية لطلب المدفوع (افتراضي: -نظام-)</translation>
    </message>
    <message>
        <source>Show splash screen on startup (default: %u)</source>
        <translation>أظهر شاشة البداية عند بدء التشغيل (افتراضي: %u)</translation>
    </message>
    <message>
        <source>Reset all settings changed in the GUI</source>
        <translation>اعد تعديل جميع النظم المتغيرة في GUI</translation>
    </message>
</context>
<context>
    <name>Intro</name>
    <message>
        <source>Welcome</source>
        <translation>أهلا</translation>
    </message>
    <message>
        <source>Welcome to %1.</source>
        <translation> اهلا بكم في %1</translation>
    </message>
    <message>
        <source>As this is the first time the program is launched, you can choose where %1 will store its data.</source>
        <translation>بما انه هذه اول مرة لانطلاق هذا البرنامج, فيمكنك ان تختار اين سيخزن %1 بياناته</translation>
    </message>
    <message>
        <source>Use the default data directory</source>
        <translation>استخدام دليل البانات الافتراضي</translation>
    </message>
    <message>
        <source>Use a custom data directory:</source>
        <translation>استخدام دليل بيانات مخصص:</translation>
    </message>
    <message>
        <source>Bitcoin</source>
        <translation>بتكوين</translation>
    </message>
    <message>
        <source>Error: Specified data directory "%1" cannot be created.</source>
        <translation>خطأ: لا يمكن تكوين دليل بيانات مخصص ل %1</translation>
    </message>
    <message>
        <source>Error</source>
        <translation>خطأ</translation>
    </message>
    </context>
<context>
    <name>ModalOverlay</name>
    <message>
        <source>Form</source>
        <translation>نمودج</translation>
    </message>
    <message>
        <source>Number of blocks left</source>
        <translation>عدد الكتل الفاضلة</translation>
    </message>
    <message>
        <source>Unknown...</source>
        <translation>غير معرف</translation>
    </message>
    <message>
        <source>Last block time</source>
        <translation>اخر وقت الكتلة</translation>
    </message>
    <message>
        <source>Progress</source>
        <translation>تقدم</translation>
    </message>
    <message>
        <source>Progress increase per hour</source>
        <translation>تقدم يزيد بلساعة</translation>
    </message>
    <message>
        <source>calculating...</source>
        <translation>تحسب الان...</translation>
    </message>
    <message>
        <source>Estimated time left until synced</source>
        <translation>الوقت المتبقي للمزامنة</translation>
    </message>
    <message>
        <source>Hide</source>
        <translation>إخفاء</translation>
    </message>
    </context>
<context>
    <name>OpenURIDialog</name>
    <message>
        <source>Open URI</source>
        <translation>افتح URL</translation>
    </message>
    <message>
        <source>Open payment request from URI or file</source>
        <translation>حدد طلب الدفع من ملف او URI</translation>
    </message>
    <message>
        <source>Select payment request file</source>
        <translation>حدد ملف طلب الدفع</translation>
    </message>
    <message>
        <source>Select payment request file to open</source>
        <translation>حدد ملف طلب الدفع لفتحه</translation>
    </message>
</context>
<context>
    <name>OptionsDialog</name>
    <message>
        <source>Options</source>
        <translation>خيارات ...</translation>
    </message>
    <message>
        <source>&amp;Main</source>
        <translation>&amp;الرئيسي</translation>
    </message>
    <message>
        <source>MB</source>
        <translation>م ب</translation>
    </message>
    <message>
        <source>Open Configuration File</source>
        <translation>فتح ملف الإعدادات</translation>
    </message>
    <message>
        <source>&amp;Reset Options</source>
        <translation>&amp;استعادة الخيارات</translation>
    </message>
    <message>
        <source>&amp;Network</source>
        <translation>&amp;الشبكة</translation>
    </message>
    <message>
        <source>W&amp;allet</source>
        <translation>&amp;محفظة</translation>
    </message>
    <message>
        <source>Expert</source>
        <translation>تصدير</translation>
    </message>
    <message>
        <source>Proxy &amp;IP:</source>
        <translation>بروكسي &amp;اي بي:</translation>
    </message>
    <message>
        <source>&amp;Port:</source>
        <translation>&amp;المنفذ:</translation>
    </message>
    <message>
        <source>Port of the proxy (e.g. 9050)</source>
        <translation>منفذ البروكسي (مثلا 9050)</translation>
    </message>
    <message>
        <source>Used for reaching peers via:</source>
        <translation>مستخدم للاتصال بالاصدقاء من خلال:</translation>
    </message>
    <message>
        <source>IPv4</source>
        <translation>IPv4</translation>
    </message>
    <message>
        <source>IPv6</source>
        <translation>IPv6</translation>
    </message>
    <message>
        <source>Tor</source>
        <translation>تور</translation>
    </message>
    <message>
        <source>&amp;Window</source>
        <translation>نافذه</translation>
    </message>
    <message>
        <source>&amp;Display</source>
        <translation>&amp;عرض</translation>
    </message>
    <message>
        <source>User Interface &amp;language:</source>
        <translation>واجهة المستخدم &amp;اللغة:</translation>
    </message>
    <message>
        <source>&amp;OK</source>
        <translation>تم</translation>
    </message>
    <message>
        <source>&amp;Cancel</source>
        <translation>الغاء</translation>
    </message>
    <message>
        <source>default</source>
        <translation>الافتراضي</translation>
    </message>
    <message>
        <source>none</source>
        <translation>لا شيء</translation>
    </message>
    <message>
        <source>Confirm options reset</source>
        <translation>تأكيد استعادة الخيارات</translation>
    </message>
    <message>
        <source>Configuration options</source>
        <translation>إعداد الخيارات</translation>
    </message>
    <message>
        <source>Error</source>
        <translation>خطأ</translation>
    </message>
    <message>
        <source>The supplied proxy address is invalid.</source>
        <translation>عنوان الوكيل توفيره غير صالح.</translation>
    </message>
</context>
<context>
    <name>OverviewPage</name>
    <message>
        <source>Form</source>
        <translation>نمودج</translation>
    </message>
    <message>
        <source>Available:</source>
        <translation>متوفر</translation>
    </message>
    <message>
        <source>Pending:</source>
        <translation>معلق:</translation>
    </message>
    <message>
        <source>Immature:</source>
        <translation>غير ناضجة</translation>
    </message>
    <message>
        <source>Total:</source>
        <translation>المجموع:</translation>
    </message>
    <message>
        <source>Your current total balance</source>
        <translation>رصيدك الكلي الحالي</translation>
    </message>
    </context>
<context>
    <name>PaymentServer</name>
    <message>
        <source>Bad response from server %1</source>
        <translation>استجابة سيئة من الملقم %1</translation>
    </message>
    </context>
<context>
    <name>PeerTableModel</name>
    <message>
        <source>Sent</source>
        <translation>تم الإرسال</translation>
    </message>
    <message>
        <source>Received</source>
        <translation>إستقبل</translation>
    </message>
</context>
<context>
    <name>QObject</name>
    <message>
        <source>Amount</source>
        <translation>مبلغ</translation>
    </message>
    <message>
        <source>%1 h</source>
        <translation>%1 ساعة</translation>
    </message>
    <message>
        <source>%1 m</source>
        <translation>%1 دقيقة</translation>
    </message>
    <message>
        <source>N/A</source>
        <translation>غير معروف</translation>
    </message>
    <message>
        <source>%1 and %2</source>
        <translation>%1 و %2</translation>
    </message>
    <message>
        <source>%1 B</source>
        <translation>%1 بايت</translation>
    </message>
    <message>
        <source>%1 KB</source>
        <translation>%1 كيلو بايت</translation>
    </message>
    <message>
        <source>%1 MB</source>
        <translation>%1 ميقا بايت</translation>
    </message>
    <message>
        <source>%1 GB</source>
        <translation>%1 قيقا بايت</translation>
    </message>
    <message>
        <source>unknown</source>
        <translation>غير معروف</translation>
    </message>
</context>
<context>
    <name>QObject::QObject</name>
    </context>
<context>
    <name>QRImageWidget</name>
    <message>
        <source>&amp;Save Image...</source>
        <translation>&amp;حفظ الصورة</translation>
    </message>
    <message>
        <source>&amp;Copy Image</source>
        <translation>&amp;نسخ الصورة</translation>
    </message>
    <message>
        <source>Save QR Code</source>
        <translation>حفظ رمز الاستجابة السريعة QR</translation>
    </message>
    <message>
        <source>PNG Image (*.png)</source>
        <translation>صورة PNG (*.png)</translation>
    </message>
</context>
<context>
    <name>RPCConsole</name>
    <message>
        <source>N/A</source>
        <translation>غير معروف</translation>
    </message>
    <message>
        <source>Client version</source>
        <translation>نسخه العميل</translation>
    </message>
    <message>
        <source>&amp;Information</source>
        <translation>المعلومات</translation>
    </message>
    <message>
        <source>Debug window</source>
        <translation>نافذة المعالجة</translation>
    </message>
    <message>
        <source>General</source>
        <translation>عام</translation>
    </message>
    <message>
        <source>Startup time</source>
        <translation>وقت البدء</translation>
    </message>
    <message>
        <source>Network</source>
        <translation>الشبكه</translation>
    </message>
    <message>
        <source>Name</source>
        <translation>الاسم</translation>
    </message>
    <message>
        <source>Number of connections</source>
        <translation>عدد الاتصالات</translation>
    </message>
    <message>
        <source>Block chain</source>
        <translation>سلسلة الكتل</translation>
    </message>
    <message>
        <source>Received</source>
        <translation>إستقبل</translation>
    </message>
    <message>
        <source>Sent</source>
        <translation>تم الإرسال</translation>
    </message>
    <message>
        <source>&amp;Peers</source>
        <translation>&amp;اصدقاء</translation>
    </message>
    <message>
        <source>Direction</source>
        <translation>جهة</translation>
    </message>
    <message>
        <source>Version</source>
        <translation>الإصدار</translation>
    </message>
    <message>
        <source>Starting Block</source>
        <translation>كتلة البداية</translation>
    </message>
    <message>
        <source>Services</source>
        <translation>خدمات</translation>
    </message>
    <message>
        <source>Last Send</source>
        <translation>آخر استقبال</translation>
    </message>
    <message>
        <source>Last Receive</source>
        <translation>آخر إرسال</translation>
    </message>
    <message>
        <source>Last block time</source>
        <translation>اخر وقت الكتلة</translation>
    </message>
    <message>
        <source>&amp;Open</source>
        <translation>الفتح</translation>
    </message>
    <message>
        <source>&amp;Network Traffic</source>
        <translation>&amp;حركة مرور الشبكة</translation>
    </message>
    <message>
        <source>Totals</source>
        <translation>المجاميع</translation>
    </message>
    <message>
        <source>In:</source>
        <translation>داخل:</translation>
    </message>
    <message>
        <source>Out:</source>
        <translation>خارج:</translation>
    </message>
    <message>
        <source>1 &amp;hour</source>
        <translation>1 &amp;ساعة</translation>
    </message>
    <message>
        <source>1 &amp;day</source>
        <translation>1 &amp; يوم</translation>
    </message>
    <message>
        <source>1 &amp;week</source>
        <translation>1 &amp; اسبوع</translation>
    </message>
    <message>
        <source>1 &amp;year</source>
        <translation>1 &amp; سنة</translation>
    </message>
    <message>
        <source>never</source>
        <translation>ابدا</translation>
    </message>
    <message>
        <source>Inbound</source>
        <translation>داخل</translation>
    </message>
    <message>
        <source>Outbound</source>
        <translation>خارجي</translation>
    </message>
    <message>
        <source>Yes</source>
        <translation>نعم</translation>
    </message>
    <message>
        <source>No</source>
        <translation>لا</translation>
    </message>
    <message>
        <source>Unknown</source>
        <translation>غير معرف</translation>
    </message>
</context>
<context>
    <name>ReceiveCoinsDialog</name>
    <message>
        <source>&amp;Amount:</source>
        <translation>&amp;القيمة</translation>
    </message>
    <message>
        <source>&amp;Label:</source>
        <translation>&amp;وصف :</translation>
    </message>
    <message>
        <source>&amp;Message:</source>
        <translation>&amp;رسالة:</translation>
    </message>
    <message>
        <source>Clear all fields of the form.</source>
        <translation>مسح كل حقول النموذج المطلوبة</translation>
    </message>
    <message>
        <source>Clear</source>
        <translation>مسح</translation>
    </message>
    <message>
        <source>Requested payments history</source>
        <translation>سجل طلبات الدفع</translation>
    </message>
    <message>
        <source>Show</source>
        <translation>عرض</translation>
    </message>
    <message>
        <source>Remove</source>
        <translation>ازل</translation>
    </message>
    <message>
        <source>Copy label</source>
        <translation> انسخ التسمية</translation>
    </message>
    <message>
        <source>Copy message</source>
        <translation>انسخ الرسالة</translation>
    </message>
    <message>
        <source>Copy amount</source>
        <translation>نسخ الكمية</translation>
    </message>
</context>
<context>
    <name>ReceiveRequestDialog</name>
    <message>
        <source>QR Code</source>
        <translation>رمز كيو ار</translation>
    </message>
    <message>
        <source>Copy &amp;URI</source>
        <translation>نسخ  &amp;URI</translation>
    </message>
    <message>
        <source>Copy &amp;Address</source>
        <translation>نسخ &amp;العنوان</translation>
    </message>
    <message>
        <source>&amp;Save Image...</source>
        <translation>&amp;حفظ الصورة</translation>
    </message>
    <message>
        <source>Payment information</source>
        <translation>معلومات الدفع</translation>
    </message>
    <message>
        <source>URI</source>
        <translation> URI</translation>
    </message>
    <message>
        <source>Address</source>
        <translation>عنوان</translation>
    </message>
    <message>
        <source>Amount</source>
        <translation>مبلغ</translation>
    </message>
    <message>
        <source>Label</source>
        <translation>وصف</translation>
    </message>
    <message>
        <source>Message</source>
        <translation>رسالة </translation>
    </message>
    </context>
<context>
    <name>RecentRequestsTableModel</name>
    <message>
        <source>Date</source>
        <translation>تاريخ</translation>
    </message>
    <message>
        <source>Label</source>
        <translation>وصف</translation>
    </message>
    <message>
        <source>Message</source>
        <translation>رسالة </translation>
    </message>
    <message>
        <source>(no label)</source>
        <translation>(لا وصف)</translation>
    </message>
    <message>
        <source>(no message)</source>
        <translation>( لا رسائل )</translation>
    </message>
    </context>
<context>
    <name>SendCoinsDialog</name>
    <message>
        <source>Send Coins</source>
        <translation>إرسال Coins</translation>
    </message>
    <message>
        <source>automatically selected</source>
        <translation>اختيار تلقائيا</translation>
    </message>
    <message>
        <source>Insufficient funds!</source>
        <translation>الرصيد غير كافي!</translation>
    </message>
    <message>
        <source>Quantity:</source>
        <translation>الكمية :</translation>
    </message>
    <message>
        <source>Bytes:</source>
        <translation>بايت</translation>
    </message>
    <message>
        <source>Amount:</source>
        <translation>القيمة :</translation>
    </message>
    <message>
        <source>Fee:</source>
        <translation>رسوم :</translation>
    </message>
    <message>
        <source>After Fee:</source>
        <translation>بعد الرسوم :</translation>
    </message>
    <message>
        <source>Change:</source>
        <translation>تعديل :</translation>
    </message>
    <message>
        <source>Transaction Fee:</source>
        <translation>رسوم المعاملة:</translation>
    </message>
    <message>
        <source>Choose...</source>
        <translation>إختر …</translation>
    </message>
    <message>
        <source>Hide</source>
        <translation>إخفاء</translation>
    </message>
    <message>
        <source>Send to multiple recipients at once</source>
        <translation>إرسال إلى عدة مستلمين في وقت واحد</translation>
    </message>
    <message>
        <source>Add &amp;Recipient</source>
        <translation>أضافة &amp;مستلم</translation>
    </message>
    <message>
        <source>Clear all fields of the form.</source>
        <translation>مسح كل حقول النموذج المطلوبة</translation>
    </message>
    <message>
        <source>Dust:</source>
        <translation>غبار:</translation>
    </message>
    <message>
        <source>Clear &amp;All</source>
        <translation>مسح الكل</translation>
    </message>
    <message>
        <source>Balance:</source>
        <translation>الرصيد:</translation>
    </message>
    <message>
        <source>Confirm the send action</source>
        <translation>تأكيد الإرسال</translation>
    </message>
    <message>
        <source>S&amp;end</source>
        <translation>&amp;ارسال</translation>
    </message>
    <message>
        <source>Copy quantity</source>
        <translation>نسخ الكمية </translation>
    </message>
    <message>
        <source>Copy amount</source>
        <translation>نسخ الكمية</translation>
    </message>
    <message>
        <source>Copy fee</source>
        <translation>نسخ الرسوم</translation>
    </message>
    <message>
        <source>Copy after fee</source>
        <translation>نسخ بعد الرسوم</translation>
    </message>
    <message>
        <source>Copy bytes</source>
        <translation>نسخ البايتات </translation>
    </message>
    <message>
        <source>Copy change</source>
        <translation>نسخ التعديل</translation>
    </message>
    <message>
        <source>%1 to %2</source>
        <translation>%1 الى %2</translation>
    </message>
    <message>
        <source>or</source>
        <translation>أو</translation>
    </message>
    <message>
        <source>Confirm send coins</source>
        <translation>تأكيد الإرسال Coins</translation>
    </message>
    <message>
        <source>The amount to pay must be larger than 0.</source>
        <translation>المبلغ المدفوع يجب ان يكون اكبر من 0</translation>
    </message>
    <message>
        <source>The amount exceeds your balance.</source>
        <translation>القيمة تتجاوز رصيدك</translation>
    </message>
    <message>
        <source>The total exceeds your balance when the %1 transaction fee is included.</source>
        <translation>المجموع يتجاوز رصيدك عندما يتم اضافة %1 رسوم العملية</translation>
    </message>
    <message>
        <source>(no label)</source>
        <translation>(لا وصف)</translation>
    </message>
</context>
<context>
    <name>SendCoinsEntry</name>
    <message>
        <source>A&amp;mount:</source>
        <translation>&amp;القيمة</translation>
    </message>
    <message>
        <source>Pay &amp;To:</source>
        <translation>ادفع &amp;الى :</translation>
    </message>
    <message>
        <source>&amp;Label:</source>
        <translation>&amp;وصف :</translation>
    </message>
    <message>
        <source>Choose previously used address</source>
        <translation>اختر عنوانا مستخدم سابقا</translation>
    </message>
    <message>
        <source>This is a normal payment.</source>
        <translation>هذا دفع اعتيادي</translation>
    </message>
    <message>
        <source>The Particl address to send the payment to</source>
        <translation>عنوان البت كوين المرسل اليه الدفع</translation>
    </message>
    <message>
        <source>Alt+A</source>
        <translation>Alt+A</translation>
    </message>
    <message>
        <source>Paste address from clipboard</source>
        <translation>انسخ العنوان من لوحة المفاتيح</translation>
    </message>
    <message>
        <source>Alt+P</source>
        <translation>Alt+P</translation>
    </message>
    <message>
        <source>Remove this entry</source>
        <translation>ازل هذه المداخله</translation>
    </message>
    <message>
        <source>Message:</source>
        <translation>الرسائل</translation>
    </message>
    <message>
        <source>Pay To:</source>
        <translation>ادفع &amp;الى :</translation>
    </message>
    <message>
        <source>Enter a label for this address to add it to your address book</source>
        <translation>إدخال تسمية لهذا العنوان لإضافته إلى دفتر العناوين الخاص بك</translation>
    </message>
</context>
<context>
    <name>SendConfirmationDialog</name>
    <message>
        <source>Yes</source>
        <translation>نعم</translation>
    </message>
</context>
<context>
    <name>ShutdownWindow</name>
    <message>
        <source>Do not shut down the computer until this window disappears.</source>
        <translation>لا توقف عمل الكمبيوتر حتى تختفي هذه النافذة</translation>
    </message>
</context>
<context>
    <name>SignVerifyMessageDialog</name>
    <message>
        <source>&amp;Sign Message</source>
        <translation>&amp;توقيع الرسالة</translation>
    </message>
    <message>
        <source>Choose previously used address</source>
        <translation>اختر عنوانا مستخدم سابقا</translation>
    </message>
    <message>
        <source>Alt+A</source>
        <translation>Alt+A</translation>
    </message>
    <message>
        <source>Paste address from clipboard</source>
        <translation>انسخ العنوان من لوحة المفاتيح</translation>
    </message>
    <message>
        <source>Alt+P</source>
        <translation>Alt+P</translation>
    </message>
    <message>
        <source>Enter the message you want to sign here</source>
        <translation>ادخل الرسالة التي تريد توقيعها هنا</translation>
    </message>
    <message>
        <source>Signature</source>
        <translation>التوقيع</translation>
    </message>
    <message>
        <source>Sign the message to prove you own this Particl address</source>
        <translation>وقع الرسالة لتثبت انك تمتلك عنوان البت كوين هذا</translation>
    </message>
    <message>
        <source>Sign &amp;Message</source>
        <translation>توقيع $الرسالة</translation>
    </message>
    <message>
        <source>Clear &amp;All</source>
        <translation>مسح الكل</translation>
    </message>
    <message>
        <source>&amp;Verify Message</source>
        <translation>&amp;تحقق رسالة</translation>
    </message>
    <message>
        <source>Verify &amp;Message</source>
        <translation>تحقق &amp;الرسالة</translation>
    </message>
    <message>
        <source>Click "Sign Message" to generate signature</source>
        <translation>اضغط  "توقيع الرسالة" لتوليد التوقيع</translation>
    </message>
    <message>
        <source>The entered address is invalid.</source>
        <translation>العنوان المدخل غير صالح</translation>
    </message>
    <message>
        <source>Please check the address and try again.</source>
        <translation>الرجاء التأكد من العنوان والمحاولة مرة اخرى</translation>
    </message>
    <message>
        <source>The entered address does not refer to a key.</source>
        <translation>العنوان المدخل لا يشير الى مفتاح</translation>
    </message>
    <message>
        <source>Wallet unlock was cancelled.</source>
        <translation>تم الغاء عملية فتح المحفظة</translation>
    </message>
    <message>
        <source>Private key for the entered address is not available.</source>
        <translation>المفتاح الخاص للعنوان المدخل غير موجود.</translation>
    </message>
    <message>
        <source>Message signing failed.</source>
        <translation>فشل توقيع الرسالة.</translation>
    </message>
    <message>
        <source>Message signed.</source>
        <translation>الرسالة موقعة.</translation>
    </message>
    <message>
        <source>Please check the signature and try again.</source>
        <translation>فضلا تاكد من التوقيع وحاول مرة اخرى</translation>
    </message>
    <message>
        <source>Message verification failed.</source>
        <translation>فشلت عملية التأكد من الرسالة.</translation>
    </message>
    <message>
        <source>Message verified.</source>
        <translation>تم تأكيد الرسالة.</translation>
    </message>
</context>
<context>
    <name>SplashScreen</name>
    <message>
        <source>[testnet]</source>
        <translation>[testnet]</translation>
    </message>
</context>
<context>
    <name>TrafficGraphWidget</name>
    </context>
<context>
    <name>TransactionDesc</name>
    <message>
        <source>Open until %1</source>
        <translation>مفتوح حتى %1</translation>
    </message>
    <message>
        <source>%1/offline</source>
        <translation>%1 غير متواجد</translation>
    </message>
    <message>
        <source>%1/unconfirmed</source>
        <translation>غير مؤكدة/%1</translation>
    </message>
    <message>
        <source>%1 confirmations</source>
        <translation>تأكيد %1</translation>
    </message>
    <message>
        <source>Status</source>
        <translation>الحالة.</translation>
    </message>
    <message>
        <source>, has not been successfully broadcast yet</source>
        <translation>,  لم يتم حتى الآن البث بنجاح</translation>
    </message>
    <message>
        <source>Date</source>
        <translation>تاريخ</translation>
    </message>
    <message>
        <source>Source</source>
        <translation>المصدر</translation>
    </message>
    <message>
        <source>Generated</source>
        <translation>تم اصداره.</translation>
    </message>
    <message>
        <source>From</source>
        <translation>من</translation>
    </message>
    <message>
        <source>unknown</source>
        <translation>غير معروف</translation>
    </message>
    <message>
        <source>To</source>
        <translation>الى</translation>
    </message>
    <message>
        <source>own address</source>
        <translation>عنوانه</translation>
    </message>
    <message>
        <source>watch-only</source>
        <translation>مشاهدة فقط</translation>
    </message>
    <message>
        <source>label</source>
        <translation>علامة</translation>
    </message>
    <message>
        <source>not accepted</source>
        <translation>غير مقبولة</translation>
    </message>
    <message>
        <source>Debit</source>
        <translation>دين</translation>
    </message>
    <message>
        <source>Transaction fee</source>
        <translation>رسوم المعاملة</translation>
    </message>
    <message>
        <source>Message</source>
        <translation>رسالة </translation>
    </message>
    <message>
        <source>Comment</source>
        <translation>تعليق</translation>
    </message>
    <message>
        <source>Transaction ID</source>
        <translation>رقم المعاملة</translation>
    </message>
    <message>
        <source>Merchant</source>
        <translation>تاجر</translation>
    </message>
    <message>
        <source>Transaction</source>
        <translation>معاملة</translation>
    </message>
    <message>
        <source>Amount</source>
        <translation>مبلغ</translation>
    </message>
    <message>
        <source>true</source>
        <translation>صحيح</translation>
    </message>
    <message>
        <source>false</source>
        <translation>خاطئ</translation>
    </message>
</context>
<context>
    <name>TransactionDescDialog</name>
    <message>
        <source>This pane shows a detailed description of the transaction</source>
        <translation>يبين هذا الجزء وصفا مفصلا لهده المعاملة</translation>
    </message>
    </context>
<context>
    <name>TransactionTableModel</name>
    <message>
        <source>Date</source>
        <translation>تاريخ</translation>
    </message>
    <message>
        <source>Type</source>
        <translation>النوع</translation>
    </message>
    <message>
        <source>Label</source>
        <translation>وصف</translation>
    </message>
    <message>
        <source>Open until %1</source>
        <translation>مفتوح حتى %1</translation>
    </message>
    <message>
        <source>Offline</source>
        <translation>غير متصل</translation>
    </message>
    <message>
        <source>Conflicted</source>
        <translation>يتعارض</translation>
    </message>
    <message>
        <source>This block was not received by any other nodes and will probably not be accepted!</source>
        <translation>لم يتم تلقى هذه الكتلة (Block) من قبل أي العقد الأخرى وربما لن تكون مقبولة!</translation>
    </message>
    <message>
        <source>Generated but not accepted</source>
        <translation>ولدت ولكن لم تقبل</translation>
    </message>
    <message>
        <source>Received with</source>
        <translation>استقبل مع</translation>
    </message>
    <message>
        <source>Received from</source>
        <translation>استقبل من</translation>
    </message>
    <message>
        <source>Sent to</source>
        <translation>أرسل إلى</translation>
    </message>
    <message>
        <source>Payment to yourself</source>
        <translation>دفع لنفسك</translation>
    </message>
    <message>
        <source>Mined</source>
        <translation>Mined</translation>
    </message>
    <message>
        <source>watch-only</source>
        <translation>مشاهدة فقط</translation>
    </message>
    <message>
        <source>(n/a)</source>
        <translation>غير متوفر</translation>
    </message>
    <message>
        <source>(no label)</source>
        <translation>(لا وصف)</translation>
    </message>
    <message>
        <source>Transaction status. Hover over this field to show number of confirmations.</source>
        <translation>حالة التحويل. مرر فوق هذا الحقل لعرض عدد  التأكيدات.</translation>
    </message>
    <message>
        <source>Date and time that the transaction was received.</source>
        <translation>التاريخ والوقت الذي تم فيه تلقي المعاملة.</translation>
    </message>
    <message>
        <source>Type of transaction.</source>
        <translation>نوع المعاملات</translation>
    </message>
    <message>
        <source>Amount removed from or added to balance.</source>
        <translation>المبلغ الذي أزيل أو أضيف الى الرصيد</translation>
    </message>
</context>
<context>
    <name>TransactionView</name>
    <message>
        <source>All</source>
        <translation>الكل</translation>
    </message>
    <message>
        <source>Today</source>
        <translation>اليوم</translation>
    </message>
    <message>
        <source>This week</source>
        <translation>هدا الاسبوع</translation>
    </message>
    <message>
        <source>This month</source>
        <translation>هدا الشهر</translation>
    </message>
    <message>
        <source>Last month</source>
        <translation>الشهر الماضي</translation>
    </message>
    <message>
        <source>This year</source>
        <translation>هدا العام</translation>
    </message>
    <message>
        <source>Range...</source>
        <translation>المدى...</translation>
    </message>
    <message>
        <source>Received with</source>
        <translation>استقبل مع</translation>
    </message>
    <message>
        <source>Sent to</source>
        <translation>أرسل إلى</translation>
    </message>
    <message>
        <source>To yourself</source>
        <translation>إليك</translation>
    </message>
    <message>
        <source>Mined</source>
        <translation>Mined</translation>
    </message>
    <message>
        <source>Other</source>
        <translation>اخرى</translation>
    </message>
    <message>
        <source>Min amount</source>
        <translation>الحد الأدنى</translation>
    </message>
    <message>
        <source>Copy address</source>
        <translation>  انسخ عنوان</translation>
    </message>
    <message>
        <source>Copy label</source>
        <translation> انسخ التسمية</translation>
    </message>
    <message>
        <source>Copy amount</source>
        <translation>نسخ الكمية</translation>
    </message>
    <message>
        <source>Copy transaction ID</source>
        <translation>نسخ رقم العملية</translation>
    </message>
    <message>
        <source>Edit label</source>
        <translation>عدل الوصف</translation>
    </message>
    <message>
        <source>Show transaction details</source>
        <translation>عرض تفاصيل المعاملة</translation>
    </message>
    <message>
        <source>Comma separated file (*.csv)</source>
        <translation>ملف مفصول بفواصل (*.csv)</translation>
    </message>
    <message>
        <source>Confirmed</source>
        <translation>تأكيد</translation>
    </message>
    <message>
        <source>Date</source>
        <translation>تاريخ</translation>
    </message>
    <message>
        <source>Type</source>
        <translation>النوع</translation>
    </message>
    <message>
        <source>Label</source>
        <translation>وصف</translation>
    </message>
    <message>
        <source>Address</source>
        <translation>عنوان</translation>
    </message>
    <message>
        <source>ID</source>
        <translation>العنوان</translation>
    </message>
    <message>
        <source>Exporting Failed</source>
        <translation>فشل التصدير</translation>
    </message>
    <message>
        <source>Exporting Successful</source>
        <translation>نجح التصدير</translation>
    </message>
    <message>
        <source>Range:</source>
        <translation>المدى:</translation>
    </message>
    <message>
        <source>to</source>
        <translation>الى</translation>
    </message>
</context>
<context>
    <name>UnitDisplayStatusBarControl</name>
    </context>
<context>
    <name>WalletFrame</name>
    <message>
        <source>No wallet has been loaded.</source>
        <translation>لا يوجد محفظة تم تحميلها.</translation>
    </message>
</context>
<context>
    <name>WalletModel</name>
    <message>
        <source>Send Coins</source>
        <translation>إرسال Coins</translation>
    </message>
    <message>
        <source>Current fee:</source>
        <translation>الأجر الحالي:</translation>
    </message>
    <message>
        <source>New fee:</source>
        <translation>أجر جديد:</translation>
    </message>
    </context>
<context>
    <name>WalletView</name>
    <message>
        <source>&amp;Export</source>
        <translation>&amp;تصدير</translation>
    </message>
    <message>
        <source>Export the data in the current tab to a file</source>
        <translation>تحميل البيانات في علامة التبويب الحالية إلى ملف.</translation>
    </message>
    <message>
        <source>Backup Wallet</source>
        <translation>نسخ احتياط للمحفظة</translation>
    </message>
    <message>
        <source>Backup Failed</source>
        <translation>فشل النسخ الاحتياطي</translation>
    </message>
    <message>
        <source>Backup Successful</source>
        <translation>نجاح  النسخ الاحتياطي</translation>
    </message>
    </context>
<context>
    <name>bitcoin-core</name>
    <message>
        <source>Options:</source>
        <translation>خيارات: </translation>
    </message>
    <message>
        <source>Specify data directory</source>
        <translation>حدد مجلد المعلومات</translation>
    </message>
    <message>
<<<<<<< HEAD
        <source>Particl Core</source>
        <translation>جوهر البيت كوين</translation>
=======
        <source>Bitcoin Core</source>
        <translation>جوهر بيتكوين</translation>
    </message>
    <message>
        <source>Accept connections from outside (default: 1 if no -proxy or -connect)</source>
        <translation>قبول الاتصالات من خارج</translation>
>>>>>>> f17942a3
    </message>
    <message>
        <source>Connection options:</source>
        <translation>خيارات الاتصال:</translation>
    </message>
    <message>
        <source>Error: Disk space is low!</source>
        <translation>تحذير: مساحة القرص منخفضة</translation>
    </message>
    <message>
        <source>Failed to listen on any port. Use -listen=0 if you want this.</source>
        <translation>فشل في الاستماع على أي منفذ. استخدام الاستماع = 0 إذا كنت تريد هذا.</translation>
    </message>
    <message>
        <source>Importing...</source>
        <translation>استيراد...</translation>
    </message>
    <message>
        <source>Loading P2P addresses...</source>
        <translation>تحميل عناوين P2P...</translation>
    </message>
    <message>
        <source>Use the test chain</source>
        <translation>إستخدم السلسلة التجريبية</translation>
    </message>
    <message>
        <source>Verifying blocks...</source>
        <translation>التحقق من الكتل...</translation>
    </message>
    <message>
        <source>Wallet options:</source>
        <translation>خيارات المحفظة :</translation>
    </message>
    <message>
        <source>Information</source>
        <translation>معلومات</translation>
    </message>
    <message>
        <source>Signing transaction failed</source>
        <translation>فشل توقيع المعاملة</translation>
    </message>
    <message>
        <source>The transaction amount is too small to pay the fee</source>
        <translation>قيمة المعاملة صغيرة جدا لدفع الأجر</translation>
    </message>
    <message>
        <source>This is experimental software.</source>
        <translation>هذا برنامج تجريبي.</translation>
    </message>
    <message>
        <source>Transaction amount too small</source>
        <translation>قيمة العملية صغيره جدا</translation>
    </message>
    <message>
        <source>Transaction too large for fee policy</source>
        <translation>قيمة المعاملة كبيرة جدا لسياسة الأجر</translation>
    </message>
    <message>
        <source>Transaction too large</source>
        <translation>المعاملة كبيرة جدا</translation>
    </message>
    <message>
        <source>Verifying wallet(s)...</source>
        <translation>التحقق من المحفظة (المحافظ)...</translation>
    </message>
    <message>
        <source>Warning</source>
        <translation>تحذير</translation>
    </message>
    <message>
        <source>%s is set very high!</source>
        <translation>%s عالٍ جداً</translation>
    </message>
    <message>
        <source>Make the wallet broadcast transactions</source>
        <translation>إنتاج معاملات بث المحفظة</translation>
    </message>
    <message>
        <source>Insufficient funds</source>
        <translation>اموال غير كافية</translation>
    </message>
    <message>
        <source>Loading block index...</source>
        <translation>تحميل مؤشر الكتلة</translation>
    </message>
    <message>
        <source>Loading wallet...</source>
        <translation>تحميل المحفظه</translation>
    </message>
    <message>
        <source>Cannot downgrade wallet</source>
        <translation>لا يمكن تخفيض قيمة المحفظة</translation>
    </message>
    <message>
        <source>Rescanning...</source>
        <translation>إعادة مسح</translation>
    </message>
    <message>
        <source>Done loading</source>
        <translation>انتهاء التحميل</translation>
    </message>
    <message>
        <source>Error</source>
        <translation>خطأ</translation>
    </message>
</context>
</TS><|MERGE_RESOLUTION|>--- conflicted
+++ resolved
@@ -358,13 +358,8 @@
         <translation>&amp;التحقق من الرسالة...</translation>
     </message>
     <message>
-<<<<<<< HEAD
         <source>Particl</source>
         <translation>بت كوين</translation>
-=======
-        <source>Bitcoin</source>
-        <translation>بتكوين</translation>
->>>>>>> f17942a3
     </message>
     <message>
         <source>Wallet</source>
@@ -2045,17 +2040,12 @@
         <translation>حدد مجلد المعلومات</translation>
     </message>
     <message>
-<<<<<<< HEAD
         <source>Particl Core</source>
         <translation>جوهر البيت كوين</translation>
-=======
-        <source>Bitcoin Core</source>
-        <translation>جوهر بيتكوين</translation>
     </message>
     <message>
         <source>Accept connections from outside (default: 1 if no -proxy or -connect)</source>
         <translation>قبول الاتصالات من خارج</translation>
->>>>>>> f17942a3
     </message>
     <message>
         <source>Connection options:</source>
