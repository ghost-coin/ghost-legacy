--- conflicted
+++ resolved
@@ -1242,7 +1242,7 @@
         <translation>دفع الفكة غير المؤكدة</translation>
     </message>
     <message>
-        <source>Automatically open the Bitcoin client port on the router. This only works when your router supports UPnP and it is enabled.</source>
+        <source>Automatically open the Particl client port on the router. This only works when your router supports UPnP and it is enabled.</source>
         <translation>فتح منفذ خادم البتكوين تلقائيا على الموجه. هذا فقط يعمل عندما يكون الموجه الخاص بك يدعم UPnP ومفعل ايضا.</translation>
     </message>
     <message>
@@ -1615,8 +1615,8 @@
         <translation>التعامل مع العنوان</translation>
     </message>
     <message>
-        <source>'bitcoin://' is not a valid URI. Use 'bitcoin:' instead.</source>
-        <translation>'bitcoin://' هو ليس عنوان URL صالح. استعمل 'bitcoin:' بدلا من ذلك.</translation>
+        <source>'particl://' is not a valid URI. Use 'particl:' instead.</source>
+        <translation>'particl://' هو ليس عنوان URL صالح. استعمل 'particl:' بدلا من ذلك.</translation>
     </message>
     <message>
         <source>Cannot process payment request because BIP70 is not supported.</source>
@@ -2379,7 +2379,7 @@
         <translation>اخفاء اعدادات رسوم المعاملة</translation>
     </message>
     <message>
-        <source>When there is less transaction volume than space in the blocks, miners as well as relaying nodes may enforce a minimum fee. Paying only this minimum fee is just fine, but be aware that this can result in a never confirming transaction once there is more demand for bitcoin transactions than the network can process.</source>
+        <source>When there is less transaction volume than space in the blocks, miners as well as relaying nodes may enforce a minimum fee. Paying only this minimum fee is just fine, but be aware that this can result in a never confirming transaction once there is more demand for particl transactions than the network can process.</source>
         <translation>عندما يكون هناك حجم معاملات أقل من الفراغ في الكتل، المعدنون وعقد الترحيل أيضا من الممكن أن يفرضوا الحد الأدنى للرسوم. دفع الحد الأدنى للرسوم قد يكون على ما يرام، لكن كن حذرا بأنه هذا الشيء قد يؤدي الى معاملة لن تتأكد أبدا بمجرد أن الطلب على معاملات البتكوين قد أصبح أكثر مما تتحمله الشبكة.</translation>
     </message>
     <message>
@@ -2615,15 +2615,11 @@
         <translation>ازل هذه المداخله</translation>
     </message>
     <message>
-<<<<<<< HEAD
-        <source>The fee will be deducted from the amount being sent. The recipient will receive less particl than you enter in the amount field. If multiple recipients are selected, the fee is split equally.</source>
-=======
         <source>The amount to send in the selected unit</source>
         <translation>المبلغ للإرسال في الوحدة المحددة</translation>
     </message>
     <message>
-        <source>The fee will be deducted from the amount being sent. The recipient will receive less bitcoins than you enter in the amount field. If multiple recipients are selected, the fee is split equally.</source>
->>>>>>> 926f76cb
+        <source>The fee will be deducted from the amount being sent. The recipient will receive less particl than you enter in the amount field. If multiple recipients are selected, the fee is split equally.</source>
         <translation>سيتم خصم الرسوم من المبلغ الذي يتم إرساله. لذا سوف يتلقى المستلم مبلغ أقل من البتكوين المدخل في حقل المبلغ. في حالة تحديد عدة مستلمين، يتم تقسيم الرسوم بالتساوي.</translation>
     </message>
     <message>
@@ -2685,15 +2681,11 @@
         <translation>&amp;توقيع الرسالة</translation>
     </message>
     <message>
-<<<<<<< HEAD
+        <source>You can sign messages/agreements with your addresses to prove you can receive particl sent to them. Be careful not to sign anything vague or random, as phishing attacks may try to trick you into signing your identity over to them. Only sign fully-detailed statements you agree to.</source>
+        <translation>تستطيع توقيع رسائل/اتفاقات مع عناوينك لإثبات أنه بإمكانك استقبال بتكوين مرسل إليهم. كن حذرا من عدم توقيع أي شيء غامض أو عشوائي، كهجمات التصيد التي قد تحاول خداعك لتوقيع هويتك لديهم. وقع البيانات المفصلة بالكامل والتي أنت توافق عليها فقط.</translation>
+    </message>
+    <message>
         <source>The Particl address to sign the message with</source>
-=======
-        <source>You can sign messages/agreements with your addresses to prove you can receive bitcoins sent to them. Be careful not to sign anything vague or random, as phishing attacks may try to trick you into signing your identity over to them. Only sign fully-detailed statements you agree to.</source>
-        <translation>تستطيع توقيع رسائل/اتفاقات مع عناوينك لإثبات أنه بإمكانك استقبال بتكوين مرسل إليهم. كن حذرا من عدم توقيع أي شيء غامض أو عشوائي، كهجمات التصيد التي قد تحاول خداعك لتوقيع هويتك لديهم. وقع البيانات المفصلة بالكامل والتي أنت توافق عليها فقط.</translation>
-    </message>
-    <message>
-        <source>The Bitcoin address to sign the message with</source>
->>>>>>> 926f76cb
         <translation>عنوان البتكوين لتوقيع الرسالة به</translation>
     </message>
     <message>
@@ -2745,21 +2737,14 @@
         <translation>&amp;تحقق رسالة</translation>
     </message>
     <message>
-<<<<<<< HEAD
+        <source>Enter the receiver's address, message (ensure you copy line breaks, spaces, tabs, etc. exactly) and signature below to verify the message. Be careful not to read more into the signature than what is in the signed message itself, to avoid being tricked by a man-in-the-middle attack. Note that this only proves the signing party receives with the address, it cannot prove sendership of any transaction!</source>
+        <translation>أدخل عنوان المتلقي، راسل (تأكد من نسخ فواصل الأسطر، الفراغات، الخ.. تماما) والتوقيع أسفله لتأكيد الرسالة. كن حذرا من عدم قراءة داخل التوقيع أكثر مما هو موقع بالرسالة نفسها، لتجنب خداعك بهجوم man-in-the-middle. لاحظ أنه هذا لاثبات أن الجهة الموقعة تستقبل مع العنوان فقط، لا تستطيع اثبات الارسال لأي معاملة.</translation>
+    </message>
+    <message>
         <source>The Particl address the message was signed with</source>
         <translation>عنوان البتكوين الذي تم توقيع الرسالة به</translation>
     </message>
     <message>
-        <source>Verify the message to ensure it was signed with the specified Particl address</source>
-=======
-        <source>Enter the receiver's address, message (ensure you copy line breaks, spaces, tabs, etc. exactly) and signature below to verify the message. Be careful not to read more into the signature than what is in the signed message itself, to avoid being tricked by a man-in-the-middle attack. Note that this only proves the signing party receives with the address, it cannot prove sendership of any transaction!</source>
-        <translation>أدخل عنوان المتلقي، راسل (تأكد من نسخ فواصل الأسطر، الفراغات، الخ.. تماما) والتوقيع أسفله لتأكيد الرسالة. كن حذرا من عدم قراءة داخل التوقيع أكثر مما هو موقع بالرسالة نفسها، لتجنب خداعك بهجوم man-in-the-middle. لاحظ أنه هذا لاثبات أن الجهة الموقعة تستقبل مع العنوان فقط، لا تستطيع اثبات الارسال لأي معاملة.</translation>
-    </message>
-    <message>
-        <source>The Bitcoin address the message was signed with</source>
-        <translation>عنوان البتكوين الذي تم توقيع الرسالة به</translation>
-    </message>
-    <message>
         <source>The signed message to verify</source>
         <translation>الرسالة الموقعة للتحقق.</translation>
     </message>
@@ -2768,8 +2753,7 @@
         <translation>التوقيع يعطى عندما تكون الرسالة موقعة.</translation>
     </message>
     <message>
-        <source>Verify the message to ensure it was signed with the specified Bitcoin address</source>
->>>>>>> 926f76cb
+        <source>Verify the message to ensure it was signed with the specified Particl address</source>
         <translation>تحقق من الرسالة للتأكد من توقيعها مع عنوان البتكوين المحدد</translation>
     </message>
     <message>
