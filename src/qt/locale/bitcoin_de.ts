<TS language="de" version="2.1">
<context>
    <name>AddressBookPage</name>
    <message>
        <source>Right-click to edit address or label</source>
        <translation>Rechtsklick zum Bearbeiten der Adresse oder der Bezeichnung</translation>
    </message>
    <message>
        <source>Create a new address</source>
        <translation>Neue Adresse erstellen</translation>
    </message>
    <message>
        <source>&amp;New</source>
        <translation>&amp;Neu</translation>
    </message>
    <message>
        <source>Copy the currently selected address to the system clipboard</source>
        <translation>Ausgewählte Adresse in die Zwischenablage kopieren</translation>
    </message>
    <message>
        <source>&amp;Copy</source>
        <translation>&amp;Kopieren</translation>
    </message>
    <message>
        <source>C&amp;lose</source>
        <translation>&amp;Schließen</translation>
    </message>
    <message>
        <source>Delete the currently selected address from the list</source>
        <translation>Ausgewählte Adresse aus der Liste entfernen</translation>
    </message>
    <message>
        <source>Enter address or label to search</source>
        <translation>Zu suchende Adresse oder Bezeichnung eingeben</translation>
    </message>
    <message>
        <source>Export the data in the current tab to a file</source>
        <translation>Daten der aktuellen Ansicht in eine Datei exportieren</translation>
    </message>
    <message>
        <source>&amp;Export</source>
        <translation>&amp;Exportieren</translation>
    </message>
    <message>
        <source>&amp;Delete</source>
        <translation>&amp;Löschen</translation>
    </message>
    <message>
        <source>Choose the address to send coins to</source>
        <translation>Wählen Sie die Adresse aus, an die Sie Particl senden möchten</translation>
    </message>
    <message>
        <source>Choose the address to receive coins with</source>
        <translation>Wählen Sie die Adresse aus, mit der Sie Particl empfangen wollen</translation>
    </message>
    <message>
        <source>C&amp;hoose</source>
        <translation>&amp;Auswählen</translation>
    </message>
    <message>
        <source>Sending addresses</source>
        <translation>Sendeadressen</translation>
    </message>
    <message>
        <source>Receiving addresses</source>
        <translation>Empfangsadressen</translation>
    </message>
    <message>
        <source>These are your Particl addresses for sending payments. Always check the amount and the receiving address before sending coins.</source>
        <translation>Dies sind Ihre Particl-Adressen zum Tätigen von Überweisungen. Bitte prüfen Sie den Betrag und die Adresse des Empfängers, bevor Sie Particl überweisen.</translation>
    </message>
    <message>
        <source>These are your Bitcoin addresses for receiving payments. Use the 'Create new receiving address' button in the receive tab to create new addresses.</source>
        <translation>Dies sind Ihre Bitcoin-Adressen zum Empfangen von Zahlungen. Benutze den 'Neue Empfangsadresse erstellen' Button im Empfangen-Tab, um eine neue Addresse zu erstellen.</translation>
    </message>
    <message>
        <source>&amp;Copy Address</source>
        <translation>&amp;Adresse kopieren</translation>
    </message>
    <message>
        <source>Copy &amp;Label</source>
        <translation>&amp;Bezeichnung kopieren</translation>
    </message>
    <message>
        <source>&amp;Edit</source>
        <translation>&amp;Bearbeiten</translation>
    </message>
    <message>
        <source>Export Address List</source>
        <translation>Adressliste exportieren</translation>
    </message>
    <message>
        <source>Comma separated file (*.csv)</source>
        <translation>Kommagetrennte-Datei (*.csv)</translation>
    </message>
    <message>
        <source>Exporting Failed</source>
        <translation>Exportieren fehlgeschlagen</translation>
    </message>
    <message>
        <source>There was an error trying to save the address list to %1. Please try again.</source>
        <translation>Beim Speichern der Adressliste nach %1 ist ein Fehler aufgetreten. Bitte versuchen Sie es erneut.</translation>
    </message>
</context>
<context>
    <name>AddressTableModel</name>
    <message>
        <source>Label</source>
        <translation>Bezeichnung</translation>
    </message>
    <message>
        <source>Address</source>
        <translation>Adresse</translation>
    </message>
    <message>
        <source>(no label)</source>
        <translation>(keine Bezeichnung)</translation>
    </message>
</context>
<context>
    <name>AskPassphraseDialog</name>
    <message>
        <source>Passphrase Dialog</source>
        <translation>Passphrasendialog</translation>
    </message>
    <message>
        <source>Enter passphrase</source>
        <translation>Passphrase eingeben</translation>
    </message>
    <message>
        <source>New passphrase</source>
        <translation>Neue Passphrase</translation>
    </message>
    <message>
        <source>Repeat new passphrase</source>
        <translation>Neue Passphrase bestätigen</translation>
    </message>
    <message>
        <source>Show passphrase</source>
        <translation>Zeige Passphrase</translation>
    </message>
    <message>
        <source>Encrypt wallet</source>
        <translation>Wallet verschlüsseln</translation>
    </message>
    <message>
        <source>This operation needs your wallet passphrase to unlock the wallet.</source>
        <translation>Dieser Vorgang benötigt Ihre Passphrase, um die Wallet zu entsperren.</translation>
    </message>
    <message>
        <source>Unlock wallet</source>
        <translation>Wallet entsperren</translation>
    </message>
    <message>
        <source>This operation needs your wallet passphrase to decrypt the wallet.</source>
        <translation>Dieser Vorgang benötigt Ihre Passphrase, um die Wallet zu entschlüsseln.</translation>
    </message>
    <message>
        <source>Decrypt wallet</source>
        <translation>Wallet entschlüsseln</translation>
    </message>
    <message>
        <source>Change passphrase</source>
        <translation>Passphrase ändern</translation>
    </message>
    <message>
        <source>Confirm wallet encryption</source>
        <translation>Wallet-Verschlüsselung bestätigen</translation>
    </message>
    <message>
        <source>Warning: If you encrypt your wallet and lose your passphrase, you will &lt;b&gt;LOSE ALL OF YOUR PARTICL&lt;/b&gt;!</source>
        <translation>Warnung: Wenn Sie Ihre Wallet verschlüsseln und Ihre Passphrase verlieren, werden Sie &lt;b&gt;ALLE IHRE PARTICL VERLIEREN&lt;/b&gt;!</translation>
    </message>
    <message>
        <source>Are you sure you wish to encrypt your wallet?</source>
        <translation>Sind Sie sich sicher, dass Sie Ihre Wallet verschlüsseln möchten?</translation>
    </message>
    <message>
        <source>Wallet encrypted</source>
        <translation>Wallet verschlüsselt</translation>
    </message>
    <message>
<<<<<<< HEAD
        <source>Remember that encrypting your wallet cannot fully protect your particl from being stolen by malware infecting your computer.</source>
        <translation>Beachten Sie, dass das Verschlüsseln Ihrer Brieftasche nicht komplett vor Diebstahl Ihrer Particl durch Malware schützt, die Ihren Computer infiziert hat.</translation>
=======
        <source>Enter the new passphrase for the wallet.&lt;br/&gt;Please use a passphrase of &lt;b&gt;ten or more random characters&lt;/b&gt;, or &lt;b&gt;eight or more words&lt;/b&gt;.</source>
        <translation>Geben Sie die neue Passphrase für die Wallet ein.&lt;br/&gt;Bitte benutzen Sie eine Passphrase bestehend aus &lt;b&gt;zehn oder mehr zufälligen Zeichen&lt;/b&gt; oder &lt;b&gt;acht oder mehr Wörtern&lt;/b&gt;.</translation>
    </message>
    <message>
        <source>Enter the old passphrase and new passphrase for the wallet.</source>
        <translation>Geben Sie die alte und die neue Wallet-Passphrase ein.</translation>
    </message>
    <message>
        <source>Remember that encrypting your wallet cannot fully protect your bitcoins from being stolen by malware infecting your computer.</source>
        <translation>Beachten Sie, dass das Verschlüsseln Ihrer Wallet nicht komplett vor Diebstahl Ihrer Bitcoins durch Malware schützt, die Ihren Computer infiziert hat.</translation>
    </message>
    <message>
        <source>Wallet to be encrypted</source>
        <translation>Wallet zu verschlüsseln</translation>
    </message>
    <message>
        <source>Your wallet is about to be encrypted. </source>
        <translation>Wallet wird verschlüsselt.</translation>
    </message>
    <message>
        <source>Your wallet is now encrypted. </source>
        <translation>Deine Wallet ist jetzt verschlüsselt.</translation>
>>>>>>> ff53433f
    </message>
    <message>
        <source>IMPORTANT: Any previous backups you have made of your wallet file should be replaced with the newly generated, encrypted wallet file. For security reasons, previous backups of the unencrypted wallet file will become useless as soon as you start using the new, encrypted wallet.</source>
        <translation>WICHTIG: Alle vorherigen Wallet-Backups sollten durch die neu erzeugte, verschlüsselte Wallet ersetzt werden. Aus Sicherheitsgründen werden vorherige Backups der unverschlüsselten Wallet nutzlos, sobald Sie die neue, verschlüsselte Wallet verwenden.</translation>
    </message>
    <message>
        <source>Wallet encryption failed</source>
        <translation>Wallet-Verschlüsselung fehlgeschlagen</translation>
    </message>
    <message>
        <source>Wallet encryption failed due to an internal error. Your wallet was not encrypted.</source>
        <translation>Die Wallet-Verschlüsselung ist aufgrund eines internen Fehlers fehlgeschlagen. Ihre Wallet wurde nicht verschlüsselt.</translation>
    </message>
    <message>
        <source>The supplied passphrases do not match.</source>
        <translation>Die eingegebenen Passphrasen stimmen nicht überein.</translation>
    </message>
    <message>
        <source>Wallet unlock failed</source>
        <translation>Wallet-Entsperrung fehlgeschlagen</translation>
    </message>
    <message>
        <source>The passphrase entered for the wallet decryption was incorrect.</source>
        <translation>Die eingegebene Passphrase zur Wallet-Entschlüsselung war nicht korrekt.</translation>
    </message>
    <message>
        <source>Wallet decryption failed</source>
        <translation>Wallet-Entschlüsselung fehlgeschlagen</translation>
    </message>
    <message>
        <source>Wallet passphrase was successfully changed.</source>
        <translation>Die Wallet-Passphrase wurde erfolgreich geändert.</translation>
    </message>
    <message>
        <source>Warning: The Caps Lock key is on!</source>
        <translation>Warnung: Die Feststelltaste ist aktiviert!</translation>
    </message>
</context>
<context>
    <name>BanTableModel</name>
    <message>
        <source>IP/Netmask</source>
        <translation>IP/Netzmaske</translation>
    </message>
    <message>
        <source>Banned Until</source>
        <translation>Gesperrt bis</translation>
    </message>
</context>
<context>
    <name>BitcoinGUI</name>
    <message>
        <source>Sign &amp;message...</source>
        <translation>Nachricht s&amp;ignieren...</translation>
    </message>
    <message>
        <source>Synchronizing with network...</source>
        <translation>Synchronisiere mit Netzwerk...</translation>
    </message>
    <message>
        <source>&amp;Overview</source>
        <translation>&amp;Übersicht</translation>
    </message>
    <message>
        <source>Show general overview of wallet</source>
        <translation>Allgemeine Wallet-Übersicht anzeigen</translation>
    </message>
    <message>
        <source>&amp;Transactions</source>
        <translation>&amp;Transaktionen</translation>
    </message>
    <message>
        <source>Browse transaction history</source>
        <translation>Transaktionsverlauf durchsehen</translation>
    </message>
    <message>
        <source>E&amp;xit</source>
        <translation>&amp;Beenden</translation>
    </message>
    <message>
        <source>Quit application</source>
        <translation>Anwendung beenden</translation>
    </message>
    <message>
        <source>&amp;About %1</source>
        <translation>Über %1</translation>
    </message>
    <message>
        <source>Show information about %1</source>
        <translation>Informationen über %1 anzeigen</translation>
    </message>
    <message>
        <source>About &amp;Qt</source>
        <translation>Über &amp;Qt</translation>
    </message>
    <message>
        <source>Show information about Qt</source>
        <translation>Informationen über Qt anzeigen</translation>
    </message>
    <message>
        <source>&amp;Options...</source>
        <translation>&amp;Konfiguration...</translation>
    </message>
    <message>
        <source>Modify configuration options for %1</source>
        <translation>Konfiguration von %1 bearbeiten</translation>
    </message>
    <message>
        <source>&amp;Encrypt Wallet...</source>
        <translation>Wallet &amp;verschlüsseln...</translation>
    </message>
    <message>
        <source>&amp;Backup Wallet...</source>
        <translation>Wallet &amp;sichern...</translation>
    </message>
    <message>
        <source>&amp;Change Passphrase...</source>
        <translation>Passphrase &amp;ändern...</translation>
    </message>
    <message>
        <source>Open &amp;URI...</source>
        <translation>&amp;URI öffnen...</translation>
    </message>
    <message>
        <source>Create Wallet...</source>
        <translation>Wallet erstellen...</translation>
    </message>
    <message>
        <source>Create a new wallet</source>
        <translation>Neue Wallet erstellen</translation>
    </message>
    <message>
        <source>Wallet:</source>
        <translation>Wallet:</translation>
    </message>
    <message>
        <source>Click to disable network activity.</source>
        <translation>Klicken zum Deaktivieren der Netzwerkaktivität.</translation>
    </message>
    <message>
        <source>Network activity disabled.</source>
        <translation>Netzwerkaktivität deaktiviert.</translation>
    </message>
    <message>
        <source>Click to enable network activity again.</source>
        <translation>Klicken zum Aktivieren der Netzwerkaktivität.</translation>
    </message>
    <message>
        <source>Syncing Headers (%1%)...</source>
        <translation>Kopfdaten werden synchronisiert (%1%)...</translation>
    </message>
    <message>
        <source>Reindexing blocks on disk...</source>
        <translation>Reindiziere Blöcke auf Datenträger...</translation>
    </message>
    <message>
        <source>Proxy is &lt;b&gt;enabled&lt;/b&gt;: %1</source>
        <translation>Proxy ist &lt;b&gt;aktiviert&lt;/b&gt;: %1</translation>
    </message>
    <message>
        <source>Send coins to a Particl address</source>
        <translation>Particl an eine Particl-Adresse überweisen</translation>
    </message>
    <message>
        <source>Backup wallet to another location</source>
        <translation>Eine Wallet-Sicherungskopie erstellen und abspeichern</translation>
    </message>
    <message>
        <source>Change the passphrase used for wallet encryption</source>
        <translation>Ändert die Passphrase, die für die Wallet-Verschlüsselung benutzt wird</translation>
    </message>
    <message>
        <source>&amp;Verify message...</source>
        <translation>Nachricht &amp;verifizieren...</translation>
    </message>
    <message>
        <source>&amp;Send</source>
        <translation>&amp;Überweisen</translation>
    </message>
    <message>
        <source>&amp;Receive</source>
        <translation>&amp;Empfangen</translation>
    </message>
    <message>
        <source>&amp;Show / Hide</source>
        <translation>&amp;Anzeigen / Verstecken</translation>
    </message>
    <message>
        <source>Show or hide the main Window</source>
        <translation>Das Hauptfenster anzeigen oder verstecken</translation>
    </message>
    <message>
        <source>Encrypt the private keys that belong to your wallet</source>
        <translation>Verschlüsselt die zu Ihrer Wallet gehörenden privaten Schlüssel</translation>
    </message>
    <message>
        <source>Sign messages with your Particl addresses to prove you own them</source>
        <translation>Nachrichten signieren, um den Besitz Ihrer Particl-Adressen zu beweisen</translation>
    </message>
    <message>
        <source>Verify messages to ensure they were signed with specified Particl addresses</source>
        <translation>Nachrichten verifizieren, um sicherzustellen, dass diese mit den angegebenen Particl-Adressen signiert wurden</translation>
    </message>
    <message>
        <source>&amp;File</source>
        <translation>&amp;Datei</translation>
    </message>
    <message>
        <source>&amp;Settings</source>
        <translation>&amp;Einstellungen</translation>
    </message>
    <message>
        <source>&amp;Help</source>
        <translation>&amp;Hilfe</translation>
    </message>
    <message>
        <source>Tabs toolbar</source>
        <translation>Registerkartenleiste</translation>
    </message>
    <message>
        <source>Request payments (generates QR codes and particl: URIs)</source>
        <translation>Zahlungen anfordern (erzeugt QR-Codes und "particl:"-URIs)</translation>
    </message>
    <message>
        <source>Show the list of used sending addresses and labels</source>
        <translation>Liste verwendeter Zahlungsadressen und Bezeichnungen anzeigen</translation>
    </message>
    <message>
        <source>Show the list of used receiving addresses and labels</source>
        <translation>Liste verwendeter Empfangsadressen und Bezeichnungen anzeigen</translation>
    </message>
    <message>
<<<<<<< HEAD
        <source>Open a particl: URI or payment request</source>
        <translation>Eine "particl:"-URI oder Zahlungsanforderung öffnen</translation>
    </message>
    <message>
=======
>>>>>>> ff53433f
        <source>&amp;Command-line options</source>
        <translation>&amp;Kommandozeilenoptionen</translation>
    </message>
    <message numerus="yes">
        <source>%n active connection(s) to Particl network</source>
        <translation><numerusform>%n aktive Verbindung zum Particl-Netzwerk</numerusform><numerusform>%n aktive Verbindungen zum Particl-Netzwerk</numerusform></translation>
    </message>
    <message>
        <source>Indexing blocks on disk...</source>
        <translation>Indiziere Blöcke auf Datenträger...</translation>
    </message>
    <message>
        <source>Processing blocks on disk...</source>
        <translation>Verarbeite Blöcke auf Datenträger...</translation>
    </message>
    <message numerus="yes">
        <source>Processed %n block(s) of transaction history.</source>
        <translation><numerusform>%n Block des Transaktionsverlaufs verarbeitet.</numerusform><numerusform>%n Blöcke des Transaktionsverlaufs verarbeitet.</numerusform></translation>
    </message>
    <message>
        <source>%1 behind</source>
        <translation>%1 im Rückstand</translation>
    </message>
    <message>
        <source>Last received block was generated %1 ago.</source>
        <translation>Der letzte empfangene Block ist %1 alt.</translation>
    </message>
    <message>
        <source>Transactions after this will not yet be visible.</source>
        <translation>Transaktionen hiernach werden noch nicht angezeigt.</translation>
    </message>
    <message>
        <source>Error</source>
        <translation>Fehler</translation>
    </message>
    <message>
        <source>Warning</source>
        <translation>Warnung</translation>
    </message>
    <message>
        <source>Information</source>
        <translation>Hinweis</translation>
    </message>
    <message>
        <source>Up to date</source>
        <translation>Auf aktuellem Stand</translation>
    </message>
    <message>
        <source>Node window</source>
        <translation>Node Fenster</translation>
    </message>
    <message>
        <source>Open node debugging and diagnostic console</source>
        <translation>Konsole für Node Debugging und Diagnose öffnen</translation>
    </message>
    <message>
        <source>&amp;Sending addresses</source>
        <translation>&amp;Versandadressen</translation>
    </message>
    <message>
        <source>&amp;Receiving addresses</source>
        <translation>&amp;Empfangsadressen</translation>
    </message>
    <message>
        <source>Open a bitcoin: URI</source>
        <translation>bitcoin: URI öffnen</translation>
    </message>
    <message>
        <source>Open Wallet</source>
        <translation>Wallet öffnen</translation>
    </message>
    <message>
        <source>Open a wallet</source>
        <translation>Eine Wallet öffnen</translation>
    </message>
    <message>
        <source>Close Wallet...</source>
        <translation>Wallet schließen...</translation>
    </message>
    <message>
        <source>Close wallet</source>
        <translation>Wallet schließen</translation>
    </message>
    <message>
        <source>Show the %1 help message to get a list with possible Particl command-line options</source>
        <translation>Zeige den "%1"-Hilfetext, um eine Liste mit möglichen Kommandozeilenoptionen zu erhalten</translation>
    </message>
    <message>
        <source>default wallet</source>
        <translation>Standard Wallet</translation>
    </message>
    <message>
        <source>No wallets available</source>
        <translation>Keine Wallets verfügbar</translation>
    </message>
    <message>
        <source>&amp;Window</source>
        <translation>&amp;Programmfenster</translation>
    </message>
    <message>
        <source>Minimize</source>
        <translation>Minimieren</translation>
    </message>
    <message>
        <source>Zoom</source>
        <translation>Vergrößern</translation>
    </message>
    <message>
        <source>Main Window</source>
        <translation>Hauptfenster</translation>
    </message>
    <message>
        <source>%1 client</source>
        <translation>%1 Client</translation>
    </message>
    <message>
        <source>Connecting to peers...</source>
        <translation>Verbinde mit Netzwerk...</translation>
    </message>
    <message>
        <source>Catching up...</source>
        <translation>Hole auf...</translation>
    </message>
    <message>
        <source>Error: %1</source>
        <translation>Fehler: %1</translation>
    </message>
    <message>
        <source>Warning: %1</source>
        <translation>Warnung: %1</translation>
    </message>
    <message>
        <source>Date: %1
</source>
        <translation>Datum: %1
</translation>
    </message>
    <message>
        <source>Amount: %1
</source>
        <translation>Betrag: %1
</translation>
    </message>
    <message>
        <source>Wallet: %1
</source>
        <translation>Wallet: %1
</translation>
    </message>
    <message>
        <source>Type: %1
</source>
        <translation>Typ: %1
</translation>
    </message>
    <message>
        <source>Label: %1
</source>
        <translation>Bezeichnung: %1
</translation>
    </message>
    <message>
        <source>Address: %1
</source>
        <translation>Adresse: %1
</translation>
    </message>
    <message>
        <source>Sent transaction</source>
        <translation>Gesendete Transaktion</translation>
    </message>
    <message>
        <source>Incoming transaction</source>
        <translation>Eingehende Transaktion</translation>
    </message>
    <message>
        <source>HD key generation is &lt;b&gt;enabled&lt;/b&gt;</source>
        <translation>HD Schlüssel Generierung ist &lt;b&gt;aktiviert&lt;/b&gt;</translation>
    </message>
    <message>
        <source>HD key generation is &lt;b&gt;disabled&lt;/b&gt;</source>
        <translation>HD Schlüssel Generierung ist &lt;b&gt;deaktiviert&lt;/b&gt;</translation>
    </message>
    <message>
        <source>Private key &lt;b&gt;disabled&lt;/b&gt;</source>
        <translation>Privater Schlüssel &lt;b&gt;deaktiviert&lt;/b&gt;</translation>
    </message>
    <message>
        <source>Wallet is &lt;b&gt;encrypted&lt;/b&gt; and currently &lt;b&gt;unlocked&lt;/b&gt;</source>
        <translation>Wallet ist &lt;b&gt;verschlüsselt&lt;/b&gt; und aktuell &lt;b&gt;entsperrt&lt;/b&gt;</translation>
    </message>
    <message>
        <source>Wallet is &lt;b&gt;encrypted&lt;/b&gt; and currently &lt;b&gt;locked&lt;/b&gt;</source>
        <translation>Wallet ist &lt;b&gt;verschlüsselt&lt;/b&gt; und aktuell &lt;b&gt;gesperrt&lt;/b&gt;</translation>
    </message>
    <message>
        <source>A fatal error occurred. Particl can no longer continue safely and will quit.</source>
        <translation>Ein schwerer Fehler ist aufgetreten. Particl kann nicht stabil weiter ausgeführt werden und wird beendet.</translation>
    </message>
</context>
<context>
    <name>CoinControlDialog</name>
    <message>
        <source>Coin Selection</source>
        <translation>Münzauswahl ("Coin Control")</translation>
    </message>
    <message>
        <source>Quantity:</source>
        <translation>Anzahl:</translation>
    </message>
    <message>
        <source>Bytes:</source>
        <translation>Byte:</translation>
    </message>
    <message>
        <source>Amount:</source>
        <translation>Betrag:</translation>
    </message>
    <message>
        <source>Fee:</source>
        <translation>Gebühr:</translation>
    </message>
    <message>
        <source>Dust:</source>
        <translation>"Dust":</translation>
    </message>
    <message>
        <source>After Fee:</source>
        <translation>Abzüglich Gebühr:</translation>
    </message>
    <message>
        <source>Change:</source>
        <translation>Wechselgeld:</translation>
    </message>
    <message>
        <source>(un)select all</source>
        <translation>Alles (de)selektieren</translation>
    </message>
    <message>
        <source>Tree mode</source>
        <translation>Baumansicht</translation>
    </message>
    <message>
        <source>List mode</source>
        <translation>Listenansicht</translation>
    </message>
    <message>
        <source>Amount</source>
        <translation>Betrag</translation>
    </message>
    <message>
        <source>Received with label</source>
        <translation>Empfangen über Bezeichnung</translation>
    </message>
    <message>
        <source>Received with address</source>
        <translation>Empfangen über Adresse</translation>
    </message>
    <message>
        <source>Date</source>
        <translation>Datum</translation>
    </message>
    <message>
        <source>Confirmations</source>
        <translation>Bestätigungen</translation>
    </message>
    <message>
        <source>Confirmed</source>
        <translation>Bestätigt</translation>
    </message>
    <message>
        <source>Copy address</source>
        <translation>Adresse kopieren</translation>
    </message>
    <message>
        <source>Copy label</source>
        <translation>Bezeichnung kopieren</translation>
    </message>
    <message>
        <source>Copy amount</source>
        <translation>Betrag kopieren</translation>
    </message>
    <message>
        <source>Copy transaction ID</source>
        <translation>Transaktionskennung kopieren</translation>
    </message>
    <message>
        <source>Lock unspent</source>
        <translation>Nicht ausgegebenen Betrag sperren</translation>
    </message>
    <message>
        <source>Unlock unspent</source>
        <translation>Nicht ausgegebenen Betrag entsperren</translation>
    </message>
    <message>
        <source>Copy quantity</source>
        <translation>Anzahl kopieren</translation>
    </message>
    <message>
        <source>Copy fee</source>
        <translation>Gebühr kopieren</translation>
    </message>
    <message>
        <source>Copy after fee</source>
        <translation>Abzüglich Gebühr kopieren</translation>
    </message>
    <message>
        <source>Copy bytes</source>
        <translation>Byte kopieren</translation>
    </message>
    <message>
        <source>Copy dust</source>
        <translation>"Staub" kopieren</translation>
    </message>
    <message>
        <source>Copy change</source>
        <translation>Wechselgeld kopieren</translation>
    </message>
    <message>
        <source>(%1 locked)</source>
        <translation>(%1 gesperrt)</translation>
    </message>
    <message>
        <source>yes</source>
        <translation>ja</translation>
    </message>
    <message>
        <source>no</source>
        <translation>nein</translation>
    </message>
    <message>
        <source>This label turns red if any recipient receives an amount smaller than the current dust threshold.</source>
        <translation>Diese Bezeichnung wird rot, wenn irgendein Empfänger einen Betrag kleiner als die derzeitige "Staubgrenze" erhält.</translation>
    </message>
    <message>
        <source>Can vary +/- %1 satoshi(s) per input.</source>
        <translation>Kann pro Eingabe um +/- %1 Satoshi(s) abweichen.</translation>
    </message>
    <message>
        <source>(no label)</source>
        <translation>(keine Bezeichnung)</translation>
    </message>
    <message>
        <source>change from %1 (%2)</source>
        <translation>Wechselgeld von %1 (%2)</translation>
    </message>
    <message>
        <source>(change)</source>
        <translation>(Wechselgeld)</translation>
    </message>
</context>
<context>
    <name>CreateWalletActivity</name>
    <message>
        <source>Creating Wallet &lt;b&gt;%1&lt;/b&gt;...</source>
        <translation>Erstelle Wallet&lt;b&gt;%1&lt;/b&gt; ...</translation>
    </message>
    <message>
        <source>Create wallet failed</source>
        <translation>Fehler beim Wallet erstellen aufgetreten</translation>
    </message>
    <message>
        <source>Create wallet warning</source>
        <translation>Warnung beim Wallet erstellen aufgetreten</translation>
    </message>
</context>
<context>
    <name>CreateWalletDialog</name>
    <message>
        <source>Create Wallet</source>
        <translation>Wallet erstellen</translation>
    </message>
    <message>
        <source>Wallet Name</source>
        <translation>Wallet Name</translation>
    </message>
    <message>
        <source>Encrypt the wallet. The wallet will be encrypted with a passphrase of your choice.</source>
        <translation>Verschlüssele das Wallet. Das Wallet wird mit einer Passphrase deiner Wahl verschlüsselt.</translation>
    </message>
    <message>
        <source>Encrypt Wallet</source>
        <translation>Wallet verschlüsseln</translation>
    </message>
    <message>
        <source>Disable private keys for this wallet. Wallets with private keys disabled will have no private keys and cannot have an HD seed or imported private keys. This is ideal for watch-only wallets.</source>
        <translation>Deaktiviert private Schlüssel für dieses Wallet. Wallets mit deaktivierten privaten Schlüsseln werden keine privaten Schlüssel haben und können keinen HD Seed oder private Schlüssel importieren. Das ist ideal für Wallets, die nur beobachten.</translation>
    </message>
    <message>
        <source>Disable Private Keys</source>
        <translation>Private Keys deaktivieren</translation>
    </message>
    <message>
        <source>Make a blank wallet. Blank wallets do not initially have private keys or scripts. Private keys and addresses can be imported, or an HD seed can be set, at a later time.</source>
        <translation>Erzeugt ein leeres Wallet. Leere Wallets haben zu Anfang keine privaten Schlüssel oder Scripte. Private Schlüssel oder Adressen können importiert werden, ebenso können jetzt oder später HD-Seeds gesetzt werden.</translation>
    </message>
    <message>
        <source>Make Blank Wallet</source>
        <translation>Eine leere Wallet erstellen</translation>
    </message>
    <message>
        <source>Create</source>
        <translation>Erstellen</translation>
    </message>
</context>
<context>
    <name>EditAddressDialog</name>
    <message>
        <source>Edit Address</source>
        <translation>Adresse bearbeiten</translation>
    </message>
    <message>
        <source>&amp;Label</source>
        <translation>&amp;Bezeichnung</translation>
    </message>
    <message>
        <source>The label associated with this address list entry</source>
        <translation>Bezeichnung, die dem Adresslisteneintrag zugeordnet ist.</translation>
    </message>
    <message>
        <source>The address associated with this address list entry. This can only be modified for sending addresses.</source>
        <translation>Adresse, die dem Adresslisteneintrag zugeordnet ist. Diese kann nur bei Zahlungsadressen verändert werden.</translation>
    </message>
    <message>
        <source>&amp;Address</source>
        <translation>&amp;Adresse</translation>
    </message>
    <message>
        <source>New sending address</source>
        <translation>Neue Zahlungsadresse</translation>
    </message>
    <message>
        <source>Edit receiving address</source>
        <translation>Empfangsadresse bearbeiten</translation>
    </message>
    <message>
        <source>Edit sending address</source>
        <translation>Zahlungsadresse bearbeiten</translation>
    </message>
    <message>
        <source>The entered address "%1" is not a valid Particl address.</source>
        <translation>Die eingegebene Adresse "%1" ist keine gültige Particl-Adresse.</translation>
    </message>
    <message>
        <source>Address "%1" already exists as a receiving address with label "%2" and so cannot be added as a sending address.</source>
        <translation>Die Adresse "%1" existiert bereits als Empfangsadresse mit dem Label "%2" und kann daher nicht als Sendeadresse hinzugefügt werden.</translation>
    </message>
    <message>
        <source>The entered address "%1" is already in the address book with label "%2".</source>
        <translation>Die eingegebene Adresse "%1" befindet sich bereits im Adressbuch mit der Bezeichnung "%2".</translation>
    </message>
    <message>
        <source>Could not unlock wallet.</source>
        <translation>Wallet konnte nicht entsperrt werden.</translation>
    </message>
    <message>
        <source>New key generation failed.</source>
        <translation>Erzeugung eines neuen Schlüssels fehlgeschlagen.</translation>
    </message>
</context>
<context>
    <name>FreespaceChecker</name>
    <message>
        <source>A new data directory will be created.</source>
        <translation>Es wird ein neues Datenverzeichnis angelegt.</translation>
    </message>
    <message>
        <source>name</source>
        <translation>Name</translation>
    </message>
    <message>
        <source>Directory already exists. Add %1 if you intend to create a new directory here.</source>
        <translation>Verzeichnis existiert bereits. Fügen Sie %1 an, wenn Sie beabsichtigen hier ein neues Verzeichnis anzulegen.</translation>
    </message>
    <message>
        <source>Path already exists, and is not a directory.</source>
        <translation>Pfad existiert bereits und ist kein Verzeichnis.</translation>
    </message>
    <message>
        <source>Cannot create data directory here.</source>
        <translation>Datenverzeichnis kann hier nicht angelegt werden.</translation>
    </message>
</context>
<context>
    <name>HelpMessageDialog</name>
    <message>
        <source>version</source>
        <translation>Version</translation>
    </message>
    <message>
        <source>About %1</source>
        <translation>Über %1</translation>
    </message>
    <message>
        <source>Command-line options</source>
        <translation>Kommandozeilenoptionen</translation>
    </message>
</context>
<context>
    <name>Intro</name>
    <message>
        <source>Welcome</source>
        <translation>Willkommen</translation>
    </message>
    <message>
        <source>Welcome to %1.</source>
        <translation>Willkommen zu %1.</translation>
    </message>
    <message>
        <source>As this is the first time the program is launched, you can choose where %1 will store its data.</source>
        <translation>Da Sie das Programm gerade zum ersten Mal starten, können Sie nun auswählen wo %1 seine Daten ablegen wird.</translation>
    </message>
    <message>
        <source>When you click OK, %1 will begin to download and process the full %4 block chain (%2GB) starting with the earliest transactions in %3 when %4 initially launched.</source>
        <translation>Wenn Sie auf OK klicken, beginnt %1 mit dem Herunterladen und Verarbeiten der gesamten %4-Blockchain (%2GB), beginnend mit den frühesten Transaktionen in %3 beim ersten Start von %4.</translation>
    </message>
    <message>
        <source>Reverting this setting requires re-downloading the entire blockchain. It is faster to download the full chain first and prune it later. Disables some advanced features.</source>
        <translation>Um diese Einstellung wiederherzustellen, muss die gesamte Blockchain neu heruntergeladen werden. Es ist schneller, die gesamte Chain zuerst herunterzuladen und später zu bearbeiten. Deaktiviert einige erweiterte Funktionen.</translation>
    </message>
    <message>
        <source>This initial synchronisation is very demanding, and may expose hardware problems with your computer that had previously gone unnoticed. Each time you run %1, it will continue downloading where it left off.</source>
        <translation>Diese initiale Synchronisation führt zur hohen Last und kann Harewareprobleme, die bisher nicht aufgetreten sind, mit ihrem Computer verursachen. Jedes Mal, wenn Sie %1 ausführen, wird der Download zum letzten Synchronisationspunkt fortgesetzt.</translation>
    </message>
    <message>
        <source>If you have chosen to limit block chain storage (pruning), the historical data must still be downloaded and processed, but will be deleted afterward to keep your disk usage low.</source>
        <translation>Wenn Sie bewusst den Blockchain-Speicher begrenzen (pruning), müssen die historischen Daten dennoch heruntergeladen und verarbeitet werden. Diese Daten werden aber zum späteren Zeitpunkt gelöscht, um die Festplattennutzung niedrig zu halten.</translation>
    </message>
    <message>
        <source>Use the default data directory</source>
        <translation>Standard-Datenverzeichnis verwenden</translation>
    </message>
    <message>
        <source>Use a custom data directory:</source>
        <translation>Ein benutzerdefiniertes Datenverzeichnis verwenden:</translation>
    </message>
    <message>
        <source>Particl</source>
        <translation>Particl</translation>
    </message>
    <message>
        <source>Discard blocks after verification, except most recent %1 GB (prune)</source>
        <translation>Verwerfe Blöcke nachdem sie verifiziert worden sind, ausser die %1 GB (prune)</translation>
    </message>
    <message>
        <source>At least %1 GB of data will be stored in this directory, and it will grow over time.</source>
        <translation>Mindestens %1 GB Daten werden in diesem Verzeichnis gespeichert, und sie werden mit der Zeit zunehmen.</translation>
    </message>
    <message>
        <source>Approximately %1 GB of data will be stored in this directory.</source>
        <translation>Etwa %1 GB Daten werden in diesem Verzeichnis gespeichert.</translation>
    </message>
    <message>
        <source>%1 will download and store a copy of the Particl block chain.</source>
        <translation>%1 wird eine Kopie der Particl-Blockchain herunterladen und speichern.</translation>
    </message>
    <message>
        <source>The wallet will also be stored in this directory.</source>
        <translation>Die Wallet wird ebenfalls in diesem Verzeichnis gespeichert.</translation>
    </message>
    <message>
        <source>Error: Specified data directory "%1" cannot be created.</source>
        <translation>Fehler: Angegebenes Datenverzeichnis "%1" kann nicht angelegt werden.</translation>
    </message>
    <message>
        <source>Error</source>
        <translation>Fehler</translation>
    </message>
    <message numerus="yes">
        <source>%n GB of free space available</source>
        <translation><numerusform>%n GB freier Speicher verfügbar</numerusform><numerusform>%n GB freier Speicher verfügbar</numerusform></translation>
    </message>
    <message numerus="yes">
        <source>(of %n GB needed)</source>
        <translation><numerusform>(von %n GB benötigt)</numerusform><numerusform>(von %n GB benötigt)</numerusform></translation>
    </message>
    <message numerus="yes">
        <source>(%n GB needed for full chain)</source>
        <translation><numerusform>(%n GB benötigt für komplette Blockchain)</numerusform><numerusform>(%n GB benötigt für komplette Blockchain)</numerusform></translation>
    </message>
</context>
<context>
    <name>ModalOverlay</name>
    <message>
        <source>Form</source>
        <translation>Formular</translation>
    </message>
    <message>
        <source>Recent transactions may not yet be visible, and therefore your wallet's balance might be incorrect. This information will be correct once your wallet has finished synchronizing with the particl network, as detailed below.</source>
        <translation>Neueste Transaktionen werden eventuell noch nicht angezeigt, daher könnte Ihr Kontostand veraltet sein. Er wird korrigiert, sobald Ihr Wallet die Synchronisation mit dem Particl-Netzwerk erfolgreich abgeschlossen hat. Details dazu finden sich weiter unten.</translation>
    </message>
    <message>
        <source>Attempting to spend particl that are affected by not-yet-displayed transactions will not be accepted by the network.</source>
        <translation>Versuche, Particl aus noch nicht angezeigten Transaktionen auszugeben, werden vom Netzwerk nicht akzeptiert.</translation>
    </message>
    <message>
        <source>Number of blocks left</source>
        <translation>Anzahl verbleibender Blöcke</translation>
    </message>
    <message>
        <source>Unknown...</source>
        <translation>Unbekannt...</translation>
    </message>
    <message>
        <source>Last block time</source>
        <translation>Letzte Blockzeit</translation>
    </message>
    <message>
        <source>Progress</source>
        <translation>Fortschritt</translation>
    </message>
    <message>
        <source>Progress increase per hour</source>
        <translation>Fortschritt pro Stunde</translation>
    </message>
    <message>
        <source>calculating...</source>
        <translation>berechne...</translation>
    </message>
    <message>
        <source>Estimated time left until synced</source>
        <translation>Abschätzung der verbleibenden Zeit bis synchronisiert</translation>
    </message>
    <message>
        <source>Hide</source>
        <translation>Ausblenden</translation>
    </message>
    <message>
        <source>Esc</source>
        <translation>Esc</translation>
    </message>
    <message>
        <source>%1 is currently syncing.  It will download headers and blocks from peers and validate them until reaching the tip of the block chain.</source>
        <translation>%1 synchronisiert gerade. Es lädt Header und Blöcke von anderen Nodes und validiert sie bis zum Erreichen der Spitze der Blockkette.</translation>
    </message>
    <message>
        <source>Unknown. Syncing Headers (%1, %2%)...</source>
        <translation>Unbekannt. Synchronisiere Headers (%1, %2%)...</translation>
    </message>
</context>
<context>
    <name>OpenURIDialog</name>
    <message>
        <source>Open bitcoin URI</source>
        <translation>Öffne bitcoin URI</translation>
    </message>
    <message>
        <source>URI:</source>
        <translation>URI:</translation>
    </message>
</context>
<context>
    <name>OpenWalletActivity</name>
    <message>
        <source>Open wallet failed</source>
        <translation>Wallet öffnen fehlgeschlagen</translation>
    </message>
    <message>
        <source>Open wallet warning</source>
        <translation>Wallet öffnen Warnung</translation>
    </message>
    <message>
        <source>default wallet</source>
        <translation>Standard Wallet</translation>
    </message>
    <message>
        <source>Opening Wallet &lt;b&gt;%1&lt;/b&gt;...</source>
        <translation>Öffne Wallet&lt;b&gt;%1&lt;/b&gt; ...</translation>
    </message>
</context>
<context>
    <name>OptionsDialog</name>
    <message>
        <source>Options</source>
        <translation>Konfiguration</translation>
    </message>
    <message>
        <source>&amp;Main</source>
        <translation>&amp;Allgemein</translation>
    </message>
    <message>
        <source>Automatically start %1 after logging in to the system.</source>
        <translation>%1 nach der Anmeldung im System automatisch ausführen.</translation>
    </message>
    <message>
        <source>&amp;Start %1 on system login</source>
        <translation>&amp;Starte %1 nach Systemanmeldung</translation>
    </message>
    <message>
        <source>Size of &amp;database cache</source>
        <translation>Größe des &amp;Datenbankcaches</translation>
    </message>
    <message>
        <source>Number of script &amp;verification threads</source>
        <translation>Anzahl an Skript-&amp;Verifizierungs-Threads</translation>
    </message>
    <message>
        <source>IP address of the proxy (e.g. IPv4: 127.0.0.1 / IPv6: ::1)</source>
        <translation>IP-Adresse des Proxies (z.B. IPv4: 127.0.0.1 / IPv6: ::1)</translation>
    </message>
    <message>
        <source>Shows if the supplied default SOCKS5 proxy is used to reach peers via this network type.</source>
        <translation>Zeigt an, ob der gelieferte Standard SOCKS5 Proxy verwendet wurde, um die Peers mit diesem Netzwerktyp zu erreichen.</translation>
    </message>
    <message>
        <source>Use separate SOCKS&amp;5 proxy to reach peers via Tor hidden services:</source>
        <translation>Separaten SOCKS5-Proxy verwenden, um Gegenstellen über versteckte Tor-Dienste zu erreichen:</translation>
    </message>
    <message>
        <source>Hide the icon from the system tray.</source>
        <translation>Verstecke das Icon von der Statusleiste.</translation>
    </message>
    <message>
        <source>&amp;Hide tray icon</source>
        <translation>&amp;Verstecke Statusleistensymbol</translation>
    </message>
    <message>
        <source>Minimize instead of exit the application when the window is closed. When this option is enabled, the application will be closed only after selecting Exit in the menu.</source>
        <translation>Minimiert die Anwendung anstatt sie zu beenden wenn das Fenster geschlossen wird. Wenn dies aktiviert ist, müssen Sie die Anwendung über "Beenden" im Menü schließen.</translation>
    </message>
    <message>
        <source>Third party URLs (e.g. a block explorer) that appear in the transactions tab as context menu items. %s in the URL is replaced by transaction hash. Multiple URLs are separated by vertical bar |.</source>
        <translation>Externe URLs (z.B. ein Block-Explorer), die im Kontextmenü des Transaktionsverlaufs eingefügt werden. In der URL wird %s durch den Transaktionshash ersetzt. Bei Angabe mehrerer URLs müssen diese durch "|" voneinander getrennt werden.</translation>
    </message>
    <message>
        <source>Open the %1 configuration file from the working directory.</source>
        <translation>Öffnen Sie die %1 Konfigurationsdatei aus dem Arbeitsverzeichnis.</translation>
    </message>
    <message>
        <source>Open Configuration File</source>
        <translation>Konfigurationsdatei öffnen</translation>
    </message>
    <message>
        <source>Reset all client options to default.</source>
        <translation>Setzt die Clientkonfiguration auf Standardwerte zurück.</translation>
    </message>
    <message>
        <source>&amp;Reset Options</source>
        <translation>Konfiguration &amp;zurücksetzen</translation>
    </message>
    <message>
        <source>&amp;Network</source>
        <translation>&amp;Netzwerk</translation>
    </message>
    <message>
        <source>Disables some advanced features but all blocks will still be fully validated. Reverting this setting requires re-downloading the entire blockchain. Actual disk usage may be somewhat higher.</source>
        <translation>Deaktiviert einige erweiterte Funktionen, aber alle Blöcke werden trotzdem vollständig validiert. Um diese Einstellung rückgängig zu machen, muss die gesamte Blockchain erneut heruntergeladen werden. Die tatsächliche Festplattennutzung kann etwas höher sein.</translation>
    </message>
    <message>
        <source>Prune &amp;block storage to</source>
        <translation>&amp;Blockspeicher kürzen auf</translation>
    </message>
    <message>
        <source>GB</source>
        <translation>GB</translation>
    </message>
    <message>
        <source>Reverting this setting requires re-downloading the entire blockchain.</source>
        <translation>Wenn diese Einstellung rückgängig gemacht wird, muss die komplette Blockchain erneut heruntergeladen werden.</translation>
    </message>
    <message>
        <source>MiB</source>
        <translation>MiB</translation>
    </message>
    <message>
        <source>(0 = auto, &lt;0 = leave that many cores free)</source>
        <translation>(0 = automatisch, &lt;0 = so viele Kerne frei lassen)</translation>
    </message>
    <message>
        <source>W&amp;allet</source>
        <translation>W&amp;allet</translation>
    </message>
    <message>
        <source>Expert</source>
        <translation>Experten-Optionen</translation>
    </message>
    <message>
        <source>Enable coin &amp;control features</source>
        <translation>"&amp;Coin Control"-Funktionen aktivieren</translation>
    </message>
    <message>
        <source>If you disable the spending of unconfirmed change, the change from a transaction cannot be used until that transaction has at least one confirmation. This also affects how your balance is computed.</source>
        <translation>Wenn Sie das Ausgeben von unbestätigtem Wechselgeld deaktivieren, kann das Wechselgeld einer Transaktion nicht verwendet werden, bis es mindestens eine Bestätigung erhalten hat. Dies wirkt sich auf die Berechnung des Kontostands aus.</translation>
    </message>
    <message>
        <source>&amp;Spend unconfirmed change</source>
        <translation>&amp;Unbestätigtes Wechselgeld darf ausgegeben werden</translation>
    </message>
    <message>
        <source>Automatically open the Particl client port on the router. This only works when your router supports UPnP and it is enabled.</source>
        <translation>Automatisch den Particl-Clientport auf dem Router öffnen. Dies funktioniert nur, wenn Ihr Router UPnP unterstützt und dies aktiviert ist.</translation>
    </message>
    <message>
        <source>Map port using &amp;UPnP</source>
        <translation>Portweiterleitung via &amp;UPnP</translation>
    </message>
    <message>
        <source>Accept connections from outside.</source>
        <translation>Akzeptiere Verbindungen von außerhalb.</translation>
    </message>
    <message>
        <source>Allow incomin&amp;g connections</source>
        <translation>Erlaube eingehende Verbindungen</translation>
    </message>
    <message>
        <source>Connect to the Particl network through a SOCKS5 proxy.</source>
        <translation>Über einen SOCKS5-Proxy mit dem Particl-Netzwerk verbinden.</translation>
    </message>
    <message>
        <source>&amp;Connect through SOCKS5 proxy (default proxy):</source>
        <translation>Über einen SOCKS5-Proxy &amp;verbinden (Standardproxy):</translation>
    </message>
    <message>
        <source>Proxy &amp;IP:</source>
        <translation>Proxy-&amp;IP:</translation>
    </message>
    <message>
        <source>&amp;Port:</source>
        <translation>&amp;Port:</translation>
    </message>
    <message>
        <source>Port of the proxy (e.g. 9050)</source>
        <translation>Port des Proxies (z.B. 9050)</translation>
    </message>
    <message>
        <source>Used for reaching peers via:</source>
        <translation>Benutzt um Gegenstellen zu erreichen über:</translation>
    </message>
    <message>
        <source>IPv4</source>
        <translation>IPv4</translation>
    </message>
    <message>
        <source>IPv6</source>
        <translation>IPv6</translation>
    </message>
    <message>
        <source>Tor</source>
        <translation>Tor</translation>
    </message>
    <message>
        <source>Connect to the Particl network through a separate SOCKS5 proxy for Tor hidden services.</source>
        <translation>Über einen separaten SOCKS5 Proxy für Tor Hidden Services mit dem Particl-Netzwerk verbinden.</translation>
    </message>
    <message>
        <source>&amp;Window</source>
        <translation>&amp;Programmfenster</translation>
    </message>
    <message>
        <source>Show only a tray icon after minimizing the window.</source>
        <translation>Nur ein Symbol im Infobereich anzeigen, nachdem das Programmfenster minimiert wurde.</translation>
    </message>
    <message>
        <source>&amp;Minimize to the tray instead of the taskbar</source>
        <translation>In den Infobereich anstatt in die Taskleiste &amp;minimieren</translation>
    </message>
    <message>
        <source>M&amp;inimize on close</source>
        <translation>Beim Schließen m&amp;inimieren</translation>
    </message>
    <message>
        <source>&amp;Display</source>
        <translation>&amp;Anzeige</translation>
    </message>
    <message>
        <source>User Interface &amp;language:</source>
        <translation>&amp;Sprache der Benutzeroberfläche:</translation>
    </message>
    <message>
        <source>The user interface language can be set here. This setting will take effect after restarting %1.</source>
        <translation>Die Sprache der Benutzeroberflächen kann hier festgelegt werden. Diese Einstellung wird nach einem Neustart von %1 wirksam werden.</translation>
    </message>
    <message>
        <source>&amp;Unit to show amounts in:</source>
        <translation>&amp;Einheit der Beträge:</translation>
    </message>
    <message>
        <source>Choose the default subdivision unit to show in the interface and when sending coins.</source>
        <translation>Wählen Sie die standardmäßige Untereinheit, die in der Benutzeroberfläche und beim Überweisen von Particl angezeigt werden soll.</translation>
    </message>
    <message>
        <source>Whether to show coin control features or not.</source>
        <translation>Legt fest, ob die "Coin Control"-Funktionen angezeigt werden.</translation>
    </message>
    <message>
        <source>&amp;Third party transaction URLs</source>
        <translation>&amp;Externe Transaktions-URLs</translation>
    </message>
    <message>
        <source>Options set in this dialog are overridden by the command line or in the configuration file:</source>
        <translation>Einstellungen in diesem Dialog werden von der Kommandozeile oder in der Konfigurationsdatei überschrieben:</translation>
    </message>
    <message>
        <source>&amp;OK</source>
        <translation>&amp;OK</translation>
    </message>
    <message>
        <source>&amp;Cancel</source>
        <translation>&amp;Abbrechen</translation>
    </message>
    <message>
        <source>default</source>
        <translation>Standard</translation>
    </message>
    <message>
        <source>none</source>
        <translation>keine</translation>
    </message>
    <message>
        <source>Confirm options reset</source>
        <translation>Zurücksetzen der Konfiguration bestätigen</translation>
    </message>
    <message>
        <source>Client restart required to activate changes.</source>
        <translation>Client-Neustart erforderlich, um Änderungen zu aktivieren.</translation>
    </message>
    <message>
        <source>Client will be shut down. Do you want to proceed?</source>
        <translation>Client wird beendet. Möchten Sie den Vorgang fortsetzen?</translation>
    </message>
    <message>
        <source>Configuration options</source>
        <translation>Konfigurationsoptionen</translation>
    </message>
    <message>
        <source>The configuration file is used to specify advanced user options which override GUI settings. Additionally, any command-line options will override this configuration file.</source>
        <translation>Die Konfigurationsdatei wird verwendet, um erweiterte Benutzeroptionen festzulegen, die die GUI-Einstellungen überschreiben. Darüber hinaus werden alle Befehlszeilenoptionen diese Konfigurationsdatei überschreiben.</translation>
    </message>
    <message>
        <source>Error</source>
        <translation>Fehler</translation>
    </message>
    <message>
        <source>The configuration file could not be opened.</source>
        <translation>Die Konfigurationsdatei konnte nicht geöffnet werden.</translation>
    </message>
    <message>
        <source>This change would require a client restart.</source>
        <translation>Diese Änderung würde einen Client-Neustart erfordern.</translation>
    </message>
    <message>
        <source>The supplied proxy address is invalid.</source>
        <translation>Die eingegebene Proxy-Adresse ist ungültig.</translation>
    </message>
</context>
<context>
    <name>OverviewPage</name>
    <message>
        <source>Form</source>
        <translation>Formular</translation>
    </message>
    <message>
        <source>The displayed information may be out of date. Your wallet automatically synchronizes with the Particl network after a connection is established, but this process has not completed yet.</source>
        <translation>Die angezeigten Informationen sind möglicherweise nicht mehr aktuell. Ihre Wallet wird automatisch synchronisiert, nachdem eine Verbindung zum Particl-Netzwerk hergestellt wurde. Dieser Prozess ist jedoch derzeit noch nicht abgeschlossen.</translation>
    </message>
    <message>
        <source>Watch-only:</source>
        <translation>Nur-beobachtet:</translation>
    </message>
    <message>
        <source>Available:</source>
        <translation>Verfügbar:</translation>
    </message>
    <message>
        <source>Your current spendable balance</source>
        <translation>Ihr aktuell verfügbarer Kontostand</translation>
    </message>
    <message>
        <source>Pending:</source>
        <translation>Ausstehend:</translation>
    </message>
    <message>
        <source>Total of transactions that have yet to be confirmed, and do not yet count toward the spendable balance</source>
        <translation>Gesamtbetrag aus unbestätigten Transaktionen, der noch nicht im aktuell verfügbaren Kontostand enthalten ist</translation>
    </message>
    <message>
        <source>Immature:</source>
        <translation>Unreif:</translation>
    </message>
    <message>
        <source>Mined balance that has not yet matured</source>
        <translation>Erarbeiteter Betrag der noch nicht gereift ist</translation>
    </message>
    <message>
        <source>Balances</source>
        <translation>Kontostände</translation>
    </message>
    <message>
        <source>Total:</source>
        <translation>Gesamtbetrag:</translation>
    </message>
    <message>
        <source>Your current total balance</source>
        <translation>Ihr aktueller Gesamtbetrag</translation>
    </message>
    <message>
        <source>Your current balance in watch-only addresses</source>
        <translation>Ihr aktueller Kontostand in nur-beobachteten Adressen</translation>
    </message>
    <message>
        <source>Spendable:</source>
        <translation>Verfügbar:</translation>
    </message>
    <message>
        <source>Recent transactions</source>
        <translation>Letzte Transaktionen</translation>
    </message>
    <message>
        <source>Unconfirmed transactions to watch-only addresses</source>
        <translation>Unbestätigte Transaktionen an nur-beobachtete Adressen</translation>
    </message>
    <message>
        <source>Mined balance in watch-only addresses that has not yet matured</source>
        <translation>Erarbeiteter Betrag in nur-beobachteten Adressen der noch nicht gereift ist</translation>
    </message>
    <message>
        <source>Current total balance in watch-only addresses</source>
        <translation>Aktueller Gesamtbetrag in nur-beobachteten Adressen</translation>
    </message>
</context>
<context>
    <name>PaymentServer</name>
    <message>
        <source>Payment request error</source>
        <translation>Fehler bei der Zahlungsanforderung</translation>
    </message>
    <message>
        <source>Cannot start particl: click-to-pay handler</source>
        <translation>Kann Particl nicht starten: Klicken-zum-Bezahlen-Handler</translation>
    </message>
    <message>
        <source>URI handling</source>
        <translation>URI-Verarbeitung</translation>
    </message>
    <message>
        <source>'particl://' is not a valid URI. Use 'particl:' instead.</source>
        <translation>'particl://' ist kein gültiger URL. Bitte 'particl:' nutzen.</translation>
    </message>
    <message>
        <source>Cannot process payment request because BIP70 is not supported.</source>
        <translation>Zahlung kann aufgrund fehlender BIP70 Unterstützung nicht bearbeitet werden.</translation>
    </message>
    <message>
        <source>Due to widespread security flaws in BIP70 it's strongly recommended that any merchant instructions to switch wallets be ignored.</source>
        <translation>Aufgrund der weit verbreiteten Sicherheitsmängel in BIP70 wird dringend empfohlen, dass alle Anweisungen des Händlers zum Wechseln von Wallets ignoriert werden.</translation>
    </message>
    <message>
        <source>If you are receiving this error you should request the merchant provide a BIP21 compatible URI.</source>
        <translation>Wenn du diese Fehlermeldung erhälst, solltest du Kontakt mit dem Händler aufnehmen und eine mit BIP21 kompatible URL zur Verwendung nachfragen.</translation>
    </message>
    <message>
        <source>Invalid payment address %1</source>
        <translation>Ungültige Zahlungsadresse %1</translation>
    </message>
    <message>
        <source>URI cannot be parsed! This can be caused by an invalid Particl address or malformed URI parameters.</source>
        <translation>URI kann nicht analysiert werden! Dies kann durch eine ungültige Particl-Adresse oder fehlerhafte URI-Parameter verursacht werden.</translation>
    </message>
    <message>
        <source>Payment request file handling</source>
        <translation>Zahlungsanforderungsdatei-Verarbeitung</translation>
    </message>
</context>
<context>
    <name>PeerTableModel</name>
    <message>
        <source>User Agent</source>
        <translation>User-Agent</translation>
    </message>
    <message>
        <source>Node/Service</source>
        <translation>Knoten/Dienst</translation>
    </message>
    <message>
        <source>NodeId</source>
        <translation>Knotenkennung</translation>
    </message>
    <message>
        <source>Ping</source>
        <translation>Ping</translation>
    </message>
    <message>
        <source>Sent</source>
        <translation>Übertragen</translation>
    </message>
    <message>
        <source>Received</source>
        <translation>Empfangen</translation>
    </message>
</context>
<context>
    <name>QObject</name>
    <message>
        <source>Amount</source>
        <translation>Betrag</translation>
    </message>
    <message>
        <source>Enter a Particl address (e.g. %1)</source>
        <translation>Particl-Adresse eingeben (z.B. %1)</translation>
    </message>
    <message>
        <source>%1 d</source>
        <translation>%1 T</translation>
    </message>
    <message>
        <source>%1 h</source>
        <translation>%1 h</translation>
    </message>
    <message>
        <source>%1 m</source>
        <translation>%1 min</translation>
    </message>
    <message>
        <source>%1 s</source>
        <translation>%1 s</translation>
    </message>
    <message>
        <source>None</source>
        <translation>Keine</translation>
    </message>
    <message>
        <source>N/A</source>
        <translation>k.A.</translation>
    </message>
    <message>
        <source>%1 ms</source>
        <translation>%1 ms</translation>
    </message>
    <message numerus="yes">
        <source>%n second(s)</source>
        <translation><numerusform>%n Sekunde</numerusform><numerusform>%n Sekunden</numerusform></translation>
    </message>
    <message numerus="yes">
        <source>%n minute(s)</source>
        <translation><numerusform>%n Minute</numerusform><numerusform>%n Minuten</numerusform></translation>
    </message>
    <message numerus="yes">
        <source>%n hour(s)</source>
        <translation><numerusform>%n Stunde</numerusform><numerusform>%n Stunden</numerusform></translation>
    </message>
    <message numerus="yes">
        <source>%n day(s)</source>
        <translation><numerusform>%n Tag</numerusform><numerusform>%n Tage</numerusform></translation>
    </message>
    <message numerus="yes">
        <source>%n week(s)</source>
        <translation><numerusform>%n Woche</numerusform><numerusform>%n Wochen</numerusform></translation>
    </message>
    <message>
        <source>%1 and %2</source>
        <translation>%1 und %2</translation>
    </message>
    <message numerus="yes">
        <source>%n year(s)</source>
        <translation><numerusform>%n Jahr</numerusform><numerusform>%n Jahre</numerusform></translation>
    </message>
    <message>
        <source>%1 B</source>
        <translation>%1 B</translation>
    </message>
    <message>
        <source>%1 KB</source>
        <translation>%1 KB</translation>
    </message>
    <message>
        <source>%1 MB</source>
        <translation>%1 MB</translation>
    </message>
    <message>
        <source>%1 GB</source>
        <translation>%1 GB</translation>
    </message>
    <message>
        <source>Error: Specified data directory "%1" does not exist.</source>
        <translation>Fehler: Angegebenes Datenverzeichnis "%1" existiert nicht.</translation>
    </message>
    <message>
        <source>Error: Cannot parse configuration file: %1.</source>
        <translation>Fehler: Konfigurationsdatei konnte nicht Verarbeitet werden: %1.</translation>
    </message>
    <message>
        <source>Error: %1</source>
        <translation>Fehler: %1</translation>
    </message>
    <message>
        <source>%1 didn't yet exit safely...</source>
        <translation>%1 wurde noch nicht sicher beendet...</translation>
    </message>
    <message>
        <source>unknown</source>
        <translation>unbekannt</translation>
    </message>
</context>
<context>
    <name>QRImageWidget</name>
    <message>
        <source>&amp;Save Image...</source>
        <translation>Grafik &amp;speichern...</translation>
    </message>
    <message>
        <source>&amp;Copy Image</source>
        <translation>Grafik &amp;kopieren</translation>
    </message>
    <message>
        <source>Resulting URI too long, try to reduce the text for label / message.</source>
        <translation>Resultierende URI ist zu lang, bitte den Text für Bezeichnung/Nachricht kürzen.</translation>
    </message>
    <message>
        <source>Error encoding URI into QR Code.</source>
        <translation>Beim Enkodieren der URI in den QR-Code ist ein Fehler aufgetreten.</translation>
    </message>
    <message>
        <source>QR code support not available.</source>
        <translation>QR Code Funktionalität nicht vorhanden</translation>
    </message>
    <message>
        <source>Save QR Code</source>
        <translation>QR-Code speichern</translation>
    </message>
    <message>
        <source>PNG Image (*.png)</source>
        <translation>PNG-Grafik (*.png)</translation>
    </message>
</context>
<context>
    <name>RPCConsole</name>
    <message>
        <source>N/A</source>
        <translation>k.A.</translation>
    </message>
    <message>
        <source>Client version</source>
        <translation>Client-Version</translation>
    </message>
    <message>
        <source>&amp;Information</source>
        <translation>Hinweis</translation>
    </message>
    <message>
        <source>General</source>
        <translation>Allgemein</translation>
    </message>
    <message>
        <source>Using BerkeleyDB version</source>
        <translation>Verwendete BerkeleyDB-Version</translation>
    </message>
    <message>
        <source>Datadir</source>
        <translation>Datenverzeichnis</translation>
    </message>
    <message>
        <source>To specify a non-default location of the data directory use the '%1' option.</source>
        <translation>Verwenden Sie die Option '%1' um einen anderen, nicht standardmäßigen Speicherort für das Datenverzeichnis festzulegen.</translation>
    </message>
    <message>
        <source>Blocksdir</source>
        <translation>Blockverzeichnis</translation>
    </message>
    <message>
        <source>To specify a non-default location of the blocks directory use the '%1' option.</source>
        <translation>Verwenden Sie die Option '%1' um einen anderen, nicht standardmäßigen Speicherort für das Blöckeverzeichnis festzulegen.</translation>
    </message>
    <message>
        <source>Startup time</source>
        <translation>Startzeit</translation>
    </message>
    <message>
        <source>Network</source>
        <translation>Netzwerk</translation>
    </message>
    <message>
        <source>Name</source>
        <translation>Name</translation>
    </message>
    <message>
        <source>Number of connections</source>
        <translation>Anzahl der Verbindungen</translation>
    </message>
    <message>
        <source>Block chain</source>
        <translation>Blockchain</translation>
    </message>
    <message>
        <source>Current number of blocks</source>
        <translation>Aktuelle Anzahl der Blöcke</translation>
    </message>
    <message>
        <source>Memory Pool</source>
        <translation>Speicher-Pool</translation>
    </message>
    <message>
        <source>Current number of transactions</source>
        <translation>Aktuelle Anzahl der Transaktionen</translation>
    </message>
    <message>
        <source>Memory usage</source>
        <translation>Speichernutzung</translation>
    </message>
    <message>
        <source>Wallet: </source>
        <translation>Wallet:</translation>
    </message>
    <message>
        <source>(none)</source>
        <translation>(keine)</translation>
    </message>
    <message>
        <source>&amp;Reset</source>
        <translation>&amp;Zurücksetzen</translation>
    </message>
    <message>
        <source>Received</source>
        <translation>Empfangen</translation>
    </message>
    <message>
        <source>Sent</source>
        <translation>Übertragen</translation>
    </message>
    <message>
        <source>&amp;Peers</source>
        <translation>&amp;Gegenstellen</translation>
    </message>
    <message>
        <source>Banned peers</source>
        <translation>Gesperrte Peers</translation>
    </message>
    <message>
        <source>Select a peer to view detailed information.</source>
        <translation>Gegenstelle auswählen, um detaillierte Informationen zu erhalten.</translation>
    </message>
    <message>
        <source>Whitelisted</source>
        <translation>Auf Weißliste</translation>
    </message>
    <message>
        <source>Direction</source>
        <translation>Richtung</translation>
    </message>
    <message>
        <source>Version</source>
        <translation>Version</translation>
    </message>
    <message>
        <source>Starting Block</source>
        <translation>Start Block</translation>
    </message>
    <message>
        <source>Synced Headers</source>
        <translation>Synchronisierte Kopfdaten</translation>
    </message>
    <message>
        <source>Synced Blocks</source>
        <translation>Synchronisierte Blöcke</translation>
    </message>
    <message>
        <source>User Agent</source>
        <translation>User-Agent</translation>
    </message>
    <message>
        <source>Node window</source>
        <translation>Node Fenster</translation>
    </message>
    <message>
        <source>Open the %1 debug log file from the current data directory. This can take a few seconds for large log files.</source>
        <translation>Öffnet die %1-Debug-Protokolldatei aus dem aktuellen Datenverzeichnis. Dies kann bei großen Protokolldateien einige Sekunden dauern.</translation>
    </message>
    <message>
        <source>Decrease font size</source>
        <translation>Schrift verkleinern</translation>
    </message>
    <message>
        <source>Increase font size</source>
        <translation>Schrift vergrößern</translation>
    </message>
    <message>
        <source>Services</source>
        <translation>Dienste</translation>
    </message>
    <message>
        <source>Ban Score</source>
        <translation>Sperrpunktzahl</translation>
    </message>
    <message>
        <source>Connection Time</source>
        <translation>Verbindungsdauer</translation>
    </message>
    <message>
        <source>Last Send</source>
        <translation>Letzte Übertragung</translation>
    </message>
    <message>
        <source>Last Receive</source>
        <translation>Letzter Empfang</translation>
    </message>
    <message>
        <source>Ping Time</source>
        <translation>Ping-Zeit</translation>
    </message>
    <message>
        <source>The duration of a currently outstanding ping.</source>
        <translation>Die Laufzeit eines aktuell ausstehenden Ping.</translation>
    </message>
    <message>
        <source>Ping Wait</source>
        <translation>Ping-Wartezeit</translation>
    </message>
    <message>
        <source>Min Ping</source>
        <translation>Minimaler Ping</translation>
    </message>
    <message>
        <source>Time Offset</source>
        <translation>Zeitversatz</translation>
    </message>
    <message>
        <source>Last block time</source>
        <translation>Letzte Blockzeit</translation>
    </message>
    <message>
        <source>&amp;Open</source>
        <translation>&amp;Öffnen</translation>
    </message>
    <message>
        <source>&amp;Console</source>
        <translation>&amp;Konsole</translation>
    </message>
    <message>
        <source>&amp;Network Traffic</source>
        <translation>&amp;Netzwerkauslastung</translation>
    </message>
    <message>
        <source>Totals</source>
        <translation>Gesamtbetrag:</translation>
    </message>
    <message>
        <source>In:</source>
        <translation>Eingehend:</translation>
    </message>
    <message>
        <source>Out:</source>
        <translation>Ausgehend:</translation>
    </message>
    <message>
        <source>Debug log file</source>
        <translation>Debug-Protokolldatei</translation>
    </message>
    <message>
        <source>Clear console</source>
        <translation>Konsole zurücksetzen</translation>
    </message>
    <message>
        <source>1 &amp;hour</source>
        <translation>1 &amp;Stunde</translation>
    </message>
    <message>
        <source>1 &amp;day</source>
        <translation>1 &amp;Tag</translation>
    </message>
    <message>
        <source>1 &amp;week</source>
        <translation>1 &amp;Woche</translation>
    </message>
    <message>
        <source>1 &amp;year</source>
        <translation>1 &amp;Jahr</translation>
    </message>
    <message>
        <source>&amp;Disconnect</source>
        <translation>&amp;Trennen</translation>
    </message>
    <message>
        <source>Ban for</source>
        <translation>Sperren für</translation>
    </message>
    <message>
        <source>&amp;Unban</source>
        <translation>&amp;Entsperren</translation>
    </message>
    <message>
        <source>Welcome to the %1 RPC console.</source>
        <translation>Willkommen in der %1 RPC Konsole.</translation>
    </message>
    <message>
        <source>Use up and down arrows to navigate history, and %1 to clear screen.</source>
        <translation>Verwenden Sie die aufwärt- und abwärtszeigenden Pfeiltasten, um in der Historie zu navigieren. Verwenden Sie %1, um den Verlauf zu leeren.</translation>
    </message>
    <message>
        <source>Type %1 for an overview of available commands.</source>
        <translation>Bitte %1 eingeben, um eine Übersicht verfügbarer Befehle zu erhalten.</translation>
    </message>
    <message>
        <source>For more information on using this console type %1.</source>
        <translation>Für mehr Information über die Benützung dieser Konsole %1 eingeben.</translation>
    </message>
    <message>
        <source>WARNING: Scammers have been active, telling users to type commands here, stealing their wallet contents. Do not use this console without fully understanding the ramifications of a command.</source>
        <translation>WARNUNG: Betrüger haben versucht, Benutzer dazu zu bringen, hier Befehle einzugeben, um ihr Wallet-Guthaben zu stehlen. Verwenden Sie diese Konsole nicht, ohne die Auswirkungen eines Befehls vollständig zu verstehen.</translation>
    </message>
    <message>
        <source>Network activity disabled</source>
        <translation>Netzwerkaktivität deaktiviert</translation>
    </message>
    <message>
        <source>Executing command without any wallet</source>
        <translation>Befehl wird ohne spezifizierte Wallet ausgeführt</translation>
    </message>
    <message>
        <source>Executing command using "%1" wallet</source>
        <translation>Befehl wird mit Wallet "%1" ausgeführt</translation>
    </message>
    <message>
        <source>(node id: %1)</source>
        <translation>(Knotenkennung: %1)</translation>
    </message>
    <message>
        <source>via %1</source>
        <translation>über %1</translation>
    </message>
    <message>
        <source>never</source>
        <translation>nie</translation>
    </message>
    <message>
        <source>Inbound</source>
        <translation>Eingehend</translation>
    </message>
    <message>
        <source>Outbound</source>
        <translation>ausgehend</translation>
    </message>
    <message>
        <source>Yes</source>
        <translation>Ja</translation>
    </message>
    <message>
        <source>No</source>
        <translation>Nein</translation>
    </message>
    <message>
        <source>Unknown</source>
        <translation>Unbekannt</translation>
    </message>
</context>
<context>
    <name>ReceiveCoinsDialog</name>
    <message>
        <source>&amp;Amount:</source>
        <translation>&amp;Betrag:</translation>
    </message>
    <message>
        <source>&amp;Label:</source>
        <translation>&amp;Bezeichnung:</translation>
    </message>
    <message>
        <source>&amp;Message:</source>
        <translation>&amp;Nachricht:</translation>
    </message>
    <message>
        <source>An optional message to attach to the payment request, which will be displayed when the request is opened. Note: The message will not be sent with the payment over the Particl network.</source>
        <translation>Eine optionale Nachricht, die an die Zahlungsanforderung angehängt wird. Sie wird angezeigt, wenn die Anforderung geöffnet wird. Hinweis: Diese Nachricht wird nicht mit der Zahlung über das Particl-Netzwerk gesendet.</translation>
    </message>
    <message>
        <source>An optional label to associate with the new receiving address.</source>
        <translation>Eine optionale Bezeichnung, die der neuen Empfangsadresse zugeordnet wird.</translation>
    </message>
    <message>
        <source>Use this form to request payments. All fields are &lt;b&gt;optional&lt;/b&gt;.</source>
        <translation>Verwenden Sie dieses Formular, um Zahlungen anzufordern. Alle Felder sind &lt;b&gt;optional&lt;/b&gt;.</translation>
    </message>
    <message>
        <source>An optional amount to request. Leave this empty or zero to not request a specific amount.</source>
        <translation>Ein optional angeforderter Betrag. Lassen Sie dieses Feld leer oder setzen Sie es auf 0, um keinen spezifischen Betrag anzufordern.</translation>
    </message>
    <message>
        <source>An optional label to associate with the new receiving address (used by you to identify an invoice).  It is also attached to the payment request.</source>
        <translation>Ein optionales Etikett zu einer neuen Empfängeradresse (für dich zum Identifizieren einer Rechnung). Es wird auch der Zahlungsanforderung beigefügt.</translation>
    </message>
    <message>
        <source>An optional message that is attached to the payment request and may be displayed to the sender.</source>
        <translation>Eine optionale Nachricht, die der Zahlungsanforderung beigefügt wird und dem Absender angezeigt werden kann.</translation>
    </message>
    <message>
        <source>&amp;Create new receiving address</source>
        <translation>Neue Empfangsadresse erstellen</translation>
    </message>
    <message>
        <source>Clear all fields of the form.</source>
        <translation>Alle Formularfelder zurücksetzen.</translation>
    </message>
    <message>
        <source>Clear</source>
        <translation>Zurücksetzen</translation>
    </message>
    <message>
        <source>Native segwit addresses (aka Bech32 or BIP-173) reduce your transaction fees later on and offer better protection against typos, but old wallets don't support them. When unchecked, an address compatible with older wallets will be created instead.</source>
        <translation>Native SegWit-Adressen (alias Bech32 oder BIP-173) werden Ihre Transaktionsgebühren senken und bieten besseren Tippfehlerschutz, werden jedoch von alten Wallets nicht unterstützt. Wenn deaktiviert, wird eine mit älteren Wallets kompatible Adresse erstellt.</translation>
    </message>
    <message>
        <source>Generate native segwit (Bech32) address</source>
        <translation>Generiere native SegWit (Bech32) Adresse</translation>
    </message>
    <message>
        <source>Requested payments history</source>
        <translation>Verlauf der angeforderten Zahlungen</translation>
    </message>
    <message>
        <source>Show the selected request (does the same as double clicking an entry)</source>
        <translation>Ausgewählte Zahlungsanforderungen anzeigen (entspricht einem Doppelklick auf einen Eintrag)</translation>
    </message>
    <message>
        <source>Show</source>
        <translation>Anzeigen</translation>
    </message>
    <message>
        <source>Remove the selected entries from the list</source>
        <translation>Ausgewählte Einträge aus der Liste entfernen</translation>
    </message>
    <message>
        <source>Remove</source>
        <translation>Entfernen</translation>
    </message>
    <message>
        <source>Copy URI</source>
        <translation>&amp;URI kopieren</translation>
    </message>
    <message>
        <source>Copy label</source>
        <translation>Bezeichnung kopieren</translation>
    </message>
    <message>
        <source>Copy message</source>
        <translation>Nachricht kopieren</translation>
    </message>
    <message>
        <source>Copy amount</source>
        <translation>Betrag kopieren</translation>
    </message>
</context>
<context>
    <name>ReceiveRequestDialog</name>
    <message>
        <source>QR Code</source>
        <translation>QR-Code</translation>
    </message>
    <message>
        <source>Copy &amp;URI</source>
        <translation>&amp;URI kopieren</translation>
    </message>
    <message>
        <source>Copy &amp;Address</source>
        <translation>&amp;Adresse kopieren</translation>
    </message>
    <message>
        <source>&amp;Save Image...</source>
        <translation>Grafik &amp;speichern...</translation>
    </message>
    <message>
        <source>Request payment to %1</source>
        <translation>Zahlung anfordern an %1</translation>
    </message>
    <message>
        <source>Payment information</source>
        <translation>Zahlungsinformationen</translation>
    </message>
    <message>
        <source>URI</source>
        <translation>URI</translation>
    </message>
    <message>
        <source>Address</source>
        <translation>Adresse</translation>
    </message>
    <message>
        <source>Amount</source>
        <translation>Betrag</translation>
    </message>
    <message>
        <source>Label</source>
        <translation>Bezeichnung</translation>
    </message>
    <message>
        <source>Message</source>
        <translation>Nachricht</translation>
    </message>
    <message>
        <source>Wallet</source>
        <translation>Wallet</translation>
    </message>
</context>
<context>
    <name>RecentRequestsTableModel</name>
    <message>
        <source>Date</source>
        <translation>Datum</translation>
    </message>
    <message>
        <source>Label</source>
        <translation>Bezeichnung</translation>
    </message>
    <message>
        <source>Message</source>
        <translation>Nachricht</translation>
    </message>
    <message>
        <source>(no label)</source>
        <translation>(keine Bezeichnung)</translation>
    </message>
    <message>
        <source>(no message)</source>
        <translation>(keine Nachricht)</translation>
    </message>
    <message>
        <source>(no amount requested)</source>
        <translation>(kein Betrag angefordert)</translation>
    </message>
    <message>
        <source>Requested</source>
        <translation>Angefordert</translation>
    </message>
</context>
<context>
    <name>SendCoinsDialog</name>
    <message>
        <source>Send Coins</source>
        <translation>Particl überweisen</translation>
    </message>
    <message>
        <source>Coin Control Features</source>
        <translation>"Coin Control"-Funktionen</translation>
    </message>
    <message>
        <source>Inputs...</source>
        <translation>Eingaben...</translation>
    </message>
    <message>
        <source>automatically selected</source>
        <translation>automatisch ausgewählt</translation>
    </message>
    <message>
        <source>Insufficient funds!</source>
        <translation>Unzureichender Kontostand!</translation>
    </message>
    <message>
        <source>Quantity:</source>
        <translation>Anzahl:</translation>
    </message>
    <message>
        <source>Bytes:</source>
        <translation>Byte:</translation>
    </message>
    <message>
        <source>Amount:</source>
        <translation>Betrag:</translation>
    </message>
    <message>
        <source>Fee:</source>
        <translation>Gebühr:</translation>
    </message>
    <message>
        <source>After Fee:</source>
        <translation>Abzüglich Gebühr:</translation>
    </message>
    <message>
        <source>Change:</source>
        <translation>Wechselgeld:</translation>
    </message>
    <message>
        <source>If this is activated, but the change address is empty or invalid, change will be sent to a newly generated address.</source>
        <translation>Wenn dies aktiviert ist, aber die Wechselgeld-Adresse leer oder ungültig ist, wird das Wechselgeld an eine neu generierte Adresse gesendet.</translation>
    </message>
    <message>
        <source>Custom change address</source>
        <translation>Benutzerdefinierte Wechselgeld-Adresse</translation>
    </message>
    <message>
        <source>Transaction Fee:</source>
        <translation>Transaktionsgebühr:</translation>
    </message>
    <message>
        <source>Choose...</source>
        <translation>Auswählen...</translation>
    </message>
    <message>
        <source>Using the fallbackfee can result in sending a transaction that will take several hours or days (or never) to confirm. Consider choosing your fee manually or wait until you have validated the complete chain.</source>
        <translation>Die Verwendung der "fallbackfee" kann dazu führen, dass eine gesendete Transaktion erst nach mehreren Stunden oder Tagen (oder nie) bestätigt wird. Erwägen Sie, Ihre Gebühr manuell auszuwählen oder warten Sie, bis Sie die gesamte Chain validiert haben.</translation>
    </message>
    <message>
        <source>Warning: Fee estimation is currently not possible.</source>
        <translation>Achtung: Berechnung der Gebühr ist momentan nicht möglich.</translation>
    </message>
    <message>
        <source>Specify a custom fee per kB (1,000 bytes) of the transaction's virtual size.

Note:  Since the fee is calculated on a per-byte basis, a fee of "100 satoshis per kB" for a transaction size of 500 bytes (half of 1 kB) would ultimately yield a fee of only 50 satoshis.</source>
        <translation>Geben sie eine angepasste Gebühr pro kB (1.000 Byte) virtueller Größe der Transaktion an.

Hinweis: Eine Gebühr von "100 Satoshis pro kB" bei einer Größe der Transaktion von 500 Byte (einem halben kB) würde eine Gebühr von 50 Satoshis ergeben, da die Gebühr pro Byte berechnet wird.</translation>
    </message>
    <message>
        <source>per kilobyte</source>
        <translation>pro Kilobyte</translation>
    </message>
    <message>
        <source>Hide</source>
        <translation>Ausblenden</translation>
    </message>
    <message>
        <source>Recommended:</source>
        <translation>Empfehlungen:</translation>
    </message>
    <message>
        <source>Custom:</source>
        <translation>Benutzerdefiniert:</translation>
    </message>
    <message>
        <source>(Smart fee not initialized yet. This usually takes a few blocks...)</source>
        <translation>(Intelligente Gebührenlogik ist noch nicht verfügbar. Normalerweise dauert dies einige Blöcke lang...)</translation>
    </message>
    <message>
        <source>Send to multiple recipients at once</source>
        <translation>An mehrere Empfänger auf einmal überweisen</translation>
    </message>
    <message>
        <source>Add &amp;Recipient</source>
        <translation>Empfänger &amp;hinzufügen</translation>
    </message>
    <message>
        <source>Clear all fields of the form.</source>
        <translation>Alle Formularfelder zurücksetzen.</translation>
    </message>
    <message>
        <source>Dust:</source>
        <translation>"Dust":</translation>
    </message>
    <message>
<<<<<<< HEAD
        <source>When there is less transaction volume than space in the blocks, miners as well as relaying nodes may enforce a minimum fee. Paying only this minimum fee is just fine, but be aware that this can result in a never confirming transaction once there is more demand for particl transactions than the network can process.</source>
        <translation>Nur die minimale Gebühr zu bezahlen ist so lange in Ordnung, wie weniger Transaktionsvolumen als Platz in den Blöcken vorhanden ist. Aber Vorsicht, diese Option kann dazu führen, dass Transaktionen nicht bestätigt werden, wenn mehr Bedarf an Particl-Transaktionen besteht als das Netzwerk verarbeiten kann.</translation>
=======
        <source>Hide transaction fee settings</source>
        <translation>Einstellungen für Transaktionsgebühr nicht anzeigen</translation>
    </message>
    <message>
        <source>When there is less transaction volume than space in the blocks, miners as well as relaying nodes may enforce a minimum fee. Paying only this minimum fee is just fine, but be aware that this can result in a never confirming transaction once there is more demand for bitcoin transactions than the network can process.</source>
        <translation>Nur die minimale Gebühr zu bezahlen ist so lange in Ordnung, wie weniger Transaktionsvolumen als Platz in den Blöcken vorhanden ist. Aber Vorsicht, diese Option kann dazu führen, dass Transaktionen nicht bestätigt werden, wenn mehr Bedarf an Bitcoin-Transaktionen besteht als das Netzwerk verarbeiten kann.</translation>
>>>>>>> ff53433f
    </message>
    <message>
        <source>A too low fee might result in a never confirming transaction (read the tooltip)</source>
        <translation>Eine niedrige Gebühr kann dazu führen das eine Transaktion niemals bestätigt wird (Lesen sie die Anmerkung).</translation>
    </message>
    <message>
        <source>Confirmation time target:</source>
        <translation>Bestätigungsziel:</translation>
    </message>
    <message>
        <source>Enable Replace-By-Fee</source>
        <translation>Aktiviere Replace-By-Fee</translation>
    </message>
    <message>
        <source>With Replace-By-Fee (BIP-125) you can increase a transaction's fee after it is sent. Without this, a higher fee may be recommended to compensate for increased transaction delay risk.</source>
        <translation>Mit Replace-By-Fee (BIP-125) kann die Transaktionsgebühr nach dem Senden erhöht werden. Ohne dies wird eine höhere Gebühr empfohlen, um das Risiko einer hohen Transaktionszeit zu reduzieren.</translation>
    </message>
    <message>
        <source>Clear &amp;All</source>
        <translation>&amp;Zurücksetzen</translation>
    </message>
    <message>
        <source>Balance:</source>
        <translation>Kontostand:</translation>
    </message>
    <message>
        <source>Confirm the send action</source>
        <translation>Überweisung bestätigen</translation>
    </message>
    <message>
        <source>S&amp;end</source>
        <translation>&amp;Überweisen</translation>
    </message>
    <message>
        <source>Copy quantity</source>
        <translation>Anzahl kopieren</translation>
    </message>
    <message>
        <source>Copy amount</source>
        <translation>Betrag kopieren</translation>
    </message>
    <message>
        <source>Copy fee</source>
        <translation>Gebühr kopieren</translation>
    </message>
    <message>
        <source>Copy after fee</source>
        <translation>Abzüglich Gebühr kopieren</translation>
    </message>
    <message>
        <source>Copy bytes</source>
        <translation>Byte kopieren</translation>
    </message>
    <message>
        <source>Copy dust</source>
        <translation>"Staub" kopieren</translation>
    </message>
    <message>
        <source>Copy change</source>
        <translation>Wechselgeld kopieren</translation>
    </message>
    <message>
        <source>%1 (%2 blocks)</source>
        <translation>%1 (%2 Blöcke)</translation>
    </message>
    <message>
        <source>Cr&amp;eate Unsigned</source>
        <translation>Unsigniert erzeugen</translation>
    </message>
    <message>
        <source>Creates a Partially Signed Bitcoin Transaction (PSBT) for use with e.g. an offline %1 wallet, or a PSBT-compatible hardware wallet.</source>
        <translation>Erzeugt eine teilsignierte Bitcoin Transaktion (PSBT) zur Benutzung mit z.B. einem Offline %1 Wallet, oder einem kompatiblen Hardware Wallet.</translation>
    </message>
    <message>
        <source> from wallet '%1'</source>
        <translation>von der Wallet '%1'</translation>
    </message>
    <message>
        <source>%1 to '%2'</source>
        <translation>%1 an '%2'</translation>
    </message>
    <message>
        <source>%1 to %2</source>
        <translation>%1 an %2</translation>
    </message>
    <message>
        <source>Do you want to draft this transaction?</source>
        <translation>Möchtest du diesen Transaktionsentwurf anlegen?</translation>
    </message>
    <message>
        <source>Are you sure you want to send?</source>
        <translation>Wollen Sie die Überweisung ausführen?</translation>
    </message>
    <message>
        <source>Please, review your transaction proposal. This will produce a Partially Signed Bitcoin Transaction (PSBT) which you can copy and then sign with e.g. an offline %1 wallet, or a PSBT-compatible hardware wallet.</source>
        <translation>Bitte überprüfe deinen Transaktionsentwurf. Es wird eine teilsignierte Bitcoin Transaktion (PSBT) erzeugt, die du kopieren und dann mit z.B. einem Offline %1 Wallet oder einem PSBT-kompatiblen Hardware Wallet signieren kannst.</translation>
    </message>
    <message>
        <source>or</source>
        <translation>oder</translation>
    </message>
    <message>
        <source>You can increase the fee later (signals Replace-By-Fee, BIP-125).</source>
        <translation>Sie können die Gebühr später erhöhen (zeigt Replace-By-Fee, BIP-125).</translation>
    </message>
    <message>
        <source>Please, review your transaction.</source>
        <translation>Bitte überprüfen sie ihre Transaktion.</translation>
    </message>
    <message>
        <source>Transaction fee</source>
        <translation>Transaktionsgebühr</translation>
    </message>
    <message>
        <source>Not signalling Replace-By-Fee, BIP-125.</source>
        <translation>Replace-By-Fee, BIP-125 wird nicht angezeigt.</translation>
    </message>
    <message>
        <source>Total Amount</source>
        <translation>Gesamtbetrag</translation>
    </message>
    <message>
        <source>To review recipient list click "Show Details..."</source>
        <translation>Um die Empfängerliste anzuzeigen, klicke auf "Details anzeigen..."</translation>
    </message>
    <message>
        <source>Confirm send coins</source>
        <translation>Überweisung bestätigen</translation>
    </message>
    <message>
        <source>Confirm transaction proposal</source>
        <translation>Bestätige Transaktionsentwurf</translation>
    </message>
    <message>
        <source>Copy PSBT to clipboard</source>
        <translation>PSBT kopieren</translation>
    </message>
    <message>
        <source>Send</source>
        <translation>Senden</translation>
    </message>
    <message>
        <source>PSBT copied</source>
        <translation>PSBT kopiert</translation>
    </message>
    <message>
        <source>Watch-only balance:</source>
        <translation>Nur-Anzeige Saldo:</translation>
    </message>
    <message>
        <source>The recipient address is not valid. Please recheck.</source>
        <translation>Die Zahlungsadresse ist ungültig, bitte nochmals überprüfen.</translation>
    </message>
    <message>
        <source>The amount to pay must be larger than 0.</source>
        <translation>Der zu zahlende Betrag muss größer als 0 sein.</translation>
    </message>
    <message>
        <source>The amount exceeds your balance.</source>
        <translation>Der angegebene Betrag übersteigt Ihren Kontostand.</translation>
    </message>
    <message>
        <source>The total exceeds your balance when the %1 transaction fee is included.</source>
        <translation>Der angegebene Betrag übersteigt aufgrund der Transaktionsgebühr in Höhe von %1 Ihren Kontostand.</translation>
    </message>
    <message>
        <source>Duplicate address found: addresses should only be used once each.</source>
        <translation>Doppelte Adresse entdeckt: Adressen sollten jeweils nur einmal benutzt werden.</translation>
    </message>
    <message>
        <source>Transaction creation failed!</source>
        <translation>Transaktionserstellung fehlgeschlagen!</translation>
    </message>
    <message>
        <source>A fee higher than %1 is considered an absurdly high fee.</source>
        <translation>Eine höhere Gebühr als %1 wird als unsinnig hohe Gebühr angesehen.</translation>
    </message>
    <message>
        <source>Payment request expired.</source>
        <translation>Zahlungsanforderung abgelaufen.</translation>
    </message>
    <message numerus="yes">
        <source>Estimated to begin confirmation within %n block(s).</source>
        <translation><numerusform>Voraussichtlicher Beginn der Bestätigung innerhalb von %n Block</numerusform><numerusform>Voraussichtlicher Beginn der Bestätigung innerhalb von %n Blöcken.</numerusform></translation>
    </message>
    <message>
        <source>Warning: Invalid Particl address</source>
        <translation>Warnung: Ungültige Particl-Adresse</translation>
    </message>
    <message>
        <source>Warning: Unknown change address</source>
        <translation>Warnung: Unbekannte Wechselgeld-Adresse</translation>
    </message>
    <message>
        <source>Confirm custom change address</source>
        <translation>Bestätige benutzerdefinierte Wechselgeld-Adresse</translation>
    </message>
    <message>
        <source>The address you selected for change is not part of this wallet. Any or all funds in your wallet may be sent to this address. Are you sure?</source>
        <translation>Die ausgewählte Wechselgeld-Adresse ist nicht Bestandteil dieses Wallets. Einige oder alle Mittel aus Ihrem Wallet könnten an diese Adresse gesendet werden. Wollen Sie das wirklich?</translation>
    </message>
    <message>
        <source>(no label)</source>
        <translation>(keine Bezeichnung)</translation>
    </message>
</context>
<context>
    <name>SendCoinsEntry</name>
    <message>
        <source>A&amp;mount:</source>
        <translation>Betra&amp;g:</translation>
    </message>
    <message>
        <source>Pay &amp;To:</source>
        <translation>E&amp;mpfänger:</translation>
    </message>
    <message>
        <source>&amp;Label:</source>
        <translation>&amp;Bezeichnung:</translation>
    </message>
    <message>
        <source>Choose previously used address</source>
        <translation>Bereits verwendete Adresse auswählen</translation>
    </message>
    <message>
<<<<<<< HEAD
        <source>This is a normal payment.</source>
        <translation>Dies ist eine normale Überweisung.</translation>
    </message>
    <message>
        <source>The Particl address to send the payment to</source>
=======
        <source>The Bitcoin address to send the payment to</source>
>>>>>>> ff53433f
        <translation>Die Zahlungsadresse der Überweisung</translation>
    </message>
    <message>
        <source>Alt+A</source>
        <translation>Alt+A</translation>
    </message>
    <message>
        <source>Paste address from clipboard</source>
        <translation>Adresse aus der Zwischenablage einfügen</translation>
    </message>
    <message>
        <source>Alt+P</source>
        <translation>Alt+P</translation>
    </message>
    <message>
        <source>Remove this entry</source>
        <translation>Diesen Eintrag entfernen</translation>
    </message>
    <message>
<<<<<<< HEAD
        <source>The fee will be deducted from the amount being sent. The recipient will receive less particl than you enter in the amount field. If multiple recipients are selected, the fee is split equally.</source>
        <translation>Die Gebühr wird vom zu überweisenden Betrag abgezogen. Der Empfänger wird also weniger Particl erhalten, als Sie im Betrags-Feld eingegeben haben. Falls mehrere Empfänger ausgewählt wurden, wird die Gebühr gleichmäßig verteilt.</translation>
=======
        <source>The amount to send in the selected unit</source>
        <translation>Zu sendender Betrag in der ausgewählten Einheit</translation>
    </message>
    <message>
        <source>The fee will be deducted from the amount being sent. The recipient will receive less bitcoins than you enter in the amount field. If multiple recipients are selected, the fee is split equally.</source>
        <translation>Die Gebühr wird vom zu überweisenden Betrag abgezogen. Der Empfänger wird also weniger Bitcoins erhalten, als Sie im Betrags-Feld eingegeben haben. Falls mehrere Empfänger ausgewählt wurden, wird die Gebühr gleichmäßig verteilt.</translation>
>>>>>>> ff53433f
    </message>
    <message>
        <source>S&amp;ubtract fee from amount</source>
        <translation>Gebühr vom Betrag ab&amp;ziehen</translation>
    </message>
    <message>
        <source>Use available balance</source>
        <translation>Benutze verfügbaren Kontostand</translation>
    </message>
    <message>
        <source>Message:</source>
        <translation>Nachricht:</translation>
    </message>
    <message>
        <source>This is an unauthenticated payment request.</source>
        <translation>Dies ist keine beglaubigte Zahlungsanforderung.</translation>
    </message>
    <message>
        <source>This is an authenticated payment request.</source>
        <translation>Dies ist eine beglaubigte Zahlungsanforderung.</translation>
    </message>
    <message>
        <source>Enter a label for this address to add it to the list of used addresses</source>
        <translation>Adressbezeichnung eingeben, die dann zusammen mit der Adresse der Liste bereits verwendeter Adressen hinzugefügt wird.</translation>
    </message>
    <message>
        <source>A message that was attached to the particl: URI which will be stored with the transaction for your reference. Note: This message will not be sent over the Particl network.</source>
        <translation>Eine an die "particl:"-URI angefügte Nachricht, die zusammen mit der Transaktion gespeichert wird. Hinweis: Diese Nachricht wird nicht über das Particl-Netzwerk gesendet.</translation>
    </message>
    <message>
        <source>Pay To:</source>
        <translation>Empfänger:</translation>
    </message>
    <message>
        <source>Memo:</source>
        <translation>Memo:</translation>
    </message>
</context>
<context>
    <name>ShutdownWindow</name>
    <message>
        <source>%1 is shutting down...</source>
        <translation>%1 wird beendet...</translation>
    </message>
    <message>
        <source>Do not shut down the computer until this window disappears.</source>
        <translation>Fahren Sie den Computer nicht herunter, bevor dieses Fenster verschwindet.</translation>
    </message>
</context>
<context>
    <name>SignVerifyMessageDialog</name>
    <message>
        <source>Signatures - Sign / Verify a Message</source>
        <translation>Signaturen - eine Nachricht signieren / verifizieren</translation>
    </message>
    <message>
        <source>&amp;Sign Message</source>
        <translation>Nachricht &amp;signieren</translation>
    </message>
    <message>
        <source>You can sign messages/agreements with your addresses to prove you can receive particl sent to them. Be careful not to sign anything vague or random, as phishing attacks may try to trick you into signing your identity over to them. Only sign fully-detailed statements you agree to.</source>
        <translation>Sie können Nachrichten/Vereinbarungen mit Hilfe Ihrer Adressen signieren, um zu beweisen, dass Sie Particl empfangen können, die an diese Adressen überwiesen werden. Seien Sie vorsichtig und signieren Sie nichts Vages oder Willkürliches, um Ihre Indentität vor Phishingangriffen zu schützen. Signieren Sie nur vollständig-detaillierte Aussagen, mit denen Sie auch einverstanden sind.</translation>
    </message>
    <message>
        <source>The Particl address to sign the message with</source>
        <translation>Die Particl-Adresse mit der die Nachricht signiert wird</translation>
    </message>
    <message>
        <source>Choose previously used address</source>
        <translation>Bereits verwendete Adresse auswählen</translation>
    </message>
    <message>
        <source>Alt+A</source>
        <translation>Alt+A</translation>
    </message>
    <message>
        <source>Paste address from clipboard</source>
        <translation>Adresse aus der Zwischenablage einfügen</translation>
    </message>
    <message>
        <source>Alt+P</source>
        <translation>Alt+P</translation>
    </message>
    <message>
        <source>Enter the message you want to sign here</source>
        <translation>Zu signierende Nachricht hier eingeben</translation>
    </message>
    <message>
        <source>Signature</source>
        <translation>Signatur</translation>
    </message>
    <message>
        <source>Copy the current signature to the system clipboard</source>
        <translation>Aktuelle Signatur in die Zwischenablage kopieren</translation>
    </message>
    <message>
        <source>Sign the message to prove you own this Particl address</source>
        <translation>Die Nachricht signieren, um den Besitz dieser Particl-Adresse zu beweisen</translation>
    </message>
    <message>
        <source>Sign &amp;Message</source>
        <translation>&amp;Nachricht signieren</translation>
    </message>
    <message>
        <source>Reset all sign message fields</source>
        <translation>Alle "Nachricht signieren"-Felder zurücksetzen</translation>
    </message>
    <message>
        <source>Clear &amp;All</source>
        <translation>&amp;Zurücksetzen</translation>
    </message>
    <message>
        <source>&amp;Verify Message</source>
        <translation>Nachricht &amp;verifizieren</translation>
    </message>
    <message>
        <source>Enter the receiver's address, message (ensure you copy line breaks, spaces, tabs, etc. exactly) and signature below to verify the message. Be careful not to read more into the signature than what is in the signed message itself, to avoid being tricked by a man-in-the-middle attack. Note that this only proves the signing party receives with the address, it cannot prove sendership of any transaction!</source>
        <translation>Geben Sie die Zahlungsadresse des Empfängers, Nachricht (achten Sie darauf Zeilenumbrüche, Leerzeichen, Tabulatoren usw. exakt zu kopieren) und Signatur unten ein, um die Nachricht zu verifizieren. Vorsicht, interpretieren Sie nicht mehr in die Signatur hinein, als in der signierten Nachricht selber enthalten ist, um nicht von einem Man-in-the-middle-Angriff hinters Licht geführt zu werden. Beachten Sie dass dies nur beweist, dass die signierende Partei über diese Adresse Überweisungen empfangen kann.</translation>
    </message>
    <message>
        <source>The Particl address the message was signed with</source>
        <translation>Die Particl-Adresse mit der die Nachricht signiert wurde</translation>
    </message>
    <message>
<<<<<<< HEAD
        <source>Verify the message to ensure it was signed with the specified Particl address</source>
        <translation>Die Nachricht verifizieren, um sicherzustellen, dass diese mit der angegebenen Particl-Adresse signiert wurde</translation>
=======
        <source>The signed message to verify</source>
        <translation>Die zu überprüfende signierte Nachricht</translation>
    </message>
    <message>
        <source>The signature given when the message was signed</source>
        <translation>Die beim Signieren der Nachricht geleistete Signatur</translation>
    </message>
    <message>
        <source>Verify the message to ensure it was signed with the specified Bitcoin address</source>
        <translation>Die Nachricht verifizieren, um sicherzustellen, dass diese mit der angegebenen Bitcoin-Adresse signiert wurde</translation>
>>>>>>> ff53433f
    </message>
    <message>
        <source>Verify &amp;Message</source>
        <translation>&amp;Nachricht verifizieren</translation>
    </message>
    <message>
        <source>Reset all verify message fields</source>
        <translation>Alle "Nachricht verifizieren"-Felder zurücksetzen</translation>
    </message>
    <message>
        <source>Click "Sign Message" to generate signature</source>
        <translation>Auf "Nachricht signieren" klicken, um die Signatur zu erzeugen</translation>
    </message>
    <message>
        <source>The entered address is invalid.</source>
        <translation>Die eingegebene Adresse ist ungültig.</translation>
    </message>
    <message>
        <source>Please check the address and try again.</source>
        <translation>Bitte überprüfen Sie die Adresse und versuchen Sie es erneut.</translation>
    </message>
    <message>
        <source>The entered address does not refer to a key.</source>
        <translation>Die eingegebene Adresse verweist nicht auf einen Schlüssel.</translation>
    </message>
    <message>
        <source>Wallet unlock was cancelled.</source>
        <translation>Wallet-Entsperrung wurde abgebrochen.</translation>
    </message>
    <message>
        <source>No error</source>
        <translation>Kein Fehler</translation>
    </message>
    <message>
        <source>Private key for the entered address is not available.</source>
        <translation>Privater Schlüssel zur eingegebenen Adresse ist nicht verfügbar.</translation>
    </message>
    <message>
        <source>Message signing failed.</source>
        <translation>Signierung der Nachricht fehlgeschlagen.</translation>
    </message>
    <message>
        <source>Message signed.</source>
        <translation>Nachricht signiert.</translation>
    </message>
    <message>
        <source>The signature could not be decoded.</source>
        <translation>Die Signatur konnte nicht dekodiert werden.</translation>
    </message>
    <message>
        <source>Please check the signature and try again.</source>
        <translation>Bitte überprüfen Sie die Signatur und versuchen Sie es erneut.</translation>
    </message>
    <message>
        <source>The signature did not match the message digest.</source>
        <translation>Die Signatur entspricht nicht dem "Message Digest".</translation>
    </message>
    <message>
        <source>Message verification failed.</source>
        <translation>Verifizierung der Nachricht fehlgeschlagen.</translation>
    </message>
    <message>
        <source>Message verified.</source>
        <translation>Nachricht verifiziert.</translation>
    </message>
</context>
<context>
    <name>TrafficGraphWidget</name>
    <message>
        <source>KB/s</source>
        <translation>KB/s</translation>
    </message>
</context>
<context>
    <name>TransactionDesc</name>
    <message numerus="yes">
        <source>Open for %n more block(s)</source>
        <translation><numerusform>Offen für %n weiteren Block</numerusform><numerusform>Offen für %n weitere Blöcke</numerusform></translation>
    </message>
    <message>
        <source>Open until %1</source>
        <translation>Offen bis %1</translation>
    </message>
    <message>
        <source>conflicted with a transaction with %1 confirmations</source>
        <translation>steht im Konflikt mit einer Transaktion mit %1 Bestätigungen</translation>
    </message>
    <message>
        <source>0/unconfirmed, %1</source>
        <translation>0/unbestätigt, %1</translation>
    </message>
    <message>
        <source>in memory pool</source>
        <translation>im Speicher-Pool</translation>
    </message>
    <message>
        <source>not in memory pool</source>
        <translation>nicht im Speicher-Pool</translation>
    </message>
    <message>
        <source>abandoned</source>
        <translation>eingestellt</translation>
    </message>
    <message>
        <source>%1/unconfirmed</source>
        <translation>%1/unbestätigt</translation>
    </message>
    <message>
        <source>%1 confirmations</source>
        <translation>%1 Bestätigungen</translation>
    </message>
    <message>
        <source>Status</source>
        <translation>Status</translation>
    </message>
    <message>
        <source>Date</source>
        <translation>Datum</translation>
    </message>
    <message>
        <source>Source</source>
        <translation>Quelle</translation>
    </message>
    <message>
        <source>Generated</source>
        <translation>Erzeugt</translation>
    </message>
    <message>
        <source>From</source>
        <translation>Von</translation>
    </message>
    <message>
        <source>unknown</source>
        <translation>unbekannt</translation>
    </message>
    <message>
        <source>To</source>
        <translation>An</translation>
    </message>
    <message>
        <source>own address</source>
        <translation>eigene Adresse</translation>
    </message>
    <message>
        <source>watch-only</source>
        <translation>beobachtet</translation>
    </message>
    <message>
        <source>label</source>
        <translation>Bezeichnung</translation>
    </message>
    <message>
        <source>Credit</source>
        <translation>Gutschrift</translation>
    </message>
    <message numerus="yes">
        <source>matures in %n more block(s)</source>
        <translation><numerusform>reift noch %n weiteren Block</numerusform><numerusform>reift noch %n weitere Blöcke</numerusform></translation>
    </message>
    <message>
        <source>not accepted</source>
        <translation>nicht angenommen</translation>
    </message>
    <message>
        <source>Debit</source>
        <translation>Belastung</translation>
    </message>
    <message>
        <source>Total debit</source>
        <translation>Gesamtbelastung</translation>
    </message>
    <message>
        <source>Total credit</source>
        <translation>Gesamtgutschrift</translation>
    </message>
    <message>
        <source>Transaction fee</source>
        <translation>Transaktionsgebühr</translation>
    </message>
    <message>
        <source>Net amount</source>
        <translation>Nettobetrag</translation>
    </message>
    <message>
        <source>Message</source>
        <translation>Nachricht</translation>
    </message>
    <message>
        <source>Comment</source>
        <translation>Kommentar</translation>
    </message>
    <message>
        <source>Transaction ID</source>
        <translation>Transaktionskennung</translation>
    </message>
    <message>
        <source>Transaction total size</source>
        <translation>Gesamte Transaktionsgröße</translation>
    </message>
    <message>
        <source>Transaction virtual size</source>
        <translation>Virtuelle Größe der Transaktion</translation>
    </message>
    <message>
        <source>Output index</source>
        <translation>Ausgabeindex</translation>
    </message>
    <message>
        <source> (Certificate was not verified)</source>
        <translation>(Zertifikat wurde nicht verifiziert)</translation>
    </message>
    <message>
        <source>Merchant</source>
        <translation>Händler</translation>
    </message>
    <message>
        <source>Generated coins must mature %1 blocks before they can be spent. When you generated this block, it was broadcast to the network to be added to the block chain. If it fails to get into the chain, its state will change to "not accepted" and it won't be spendable. This may occasionally happen if another node generates a block within a few seconds of yours.</source>
        <translation>Erzeugte Particl müssen %1 Blöcke lang reifen, bevor sie ausgegeben werden können. Als Sie diesen Block erzeugten, wurde er an das Netzwerk übertragen, um ihn der Blockchain hinzuzufügen. Falls dies fehlschlägt wird der Status in "nicht angenommen" geändert und Sie werden keine Particl gutgeschrieben bekommen. Das kann gelegentlich passieren, wenn ein anderer Knoten einen Block fast zeitgleich erzeugt.</translation>
    </message>
    <message>
        <source>Debug information</source>
        <translation>Debug-Informationen</translation>
    </message>
    <message>
        <source>Transaction</source>
        <translation>Transaktion</translation>
    </message>
    <message>
        <source>Inputs</source>
        <translation>Eingaben</translation>
    </message>
    <message>
        <source>Amount</source>
        <translation>Betrag</translation>
    </message>
    <message>
        <source>true</source>
        <translation>wahr</translation>
    </message>
    <message>
        <source>false</source>
        <translation>falsch</translation>
    </message>
</context>
<context>
    <name>TransactionDescDialog</name>
    <message>
        <source>This pane shows a detailed description of the transaction</source>
        <translation>Dieser Bereich zeigt eine detaillierte Beschreibung der Transaktion an</translation>
    </message>
    <message>
        <source>Details for %1</source>
        <translation>Details für %1</translation>
    </message>
</context>
<context>
    <name>TransactionTableModel</name>
    <message>
        <source>Date</source>
        <translation>Datum</translation>
    </message>
    <message>
        <source>Type</source>
        <translation>Typ</translation>
    </message>
    <message>
        <source>Label</source>
        <translation>Bezeichnung</translation>
    </message>
    <message numerus="yes">
        <source>Open for %n more block(s)</source>
        <translation><numerusform>Offen für %n weiteren Block</numerusform><numerusform>Offen für %n weitere Blöcke</numerusform></translation>
    </message>
    <message>
        <source>Open until %1</source>
        <translation>Offen bis %1</translation>
    </message>
    <message>
        <source>Unconfirmed</source>
        <translation>Unbestätigt</translation>
    </message>
    <message>
        <source>Abandoned</source>
        <translation>Eingestellt</translation>
    </message>
    <message>
        <source>Confirming (%1 of %2 recommended confirmations)</source>
        <translation>Wird bestätigt (%1 von %2 empfohlenen Bestätigungen)</translation>
    </message>
    <message>
        <source>Confirmed (%1 confirmations)</source>
        <translation>Bestätigt (%1 Bestätigungen)</translation>
    </message>
    <message>
        <source>Conflicted</source>
        <translation>in Konflikt stehend</translation>
    </message>
    <message>
        <source>Immature (%1 confirmations, will be available after %2)</source>
        <translation>Unreif (%1 Bestätigungen, wird verfügbar sein nach %2)</translation>
    </message>
    <message>
        <source>Generated but not accepted</source>
        <translation>Generiert, aber nicht akzeptiert</translation>
    </message>
    <message>
        <source>Received with</source>
        <translation>Empfangen über</translation>
    </message>
    <message>
        <source>Received from</source>
        <translation>Empfangen von</translation>
    </message>
    <message>
        <source>Sent to</source>
        <translation>Überwiesen an</translation>
    </message>
    <message>
        <source>Payment to yourself</source>
        <translation>Eigenüberweisung</translation>
    </message>
    <message>
        <source>Mined</source>
        <translation>Erarbeitet</translation>
    </message>
    <message>
        <source>watch-only</source>
        <translation>beobachtet</translation>
    </message>
    <message>
        <source>(n/a)</source>
        <translation>(k.A.)</translation>
    </message>
    <message>
        <source>(no label)</source>
        <translation>(keine Bezeichnung)</translation>
    </message>
    <message>
        <source>Transaction status. Hover over this field to show number of confirmations.</source>
        <translation>Transaktionsstatus. Fahren Sie mit der Maus über dieses Feld, um die Anzahl der Bestätigungen zu sehen.</translation>
    </message>
    <message>
        <source>Date and time that the transaction was received.</source>
        <translation>Datum und Zeit als die Transaktion empfangen wurde.</translation>
    </message>
    <message>
        <source>Type of transaction.</source>
        <translation>Art der Transaktion</translation>
    </message>
    <message>
        <source>Whether or not a watch-only address is involved in this transaction.</source>
        <translation>Zeigt an, ob eine beobachtete Adresse in diese Transaktion involviert ist.</translation>
    </message>
    <message>
        <source>User-defined intent/purpose of the transaction.</source>
        <translation>Benutzerdefinierte Absicht bzw. Verwendungszweck der Transaktion</translation>
    </message>
    <message>
        <source>Amount removed from or added to balance.</source>
        <translation>Der Betrag, der dem Kontostand abgezogen oder hinzugefügt wurde.</translation>
    </message>
</context>
<context>
    <name>TransactionView</name>
    <message>
        <source>All</source>
        <translation>Alle</translation>
    </message>
    <message>
        <source>Today</source>
        <translation>Heute</translation>
    </message>
    <message>
        <source>This week</source>
        <translation>Diese Woche</translation>
    </message>
    <message>
        <source>This month</source>
        <translation>Diesen Monat</translation>
    </message>
    <message>
        <source>Last month</source>
        <translation>Letzten Monat</translation>
    </message>
    <message>
        <source>This year</source>
        <translation>Dieses Jahr</translation>
    </message>
    <message>
        <source>Range...</source>
        <translation>Zeitraum...</translation>
    </message>
    <message>
        <source>Received with</source>
        <translation>Empfangen über</translation>
    </message>
    <message>
        <source>Sent to</source>
        <translation>Überwiesen an</translation>
    </message>
    <message>
        <source>To yourself</source>
        <translation>Eigenüberweisung</translation>
    </message>
    <message>
        <source>Mined</source>
        <translation>Erarbeitet</translation>
    </message>
    <message>
        <source>Other</source>
        <translation>Andere</translation>
    </message>
    <message>
        <source>Enter address, transaction id, or label to search</source>
        <translation>Zu suchende Adresse, Transaktion oder Bezeichnung eingeben</translation>
    </message>
    <message>
        <source>Min amount</source>
        <translation>Mindestbetrag</translation>
    </message>
    <message>
        <source>Abandon transaction</source>
        <translation>Transaktion einstellen</translation>
    </message>
    <message>
        <source>Increase transaction fee</source>
        <translation>Transaktionsgebühr erhöhen</translation>
    </message>
    <message>
        <source>Copy address</source>
        <translation>Adresse kopieren</translation>
    </message>
    <message>
        <source>Copy label</source>
        <translation>Bezeichnung kopieren</translation>
    </message>
    <message>
        <source>Copy amount</source>
        <translation>Betrag kopieren</translation>
    </message>
    <message>
        <source>Copy transaction ID</source>
        <translation>Transaktionskennung kopieren</translation>
    </message>
    <message>
        <source>Copy raw transaction</source>
        <translation>Rohe Transaktion kopieren</translation>
    </message>
    <message>
        <source>Copy full transaction details</source>
        <translation>Vollständige Transaktionsdetails kopieren</translation>
    </message>
    <message>
        <source>Edit label</source>
        <translation>Bezeichnung bearbeiten</translation>
    </message>
    <message>
        <source>Show transaction details</source>
        <translation>Transaktionsdetails anzeigen</translation>
    </message>
    <message>
        <source>Export Transaction History</source>
        <translation>Transaktionsverlauf exportieren</translation>
    </message>
    <message>
        <source>Comma separated file (*.csv)</source>
        <translation>Kommagetrennte-Datei (*.csv)</translation>
    </message>
    <message>
        <source>Confirmed</source>
        <translation>Bestätigt</translation>
    </message>
    <message>
        <source>Watch-only</source>
        <translation>Nur beobachten</translation>
    </message>
    <message>
        <source>Date</source>
        <translation>Datum</translation>
    </message>
    <message>
        <source>Type</source>
        <translation>Typ</translation>
    </message>
    <message>
        <source>Label</source>
        <translation>Bezeichnung</translation>
    </message>
    <message>
        <source>Address</source>
        <translation>Adresse</translation>
    </message>
    <message>
        <source>ID</source>
        <translation>ID</translation>
    </message>
    <message>
        <source>Exporting Failed</source>
        <translation>Exportieren fehlgeschlagen</translation>
    </message>
    <message>
        <source>There was an error trying to save the transaction history to %1.</source>
        <translation>Beim Speichern des Transaktionsverlaufs nach %1 ist ein Fehler aufgetreten.</translation>
    </message>
    <message>
        <source>Exporting Successful</source>
        <translation>Exportieren erfolgreich</translation>
    </message>
    <message>
        <source>The transaction history was successfully saved to %1.</source>
        <translation>Speichern des Transaktionsverlaufs nach %1 war erfolgreich.</translation>
    </message>
    <message>
        <source>Range:</source>
        <translation>Zeitraum:</translation>
    </message>
    <message>
        <source>to</source>
        <translation>bis</translation>
    </message>
</context>
<context>
    <name>UnitDisplayStatusBarControl</name>
    <message>
        <source>Unit to show amounts in. Click to select another unit.</source>
        <translation>Die Einheit in der Beträge angezeigt werden. Klicken, um eine andere Einheit auszuwählen.</translation>
    </message>
</context>
<context>
    <name>WalletController</name>
    <message>
        <source>Close wallet</source>
        <translation>Wallet schließen</translation>
    </message>
    <message>
        <source>Are you sure you wish to close the wallet &lt;i&gt;%1&lt;/i&gt;?</source>
        <translation>Sind Sie sich sicher, dass Sie die Wallet &lt;i&gt;%1&lt;/i&gt; schließen möchten?</translation>
    </message>
    <message>
        <source>Closing the wallet for too long can result in having to resync the entire chain if pruning is enabled.</source>
        <translation>Wenn Sie die Wallet zu lange schließen, kann es dazu kommen, dass Sie die gesamte Chain neu synchronisieren müssen, wenn Pruning aktiviert ist.</translation>
    </message>
</context>
<context>
    <name>WalletFrame</name>
    <message>
        <source>No wallet has been loaded.</source>
        <translation>Es wurde keine Wallet geladen.</translation>
    </message>
</context>
<context>
    <name>WalletModel</name>
    <message>
        <source>Send Coins</source>
        <translation>Particl überweisen</translation>
    </message>
    <message>
        <source>Fee bump error</source>
        <translation>Gebührenerhöhungsfehler</translation>
    </message>
    <message>
        <source>Increasing transaction fee failed</source>
        <translation>Erhöhung der Transaktionsgebühr fehlgeschlagen</translation>
    </message>
    <message>
        <source>Do you want to increase the fee?</source>
        <translation>Möchten Sie die Gebühr erhöhen?</translation>
    </message>
    <message>
        <source>Do you want to draft a transaction with fee increase?</source>
        <translation>Möchtest du eine Transaktion mit erhöhter Gebühr entwerfen?</translation>
    </message>
    <message>
        <source>Current fee:</source>
        <translation>Aktuelle Gebühr:</translation>
    </message>
    <message>
        <source>Increase:</source>
        <translation>Erhöhung:</translation>
    </message>
    <message>
        <source>New fee:</source>
        <translation>Neue Gebühr:</translation>
    </message>
    <message>
        <source>Confirm fee bump</source>
        <translation>Gebührenerhöhung bestätigen</translation>
    </message>
    <message>
        <source>Can't draft transaction.</source>
        <translation>Kann Transaktion nicht entwerfen.</translation>
    </message>
    <message>
        <source>PSBT copied</source>
        <translation>PSBT kopiert</translation>
    </message>
    <message>
        <source>Can't sign transaction.</source>
        <translation>Signierung der Transaktion fehlgeschlagen.</translation>
    </message>
    <message>
        <source>Could not commit transaction</source>
        <translation>Konnte Transaktion nicht übergeben</translation>
    </message>
    <message>
        <source>default wallet</source>
        <translation>Standard Wallet</translation>
    </message>
</context>
<context>
    <name>WalletView</name>
    <message>
        <source>&amp;Export</source>
        <translation>E&amp;xportieren</translation>
    </message>
    <message>
        <source>Export the data in the current tab to a file</source>
        <translation>Daten der aktuellen Ansicht in eine Datei exportieren</translation>
    </message>
    <message>
        <source>Backup Wallet</source>
        <translation>Wallet sichern</translation>
    </message>
    <message>
        <source>Wallet Data (*.dat)</source>
        <translation>Wallet-Daten (*.dat)</translation>
    </message>
    <message>
        <source>Backup Failed</source>
        <translation>Sicherung fehlgeschlagen</translation>
    </message>
    <message>
        <source>There was an error trying to save the wallet data to %1.</source>
        <translation>Beim Speichern der Wallet-Daten nach %1 ist ein Fehler aufgetreten.</translation>
    </message>
    <message>
        <source>Backup Successful</source>
        <translation>Sicherung erfolgreich</translation>
    </message>
    <message>
        <source>The wallet data was successfully saved to %1.</source>
        <translation>Speichern der Wallet-Daten nach %1 war erfolgreich.</translation>
    </message>
    <message>
        <source>Cancel</source>
        <translation>Abbrechen</translation>
    </message>
</context>
<context>
    <name>bitcoin-core</name>
    <message>
        <source>Distributed under the MIT software license, see the accompanying file %s or %s</source>
        <translation>Veröffentlicht unter der MIT-Softwarelizenz, siehe beiliegende Datei %s oder %s.</translation>
    </message>
    <message>
        <source>Prune configured below the minimum of %d MiB.  Please use a higher number.</source>
        <translation>Kürzungsmodus wurde kleiner als das Minimum in Höhe von %d MiB konfiguriert. Bitte verwenden Sie einen größeren Wert.</translation>
    </message>
    <message>
        <source>Prune: last wallet synchronisation goes beyond pruned data. You need to -reindex (download the whole blockchain again in case of pruned node)</source>
        <translation>Prune (Kürzung): Die letzte Synchronisation der Wallet liegt vor gekürzten (gelöschten) Blöcken. Es ist ein -reindex (erneuter Download der gesamten Blockchain im Fall eines gekürzten Knotens) notwendig.</translation>
    </message>
    <message>
        <source>Error: A fatal internal error occurred, see debug.log for details</source>
        <translation>Fehler: Ein schwerer interner Fehler ist aufgetreten, siehe debug.log für Details.</translation>
    </message>
    <message>
        <source>Pruning blockstore...</source>
        <translation>Kürze Block-Speicher...</translation>
    </message>
    <message>
        <source>Unable to start HTTP server. See debug log for details.</source>
        <translation>Kann HTTP Server nicht starten. Siehe debug log für Details.</translation>
    </message>
    <message>
        <source>The %s developers</source>
        <translation>Die %s-Entwickler</translation>
    </message>
    <message>
        <source>Can't generate a change-address key. No keys in the internal keypool and can't generate any keys.</source>
        <translation>Kann keinen Schlüssel für die Wechselgeld-Adresse generieren. Keine Schlüssel im internen Keypool und kann keine Schlüssel generieren.
</translation>
    </message>
    <message>
        <source>Cannot obtain a lock on data directory %s. %s is probably already running.</source>
        <translation>Datenverzeichnis %s kann nicht gesperrt werden. Evtl. wurde %s bereits gestartet.</translation>
    </message>
    <message>
        <source>Cannot provide specific connections and have addrman find outgoing connections at the same.</source>
        <translation>Kann keine Verbindungen herstellen und addrman gleichzeitig ausgehende Verbindungen suchen lassen.</translation>
    </message>
    <message>
        <source>Error reading %s! All keys read correctly, but transaction data or address book entries might be missing or incorrect.</source>
        <translation>Lesen von %s fehlgeschlagen! Alle Schlüssel wurden korrekt gelesen, Transaktionsdaten bzw. Adressbucheinträge fehlen aber möglicherweise oder sind inkorrekt.</translation>
    </message>
    <message>
        <source>Please check that your computer's date and time are correct! If your clock is wrong, %s will not work properly.</source>
        <translation>Bitte korrigieren Sie die Datums- und Uhrzeiteinstellungen Ihres Computers, da %s ansonsten nicht ordnungsgemäß funktionieren wird.</translation>
    </message>
    <message>
        <source>Please contribute if you find %s useful. Visit %s for further information about the software.</source>
        <translation>Wenn sie %s nützlich finden, sind Helfer sehr gern gesehen. Besuchen Sie %s um mehr über das Softwareprojekt zu erfahren.</translation>
    </message>
    <message>
        <source>The block database contains a block which appears to be from the future. This may be due to your computer's date and time being set incorrectly. Only rebuild the block database if you are sure that your computer's date and time are correct</source>
        <translation>Die Block-Datenbank enthält einen Block, der in der Zukunft auftaucht. Dies kann daran liegen, dass die Systemzeit Ihres Computers falsch eingestellt ist. Stellen Sie die Block-Datenbank nur wieder her, wenn Sie sich sicher sind, dass Ihre Systemzeit korrekt eingestellt ist.</translation>
    </message>
    <message>
        <source>This is a pre-release test build - use at your own risk - do not use for mining or merchant applications</source>
        <translation>Dies ist eine Vorab-Testversion - Verwendung auf eigene Gefahr - nicht für Mining- oder Handelsanwendungen nutzen!</translation>
    </message>
    <message>
        <source>This is the transaction fee you may discard if change is smaller than dust at this level</source>
        <translation>Dies ist die Transaktionsgebühr, die ggf. abgeschrieben wird, wenn das Wechselgeld "Staub" ist in dieser Stufe.</translation>
    </message>
    <message>
        <source>Unable to replay blocks. You will need to rebuild the database using -reindex-chainstate.</source>
        <translation>Fehler beim Verarbeiten von Blöcken. Sie müssen die Datenbank mit Hilfe des Arguments '-reindex-chainstate' neu aufbauen.</translation>
    </message>
    <message>
        <source>Unable to rewind the database to a pre-fork state. You will need to redownload the blockchain</source>
        <translation>Sie müssen die Datenbank mit Hilfe von -reindex neu aufbauen, um zum Pre-Fork-Status zurückzukehren. Dies erfordert, dass die gesamte Blockchain erneut heruntergeladen wird.</translation>
    </message>
    <message>
        <source>Warning: The network does not appear to fully agree! Some miners appear to be experiencing issues.</source>
        <translation>Warnung: Das Netzwerk scheint nicht vollständig übereinzustimmen! Einige Miner scheinen Probleme zu haben.</translation>
    </message>
    <message>
        <source>Warning: We do not appear to fully agree with our peers! You may need to upgrade, or other nodes may need to upgrade.</source>
        <translation>Warnung: Wir scheinen nicht vollständig mit unseren Gegenstellen übereinzustimmen! Sie oder die anderen Knoten müssen unter Umständen Ihre Client-Software aktualisieren.</translation>
    </message>
    <message>
        <source>%d of last 100 blocks have unexpected version</source>
        <translation>%d der letzten 100 Blöcke haben eine unerwartete Version</translation>
    </message>
    <message>
        <source>%s corrupt, salvage failed</source>
        <translation>%s beschädigt, Datenrettung fehlgeschlagen</translation>
    </message>
    <message>
        <source>-maxmempool must be at least %d MB</source>
        <translation>-maxmempool muss mindestens %d MB betragen</translation>
    </message>
    <message>
        <source>Cannot resolve -%s address: '%s'</source>
        <translation>Kann Adresse in -%s nicht auflösen: '%s'</translation>
    </message>
    <message>
        <source>Change index out of range</source>
        <translation>Position des Wechselgelds außerhalb des Bereichs</translation>
    </message>
    <message>
        <source>Config setting for %s only applied on %s network when in [%s] section.</source>
        <translation>Konfigurationseinstellungen für %s sind nur auf %s network gültig, wenn in Sektion [%s]</translation>
    </message>
    <message>
        <source>Copyright (C) %i-%i</source>
        <translation>Copyright (C) %i-%i</translation>
    </message>
    <message>
        <source>Corrupted block database detected</source>
        <translation>Beschädigte Blockdatenbank erkannt</translation>
    </message>
    <message>
        <source>Could not find asmap file %s</source>
        <translation>Konnte die asmap Datei %s nicht finden</translation>
    </message>
    <message>
        <source>Could not parse asmap file %s</source>
        <translation>Konnte die asmap Datei %s nicht analysieren</translation>
    </message>
    <message>
        <source>Do you want to rebuild the block database now?</source>
        <translation>Möchten Sie die Blockdatenbank jetzt neu aufbauen?</translation>
    </message>
    <message>
        <source>Error initializing block database</source>
        <translation>Fehler beim Initialisieren der Blockdatenbank</translation>
    </message>
    <message>
        <source>Error initializing wallet database environment %s!</source>
        <translation>Fehler beim Initialisieren der Wallet-Datenbankumgebung %s!</translation>
    </message>
    <message>
        <source>Error loading %s</source>
        <translation>Fehler beim Laden von %s</translation>
    </message>
    <message>
        <source>Error loading %s: Private keys can only be disabled during creation</source>
        <translation>Fehler beim Laden von %s: Private Schlüssel können nur bei der Erstellung deaktiviert werden
</translation>
    </message>
    <message>
        <source>Error loading %s: Wallet corrupted</source>
        <translation>Fehler beim Laden von %s: Das Wallet ist beschädigt</translation>
    </message>
    <message>
        <source>Error loading %s: Wallet requires newer version of %s</source>
        <translation>Fehler beim Laden von %s: Das Wallet benötigt eine neuere Version von %s</translation>
    </message>
    <message>
        <source>Error loading block database</source>
        <translation>Fehler beim Laden der Blockdatenbank</translation>
    </message>
    <message>
        <source>Error opening block database</source>
        <translation>Fehler beim Öffnen der Blockdatenbank</translation>
    </message>
    <message>
        <source>Failed to listen on any port. Use -listen=0 if you want this.</source>
        <translation>Fehler: Es konnte kein Port abgehört werden. Wenn dies so gewünscht wird -listen=0 verwenden.</translation>
    </message>
    <message>
        <source>Failed to rescan the wallet during initialization</source>
        <translation>Fehler: Wallet konnte während der Initialisierung nicht erneut gescannt werden.</translation>
    </message>
    <message>
        <source>Importing...</source>
        <translation>Importiere...</translation>
    </message>
    <message>
        <source>Incorrect or no genesis block found. Wrong datadir for network?</source>
        <translation>Fehlerhafter oder kein Genesis-Block gefunden. Falsches Datenverzeichnis für das Netzwerk?</translation>
    </message>
    <message>
        <source>Initialization sanity check failed. %s is shutting down.</source>
        <translation>Initialisierungsplausibilitätsprüfung fehlgeschlagen. %s wird beendet.</translation>
    </message>
    <message>
        <source>Invalid P2P permission: '%s'</source>
        <translation>Ungültige P2P Genehmigung: '%s'</translation>
    </message>
    <message>
        <source>Invalid amount for -%s=&lt;amount&gt;: '%s'</source>
        <translation>Ungültiger Betrag für -%s=&lt;amount&gt;: '%s'</translation>
    </message>
    <message>
        <source>Invalid amount for -discardfee=&lt;amount&gt;: '%s'</source>
        <translation>Ungültiger Betrag für -discardfee=&lt;amount&gt;: '%s'</translation>
    </message>
    <message>
        <source>Invalid amount for -fallbackfee=&lt;amount&gt;: '%s'</source>
        <translation>Ungültiger Betrag für -fallbackfee=&lt;amount&gt;: '%s'</translation>
    </message>
    <message>
        <source>Specified blocks directory "%s" does not exist.</source>
        <translation>Angegebener Blöcke-Ordner "%s" existiert nicht.</translation>
    </message>
    <message>
        <source>Unknown address type '%s'</source>
        <translation>Unbekannter Adresstyp '%s'</translation>
    </message>
    <message>
        <source>Unknown change type '%s'</source>
        <translation>Unbekannter Änderungstyp '%s'</translation>
    </message>
    <message>
        <source>Upgrading txindex database</source>
        <translation>Erneuern der txindex Datenbank</translation>
    </message>
    <message>
        <source>Loading P2P addresses...</source>
        <translation>Lade P2P-Adressen...</translation>
    </message>
    <message>
        <source>Error: Disk space is too low!</source>
        <translation>Fehler: Zu wenig freier Speicherplatz auf dem Datenträger!</translation>
    </message>
    <message>
        <source>Loading banlist...</source>
        <translation>Lade Sperrliste...</translation>
    </message>
    <message>
        <source>Not enough file descriptors available.</source>
        <translation>Nicht genügend Datei-Deskriptoren verfügbar.</translation>
    </message>
    <message>
        <source>Prune cannot be configured with a negative value.</source>
        <translation>Kürzungsmodus kann nicht mit einem negativen Wert konfiguriert werden.</translation>
    </message>
    <message>
        <source>Prune mode is incompatible with -txindex.</source>
        <translation>Kürzungsmodus ist nicht mit -txindex kompatibel.</translation>
    </message>
    <message>
        <source>Replaying blocks...</source>
        <translation>Blöcke werden erneut verarbeitet ...</translation>
    </message>
    <message>
        <source>Rewinding blocks...</source>
        <translation>Verifiziere Blöcke...</translation>
    </message>
    <message>
        <source>The source code is available from %s.</source>
        <translation>Der Quellcode ist von %s verfügbar.</translation>
    </message>
    <message>
        <source>Transaction fee and change calculation failed</source>
        <translation>Transaktionsgebühr- und Wechselgeldberechnung fehlgeschlagen</translation>
    </message>
    <message>
        <source>Unable to bind to %s on this computer. %s is probably already running.</source>
        <translation>Kann auf diesem Computer nicht an %s binden. Evtl. wurde %s bereits gestartet.</translation>
    </message>
    <message>
        <source>Unable to generate keys</source>
        <translation>Schlüssel können nicht generiert werden</translation>
    </message>
    <message>
        <source>Unsupported logging category %s=%s.</source>
        <translation>Nicht unterstützte Protokollkategorie %s=%s.</translation>
    </message>
    <message>
        <source>Upgrading UTXO database</source>
        <translation>Aktualisierung der UTXO-Datenbank</translation>
    </message>
    <message>
        <source>User Agent comment (%s) contains unsafe characters.</source>
        <translation>Der User Agent Kommentar  (%s) enthält unsichere Zeichen.</translation>
    </message>
    <message>
        <source>Verifying blocks...</source>
        <translation>Verifiziere Blöcke...</translation>
    </message>
    <message>
        <source>Wallet needed to be rewritten: restart %s to complete</source>
        <translation>Wallet musste neu geschrieben werden: starten Sie %s zur Fertigstellung neu</translation>
    </message>
    <message>
        <source>Error: Listening for incoming connections failed (listen returned error %s)</source>
        <translation>Fehler: Abhören nach eingehenden Verbindungen fehlgeschlagen (listen meldete Fehler %s)</translation>
    </message>
    <message>
        <source>Invalid amount for -maxtxfee=&lt;amount&gt;: '%s' (must be at least the minrelay fee of %s to prevent stuck transactions)</source>
        <translation>Ungültiger Betrag für -maxtxfee=&lt;amount&gt;: '%s' (muss mindestens die minimale Weiterleitungsgebühr in Höhe von %s sein, um zu verhindern dass Transaktionen nicht bearbeitet werden)</translation>
    </message>
    <message>
        <source>The transaction amount is too small to send after the fee has been deducted</source>
        <translation>Der Transaktionsbetrag ist zu klein, um ihn nach Abzug der Gebühr zu senden.</translation>
    </message>
    <message>
        <source>You need to rebuild the database using -reindex to go back to unpruned mode.  This will redownload the entire blockchain</source>
        <translation>Sie müssen die Datenbank mit Hilfe von -reindex neu aufbauen, um zum ungekürzten Modus zurückzukehren. Dies erfordert, dass die gesamte Blockchain erneut heruntergeladen wird.</translation>
    </message>
    <message>
        <source>Error reading from database, shutting down.</source>
        <translation>Fehler beim Lesen der Datenbank, Ausführung wird beendet.</translation>
    </message>
    <message>
        <source>Error upgrading chainstate database</source>
        <translation>Fehler bei der Aktualisierung einer Chainstate-Datenbank</translation>
    </message>
    <message>
        <source>Error: Disk space is low for %s</source>
        <translation>Fehler: Zu wenig Speicherplatz auf der Festplatte %s</translation>
    </message>
    <message>
        <source>Invalid -onion address or hostname: '%s'</source>
        <translation>Ungültige Onion-Adresse oder ungültiger Hostname: '%s'</translation>
    </message>
    <message>
        <source>Invalid -proxy address or hostname: '%s'</source>
        <translation>Ungültige Proxy-Adresse oder ungültiger Hostname: '%s'</translation>
    </message>
    <message>
        <source>Invalid amount for -paytxfee=&lt;amount&gt;: '%s' (must be at least %s)</source>
        <translation>Ungültiger Betrag für -paytxfee=&lt;amount&gt;: '%s' (muss mindestens %s sein)</translation>
    </message>
    <message>
        <source>Invalid netmask specified in -whitelist: '%s'</source>
        <translation>Ungültige Netzmaske angegeben in -whitelist: '%s'</translation>
    </message>
    <message>
        <source>Need to specify a port with -whitebind: '%s'</source>
        <translation>Angabe eines Ports benötigt für -whitebind: '%s'</translation>
    </message>
    <message>
        <source>Prune mode is incompatible with -blockfilterindex.</source>
        <translation>Kürzungsmodus ist nicht mit -blockfilterindex kompatibel.</translation>
    </message>
    <message>
        <source>Reducing -maxconnections from %d to %d, because of system limitations.</source>
        <translation>Reduziere -maxconnections von %d zu %d, aufgrund von Systemlimitierungen.</translation>
    </message>
    <message>
        <source>Section [%s] is not recognized.</source>
        <translation>Sektion [%s] ist nicht delegiert.</translation>
    </message>
    <message>
        <source>Signing transaction failed</source>
        <translation>Signierung der Transaktion fehlgeschlagen</translation>
    </message>
    <message>
        <source>Specified -walletdir "%s" does not exist</source>
        <translation>Angegebenes Verzeichnis "%s" existiert nicht</translation>
    </message>
    <message>
        <source>Specified -walletdir "%s" is a relative path</source>
        <translation>Angegebenes Verzeichnis "%s" ist ein relativer Pfad</translation>
    </message>
    <message>
        <source>Specified -walletdir "%s" is not a directory</source>
        <translation>Angegebenes Verzeichnis "%s" ist kein Verzeichnis</translation>
    </message>
    <message>
        <source>The specified config file %s does not exist
</source>
        <translation>Die spezifische Konfigurationsdatei %s existiert nicht.
</translation>
    </message>
    <message>
        <source>The transaction amount is too small to pay the fee</source>
        <translation>Der Transaktionsbetrag ist zu niedrig, um die Gebühr zu bezahlen.</translation>
    </message>
    <message>
        <source>This is experimental software.</source>
        <translation>Dies ist experimentelle Software.</translation>
    </message>
    <message>
        <source>Transaction amount too small</source>
        <translation>Transaktionsbetrag zu niedrig</translation>
    </message>
    <message>
        <source>Transaction too large</source>
        <translation>Transaktion zu groß</translation>
    </message>
    <message>
        <source>Unable to bind to %s on this computer (bind returned error %s)</source>
        <translation>Kann auf diesem Computer nicht an %s binden (bind meldete Fehler %s)</translation>
    </message>
    <message>
        <source>Unable to create the PID file '%s': %s</source>
        <translation>Erstellung der PID-Datei '%s': %s ist nicht möglich</translation>
    </message>
    <message>
        <source>Unable to generate initial keys</source>
        <translation>Initialschlüssel können nicht generiert werden</translation>
    </message>
    <message>
        <source>Unknown -blockfilterindex value %s.</source>
        <translation>Unbekannter -blockfilterindex Wert %s.</translation>
    </message>
    <message>
        <source>Verifying wallet(s)...</source>
        <translation>Verifiziere Wallet(s)...</translation>
    </message>
    <message>
        <source>Warning: unknown new rules activated (versionbit %i)</source>
        <translation>Warnung: Unbekannte neue Regeln aktiviert (Versionsbit %i)</translation>
    </message>
    <message>
        <source>Zapping all transactions from wallet...</source>
        <translation>Lösche alle Transaktionen aus Wallet...</translation>
    </message>
    <message>
        <source>-maxtxfee is set very high! Fees this large could be paid on a single transaction.</source>
        <translation>-maxtxfee ist auf einen sehr hohen Wert festgelegt! Gebühren dieser Höhe könnten für eine einzelne Transaktion bezahlt werden.</translation>
    </message>
    <message>
        <source>This is the transaction fee you may pay when fee estimates are not available.</source>
        <translation>Das ist die Transaktionsgebühr, welche Sie zahlen müssten, wenn die Gebührenschätzungen nicht verfügbar sind.</translation>
    </message>
    <message>
        <source>Total length of network version string (%i) exceeds maximum length (%i). Reduce the number or size of uacomments.</source>
        <translation>Gesamtlänge des Netzwerkversionstrings (%i) erreicht die maximale Länge (%i). Reduzieren Sie die Nummer oder die Größe von uacomments.</translation>
    </message>
    <message>
        <source>Warning: Wallet file corrupt, data salvaged! Original %s saved as %s in %s; if your balance or transactions are incorrect you should restore from a backup.</source>
        <translation>Warnung: wallet.dat beschädigt, Datenrettung erfolgreich! Original %s wurde als wallet %s in %s gespeichert. Falls Ihr Kontostand oder Transaktionen nicht korrekt sind, sollten Sie von einer Datensicherung wiederherstellen.</translation>
    </message>
    <message>
        <source>%s is set very high!</source>
        <translation>%s wurde sehr hoch eingestellt!</translation>
    </message>
    <message>
        <source>Error loading wallet %s. Duplicate -wallet filename specified.</source>
        <translation>Fehler beim Laden der Wallet %s. -wallet Dateiname doppelt angegeben.</translation>
    </message>
    <message>
        <source>Starting network threads...</source>
        <translation>Netzwerk-Threads werden gestartet...</translation>
    </message>
    <message>
        <source>The wallet will avoid paying less than the minimum relay fee.</source>
        <translation>Das Wallet verhindert Zahlungen, die die Mindesttransaktionsgebühr nicht berücksichtigen.</translation>
    </message>
    <message>
        <source>This is the minimum transaction fee you pay on every transaction.</source>
        <translation>Dies ist die kleinstmögliche Gebühr, die beim Senden einer Transaktion fällig wird.</translation>
    </message>
    <message>
        <source>This is the transaction fee you will pay if you send a transaction.</source>
        <translation>Dies ist die Gebühr, die beim Senden einer Transaktion fällig wird.</translation>
    </message>
    <message>
        <source>Transaction amounts must not be negative</source>
        <translation>Transaktionsbeträge dürfen nicht negativ sein.</translation>
    </message>
    <message>
        <source>Transaction has too long of a mempool chain</source>
        <translation>Die Speicherpoolkette der Transaktion ist zu lang.</translation>
    </message>
    <message>
        <source>Transaction must have at least one recipient</source>
        <translation>Die Transaktion muss mindestens einen Empfänger enthalten.</translation>
    </message>
    <message>
        <source>Unknown network specified in -onlynet: '%s'</source>
        <translation>Unbekannter Netztyp in -onlynet angegeben: '%s'</translation>
    </message>
    <message>
        <source>Insufficient funds</source>
        <translation>Unzureichender Kontostand</translation>
    </message>
    <message>
        <source>Cannot upgrade a non HD split wallet without upgrading to support pre split keypool. Please use -upgradewallet=169900 or -upgradewallet with no version specified.</source>
        <translation>Ein Wallet das kein geteiltes HD-Wallet ist, kann kein Upgrade erfahren, wenn nicht auch der Schlüsselpool vor der Teilung ein Upgrade erfahren hat. Bitte benutzen Sie upgradewallet=169900 oder -upgradewallet ohne Angabe einer Version.</translation>
    </message>
    <message>
        <source>Fee estimation failed. Fallbackfee is disabled. Wait a few blocks or enable -fallbackfee.</source>
        <translation>Die Gebührenabschätzung schlug fehl. Fallbackfee ist deaktiviert. Warten Sie ein paar Blöcke oder aktivieren Sie -fallbackfee.</translation>
    </message>
    <message>
        <source>Warning: Private keys detected in wallet {%s} with disabled private keys</source>
        <translation>Warnung: Es wurden private Schlüssel in der Wallet {%s} entdeckt, welche private Schlüssel jedoch deaktiviert hat.</translation>
    </message>
    <message>
        <source>Cannot write to data directory '%s'; check permissions.</source>
        <translation>Es konnte nicht in das Datenverzeichnis '%s' geschrieben werden; Überprüfen Sie die Berechtigungen.</translation>
    </message>
    <message>
        <source>Loading block index...</source>
        <translation>Lade Blockindex...</translation>
    </message>
    <message>
        <source>Loading wallet...</source>
        <translation>Lade Wallet...</translation>
    </message>
    <message>
        <source>Cannot downgrade wallet</source>
        <translation>Wallet kann nicht auf eine ältere Version herabgestuft werden</translation>
    </message>
    <message>
        <source>Rescanning...</source>
        <translation>Durchsuche erneut...</translation>
    </message>
    <message>
        <source>Done loading</source>
        <translation>Laden abgeschlossen</translation>
    </message>
</context>
</TS><|MERGE_RESOLUTION|>--- conflicted
+++ resolved
@@ -70,8 +70,8 @@
         <translation>Dies sind Ihre Particl-Adressen zum Tätigen von Überweisungen. Bitte prüfen Sie den Betrag und die Adresse des Empfängers, bevor Sie Particl überweisen.</translation>
     </message>
     <message>
-        <source>These are your Bitcoin addresses for receiving payments. Use the 'Create new receiving address' button in the receive tab to create new addresses.</source>
-        <translation>Dies sind Ihre Bitcoin-Adressen zum Empfangen von Zahlungen. Benutze den 'Neue Empfangsadresse erstellen' Button im Empfangen-Tab, um eine neue Addresse zu erstellen.</translation>
+        <source>These are your Particl addresses for receiving payments. Use the 'Create new receiving address' button in the receive tab to create new addresses.</source>
+        <translation>Dies sind Ihre Particl-Adressen zum Empfangen von Zahlungen. Benutze den 'Neue Empfangsadresse erstellen' Button im Empfangen-Tab, um eine neue Addresse zu erstellen.</translation>
     </message>
     <message>
         <source>&amp;Copy Address</source>
@@ -180,10 +180,6 @@
         <translation>Wallet verschlüsselt</translation>
     </message>
     <message>
-<<<<<<< HEAD
-        <source>Remember that encrypting your wallet cannot fully protect your particl from being stolen by malware infecting your computer.</source>
-        <translation>Beachten Sie, dass das Verschlüsseln Ihrer Brieftasche nicht komplett vor Diebstahl Ihrer Particl durch Malware schützt, die Ihren Computer infiziert hat.</translation>
-=======
         <source>Enter the new passphrase for the wallet.&lt;br/&gt;Please use a passphrase of &lt;b&gt;ten or more random characters&lt;/b&gt;, or &lt;b&gt;eight or more words&lt;/b&gt;.</source>
         <translation>Geben Sie die neue Passphrase für die Wallet ein.&lt;br/&gt;Bitte benutzen Sie eine Passphrase bestehend aus &lt;b&gt;zehn oder mehr zufälligen Zeichen&lt;/b&gt; oder &lt;b&gt;acht oder mehr Wörtern&lt;/b&gt;.</translation>
     </message>
@@ -192,8 +188,8 @@
         <translation>Geben Sie die alte und die neue Wallet-Passphrase ein.</translation>
     </message>
     <message>
-        <source>Remember that encrypting your wallet cannot fully protect your bitcoins from being stolen by malware infecting your computer.</source>
-        <translation>Beachten Sie, dass das Verschlüsseln Ihrer Wallet nicht komplett vor Diebstahl Ihrer Bitcoins durch Malware schützt, die Ihren Computer infiziert hat.</translation>
+        <source>Remember that encrypting your wallet cannot fully protect your particl from being stolen by malware infecting your computer.</source>
+        <translation>Beachten Sie, dass das Verschlüsseln Ihrer Wallet nicht komplett vor Diebstahl Ihrer Particl durch Malware schützt, die Ihren Computer infiziert hat.</translation>
     </message>
     <message>
         <source>Wallet to be encrypted</source>
@@ -206,7 +202,6 @@
     <message>
         <source>Your wallet is now encrypted. </source>
         <translation>Deine Wallet ist jetzt verschlüsselt.</translation>
->>>>>>> ff53433f
     </message>
     <message>
         <source>IMPORTANT: Any previous backups you have made of your wallet file should be replaced with the newly generated, encrypted wallet file. For security reasons, previous backups of the unencrypted wallet file will become useless as soon as you start using the new, encrypted wallet.</source>
@@ -439,13 +434,6 @@
         <translation>Liste verwendeter Empfangsadressen und Bezeichnungen anzeigen</translation>
     </message>
     <message>
-<<<<<<< HEAD
-        <source>Open a particl: URI or payment request</source>
-        <translation>Eine "particl:"-URI oder Zahlungsanforderung öffnen</translation>
-    </message>
-    <message>
-=======
->>>>>>> ff53433f
         <source>&amp;Command-line options</source>
         <translation>&amp;Kommandozeilenoptionen</translation>
     </message>
@@ -510,8 +498,8 @@
         <translation>&amp;Empfangsadressen</translation>
     </message>
     <message>
-        <source>Open a bitcoin: URI</source>
-        <translation>bitcoin: URI öffnen</translation>
+        <source>Open a particl: URI</source>
+        <translation>particl: URI öffnen</translation>
     </message>
     <message>
         <source>Open Wallet</source>
@@ -1089,8 +1077,8 @@
 <context>
     <name>OpenURIDialog</name>
     <message>
-        <source>Open bitcoin URI</source>
-        <translation>Öffne bitcoin URI</translation>
+        <source>Open particl URI</source>
+        <translation>Öffne particl URI</translation>
     </message>
     <message>
         <source>URI:</source>
@@ -2281,17 +2269,12 @@
         <translation>"Dust":</translation>
     </message>
     <message>
-<<<<<<< HEAD
+        <source>Hide transaction fee settings</source>
+        <translation>Einstellungen für Transaktionsgebühr nicht anzeigen</translation>
+    </message>
+    <message>
         <source>When there is less transaction volume than space in the blocks, miners as well as relaying nodes may enforce a minimum fee. Paying only this minimum fee is just fine, but be aware that this can result in a never confirming transaction once there is more demand for particl transactions than the network can process.</source>
         <translation>Nur die minimale Gebühr zu bezahlen ist so lange in Ordnung, wie weniger Transaktionsvolumen als Platz in den Blöcken vorhanden ist. Aber Vorsicht, diese Option kann dazu führen, dass Transaktionen nicht bestätigt werden, wenn mehr Bedarf an Particl-Transaktionen besteht als das Netzwerk verarbeiten kann.</translation>
-=======
-        <source>Hide transaction fee settings</source>
-        <translation>Einstellungen für Transaktionsgebühr nicht anzeigen</translation>
-    </message>
-    <message>
-        <source>When there is less transaction volume than space in the blocks, miners as well as relaying nodes may enforce a minimum fee. Paying only this minimum fee is just fine, but be aware that this can result in a never confirming transaction once there is more demand for bitcoin transactions than the network can process.</source>
-        <translation>Nur die minimale Gebühr zu bezahlen ist so lange in Ordnung, wie weniger Transaktionsvolumen als Platz in den Blöcken vorhanden ist. Aber Vorsicht, diese Option kann dazu führen, dass Transaktionen nicht bestätigt werden, wenn mehr Bedarf an Bitcoin-Transaktionen besteht als das Netzwerk verarbeiten kann.</translation>
->>>>>>> ff53433f
     </message>
     <message>
         <source>A too low fee might result in a never confirming transaction (read the tooltip)</source>
@@ -2362,8 +2345,8 @@
         <translation>Unsigniert erzeugen</translation>
     </message>
     <message>
-        <source>Creates a Partially Signed Bitcoin Transaction (PSBT) for use with e.g. an offline %1 wallet, or a PSBT-compatible hardware wallet.</source>
-        <translation>Erzeugt eine teilsignierte Bitcoin Transaktion (PSBT) zur Benutzung mit z.B. einem Offline %1 Wallet, oder einem kompatiblen Hardware Wallet.</translation>
+        <source>Creates a Partially Signed Particl Transaction (PSBT) for use with e.g. an offline %1 wallet, or a PSBT-compatible hardware wallet.</source>
+        <translation>Erzeugt eine teilsignierte Particl Transaktion (PSBT) zur Benutzung mit z.B. einem Offline %1 Wallet, oder einem kompatiblen Hardware Wallet.</translation>
     </message>
     <message>
         <source> from wallet '%1'</source>
@@ -2386,8 +2369,8 @@
         <translation>Wollen Sie die Überweisung ausführen?</translation>
     </message>
     <message>
-        <source>Please, review your transaction proposal. This will produce a Partially Signed Bitcoin Transaction (PSBT) which you can copy and then sign with e.g. an offline %1 wallet, or a PSBT-compatible hardware wallet.</source>
-        <translation>Bitte überprüfe deinen Transaktionsentwurf. Es wird eine teilsignierte Bitcoin Transaktion (PSBT) erzeugt, die du kopieren und dann mit z.B. einem Offline %1 Wallet oder einem PSBT-kompatiblen Hardware Wallet signieren kannst.</translation>
+        <source>Please, review your transaction proposal. This will produce a Partially Signed Particl Transaction (PSBT) which you can copy and then sign with e.g. an offline %1 wallet, or a PSBT-compatible hardware wallet.</source>
+        <translation>Bitte überprüfe deinen Transaktionsentwurf. Es wird eine teilsignierte Particl Transaktion (PSBT) erzeugt, die du kopieren und dann mit z.B. einem Offline %1 Wallet oder einem PSBT-kompatiblen Hardware Wallet signieren kannst.</translation>
     </message>
     <message>
         <source>or</source>
@@ -2517,15 +2500,7 @@
         <translation>Bereits verwendete Adresse auswählen</translation>
     </message>
     <message>
-<<<<<<< HEAD
-        <source>This is a normal payment.</source>
-        <translation>Dies ist eine normale Überweisung.</translation>
-    </message>
-    <message>
         <source>The Particl address to send the payment to</source>
-=======
-        <source>The Bitcoin address to send the payment to</source>
->>>>>>> ff53433f
         <translation>Die Zahlungsadresse der Überweisung</translation>
     </message>
     <message>
@@ -2545,17 +2520,12 @@
         <translation>Diesen Eintrag entfernen</translation>
     </message>
     <message>
-<<<<<<< HEAD
+        <source>The amount to send in the selected unit</source>
+        <translation>Zu sendender Betrag in der ausgewählten Einheit</translation>
+    </message>
+    <message>
         <source>The fee will be deducted from the amount being sent. The recipient will receive less particl than you enter in the amount field. If multiple recipients are selected, the fee is split equally.</source>
         <translation>Die Gebühr wird vom zu überweisenden Betrag abgezogen. Der Empfänger wird also weniger Particl erhalten, als Sie im Betrags-Feld eingegeben haben. Falls mehrere Empfänger ausgewählt wurden, wird die Gebühr gleichmäßig verteilt.</translation>
-=======
-        <source>The amount to send in the selected unit</source>
-        <translation>Zu sendender Betrag in der ausgewählten Einheit</translation>
-    </message>
-    <message>
-        <source>The fee will be deducted from the amount being sent. The recipient will receive less bitcoins than you enter in the amount field. If multiple recipients are selected, the fee is split equally.</source>
-        <translation>Die Gebühr wird vom zu überweisenden Betrag abgezogen. Der Empfänger wird also weniger Bitcoins erhalten, als Sie im Betrags-Feld eingegeben haben. Falls mehrere Empfänger ausgewählt wurden, wird die Gebühr gleichmäßig verteilt.</translation>
->>>>>>> ff53433f
     </message>
     <message>
         <source>S&amp;ubtract fee from amount</source>
@@ -2680,21 +2650,16 @@
         <translation>Die Particl-Adresse mit der die Nachricht signiert wurde</translation>
     </message>
     <message>
-<<<<<<< HEAD
+        <source>The signed message to verify</source>
+        <translation>Die zu überprüfende signierte Nachricht</translation>
+    </message>
+    <message>
+        <source>The signature given when the message was signed</source>
+        <translation>Die beim Signieren der Nachricht geleistete Signatur</translation>
+    </message>
+    <message>
         <source>Verify the message to ensure it was signed with the specified Particl address</source>
         <translation>Die Nachricht verifizieren, um sicherzustellen, dass diese mit der angegebenen Particl-Adresse signiert wurde</translation>
-=======
-        <source>The signed message to verify</source>
-        <translation>Die zu überprüfende signierte Nachricht</translation>
-    </message>
-    <message>
-        <source>The signature given when the message was signed</source>
-        <translation>Die beim Signieren der Nachricht geleistete Signatur</translation>
-    </message>
-    <message>
-        <source>Verify the message to ensure it was signed with the specified Bitcoin address</source>
-        <translation>Die Nachricht verifizieren, um sicherzustellen, dass diese mit der angegebenen Bitcoin-Adresse signiert wurde</translation>
->>>>>>> ff53433f
     </message>
     <message>
         <source>Verify &amp;Message</source>
