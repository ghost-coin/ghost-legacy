--- conflicted
+++ resolved
@@ -176,13 +176,8 @@
         <translation>Wallet-Verschlüsselung bestätigen</translation>
     </message>
     <message>
-<<<<<<< HEAD
         <source>Warning: If you encrypt your wallet and lose your passphrase, you will &lt;b&gt;LOSE ALL OF YOUR PARTICL&lt;/b&gt;!</source>
-        <translation>Warnung: Wenn Sie Ihre Brieftasche verschlüsseln und Ihre Passphrase verlieren, werden Sie &lt;b&gt;alle Ihre Particl verlieren&lt;/b&gt;!</translation>
-=======
-        <source>Warning: If you encrypt your wallet and lose your passphrase, you will &lt;b&gt;LOSE ALL OF YOUR BITCOINS&lt;/b&gt;!</source>
-        <translation>Warnung: Wenn Sie Ihre Wallet verschlüsseln und Ihre Passphrase verlieren, werden Sie &lt;b&gt;ALLE IHRE BITCOINS VERLIEREN&lt;/b&gt;!</translation>
->>>>>>> a6cba198
+        <translation>Warnung: Wenn Sie Ihre Wallet verschlüsseln und Ihre Passphrase verlieren, werden Sie &lt;b&gt;ALLE IHRE PARTICL VERLIEREN&lt;/b&gt;!</translation>
     </message>
     <message>
         <source>Are you sure you wish to encrypt your wallet?</source>
@@ -193,13 +188,8 @@
         <translation>Wallet verschlüsselt</translation>
     </message>
     <message>
-<<<<<<< HEAD
         <source>Your wallet is now encrypted. Remember that encrypting your wallet cannot fully protect your particl from being stolen by malware infecting your computer.</source>
-        <translation>Ihre Brieftasche ist jetzt verschlüsselt. Denken Sie daran, dass auch eine Verschlüsselung ihre Particl nicht vollkommen vor Diebstahl schützen kann, sollte ihr PC mit Malware infiziert sein. </translation>
-=======
-        <source>Your wallet is now encrypted. Remember that encrypting your wallet cannot fully protect your bitcoins from being stolen by malware infecting your computer.</source>
-        <translation>Ihre Wallet ist jetzt verschlüsselt. Denken Sie daran, dass auch eine Verschlüsselung ihre Bitcoins nicht vollkommen vor Diebstahl schützen kann, sollte ihr PC mit Malware infiziert sein. </translation>
->>>>>>> a6cba198
+        <translation>Ihre Wallet ist jetzt verschlüsselt. Denken Sie daran, dass auch eine Verschlüsselung ihre Particl nicht vollkommen vor Diebstahl schützen kann, sollte ihr PC mit Malware infiziert sein. </translation>
     </message>
     <message>
         <source>IMPORTANT: Any previous backups you have made of your wallet file should be replaced with the newly generated, encrypted wallet file. For security reasons, previous backups of the unencrypted wallet file will become useless as soon as you start using the new, encrypted wallet.</source>
@@ -923,13 +913,8 @@
         <translation>Etwa %1 GB Daten werden in diesem Verzeichnis gespeichert.</translation>
     </message>
     <message>
-<<<<<<< HEAD
         <source>%1 will download and store a copy of the Particl block chain.</source>
-        <translation>%1 wird heruntergeladen und als eine Kopie von dem Particl Blockchain gespeichert.</translation>
-=======
-        <source>%1 will download and store a copy of the Bitcoin block chain.</source>
-        <translation>%1 wird eine Kopie der Bitcoin-Blockchain herunterladen und speichern.</translation>
->>>>>>> a6cba198
+        <translation>%1 wird eine Kopie der Particl-Blockchain herunterladen und speichern.</translation>
     </message>
     <message>
         <source>The wallet will also be stored in this directory.</source>
@@ -1193,13 +1178,8 @@
         <translation>Tor</translation>
     </message>
     <message>
-<<<<<<< HEAD
         <source>Connect to the Particl network through a separate SOCKS5 proxy for Tor hidden services.</source>
-        <translation>Über einen separaten SOCKS5 Proxy für Tor Services mit dem Particl Netzwerk verbinden.</translation>
-=======
-        <source>Connect to the Bitcoin network through a separate SOCKS5 proxy for Tor hidden services.</source>
-        <translation>Über einen separaten SOCKS5 Proxy für Tor Hidden Services mit dem Bitcoin-Netzwerk verbinden.</translation>
->>>>>>> a6cba198
+        <translation>Über einen separaten SOCKS5 Proxy für Tor Hidden Services mit dem Particl-Netzwerk verbinden.</translation>
     </message>
     <message>
         <source>&amp;Window</source>
@@ -2817,11 +2797,7 @@
     </message>
     <message>
         <source>Generated coins must mature %1 blocks before they can be spent. When you generated this block, it was broadcast to the network to be added to the block chain. If it fails to get into the chain, its state will change to "not accepted" and it won't be spendable. This may occasionally happen if another node generates a block within a few seconds of yours.</source>
-<<<<<<< HEAD
-        <translation>Erzeugte Particl müssen %1 Blöcke lang reifen, bevor sie ausgegeben werden können. Als Sie diesen Block erzeugten, wurde er an das Netzwerk übertragen, um ihn der Blockkette hinzuzufügen. Falls dies fehlschlägt wird der Status in "nicht angenommen" geändert und Sie werden keine Particl gutgeschrieben bekommen. Das kann gelegentlich passieren, wenn ein anderer Knoten einen Block fast zeitgleich erzeugt.</translation>
-=======
-        <translation>Erzeugte Bitcoins müssen %1 Blöcke lang reifen, bevor sie ausgegeben werden können. Als Sie diesen Block erzeugten, wurde er an das Netzwerk übertragen, um ihn der Blockchain hinzuzufügen. Falls dies fehlschlägt wird der Status in "nicht angenommen" geändert und Sie werden keine Bitcoins gutgeschrieben bekommen. Das kann gelegentlich passieren, wenn ein anderer Knoten einen Block fast zeitgleich erzeugt.</translation>
->>>>>>> a6cba198
+        <translation>Erzeugte Particl müssen %1 Blöcke lang reifen, bevor sie ausgegeben werden können. Als Sie diesen Block erzeugten, wurde er an das Netzwerk übertragen, um ihn der Blockchain hinzuzufügen. Falls dies fehlschlägt wird der Status in "nicht angenommen" geändert und Sie werden keine Particl gutgeschrieben bekommen. Das kann gelegentlich passieren, wenn ein anderer Knoten einen Block fast zeitgleich erzeugt.</translation>
     </message>
     <message>
         <source>Debug information</source>
