<TS language="de" version="2.1">
<context>
    <name>AddressBookPage</name>
    <message>
        <source>Right-click to edit address or label</source>
        <translation>Rechtsklick zum Bearbeiten der Adresse oder der Bezeichnung</translation>
    </message>
    <message>
        <source>Create a new address</source>
        <translation>Neue Adresse erstellen</translation>
    </message>
    <message>
        <source>&amp;New</source>
        <translation>&amp;Neu</translation>
    </message>
    <message>
        <source>Copy the currently selected address to the system clipboard</source>
        <translation>Ausgewählte Adresse in die Zwischenablage kopieren</translation>
    </message>
    <message>
        <source>&amp;Copy</source>
        <translation>&amp;Kopieren</translation>
    </message>
    <message>
        <source>C&amp;lose</source>
        <translation>&amp;Schließen</translation>
    </message>
    <message>
        <source>Delete the currently selected address from the list</source>
        <translation>Ausgewählte Adresse aus der Liste entfernen</translation>
    </message>
    <message>
        <source>Enter address or label to search</source>
        <translation>Zu suchende Adresse oder Bezeichnung eingeben</translation>
    </message>
    <message>
        <source>Export the data in the current tab to a file</source>
        <translation>Daten der aktuellen Ansicht in eine Datei exportieren</translation>
    </message>
    <message>
        <source>&amp;Export</source>
        <translation>&amp;Exportieren</translation>
    </message>
    <message>
        <source>&amp;Delete</source>
        <translation>&amp;Löschen</translation>
    </message>
    <message>
        <source>Choose the address to send coins to</source>
        <translation>Wählen Sie die Adresse aus, an die Sie Particl. senden möchten</translation>
    </message>
    <message>
        <source>Choose the address to receive coins with</source>
        <translation>Wählen Sie die Adresse aus, mit der Sie Particl. empfangen wollen</translation>
    </message>
    <message>
        <source>C&amp;hoose</source>
        <translation>&amp;Auswählen</translation>
    </message>
    <message>
        <source>Sending addresses</source>
        <translation>Sendeadressen</translation>
    </message>
    <message>
        <source>Receiving addresses</source>
        <translation>Empfangsadressen</translation>
    </message>
    <message>
        <source>These are your Particl addresses for sending payments. Always check the amount and the receiving address before sending coins.</source>
        <translation>Dies sind Ihre Particl.Adressen zum Tätigen von Überweisungen. Bitte prüfen Sie den Betrag und die Adresse des Empfängers, bevor Sie Particl. überweisen.</translation>
    </message>
    <message>
<<<<<<< HEAD
        <source>These are your Particl addresses for receiving payments. It is recommended to use a new receiving address for each transaction.</source>
        <translation>Dies sind Ihre Particl.Adressen zum Empfangen von Zahlungen. Es wird empfohlen, für jede Transaktion eine neue Empfangsadresse zu verwenden.</translation>
    </message>
    <message>
=======
>>>>>>> a54e52b4
        <source>&amp;Copy Address</source>
        <translation>&amp;Adresse kopieren</translation>
    </message>
    <message>
        <source>Copy &amp;Label</source>
        <translation>&amp;Bezeichnung kopieren</translation>
    </message>
    <message>
        <source>&amp;Edit</source>
        <translation>&amp;Bearbeiten</translation>
    </message>
    <message>
        <source>Export Address List</source>
        <translation>Adressliste exportieren</translation>
    </message>
    <message>
        <source>Comma separated file (*.csv)</source>
        <translation>Kommagetrennte-Datei (*.csv)</translation>
    </message>
    <message>
        <source>Exporting Failed</source>
        <translation>Exportieren fehlgeschlagen</translation>
    </message>
    <message>
        <source>There was an error trying to save the address list to %1. Please try again.</source>
        <translation>Beim Speichern der Adressliste nach %1 ist ein Fehler aufgetreten. Bitte versuchen Sie es erneut.</translation>
    </message>
</context>
<context>
    <name>AddressTableModel</name>
    <message>
        <source>Label</source>
        <translation>Bezeichnung</translation>
    </message>
    <message>
        <source>Address</source>
        <translation>Adresse</translation>
    </message>
    <message>
        <source>(no label)</source>
        <translation>(keine Bezeichnung)</translation>
    </message>
</context>
<context>
    <name>AskPassphraseDialog</name>
    <message>
        <source>Passphrase Dialog</source>
        <translation>Passphrasendialog</translation>
    </message>
    <message>
        <source>Enter passphrase</source>
        <translation>Passphrase eingeben</translation>
    </message>
    <message>
        <source>New passphrase</source>
        <translation>Neue Passphrase</translation>
    </message>
    <message>
        <source>Repeat new passphrase</source>
        <translation>Neue Passphrase bestätigen</translation>
    </message>
    <message>
        <source>Show passphrase</source>
        <translation>Zeige Passphrase</translation>
    </message>
    <message>
        <source>Encrypt wallet</source>
        <translation>Wallet verschlüsseln</translation>
    </message>
    <message>
        <source>This operation needs your wallet passphrase to unlock the wallet.</source>
        <translation>Dieser Vorgang benötigt Ihre Passphrase, um die Wallet zu entsperren.</translation>
    </message>
    <message>
        <source>Unlock wallet</source>
        <translation>Wallet entsperren</translation>
    </message>
    <message>
        <source>This operation needs your wallet passphrase to decrypt the wallet.</source>
        <translation>Dieser Vorgang benötigt Ihre Passphrase, um die Wallet zu entschlüsseln.</translation>
    </message>
    <message>
        <source>Decrypt wallet</source>
        <translation>Wallet entschlüsseln</translation>
    </message>
    <message>
        <source>Change passphrase</source>
        <translation>Passphrase ändern</translation>
    </message>
    <message>
        <source>Confirm wallet encryption</source>
        <translation>Wallet-Verschlüsselung bestätigen</translation>
    </message>
    <message>
<<<<<<< HEAD
        <source>Warning: If you encrypt your wallet and lose your passphrase, you will &lt;b&gt;LOSE ALL OF YOUR PARTICL&lt;/b&gt;!</source>
        <translation>Warnung: Wenn Sie Ihre Brieftasche verschlüsseln und Ihre Passphrase verlieren, werden Sie &lt;b&gt;alle Ihre Particl. verlieren&lt;/b&gt;!</translation>
=======
        <source>Warning: If you encrypt your wallet and lose your passphrase, you will &lt;b&gt;LOSE ALL OF YOUR BITCOINS&lt;/b&gt;!</source>
        <translation>Warnung: Wenn Sie Ihre Wallet verschlüsseln und Ihre Passphrase verlieren, werden Sie &lt;b&gt;ALLE IHRE BITCOINS VERLIEREN&lt;/b&gt;!</translation>
>>>>>>> a54e52b4
    </message>
    <message>
        <source>Are you sure you wish to encrypt your wallet?</source>
        <translation>Sind Sie sich sicher, dass Sie Ihre Wallet verschlüsseln möchten?</translation>
    </message>
    <message>
        <source>Wallet encrypted</source>
        <translation>Wallet verschlüsselt</translation>
    </message>
    <message>
<<<<<<< HEAD
        <source>%1 will close now to finish the encryption process. Remember that encrypting your wallet cannot fully protect your particl from being stolen by malware infecting your computer.</source>
        <translation>%1 wird jetzt beendet, um den Verschlüsselungsprozess abzuschließen. Bitte beachten Sie, dass die Brieftaschen-Verschlüsselung nicht vollständig vor Diebstahl Ihrer Particl. durch Schadprogramme schützt, die Ihren Computer befällt.</translation>
=======
        <source>Remember that encrypting your wallet cannot fully protect your bitcoins from being stolen by malware infecting your computer.</source>
        <translation>Beachten Sie, dass das Verschlüsseln Ihrer Brieftasche nicht komplett vor Diebstahl Ihrer Bitcoins durch Malware schützt, die Ihren Computer infiziert hat.</translation>
>>>>>>> a54e52b4
    </message>
    <message>
        <source>IMPORTANT: Any previous backups you have made of your wallet file should be replaced with the newly generated, encrypted wallet file. For security reasons, previous backups of the unencrypted wallet file will become useless as soon as you start using the new, encrypted wallet.</source>
        <translation>WICHTIG: Alle vorherigen Wallet-Backups sollten durch die neu erzeugte, verschlüsselte Wallet ersetzt werden. Aus Sicherheitsgründen werden vorherige Backups der unverschlüsselten Wallet nutzlos, sobald Sie die neue, verschlüsselte Wallet verwenden.</translation>
    </message>
    <message>
        <source>Wallet encryption failed</source>
        <translation>Wallet-Verschlüsselung fehlgeschlagen</translation>
    </message>
    <message>
        <source>Wallet encryption failed due to an internal error. Your wallet was not encrypted.</source>
        <translation>Die Wallet-Verschlüsselung ist aufgrund eines internen Fehlers fehlgeschlagen. Ihre Wallet wurde nicht verschlüsselt.</translation>
    </message>
    <message>
        <source>The supplied passphrases do not match.</source>
        <translation>Die eingegebenen Passphrasen stimmen nicht überein.</translation>
    </message>
    <message>
        <source>Wallet unlock failed</source>
        <translation>Wallet-Entsperrung fehlgeschlagen</translation>
    </message>
    <message>
        <source>The passphrase entered for the wallet decryption was incorrect.</source>
        <translation>Die eingegebene Passphrase zur Wallet-Entschlüsselung war nicht korrekt.</translation>
    </message>
    <message>
        <source>Wallet decryption failed</source>
        <translation>Wallet-Entschlüsselung fehlgeschlagen</translation>
    </message>
    <message>
        <source>Wallet passphrase was successfully changed.</source>
        <translation>Die Wallet-Passphrase wurde erfolgreich geändert.</translation>
    </message>
    <message>
        <source>Warning: The Caps Lock key is on!</source>
        <translation>Warnung: Die Feststelltaste ist aktiviert!</translation>
    </message>
</context>
<context>
    <name>BanTableModel</name>
    <message>
        <source>IP/Netmask</source>
        <translation>IP/Netzmaske</translation>
    </message>
    <message>
        <source>Banned Until</source>
        <translation>Gesperrt bis</translation>
    </message>
</context>
<context>
    <name>BitcoinGUI</name>
    <message>
        <source>Sign &amp;message...</source>
        <translation>Nachricht s&amp;ignieren...</translation>
    </message>
    <message>
        <source>Synchronizing with network...</source>
        <translation>Synchronisiere mit Netzwerk...</translation>
    </message>
    <message>
        <source>&amp;Overview</source>
        <translation>&amp;Übersicht</translation>
    </message>
    <message>
        <source>Show general overview of wallet</source>
        <translation>Allgemeine Wallet-Übersicht anzeigen</translation>
    </message>
    <message>
        <source>&amp;Transactions</source>
        <translation>&amp;Transaktionen</translation>
    </message>
    <message>
        <source>Browse transaction history</source>
        <translation>Transaktionsverlauf durchsehen</translation>
    </message>
    <message>
        <source>E&amp;xit</source>
        <translation>&amp;Beenden</translation>
    </message>
    <message>
        <source>Quit application</source>
        <translation>Anwendung beenden</translation>
    </message>
    <message>
        <source>&amp;About %1</source>
        <translation>Über %1</translation>
    </message>
    <message>
        <source>Show information about %1</source>
        <translation>Informationen über %1 anzeigen</translation>
    </message>
    <message>
        <source>About &amp;Qt</source>
        <translation>Über &amp;Qt</translation>
    </message>
    <message>
        <source>Show information about Qt</source>
        <translation>Informationen über Qt anzeigen</translation>
    </message>
    <message>
        <source>&amp;Options...</source>
        <translation>&amp;Konfiguration...</translation>
    </message>
    <message>
        <source>Modify configuration options for %1</source>
        <translation>Konfiguration von %1 bearbeiten</translation>
    </message>
    <message>
        <source>&amp;Encrypt Wallet...</source>
        <translation>Wallet &amp;verschlüsseln...</translation>
    </message>
    <message>
        <source>&amp;Backup Wallet...</source>
        <translation>Wallet &amp;sichern...</translation>
    </message>
    <message>
        <source>&amp;Change Passphrase...</source>
        <translation>Passphrase &amp;ändern...</translation>
    </message>
    <message>
        <source>Open &amp;URI...</source>
        <translation>&amp;URI öffnen...</translation>
    </message>
    <message>
        <source>Wallet:</source>
        <translation>Wallet:</translation>
    </message>
    <message>
        <source>Click to disable network activity.</source>
        <translation>Klicken zum Deaktivieren der Netzwerkaktivität.</translation>
    </message>
    <message>
        <source>Network activity disabled.</source>
        <translation>Netzwerkaktivität deaktiviert.</translation>
    </message>
    <message>
        <source>Click to enable network activity again.</source>
        <translation>Klicken zum Aktivieren der Netzwerkaktivität.</translation>
    </message>
    <message>
        <source>Syncing Headers (%1%)...</source>
        <translation>Kopfdaten werden synchronisiert (%1%)...</translation>
    </message>
    <message>
        <source>Reindexing blocks on disk...</source>
        <translation>Reindiziere Blöcke auf Datenträger...</translation>
    </message>
    <message>
        <source>Proxy is &lt;b&gt;enabled&lt;/b&gt;: %1</source>
        <translation>Proxy ist &lt;b&gt;aktiviert&lt;/b&gt;: %1</translation>
    </message>
    <message>
        <source>Send coins to a Particl address</source>
        <translation>Particl. an eine Particl.Adresse überweisen</translation>
    </message>
    <message>
        <source>Backup wallet to another location</source>
        <translation>Eine Wallet-Sicherungskopie erstellen und abspeichern</translation>
    </message>
    <message>
        <source>Change the passphrase used for wallet encryption</source>
        <translation>Ändert die Passphrase, die für die Wallet-Verschlüsselung benutzt wird</translation>
    </message>
    <message>
        <source>&amp;Debug window</source>
        <translation>&amp;Debug-Fenster</translation>
    </message>
    <message>
        <source>Open debugging and diagnostic console</source>
        <translation>Debugging- und Diagnosekonsole öffnen</translation>
    </message>
    <message>
        <source>&amp;Verify message...</source>
        <translation>Nachricht &amp;verifizieren...</translation>
    </message>
    <message>
<<<<<<< HEAD
        <source>Particl.</source>
        <translation>Particl.</translation>
    </message>
    <message>
        <source>Wallet</source>
        <translation>Wallet</translation>
    </message>
    <message>
=======
>>>>>>> a54e52b4
        <source>&amp;Send</source>
        <translation>&amp;Überweisen</translation>
    </message>
    <message>
        <source>&amp;Receive</source>
        <translation>&amp;Empfangen</translation>
    </message>
    <message>
        <source>&amp;Show / Hide</source>
        <translation>&amp;Anzeigen / Verstecken</translation>
    </message>
    <message>
        <source>Show or hide the main Window</source>
        <translation>Das Hauptfenster anzeigen oder verstecken</translation>
    </message>
    <message>
        <source>Encrypt the private keys that belong to your wallet</source>
        <translation>Verschlüsselt die zu Ihrer Wallet gehörenden privaten Schlüssel</translation>
    </message>
    <message>
        <source>Sign messages with your Particl addresses to prove you own them</source>
        <translation>Nachrichten signieren, um den Besitz Ihrer Particl.Adressen zu beweisen</translation>
    </message>
    <message>
        <source>Verify messages to ensure they were signed with specified Particl addresses</source>
        <translation>Nachrichten verifizieren, um sicherzustellen, dass diese mit den angegebenen Particl.Adressen signiert wurden</translation>
    </message>
    <message>
        <source>&amp;File</source>
        <translation>&amp;Datei</translation>
    </message>
    <message>
        <source>&amp;Settings</source>
        <translation>&amp;Einstellungen</translation>
    </message>
    <message>
        <source>&amp;Help</source>
        <translation>&amp;Hilfe</translation>
    </message>
    <message>
        <source>Tabs toolbar</source>
        <translation>Registerkartenleiste</translation>
    </message>
    <message>
        <source>Request payments (generates QR codes and particl: URIs)</source>
        <translation>Zahlungen anfordern (erzeugt QR-Codes und "particl:"-URIs)</translation>
    </message>
    <message>
        <source>Show the list of used sending addresses and labels</source>
        <translation>Liste verwendeter Zahlungsadressen und Bezeichnungen anzeigen</translation>
    </message>
    <message>
        <source>Show the list of used receiving addresses and labels</source>
        <translation>Liste verwendeter Empfangsadressen und Bezeichnungen anzeigen</translation>
    </message>
    <message>
        <source>Open a particl: URI or payment request</source>
        <translation>Eine "particl:"-URI oder Zahlungsanforderung öffnen</translation>
    </message>
    <message>
        <source>&amp;Command-line options</source>
        <translation>&amp;Kommandozeilenoptionen</translation>
    </message>
    <message numerus="yes">
        <source>%n active connection(s) to Particl network</source>
        <translation><numerusform>%n aktive Verbindung zum Particl.Netzwerk</numerusform><numerusform>%n aktive Verbindungen zum Particl.Netzwerk</numerusform></translation>
    </message>
    <message>
        <source>Indexing blocks on disk...</source>
        <translation>Indiziere Blöcke auf Datenträger...</translation>
    </message>
    <message>
        <source>Processing blocks on disk...</source>
        <translation>Verarbeite Blöcke auf Datenträger...</translation>
    </message>
    <message numerus="yes">
        <source>Processed %n block(s) of transaction history.</source>
        <translation><numerusform>%n Block des Transaktionsverlaufs verarbeitet.</numerusform><numerusform>%n Blöcke des Transaktionsverlaufs verarbeitet.</numerusform></translation>
    </message>
    <message>
        <source>%1 behind</source>
        <translation>%1 im Rückstand</translation>
    </message>
    <message>
        <source>Last received block was generated %1 ago.</source>
        <translation>Der letzte empfangene Block ist %1 alt.</translation>
    </message>
    <message>
        <source>Transactions after this will not yet be visible.</source>
        <translation>Transaktionen hiernach werden noch nicht angezeigt.</translation>
    </message>
    <message>
        <source>Error</source>
        <translation>Fehler</translation>
    </message>
    <message>
        <source>Warning</source>
        <translation>Warnung</translation>
    </message>
    <message>
        <source>Information</source>
        <translation>Hinweis</translation>
    </message>
    <message>
        <source>Up to date</source>
        <translation>Auf aktuellem Stand</translation>
    </message>
    <message>
<<<<<<< HEAD
        <source>Show the %1 help message to get a list with possible Particl command-line options</source>
=======
        <source>&amp;Sending addresses</source>
        <translation>&amp;Versandadressen</translation>
    </message>
    <message>
        <source>&amp;Receiving addresses</source>
        <translation>&amp;Empfangsadressen</translation>
    </message>
    <message>
        <source>Open Wallet</source>
        <translation>Wallet öffnen</translation>
    </message>
    <message>
        <source>Open a wallet</source>
        <translation>Eine Wallet öffnen</translation>
    </message>
    <message>
        <source>Close Wallet...</source>
        <translation>Wallet schließen...</translation>
    </message>
    <message>
        <source>Close wallet</source>
        <translation>Wallet schließen</translation>
    </message>
    <message>
        <source>Show the %1 help message to get a list with possible Bitcoin command-line options</source>
>>>>>>> a54e52b4
        <translation>Zeige den "%1"-Hilfetext, um eine Liste mit möglichen Kommandozeilenoptionen zu erhalten</translation>
    </message>
    <message>
        <source>default wallet</source>
        <translation>Standard Wallet</translation>
    </message>
    <message>
        <source>No wallets available</source>
        <translation>Keine Wallets verfügbar</translation>
    </message>
    <message>
        <source>&amp;Window</source>
        <translation>&amp;Programmfenster</translation>
    </message>
    <message>
        <source>Minimize</source>
        <translation>Minimieren</translation>
    </message>
    <message>
        <source>Zoom</source>
        <translation>Vergrößern</translation>
    </message>
    <message>
        <source>Main Window</source>
        <translation>Hauptfenster</translation>
    </message>
    <message>
        <source>%1 client</source>
        <translation>%1 Client</translation>
    </message>
    <message>
        <source>Connecting to peers...</source>
        <translation>Verbinde mit Netzwerk...</translation>
    </message>
    <message>
        <source>Catching up...</source>
        <translation>Hole auf...</translation>
    </message>
    <message>
        <source>Error: %1</source>
        <translation>Fehler: %1</translation>
    </message>
    <message>
        <source>Date: %1
</source>
        <translation>Datum: %1
</translation>
    </message>
    <message>
        <source>Amount: %1
</source>
        <translation>Betrag: %1
</translation>
    </message>
    <message>
        <source>Wallet: %1
</source>
        <translation>Wallet: %1
</translation>
    </message>
    <message>
        <source>Type: %1
</source>
        <translation>Typ: %1
</translation>
    </message>
    <message>
        <source>Label: %1
</source>
        <translation>Bezeichnung: %1
</translation>
    </message>
    <message>
        <source>Address: %1
</source>
        <translation>Adresse: %1
</translation>
    </message>
    <message>
        <source>Sent transaction</source>
        <translation>Gesendete Transaktion</translation>
    </message>
    <message>
        <source>Incoming transaction</source>
        <translation>Eingehende Transaktion</translation>
    </message>
    <message>
        <source>HD key generation is &lt;b&gt;enabled&lt;/b&gt;</source>
        <translation>HD Schlüssel Generierung ist &lt;b&gt;aktiviert&lt;/b&gt;</translation>
    </message>
    <message>
        <source>HD key generation is &lt;b&gt;disabled&lt;/b&gt;</source>
        <translation>HD Schlüssel Generierung ist &lt;b&gt;deaktiviert&lt;/b&gt;</translation>
    </message>
    <message>
        <source>Private key &lt;b&gt;disabled&lt;/b&gt;</source>
        <translation>Privater Schlüssel &lt;b&gt;deaktiviert&lt;/b&gt;</translation>
    </message>
    <message>
        <source>Wallet is &lt;b&gt;encrypted&lt;/b&gt; and currently &lt;b&gt;unlocked&lt;/b&gt;</source>
        <translation>Wallet ist &lt;b&gt;verschlüsselt&lt;/b&gt; und aktuell &lt;b&gt;entsperrt&lt;/b&gt;</translation>
    </message>
    <message>
        <source>Wallet is &lt;b&gt;encrypted&lt;/b&gt; and currently &lt;b&gt;locked&lt;/b&gt;</source>
        <translation>Wallet ist &lt;b&gt;verschlüsselt&lt;/b&gt; und aktuell &lt;b&gt;gesperrt&lt;/b&gt;</translation>
    </message>
    <message>
        <source>A fatal error occurred. Particl can no longer continue safely and will quit.</source>
        <translation>Ein schwerer Fehler ist aufgetreten. Particl kann nicht stabil weiter ausgeführt werden und wird beendet.</translation>
    </message>
</context>
<context>
    <name>CoinControlDialog</name>
    <message>
        <source>Coin Selection</source>
        <translation>Münzauswahl ("Coin Control")</translation>
    </message>
    <message>
        <source>Quantity:</source>
        <translation>Anzahl:</translation>
    </message>
    <message>
        <source>Bytes:</source>
        <translation>Byte:</translation>
    </message>
    <message>
        <source>Amount:</source>
        <translation>Betrag:</translation>
    </message>
    <message>
        <source>Fee:</source>
        <translation>Gebühr:</translation>
    </message>
    <message>
        <source>Dust:</source>
        <translation>"Dust":</translation>
    </message>
    <message>
        <source>After Fee:</source>
        <translation>Abzüglich Gebühr:</translation>
    </message>
    <message>
        <source>Change:</source>
        <translation>Wechselgeld:</translation>
    </message>
    <message>
        <source>(un)select all</source>
        <translation>Alles (de)selektieren</translation>
    </message>
    <message>
        <source>Tree mode</source>
        <translation>Baumansicht</translation>
    </message>
    <message>
        <source>List mode</source>
        <translation>Listenansicht</translation>
    </message>
    <message>
        <source>Amount</source>
        <translation>Betrag</translation>
    </message>
    <message>
        <source>Received with label</source>
        <translation>Empfangen über Bezeichnung</translation>
    </message>
    <message>
        <source>Received with address</source>
        <translation>Empfangen über Adresse</translation>
    </message>
    <message>
        <source>Date</source>
        <translation>Datum</translation>
    </message>
    <message>
        <source>Confirmations</source>
        <translation>Bestätigungen</translation>
    </message>
    <message>
        <source>Confirmed</source>
        <translation>Bestätigt</translation>
    </message>
    <message>
        <source>Copy address</source>
        <translation>Adresse kopieren</translation>
    </message>
    <message>
        <source>Copy label</source>
        <translation>Bezeichnung kopieren</translation>
    </message>
    <message>
        <source>Copy amount</source>
        <translation>Betrag kopieren</translation>
    </message>
    <message>
        <source>Copy transaction ID</source>
        <translation>Transaktionskennung kopieren</translation>
    </message>
    <message>
        <source>Lock unspent</source>
        <translation>Nicht ausgegebenen Betrag sperren</translation>
    </message>
    <message>
        <source>Unlock unspent</source>
        <translation>Nicht ausgegebenen Betrag entsperren</translation>
    </message>
    <message>
        <source>Copy quantity</source>
        <translation>Anzahl kopieren</translation>
    </message>
    <message>
        <source>Copy fee</source>
        <translation>Gebühr kopieren</translation>
    </message>
    <message>
        <source>Copy after fee</source>
        <translation>Abzüglich Gebühr kopieren</translation>
    </message>
    <message>
        <source>Copy bytes</source>
        <translation>Byte kopieren</translation>
    </message>
    <message>
        <source>Copy dust</source>
        <translation>"Staub" kopieren</translation>
    </message>
    <message>
        <source>Copy change</source>
        <translation>Wechselgeld kopieren</translation>
    </message>
    <message>
        <source>(%1 locked)</source>
        <translation>(%1 gesperrt)</translation>
    </message>
    <message>
        <source>yes</source>
        <translation>ja</translation>
    </message>
    <message>
        <source>no</source>
        <translation>nein</translation>
    </message>
    <message>
        <source>This label turns red if any recipient receives an amount smaller than the current dust threshold.</source>
        <translation>Diese Bezeichnung wird rot, wenn irgendein Empfänger einen Betrag kleiner als die derzeitige "Staubgrenze" erhält.</translation>
    </message>
    <message>
        <source>Can vary +/- %1 satoshi(s) per input.</source>
        <translation>Kann pro Eingabe um +/- %1 Satoshi(s) abweichen.</translation>
    </message>
    <message>
        <source>(no label)</source>
        <translation>(keine Bezeichnung)</translation>
    </message>
    <message>
        <source>change from %1 (%2)</source>
        <translation>Wechselgeld von %1 (%2)</translation>
    </message>
    <message>
        <source>(change)</source>
        <translation>(Wechselgeld)</translation>
    </message>
</context>
<context>
    <name>CreateWalletActivity</name>
    </context>
<context>
    <name>CreateWalletDialog</name>
    <message>
        <source>Create Wallet</source>
        <translation>Wallet erstellen</translation>
    </message>
    <message>
        <source>Encrypt the wallet. The wallet will be encrypted with a passphrase of your choice.</source>
        <translation>Verschlüssele das Wallet. Das Wallet wird mit einer Passphrase deiner Wahl verschlüsselt.</translation>
    </message>
    <message>
        <source>Encrypt Wallet</source>
        <translation>Wallet verschlüsseln</translation>
    </message>
    <message>
        <source>Disable Private Keys</source>
        <translation>Private Keys deaktivieren</translation>
    </message>
    <message>
        <source>Create</source>
        <translation>Erstellen</translation>
    </message>
</context>
<context>
    <name>EditAddressDialog</name>
    <message>
        <source>Edit Address</source>
        <translation>Adresse bearbeiten</translation>
    </message>
    <message>
        <source>&amp;Label</source>
        <translation>&amp;Bezeichnung</translation>
    </message>
    <message>
        <source>The label associated with this address list entry</source>
        <translation>Bezeichnung, die dem Adresslisteneintrag zugeordnet ist.</translation>
    </message>
    <message>
        <source>The address associated with this address list entry. This can only be modified for sending addresses.</source>
        <translation>Adresse, die dem Adresslisteneintrag zugeordnet ist. Diese kann nur bei Zahlungsadressen verändert werden.</translation>
    </message>
    <message>
        <source>&amp;Address</source>
        <translation>&amp;Adresse</translation>
    </message>
    <message>
        <source>New sending address</source>
        <translation>Neue Zahlungsadresse</translation>
    </message>
    <message>
        <source>Edit receiving address</source>
        <translation>Empfangsadresse bearbeiten</translation>
    </message>
    <message>
        <source>Edit sending address</source>
        <translation>Zahlungsadresse bearbeiten</translation>
    </message>
    <message>
        <source>The entered address "%1" is not a valid Particl address.</source>
        <translation>Die eingegebene Adresse "%1" ist keine gültige Particl.Adresse.</translation>
    </message>
    <message>
        <source>Address "%1" already exists as a receiving address with label "%2" and so cannot be added as a sending address.</source>
        <translation>Die Adresse "%1" existiert bereits als Empfangsadresse mit dem Label "%2" und kann daher nicht als Sendeadresse hinzugefügt werden.</translation>
    </message>
    <message>
        <source>The entered address "%1" is already in the address book with label "%2".</source>
        <translation>Die eingegebene Adresse "%1" befindet sich bereits im Adressbuch mit der Bezeichnung "%2".</translation>
    </message>
    <message>
        <source>Could not unlock wallet.</source>
        <translation>Wallet konnte nicht entsperrt werden.</translation>
    </message>
    <message>
        <source>New key generation failed.</source>
        <translation>Erzeugung eines neuen Schlüssels fehlgeschlagen.</translation>
    </message>
</context>
<context>
    <name>FreespaceChecker</name>
    <message>
        <source>A new data directory will be created.</source>
        <translation>Es wird ein neues Datenverzeichnis angelegt.</translation>
    </message>
    <message>
        <source>name</source>
        <translation>Name</translation>
    </message>
    <message>
        <source>Directory already exists. Add %1 if you intend to create a new directory here.</source>
        <translation>Verzeichnis existiert bereits. Fügen Sie %1 an, wenn Sie beabsichtigen hier ein neues Verzeichnis anzulegen.</translation>
    </message>
    <message>
        <source>Path already exists, and is not a directory.</source>
        <translation>Pfad existiert bereits und ist kein Verzeichnis.</translation>
    </message>
    <message>
        <source>Cannot create data directory here.</source>
        <translation>Datenverzeichnis kann hier nicht angelegt werden.</translation>
    </message>
</context>
<context>
    <name>HelpMessageDialog</name>
    <message>
        <source>version</source>
        <translation>Version</translation>
    </message>
    <message>
        <source>(%1-bit)</source>
        <translation>(%1-Bit)</translation>
    </message>
    <message>
        <source>About %1</source>
        <translation>Über %1</translation>
    </message>
    <message>
        <source>Command-line options</source>
        <translation>Kommandozeilenoptionen</translation>
    </message>
</context>
<context>
    <name>Intro</name>
    <message>
        <source>Welcome</source>
        <translation>Willkommen</translation>
    </message>
    <message>
        <source>Welcome to %1.</source>
        <translation>Willkommen zu %1.</translation>
    </message>
    <message>
        <source>As this is the first time the program is launched, you can choose where %1 will store its data.</source>
        <translation>Da Sie das Programm gerade zum ersten Mal starten, können Sie nun auswählen wo %1 seine Daten ablegen wird.</translation>
    </message>
    <message>
        <source>When you click OK, %1 will begin to download and process the full %4 block chain (%2GB) starting with the earliest transactions in %3 when %4 initially launched.</source>
        <translation>Wenn Sie auf OK klicken, beginnt %1 mit dem Herunterladen und Verarbeiten der gesamten %4-Blockchain (%2GB), beginnend mit den frühesten Transaktionen in %3 beim ersten Start von %4.</translation>
    </message>
    <message>
        <source>This initial synchronisation is very demanding, and may expose hardware problems with your computer that had previously gone unnoticed. Each time you run %1, it will continue downloading where it left off.</source>
        <translation>Diese initiale Synchronisation führt zur hohen Last und kann Harewareprobleme, die bisher nicht aufgetreten sind, mit ihrem Computer verursachen. Jedes Mal, wenn Sie %1 ausführen, wird der Download zum letzten Synchronisationspunkt fortgesetzt.</translation>
    </message>
    <message>
        <source>If you have chosen to limit block chain storage (pruning), the historical data must still be downloaded and processed, but will be deleted afterward to keep your disk usage low.</source>
        <translation>Wenn Sie bewusst den Blockchain-Speicher begrenzen (pruning), müssen die historischen Daten dennoch heruntergeladen und verarbeitet werden. Diese Daten werden aber zum späteren Zeitpunkt gelöscht, um die Festplattennutzung niedrig zu halten.</translation>
    </message>
    <message>
        <source>Use the default data directory</source>
        <translation>Standard-Datenverzeichnis verwenden</translation>
    </message>
    <message>
        <source>Use a custom data directory:</source>
        <translation>Ein benutzerdefiniertes Datenverzeichnis verwenden:</translation>
    </message>
    <message>
        <source>Particl.</source>
        <translation>Particl.</translation>
    </message>
    <message>
        <source>At least %1 GB of data will be stored in this directory, and it will grow over time.</source>
        <translation>Mindestens %1 GB Daten werden in diesem Verzeichnis gespeichert, und sie werden mit der Zeit zunehmen.</translation>
    </message>
    <message>
        <source>Approximately %1 GB of data will be stored in this directory.</source>
        <translation>Etwa %1 GB Daten werden in diesem Verzeichnis gespeichert.</translation>
    </message>
    <message>
<<<<<<< HEAD
        <source>%1 will download and store a copy of the Particl block chain.</source>
        <translation>%1 wird heruntergeladen und als eine Kopie von dem Particl Blockchain gespeichert.</translation>
=======
        <source>%1 will download and store a copy of the Bitcoin block chain.</source>
        <translation>%1 wird eine Kopie der Bitcoin-Blockchain herunterladen und speichern.</translation>
>>>>>>> a54e52b4
    </message>
    <message>
        <source>The wallet will also be stored in this directory.</source>
        <translation>Die Wallet wird ebenfalls in diesem Verzeichnis gespeichert.</translation>
    </message>
    <message>
        <source>Error: Specified data directory "%1" cannot be created.</source>
        <translation>Fehler: Angegebenes Datenverzeichnis "%1" kann nicht angelegt werden.</translation>
    </message>
    <message>
        <source>Error</source>
        <translation>Fehler</translation>
    </message>
    <message numerus="yes">
        <source>%n GB of free space available</source>
        <translation><numerusform>%n GB freier Speicher verfügbar</numerusform><numerusform>%n GB freier Speicher verfügbar</numerusform></translation>
    </message>
    <message numerus="yes">
        <source>(of %n GB needed)</source>
        <translation><numerusform>(von %n GB benötigt)</numerusform><numerusform>(von %n GB benötigt)</numerusform></translation>
    </message>
    </context>
<context>
    <name>ModalOverlay</name>
    <message>
        <source>Form</source>
        <translation>Formular</translation>
    </message>
    <message>
        <source>Recent transactions may not yet be visible, and therefore your wallet's balance might be incorrect. This information will be correct once your wallet has finished synchronizing with the particl network, as detailed below.</source>
        <translation>Neueste Transaktionen werden eventuell noch nicht angezeigt, daher könnte Ihr Kontostand veraltet sein. Er wird korrigiert, sobald Ihr Wallet die Synchronisation mit dem Particl.Netzwerk erfolgreich abgeschlossen hat. Details dazu finden sich weiter unten.</translation>
    </message>
    <message>
        <source>Attempting to spend particl that are affected by not-yet-displayed transactions will not be accepted by the network.</source>
        <translation>Versuche, Particl. aus noch nicht angezeigten Transaktionen auszugeben, werden vom Netzwerk nicht akzeptiert.</translation>
    </message>
    <message>
        <source>Number of blocks left</source>
        <translation>Anzahl verbleibender Blöcke</translation>
    </message>
    <message>
        <source>Unknown...</source>
        <translation>Unbekannt...</translation>
    </message>
    <message>
        <source>Last block time</source>
        <translation>Letzte Blockzeit</translation>
    </message>
    <message>
        <source>Progress</source>
        <translation>Fortschritt</translation>
    </message>
    <message>
        <source>Progress increase per hour</source>
        <translation>Fortschritt pro Stunde</translation>
    </message>
    <message>
        <source>calculating...</source>
        <translation>berechne...</translation>
    </message>
    <message>
        <source>Estimated time left until synced</source>
        <translation>Abschätzung der verbleibenden Zeit bis synchronisiert</translation>
    </message>
    <message>
        <source>Hide</source>
        <translation>Ausblenden</translation>
    </message>
    <message>
        <source>Unknown. Syncing Headers (%1, %2%)...</source>
        <translation>Unbekannt. Synchronisiere Headers (%1, %2%)...</translation>
    </message>
</context>
<context>
    <name>OpenURIDialog</name>
    <message>
        <source>Open URI</source>
        <translation>URI öffnen</translation>
    </message>
    <message>
        <source>Open payment request from URI or file</source>
        <translation>Zahlungsanforderung über URI oder aus Datei öffnen</translation>
    </message>
    <message>
        <source>URI:</source>
        <translation>URI:</translation>
    </message>
    <message>
        <source>Select payment request file</source>
        <translation>Zahlungsanforderungsdatei auswählen</translation>
    </message>
    <message>
        <source>Select payment request file to open</source>
        <translation>Zu öffnende Zahlungsanforderungsdatei auswählen</translation>
    </message>
</context>
<context>
    <name>OpenWalletActivity</name>
    <message>
        <source>default wallet</source>
        <translation>Standard Wallet</translation>
    </message>
    <message>
        <source>Opening Wallet &lt;b&gt;%1&lt;/b&gt;...</source>
        <translation>Öffne Wallet&lt;b&gt;%1&lt;/b&gt; ...</translation>
    </message>
</context>
<context>
    <name>OptionsDialog</name>
    <message>
        <source>Options</source>
        <translation>Konfiguration</translation>
    </message>
    <message>
        <source>&amp;Main</source>
        <translation>&amp;Allgemein</translation>
    </message>
    <message>
        <source>Automatically start %1 after logging in to the system.</source>
        <translation>%1 nach der Anmeldung im System automatisch ausführen.</translation>
    </message>
    <message>
        <source>&amp;Start %1 on system login</source>
        <translation>&amp;Starte %1 nach Systemanmeldung</translation>
    </message>
    <message>
        <source>Size of &amp;database cache</source>
        <translation>Größe des &amp;Datenbankcaches</translation>
    </message>
    <message>
        <source>Number of script &amp;verification threads</source>
        <translation>Anzahl an Skript-&amp;Verifizierungs-Threads</translation>
    </message>
    <message>
        <source>IP address of the proxy (e.g. IPv4: 127.0.0.1 / IPv6: ::1)</source>
        <translation>IP-Adresse des Proxies (z.B. IPv4: 127.0.0.1 / IPv6: ::1)</translation>
    </message>
    <message>
        <source>Shows if the supplied default SOCKS5 proxy is used to reach peers via this network type.</source>
        <translation>Zeigt an, ob der gelieferte Standard SOCKS5 Proxy verwendet wurde, um die Peers mit diesem Netzwerktyp zu erreichen.</translation>
    </message>
    <message>
        <source>Use separate SOCKS&amp;5 proxy to reach peers via Tor hidden services:</source>
        <translation>Separaten SOCKS5-Proxy verwenden, um Gegenstellen über versteckte Tor-Dienste zu erreichen:</translation>
    </message>
    <message>
        <source>Hide the icon from the system tray.</source>
        <translation>Verstecke das Icon von der Statusleiste.</translation>
    </message>
    <message>
        <source>&amp;Hide tray icon</source>
        <translation>&amp;Verstecke Statusleistensymbol</translation>
    </message>
    <message>
        <source>Minimize instead of exit the application when the window is closed. When this option is enabled, the application will be closed only after selecting Exit in the menu.</source>
        <translation>Minimiert die Anwendung anstatt sie zu beenden wenn das Fenster geschlossen wird. Wenn dies aktiviert ist, müssen Sie die Anwendung über "Beenden" im Menü schließen.</translation>
    </message>
    <message>
        <source>Third party URLs (e.g. a block explorer) that appear in the transactions tab as context menu items. %s in the URL is replaced by transaction hash. Multiple URLs are separated by vertical bar |.</source>
        <translation>Externe URLs (z.B. ein Block-Explorer), die im Kontextmenü des Transaktionsverlaufs eingefügt werden. In der URL wird %s durch den Transaktionshash ersetzt. Bei Angabe mehrerer URLs müssen diese durch "|" voneinander getrennt werden.</translation>
    </message>
    <message>
        <source>Open the %1 configuration file from the working directory.</source>
        <translation>Öffnen Sie die %1 Konfigurationsdatei aus dem Arbeitsverzeichnis.</translation>
    </message>
    <message>
        <source>Open Configuration File</source>
        <translation>Konfigurationsdatei öffnen</translation>
    </message>
    <message>
        <source>Reset all client options to default.</source>
        <translation>Setzt die Clientkonfiguration auf Standardwerte zurück.</translation>
    </message>
    <message>
        <source>&amp;Reset Options</source>
        <translation>Konfiguration &amp;zurücksetzen</translation>
    </message>
    <message>
        <source>&amp;Network</source>
        <translation>&amp;Netzwerk</translation>
    </message>
    <message>
        <source>Disables some advanced features but all blocks will still be fully validated. Reverting this setting requires re-downloading the entire blockchain. Actual disk usage may be somewhat higher.</source>
        <translation>Deaktiviert einige erweiterte Funktionen, aber alle Blöcke werden trotzdem vollständig validiert. Um diese Einstellung rückgängig zu machen, muss die gesamte Blockchain erneut heruntergeladen werden. Die tatsächliche Festplattennutzung kann etwas höher sein.</translation>
    </message>
    <message>
        <source>Prune &amp;block storage to</source>
        <translation>&amp;Blockspeicher kürzen auf</translation>
    </message>
    <message>
        <source>GB</source>
        <translation>GB</translation>
    </message>
    <message>
        <source>Reverting this setting requires re-downloading the entire blockchain.</source>
        <translation>Wenn diese Einstellung rückgängig gemacht wird, muss die komplette Blockchain erneut heruntergeladen werden.</translation>
    </message>
    <message>
        <source>MiB</source>
        <translation>MiB</translation>
    </message>
    <message>
        <source>(0 = auto, &lt;0 = leave that many cores free)</source>
        <translation>(0 = automatisch, &lt;0 = so viele Kerne frei lassen)</translation>
    </message>
    <message>
        <source>W&amp;allet</source>
        <translation>W&amp;allet</translation>
    </message>
    <message>
        <source>Expert</source>
        <translation>Experten-Optionen</translation>
    </message>
    <message>
        <source>Enable coin &amp;control features</source>
        <translation>"&amp;Coin Control"-Funktionen aktivieren</translation>
    </message>
    <message>
        <source>If you disable the spending of unconfirmed change, the change from a transaction cannot be used until that transaction has at least one confirmation. This also affects how your balance is computed.</source>
        <translation>Wenn Sie das Ausgeben von unbestätigtem Wechselgeld deaktivieren, kann das Wechselgeld einer Transaktion nicht verwendet werden, bis es mindestens eine Bestätigung erhalten hat. Dies wirkt sich auf die Berechnung des Kontostands aus.</translation>
    </message>
    <message>
        <source>&amp;Spend unconfirmed change</source>
        <translation>&amp;Unbestätigtes Wechselgeld darf ausgegeben werden</translation>
    </message>
    <message>
        <source>Automatically open the Particl client port on the router. This only works when your router supports UPnP and it is enabled.</source>
        <translation>Automatisch den Particl.Clientport auf dem Router öffnen. Dies funktioniert nur, wenn Ihr Router UPnP unterstützt und dies aktiviert ist.</translation>
    </message>
    <message>
        <source>Map port using &amp;UPnP</source>
        <translation>Portweiterleitung via &amp;UPnP</translation>
    </message>
    <message>
        <source>Accept connections from outside.</source>
        <translation>Akzeptiere Verbindungen von außerhalb.</translation>
    </message>
    <message>
        <source>Allow incomin&amp;g connections</source>
        <translation>Erlaube eingehende Verbindungen</translation>
    </message>
    <message>
        <source>Connect to the Particl network through a SOCKS5 proxy.</source>
        <translation>Über einen SOCKS5-Proxy mit dem Particl.Netzwerk verbinden.</translation>
    </message>
    <message>
        <source>&amp;Connect through SOCKS5 proxy (default proxy):</source>
        <translation>Über einen SOCKS5-Proxy &amp;verbinden (Standardproxy):</translation>
    </message>
    <message>
        <source>Proxy &amp;IP:</source>
        <translation>Proxy-&amp;IP:</translation>
    </message>
    <message>
        <source>&amp;Port:</source>
        <translation>&amp;Port:</translation>
    </message>
    <message>
        <source>Port of the proxy (e.g. 9050)</source>
        <translation>Port des Proxies (z.B. 9050)</translation>
    </message>
    <message>
        <source>Used for reaching peers via:</source>
        <translation>Benutzt um Gegenstellen zu erreichen über:</translation>
    </message>
    <message>
        <source>IPv4</source>
        <translation>IPv4</translation>
    </message>
    <message>
        <source>IPv6</source>
        <translation>IPv6</translation>
    </message>
    <message>
        <source>Tor</source>
        <translation>Tor</translation>
    </message>
    <message>
<<<<<<< HEAD
        <source>Connect to the Particl network through a separate SOCKS5 proxy for Tor hidden services.</source>
        <translation>Über einen separaten SOCKS5 Proxy für Tor Services mit dem Particl Netzwerk verbinden.</translation>
=======
        <source>Connect to the Bitcoin network through a separate SOCKS5 proxy for Tor hidden services.</source>
        <translation>Über einen separaten SOCKS5 Proxy für Tor Hidden Services mit dem Bitcoin-Netzwerk verbinden.</translation>
>>>>>>> a54e52b4
    </message>
    <message>
        <source>&amp;Window</source>
        <translation>&amp;Programmfenster</translation>
    </message>
    <message>
        <source>Show only a tray icon after minimizing the window.</source>
        <translation>Nur ein Symbol im Infobereich anzeigen, nachdem das Programmfenster minimiert wurde.</translation>
    </message>
    <message>
        <source>&amp;Minimize to the tray instead of the taskbar</source>
        <translation>In den Infobereich anstatt in die Taskleiste &amp;minimieren</translation>
    </message>
    <message>
        <source>M&amp;inimize on close</source>
        <translation>Beim Schließen m&amp;inimieren</translation>
    </message>
    <message>
        <source>&amp;Display</source>
        <translation>&amp;Anzeige</translation>
    </message>
    <message>
        <source>User Interface &amp;language:</source>
        <translation>&amp;Sprache der Benutzeroberfläche:</translation>
    </message>
    <message>
        <source>The user interface language can be set here. This setting will take effect after restarting %1.</source>
        <translation>Die Sprache der Benutzeroberflächen kann hier festgelegt werden. Diese Einstellung wird nach einem Neustart von %1 wirksam werden.</translation>
    </message>
    <message>
        <source>&amp;Unit to show amounts in:</source>
        <translation>&amp;Einheit der Beträge:</translation>
    </message>
    <message>
        <source>Choose the default subdivision unit to show in the interface and when sending coins.</source>
        <translation>Wählen Sie die standardmäßige Untereinheit, die in der Benutzeroberfläche und beim Überweisen von Particl. angezeigt werden soll.</translation>
    </message>
    <message>
        <source>Whether to show coin control features or not.</source>
        <translation>Legt fest, ob die "Coin Control"-Funktionen angezeigt werden.</translation>
    </message>
    <message>
        <source>&amp;Third party transaction URLs</source>
        <translation>&amp;Externe Transaktions-URLs</translation>
    </message>
    <message>
        <source>Options set in this dialog are overridden by the command line or in the configuration file:</source>
        <translation>Einstellungen in diesem Dialog werden von der Kommandozeile oder in der Konfigurationsdatei überschrieben:</translation>
    </message>
    <message>
        <source>&amp;OK</source>
        <translation>&amp;OK</translation>
    </message>
    <message>
        <source>&amp;Cancel</source>
        <translation>&amp;Abbrechen</translation>
    </message>
    <message>
        <source>default</source>
        <translation>Standard</translation>
    </message>
    <message>
        <source>none</source>
        <translation>keine</translation>
    </message>
    <message>
        <source>Confirm options reset</source>
        <translation>Zurücksetzen der Konfiguration bestätigen</translation>
    </message>
    <message>
        <source>Client restart required to activate changes.</source>
        <translation>Client-Neustart erforderlich, um Änderungen zu aktivieren.</translation>
    </message>
    <message>
        <source>Client will be shut down. Do you want to proceed?</source>
        <translation>Client wird beendet. Möchten Sie den Vorgang fortsetzen?</translation>
    </message>
    <message>
        <source>Configuration options</source>
        <translation>Konfigurationsoptionen</translation>
    </message>
    <message>
        <source>The configuration file is used to specify advanced user options which override GUI settings. Additionally, any command-line options will override this configuration file.</source>
        <translation>Die Konfigurationsdatei wird verwendet, um erweiterte Benutzeroptionen festzulegen, die die GUI-Einstellungen überschreiben. Darüber hinaus werden alle Befehlszeilenoptionen diese Konfigurationsdatei überschreiben.</translation>
    </message>
    <message>
        <source>Error</source>
        <translation>Fehler</translation>
    </message>
    <message>
        <source>The configuration file could not be opened.</source>
        <translation>Die Konfigurationsdatei konnte nicht geöffnet werden.</translation>
    </message>
    <message>
        <source>This change would require a client restart.</source>
        <translation>Diese Änderung würde einen Client-Neustart erfordern.</translation>
    </message>
    <message>
        <source>The supplied proxy address is invalid.</source>
        <translation>Die eingegebene Proxy-Adresse ist ungültig.</translation>
    </message>
</context>
<context>
    <name>OverviewPage</name>
    <message>
        <source>Form</source>
        <translation>Formular</translation>
    </message>
    <message>
        <source>The displayed information may be out of date. Your wallet automatically synchronizes with the Particl network after a connection is established, but this process has not completed yet.</source>
        <translation>Die angezeigten Informationen sind möglicherweise nicht mehr aktuell. Ihre Wallet wird automatisch synchronisiert, nachdem eine Verbindung zum Particl.Netzwerk hergestellt wurde. Dieser Prozess ist jedoch derzeit noch nicht abgeschlossen.</translation>
    </message>
    <message>
        <source>Watch-only:</source>
        <translation>Nur-beobachtet:</translation>
    </message>
    <message>
        <source>Available:</source>
        <translation>Verfügbar:</translation>
    </message>
    <message>
        <source>Your current spendable balance</source>
        <translation>Ihr aktuell verfügbarer Kontostand</translation>
    </message>
    <message>
        <source>Pending:</source>
        <translation>Ausstehend:</translation>
    </message>
    <message>
        <source>Total of transactions that have yet to be confirmed, and do not yet count toward the spendable balance</source>
        <translation>Gesamtbetrag aus unbestätigten Transaktionen, der noch nicht im aktuell verfügbaren Kontostand enthalten ist</translation>
    </message>
    <message>
        <source>Immature:</source>
        <translation>Unreif:</translation>
    </message>
    <message>
        <source>Mined balance that has not yet matured</source>
        <translation>Erarbeiteter Betrag der noch nicht gereift ist</translation>
    </message>
    <message>
        <source>Balances</source>
        <translation>Kontostände</translation>
    </message>
    <message>
        <source>Total:</source>
        <translation>Gesamtbetrag:</translation>
    </message>
    <message>
        <source>Your current total balance</source>
        <translation>Ihr aktueller Gesamtbetrag</translation>
    </message>
    <message>
        <source>Your current balance in watch-only addresses</source>
        <translation>Ihr aktueller Kontostand in nur-beobachteten Adressen</translation>
    </message>
    <message>
        <source>Spendable:</source>
        <translation>Verfügbar:</translation>
    </message>
    <message>
        <source>Recent transactions</source>
        <translation>Letzte Transaktionen</translation>
    </message>
    <message>
        <source>Unconfirmed transactions to watch-only addresses</source>
        <translation>Unbestätigte Transaktionen an nur-beobachtete Adressen</translation>
    </message>
    <message>
        <source>Mined balance in watch-only addresses that has not yet matured</source>
        <translation>Erarbeiteter Betrag in nur-beobachteten Adressen der noch nicht gereift ist</translation>
    </message>
    <message>
        <source>Current total balance in watch-only addresses</source>
        <translation>Aktueller Gesamtbetrag in nur-beobachteten Adressen</translation>
    </message>
</context>
<context>
    <name>PaymentServer</name>
    <message>
        <source>Payment request error</source>
        <translation>Fehler bei der Zahlungsanforderung</translation>
    </message>
    <message>
        <source>Cannot start particl: click-to-pay handler</source>
        <translation>Kann Particl nicht starten: Klicken-zum-Bezahlen-Handler</translation>
    </message>
    <message>
        <source>URI handling</source>
        <translation>URI-Verarbeitung</translation>
    </message>
    <message>
        <source>'particl://' is not a valid URI. Use 'particl:' instead.</source>
        <translation>'particl://' ist kein gültiger URL. Bitte 'particl:' nutzen.</translation>
    </message>
    <message>
        <source>You are using a BIP70 URL which will be unsupported in the future.</source>
        <translation>Sie verwenden eine BIP70 URL, die in Zukunft nicht mehr untersützt wird.</translation>
    </message>
    <message>
        <source>Payment request fetch URL is invalid: %1</source>
        <translation>Abruf-URL der Zahlungsanforderung ist ungültig: %1</translation>
    </message>
    <message>
        <source>Cannot process payment request because BIP70 support was not compiled in.</source>
        <translation>Zahlungsanfrage kann nicht verarbeitet werden, da die Unterstützung für BIP70 nicht mitkompiliert wurde.</translation>
    </message>
    <message>
        <source>Invalid payment address %1</source>
        <translation>Ungültige Zahlungsadresse %1</translation>
    </message>
    <message>
        <source>URI cannot be parsed! This can be caused by an invalid Particl address or malformed URI parameters.</source>
        <translation>URI kann nicht analysiert werden! Dies kann durch eine ungültige Particl.Adresse oder fehlerhafte URI-Parameter verursacht werden.</translation>
    </message>
    <message>
        <source>Payment request file handling</source>
        <translation>Zahlungsanforderungsdatei-Verarbeitung</translation>
    </message>
    <message>
        <source>Payment request file cannot be read! This can be caused by an invalid payment request file.</source>
        <translation>Zahlungsanforderungsdatei kann nicht gelesen werden! Dies kann durch eine ungültige Zahlungsanforderungsdatei verursacht werden.</translation>
    </message>
    <message>
        <source>Payment request rejected</source>
        <translation>Zahlungsanforderung abgelehnt</translation>
    </message>
    <message>
        <source>Payment request network doesn't match client network.</source>
        <translation>Netzwerk der Zahlungsanforderung stimmt nicht mit dem Client-Netzwerk überein.</translation>
    </message>
    <message>
        <source>Payment request expired.</source>
        <translation>Zahlungsanforderung abgelaufen.</translation>
    </message>
    <message>
        <source>Payment request is not initialized.</source>
        <translation>Zahlungsanforderung ist nicht initialisiert.</translation>
    </message>
    <message>
        <source>Unverified payment requests to custom payment scripts are unsupported.</source>
        <translation>Unverifizierte Zahlungsanforderungen an benutzerdefinierte Zahlungsskripte werden nicht unterstützt.</translation>
    </message>
    <message>
        <source>Invalid payment request.</source>
        <translation>Ungültige Zahlungsanforderung.</translation>
    </message>
    <message>
        <source>Requested payment amount of %1 is too small (considered dust).</source>
        <translation>Angeforderter Zahlungsbetrag in Höhe von %1 ist zu niedrig und wurde als "Staub" eingestuft.</translation>
    </message>
    <message>
        <source>Refund from %1</source>
        <translation>Rücküberweisung von %1</translation>
    </message>
    <message>
        <source>Payment request %1 is too large (%2 bytes, allowed %3 bytes).</source>
        <translation>Zahlungsanforderung %1 ist zu groß (%2 Byte, erlaubt sind %3 Byte).</translation>
    </message>
    <message>
        <source>Error communicating with %1: %2</source>
        <translation>Kommunikationsfehler mit %1: %2</translation>
    </message>
    <message>
        <source>Payment request cannot be parsed!</source>
        <translation>Zahlungsanforderung kann nicht verarbeitet werden!</translation>
    </message>
    <message>
        <source>Bad response from server %1</source>
        <translation>Fehlerhafte Antwort vom Server: %1</translation>
    </message>
    <message>
        <source>Network request error</source>
        <translation>Fehler bei der Netzwerkanfrage</translation>
    </message>
    <message>
        <source>Payment acknowledged</source>
        <translation>Zahlung bestätigt</translation>
    </message>
</context>
<context>
    <name>PeerTableModel</name>
    <message>
        <source>User Agent</source>
        <translation>User-Agent</translation>
    </message>
    <message>
        <source>Node/Service</source>
        <translation>Knoten/Dienst</translation>
    </message>
    <message>
        <source>NodeId</source>
        <translation>Knotenkennung</translation>
    </message>
    <message>
        <source>Ping</source>
        <translation>Ping</translation>
    </message>
    <message>
        <source>Sent</source>
        <translation>Übertragen</translation>
    </message>
    <message>
        <source>Received</source>
        <translation>Empfangen</translation>
    </message>
</context>
<context>
    <name>QObject</name>
    <message>
        <source>Amount</source>
        <translation>Betrag</translation>
    </message>
    <message>
        <source>Enter a Particl address (e.g. %1)</source>
        <translation>Particl.Adresse eingeben (z.B. %1)</translation>
    </message>
    <message>
        <source>%1 d</source>
        <translation>%1 T</translation>
    </message>
    <message>
        <source>%1 h</source>
        <translation>%1 h</translation>
    </message>
    <message>
        <source>%1 m</source>
        <translation>%1 min</translation>
    </message>
    <message>
        <source>%1 s</source>
        <translation>%1 s</translation>
    </message>
    <message>
        <source>None</source>
        <translation>Keine</translation>
    </message>
    <message>
        <source>N/A</source>
        <translation>k.A.</translation>
    </message>
    <message>
        <source>%1 ms</source>
        <translation>%1 ms</translation>
    </message>
    <message numerus="yes">
        <source>%n second(s)</source>
        <translation><numerusform>%n Sekunde</numerusform><numerusform>%n Sekunden</numerusform></translation>
    </message>
    <message numerus="yes">
        <source>%n minute(s)</source>
        <translation><numerusform>%n Minute</numerusform><numerusform>%n Minuten</numerusform></translation>
    </message>
    <message numerus="yes">
        <source>%n hour(s)</source>
        <translation><numerusform>%n Stunde</numerusform><numerusform>%n Stunden</numerusform></translation>
    </message>
    <message numerus="yes">
        <source>%n day(s)</source>
        <translation><numerusform>%n Tag</numerusform><numerusform>%n Tage</numerusform></translation>
    </message>
    <message numerus="yes">
        <source>%n week(s)</source>
        <translation><numerusform>%n Woche</numerusform><numerusform>%n Wochen</numerusform></translation>
    </message>
    <message>
        <source>%1 and %2</source>
        <translation>%1 und %2</translation>
    </message>
    <message numerus="yes">
        <source>%n year(s)</source>
        <translation><numerusform>%n Jahr</numerusform><numerusform>%n Jahre</numerusform></translation>
    </message>
    <message>
        <source>%1 B</source>
        <translation>%1 B</translation>
    </message>
    <message>
        <source>%1 KB</source>
        <translation>%1 KB</translation>
    </message>
    <message>
        <source>%1 MB</source>
        <translation>%1 MB</translation>
    </message>
    <message>
        <source>%1 GB</source>
        <translation>%1 GB</translation>
    </message>
    <message>
        <source>Error: Specified data directory "%1" does not exist.</source>
        <translation>Fehler: Angegebenes Datenverzeichnis "%1" existiert nicht.</translation>
    </message>
    <message>
        <source>Error: Cannot parse configuration file: %1.</source>
        <translation>Fehler: Konfigurationsdatei konnte nicht Verarbeitet werden: %1.</translation>
    </message>
    <message>
        <source>Error: %1</source>
        <translation>Fehler: %1</translation>
    </message>
    <message>
        <source>%1 didn't yet exit safely...</source>
        <translation>%1 wurde noch nicht sicher beendet...</translation>
    </message>
    <message>
        <source>unknown</source>
        <translation>unbekannt</translation>
    </message>
</context>
<context>
    <name>QRImageWidget</name>
    <message>
        <source>&amp;Save Image...</source>
        <translation>Grafik &amp;speichern...</translation>
    </message>
    <message>
        <source>&amp;Copy Image</source>
        <translation>Grafik &amp;kopieren</translation>
    </message>
    <message>
        <source>Resulting URI too long, try to reduce the text for label / message.</source>
        <translation>Resultierende URI ist zu lang, bitte den Text für Bezeichnung/Nachricht kürzen.</translation>
    </message>
    <message>
        <source>Error encoding URI into QR Code.</source>
        <translation>Beim Enkodieren der URI in den QR-Code ist ein Fehler aufgetreten.</translation>
    </message>
    <message>
        <source>Save QR Code</source>
        <translation>QR-Code speichern</translation>
    </message>
    <message>
        <source>PNG Image (*.png)</source>
        <translation>PNG-Grafik (*.png)</translation>
    </message>
</context>
<context>
    <name>RPCConsole</name>
    <message>
        <source>N/A</source>
        <translation>k.A.</translation>
    </message>
    <message>
        <source>Client version</source>
        <translation>Client-Version</translation>
    </message>
    <message>
        <source>&amp;Information</source>
        <translation>Hinweis</translation>
    </message>
    <message>
        <source>Debug window</source>
        <translation>Debug-Fenster</translation>
    </message>
    <message>
        <source>General</source>
        <translation>Allgemein</translation>
    </message>
    <message>
        <source>Using BerkeleyDB version</source>
        <translation>Verwendete BerkeleyDB-Version</translation>
    </message>
    <message>
        <source>Datadir</source>
        <translation>Datenverzeichnis</translation>
    </message>
    <message>
        <source>To specify a non-default location of the data directory use the '%1' option.</source>
        <translation>Verwenden Sie die Option '%1' um einen anderen, nicht standardmäßigen Speicherort für das Datenverzeichnis festzulegen.</translation>
    </message>
    <message>
        <source>Blocksdir</source>
        <translation>Blockverzeichnis</translation>
    </message>
    <message>
        <source>To specify a non-default location of the blocks directory use the '%1' option.</source>
        <translation>Verwenden Sie die Option '%1' um einen anderen, nicht standardmäßigen Speicherort für das Blöckeverzeichnis festzulegen.</translation>
    </message>
    <message>
        <source>Startup time</source>
        <translation>Startzeit</translation>
    </message>
    <message>
        <source>Network</source>
        <translation>Netzwerk</translation>
    </message>
    <message>
        <source>Name</source>
        <translation>Name</translation>
    </message>
    <message>
        <source>Number of connections</source>
        <translation>Anzahl der Verbindungen</translation>
    </message>
    <message>
        <source>Block chain</source>
        <translation>Blockchain</translation>
    </message>
    <message>
        <source>Current number of blocks</source>
        <translation>Aktuelle Anzahl der Blöcke</translation>
    </message>
    <message>
        <source>Memory Pool</source>
        <translation>Speicher-Pool</translation>
    </message>
    <message>
        <source>Current number of transactions</source>
        <translation>Aktuelle Anzahl der Transaktionen</translation>
    </message>
    <message>
        <source>Memory usage</source>
        <translation>Speichernutzung</translation>
    </message>
    <message>
        <source>Wallet: </source>
        <translation>Wallet:</translation>
    </message>
    <message>
        <source>(none)</source>
        <translation>(keine)</translation>
    </message>
    <message>
        <source>&amp;Reset</source>
        <translation>&amp;Zurücksetzen</translation>
    </message>
    <message>
        <source>Received</source>
        <translation>Empfangen</translation>
    </message>
    <message>
        <source>Sent</source>
        <translation>Übertragen</translation>
    </message>
    <message>
        <source>&amp;Peers</source>
        <translation>&amp;Gegenstellen</translation>
    </message>
    <message>
        <source>Banned peers</source>
        <translation>Gesperrte Peers</translation>
    </message>
    <message>
        <source>Select a peer to view detailed information.</source>
        <translation>Gegenstelle auswählen, um detaillierte Informationen zu erhalten.</translation>
    </message>
    <message>
        <source>Whitelisted</source>
        <translation>Auf Weißliste</translation>
    </message>
    <message>
        <source>Direction</source>
        <translation>Richtung</translation>
    </message>
    <message>
        <source>Version</source>
        <translation>Version</translation>
    </message>
    <message>
        <source>Starting Block</source>
        <translation>Start Block</translation>
    </message>
    <message>
        <source>Synced Headers</source>
        <translation>Synchronisierte Kopfdaten</translation>
    </message>
    <message>
        <source>Synced Blocks</source>
        <translation>Synchronisierte Blöcke</translation>
    </message>
    <message>
        <source>User Agent</source>
        <translation>User-Agent</translation>
    </message>
    <message>
        <source>Open the %1 debug log file from the current data directory. This can take a few seconds for large log files.</source>
        <translation>Öffnet die %1-Debug-Protokolldatei aus dem aktuellen Datenverzeichnis. Dies kann bei großen Protokolldateien einige Sekunden dauern.</translation>
    </message>
    <message>
        <source>Decrease font size</source>
        <translation>Schrift verkleinern</translation>
    </message>
    <message>
        <source>Increase font size</source>
        <translation>Schrift vergrößern</translation>
    </message>
    <message>
        <source>Services</source>
        <translation>Dienste</translation>
    </message>
    <message>
        <source>Ban Score</source>
        <translation>Sperrpunktzahl</translation>
    </message>
    <message>
        <source>Connection Time</source>
        <translation>Verbindungsdauer</translation>
    </message>
    <message>
        <source>Last Send</source>
        <translation>Letzte Übertragung</translation>
    </message>
    <message>
        <source>Last Receive</source>
        <translation>Letzter Empfang</translation>
    </message>
    <message>
        <source>Ping Time</source>
        <translation>Ping-Zeit</translation>
    </message>
    <message>
        <source>The duration of a currently outstanding ping.</source>
        <translation>Die Laufzeit eines aktuell ausstehenden Ping.</translation>
    </message>
    <message>
        <source>Ping Wait</source>
        <translation>Ping-Wartezeit</translation>
    </message>
    <message>
        <source>Min Ping</source>
        <translation>Minimaler Ping</translation>
    </message>
    <message>
        <source>Time Offset</source>
        <translation>Zeitversatz</translation>
    </message>
    <message>
        <source>Last block time</source>
        <translation>Letzte Blockzeit</translation>
    </message>
    <message>
        <source>&amp;Open</source>
        <translation>&amp;Öffnen</translation>
    </message>
    <message>
        <source>&amp;Console</source>
        <translation>&amp;Konsole</translation>
    </message>
    <message>
        <source>&amp;Network Traffic</source>
        <translation>&amp;Netzwerkauslastung</translation>
    </message>
    <message>
        <source>Totals</source>
        <translation>Gesamtbetrag:</translation>
    </message>
    <message>
        <source>In:</source>
        <translation>Eingehend:</translation>
    </message>
    <message>
        <source>Out:</source>
        <translation>Ausgehend:</translation>
    </message>
    <message>
        <source>Debug log file</source>
        <translation>Debug-Protokolldatei</translation>
    </message>
    <message>
        <source>Clear console</source>
        <translation>Konsole zurücksetzen</translation>
    </message>
    <message>
        <source>1 &amp;hour</source>
        <translation>1 &amp;Stunde</translation>
    </message>
    <message>
        <source>1 &amp;day</source>
        <translation>1 &amp;Tag</translation>
    </message>
    <message>
        <source>1 &amp;week</source>
        <translation>1 &amp;Woche</translation>
    </message>
    <message>
        <source>1 &amp;year</source>
        <translation>1 &amp;Jahr</translation>
    </message>
    <message>
        <source>&amp;Disconnect</source>
        <translation>&amp;Trennen</translation>
    </message>
    <message>
        <source>Ban for</source>
        <translation>Sperren für</translation>
    </message>
    <message>
        <source>&amp;Unban</source>
        <translation>&amp;Entsperren</translation>
    </message>
    <message>
        <source>Welcome to the %1 RPC console.</source>
        <translation>Willkommen in der %1 RPC Konsole.</translation>
    </message>
    <message>
        <source>Use up and down arrows to navigate history, and %1 to clear screen.</source>
        <translation>Verwenden Sie die aufwärt- und abwärtszeigenden Pfeiltasten, um in der Historie zu navigieren. Verwenden Sie %1, um den Verlauf zu leeren.</translation>
    </message>
    <message>
        <source>Type %1 for an overview of available commands.</source>
        <translation>Bitte %1 eingeben, um eine Übersicht verfügbarer Befehle zu erhalten.</translation>
    </message>
    <message>
        <source>For more information on using this console type %1.</source>
        <translation>Für mehr Information über die Benützung dieser Konsole %1 eingeben.</translation>
    </message>
    <message>
        <source>WARNING: Scammers have been active, telling users to type commands here, stealing their wallet contents. Do not use this console without fully understanding the ramifications of a command.</source>
        <translation>WARNUNG: Betrüger haben versucht, Benutzer dazu zu bringen, hier Befehle einzugeben, um ihr Wallet-Guthaben zu stehlen. Verwenden Sie diese Konsole nicht, ohne die Auswirkungen eines Befehls vollständig zu verstehen.</translation>
    </message>
    <message>
        <source>Network activity disabled</source>
        <translation>Netzwerkaktivität deaktiviert</translation>
    </message>
    <message>
        <source>Executing command without any wallet</source>
        <translation>Befehl wird ohne spezifizierte Wallet ausgeführt</translation>
    </message>
    <message>
        <source>Executing command using "%1" wallet</source>
        <translation>Befehl wird mit Wallet "%1" ausgeführt</translation>
    </message>
    <message>
        <source>(node id: %1)</source>
        <translation>(Knotenkennung: %1)</translation>
    </message>
    <message>
        <source>via %1</source>
        <translation>über %1</translation>
    </message>
    <message>
        <source>never</source>
        <translation>nie</translation>
    </message>
    <message>
        <source>Inbound</source>
        <translation>Eingehend</translation>
    </message>
    <message>
        <source>Outbound</source>
        <translation>ausgehend</translation>
    </message>
    <message>
        <source>Yes</source>
        <translation>Ja</translation>
    </message>
    <message>
        <source>No</source>
        <translation>Nein</translation>
    </message>
    <message>
        <source>Unknown</source>
        <translation>Unbekannt</translation>
    </message>
</context>
<context>
    <name>ReceiveCoinsDialog</name>
    <message>
        <source>&amp;Amount:</source>
        <translation>&amp;Betrag:</translation>
    </message>
    <message>
        <source>&amp;Label:</source>
        <translation>&amp;Bezeichnung:</translation>
    </message>
    <message>
        <source>&amp;Message:</source>
        <translation>&amp;Nachricht:</translation>
    </message>
    <message>
        <source>An optional message to attach to the payment request, which will be displayed when the request is opened. Note: The message will not be sent with the payment over the Particl network.</source>
        <translation>Eine optionale Nachricht, die an die Zahlungsanforderung angehängt wird. Sie wird angezeigt, wenn die Anforderung geöffnet wird. Hinweis: Diese Nachricht wird nicht mit der Zahlung über das Particl.Netzwerk gesendet.</translation>
    </message>
    <message>
        <source>An optional label to associate with the new receiving address.</source>
        <translation>Eine optionale Bezeichnung, die der neuen Empfangsadresse zugeordnet wird.</translation>
    </message>
    <message>
        <source>Use this form to request payments. All fields are &lt;b&gt;optional&lt;/b&gt;.</source>
        <translation>Verwenden Sie dieses Formular, um Zahlungen anzufordern. Alle Felder sind &lt;b&gt;optional&lt;/b&gt;.</translation>
    </message>
    <message>
        <source>An optional amount to request. Leave this empty or zero to not request a specific amount.</source>
        <translation>Ein optional angeforderter Betrag. Lassen Sie dieses Feld leer oder setzen Sie es auf 0, um keinen spezifischen Betrag anzufordern.</translation>
    </message>
    <message>
        <source>Clear all fields of the form.</source>
        <translation>Alle Formularfelder zurücksetzen.</translation>
    </message>
    <message>
        <source>Clear</source>
        <translation>Zurücksetzen</translation>
    </message>
    <message>
        <source>Native segwit addresses (aka Bech32 or BIP-173) reduce your transaction fees later on and offer better protection against typos, but old wallets don't support them. When unchecked, an address compatible with older wallets will be created instead.</source>
        <translation>Native SegWit-Adressen (alias Bech32 oder BIP-173) werden Ihre Transaktionsgebühren senken und bieten besseren Tippfehlerschutz, werden jedoch von alten Wallets nicht unterstützt. Wenn deaktiviert, wird eine mit älteren Wallets kompatible Adresse erstellt.</translation>
    </message>
    <message>
        <source>Generate native segwit (Bech32) address</source>
        <translation>Generiere native SegWit (Bech32) Adresse</translation>
    </message>
    <message>
        <source>Requested payments history</source>
        <translation>Verlauf der angeforderten Zahlungen</translation>
    </message>
    <message>
        <source>Show the selected request (does the same as double clicking an entry)</source>
        <translation>Ausgewählte Zahlungsanforderungen anzeigen (entspricht einem Doppelklick auf einen Eintrag)</translation>
    </message>
    <message>
        <source>Show</source>
        <translation>Anzeigen</translation>
    </message>
    <message>
        <source>Remove the selected entries from the list</source>
        <translation>Ausgewählte Einträge aus der Liste entfernen</translation>
    </message>
    <message>
        <source>Remove</source>
        <translation>Entfernen</translation>
    </message>
    <message>
        <source>Copy URI</source>
        <translation>&amp;URI kopieren</translation>
    </message>
    <message>
        <source>Copy label</source>
        <translation>Bezeichnung kopieren</translation>
    </message>
    <message>
        <source>Copy message</source>
        <translation>Nachricht kopieren</translation>
    </message>
    <message>
        <source>Copy amount</source>
        <translation>Betrag kopieren</translation>
    </message>
</context>
<context>
    <name>ReceiveRequestDialog</name>
    <message>
        <source>QR Code</source>
        <translation>QR-Code</translation>
    </message>
    <message>
        <source>Copy &amp;URI</source>
        <translation>&amp;URI kopieren</translation>
    </message>
    <message>
        <source>Copy &amp;Address</source>
        <translation>&amp;Adresse kopieren</translation>
    </message>
    <message>
        <source>&amp;Save Image...</source>
        <translation>Grafik &amp;speichern...</translation>
    </message>
    <message>
        <source>Request payment to %1</source>
        <translation>Zahlung anfordern an %1</translation>
    </message>
    <message>
        <source>Payment information</source>
        <translation>Zahlungsinformationen</translation>
    </message>
    <message>
        <source>URI</source>
        <translation>URI</translation>
    </message>
    <message>
        <source>Address</source>
        <translation>Adresse</translation>
    </message>
    <message>
        <source>Amount</source>
        <translation>Betrag</translation>
    </message>
    <message>
        <source>Label</source>
        <translation>Bezeichnung</translation>
    </message>
    <message>
        <source>Message</source>
        <translation>Nachricht</translation>
    </message>
    <message>
        <source>Wallet</source>
        <translation>Wallet</translation>
    </message>
</context>
<context>
    <name>RecentRequestsTableModel</name>
    <message>
        <source>Date</source>
        <translation>Datum</translation>
    </message>
    <message>
        <source>Label</source>
        <translation>Bezeichnung</translation>
    </message>
    <message>
        <source>Message</source>
        <translation>Nachricht</translation>
    </message>
    <message>
        <source>(no label)</source>
        <translation>(keine Bezeichnung)</translation>
    </message>
    <message>
        <source>(no message)</source>
        <translation>(keine Nachricht)</translation>
    </message>
    <message>
        <source>(no amount requested)</source>
        <translation>(kein Betrag angefordert)</translation>
    </message>
    <message>
        <source>Requested</source>
        <translation>Angefordert</translation>
    </message>
</context>
<context>
    <name>SendCoinsDialog</name>
    <message>
        <source>Send Coins</source>
        <translation>Particl. überweisen</translation>
    </message>
    <message>
        <source>Coin Control Features</source>
        <translation>"Coin Control"-Funktionen</translation>
    </message>
    <message>
        <source>Inputs...</source>
        <translation>Eingaben...</translation>
    </message>
    <message>
        <source>automatically selected</source>
        <translation>automatisch ausgewählt</translation>
    </message>
    <message>
        <source>Insufficient funds!</source>
        <translation>Unzureichender Kontostand!</translation>
    </message>
    <message>
        <source>Quantity:</source>
        <translation>Anzahl:</translation>
    </message>
    <message>
        <source>Bytes:</source>
        <translation>Byte:</translation>
    </message>
    <message>
        <source>Amount:</source>
        <translation>Betrag:</translation>
    </message>
    <message>
        <source>Fee:</source>
        <translation>Gebühr:</translation>
    </message>
    <message>
        <source>After Fee:</source>
        <translation>Abzüglich Gebühr:</translation>
    </message>
    <message>
        <source>Change:</source>
        <translation>Wechselgeld:</translation>
    </message>
    <message>
        <source>If this is activated, but the change address is empty or invalid, change will be sent to a newly generated address.</source>
        <translation>Wenn dies aktiviert ist, aber die Wechselgeld-Adresse leer oder ungültig ist, wird das Wechselgeld an eine neu generierte Adresse gesendet.</translation>
    </message>
    <message>
        <source>Custom change address</source>
        <translation>Benutzerdefinierte Wechselgeld-Adresse</translation>
    </message>
    <message>
        <source>Transaction Fee:</source>
        <translation>Transaktionsgebühr:</translation>
    </message>
    <message>
        <source>Choose...</source>
        <translation>Auswählen...</translation>
    </message>
    <message>
        <source>Using the fallbackfee can result in sending a transaction that will take several hours or days (or never) to confirm. Consider choosing your fee manually or wait until you have validated the complete chain.</source>
        <translation>Die Verwendung der "fallbackfee" kann dazu führen, dass eine gesendete Transaktion erst nach mehreren Stunden oder Tagen (oder nie) bestätigt wird. Erwägen Sie, Ihre Gebühr manuell auszuwählen oder warten Sie, bis Sie die gesamte Chain validiert haben.</translation>
    </message>
    <message>
        <source>Warning: Fee estimation is currently not possible.</source>
        <translation>Achtung: Berechnung der Gebühr ist momentan nicht möglich.</translation>
    </message>
    <message>
        <source>collapse fee-settings</source>
        <translation>Transaktionsgebühren-Einstellungen ausblenden</translation>
    </message>
    <message>
        <source>Specify a custom fee per kB (1,000 bytes) of the transaction's virtual size.

Note:  Since the fee is calculated on a per-byte basis, a fee of "100 satoshis per kB" for a transaction size of 500 bytes (half of 1 kB) would ultimately yield a fee of only 50 satoshis.</source>
        <translation>Geben sie eine angepasste Gebühr pro kB (1.000 Byte) virtueller Größe der Transaktion an.

Hinweis: Eine Gebühr von "100 Satoshis pro kB" bei einer Größe der Transaktion von 500 Byte (einem halben kB) würde eine Gebühr von 50 Satoshis ergeben, da die Gebühr pro Byte berechnet wird.</translation>
    </message>
    <message>
        <source>per kilobyte</source>
        <translation>pro Kilobyte</translation>
    </message>
    <message>
        <source>Hide</source>
        <translation>Ausblenden</translation>
    </message>
    <message>
<<<<<<< HEAD
        <source>Paying only the minimum fee is just fine as long as there is less transaction volume than space in the blocks. But be aware that this can end up in a never confirming transaction once there is more demand for particl transactions than the network can process.</source>
        <translation>Nur die minimale Gebühr zu bezahlen ist so lange in Ordnung, wie weniger Transaktionsvolumen als Platz in den Blöcken vorhanden ist. Aber Vorsicht, diese Option kann dazu führen, dass Transaktionen nicht bestätigt werden, wenn mehr Bedarf an Particl.Transaktionen besteht als das Netzwerk verarbeiten kann.</translation>
    </message>
    <message>
        <source>(read the tooltip)</source>
        <translation>(den Hinweistext lesen)</translation>
    </message>
    <message>
=======
>>>>>>> a54e52b4
        <source>Recommended:</source>
        <translation>Empfehlungen:</translation>
    </message>
    <message>
        <source>Custom:</source>
        <translation>Benutzerdefiniert:</translation>
    </message>
    <message>
        <source>(Smart fee not initialized yet. This usually takes a few blocks...)</source>
        <translation>(Intelligente Gebührenlogik ist noch nicht verfügbar. Normalerweise dauert dies einige Blöcke lang...)</translation>
    </message>
    <message>
        <source>Send to multiple recipients at once</source>
        <translation>An mehrere Empfänger auf einmal überweisen</translation>
    </message>
    <message>
        <source>Add &amp;Recipient</source>
        <translation>Empfänger &amp;hinzufügen</translation>
    </message>
    <message>
        <source>Clear all fields of the form.</source>
        <translation>Alle Formularfelder zurücksetzen.</translation>
    </message>
    <message>
        <source>Dust:</source>
        <translation>"Dust":</translation>
    </message>
    <message>
        <source>When there is less transaction volume than space in the blocks, miners as well as relaying nodes may enforce a minimum fee. Paying only this minimum fee is just fine, but be aware that this can result in a never confirming transaction once there is more demand for bitcoin transactions than the network can process.</source>
        <translation>Nur die minimale Gebühr zu bezahlen ist so lange in Ordnung, wie weniger Transaktionsvolumen als Platz in den Blöcken vorhanden ist. Aber Vorsicht, diese Option kann dazu führen, dass Transaktionen nicht bestätigt werden, wenn mehr Bedarf an Bitcoin-Transaktionen besteht als das Netzwerk verarbeiten kann.</translation>
    </message>
    <message>
        <source>A too low fee might result in a never confirming transaction (read the tooltip)</source>
        <translation>Eine niedrige Gebühr kann dazu führen das eine Transaktion niemals bestätigt wird (Lesen sie die Anmerkung).</translation>
    </message>
    <message>
        <source>Confirmation time target:</source>
        <translation>Bestätigungsziel:</translation>
    </message>
    <message>
        <source>Enable Replace-By-Fee</source>
        <translation>Aktiviere Replace-By-Fee</translation>
    </message>
    <message>
        <source>With Replace-By-Fee (BIP-125) you can increase a transaction's fee after it is sent. Without this, a higher fee may be recommended to compensate for increased transaction delay risk.</source>
        <translation>Mit Replace-By-Fee (BIP-125) kann die Transaktionsgebühr nach dem Senden erhöht werden. Ohne dies wird eine höhere Gebühr empfohlen, um das Risiko einer hohen Transaktionszeit zu reduzieren.</translation>
    </message>
    <message>
        <source>Clear &amp;All</source>
        <translation>&amp;Zurücksetzen</translation>
    </message>
    <message>
        <source>Balance:</source>
        <translation>Kontostand:</translation>
    </message>
    <message>
        <source>Confirm the send action</source>
        <translation>Überweisung bestätigen</translation>
    </message>
    <message>
        <source>S&amp;end</source>
        <translation>&amp;Überweisen</translation>
    </message>
    <message>
        <source>Copy quantity</source>
        <translation>Anzahl kopieren</translation>
    </message>
    <message>
        <source>Copy amount</source>
        <translation>Betrag kopieren</translation>
    </message>
    <message>
        <source>Copy fee</source>
        <translation>Gebühr kopieren</translation>
    </message>
    <message>
        <source>Copy after fee</source>
        <translation>Abzüglich Gebühr kopieren</translation>
    </message>
    <message>
        <source>Copy bytes</source>
        <translation>Byte kopieren</translation>
    </message>
    <message>
        <source>Copy dust</source>
        <translation>"Staub" kopieren</translation>
    </message>
    <message>
        <source>Copy change</source>
        <translation>Wechselgeld kopieren</translation>
    </message>
    <message>
        <source>%1 (%2 blocks)</source>
        <translation>%1 (%2 Blöcke)</translation>
    </message>
    <message>
        <source>%1 to %2</source>
        <translation>%1 an %2</translation>
    </message>
    <message>
        <source>Are you sure you want to send?</source>
        <translation>Wollen Sie die Überweisung ausführen?</translation>
    </message>
    <message>
        <source>or</source>
        <translation>oder</translation>
    </message>
    <message>
        <source>You can increase the fee later (signals Replace-By-Fee, BIP-125).</source>
        <translation>Sie können die Gebühr später erhöhen (zeigt Replace-By-Fee, BIP-125).</translation>
    </message>
    <message>
        <source>Please, review your transaction.</source>
        <translation>Bitte überprüfen sie ihre Transaktion. </translation>
    </message>
    <message>
        <source>Transaction fee</source>
        <translation>Transaktionsgebühr</translation>
    </message>
    <message>
        <source>Not signalling Replace-By-Fee, BIP-125.</source>
        <translation>Replace-By-Fee, BIP-125 wird nicht angezeigt.</translation>
    </message>
    <message>
        <source>Total Amount</source>
        <translation>Gesamtbetrag</translation>
    </message>
    <message>
        <source>Confirm send coins</source>
        <translation>Überweisung bestätigen</translation>
    </message>
    <message>
        <source>The recipient address is not valid. Please recheck.</source>
        <translation>Die Zahlungsadresse ist ungültig, bitte nochmals überprüfen.</translation>
    </message>
    <message>
        <source>The amount to pay must be larger than 0.</source>
        <translation>Der zu zahlende Betrag muss größer als 0 sein.</translation>
    </message>
    <message>
        <source>The amount exceeds your balance.</source>
        <translation>Der angegebene Betrag übersteigt Ihren Kontostand.</translation>
    </message>
    <message>
        <source>The total exceeds your balance when the %1 transaction fee is included.</source>
        <translation>Der angegebene Betrag übersteigt aufgrund der Transaktionsgebühr in Höhe von %1 Ihren Kontostand.</translation>
    </message>
    <message>
        <source>Duplicate address found: addresses should only be used once each.</source>
        <translation>Doppelte Adresse entdeckt: Adressen sollten jeweils nur einmal benutzt werden.</translation>
    </message>
    <message>
        <source>Transaction creation failed!</source>
        <translation>Transaktionserstellung fehlgeschlagen!</translation>
    </message>
    <message>
        <source>The transaction was rejected with the following reason: %1</source>
        <translation>Die Transaktion wurde aus folgendem Grund abgelehnt: %1</translation>
    </message>
    <message>
        <source>A fee higher than %1 is considered an absurdly high fee.</source>
        <translation>Eine höhere Gebühr als %1 wird als unsinnig hohe Gebühr angesehen.</translation>
    </message>
    <message>
        <source>Payment request expired.</source>
        <translation>Zahlungsanforderung abgelaufen.</translation>
    </message>
    <message numerus="yes">
        <source>Estimated to begin confirmation within %n block(s).</source>
        <translation><numerusform>Voraussichtlicher Beginn der Bestätigung innerhalb von %n Block</numerusform><numerusform>Voraussichtlicher Beginn der Bestätigung innerhalb von %n Blöcken.</numerusform></translation>
    </message>
    <message>
        <source>Warning: Invalid Particl address</source>
        <translation>Warnung: Ungültige Particl.Adresse</translation>
    </message>
    <message>
        <source>Warning: Unknown change address</source>
        <translation>Warnung: Unbekannte Wechselgeld-Adresse</translation>
    </message>
    <message>
        <source>Confirm custom change address</source>
        <translation>Bestätige benutzerdefinierte Wechselgeld-Adresse</translation>
    </message>
    <message>
        <source>The address you selected for change is not part of this wallet. Any or all funds in your wallet may be sent to this address. Are you sure?</source>
        <translation>Die ausgewählte Wechselgeld-Adresse ist nicht Bestandteil dieses Wallets. Einige oder alle Mittel aus Ihrem Wallet könnten an diese Adresse gesendet werden. Wollen Sie das wirklich?</translation>
    </message>
    <message>
        <source>(no label)</source>
        <translation>(keine Bezeichnung)</translation>
    </message>
</context>
<context>
    <name>SendCoinsEntry</name>
    <message>
        <source>A&amp;mount:</source>
        <translation>Betra&amp;g:</translation>
    </message>
    <message>
        <source>Pay &amp;To:</source>
        <translation>E&amp;mpfänger:</translation>
    </message>
    <message>
        <source>&amp;Label:</source>
        <translation>&amp;Bezeichnung:</translation>
    </message>
    <message>
        <source>Choose previously used address</source>
        <translation>Bereits verwendete Adresse auswählen</translation>
    </message>
    <message>
        <source>This is a normal payment.</source>
        <translation>Dies ist eine normale Überweisung.</translation>
    </message>
    <message>
        <source>The Particl address to send the payment to</source>
        <translation>Die Zahlungsadresse der Überweisung</translation>
    </message>
    <message>
        <source>Alt+A</source>
        <translation>Alt+A</translation>
    </message>
    <message>
        <source>Paste address from clipboard</source>
        <translation>Adresse aus der Zwischenablage einfügen</translation>
    </message>
    <message>
        <source>Alt+P</source>
        <translation>Alt+P</translation>
    </message>
    <message>
        <source>Remove this entry</source>
        <translation>Diesen Eintrag entfernen</translation>
    </message>
    <message>
        <source>The fee will be deducted from the amount being sent. The recipient will receive less particl than you enter in the amount field. If multiple recipients are selected, the fee is split equally.</source>
        <translation>Die Gebühr wird vom zu überweisenden Betrag abgezogen. Der Empfänger wird also weniger Particl. erhalten, als Sie im Betrags-Feld eingegeben haben. Falls mehrere Empfänger ausgewählt wurden, wird die Gebühr gleichmäßig verteilt.</translation>
    </message>
    <message>
        <source>S&amp;ubtract fee from amount</source>
        <translation>Gebühr vom Betrag ab&amp;ziehen</translation>
    </message>
    <message>
        <source>Use available balance</source>
        <translation>Benutze verfügbaren Kontostand</translation>
    </message>
    <message>
        <source>Message:</source>
        <translation>Nachricht:</translation>
    </message>
    <message>
        <source>This is an unauthenticated payment request.</source>
        <translation>Dies ist keine beglaubigte Zahlungsanforderung.</translation>
    </message>
    <message>
        <source>This is an authenticated payment request.</source>
        <translation>Dies ist eine beglaubigte Zahlungsanforderung.</translation>
    </message>
    <message>
        <source>Enter a label for this address to add it to the list of used addresses</source>
        <translation>Adressbezeichnung eingeben, die dann zusammen mit der Adresse der Liste bereits verwendeter Adressen hinzugefügt wird.</translation>
    </message>
    <message>
        <source>A message that was attached to the particl: URI which will be stored with the transaction for your reference. Note: This message will not be sent over the Particl network.</source>
        <translation>Eine an die "particl:"-URI angefügte Nachricht, die zusammen mit der Transaktion gespeichert wird. Hinweis: Diese Nachricht wird nicht über das Particl.Netzwerk gesendet.</translation>
    </message>
    <message>
        <source>Pay To:</source>
        <translation>Empfänger:</translation>
    </message>
    <message>
        <source>Memo:</source>
        <translation>Memo:</translation>
    </message>
    <message>
        <source>Enter a label for this address to add it to your address book</source>
        <translation>Geben Sie eine Bezeichnung für diese Adresse ein, um sie zu Ihrem Adressbuch hinzuzufügen</translation>
    </message>
</context>
<context>
    <name>SendConfirmationDialog</name>
    <message>
        <source>Yes</source>
        <translation>Ja</translation>
    </message>
</context>
<context>
    <name>ShutdownWindow</name>
    <message>
        <source>%1 is shutting down...</source>
        <translation>%1 wird beendet...</translation>
    </message>
    <message>
        <source>Do not shut down the computer until this window disappears.</source>
        <translation>Fahren Sie den Computer nicht herunter, bevor dieses Fenster verschwindet.</translation>
    </message>
</context>
<context>
    <name>SignVerifyMessageDialog</name>
    <message>
        <source>Signatures - Sign / Verify a Message</source>
        <translation>Signaturen - eine Nachricht signieren / verifizieren</translation>
    </message>
    <message>
        <source>&amp;Sign Message</source>
        <translation>Nachricht &amp;signieren</translation>
    </message>
    <message>
        <source>You can sign messages/agreements with your addresses to prove you can receive particl sent to them. Be careful not to sign anything vague or random, as phishing attacks may try to trick you into signing your identity over to them. Only sign fully-detailed statements you agree to.</source>
        <translation>Sie können Nachrichten/Vereinbarungen mit Hilfe Ihrer Adressen signieren, um zu beweisen, dass Sie Particl. empfangen können, die an diese Adressen überwiesen werden. Seien Sie vorsichtig und signieren Sie nichts Vages oder Willkürliches, um Ihre Indentität vor Phishingangriffen zu schützen. Signieren Sie nur vollständig-detaillierte Aussagen, mit denen Sie auch einverstanden sind.</translation>
    </message>
    <message>
        <source>The Particl address to sign the message with</source>
        <translation>Die Particl.Adresse mit der die Nachricht signiert wird</translation>
    </message>
    <message>
        <source>Choose previously used address</source>
        <translation>Bereits verwendete Adresse auswählen</translation>
    </message>
    <message>
        <source>Alt+A</source>
        <translation>Alt+A</translation>
    </message>
    <message>
        <source>Paste address from clipboard</source>
        <translation>Adresse aus der Zwischenablage einfügen</translation>
    </message>
    <message>
        <source>Alt+P</source>
        <translation>Alt+P</translation>
    </message>
    <message>
        <source>Enter the message you want to sign here</source>
        <translation>Zu signierende Nachricht hier eingeben</translation>
    </message>
    <message>
        <source>Signature</source>
        <translation>Signatur</translation>
    </message>
    <message>
        <source>Copy the current signature to the system clipboard</source>
        <translation>Aktuelle Signatur in die Zwischenablage kopieren</translation>
    </message>
    <message>
        <source>Sign the message to prove you own this Particl address</source>
        <translation>Die Nachricht signieren, um den Besitz dieser Particl.Adresse zu beweisen</translation>
    </message>
    <message>
        <source>Sign &amp;Message</source>
        <translation>&amp;Nachricht signieren</translation>
    </message>
    <message>
        <source>Reset all sign message fields</source>
        <translation>Alle "Nachricht signieren"-Felder zurücksetzen</translation>
    </message>
    <message>
        <source>Clear &amp;All</source>
        <translation>&amp;Zurücksetzen</translation>
    </message>
    <message>
        <source>&amp;Verify Message</source>
        <translation>Nachricht &amp;verifizieren</translation>
    </message>
    <message>
        <source>Enter the receiver's address, message (ensure you copy line breaks, spaces, tabs, etc. exactly) and signature below to verify the message. Be careful not to read more into the signature than what is in the signed message itself, to avoid being tricked by a man-in-the-middle attack. Note that this only proves the signing party receives with the address, it cannot prove sendership of any transaction!</source>
        <translation>Geben Sie die Zahlungsadresse des Empfängers, Nachricht (achten Sie darauf Zeilenumbrüche, Leerzeichen, Tabulatoren usw. exakt zu kopieren) und Signatur unten ein, um die Nachricht zu verifizieren. Vorsicht, interpretieren Sie nicht mehr in die Signatur hinein, als in der signierten Nachricht selber enthalten ist, um nicht von einem Man-in-the-middle-Angriff hinters Licht geführt zu werden. Beachten Sie dass dies nur beweist, dass die signierende Partei über diese Adresse Überweisungen empfangen kann.</translation>
    </message>
    <message>
        <source>The Particl address the message was signed with</source>
        <translation>Die Particl.Adresse mit der die Nachricht signiert wurde</translation>
    </message>
    <message>
        <source>Verify the message to ensure it was signed with the specified Particl address</source>
        <translation>Die Nachricht verifizieren, um sicherzustellen, dass diese mit der angegebenen Particl.Adresse signiert wurde</translation>
    </message>
    <message>
        <source>Verify &amp;Message</source>
        <translation>&amp;Nachricht verifizieren</translation>
    </message>
    <message>
        <source>Reset all verify message fields</source>
        <translation>Alle "Nachricht verifizieren"-Felder zurücksetzen</translation>
    </message>
    <message>
        <source>Click "Sign Message" to generate signature</source>
        <translation>Auf "Nachricht signieren" klicken, um die Signatur zu erzeugen</translation>
    </message>
    <message>
        <source>The entered address is invalid.</source>
        <translation>Die eingegebene Adresse ist ungültig.</translation>
    </message>
    <message>
        <source>Please check the address and try again.</source>
        <translation>Bitte überprüfen Sie die Adresse und versuchen Sie es erneut.</translation>
    </message>
    <message>
        <source>The entered address does not refer to a key.</source>
        <translation>Die eingegebene Adresse verweist nicht auf einen Schlüssel.</translation>
    </message>
    <message>
        <source>Wallet unlock was cancelled.</source>
        <translation>Wallet-Entsperrung wurde abgebrochen.</translation>
    </message>
    <message>
        <source>Private key for the entered address is not available.</source>
        <translation>Privater Schlüssel zur eingegebenen Adresse ist nicht verfügbar.</translation>
    </message>
    <message>
        <source>Message signing failed.</source>
        <translation>Signierung der Nachricht fehlgeschlagen.</translation>
    </message>
    <message>
        <source>Message signed.</source>
        <translation>Nachricht signiert.</translation>
    </message>
    <message>
        <source>The signature could not be decoded.</source>
        <translation>Die Signatur konnte nicht dekodiert werden.</translation>
    </message>
    <message>
        <source>Please check the signature and try again.</source>
        <translation>Bitte überprüfen Sie die Signatur und versuchen Sie es erneut.</translation>
    </message>
    <message>
        <source>The signature did not match the message digest.</source>
        <translation>Die Signatur entspricht nicht dem "Message Digest".</translation>
    </message>
    <message>
        <source>Message verification failed.</source>
        <translation>Verifizierung der Nachricht fehlgeschlagen.</translation>
    </message>
    <message>
        <source>Message verified.</source>
        <translation>Nachricht verifiziert.</translation>
    </message>
</context>
<context>
    <name>TrafficGraphWidget</name>
    <message>
        <source>KB/s</source>
        <translation>KB/s</translation>
    </message>
</context>
<context>
    <name>TransactionDesc</name>
    <message numerus="yes">
        <source>Open for %n more block(s)</source>
        <translation><numerusform>Offen für %n weiteren Block</numerusform><numerusform>Offen für %n weitere Blöcke</numerusform></translation>
    </message>
    <message>
        <source>Open until %1</source>
        <translation>Offen bis %1</translation>
    </message>
    <message>
        <source>conflicted with a transaction with %1 confirmations</source>
        <translation>steht im Konflikt mit einer Transaktion mit %1 Bestätigungen</translation>
    </message>
    <message>
        <source>0/unconfirmed, %1</source>
        <translation>0/unbestätigt, %1</translation>
    </message>
    <message>
        <source>in memory pool</source>
        <translation>im Speicher-Pool</translation>
    </message>
    <message>
        <source>not in memory pool</source>
        <translation>nicht im Speicher-Pool</translation>
    </message>
    <message>
        <source>abandoned</source>
        <translation>eingestellt</translation>
    </message>
    <message>
        <source>%1/unconfirmed</source>
        <translation>%1/unbestätigt</translation>
    </message>
    <message>
        <source>%1 confirmations</source>
        <translation>%1 Bestätigungen</translation>
    </message>
    <message>
        <source>Status</source>
        <translation>Status</translation>
    </message>
    <message>
        <source>Date</source>
        <translation>Datum</translation>
    </message>
    <message>
        <source>Source</source>
        <translation>Quelle</translation>
    </message>
    <message>
        <source>Generated</source>
        <translation>Erzeugt</translation>
    </message>
    <message>
        <source>From</source>
        <translation>Von</translation>
    </message>
    <message>
        <source>unknown</source>
        <translation>unbekannt</translation>
    </message>
    <message>
        <source>To</source>
        <translation>An</translation>
    </message>
    <message>
        <source>own address</source>
        <translation>eigene Adresse</translation>
    </message>
    <message>
        <source>watch-only</source>
        <translation>beobachtet</translation>
    </message>
    <message>
        <source>label</source>
        <translation>Bezeichnung</translation>
    </message>
    <message>
        <source>Credit</source>
        <translation>Gutschrift</translation>
    </message>
    <message numerus="yes">
        <source>matures in %n more block(s)</source>
        <translation><numerusform>reift noch %n weiteren Block</numerusform><numerusform>reift noch %n weitere Blöcke</numerusform></translation>
    </message>
    <message>
        <source>not accepted</source>
        <translation>nicht angenommen</translation>
    </message>
    <message>
        <source>Debit</source>
        <translation>Belastung</translation>
    </message>
    <message>
        <source>Total debit</source>
        <translation>Gesamtbelastung</translation>
    </message>
    <message>
        <source>Total credit</source>
        <translation>Gesamtgutschrift</translation>
    </message>
    <message>
        <source>Transaction fee</source>
        <translation>Transaktionsgebühr</translation>
    </message>
    <message>
        <source>Net amount</source>
        <translation>Nettobetrag</translation>
    </message>
    <message>
        <source>Message</source>
        <translation>Nachricht</translation>
    </message>
    <message>
        <source>Comment</source>
        <translation>Kommentar</translation>
    </message>
    <message>
        <source>Transaction ID</source>
        <translation>Transaktionskennung</translation>
    </message>
    <message>
        <source>Transaction total size</source>
        <translation>Gesamte Transaktionsgröße</translation>
    </message>
    <message>
        <source>Transaction virtual size</source>
        <translation>Virtuelle Größe der Transaktion</translation>
    </message>
    <message>
        <source>Output index</source>
        <translation>Ausgabeindex</translation>
    </message>
    <message>
        <source>Merchant</source>
        <translation>Händler</translation>
    </message>
    <message>
        <source>Generated coins must mature %1 blocks before they can be spent. When you generated this block, it was broadcast to the network to be added to the block chain. If it fails to get into the chain, its state will change to "not accepted" and it won't be spendable. This may occasionally happen if another node generates a block within a few seconds of yours.</source>
<<<<<<< HEAD
        <translation>Erzeugte Particl. müssen %1 Blöcke lang reifen, bevor sie ausgegeben werden können. Als Sie diesen Block erzeugten, wurde er an das Netzwerk übertragen, um ihn der Blockkette hinzuzufügen. Falls dies fehlschlägt wird der Status in "nicht angenommen" geändert und Sie werden keine Particl. gutgeschrieben bekommen. Das kann gelegentlich passieren, wenn ein anderer Knoten einen Block fast zeitgleich erzeugt.</translation>
=======
        <translation>Erzeugte Bitcoins müssen %1 Blöcke lang reifen, bevor sie ausgegeben werden können. Als Sie diesen Block erzeugten, wurde er an das Netzwerk übertragen, um ihn der Blockchain hinzuzufügen. Falls dies fehlschlägt wird der Status in "nicht angenommen" geändert und Sie werden keine Bitcoins gutgeschrieben bekommen. Das kann gelegentlich passieren, wenn ein anderer Knoten einen Block fast zeitgleich erzeugt.</translation>
>>>>>>> a54e52b4
    </message>
    <message>
        <source>Debug information</source>
        <translation>Debug-Informationen</translation>
    </message>
    <message>
        <source>Transaction</source>
        <translation>Transaktion</translation>
    </message>
    <message>
        <source>Inputs</source>
        <translation>Eingaben</translation>
    </message>
    <message>
        <source>Amount</source>
        <translation>Betrag</translation>
    </message>
    <message>
        <source>true</source>
        <translation>wahr</translation>
    </message>
    <message>
        <source>false</source>
        <translation>falsch</translation>
    </message>
</context>
<context>
    <name>TransactionDescDialog</name>
    <message>
        <source>This pane shows a detailed description of the transaction</source>
        <translation>Dieser Bereich zeigt eine detaillierte Beschreibung der Transaktion an</translation>
    </message>
    <message>
        <source>Details for %1</source>
        <translation>Details für %1</translation>
    </message>
</context>
<context>
    <name>TransactionTableModel</name>
    <message>
        <source>Date</source>
        <translation>Datum</translation>
    </message>
    <message>
        <source>Type</source>
        <translation>Typ</translation>
    </message>
    <message>
        <source>Label</source>
        <translation>Bezeichnung</translation>
    </message>
    <message numerus="yes">
        <source>Open for %n more block(s)</source>
        <translation><numerusform>Offen für %n weiteren Block</numerusform><numerusform>Offen für %n weitere Blöcke</numerusform></translation>
    </message>
    <message>
        <source>Open until %1</source>
        <translation>Offen bis %1</translation>
    </message>
    <message>
        <source>Unconfirmed</source>
        <translation>Unbestätigt</translation>
    </message>
    <message>
        <source>Abandoned</source>
        <translation>Eingestellt</translation>
    </message>
    <message>
        <source>Confirming (%1 of %2 recommended confirmations)</source>
        <translation>Wird bestätigt (%1 von %2 empfohlenen Bestätigungen)</translation>
    </message>
    <message>
        <source>Confirmed (%1 confirmations)</source>
        <translation>Bestätigt (%1 Bestätigungen)</translation>
    </message>
    <message>
        <source>Conflicted</source>
        <translation>in Konflikt stehend</translation>
    </message>
    <message>
        <source>Immature (%1 confirmations, will be available after %2)</source>
        <translation>Unreif (%1 Bestätigungen, wird verfügbar sein nach %2)</translation>
    </message>
    <message>
        <source>Generated but not accepted</source>
        <translation>Generiert, aber nicht akzeptiert</translation>
    </message>
    <message>
        <source>Received with</source>
        <translation>Empfangen über</translation>
    </message>
    <message>
        <source>Received from</source>
        <translation>Empfangen von</translation>
    </message>
    <message>
        <source>Sent to</source>
        <translation>Überwiesen an</translation>
    </message>
    <message>
        <source>Payment to yourself</source>
        <translation>Eigenüberweisung</translation>
    </message>
    <message>
        <source>Mined</source>
        <translation>Erarbeitet</translation>
    </message>
    <message>
        <source>watch-only</source>
        <translation>beobachtet</translation>
    </message>
    <message>
        <source>(n/a)</source>
        <translation>(k.A.)</translation>
    </message>
    <message>
        <source>(no label)</source>
        <translation>(keine Bezeichnung)</translation>
    </message>
    <message>
        <source>Transaction status. Hover over this field to show number of confirmations.</source>
        <translation>Transaktionsstatus. Fahren Sie mit der Maus über dieses Feld, um die Anzahl der Bestätigungen zu sehen.</translation>
    </message>
    <message>
        <source>Date and time that the transaction was received.</source>
        <translation>Datum und Zeit als die Transaktion empfangen wurde.</translation>
    </message>
    <message>
        <source>Type of transaction.</source>
        <translation>Art der Transaktion</translation>
    </message>
    <message>
        <source>Whether or not a watch-only address is involved in this transaction.</source>
        <translation>Zeigt an, ob eine beobachtete Adresse in diese Transaktion involviert ist.</translation>
    </message>
    <message>
        <source>User-defined intent/purpose of the transaction.</source>
        <translation>Benutzerdefinierte Absicht bzw. Verwendungszweck der Transaktion</translation>
    </message>
    <message>
        <source>Amount removed from or added to balance.</source>
        <translation>Der Betrag, der dem Kontostand abgezogen oder hinzugefügt wurde.</translation>
    </message>
</context>
<context>
    <name>TransactionView</name>
    <message>
        <source>All</source>
        <translation>Alle</translation>
    </message>
    <message>
        <source>Today</source>
        <translation>Heute</translation>
    </message>
    <message>
        <source>This week</source>
        <translation>Diese Woche</translation>
    </message>
    <message>
        <source>This month</source>
        <translation>Diesen Monat</translation>
    </message>
    <message>
        <source>Last month</source>
        <translation>Letzten Monat</translation>
    </message>
    <message>
        <source>This year</source>
        <translation>Dieses Jahr</translation>
    </message>
    <message>
        <source>Range...</source>
        <translation>Zeitraum...</translation>
    </message>
    <message>
        <source>Received with</source>
        <translation>Empfangen über</translation>
    </message>
    <message>
        <source>Sent to</source>
        <translation>Überwiesen an</translation>
    </message>
    <message>
        <source>To yourself</source>
        <translation>Eigenüberweisung</translation>
    </message>
    <message>
        <source>Mined</source>
        <translation>Erarbeitet</translation>
    </message>
    <message>
        <source>Other</source>
        <translation>Andere</translation>
    </message>
    <message>
        <source>Enter address, transaction id, or label to search</source>
        <translation>Zu suchende Adresse, Transaktion oder Bezeichnung eingeben</translation>
    </message>
    <message>
        <source>Min amount</source>
        <translation>Mindestbetrag</translation>
    </message>
    <message>
        <source>Abandon transaction</source>
        <translation>Transaktion einstellen</translation>
    </message>
    <message>
        <source>Increase transaction fee</source>
        <translation>Transaktionsgebühr erhöhen</translation>
    </message>
    <message>
        <source>Copy address</source>
        <translation>Adresse kopieren</translation>
    </message>
    <message>
        <source>Copy label</source>
        <translation>Bezeichnung kopieren</translation>
    </message>
    <message>
        <source>Copy amount</source>
        <translation>Betrag kopieren</translation>
    </message>
    <message>
        <source>Copy transaction ID</source>
        <translation>Transaktionskennung kopieren</translation>
    </message>
    <message>
        <source>Copy raw transaction</source>
        <translation>Rohe Transaktion kopieren</translation>
    </message>
    <message>
        <source>Copy full transaction details</source>
        <translation>Vollständige Transaktionsdetails kopieren</translation>
    </message>
    <message>
        <source>Edit label</source>
        <translation>Bezeichnung bearbeiten</translation>
    </message>
    <message>
        <source>Show transaction details</source>
        <translation>Transaktionsdetails anzeigen</translation>
    </message>
    <message>
        <source>Export Transaction History</source>
        <translation>Transaktionsverlauf exportieren</translation>
    </message>
    <message>
        <source>Comma separated file (*.csv)</source>
        <translation>Kommagetrennte-Datei (*.csv)</translation>
    </message>
    <message>
        <source>Confirmed</source>
        <translation>Bestätigt</translation>
    </message>
    <message>
        <source>Watch-only</source>
        <translation>Nur beobachten</translation>
    </message>
    <message>
        <source>Date</source>
        <translation>Datum</translation>
    </message>
    <message>
        <source>Type</source>
        <translation>Typ</translation>
    </message>
    <message>
        <source>Label</source>
        <translation>Bezeichnung</translation>
    </message>
    <message>
        <source>Address</source>
        <translation>Adresse</translation>
    </message>
    <message>
        <source>ID</source>
        <translation>ID</translation>
    </message>
    <message>
        <source>Exporting Failed</source>
        <translation>Exportieren fehlgeschlagen</translation>
    </message>
    <message>
        <source>There was an error trying to save the transaction history to %1.</source>
        <translation>Beim Speichern des Transaktionsverlaufs nach %1 ist ein Fehler aufgetreten.</translation>
    </message>
    <message>
        <source>Exporting Successful</source>
        <translation>Exportieren erfolgreich</translation>
    </message>
    <message>
        <source>The transaction history was successfully saved to %1.</source>
        <translation>Speichern des Transaktionsverlaufs nach %1 war erfolgreich.</translation>
    </message>
    <message>
        <source>Range:</source>
        <translation>Zeitraum:</translation>
    </message>
    <message>
        <source>to</source>
        <translation>bis</translation>
    </message>
</context>
<context>
    <name>UnitDisplayStatusBarControl</name>
    <message>
        <source>Unit to show amounts in. Click to select another unit.</source>
        <translation>Die Einheit in der Beträge angezeigt werden. Klicken, um eine andere Einheit auszuwählen.</translation>
    </message>
</context>
<context>
    <name>WalletController</name>
    <message>
        <source>Close wallet</source>
        <translation>Wallet schließen</translation>
    </message>
    <message>
        <source>Closing the wallet for too long can result in having to resync the entire chain if pruning is enabled.</source>
        <translation>Wenn Sie die Wallet zu lange schließen, kann es dazu kommen, dass Sie die gesamte Chain neu synchronisieren müssen, wenn Pruning aktiviert ist.</translation>
    </message>
</context>
<context>
    <name>WalletFrame</name>
    <message>
        <source>No wallet has been loaded.</source>
        <translation>Es wurde keine Wallet geladen.</translation>
    </message>
</context>
<context>
    <name>WalletModel</name>
    <message>
        <source>Send Coins</source>
        <translation>Particl. überweisen</translation>
    </message>
    <message>
        <source>Fee bump error</source>
        <translation>Gebührenerhöhungsfehler</translation>
    </message>
    <message>
        <source>Increasing transaction fee failed</source>
        <translation>Erhöhung der Transaktionsgebühr fehlgeschlagen</translation>
    </message>
    <message>
        <source>Do you want to increase the fee?</source>
        <translation>Möchten Sie die Gebühr erhöhen?</translation>
    </message>
    <message>
        <source>Current fee:</source>
        <translation>Aktuelle Gebühr:</translation>
    </message>
    <message>
        <source>Increase:</source>
        <translation>Erhöhung:</translation>
    </message>
    <message>
        <source>New fee:</source>
        <translation>Neue Gebühr:</translation>
    </message>
    <message>
        <source>Confirm fee bump</source>
        <translation>Gebührenerhöhung bestätigen</translation>
    </message>
    <message>
        <source>Can't sign transaction.</source>
        <translation>Signierung der Transaktion fehlgeschlagen.</translation>
    </message>
    <message>
        <source>Could not commit transaction</source>
        <translation>Konnte Transaktion nicht übergeben</translation>
    </message>
    <message>
        <source>default wallet</source>
        <translation>Standard Wallet</translation>
    </message>
</context>
<context>
    <name>WalletView</name>
    <message>
        <source>&amp;Export</source>
        <translation>E&amp;xportieren</translation>
    </message>
    <message>
        <source>Export the data in the current tab to a file</source>
        <translation>Daten der aktuellen Ansicht in eine Datei exportieren</translation>
    </message>
    <message>
        <source>Backup Wallet</source>
        <translation>Wallet sichern</translation>
    </message>
    <message>
        <source>Wallet Data (*.dat)</source>
        <translation>Wallet-Daten (*.dat)</translation>
    </message>
    <message>
        <source>Backup Failed</source>
        <translation>Sicherung fehlgeschlagen</translation>
    </message>
    <message>
        <source>There was an error trying to save the wallet data to %1.</source>
        <translation>Beim Speichern der Wallet-Daten nach %1 ist ein Fehler aufgetreten.</translation>
    </message>
    <message>
        <source>Backup Successful</source>
        <translation>Sicherung erfolgreich</translation>
    </message>
    <message>
        <source>The wallet data was successfully saved to %1.</source>
        <translation>Speichern der Wallet-Daten nach %1 war erfolgreich.</translation>
    </message>
    <message>
        <source>Cancel</source>
        <translation>Abbrechen</translation>
    </message>
</context>
<context>
    <name>bitcoin-core</name>
    <message>
        <source>Distributed under the MIT software license, see the accompanying file %s or %s</source>
        <translation>Veröffentlicht unter der MIT-Softwarelizenz, siehe beiliegende Datei %s oder %s.</translation>
    </message>
    <message>
        <source>Prune configured below the minimum of %d MiB.  Please use a higher number.</source>
        <translation>Kürzungsmodus wurde kleiner als das Minimum in Höhe von %d MiB konfiguriert. Bitte verwenden Sie einen größeren Wert.</translation>
    </message>
    <message>
        <source>Prune: last wallet synchronisation goes beyond pruned data. You need to -reindex (download the whole blockchain again in case of pruned node)</source>
        <translation>Prune (Kürzung): Die letzte Synchronisation der Wallet liegt vor gekürzten (gelöschten) Blöcken. Es ist ein -reindex (erneuter Download der gesamten Blockchain im Fall eines gekürzten Knotens) notwendig.</translation>
    </message>
    <message>
        <source>Rescans are not possible in pruned mode. You will need to use -reindex which will download the whole blockchain again.</source>
        <translation>Rescans sind im gekürzten (Pruned) Modus nicht möglich. Sie müssen -reindex verwenden, um die gesamte Blockchain erneut herunterzuladen.</translation>
    </message>
    <message>
        <source>Error: A fatal internal error occurred, see debug.log for details</source>
        <translation>Fehler: Ein schwerer interner Fehler ist aufgetreten, siehe debug.log für Details.</translation>
    </message>
    <message>
        <source>Pruning blockstore...</source>
        <translation>Kürze Block-Speicher...</translation>
    </message>
    <message>
        <source>Unable to start HTTP server. See debug log for details.</source>
        <translation>Kann HTTP Server nicht starten. Siehe debug log für Details.</translation>
    </message>
    <message>
<<<<<<< HEAD
        <source>Particl Core</source>
        <translation>Particl Core</translation>
    </message>
    <message>
=======
>>>>>>> a54e52b4
        <source>The %s developers</source>
        <translation>Die %s-Entwickler</translation>
    </message>
    <message>
        <source>Can't generate a change-address key. No keys in the internal keypool and can't generate any keys.</source>
        <translation>Kann keinen Schlüssel für die Wechselgeld-Adresse generieren. Keine Schlüssel im internen Keypool und kann keine Schlüssel generieren.
</translation>
    </message>
    <message>
        <source>Cannot obtain a lock on data directory %s. %s is probably already running.</source>
        <translation>Datenverzeichnis %s kann nicht gesperrt werden. Evtl. wurde %s bereits gestartet.</translation>
    </message>
    <message>
        <source>Cannot provide specific connections and have addrman find outgoing connections at the same.</source>
        <translation>Kann keine Verbindungen herstellen und addrman gleichzeitig ausgehende Verbindungen suchen lassen.</translation>
    </message>
    <message>
        <source>Error reading %s! All keys read correctly, but transaction data or address book entries might be missing or incorrect.</source>
        <translation>Lesen von %s fehlgeschlagen! Alle Schlüssel wurden korrekt gelesen, Transaktionsdaten bzw. Adressbucheinträge fehlen aber möglicherweise oder sind inkorrekt.</translation>
    </message>
    <message>
        <source>Please check that your computer's date and time are correct! If your clock is wrong, %s will not work properly.</source>
        <translation>Bitte korrigieren Sie die Datums- und Uhrzeiteinstellungen Ihres Computers, da %s ansonsten nicht ordnungsgemäß funktionieren wird.</translation>
    </message>
    <message>
        <source>Please contribute if you find %s useful. Visit %s for further information about the software.</source>
        <translation>Wenn sie %s nützlich finden, sind Helfer sehr gern gesehen. Besuchen Sie %s um mehr über das Softwareprojekt zu erfahren.</translation>
    </message>
    <message>
        <source>The block database contains a block which appears to be from the future. This may be due to your computer's date and time being set incorrectly. Only rebuild the block database if you are sure that your computer's date and time are correct</source>
        <translation>Die Block-Datenbank enthält einen Block, der in der Zukunft auftaucht. Dies kann daran liegen, dass die Systemzeit Ihres Computers falsch eingestellt ist. Stellen Sie die Block-Datenbank nur wieder her, wenn Sie sich sicher sind, dass Ihre Systemzeit korrekt eingestellt ist.</translation>
    </message>
    <message>
        <source>This is a pre-release test build - use at your own risk - do not use for mining or merchant applications</source>
        <translation>Dies ist eine Vorab-Testversion - Verwendung auf eigene Gefahr - nicht für Mining- oder Handelsanwendungen nutzen!</translation>
    </message>
    <message>
        <source>This is the transaction fee you may discard if change is smaller than dust at this level</source>
        <translation>Dies ist die Transaktionsgebühr, die ggf. abgeschrieben wird, wenn das Wechselgeld "Staub" ist in dieser Stufe.</translation>
    </message>
    <message>
        <source>Unable to replay blocks. You will need to rebuild the database using -reindex-chainstate.</source>
        <translation>Fehler beim Verarbeiten von Blöcken. Sie müssen die Datenbank mit Hilfe des Arguments '-reindex-chainstate' neu aufbauen. </translation>
    </message>
    <message>
        <source>Unable to rewind the database to a pre-fork state. You will need to redownload the blockchain</source>
        <translation>Sie müssen die Datenbank mit Hilfe von -reindex neu aufbauen, um zum Pre-Fork-Status zurückzukehren. Dies erfordert, dass die gesamte Blockchain erneut heruntergeladen wird.</translation>
    </message>
    <message>
        <source>Warning: The network does not appear to fully agree! Some miners appear to be experiencing issues.</source>
        <translation>Warnung: Das Netzwerk scheint nicht vollständig übereinzustimmen! Einige Miner scheinen Probleme zu haben.</translation>
    </message>
    <message>
        <source>Warning: We do not appear to fully agree with our peers! You may need to upgrade, or other nodes may need to upgrade.</source>
        <translation>Warnung: Wir scheinen nicht vollständig mit unseren Gegenstellen übereinzustimmen! Sie oder die anderen Knoten müssen unter Umständen Ihre Client-Software aktualisieren.</translation>
    </message>
    <message>
        <source>%d of last 100 blocks have unexpected version</source>
        <translation>%d der letzten 100 Blöcke haben eine unerwartete Version</translation>
    </message>
    <message>
        <source>%s corrupt, salvage failed</source>
        <translation>%s beschädigt, Datenrettung fehlgeschlagen</translation>
    </message>
    <message>
        <source>-maxmempool must be at least %d MB</source>
        <translation>-maxmempool muss mindestens %d MB betragen</translation>
    </message>
    <message>
        <source>Cannot resolve -%s address: '%s'</source>
        <translation>Kann Adresse in -%s nicht auflösen: '%s'</translation>
    </message>
    <message>
        <source>Change index out of range</source>
        <translation>Position des Wechselgelds außerhalb des Bereichs</translation>
    </message>
    <message>
        <source>Config setting for %s only applied on %s network when in [%s] section.</source>
        <translation>Konfigurationseinstellungen für %s sind nur auf %s network gültig, wenn in Sektion [%s]</translation>
    </message>
    <message>
        <source>Copyright (C) %i-%i</source>
        <translation>Copyright (C) %i-%i</translation>
    </message>
    <message>
        <source>Corrupted block database detected</source>
        <translation>Beschädigte Blockdatenbank erkannt</translation>
    </message>
    <message>
        <source>Do you want to rebuild the block database now?</source>
        <translation>Möchten Sie die Blockdatenbank jetzt neu aufbauen?</translation>
    </message>
    <message>
        <source>Error initializing block database</source>
        <translation>Fehler beim Initialisieren der Blockdatenbank</translation>
    </message>
    <message>
        <source>Error initializing wallet database environment %s!</source>
        <translation>Fehler beim Initialisieren der Wallet-Datenbankumgebung %s!</translation>
    </message>
    <message>
        <source>Error loading %s</source>
        <translation>Fehler beim Laden von %s</translation>
    </message>
    <message>
        <source>Error loading %s: Private keys can only be disabled during creation</source>
        <translation>Fehler beim Laden von %s: Private Schlüssel können nur bei der Erstellung deaktiviert werden
</translation>
    </message>
    <message>
        <source>Error loading %s: Wallet corrupted</source>
        <translation>Fehler beim Laden von %s: Das Wallet ist beschädigt</translation>
    </message>
    <message>
        <source>Error loading %s: Wallet requires newer version of %s</source>
        <translation>Fehler beim Laden von %s: Das Wallet benötigt eine neuere Version von %s</translation>
    </message>
    <message>
        <source>Error loading block database</source>
        <translation>Fehler beim Laden der Blockdatenbank</translation>
    </message>
    <message>
        <source>Error opening block database</source>
        <translation>Fehler beim Öffnen der Blockdatenbank</translation>
    </message>
    <message>
        <source>Failed to listen on any port. Use -listen=0 if you want this.</source>
        <translation>Fehler: Es konnte kein Port abgehört werden. Wenn dies so gewünscht wird -listen=0 verwenden.</translation>
    </message>
    <message>
        <source>Failed to rescan the wallet during initialization</source>
        <translation>Fehler: Wallet konnte während der Initialisierung nicht erneut gescannt werden.</translation>
    </message>
    <message>
        <source>Importing...</source>
        <translation>Importiere...</translation>
    </message>
    <message>
        <source>Incorrect or no genesis block found. Wrong datadir for network?</source>
        <translation>Fehlerhafter oder kein Genesis-Block gefunden. Falsches Datenverzeichnis für das Netzwerk?</translation>
    </message>
    <message>
        <source>Initialization sanity check failed. %s is shutting down.</source>
        <translation>Initialisierungsplausibilitätsprüfung fehlgeschlagen. %s wird beendet.</translation>
    </message>
    <message>
        <source>Invalid amount for -%s=&lt;amount&gt;: '%s'</source>
        <translation>Ungültiger Betrag für -%s=&lt;amount&gt;: '%s'</translation>
    </message>
    <message>
        <source>Invalid amount for -discardfee=&lt;amount&gt;: '%s'</source>
        <translation>Ungültiger Betrag für -discardfee=&lt;amount&gt;: '%s'</translation>
    </message>
    <message>
        <source>Invalid amount for -fallbackfee=&lt;amount&gt;: '%s'</source>
        <translation>Ungültiger Betrag für -fallbackfee=&lt;amount&gt;: '%s'</translation>
    </message>
    <message>
        <source>Specified blocks directory "%s" does not exist.</source>
        <translation>Angegebener Blöcke-Ordner "%s" existiert nicht.</translation>
    </message>
    <message>
        <source>Unknown address type '%s'</source>
        <translation>Unbekannter Adresstyp '%s'</translation>
    </message>
    <message>
        <source>Unknown change type '%s'</source>
        <translation>Unbekannter Änderungstyp '%s'</translation>
    </message>
    <message>
        <source>Upgrading txindex database</source>
        <translation>Erneuern der txindex Datenbank</translation>
    </message>
    <message>
        <source>Loading P2P addresses...</source>
        <translation>Lade P2P-Adressen...</translation>
    </message>
    <message>
        <source>Loading banlist...</source>
        <translation>Lade Sperrliste...</translation>
    </message>
    <message>
        <source>Not enough file descriptors available.</source>
        <translation>Nicht genügend Datei-Deskriptoren verfügbar.</translation>
    </message>
    <message>
        <source>Prune cannot be configured with a negative value.</source>
        <translation>Kürzungsmodus kann nicht mit einem negativen Wert konfiguriert werden.</translation>
    </message>
    <message>
        <source>Prune mode is incompatible with -txindex.</source>
        <translation>Kürzungsmodus ist nicht mit -txindex kompatibel.</translation>
    </message>
    <message>
        <source>Replaying blocks...</source>
        <translation>Blöcke werden erneut verarbeitet ...</translation>
    </message>
    <message>
        <source>Rewinding blocks...</source>
        <translation>Verifiziere Blöcke...</translation>
    </message>
    <message>
        <source>The source code is available from %s.</source>
        <translation>Der Quellcode ist von %s verfügbar.</translation>
    </message>
    <message>
        <source>Transaction fee and change calculation failed</source>
        <translation>Transaktionsgebühr- und Wechselgeldberechnung fehlgeschlagen</translation>
    </message>
    <message>
        <source>Unable to bind to %s on this computer. %s is probably already running.</source>
        <translation>Kann auf diesem Computer nicht an %s binden. Evtl. wurde %s bereits gestartet.</translation>
    </message>
    <message>
        <source>Unable to generate keys</source>
        <translation>Schlüssel können nicht generiert werden</translation>
    </message>
    <message>
        <source>Unsupported logging category %s=%s.</source>
        <translation>Nicht unterstützte Protokollkategorie %s=%s.</translation>
    </message>
    <message>
        <source>Upgrading UTXO database</source>
        <translation>Aktualisierung der UTXO-Datenbank</translation>
    </message>
    <message>
        <source>User Agent comment (%s) contains unsafe characters.</source>
        <translation>Der User Agent Kommentar  (%s) enthält unsichere Zeichen.</translation>
    </message>
    <message>
        <source>Verifying blocks...</source>
        <translation>Verifiziere Blöcke...</translation>
    </message>
    <message>
        <source>Wallet needed to be rewritten: restart %s to complete</source>
        <translation>Wallet musste neu geschrieben werden: starten Sie %s zur Fertigstellung neu</translation>
    </message>
    <message>
        <source>Error: Listening for incoming connections failed (listen returned error %s)</source>
        <translation>Fehler: Abhören nach eingehenden Verbindungen fehlgeschlagen (listen meldete Fehler %s)</translation>
    </message>
    <message>
        <source>Invalid amount for -maxtxfee=&lt;amount&gt;: '%s' (must be at least the minrelay fee of %s to prevent stuck transactions)</source>
        <translation>Ungültiger Betrag für -maxtxfee=&lt;amount&gt;: '%s' (muss mindestens die minimale Weiterleitungsgebühr in Höhe von %s sein, um zu verhindern dass Transaktionen nicht bearbeitet werden)</translation>
    </message>
    <message>
        <source>The transaction amount is too small to send after the fee has been deducted</source>
        <translation>Der Transaktionsbetrag ist zu klein, um ihn nach Abzug der Gebühr zu senden.</translation>
    </message>
    <message>
        <source>You need to rebuild the database using -reindex to go back to unpruned mode.  This will redownload the entire blockchain</source>
        <translation>Sie müssen die Datenbank mit Hilfe von -reindex neu aufbauen, um zum ungekürzten Modus zurückzukehren. Dies erfordert, dass die gesamte Blockchain erneut heruntergeladen wird.</translation>
    </message>
    <message>
        <source>Error reading from database, shutting down.</source>
        <translation>Fehler beim Lesen der Datenbank, Ausführung wird beendet.</translation>
    </message>
    <message>
        <source>Error upgrading chainstate database</source>
        <translation>Fehler bei der Aktualisierung einer Chainstate-Datenbank</translation>
    </message>
    <message>
        <source>Error: Disk space is low for %s</source>
        <translation>Fehler: Zu wenig Speicherplatz auf der Festplatte %s</translation>
    </message>
    <message>
        <source>Invalid -onion address or hostname: '%s'</source>
        <translation>Ungültige Onion-Adresse oder ungültiger Hostname: '%s'</translation>
    </message>
    <message>
        <source>Invalid -proxy address or hostname: '%s'</source>
        <translation>Ungültige Proxy-Adresse oder ungültiger Hostname: '%s'</translation>
    </message>
    <message>
        <source>Invalid amount for -paytxfee=&lt;amount&gt;: '%s' (must be at least %s)</source>
        <translation>Ungültiger Betrag für -paytxfee=&lt;amount&gt;: '%s' (muss mindestens %s sein)</translation>
    </message>
    <message>
        <source>Invalid netmask specified in -whitelist: '%s'</source>
        <translation>Ungültige Netzmaske angegeben in -whitelist: '%s'</translation>
    </message>
    <message>
        <source>Need to specify a port with -whitebind: '%s'</source>
        <translation>Angabe eines Ports benötigt für -whitebind: '%s'</translation>
    </message>
    <message>
        <source>Reducing -maxconnections from %d to %d, because of system limitations.</source>
        <translation>Reduziere -maxconnections von %d zu %d, aufgrund von Systemlimitierungen.</translation>
    </message>
    <message>
        <source>Section [%s] is not recognized.</source>
        <translation>Sektion [%s] ist nicht delegiert.</translation>
    </message>
    <message>
        <source>Signing transaction failed</source>
        <translation>Signierung der Transaktion fehlgeschlagen</translation>
    </message>
    <message>
        <source>Specified -walletdir "%s" does not exist</source>
        <translation>Angegebenes Verzeichnis "%s" existiert nicht</translation>
    </message>
    <message>
        <source>Specified -walletdir "%s" is a relative path</source>
        <translation>Angegebenes Verzeichnis "%s" ist ein relativer Pfad</translation>
    </message>
    <message>
        <source>Specified -walletdir "%s" is not a directory</source>
        <translation>Angegebenes Verzeichnis "%s" ist kein Verzeichnis</translation>
    </message>
    <message>
        <source>The specified config file %s does not exist
</source>
        <translation>Die spezifische Konfigurationsdatei %s existiert nicht.
</translation>
    </message>
    <message>
        <source>The transaction amount is too small to pay the fee</source>
        <translation>Der Transaktionsbetrag ist zu niedrig, um die Gebühr zu bezahlen.</translation>
    </message>
    <message>
        <source>This is experimental software.</source>
        <translation>Dies ist experimentelle Software.</translation>
    </message>
    <message>
        <source>Transaction amount too small</source>
        <translation>Transaktionsbetrag zu niedrig</translation>
    </message>
    <message>
        <source>Transaction too large</source>
        <translation>Transaktion zu groß</translation>
    </message>
    <message>
        <source>Unable to bind to %s on this computer (bind returned error %s)</source>
        <translation>Kann auf diesem Computer nicht an %s binden (bind meldete Fehler %s)</translation>
    </message>
    <message>
        <source>Unable to create the PID file '%s': %s</source>
        <translation>Erstellung der PID-Datei '%s': %s ist nicht möglich</translation>
    </message>
    <message>
        <source>Unable to generate initial keys</source>
        <translation>Initialschlüssel können nicht generiert werden</translation>
    </message>
    <message>
        <source>Unknown -blockfilterindex value %s.</source>
        <translation>Unbekannter -blockfilterindex Wert %s.</translation>
    </message>
    <message>
        <source>Verifying wallet(s)...</source>
        <translation>Verifiziere Wallet(s)...</translation>
    </message>
    <message>
        <source>Warning: unknown new rules activated (versionbit %i)</source>
        <translation>Warnung: Unbekannte neue Regeln aktiviert (Versionsbit %i)</translation>
    </message>
    <message>
        <source>Zapping all transactions from wallet...</source>
        <translation>Lösche alle Transaktionen aus Wallet...</translation>
    </message>
    <message>
        <source>-maxtxfee is set very high! Fees this large could be paid on a single transaction.</source>
        <translation>-maxtxfee ist auf einen sehr hohen Wert festgelegt! Gebühren dieser Höhe könnten für eine einzelne Transaktion bezahlt werden.</translation>
    </message>
    <message>
        <source>This is the transaction fee you may pay when fee estimates are not available.</source>
        <translation>Das ist die Transaktionsgebühr, welche Sie zahlen müssten, wenn die Gebührenschätzungen nicht verfügbar sind.</translation>
    </message>
    <message>
        <source>This product includes software developed by the OpenSSL Project for use in the OpenSSL Toolkit %s and cryptographic software written by Eric Young and UPnP software written by Thomas Bernard.</source>
        <translation>Dieses Produkt enthält Software, die vom OpenSSL-Projekt zur Verwendung im OpenSSL-Toolkit %s entwickelt wird, von Eric Young geschriebene kryptographische Software und von Thomas Bernard geschriebene UPnP-Software.</translation>
    </message>
    <message>
        <source>Total length of network version string (%i) exceeds maximum length (%i). Reduce the number or size of uacomments.</source>
        <translation>Gesamtlänge des Netzwerkversionstrings (%i) erreicht die maximale Länge (%i). Reduzieren Sie die Nummer oder die Größe von uacomments.</translation>
    </message>
    <message>
        <source>Warning: Wallet file corrupt, data salvaged! Original %s saved as %s in %s; if your balance or transactions are incorrect you should restore from a backup.</source>
        <translation>Warnung: wallet.dat beschädigt, Datenrettung erfolgreich! Original %s wurde als wallet %s in %s gespeichert. Falls Ihr Kontostand oder Transaktionen nicht korrekt sind, sollten Sie von einer Datensicherung wiederherstellen.</translation>
    </message>
    <message>
        <source>%s is set very high!</source>
        <translation>%s wurde sehr hoch eingestellt!</translation>
    </message>
    <message>
        <source>Error loading wallet %s. Duplicate -wallet filename specified.</source>
        <translation>Fehler beim Laden der Wallet %s. -wallet Dateiname doppelt angegeben.</translation>
    </message>
    <message>
        <source>Starting network threads...</source>
        <translation>Netzwerk-Threads werden gestartet...</translation>
    </message>
    <message>
        <source>The wallet will avoid paying less than the minimum relay fee.</source>
        <translation>Das Wallet verhindert Zahlungen, die die Mindesttransaktionsgebühr nicht berücksichtigen.</translation>
    </message>
    <message>
        <source>This is the minimum transaction fee you pay on every transaction.</source>
        <translation>Dies ist die kleinstmögliche Gebühr, die beim Senden einer Transaktion fällig wird.</translation>
    </message>
    <message>
        <source>This is the transaction fee you will pay if you send a transaction.</source>
        <translation>Dies ist die Gebühr, die beim Senden einer Transaktion fällig wird.</translation>
    </message>
    <message>
        <source>Transaction amounts must not be negative</source>
        <translation>Transaktionsbeträge dürfen nicht negativ sein.</translation>
    </message>
    <message>
        <source>Transaction has too long of a mempool chain</source>
        <translation>Die Speicherpoolkette der Transaktion ist zu lang.</translation>
    </message>
    <message>
        <source>Transaction must have at least one recipient</source>
        <translation>Die Transaktion muss mindestens einen Empfänger enthalten.</translation>
    </message>
    <message>
        <source>Unknown network specified in -onlynet: '%s'</source>
        <translation>Unbekannter Netztyp in -onlynet angegeben: '%s'</translation>
    </message>
    <message>
        <source>Insufficient funds</source>
        <translation>Unzureichender Kontostand</translation>
    </message>
    <message>
        <source>Cannot upgrade a non HD split wallet without upgrading to support pre split keypool. Please use -upgradewallet=169900 or -upgradewallet with no version specified.</source>
        <translation>Ein Wallet das kein geteiltes HD-Wallet ist, kann kein Upgrade erfahren, wenn nicht auch der Schlüsselpool vor der Teilung ein Upgrade erfahren hat. Bitte benutzen Sie upgradewallet=169900 oder -upgradewallet ohne Angabe einer Version.</translation>
    </message>
    <message>
        <source>Fee estimation failed. Fallbackfee is disabled. Wait a few blocks or enable -fallbackfee.</source>
        <translation>Die Gebührenabschätzung schlug fehl. Fallbackfee ist deaktiviert. Warten Sie ein paar Blöcke oder aktivieren Sie -fallbackfee.</translation>
    </message>
    <message>
        <source>Warning: Private keys detected in wallet {%s} with disabled private keys</source>
        <translation>Warnung: Es wurden private Schlüssel in der Wallet {%s} entdeckt, welche private Schlüssel jedoch deaktiviert hat.</translation>
    </message>
    <message>
        <source>Cannot write to data directory '%s'; check permissions.</source>
        <translation>Es konnte nicht in das Datenverzeichnis '%s' geschrieben werden; Überprüfen Sie die Berechtigungen. </translation>
    </message>
    <message>
        <source>Loading block index...</source>
        <translation>Lade Blockindex...</translation>
    </message>
    <message>
        <source>Loading wallet...</source>
        <translation>Lade Wallet...</translation>
    </message>
    <message>
        <source>Cannot downgrade wallet</source>
        <translation>Wallet kann nicht auf eine ältere Version herabgestuft werden</translation>
    </message>
    <message>
        <source>Rescanning...</source>
        <translation>Durchsuche erneut...</translation>
    </message>
    <message>
        <source>Done loading</source>
        <translation>Laden abgeschlossen</translation>
    </message>
</context>
</TS><|MERGE_RESOLUTION|>--- conflicted
+++ resolved
@@ -47,11 +47,11 @@
     </message>
     <message>
         <source>Choose the address to send coins to</source>
-        <translation>Wählen Sie die Adresse aus, an die Sie Particl. senden möchten</translation>
+        <translation>Wählen Sie die Adresse aus, an die Sie Particl senden möchten</translation>
     </message>
     <message>
         <source>Choose the address to receive coins with</source>
-        <translation>Wählen Sie die Adresse aus, mit der Sie Particl. empfangen wollen</translation>
+        <translation>Wählen Sie die Adresse aus, mit der Sie Particl empfangen wollen</translation>
     </message>
     <message>
         <source>C&amp;hoose</source>
@@ -67,16 +67,9 @@
     </message>
     <message>
         <source>These are your Particl addresses for sending payments. Always check the amount and the receiving address before sending coins.</source>
-        <translation>Dies sind Ihre Particl.Adressen zum Tätigen von Überweisungen. Bitte prüfen Sie den Betrag und die Adresse des Empfängers, bevor Sie Particl. überweisen.</translation>
-    </message>
-    <message>
-<<<<<<< HEAD
-        <source>These are your Particl addresses for receiving payments. It is recommended to use a new receiving address for each transaction.</source>
-        <translation>Dies sind Ihre Particl.Adressen zum Empfangen von Zahlungen. Es wird empfohlen, für jede Transaktion eine neue Empfangsadresse zu verwenden.</translation>
-    </message>
-    <message>
-=======
->>>>>>> a54e52b4
+        <translation>Dies sind Ihre Particl-Adressen zum Tätigen von Überweisungen. Bitte prüfen Sie den Betrag und die Adresse des Empfängers, bevor Sie Particl überweisen.</translation>
+    </message>
+    <message>
         <source>&amp;Copy Address</source>
         <translation>&amp;Adresse kopieren</translation>
     </message>
@@ -171,13 +164,8 @@
         <translation>Wallet-Verschlüsselung bestätigen</translation>
     </message>
     <message>
-<<<<<<< HEAD
         <source>Warning: If you encrypt your wallet and lose your passphrase, you will &lt;b&gt;LOSE ALL OF YOUR PARTICL&lt;/b&gt;!</source>
-        <translation>Warnung: Wenn Sie Ihre Brieftasche verschlüsseln und Ihre Passphrase verlieren, werden Sie &lt;b&gt;alle Ihre Particl. verlieren&lt;/b&gt;!</translation>
-=======
-        <source>Warning: If you encrypt your wallet and lose your passphrase, you will &lt;b&gt;LOSE ALL OF YOUR BITCOINS&lt;/b&gt;!</source>
-        <translation>Warnung: Wenn Sie Ihre Wallet verschlüsseln und Ihre Passphrase verlieren, werden Sie &lt;b&gt;ALLE IHRE BITCOINS VERLIEREN&lt;/b&gt;!</translation>
->>>>>>> a54e52b4
+        <translation>Warnung: Wenn Sie Ihre Wallet verschlüsseln und Ihre Passphrase verlieren, werden Sie &lt;b&gt;ALLE IHRE PARTICL VERLIEREN&lt;/b&gt;!</translation>
     </message>
     <message>
         <source>Are you sure you wish to encrypt your wallet?</source>
@@ -188,13 +176,8 @@
         <translation>Wallet verschlüsselt</translation>
     </message>
     <message>
-<<<<<<< HEAD
-        <source>%1 will close now to finish the encryption process. Remember that encrypting your wallet cannot fully protect your particl from being stolen by malware infecting your computer.</source>
-        <translation>%1 wird jetzt beendet, um den Verschlüsselungsprozess abzuschließen. Bitte beachten Sie, dass die Brieftaschen-Verschlüsselung nicht vollständig vor Diebstahl Ihrer Particl. durch Schadprogramme schützt, die Ihren Computer befällt.</translation>
-=======
-        <source>Remember that encrypting your wallet cannot fully protect your bitcoins from being stolen by malware infecting your computer.</source>
-        <translation>Beachten Sie, dass das Verschlüsseln Ihrer Brieftasche nicht komplett vor Diebstahl Ihrer Bitcoins durch Malware schützt, die Ihren Computer infiziert hat.</translation>
->>>>>>> a54e52b4
+        <source>Remember that encrypting your wallet cannot fully protect your particl from being stolen by malware infecting your computer.</source>
+        <translation>Beachten Sie, dass das Verschlüsseln Ihrer Brieftasche nicht komplett vor Diebstahl Ihrer Particl durch Malware schützt, die Ihren Computer infiziert hat.</translation>
     </message>
     <message>
         <source>IMPORTANT: Any previous backups you have made of your wallet file should be replaced with the newly generated, encrypted wallet file. For security reasons, previous backups of the unencrypted wallet file will become useless as soon as you start using the new, encrypted wallet.</source>
@@ -348,7 +331,7 @@
     </message>
     <message>
         <source>Send coins to a Particl address</source>
-        <translation>Particl. an eine Particl.Adresse überweisen</translation>
+        <translation>Particl an eine Particl-Adresse überweisen</translation>
     </message>
     <message>
         <source>Backup wallet to another location</source>
@@ -371,17 +354,6 @@
         <translation>Nachricht &amp;verifizieren...</translation>
     </message>
     <message>
-<<<<<<< HEAD
-        <source>Particl.</source>
-        <translation>Particl.</translation>
-    </message>
-    <message>
-        <source>Wallet</source>
-        <translation>Wallet</translation>
-    </message>
-    <message>
-=======
->>>>>>> a54e52b4
         <source>&amp;Send</source>
         <translation>&amp;Überweisen</translation>
     </message>
@@ -403,11 +375,11 @@
     </message>
     <message>
         <source>Sign messages with your Particl addresses to prove you own them</source>
-        <translation>Nachrichten signieren, um den Besitz Ihrer Particl.Adressen zu beweisen</translation>
+        <translation>Nachrichten signieren, um den Besitz Ihrer Particl-Adressen zu beweisen</translation>
     </message>
     <message>
         <source>Verify messages to ensure they were signed with specified Particl addresses</source>
-        <translation>Nachrichten verifizieren, um sicherzustellen, dass diese mit den angegebenen Particl.Adressen signiert wurden</translation>
+        <translation>Nachrichten verifizieren, um sicherzustellen, dass diese mit den angegebenen Particl-Adressen signiert wurden</translation>
     </message>
     <message>
         <source>&amp;File</source>
@@ -447,7 +419,7 @@
     </message>
     <message numerus="yes">
         <source>%n active connection(s) to Particl network</source>
-        <translation><numerusform>%n aktive Verbindung zum Particl.Netzwerk</numerusform><numerusform>%n aktive Verbindungen zum Particl.Netzwerk</numerusform></translation>
+        <translation><numerusform>%n aktive Verbindung zum Particl-Netzwerk</numerusform><numerusform>%n aktive Verbindungen zum Particl-Netzwerk</numerusform></translation>
     </message>
     <message>
         <source>Indexing blocks on disk...</source>
@@ -490,9 +462,6 @@
         <translation>Auf aktuellem Stand</translation>
     </message>
     <message>
-<<<<<<< HEAD
-        <source>Show the %1 help message to get a list with possible Particl command-line options</source>
-=======
         <source>&amp;Sending addresses</source>
         <translation>&amp;Versandadressen</translation>
     </message>
@@ -517,8 +486,7 @@
         <translation>Wallet schließen</translation>
     </message>
     <message>
-        <source>Show the %1 help message to get a list with possible Bitcoin command-line options</source>
->>>>>>> a54e52b4
+        <source>Show the %1 help message to get a list with possible Particl command-line options</source>
         <translation>Zeige den "%1"-Hilfetext, um eine Liste mit möglichen Kommandozeilenoptionen zu erhalten</translation>
     </message>
     <message>
@@ -843,7 +811,7 @@
     </message>
     <message>
         <source>The entered address "%1" is not a valid Particl address.</source>
-        <translation>Die eingegebene Adresse "%1" ist keine gültige Particl.Adresse.</translation>
+        <translation>Die eingegebene Adresse "%1" ist keine gültige Particl-Adresse.</translation>
     </message>
     <message>
         <source>Address "%1" already exists as a receiving address with label "%2" and so cannot be added as a sending address.</source>
@@ -939,8 +907,8 @@
         <translation>Ein benutzerdefiniertes Datenverzeichnis verwenden:</translation>
     </message>
     <message>
-        <source>Particl.</source>
-        <translation>Particl.</translation>
+        <source>Particl</source>
+        <translation>Particl</translation>
     </message>
     <message>
         <source>At least %1 GB of data will be stored in this directory, and it will grow over time.</source>
@@ -951,13 +919,8 @@
         <translation>Etwa %1 GB Daten werden in diesem Verzeichnis gespeichert.</translation>
     </message>
     <message>
-<<<<<<< HEAD
         <source>%1 will download and store a copy of the Particl block chain.</source>
-        <translation>%1 wird heruntergeladen und als eine Kopie von dem Particl Blockchain gespeichert.</translation>
-=======
-        <source>%1 will download and store a copy of the Bitcoin block chain.</source>
-        <translation>%1 wird eine Kopie der Bitcoin-Blockchain herunterladen und speichern.</translation>
->>>>>>> a54e52b4
+        <translation>%1 wird eine Kopie der Particl-Blockchain herunterladen und speichern.</translation>
     </message>
     <message>
         <source>The wallet will also be stored in this directory.</source>
@@ -988,11 +951,11 @@
     </message>
     <message>
         <source>Recent transactions may not yet be visible, and therefore your wallet's balance might be incorrect. This information will be correct once your wallet has finished synchronizing with the particl network, as detailed below.</source>
-        <translation>Neueste Transaktionen werden eventuell noch nicht angezeigt, daher könnte Ihr Kontostand veraltet sein. Er wird korrigiert, sobald Ihr Wallet die Synchronisation mit dem Particl.Netzwerk erfolgreich abgeschlossen hat. Details dazu finden sich weiter unten.</translation>
+        <translation>Neueste Transaktionen werden eventuell noch nicht angezeigt, daher könnte Ihr Kontostand veraltet sein. Er wird korrigiert, sobald Ihr Wallet die Synchronisation mit dem Particl-Netzwerk erfolgreich abgeschlossen hat. Details dazu finden sich weiter unten.</translation>
     </message>
     <message>
         <source>Attempting to spend particl that are affected by not-yet-displayed transactions will not be accepted by the network.</source>
-        <translation>Versuche, Particl. aus noch nicht angezeigten Transaktionen auszugeben, werden vom Netzwerk nicht akzeptiert.</translation>
+        <translation>Versuche, Particl aus noch nicht angezeigten Transaktionen auszugeben, werden vom Netzwerk nicht akzeptiert.</translation>
     </message>
     <message>
         <source>Number of blocks left</source>
@@ -1185,7 +1148,7 @@
     </message>
     <message>
         <source>Automatically open the Particl client port on the router. This only works when your router supports UPnP and it is enabled.</source>
-        <translation>Automatisch den Particl.Clientport auf dem Router öffnen. Dies funktioniert nur, wenn Ihr Router UPnP unterstützt und dies aktiviert ist.</translation>
+        <translation>Automatisch den Particl-Clientport auf dem Router öffnen. Dies funktioniert nur, wenn Ihr Router UPnP unterstützt und dies aktiviert ist.</translation>
     </message>
     <message>
         <source>Map port using &amp;UPnP</source>
@@ -1201,7 +1164,7 @@
     </message>
     <message>
         <source>Connect to the Particl network through a SOCKS5 proxy.</source>
-        <translation>Über einen SOCKS5-Proxy mit dem Particl.Netzwerk verbinden.</translation>
+        <translation>Über einen SOCKS5-Proxy mit dem Particl-Netzwerk verbinden.</translation>
     </message>
     <message>
         <source>&amp;Connect through SOCKS5 proxy (default proxy):</source>
@@ -1236,13 +1199,8 @@
         <translation>Tor</translation>
     </message>
     <message>
-<<<<<<< HEAD
         <source>Connect to the Particl network through a separate SOCKS5 proxy for Tor hidden services.</source>
-        <translation>Über einen separaten SOCKS5 Proxy für Tor Services mit dem Particl Netzwerk verbinden.</translation>
-=======
-        <source>Connect to the Bitcoin network through a separate SOCKS5 proxy for Tor hidden services.</source>
-        <translation>Über einen separaten SOCKS5 Proxy für Tor Hidden Services mit dem Bitcoin-Netzwerk verbinden.</translation>
->>>>>>> a54e52b4
+        <translation>Über einen separaten SOCKS5 Proxy für Tor Hidden Services mit dem Particl-Netzwerk verbinden.</translation>
     </message>
     <message>
         <source>&amp;Window</source>
@@ -1278,7 +1236,7 @@
     </message>
     <message>
         <source>Choose the default subdivision unit to show in the interface and when sending coins.</source>
-        <translation>Wählen Sie die standardmäßige Untereinheit, die in der Benutzeroberfläche und beim Überweisen von Particl. angezeigt werden soll.</translation>
+        <translation>Wählen Sie die standardmäßige Untereinheit, die in der Benutzeroberfläche und beim Überweisen von Particl angezeigt werden soll.</translation>
     </message>
     <message>
         <source>Whether to show coin control features or not.</source>
@@ -1353,7 +1311,7 @@
     </message>
     <message>
         <source>The displayed information may be out of date. Your wallet automatically synchronizes with the Particl network after a connection is established, but this process has not completed yet.</source>
-        <translation>Die angezeigten Informationen sind möglicherweise nicht mehr aktuell. Ihre Wallet wird automatisch synchronisiert, nachdem eine Verbindung zum Particl.Netzwerk hergestellt wurde. Dieser Prozess ist jedoch derzeit noch nicht abgeschlossen.</translation>
+        <translation>Die angezeigten Informationen sind möglicherweise nicht mehr aktuell. Ihre Wallet wird automatisch synchronisiert, nachdem eine Verbindung zum Particl-Netzwerk hergestellt wurde. Dieser Prozess ist jedoch derzeit noch nicht abgeschlossen.</translation>
     </message>
     <message>
         <source>Watch-only:</source>
@@ -1456,7 +1414,7 @@
     </message>
     <message>
         <source>URI cannot be parsed! This can be caused by an invalid Particl address or malformed URI parameters.</source>
-        <translation>URI kann nicht analysiert werden! Dies kann durch eine ungültige Particl.Adresse oder fehlerhafte URI-Parameter verursacht werden.</translation>
+        <translation>URI kann nicht analysiert werden! Dies kann durch eine ungültige Particl-Adresse oder fehlerhafte URI-Parameter verursacht werden.</translation>
     </message>
     <message>
         <source>Payment request file handling</source>
@@ -1558,7 +1516,7 @@
     </message>
     <message>
         <source>Enter a Particl address (e.g. %1)</source>
-        <translation>Particl.Adresse eingeben (z.B. %1)</translation>
+        <translation>Particl-Adresse eingeben (z.B. %1)</translation>
     </message>
     <message>
         <source>%1 d</source>
@@ -2015,7 +1973,7 @@
     </message>
     <message>
         <source>An optional message to attach to the payment request, which will be displayed when the request is opened. Note: The message will not be sent with the payment over the Particl network.</source>
-        <translation>Eine optionale Nachricht, die an die Zahlungsanforderung angehängt wird. Sie wird angezeigt, wenn die Anforderung geöffnet wird. Hinweis: Diese Nachricht wird nicht mit der Zahlung über das Particl.Netzwerk gesendet.</translation>
+        <translation>Eine optionale Nachricht, die an die Zahlungsanforderung angehängt wird. Sie wird angezeigt, wenn die Anforderung geöffnet wird. Hinweis: Diese Nachricht wird nicht mit der Zahlung über das Particl-Netzwerk gesendet.</translation>
     </message>
     <message>
         <source>An optional label to associate with the new receiving address.</source>
@@ -2168,7 +2126,7 @@
     <name>SendCoinsDialog</name>
     <message>
         <source>Send Coins</source>
-        <translation>Particl. überweisen</translation>
+        <translation>Particl überweisen</translation>
     </message>
     <message>
         <source>Coin Control Features</source>
@@ -2255,17 +2213,6 @@
         <translation>Ausblenden</translation>
     </message>
     <message>
-<<<<<<< HEAD
-        <source>Paying only the minimum fee is just fine as long as there is less transaction volume than space in the blocks. But be aware that this can end up in a never confirming transaction once there is more demand for particl transactions than the network can process.</source>
-        <translation>Nur die minimale Gebühr zu bezahlen ist so lange in Ordnung, wie weniger Transaktionsvolumen als Platz in den Blöcken vorhanden ist. Aber Vorsicht, diese Option kann dazu führen, dass Transaktionen nicht bestätigt werden, wenn mehr Bedarf an Particl.Transaktionen besteht als das Netzwerk verarbeiten kann.</translation>
-    </message>
-    <message>
-        <source>(read the tooltip)</source>
-        <translation>(den Hinweistext lesen)</translation>
-    </message>
-    <message>
-=======
->>>>>>> a54e52b4
         <source>Recommended:</source>
         <translation>Empfehlungen:</translation>
     </message>
@@ -2294,8 +2241,8 @@
         <translation>"Dust":</translation>
     </message>
     <message>
-        <source>When there is less transaction volume than space in the blocks, miners as well as relaying nodes may enforce a minimum fee. Paying only this minimum fee is just fine, but be aware that this can result in a never confirming transaction once there is more demand for bitcoin transactions than the network can process.</source>
-        <translation>Nur die minimale Gebühr zu bezahlen ist so lange in Ordnung, wie weniger Transaktionsvolumen als Platz in den Blöcken vorhanden ist. Aber Vorsicht, diese Option kann dazu führen, dass Transaktionen nicht bestätigt werden, wenn mehr Bedarf an Bitcoin-Transaktionen besteht als das Netzwerk verarbeiten kann.</translation>
+        <source>When there is less transaction volume than space in the blocks, miners as well as relaying nodes may enforce a minimum fee. Paying only this minimum fee is just fine, but be aware that this can result in a never confirming transaction once there is more demand for particl transactions than the network can process.</source>
+        <translation>Nur die minimale Gebühr zu bezahlen ist so lange in Ordnung, wie weniger Transaktionsvolumen als Platz in den Blöcken vorhanden ist. Aber Vorsicht, diese Option kann dazu führen, dass Transaktionen nicht bestätigt werden, wenn mehr Bedarf an Particl-Transaktionen besteht als das Netzwerk verarbeiten kann.</translation>
     </message>
     <message>
         <source>A too low fee might result in a never confirming transaction (read the tooltip)</source>
@@ -2439,7 +2386,7 @@
     </message>
     <message>
         <source>Warning: Invalid Particl address</source>
-        <translation>Warnung: Ungültige Particl.Adresse</translation>
+        <translation>Warnung: Ungültige Particl-Adresse</translation>
     </message>
     <message>
         <source>Warning: Unknown change address</source>
@@ -2502,7 +2449,7 @@
     </message>
     <message>
         <source>The fee will be deducted from the amount being sent. The recipient will receive less particl than you enter in the amount field. If multiple recipients are selected, the fee is split equally.</source>
-        <translation>Die Gebühr wird vom zu überweisenden Betrag abgezogen. Der Empfänger wird also weniger Particl. erhalten, als Sie im Betrags-Feld eingegeben haben. Falls mehrere Empfänger ausgewählt wurden, wird die Gebühr gleichmäßig verteilt.</translation>
+        <translation>Die Gebühr wird vom zu überweisenden Betrag abgezogen. Der Empfänger wird also weniger Particl erhalten, als Sie im Betrags-Feld eingegeben haben. Falls mehrere Empfänger ausgewählt wurden, wird die Gebühr gleichmäßig verteilt.</translation>
     </message>
     <message>
         <source>S&amp;ubtract fee from amount</source>
@@ -2530,7 +2477,7 @@
     </message>
     <message>
         <source>A message that was attached to the particl: URI which will be stored with the transaction for your reference. Note: This message will not be sent over the Particl network.</source>
-        <translation>Eine an die "particl:"-URI angefügte Nachricht, die zusammen mit der Transaktion gespeichert wird. Hinweis: Diese Nachricht wird nicht über das Particl.Netzwerk gesendet.</translation>
+        <translation>Eine an die "particl:"-URI angefügte Nachricht, die zusammen mit der Transaktion gespeichert wird. Hinweis: Diese Nachricht wird nicht über das Particl-Netzwerk gesendet.</translation>
     </message>
     <message>
         <source>Pay To:</source>
@@ -2575,11 +2522,11 @@
     </message>
     <message>
         <source>You can sign messages/agreements with your addresses to prove you can receive particl sent to them. Be careful not to sign anything vague or random, as phishing attacks may try to trick you into signing your identity over to them. Only sign fully-detailed statements you agree to.</source>
-        <translation>Sie können Nachrichten/Vereinbarungen mit Hilfe Ihrer Adressen signieren, um zu beweisen, dass Sie Particl. empfangen können, die an diese Adressen überwiesen werden. Seien Sie vorsichtig und signieren Sie nichts Vages oder Willkürliches, um Ihre Indentität vor Phishingangriffen zu schützen. Signieren Sie nur vollständig-detaillierte Aussagen, mit denen Sie auch einverstanden sind.</translation>
+        <translation>Sie können Nachrichten/Vereinbarungen mit Hilfe Ihrer Adressen signieren, um zu beweisen, dass Sie Particl empfangen können, die an diese Adressen überwiesen werden. Seien Sie vorsichtig und signieren Sie nichts Vages oder Willkürliches, um Ihre Indentität vor Phishingangriffen zu schützen. Signieren Sie nur vollständig-detaillierte Aussagen, mit denen Sie auch einverstanden sind.</translation>
     </message>
     <message>
         <source>The Particl address to sign the message with</source>
-        <translation>Die Particl.Adresse mit der die Nachricht signiert wird</translation>
+        <translation>Die Particl-Adresse mit der die Nachricht signiert wird</translation>
     </message>
     <message>
         <source>Choose previously used address</source>
@@ -2611,7 +2558,7 @@
     </message>
     <message>
         <source>Sign the message to prove you own this Particl address</source>
-        <translation>Die Nachricht signieren, um den Besitz dieser Particl.Adresse zu beweisen</translation>
+        <translation>Die Nachricht signieren, um den Besitz dieser Particl-Adresse zu beweisen</translation>
     </message>
     <message>
         <source>Sign &amp;Message</source>
@@ -2635,11 +2582,11 @@
     </message>
     <message>
         <source>The Particl address the message was signed with</source>
-        <translation>Die Particl.Adresse mit der die Nachricht signiert wurde</translation>
+        <translation>Die Particl-Adresse mit der die Nachricht signiert wurde</translation>
     </message>
     <message>
         <source>Verify the message to ensure it was signed with the specified Particl address</source>
-        <translation>Die Nachricht verifizieren, um sicherzustellen, dass diese mit der angegebenen Particl.Adresse signiert wurde</translation>
+        <translation>Die Nachricht verifizieren, um sicherzustellen, dass diese mit der angegebenen Particl-Adresse signiert wurde</translation>
     </message>
     <message>
         <source>Verify &amp;Message</source>
@@ -2849,11 +2796,7 @@
     </message>
     <message>
         <source>Generated coins must mature %1 blocks before they can be spent. When you generated this block, it was broadcast to the network to be added to the block chain. If it fails to get into the chain, its state will change to "not accepted" and it won't be spendable. This may occasionally happen if another node generates a block within a few seconds of yours.</source>
-<<<<<<< HEAD
-        <translation>Erzeugte Particl. müssen %1 Blöcke lang reifen, bevor sie ausgegeben werden können. Als Sie diesen Block erzeugten, wurde er an das Netzwerk übertragen, um ihn der Blockkette hinzuzufügen. Falls dies fehlschlägt wird der Status in "nicht angenommen" geändert und Sie werden keine Particl. gutgeschrieben bekommen. Das kann gelegentlich passieren, wenn ein anderer Knoten einen Block fast zeitgleich erzeugt.</translation>
-=======
-        <translation>Erzeugte Bitcoins müssen %1 Blöcke lang reifen, bevor sie ausgegeben werden können. Als Sie diesen Block erzeugten, wurde er an das Netzwerk übertragen, um ihn der Blockchain hinzuzufügen. Falls dies fehlschlägt wird der Status in "nicht angenommen" geändert und Sie werden keine Bitcoins gutgeschrieben bekommen. Das kann gelegentlich passieren, wenn ein anderer Knoten einen Block fast zeitgleich erzeugt.</translation>
->>>>>>> a54e52b4
+        <translation>Erzeugte Particl müssen %1 Blöcke lang reifen, bevor sie ausgegeben werden können. Als Sie diesen Block erzeugten, wurde er an das Netzwerk übertragen, um ihn der Blockchain hinzuzufügen. Falls dies fehlschlägt wird der Status in "nicht angenommen" geändert und Sie werden keine Particl gutgeschrieben bekommen. Das kann gelegentlich passieren, wenn ein anderer Knoten einen Block fast zeitgleich erzeugt.</translation>
     </message>
     <message>
         <source>Debug information</source>
@@ -3186,7 +3129,7 @@
     <name>WalletModel</name>
     <message>
         <source>Send Coins</source>
-        <translation>Particl. überweisen</translation>
+        <translation>Particl überweisen</translation>
     </message>
     <message>
         <source>Fee bump error</source>
@@ -3299,13 +3242,6 @@
         <translation>Kann HTTP Server nicht starten. Siehe debug log für Details.</translation>
     </message>
     <message>
-<<<<<<< HEAD
-        <source>Particl Core</source>
-        <translation>Particl Core</translation>
-    </message>
-    <message>
-=======
->>>>>>> a54e52b4
         <source>The %s developers</source>
         <translation>Die %s-Entwickler</translation>
     </message>
