<TS language="de" version="2.1">
<context>
    <name>AddressBookPage</name>
    <message>
        <source>Right-click to edit address or label</source>
        <translation>Rechtsklick zum Bearbeiten der Adresse oder der Bezeichnung</translation>
    </message>
    <message>
        <source>Create a new address</source>
        <translation>Neue Adresse erstellen</translation>
    </message>
    <message>
        <source>&amp;New</source>
        <translation>&amp;Neu</translation>
    </message>
    <message>
        <source>Copy the currently selected address to the system clipboard</source>
        <translation>Ausgewählte Adresse in die Zwischenablage kopieren</translation>
    </message>
    <message>
        <source>&amp;Copy</source>
        <translation>&amp;Kopieren</translation>
    </message>
    <message>
        <source>C&amp;lose</source>
        <translation>&amp;Schließen</translation>
    </message>
    <message>
        <source>Delete the currently selected address from the list</source>
        <translation>Ausgewählte Adresse aus der Liste entfernen</translation>
    </message>
    <message>
        <source>Enter address or label to search</source>
        <translation>Zu suchende Adresse oder Bezeichnung eingeben</translation>
    </message>
    <message>
        <source>Export the data in the current tab to a file</source>
        <translation>Daten der aktuellen Ansicht in eine Datei exportieren</translation>
    </message>
    <message>
        <source>&amp;Export</source>
        <translation>&amp;Exportieren</translation>
    </message>
    <message>
        <source>&amp;Delete</source>
        <translation>&amp;Löschen</translation>
    </message>
    <message>
        <source>Choose the address to send coins to</source>
        <translation>Wählen Sie die Adresse aus, an die Sie Particl senden möchten</translation>
    </message>
    <message>
        <source>Choose the address to receive coins with</source>
        <translation>Wählen Sie die Adresse aus, mit der Sie Particl empfangen wollen</translation>
    </message>
    <message>
        <source>C&amp;hoose</source>
        <translation>&amp;Auswählen</translation>
    </message>
    <message>
        <source>Sending addresses</source>
        <translation>Sendeadressen</translation>
    </message>
    <message>
        <source>Receiving addresses</source>
        <translation>Empfangsadressen</translation>
    </message>
    <message>
        <source>These are your Particl addresses for sending payments. Always check the amount and the receiving address before sending coins.</source>
        <translation>Dies sind Ihre Particl-Adressen zum Tätigen von Überweisungen. Bitte prüfen Sie den Betrag und die Adresse des Empfängers, bevor Sie Particl überweisen.</translation>
    </message>
    <message>
        <source>These are your Bitcoin addresses for receiving payments. Use the 'Create new receiving address' button in the receive tab to create new addresses.</source>
        <translation>Dies sind Ihre Bitcoin-Adressen zum Empfangen von Zahlungen. Benutze den 'Neue Empfangsadresse erstellen' Button im Empfangen-Tab, um eine neue Addresse zu erstellen.</translation>
    </message>
    <message>
        <source>&amp;Copy Address</source>
        <translation>&amp;Adresse kopieren</translation>
    </message>
    <message>
        <source>Copy &amp;Label</source>
        <translation>&amp;Bezeichnung kopieren</translation>
    </message>
    <message>
        <source>&amp;Edit</source>
        <translation>&amp;Bearbeiten</translation>
    </message>
    <message>
        <source>Export Address List</source>
        <translation>Adressliste exportieren</translation>
    </message>
    <message>
        <source>Comma separated file (*.csv)</source>
        <translation>Kommagetrennte-Datei (*.csv)</translation>
    </message>
    <message>
        <source>Exporting Failed</source>
        <translation>Exportieren fehlgeschlagen</translation>
    </message>
    <message>
        <source>There was an error trying to save the address list to %1. Please try again.</source>
        <translation>Beim Speichern der Adressliste nach %1 ist ein Fehler aufgetreten. Bitte versuchen Sie es erneut.</translation>
    </message>
</context>
<context>
    <name>AddressTableModel</name>
    <message>
        <source>Label</source>
        <translation>Bezeichnung</translation>
    </message>
    <message>
        <source>Address</source>
        <translation>Adresse</translation>
    </message>
    <message>
        <source>(no label)</source>
        <translation>(keine Bezeichnung)</translation>
    </message>
</context>
<context>
    <name>AskPassphraseDialog</name>
    <message>
        <source>Passphrase Dialog</source>
        <translation>Passphrasendialog</translation>
    </message>
    <message>
        <source>Enter passphrase</source>
        <translation>Passphrase eingeben</translation>
    </message>
    <message>
        <source>New passphrase</source>
        <translation>Neue Passphrase</translation>
    </message>
    <message>
        <source>Repeat new passphrase</source>
        <translation>Neue Passphrase bestätigen</translation>
    </message>
    <message>
        <source>Show passphrase</source>
        <translation>Zeige Passphrase</translation>
    </message>
    <message>
        <source>Encrypt wallet</source>
        <translation>Wallet verschlüsseln</translation>
    </message>
    <message>
        <source>This operation needs your wallet passphrase to unlock the wallet.</source>
        <translation>Dieser Vorgang benötigt Ihre Passphrase, um die Wallet zu entsperren.</translation>
    </message>
    <message>
        <source>Unlock wallet</source>
        <translation>Wallet entsperren</translation>
    </message>
    <message>
        <source>This operation needs your wallet passphrase to decrypt the wallet.</source>
        <translation>Dieser Vorgang benötigt Ihre Passphrase, um die Wallet zu entschlüsseln.</translation>
    </message>
    <message>
        <source>Decrypt wallet</source>
        <translation>Wallet entschlüsseln</translation>
    </message>
    <message>
        <source>Change passphrase</source>
        <translation>Passphrase ändern</translation>
    </message>
    <message>
        <source>Confirm wallet encryption</source>
        <translation>Wallet-Verschlüsselung bestätigen</translation>
    </message>
    <message>
        <source>Warning: If you encrypt your wallet and lose your passphrase, you will &lt;b&gt;LOSE ALL OF YOUR PARTICL&lt;/b&gt;!</source>
        <translation>Warnung: Wenn Sie Ihre Wallet verschlüsseln und Ihre Passphrase verlieren, werden Sie &lt;b&gt;ALLE IHRE PARTICL VERLIEREN&lt;/b&gt;!</translation>
    </message>
    <message>
        <source>Are you sure you wish to encrypt your wallet?</source>
        <translation>Sind Sie sich sicher, dass Sie Ihre Wallet verschlüsseln möchten?</translation>
    </message>
    <message>
        <source>Wallet encrypted</source>
        <translation>Wallet verschlüsselt</translation>
    </message>
    <message>
<<<<<<< HEAD
        <source>Remember that encrypting your wallet cannot fully protect your particl from being stolen by malware infecting your computer.</source>
        <translation>Beachten Sie, dass das Verschlüsseln Ihrer Brieftasche nicht komplett vor Diebstahl Ihrer Particl durch Malware schützt, die Ihren Computer infiziert hat.</translation>
=======
        <source>Enter the new passphrase for the wallet.&lt;br/&gt;Please use a passphrase of &lt;b&gt;ten or more random characters&lt;/b&gt;, or &lt;b&gt;eight or more words&lt;/b&gt;.</source>
        <translation>Geben Sie die neue Passphrase für die Wallet ein.&lt;br/&gt;Bitte benutzen Sie eine Passphrase bestehend aus &lt;b&gt;zehn oder mehr zufälligen Zeichen&lt;/b&gt; oder &lt;b&gt;acht oder mehr Wörtern&lt;/b&gt;.</translation>
    </message>
    <message>
        <source>Enter the old passphrase and new passphrase for the wallet.</source>
        <translation>Geben Sie die alte und die neue Wallet-Passphrase ein.</translation>
    </message>
    <message>
        <source>Remember that encrypting your wallet cannot fully protect your bitcoins from being stolen by malware infecting your computer.</source>
        <translation>Beachten Sie, dass das Verschlüsseln Ihrer Brieftasche nicht komplett vor Diebstahl Ihrer Bitcoins durch Malware schützt, die Ihren Computer infiziert hat.</translation>
>>>>>>> 91397294
    </message>
    <message>
        <source>Wallet to be encrypted</source>
        <translation>Wallet zu verschlüsseln</translation>
    </message>
    <message>
        <source>Your wallet is about to be encrypted. </source>
        <translation>Wallet wird verschlüsselt.</translation>
    </message>
    <message>
        <source>Your wallet is now encrypted. </source>
        <translation>Deine Wallet ist jetzt verschlüsselt.</translation>
    </message>
    <message>
        <source>IMPORTANT: Any previous backups you have made of your wallet file should be replaced with the newly generated, encrypted wallet file. For security reasons, previous backups of the unencrypted wallet file will become useless as soon as you start using the new, encrypted wallet.</source>
        <translation>WICHTIG: Alle vorherigen Wallet-Backups sollten durch die neu erzeugte, verschlüsselte Wallet ersetzt werden. Aus Sicherheitsgründen werden vorherige Backups der unverschlüsselten Wallet nutzlos, sobald Sie die neue, verschlüsselte Wallet verwenden.</translation>
    </message>
    <message>
        <source>Wallet encryption failed</source>
        <translation>Wallet-Verschlüsselung fehlgeschlagen</translation>
    </message>
    <message>
        <source>Wallet encryption failed due to an internal error. Your wallet was not encrypted.</source>
        <translation>Die Wallet-Verschlüsselung ist aufgrund eines internen Fehlers fehlgeschlagen. Ihre Wallet wurde nicht verschlüsselt.</translation>
    </message>
    <message>
        <source>The supplied passphrases do not match.</source>
        <translation>Die eingegebenen Passphrasen stimmen nicht überein.</translation>
    </message>
    <message>
        <source>Wallet unlock failed</source>
        <translation>Wallet-Entsperrung fehlgeschlagen</translation>
    </message>
    <message>
        <source>The passphrase entered for the wallet decryption was incorrect.</source>
        <translation>Die eingegebene Passphrase zur Wallet-Entschlüsselung war nicht korrekt.</translation>
    </message>
    <message>
        <source>Wallet decryption failed</source>
        <translation>Wallet-Entschlüsselung fehlgeschlagen</translation>
    </message>
    <message>
        <source>Wallet passphrase was successfully changed.</source>
        <translation>Die Wallet-Passphrase wurde erfolgreich geändert.</translation>
    </message>
    <message>
        <source>Warning: The Caps Lock key is on!</source>
        <translation>Warnung: Die Feststelltaste ist aktiviert!</translation>
    </message>
</context>
<context>
    <name>BanTableModel</name>
    <message>
        <source>IP/Netmask</source>
        <translation>IP/Netzmaske</translation>
    </message>
    <message>
        <source>Banned Until</source>
        <translation>Gesperrt bis</translation>
    </message>
</context>
<context>
    <name>BitcoinGUI</name>
    <message>
        <source>Sign &amp;message...</source>
        <translation>Nachricht s&amp;ignieren...</translation>
    </message>
    <message>
        <source>Synchronizing with network...</source>
        <translation>Synchronisiere mit Netzwerk...</translation>
    </message>
    <message>
        <source>&amp;Overview</source>
        <translation>&amp;Übersicht</translation>
    </message>
    <message>
        <source>Show general overview of wallet</source>
        <translation>Allgemeine Wallet-Übersicht anzeigen</translation>
    </message>
    <message>
        <source>&amp;Transactions</source>
        <translation>&amp;Transaktionen</translation>
    </message>
    <message>
        <source>Browse transaction history</source>
        <translation>Transaktionsverlauf durchsehen</translation>
    </message>
    <message>
        <source>E&amp;xit</source>
        <translation>&amp;Beenden</translation>
    </message>
    <message>
        <source>Quit application</source>
        <translation>Anwendung beenden</translation>
    </message>
    <message>
        <source>&amp;About %1</source>
        <translation>Über %1</translation>
    </message>
    <message>
        <source>Show information about %1</source>
        <translation>Informationen über %1 anzeigen</translation>
    </message>
    <message>
        <source>About &amp;Qt</source>
        <translation>Über &amp;Qt</translation>
    </message>
    <message>
        <source>Show information about Qt</source>
        <translation>Informationen über Qt anzeigen</translation>
    </message>
    <message>
        <source>&amp;Options...</source>
        <translation>&amp;Konfiguration...</translation>
    </message>
    <message>
        <source>Modify configuration options for %1</source>
        <translation>Konfiguration von %1 bearbeiten</translation>
    </message>
    <message>
        <source>&amp;Encrypt Wallet...</source>
        <translation>Wallet &amp;verschlüsseln...</translation>
    </message>
    <message>
        <source>&amp;Backup Wallet...</source>
        <translation>Wallet &amp;sichern...</translation>
    </message>
    <message>
        <source>&amp;Change Passphrase...</source>
        <translation>Passphrase &amp;ändern...</translation>
    </message>
    <message>
        <source>Open &amp;URI...</source>
        <translation>&amp;URI öffnen...</translation>
    </message>
    <message>
        <source>Create Wallet...</source>
        <translation>Wallet erstellen...</translation>
    </message>
    <message>
        <source>Create a new wallet</source>
        <translation>Neue Wallet erstellen</translation>
    </message>
    <message>
        <source>Wallet:</source>
        <translation>Wallet:</translation>
    </message>
    <message>
        <source>Click to disable network activity.</source>
        <translation>Klicken zum Deaktivieren der Netzwerkaktivität.</translation>
    </message>
    <message>
        <source>Network activity disabled.</source>
        <translation>Netzwerkaktivität deaktiviert.</translation>
    </message>
    <message>
        <source>Click to enable network activity again.</source>
        <translation>Klicken zum Aktivieren der Netzwerkaktivität.</translation>
    </message>
    <message>
        <source>Syncing Headers (%1%)...</source>
        <translation>Kopfdaten werden synchronisiert (%1%)...</translation>
    </message>
    <message>
        <source>Reindexing blocks on disk...</source>
        <translation>Reindiziere Blöcke auf Datenträger...</translation>
    </message>
    <message>
        <source>Proxy is &lt;b&gt;enabled&lt;/b&gt;: %1</source>
        <translation>Proxy ist &lt;b&gt;aktiviert&lt;/b&gt;: %1</translation>
    </message>
    <message>
        <source>Send coins to a Particl address</source>
        <translation>Particl an eine Particl-Adresse überweisen</translation>
    </message>
    <message>
        <source>Backup wallet to another location</source>
        <translation>Eine Wallet-Sicherungskopie erstellen und abspeichern</translation>
    </message>
    <message>
        <source>Change the passphrase used for wallet encryption</source>
        <translation>Ändert die Passphrase, die für die Wallet-Verschlüsselung benutzt wird</translation>
    </message>
    <message>
        <source>&amp;Debug window</source>
        <translation>&amp;Debug-Fenster</translation>
    </message>
    <message>
        <source>Open debugging and diagnostic console</source>
        <translation>Debugging- und Diagnosekonsole öffnen</translation>
    </message>
    <message>
        <source>&amp;Verify message...</source>
        <translation>Nachricht &amp;verifizieren...</translation>
    </message>
    <message>
        <source>&amp;Send</source>
        <translation>&amp;Überweisen</translation>
    </message>
    <message>
        <source>&amp;Receive</source>
        <translation>&amp;Empfangen</translation>
    </message>
    <message>
        <source>&amp;Show / Hide</source>
        <translation>&amp;Anzeigen / Verstecken</translation>
    </message>
    <message>
        <source>Show or hide the main Window</source>
        <translation>Das Hauptfenster anzeigen oder verstecken</translation>
    </message>
    <message>
        <source>Encrypt the private keys that belong to your wallet</source>
        <translation>Verschlüsselt die zu Ihrer Wallet gehörenden privaten Schlüssel</translation>
    </message>
    <message>
        <source>Sign messages with your Particl addresses to prove you own them</source>
        <translation>Nachrichten signieren, um den Besitz Ihrer Particl-Adressen zu beweisen</translation>
    </message>
    <message>
        <source>Verify messages to ensure they were signed with specified Particl addresses</source>
        <translation>Nachrichten verifizieren, um sicherzustellen, dass diese mit den angegebenen Particl-Adressen signiert wurden</translation>
    </message>
    <message>
        <source>&amp;File</source>
        <translation>&amp;Datei</translation>
    </message>
    <message>
        <source>&amp;Settings</source>
        <translation>&amp;Einstellungen</translation>
    </message>
    <message>
        <source>&amp;Help</source>
        <translation>&amp;Hilfe</translation>
    </message>
    <message>
        <source>Tabs toolbar</source>
        <translation>Registerkartenleiste</translation>
    </message>
    <message>
        <source>Request payments (generates QR codes and particl: URIs)</source>
        <translation>Zahlungen anfordern (erzeugt QR-Codes und "particl:"-URIs)</translation>
    </message>
    <message>
        <source>Show the list of used sending addresses and labels</source>
        <translation>Liste verwendeter Zahlungsadressen und Bezeichnungen anzeigen</translation>
    </message>
    <message>
        <source>Show the list of used receiving addresses and labels</source>
        <translation>Liste verwendeter Empfangsadressen und Bezeichnungen anzeigen</translation>
    </message>
    <message>
        <source>Open a particl: URI or payment request</source>
        <translation>Eine "particl:"-URI oder Zahlungsanforderung öffnen</translation>
    </message>
    <message>
        <source>&amp;Command-line options</source>
        <translation>&amp;Kommandozeilenoptionen</translation>
    </message>
    <message numerus="yes">
        <source>%n active connection(s) to Particl network</source>
        <translation><numerusform>%n aktive Verbindung zum Particl-Netzwerk</numerusform><numerusform>%n aktive Verbindungen zum Particl-Netzwerk</numerusform></translation>
    </message>
    <message>
        <source>Indexing blocks on disk...</source>
        <translation>Indiziere Blöcke auf Datenträger...</translation>
    </message>
    <message>
        <source>Processing blocks on disk...</source>
        <translation>Verarbeite Blöcke auf Datenträger...</translation>
    </message>
    <message numerus="yes">
        <source>Processed %n block(s) of transaction history.</source>
        <translation><numerusform>%n Block des Transaktionsverlaufs verarbeitet.</numerusform><numerusform>%n Blöcke des Transaktionsverlaufs verarbeitet.</numerusform></translation>
    </message>
    <message>
        <source>%1 behind</source>
        <translation>%1 im Rückstand</translation>
    </message>
    <message>
        <source>Last received block was generated %1 ago.</source>
        <translation>Der letzte empfangene Block ist %1 alt.</translation>
    </message>
    <message>
        <source>Transactions after this will not yet be visible.</source>
        <translation>Transaktionen hiernach werden noch nicht angezeigt.</translation>
    </message>
    <message>
        <source>Error</source>
        <translation>Fehler</translation>
    </message>
    <message>
        <source>Warning</source>
        <translation>Warnung</translation>
    </message>
    <message>
        <source>Information</source>
        <translation>Hinweis</translation>
    </message>
    <message>
        <source>Up to date</source>
        <translation>Auf aktuellem Stand</translation>
    </message>
    <message>
        <source>&amp;Sending addresses</source>
        <translation>&amp;Versandadressen</translation>
    </message>
    <message>
        <source>&amp;Receiving addresses</source>
        <translation>&amp;Empfangsadressen</translation>
    </message>
    <message>
        <source>Open Wallet</source>
        <translation>Wallet öffnen</translation>
    </message>
    <message>
        <source>Open a wallet</source>
        <translation>Eine Wallet öffnen</translation>
    </message>
    <message>
        <source>Close Wallet...</source>
        <translation>Wallet schließen...</translation>
    </message>
    <message>
        <source>Close wallet</source>
        <translation>Wallet schließen</translation>
    </message>
    <message>
        <source>Show the %1 help message to get a list with possible Particl command-line options</source>
        <translation>Zeige den "%1"-Hilfetext, um eine Liste mit möglichen Kommandozeilenoptionen zu erhalten</translation>
    </message>
    <message>
        <source>default wallet</source>
        <translation>Standard Wallet</translation>
    </message>
    <message>
        <source>No wallets available</source>
        <translation>Keine Wallets verfügbar</translation>
    </message>
    <message>
        <source>&amp;Window</source>
        <translation>&amp;Programmfenster</translation>
    </message>
    <message>
        <source>Minimize</source>
        <translation>Minimieren</translation>
    </message>
    <message>
        <source>Zoom</source>
        <translation>Vergrößern</translation>
    </message>
    <message>
        <source>Main Window</source>
        <translation>Hauptfenster</translation>
    </message>
    <message>
        <source>%1 client</source>
        <translation>%1 Client</translation>
    </message>
    <message>
        <source>Connecting to peers...</source>
        <translation>Verbinde mit Netzwerk...</translation>
    </message>
    <message>
        <source>Catching up...</source>
        <translation>Hole auf...</translation>
    </message>
    <message>
        <source>Error: %1</source>
        <translation>Fehler: %1</translation>
    </message>
    <message>
        <source>Warning: %1</source>
        <translation>Warnung: %1</translation>
    </message>
    <message>
        <source>Date: %1
</source>
        <translation>Datum: %1
</translation>
    </message>
    <message>
        <source>Amount: %1
</source>
        <translation>Betrag: %1
</translation>
    </message>
    <message>
        <source>Wallet: %1
</source>
        <translation>Wallet: %1
</translation>
    </message>
    <message>
        <source>Type: %1
</source>
        <translation>Typ: %1
</translation>
    </message>
    <message>
        <source>Label: %1
</source>
        <translation>Bezeichnung: %1
</translation>
    </message>
    <message>
        <source>Address: %1
</source>
        <translation>Adresse: %1
</translation>
    </message>
    <message>
        <source>Sent transaction</source>
        <translation>Gesendete Transaktion</translation>
    </message>
    <message>
        <source>Incoming transaction</source>
        <translation>Eingehende Transaktion</translation>
    </message>
    <message>
        <source>HD key generation is &lt;b&gt;enabled&lt;/b&gt;</source>
        <translation>HD Schlüssel Generierung ist &lt;b&gt;aktiviert&lt;/b&gt;</translation>
    </message>
    <message>
        <source>HD key generation is &lt;b&gt;disabled&lt;/b&gt;</source>
        <translation>HD Schlüssel Generierung ist &lt;b&gt;deaktiviert&lt;/b&gt;</translation>
    </message>
    <message>
        <source>Private key &lt;b&gt;disabled&lt;/b&gt;</source>
        <translation>Privater Schlüssel &lt;b&gt;deaktiviert&lt;/b&gt;</translation>
    </message>
    <message>
        <source>Wallet is &lt;b&gt;encrypted&lt;/b&gt; and currently &lt;b&gt;unlocked&lt;/b&gt;</source>
        <translation>Wallet ist &lt;b&gt;verschlüsselt&lt;/b&gt; und aktuell &lt;b&gt;entsperrt&lt;/b&gt;</translation>
    </message>
    <message>
        <source>Wallet is &lt;b&gt;encrypted&lt;/b&gt; and currently &lt;b&gt;locked&lt;/b&gt;</source>
        <translation>Wallet ist &lt;b&gt;verschlüsselt&lt;/b&gt; und aktuell &lt;b&gt;gesperrt&lt;/b&gt;</translation>
    </message>
    <message>
        <source>A fatal error occurred. Particl can no longer continue safely and will quit.</source>
        <translation>Ein schwerer Fehler ist aufgetreten. Particl kann nicht stabil weiter ausgeführt werden und wird beendet.</translation>
    </message>
</context>
<context>
    <name>CoinControlDialog</name>
    <message>
        <source>Coin Selection</source>
        <translation>Münzauswahl ("Coin Control")</translation>
    </message>
    <message>
        <source>Quantity:</source>
        <translation>Anzahl:</translation>
    </message>
    <message>
        <source>Bytes:</source>
        <translation>Byte:</translation>
    </message>
    <message>
        <source>Amount:</source>
        <translation>Betrag:</translation>
    </message>
    <message>
        <source>Fee:</source>
        <translation>Gebühr:</translation>
    </message>
    <message>
        <source>Dust:</source>
        <translation>"Dust":</translation>
    </message>
    <message>
        <source>After Fee:</source>
        <translation>Abzüglich Gebühr:</translation>
    </message>
    <message>
        <source>Change:</source>
        <translation>Wechselgeld:</translation>
    </message>
    <message>
        <source>(un)select all</source>
        <translation>Alles (de)selektieren</translation>
    </message>
    <message>
        <source>Tree mode</source>
        <translation>Baumansicht</translation>
    </message>
    <message>
        <source>List mode</source>
        <translation>Listenansicht</translation>
    </message>
    <message>
        <source>Amount</source>
        <translation>Betrag</translation>
    </message>
    <message>
        <source>Received with label</source>
        <translation>Empfangen über Bezeichnung</translation>
    </message>
    <message>
        <source>Received with address</source>
        <translation>Empfangen über Adresse</translation>
    </message>
    <message>
        <source>Date</source>
        <translation>Datum</translation>
    </message>
    <message>
        <source>Confirmations</source>
        <translation>Bestätigungen</translation>
    </message>
    <message>
        <source>Confirmed</source>
        <translation>Bestätigt</translation>
    </message>
    <message>
        <source>Copy address</source>
        <translation>Adresse kopieren</translation>
    </message>
    <message>
        <source>Copy label</source>
        <translation>Bezeichnung kopieren</translation>
    </message>
    <message>
        <source>Copy amount</source>
        <translation>Betrag kopieren</translation>
    </message>
    <message>
        <source>Copy transaction ID</source>
        <translation>Transaktionskennung kopieren</translation>
    </message>
    <message>
        <source>Lock unspent</source>
        <translation>Nicht ausgegebenen Betrag sperren</translation>
    </message>
    <message>
        <source>Unlock unspent</source>
        <translation>Nicht ausgegebenen Betrag entsperren</translation>
    </message>
    <message>
        <source>Copy quantity</source>
        <translation>Anzahl kopieren</translation>
    </message>
    <message>
        <source>Copy fee</source>
        <translation>Gebühr kopieren</translation>
    </message>
    <message>
        <source>Copy after fee</source>
        <translation>Abzüglich Gebühr kopieren</translation>
    </message>
    <message>
        <source>Copy bytes</source>
        <translation>Byte kopieren</translation>
    </message>
    <message>
        <source>Copy dust</source>
        <translation>"Staub" kopieren</translation>
    </message>
    <message>
        <source>Copy change</source>
        <translation>Wechselgeld kopieren</translation>
    </message>
    <message>
        <source>(%1 locked)</source>
        <translation>(%1 gesperrt)</translation>
    </message>
    <message>
        <source>yes</source>
        <translation>ja</translation>
    </message>
    <message>
        <source>no</source>
        <translation>nein</translation>
    </message>
    <message>
        <source>This label turns red if any recipient receives an amount smaller than the current dust threshold.</source>
        <translation>Diese Bezeichnung wird rot, wenn irgendein Empfänger einen Betrag kleiner als die derzeitige "Staubgrenze" erhält.</translation>
    </message>
    <message>
        <source>Can vary +/- %1 satoshi(s) per input.</source>
        <translation>Kann pro Eingabe um +/- %1 Satoshi(s) abweichen.</translation>
    </message>
    <message>
        <source>(no label)</source>
        <translation>(keine Bezeichnung)</translation>
    </message>
    <message>
        <source>change from %1 (%2)</source>
        <translation>Wechselgeld von %1 (%2)</translation>
    </message>
    <message>
        <source>(change)</source>
        <translation>(Wechselgeld)</translation>
    </message>
</context>
<context>
    <name>CreateWalletActivity</name>
    <message>
        <source>Creating Wallet &lt;b&gt;%1&lt;/b&gt;...</source>
        <translation>Erstelle Wallet&lt;b&gt;%1&lt;/b&gt; ...</translation>
    </message>
    <message>
        <source>Create wallet failed</source>
        <translation>Fehler beim Wallet erstellen aufgetreten</translation>
    </message>
    <message>
        <source>Create wallet warning</source>
        <translation>Warnung beim Wallet erstellen aufgetreten</translation>
    </message>
</context>
<context>
    <name>CreateWalletDialog</name>
    <message>
        <source>Create Wallet</source>
        <translation>Wallet erstellen</translation>
    </message>
    <message>
        <source>Wallet Name</source>
        <translation>Wallet Name</translation>
    </message>
    <message>
        <source>Encrypt the wallet. The wallet will be encrypted with a passphrase of your choice.</source>
        <translation>Verschlüssele das Wallet. Das Wallet wird mit einer Passphrase deiner Wahl verschlüsselt.</translation>
    </message>
    <message>
        <source>Encrypt Wallet</source>
        <translation>Wallet verschlüsseln</translation>
    </message>
    <message>
        <source>Disable Private Keys</source>
        <translation>Private Keys deaktivieren</translation>
    </message>
    <message>
        <source>Make Blank Wallet</source>
        <translation>Eine leere Wallet erstellen</translation>
    </message>
    <message>
        <source>Create</source>
        <translation>Erstellen</translation>
    </message>
</context>
<context>
    <name>EditAddressDialog</name>
    <message>
        <source>Edit Address</source>
        <translation>Adresse bearbeiten</translation>
    </message>
    <message>
        <source>&amp;Label</source>
        <translation>&amp;Bezeichnung</translation>
    </message>
    <message>
        <source>The label associated with this address list entry</source>
        <translation>Bezeichnung, die dem Adresslisteneintrag zugeordnet ist.</translation>
    </message>
    <message>
        <source>The address associated with this address list entry. This can only be modified for sending addresses.</source>
        <translation>Adresse, die dem Adresslisteneintrag zugeordnet ist. Diese kann nur bei Zahlungsadressen verändert werden.</translation>
    </message>
    <message>
        <source>&amp;Address</source>
        <translation>&amp;Adresse</translation>
    </message>
    <message>
        <source>New sending address</source>
        <translation>Neue Zahlungsadresse</translation>
    </message>
    <message>
        <source>Edit receiving address</source>
        <translation>Empfangsadresse bearbeiten</translation>
    </message>
    <message>
        <source>Edit sending address</source>
        <translation>Zahlungsadresse bearbeiten</translation>
    </message>
    <message>
        <source>The entered address "%1" is not a valid Particl address.</source>
        <translation>Die eingegebene Adresse "%1" ist keine gültige Particl-Adresse.</translation>
    </message>
    <message>
        <source>Address "%1" already exists as a receiving address with label "%2" and so cannot be added as a sending address.</source>
        <translation>Die Adresse "%1" existiert bereits als Empfangsadresse mit dem Label "%2" und kann daher nicht als Sendeadresse hinzugefügt werden.</translation>
    </message>
    <message>
        <source>The entered address "%1" is already in the address book with label "%2".</source>
        <translation>Die eingegebene Adresse "%1" befindet sich bereits im Adressbuch mit der Bezeichnung "%2".</translation>
    </message>
    <message>
        <source>Could not unlock wallet.</source>
        <translation>Wallet konnte nicht entsperrt werden.</translation>
    </message>
    <message>
        <source>New key generation failed.</source>
        <translation>Erzeugung eines neuen Schlüssels fehlgeschlagen.</translation>
    </message>
</context>
<context>
    <name>FreespaceChecker</name>
    <message>
        <source>A new data directory will be created.</source>
        <translation>Es wird ein neues Datenverzeichnis angelegt.</translation>
    </message>
    <message>
        <source>name</source>
        <translation>Name</translation>
    </message>
    <message>
        <source>Directory already exists. Add %1 if you intend to create a new directory here.</source>
        <translation>Verzeichnis existiert bereits. Fügen Sie %1 an, wenn Sie beabsichtigen hier ein neues Verzeichnis anzulegen.</translation>
    </message>
    <message>
        <source>Path already exists, and is not a directory.</source>
        <translation>Pfad existiert bereits und ist kein Verzeichnis.</translation>
    </message>
    <message>
        <source>Cannot create data directory here.</source>
        <translation>Datenverzeichnis kann hier nicht angelegt werden.</translation>
    </message>
</context>
<context>
    <name>HelpMessageDialog</name>
    <message>
        <source>version</source>
        <translation>Version</translation>
    </message>
    <message>
        <source>(%1-bit)</source>
        <translation>(%1-Bit)</translation>
    </message>
    <message>
        <source>About %1</source>
        <translation>Über %1</translation>
    </message>
    <message>
        <source>Command-line options</source>
        <translation>Kommandozeilenoptionen</translation>
    </message>
</context>
<context>
    <name>Intro</name>
    <message>
        <source>Welcome</source>
        <translation>Willkommen</translation>
    </message>
    <message>
        <source>Welcome to %1.</source>
        <translation>Willkommen zu %1.</translation>
    </message>
    <message>
        <source>As this is the first time the program is launched, you can choose where %1 will store its data.</source>
        <translation>Da Sie das Programm gerade zum ersten Mal starten, können Sie nun auswählen wo %1 seine Daten ablegen wird.</translation>
    </message>
    <message>
        <source>When you click OK, %1 will begin to download and process the full %4 block chain (%2GB) starting with the earliest transactions in %3 when %4 initially launched.</source>
        <translation>Wenn Sie auf OK klicken, beginnt %1 mit dem Herunterladen und Verarbeiten der gesamten %4-Blockchain (%2GB), beginnend mit den frühesten Transaktionen in %3 beim ersten Start von %4.</translation>
    </message>
    <message>
        <source>This initial synchronisation is very demanding, and may expose hardware problems with your computer that had previously gone unnoticed. Each time you run %1, it will continue downloading where it left off.</source>
        <translation>Diese initiale Synchronisation führt zur hohen Last und kann Harewareprobleme, die bisher nicht aufgetreten sind, mit ihrem Computer verursachen. Jedes Mal, wenn Sie %1 ausführen, wird der Download zum letzten Synchronisationspunkt fortgesetzt.</translation>
    </message>
    <message>
        <source>If you have chosen to limit block chain storage (pruning), the historical data must still be downloaded and processed, but will be deleted afterward to keep your disk usage low.</source>
        <translation>Wenn Sie bewusst den Blockchain-Speicher begrenzen (pruning), müssen die historischen Daten dennoch heruntergeladen und verarbeitet werden. Diese Daten werden aber zum späteren Zeitpunkt gelöscht, um die Festplattennutzung niedrig zu halten.</translation>
    </message>
    <message>
        <source>Use the default data directory</source>
        <translation>Standard-Datenverzeichnis verwenden</translation>
    </message>
    <message>
        <source>Use a custom data directory:</source>
        <translation>Ein benutzerdefiniertes Datenverzeichnis verwenden:</translation>
    </message>
    <message>
        <source>Particl</source>
        <translation>Particl</translation>
    </message>
    <message>
        <source>At least %1 GB of data will be stored in this directory, and it will grow over time.</source>
        <translation>Mindestens %1 GB Daten werden in diesem Verzeichnis gespeichert, und sie werden mit der Zeit zunehmen.</translation>
    </message>
    <message>
        <source>Approximately %1 GB of data will be stored in this directory.</source>
        <translation>Etwa %1 GB Daten werden in diesem Verzeichnis gespeichert.</translation>
    </message>
    <message>
        <source>%1 will download and store a copy of the Particl block chain.</source>
        <translation>%1 wird eine Kopie der Particl-Blockchain herunterladen und speichern.</translation>
    </message>
    <message>
        <source>The wallet will also be stored in this directory.</source>
        <translation>Die Wallet wird ebenfalls in diesem Verzeichnis gespeichert.</translation>
    </message>
    <message>
        <source>Error: Specified data directory "%1" cannot be created.</source>
        <translation>Fehler: Angegebenes Datenverzeichnis "%1" kann nicht angelegt werden.</translation>
    </message>
    <message>
        <source>Error</source>
        <translation>Fehler</translation>
    </message>
    <message numerus="yes">
        <source>%n GB of free space available</source>
        <translation><numerusform>%n GB freier Speicher verfügbar</numerusform><numerusform>%n GB freier Speicher verfügbar</numerusform></translation>
    </message>
    <message numerus="yes">
        <source>(of %n GB needed)</source>
        <translation><numerusform>(von %n GB benötigt)</numerusform><numerusform>(von %n GB benötigt)</numerusform></translation>
    </message>
    <message numerus="yes">
        <source>(%n GB needed for full chain)</source>
        <translation><numerusform>(%n GB benötigt für komplette Blockchain)</numerusform><numerusform>(%n GB benötigt für komplette Blockchain)</numerusform></translation>
    </message>
</context>
<context>
    <name>ModalOverlay</name>
    <message>
        <source>Form</source>
        <translation>Formular</translation>
    </message>
    <message>
        <source>Recent transactions may not yet be visible, and therefore your wallet's balance might be incorrect. This information will be correct once your wallet has finished synchronizing with the particl network, as detailed below.</source>
        <translation>Neueste Transaktionen werden eventuell noch nicht angezeigt, daher könnte Ihr Kontostand veraltet sein. Er wird korrigiert, sobald Ihr Wallet die Synchronisation mit dem Particl-Netzwerk erfolgreich abgeschlossen hat. Details dazu finden sich weiter unten.</translation>
    </message>
    <message>
        <source>Attempting to spend particl that are affected by not-yet-displayed transactions will not be accepted by the network.</source>
        <translation>Versuche, Particl aus noch nicht angezeigten Transaktionen auszugeben, werden vom Netzwerk nicht akzeptiert.</translation>
    </message>
    <message>
        <source>Number of blocks left</source>
        <translation>Anzahl verbleibender Blöcke</translation>
    </message>
    <message>
        <source>Unknown...</source>
        <translation>Unbekannt...</translation>
    </message>
    <message>
        <source>Last block time</source>
        <translation>Letzte Blockzeit</translation>
    </message>
    <message>
        <source>Progress</source>
        <translation>Fortschritt</translation>
    </message>
    <message>
        <source>Progress increase per hour</source>
        <translation>Fortschritt pro Stunde</translation>
    </message>
    <message>
        <source>calculating...</source>
        <translation>berechne...</translation>
    </message>
    <message>
        <source>Estimated time left until synced</source>
        <translation>Abschätzung der verbleibenden Zeit bis synchronisiert</translation>
    </message>
    <message>
        <source>Hide</source>
        <translation>Ausblenden</translation>
    </message>
    <message>
        <source>Unknown. Syncing Headers (%1, %2%)...</source>
        <translation>Unbekannt. Synchronisiere Headers (%1, %2%)...</translation>
    </message>
</context>
<context>
    <name>OpenURIDialog</name>
    <message>
        <source>Open URI</source>
        <translation>URI öffnen</translation>
    </message>
    <message>
        <source>Open payment request from URI or file</source>
        <translation>Zahlungsanforderung über URI oder aus Datei öffnen</translation>
    </message>
    <message>
        <source>URI:</source>
        <translation>URI:</translation>
    </message>
    <message>
        <source>Select payment request file</source>
        <translation>Zahlungsanforderungsdatei auswählen</translation>
    </message>
    <message>
        <source>Select payment request file to open</source>
        <translation>Zu öffnende Zahlungsanforderungsdatei auswählen</translation>
    </message>
</context>
<context>
    <name>OpenWalletActivity</name>
    <message>
        <source>Open wallet failed</source>
        <translation>Wallet öffnen fehlgeschlagen</translation>
    </message>
    <message>
        <source>Open wallet warning</source>
        <translation>Wallet öffnen Warnung</translation>
    </message>
    <message>
        <source>default wallet</source>
        <translation>Standard Wallet</translation>
    </message>
    <message>
        <source>Opening Wallet &lt;b&gt;%1&lt;/b&gt;...</source>
        <translation>Öffne Wallet&lt;b&gt;%1&lt;/b&gt; ...</translation>
    </message>
</context>
<context>
    <name>OptionsDialog</name>
    <message>
        <source>Options</source>
        <translation>Konfiguration</translation>
    </message>
    <message>
        <source>&amp;Main</source>
        <translation>&amp;Allgemein</translation>
    </message>
    <message>
        <source>Automatically start %1 after logging in to the system.</source>
        <translation>%1 nach der Anmeldung im System automatisch ausführen.</translation>
    </message>
    <message>
        <source>&amp;Start %1 on system login</source>
        <translation>&amp;Starte %1 nach Systemanmeldung</translation>
    </message>
    <message>
        <source>Size of &amp;database cache</source>
        <translation>Größe des &amp;Datenbankcaches</translation>
    </message>
    <message>
        <source>Number of script &amp;verification threads</source>
        <translation>Anzahl an Skript-&amp;Verifizierungs-Threads</translation>
    </message>
    <message>
        <source>IP address of the proxy (e.g. IPv4: 127.0.0.1 / IPv6: ::1)</source>
        <translation>IP-Adresse des Proxies (z.B. IPv4: 127.0.0.1 / IPv6: ::1)</translation>
    </message>
    <message>
        <source>Shows if the supplied default SOCKS5 proxy is used to reach peers via this network type.</source>
        <translation>Zeigt an, ob der gelieferte Standard SOCKS5 Proxy verwendet wurde, um die Peers mit diesem Netzwerktyp zu erreichen.</translation>
    </message>
    <message>
        <source>Use separate SOCKS&amp;5 proxy to reach peers via Tor hidden services:</source>
        <translation>Separaten SOCKS5-Proxy verwenden, um Gegenstellen über versteckte Tor-Dienste zu erreichen:</translation>
    </message>
    <message>
        <source>Hide the icon from the system tray.</source>
        <translation>Verstecke das Icon von der Statusleiste.</translation>
    </message>
    <message>
        <source>&amp;Hide tray icon</source>
        <translation>&amp;Verstecke Statusleistensymbol</translation>
    </message>
    <message>
        <source>Minimize instead of exit the application when the window is closed. When this option is enabled, the application will be closed only after selecting Exit in the menu.</source>
        <translation>Minimiert die Anwendung anstatt sie zu beenden wenn das Fenster geschlossen wird. Wenn dies aktiviert ist, müssen Sie die Anwendung über "Beenden" im Menü schließen.</translation>
    </message>
    <message>
        <source>Third party URLs (e.g. a block explorer) that appear in the transactions tab as context menu items. %s in the URL is replaced by transaction hash. Multiple URLs are separated by vertical bar |.</source>
        <translation>Externe URLs (z.B. ein Block-Explorer), die im Kontextmenü des Transaktionsverlaufs eingefügt werden. In der URL wird %s durch den Transaktionshash ersetzt. Bei Angabe mehrerer URLs müssen diese durch "|" voneinander getrennt werden.</translation>
    </message>
    <message>
        <source>Open the %1 configuration file from the working directory.</source>
        <translation>Öffnen Sie die %1 Konfigurationsdatei aus dem Arbeitsverzeichnis.</translation>
    </message>
    <message>
        <source>Open Configuration File</source>
        <translation>Konfigurationsdatei öffnen</translation>
    </message>
    <message>
        <source>Reset all client options to default.</source>
        <translation>Setzt die Clientkonfiguration auf Standardwerte zurück.</translation>
    </message>
    <message>
        <source>&amp;Reset Options</source>
        <translation>Konfiguration &amp;zurücksetzen</translation>
    </message>
    <message>
        <source>&amp;Network</source>
        <translation>&amp;Netzwerk</translation>
    </message>
    <message>
        <source>Disables some advanced features but all blocks will still be fully validated. Reverting this setting requires re-downloading the entire blockchain. Actual disk usage may be somewhat higher.</source>
        <translation>Deaktiviert einige erweiterte Funktionen, aber alle Blöcke werden trotzdem vollständig validiert. Um diese Einstellung rückgängig zu machen, muss die gesamte Blockchain erneut heruntergeladen werden. Die tatsächliche Festplattennutzung kann etwas höher sein.</translation>
    </message>
    <message>
        <source>Prune &amp;block storage to</source>
        <translation>&amp;Blockspeicher kürzen auf</translation>
    </message>
    <message>
        <source>GB</source>
        <translation>GB</translation>
    </message>
    <message>
        <source>Reverting this setting requires re-downloading the entire blockchain.</source>
        <translation>Wenn diese Einstellung rückgängig gemacht wird, muss die komplette Blockchain erneut heruntergeladen werden.</translation>
    </message>
    <message>
        <source>MiB</source>
        <translation>MiB</translation>
    </message>
    <message>
        <source>(0 = auto, &lt;0 = leave that many cores free)</source>
        <translation>(0 = automatisch, &lt;0 = so viele Kerne frei lassen)</translation>
    </message>
    <message>
        <source>W&amp;allet</source>
        <translation>W&amp;allet</translation>
    </message>
    <message>
        <source>Expert</source>
        <translation>Experten-Optionen</translation>
    </message>
    <message>
        <source>Enable coin &amp;control features</source>
        <translation>"&amp;Coin Control"-Funktionen aktivieren</translation>
    </message>
    <message>
        <source>If you disable the spending of unconfirmed change, the change from a transaction cannot be used until that transaction has at least one confirmation. This also affects how your balance is computed.</source>
        <translation>Wenn Sie das Ausgeben von unbestätigtem Wechselgeld deaktivieren, kann das Wechselgeld einer Transaktion nicht verwendet werden, bis es mindestens eine Bestätigung erhalten hat. Dies wirkt sich auf die Berechnung des Kontostands aus.</translation>
    </message>
    <message>
        <source>&amp;Spend unconfirmed change</source>
        <translation>&amp;Unbestätigtes Wechselgeld darf ausgegeben werden</translation>
    </message>
    <message>
        <source>Automatically open the Particl client port on the router. This only works when your router supports UPnP and it is enabled.</source>
        <translation>Automatisch den Particl-Clientport auf dem Router öffnen. Dies funktioniert nur, wenn Ihr Router UPnP unterstützt und dies aktiviert ist.</translation>
    </message>
    <message>
        <source>Map port using &amp;UPnP</source>
        <translation>Portweiterleitung via &amp;UPnP</translation>
    </message>
    <message>
        <source>Accept connections from outside.</source>
        <translation>Akzeptiere Verbindungen von außerhalb.</translation>
    </message>
    <message>
        <source>Allow incomin&amp;g connections</source>
        <translation>Erlaube eingehende Verbindungen</translation>
    </message>
    <message>
        <source>Connect to the Particl network through a SOCKS5 proxy.</source>
        <translation>Über einen SOCKS5-Proxy mit dem Particl-Netzwerk verbinden.</translation>
    </message>
    <message>
        <source>&amp;Connect through SOCKS5 proxy (default proxy):</source>
        <translation>Über einen SOCKS5-Proxy &amp;verbinden (Standardproxy):</translation>
    </message>
    <message>
        <source>Proxy &amp;IP:</source>
        <translation>Proxy-&amp;IP:</translation>
    </message>
    <message>
        <source>&amp;Port:</source>
        <translation>&amp;Port:</translation>
    </message>
    <message>
        <source>Port of the proxy (e.g. 9050)</source>
        <translation>Port des Proxies (z.B. 9050)</translation>
    </message>
    <message>
        <source>Used for reaching peers via:</source>
        <translation>Benutzt um Gegenstellen zu erreichen über:</translation>
    </message>
    <message>
        <source>IPv4</source>
        <translation>IPv4</translation>
    </message>
    <message>
        <source>IPv6</source>
        <translation>IPv6</translation>
    </message>
    <message>
        <source>Tor</source>
        <translation>Tor</translation>
    </message>
    <message>
        <source>Connect to the Particl network through a separate SOCKS5 proxy for Tor hidden services.</source>
        <translation>Über einen separaten SOCKS5 Proxy für Tor Hidden Services mit dem Particl-Netzwerk verbinden.</translation>
    </message>
    <message>
        <source>&amp;Window</source>
        <translation>&amp;Programmfenster</translation>
    </message>
    <message>
        <source>Show only a tray icon after minimizing the window.</source>
        <translation>Nur ein Symbol im Infobereich anzeigen, nachdem das Programmfenster minimiert wurde.</translation>
    </message>
    <message>
        <source>&amp;Minimize to the tray instead of the taskbar</source>
        <translation>In den Infobereich anstatt in die Taskleiste &amp;minimieren</translation>
    </message>
    <message>
        <source>M&amp;inimize on close</source>
        <translation>Beim Schließen m&amp;inimieren</translation>
    </message>
    <message>
        <source>&amp;Display</source>
        <translation>&amp;Anzeige</translation>
    </message>
    <message>
        <source>User Interface &amp;language:</source>
        <translation>&amp;Sprache der Benutzeroberfläche:</translation>
    </message>
    <message>
        <source>The user interface language can be set here. This setting will take effect after restarting %1.</source>
        <translation>Die Sprache der Benutzeroberflächen kann hier festgelegt werden. Diese Einstellung wird nach einem Neustart von %1 wirksam werden.</translation>
    </message>
    <message>
        <source>&amp;Unit to show amounts in:</source>
        <translation>&amp;Einheit der Beträge:</translation>
    </message>
    <message>
        <source>Choose the default subdivision unit to show in the interface and when sending coins.</source>
        <translation>Wählen Sie die standardmäßige Untereinheit, die in der Benutzeroberfläche und beim Überweisen von Particl angezeigt werden soll.</translation>
    </message>
    <message>
        <source>Whether to show coin control features or not.</source>
        <translation>Legt fest, ob die "Coin Control"-Funktionen angezeigt werden.</translation>
    </message>
    <message>
        <source>&amp;Third party transaction URLs</source>
        <translation>&amp;Externe Transaktions-URLs</translation>
    </message>
    <message>
        <source>Options set in this dialog are overridden by the command line or in the configuration file:</source>
        <translation>Einstellungen in diesem Dialog werden von der Kommandozeile oder in der Konfigurationsdatei überschrieben:</translation>
    </message>
    <message>
        <source>&amp;OK</source>
        <translation>&amp;OK</translation>
    </message>
    <message>
        <source>&amp;Cancel</source>
        <translation>&amp;Abbrechen</translation>
    </message>
    <message>
        <source>default</source>
        <translation>Standard</translation>
    </message>
    <message>
        <source>none</source>
        <translation>keine</translation>
    </message>
    <message>
        <source>Confirm options reset</source>
        <translation>Zurücksetzen der Konfiguration bestätigen</translation>
    </message>
    <message>
        <source>Client restart required to activate changes.</source>
        <translation>Client-Neustart erforderlich, um Änderungen zu aktivieren.</translation>
    </message>
    <message>
        <source>Client will be shut down. Do you want to proceed?</source>
        <translation>Client wird beendet. Möchten Sie den Vorgang fortsetzen?</translation>
    </message>
    <message>
        <source>Configuration options</source>
        <translation>Konfigurationsoptionen</translation>
    </message>
    <message>
        <source>The configuration file is used to specify advanced user options which override GUI settings. Additionally, any command-line options will override this configuration file.</source>
        <translation>Die Konfigurationsdatei wird verwendet, um erweiterte Benutzeroptionen festzulegen, die die GUI-Einstellungen überschreiben. Darüber hinaus werden alle Befehlszeilenoptionen diese Konfigurationsdatei überschreiben.</translation>
    </message>
    <message>
        <source>Error</source>
        <translation>Fehler</translation>
    </message>
    <message>
        <source>The configuration file could not be opened.</source>
        <translation>Die Konfigurationsdatei konnte nicht geöffnet werden.</translation>
    </message>
    <message>
        <source>This change would require a client restart.</source>
        <translation>Diese Änderung würde einen Client-Neustart erfordern.</translation>
    </message>
    <message>
        <source>The supplied proxy address is invalid.</source>
        <translation>Die eingegebene Proxy-Adresse ist ungültig.</translation>
    </message>
</context>
<context>
    <name>OverviewPage</name>
    <message>
        <source>Form</source>
        <translation>Formular</translation>
    </message>
    <message>
        <source>The displayed information may be out of date. Your wallet automatically synchronizes with the Particl network after a connection is established, but this process has not completed yet.</source>
        <translation>Die angezeigten Informationen sind möglicherweise nicht mehr aktuell. Ihre Wallet wird automatisch synchronisiert, nachdem eine Verbindung zum Particl-Netzwerk hergestellt wurde. Dieser Prozess ist jedoch derzeit noch nicht abgeschlossen.</translation>
    </message>
    <message>
        <source>Watch-only:</source>
        <translation>Nur-beobachtet:</translation>
    </message>
    <message>
        <source>Available:</source>
        <translation>Verfügbar:</translation>
    </message>
    <message>
        <source>Your current spendable balance</source>
        <translation>Ihr aktuell verfügbarer Kontostand</translation>
    </message>
    <message>
        <source>Pending:</source>
        <translation>Ausstehend:</translation>
    </message>
    <message>
        <source>Total of transactions that have yet to be confirmed, and do not yet count toward the spendable balance</source>
        <translation>Gesamtbetrag aus unbestätigten Transaktionen, der noch nicht im aktuell verfügbaren Kontostand enthalten ist</translation>
    </message>
    <message>
        <source>Immature:</source>
        <translation>Unreif:</translation>
    </message>
    <message>
        <source>Mined balance that has not yet matured</source>
        <translation>Erarbeiteter Betrag der noch nicht gereift ist</translation>
    </message>
    <message>
        <source>Balances</source>
        <translation>Kontostände</translation>
    </message>
    <message>
        <source>Total:</source>
        <translation>Gesamtbetrag:</translation>
    </message>
    <message>
        <source>Your current total balance</source>
        <translation>Ihr aktueller Gesamtbetrag</translation>
    </message>
    <message>
        <source>Your current balance in watch-only addresses</source>
        <translation>Ihr aktueller Kontostand in nur-beobachteten Adressen</translation>
    </message>
    <message>
        <source>Spendable:</source>
        <translation>Verfügbar:</translation>
    </message>
    <message>
        <source>Recent transactions</source>
        <translation>Letzte Transaktionen</translation>
    </message>
    <message>
        <source>Unconfirmed transactions to watch-only addresses</source>
        <translation>Unbestätigte Transaktionen an nur-beobachtete Adressen</translation>
    </message>
    <message>
        <source>Mined balance in watch-only addresses that has not yet matured</source>
        <translation>Erarbeiteter Betrag in nur-beobachteten Adressen der noch nicht gereift ist</translation>
    </message>
    <message>
        <source>Current total balance in watch-only addresses</source>
        <translation>Aktueller Gesamtbetrag in nur-beobachteten Adressen</translation>
    </message>
</context>
<context>
    <name>PaymentServer</name>
    <message>
        <source>Payment request error</source>
        <translation>Fehler bei der Zahlungsanforderung</translation>
    </message>
    <message>
        <source>Cannot start particl: click-to-pay handler</source>
        <translation>Kann Particl nicht starten: Klicken-zum-Bezahlen-Handler</translation>
    </message>
    <message>
        <source>URI handling</source>
        <translation>URI-Verarbeitung</translation>
    </message>
    <message>
        <source>'particl://' is not a valid URI. Use 'particl:' instead.</source>
        <translation>'particl://' ist kein gültiger URL. Bitte 'particl:' nutzen.</translation>
    </message>
    <message>
        <source>You are using a BIP70 URL which will be unsupported in the future.</source>
        <translation>Sie verwenden eine BIP70 URL, die in Zukunft nicht mehr untersützt wird.</translation>
    </message>
    <message>
        <source>Payment request fetch URL is invalid: %1</source>
        <translation>Abruf-URL der Zahlungsanforderung ist ungültig: %1</translation>
    </message>
    <message>
        <source>Cannot process payment request because BIP70 support was not compiled in.</source>
        <translation>Zahlungsanfrage kann nicht verarbeitet werden, da die Unterstützung für BIP70 nicht mitkompiliert wurde.</translation>
    </message>
    <message>
        <source>Invalid payment address %1</source>
        <translation>Ungültige Zahlungsadresse %1</translation>
    </message>
    <message>
        <source>URI cannot be parsed! This can be caused by an invalid Particl address or malformed URI parameters.</source>
        <translation>URI kann nicht analysiert werden! Dies kann durch eine ungültige Particl-Adresse oder fehlerhafte URI-Parameter verursacht werden.</translation>
    </message>
    <message>
        <source>Payment request file handling</source>
        <translation>Zahlungsanforderungsdatei-Verarbeitung</translation>
    </message>
    <message>
        <source>Payment request file cannot be read! This can be caused by an invalid payment request file.</source>
        <translation>Zahlungsanforderungsdatei kann nicht gelesen werden! Dies kann durch eine ungültige Zahlungsanforderungsdatei verursacht werden.</translation>
    </message>
    <message>
        <source>Payment request rejected</source>
        <translation>Zahlungsanforderung abgelehnt</translation>
    </message>
    <message>
        <source>Payment request network doesn't match client network.</source>
        <translation>Netzwerk der Zahlungsanforderung stimmt nicht mit dem Client-Netzwerk überein.</translation>
    </message>
    <message>
        <source>Payment request expired.</source>
        <translation>Zahlungsanforderung abgelaufen.</translation>
    </message>
    <message>
        <source>Payment request is not initialized.</source>
        <translation>Zahlungsanforderung ist nicht initialisiert.</translation>
    </message>
    <message>
        <source>Unverified payment requests to custom payment scripts are unsupported.</source>
        <translation>Unverifizierte Zahlungsanforderungen an benutzerdefinierte Zahlungsskripte werden nicht unterstützt.</translation>
    </message>
    <message>
        <source>Invalid payment request.</source>
        <translation>Ungültige Zahlungsanforderung.</translation>
    </message>
    <message>
        <source>Requested payment amount of %1 is too small (considered dust).</source>
        <translation>Angeforderter Zahlungsbetrag in Höhe von %1 ist zu niedrig und wurde als "Staub" eingestuft.</translation>
    </message>
    <message>
        <source>Refund from %1</source>
        <translation>Rücküberweisung von %1</translation>
    </message>
    <message>
        <source>Payment request %1 is too large (%2 bytes, allowed %3 bytes).</source>
        <translation>Zahlungsanforderung %1 ist zu groß (%2 Byte, erlaubt sind %3 Byte).</translation>
    </message>
    <message>
        <source>Error communicating with %1: %2</source>
        <translation>Kommunikationsfehler mit %1: %2</translation>
    </message>
    <message>
        <source>Payment request cannot be parsed!</source>
        <translation>Zahlungsanforderung kann nicht verarbeitet werden!</translation>
    </message>
    <message>
        <source>Bad response from server %1</source>
        <translation>Fehlerhafte Antwort vom Server: %1</translation>
    </message>
    <message>
        <source>Network request error</source>
        <translation>Fehler bei der Netzwerkanfrage</translation>
    </message>
    <message>
        <source>Payment acknowledged</source>
        <translation>Zahlung bestätigt</translation>
    </message>
</context>
<context>
    <name>PeerTableModel</name>
    <message>
        <source>User Agent</source>
        <translation>User-Agent</translation>
    </message>
    <message>
        <source>Node/Service</source>
        <translation>Knoten/Dienst</translation>
    </message>
    <message>
        <source>NodeId</source>
        <translation>Knotenkennung</translation>
    </message>
    <message>
        <source>Ping</source>
        <translation>Ping</translation>
    </message>
    <message>
        <source>Sent</source>
        <translation>Übertragen</translation>
    </message>
    <message>
        <source>Received</source>
        <translation>Empfangen</translation>
    </message>
</context>
<context>
    <name>QObject</name>
    <message>
        <source>Amount</source>
        <translation>Betrag</translation>
    </message>
    <message>
        <source>Enter a Particl address (e.g. %1)</source>
        <translation>Particl-Adresse eingeben (z.B. %1)</translation>
    </message>
    <message>
        <source>%1 d</source>
        <translation>%1 T</translation>
    </message>
    <message>
        <source>%1 h</source>
        <translation>%1 h</translation>
    </message>
    <message>
        <source>%1 m</source>
        <translation>%1 min</translation>
    </message>
    <message>
        <source>%1 s</source>
        <translation>%1 s</translation>
    </message>
    <message>
        <source>None</source>
        <translation>Keine</translation>
    </message>
    <message>
        <source>N/A</source>
        <translation>k.A.</translation>
    </message>
    <message>
        <source>%1 ms</source>
        <translation>%1 ms</translation>
    </message>
    <message numerus="yes">
        <source>%n second(s)</source>
        <translation><numerusform>%n Sekunde</numerusform><numerusform>%n Sekunden</numerusform></translation>
    </message>
    <message numerus="yes">
        <source>%n minute(s)</source>
        <translation><numerusform>%n Minute</numerusform><numerusform>%n Minuten</numerusform></translation>
    </message>
    <message numerus="yes">
        <source>%n hour(s)</source>
        <translation><numerusform>%n Stunde</numerusform><numerusform>%n Stunden</numerusform></translation>
    </message>
    <message numerus="yes">
        <source>%n day(s)</source>
        <translation><numerusform>%n Tag</numerusform><numerusform>%n Tage</numerusform></translation>
    </message>
    <message numerus="yes">
        <source>%n week(s)</source>
        <translation><numerusform>%n Woche</numerusform><numerusform>%n Wochen</numerusform></translation>
    </message>
    <message>
        <source>%1 and %2</source>
        <translation>%1 und %2</translation>
    </message>
    <message numerus="yes">
        <source>%n year(s)</source>
        <translation><numerusform>%n Jahr</numerusform><numerusform>%n Jahre</numerusform></translation>
    </message>
    <message>
        <source>%1 B</source>
        <translation>%1 B</translation>
    </message>
    <message>
        <source>%1 KB</source>
        <translation>%1 KB</translation>
    </message>
    <message>
        <source>%1 MB</source>
        <translation>%1 MB</translation>
    </message>
    <message>
        <source>%1 GB</source>
        <translation>%1 GB</translation>
    </message>
    <message>
        <source>Error: Specified data directory "%1" does not exist.</source>
        <translation>Fehler: Angegebenes Datenverzeichnis "%1" existiert nicht.</translation>
    </message>
    <message>
        <source>Error: Cannot parse configuration file: %1.</source>
        <translation>Fehler: Konfigurationsdatei konnte nicht Verarbeitet werden: %1.</translation>
    </message>
    <message>
        <source>Error: %1</source>
        <translation>Fehler: %1</translation>
    </message>
    <message>
        <source>%1 didn't yet exit safely...</source>
        <translation>%1 wurde noch nicht sicher beendet...</translation>
    </message>
    <message>
        <source>unknown</source>
        <translation>unbekannt</translation>
    </message>
</context>
<context>
    <name>QRImageWidget</name>
    <message>
        <source>&amp;Save Image...</source>
        <translation>Grafik &amp;speichern...</translation>
    </message>
    <message>
        <source>&amp;Copy Image</source>
        <translation>Grafik &amp;kopieren</translation>
    </message>
    <message>
        <source>Resulting URI too long, try to reduce the text for label / message.</source>
        <translation>Resultierende URI ist zu lang, bitte den Text für Bezeichnung/Nachricht kürzen.</translation>
    </message>
    <message>
        <source>Error encoding URI into QR Code.</source>
        <translation>Beim Enkodieren der URI in den QR-Code ist ein Fehler aufgetreten.</translation>
    </message>
    <message>
        <source>QR code support not available.</source>
        <translation>QR Code Funktionalität nicht vorhanden</translation>
    </message>
    <message>
        <source>Save QR Code</source>
        <translation>QR-Code speichern</translation>
    </message>
    <message>
        <source>PNG Image (*.png)</source>
        <translation>PNG-Grafik (*.png)</translation>
    </message>
</context>
<context>
    <name>RPCConsole</name>
    <message>
        <source>N/A</source>
        <translation>k.A.</translation>
    </message>
    <message>
        <source>Client version</source>
        <translation>Client-Version</translation>
    </message>
    <message>
        <source>&amp;Information</source>
        <translation>Hinweis</translation>
    </message>
    <message>
        <source>Debug window</source>
        <translation>Debug-Fenster</translation>
    </message>
    <message>
        <source>General</source>
        <translation>Allgemein</translation>
    </message>
    <message>
        <source>Using BerkeleyDB version</source>
        <translation>Verwendete BerkeleyDB-Version</translation>
    </message>
    <message>
        <source>Datadir</source>
        <translation>Datenverzeichnis</translation>
    </message>
    <message>
        <source>To specify a non-default location of the data directory use the '%1' option.</source>
        <translation>Verwenden Sie die Option '%1' um einen anderen, nicht standardmäßigen Speicherort für das Datenverzeichnis festzulegen.</translation>
    </message>
    <message>
        <source>Blocksdir</source>
        <translation>Blockverzeichnis</translation>
    </message>
    <message>
        <source>To specify a non-default location of the blocks directory use the '%1' option.</source>
        <translation>Verwenden Sie die Option '%1' um einen anderen, nicht standardmäßigen Speicherort für das Blöckeverzeichnis festzulegen.</translation>
    </message>
    <message>
        <source>Startup time</source>
        <translation>Startzeit</translation>
    </message>
    <message>
        <source>Network</source>
        <translation>Netzwerk</translation>
    </message>
    <message>
        <source>Name</source>
        <translation>Name</translation>
    </message>
    <message>
        <source>Number of connections</source>
        <translation>Anzahl der Verbindungen</translation>
    </message>
    <message>
        <source>Block chain</source>
        <translation>Blockchain</translation>
    </message>
    <message>
        <source>Current number of blocks</source>
        <translation>Aktuelle Anzahl der Blöcke</translation>
    </message>
    <message>
        <source>Memory Pool</source>
        <translation>Speicher-Pool</translation>
    </message>
    <message>
        <source>Current number of transactions</source>
        <translation>Aktuelle Anzahl der Transaktionen</translation>
    </message>
    <message>
        <source>Memory usage</source>
        <translation>Speichernutzung</translation>
    </message>
    <message>
        <source>Wallet: </source>
        <translation>Wallet:</translation>
    </message>
    <message>
        <source>(none)</source>
        <translation>(keine)</translation>
    </message>
    <message>
        <source>&amp;Reset</source>
        <translation>&amp;Zurücksetzen</translation>
    </message>
    <message>
        <source>Received</source>
        <translation>Empfangen</translation>
    </message>
    <message>
        <source>Sent</source>
        <translation>Übertragen</translation>
    </message>
    <message>
        <source>&amp;Peers</source>
        <translation>&amp;Gegenstellen</translation>
    </message>
    <message>
        <source>Banned peers</source>
        <translation>Gesperrte Peers</translation>
    </message>
    <message>
        <source>Select a peer to view detailed information.</source>
        <translation>Gegenstelle auswählen, um detaillierte Informationen zu erhalten.</translation>
    </message>
    <message>
        <source>Whitelisted</source>
        <translation>Auf Weißliste</translation>
    </message>
    <message>
        <source>Direction</source>
        <translation>Richtung</translation>
    </message>
    <message>
        <source>Version</source>
        <translation>Version</translation>
    </message>
    <message>
        <source>Starting Block</source>
        <translation>Start Block</translation>
    </message>
    <message>
        <source>Synced Headers</source>
        <translation>Synchronisierte Kopfdaten</translation>
    </message>
    <message>
        <source>Synced Blocks</source>
        <translation>Synchronisierte Blöcke</translation>
    </message>
    <message>
        <source>User Agent</source>
        <translation>User-Agent</translation>
    </message>
    <message>
        <source>Open the %1 debug log file from the current data directory. This can take a few seconds for large log files.</source>
        <translation>Öffnet die %1-Debug-Protokolldatei aus dem aktuellen Datenverzeichnis. Dies kann bei großen Protokolldateien einige Sekunden dauern.</translation>
    </message>
    <message>
        <source>Decrease font size</source>
        <translation>Schrift verkleinern</translation>
    </message>
    <message>
        <source>Increase font size</source>
        <translation>Schrift vergrößern</translation>
    </message>
    <message>
        <source>Services</source>
        <translation>Dienste</translation>
    </message>
    <message>
        <source>Ban Score</source>
        <translation>Sperrpunktzahl</translation>
    </message>
    <message>
        <source>Connection Time</source>
        <translation>Verbindungsdauer</translation>
    </message>
    <message>
        <source>Last Send</source>
        <translation>Letzte Übertragung</translation>
    </message>
    <message>
        <source>Last Receive</source>
        <translation>Letzter Empfang</translation>
    </message>
    <message>
        <source>Ping Time</source>
        <translation>Ping-Zeit</translation>
    </message>
    <message>
        <source>The duration of a currently outstanding ping.</source>
        <translation>Die Laufzeit eines aktuell ausstehenden Ping.</translation>
    </message>
    <message>
        <source>Ping Wait</source>
        <translation>Ping-Wartezeit</translation>
    </message>
    <message>
        <source>Min Ping</source>
        <translation>Minimaler Ping</translation>
    </message>
    <message>
        <source>Time Offset</source>
        <translation>Zeitversatz</translation>
    </message>
    <message>
        <source>Last block time</source>
        <translation>Letzte Blockzeit</translation>
    </message>
    <message>
        <source>&amp;Open</source>
        <translation>&amp;Öffnen</translation>
    </message>
    <message>
        <source>&amp;Console</source>
        <translation>&amp;Konsole</translation>
    </message>
    <message>
        <source>&amp;Network Traffic</source>
        <translation>&amp;Netzwerkauslastung</translation>
    </message>
    <message>
        <source>Totals</source>
        <translation>Gesamtbetrag:</translation>
    </message>
    <message>
        <source>In:</source>
        <translation>Eingehend:</translation>
    </message>
    <message>
        <source>Out:</source>
        <translation>Ausgehend:</translation>
    </message>
    <message>
        <source>Debug log file</source>
        <translation>Debug-Protokolldatei</translation>
    </message>
    <message>
        <source>Clear console</source>
        <translation>Konsole zurücksetzen</translation>
    </message>
    <message>
        <source>1 &amp;hour</source>
        <translation>1 &amp;Stunde</translation>
    </message>
    <message>
        <source>1 &amp;day</source>
        <translation>1 &amp;Tag</translation>
    </message>
    <message>
        <source>1 &amp;week</source>
        <translation>1 &amp;Woche</translation>
    </message>
    <message>
        <source>1 &amp;year</source>
        <translation>1 &amp;Jahr</translation>
    </message>
    <message>
        <source>&amp;Disconnect</source>
        <translation>&amp;Trennen</translation>
    </message>
    <message>
        <source>Ban for</source>
        <translation>Sperren für</translation>
    </message>
    <message>
        <source>&amp;Unban</source>
        <translation>&amp;Entsperren</translation>
    </message>
    <message>
        <source>Welcome to the %1 RPC console.</source>
        <translation>Willkommen in der %1 RPC Konsole.</translation>
    </message>
    <message>
        <source>Use up and down arrows to navigate history, and %1 to clear screen.</source>
        <translation>Verwenden Sie die aufwärt- und abwärtszeigenden Pfeiltasten, um in der Historie zu navigieren. Verwenden Sie %1, um den Verlauf zu leeren.</translation>
    </message>
    <message>
        <source>Type %1 for an overview of available commands.</source>
        <translation>Bitte %1 eingeben, um eine Übersicht verfügbarer Befehle zu erhalten.</translation>
    </message>
    <message>
        <source>For more information on using this console type %1.</source>
        <translation>Für mehr Information über die Benützung dieser Konsole %1 eingeben.</translation>
    </message>
    <message>
        <source>WARNING: Scammers have been active, telling users to type commands here, stealing their wallet contents. Do not use this console without fully understanding the ramifications of a command.</source>
        <translation>WARNUNG: Betrüger haben versucht, Benutzer dazu zu bringen, hier Befehle einzugeben, um ihr Wallet-Guthaben zu stehlen. Verwenden Sie diese Konsole nicht, ohne die Auswirkungen eines Befehls vollständig zu verstehen.</translation>
    </message>
    <message>
        <source>Network activity disabled</source>
        <translation>Netzwerkaktivität deaktiviert</translation>
    </message>
    <message>
        <source>Executing command without any wallet</source>
        <translation>Befehl wird ohne spezifizierte Wallet ausgeführt</translation>
    </message>
    <message>
        <source>Executing command using "%1" wallet</source>
        <translation>Befehl wird mit Wallet "%1" ausgeführt</translation>
    </message>
    <message>
        <source>(node id: %1)</source>
        <translation>(Knotenkennung: %1)</translation>
    </message>
    <message>
        <source>via %1</source>
        <translation>über %1</translation>
    </message>
    <message>
        <source>never</source>
        <translation>nie</translation>
    </message>
    <message>
        <source>Inbound</source>
        <translation>Eingehend</translation>
    </message>
    <message>
        <source>Outbound</source>
        <translation>ausgehend</translation>
    </message>
    <message>
        <source>Yes</source>
        <translation>Ja</translation>
    </message>
    <message>
        <source>No</source>
        <translation>Nein</translation>
    </message>
    <message>
        <source>Unknown</source>
        <translation>Unbekannt</translation>
    </message>
</context>
<context>
    <name>ReceiveCoinsDialog</name>
    <message>
        <source>&amp;Amount:</source>
        <translation>&amp;Betrag:</translation>
    </message>
    <message>
        <source>&amp;Label:</source>
        <translation>&amp;Bezeichnung:</translation>
    </message>
    <message>
        <source>&amp;Message:</source>
        <translation>&amp;Nachricht:</translation>
    </message>
    <message>
        <source>An optional message to attach to the payment request, which will be displayed when the request is opened. Note: The message will not be sent with the payment over the Particl network.</source>
        <translation>Eine optionale Nachricht, die an die Zahlungsanforderung angehängt wird. Sie wird angezeigt, wenn die Anforderung geöffnet wird. Hinweis: Diese Nachricht wird nicht mit der Zahlung über das Particl-Netzwerk gesendet.</translation>
    </message>
    <message>
        <source>An optional label to associate with the new receiving address.</source>
        <translation>Eine optionale Bezeichnung, die der neuen Empfangsadresse zugeordnet wird.</translation>
    </message>
    <message>
        <source>Use this form to request payments. All fields are &lt;b&gt;optional&lt;/b&gt;.</source>
        <translation>Verwenden Sie dieses Formular, um Zahlungen anzufordern. Alle Felder sind &lt;b&gt;optional&lt;/b&gt;.</translation>
    </message>
    <message>
        <source>An optional amount to request. Leave this empty or zero to not request a specific amount.</source>
        <translation>Ein optional angeforderter Betrag. Lassen Sie dieses Feld leer oder setzen Sie es auf 0, um keinen spezifischen Betrag anzufordern.</translation>
    </message>
    <message>
        <source>&amp;Create new receiving address</source>
        <translation>Neue Empfangsadresse erstellen</translation>
    </message>
    <message>
        <source>Clear all fields of the form.</source>
        <translation>Alle Formularfelder zurücksetzen.</translation>
    </message>
    <message>
        <source>Clear</source>
        <translation>Zurücksetzen</translation>
    </message>
    <message>
        <source>Native segwit addresses (aka Bech32 or BIP-173) reduce your transaction fees later on and offer better protection against typos, but old wallets don't support them. When unchecked, an address compatible with older wallets will be created instead.</source>
        <translation>Native SegWit-Adressen (alias Bech32 oder BIP-173) werden Ihre Transaktionsgebühren senken und bieten besseren Tippfehlerschutz, werden jedoch von alten Wallets nicht unterstützt. Wenn deaktiviert, wird eine mit älteren Wallets kompatible Adresse erstellt.</translation>
    </message>
    <message>
        <source>Generate native segwit (Bech32) address</source>
        <translation>Generiere native SegWit (Bech32) Adresse</translation>
    </message>
    <message>
        <source>Requested payments history</source>
        <translation>Verlauf der angeforderten Zahlungen</translation>
    </message>
    <message>
        <source>Show the selected request (does the same as double clicking an entry)</source>
        <translation>Ausgewählte Zahlungsanforderungen anzeigen (entspricht einem Doppelklick auf einen Eintrag)</translation>
    </message>
    <message>
        <source>Show</source>
        <translation>Anzeigen</translation>
    </message>
    <message>
        <source>Remove the selected entries from the list</source>
        <translation>Ausgewählte Einträge aus der Liste entfernen</translation>
    </message>
    <message>
        <source>Remove</source>
        <translation>Entfernen</translation>
    </message>
    <message>
        <source>Copy URI</source>
        <translation>&amp;URI kopieren</translation>
    </message>
    <message>
        <source>Copy label</source>
        <translation>Bezeichnung kopieren</translation>
    </message>
    <message>
        <source>Copy message</source>
        <translation>Nachricht kopieren</translation>
    </message>
    <message>
        <source>Copy amount</source>
        <translation>Betrag kopieren</translation>
    </message>
</context>
<context>
    <name>ReceiveRequestDialog</name>
    <message>
        <source>QR Code</source>
        <translation>QR-Code</translation>
    </message>
    <message>
        <source>Copy &amp;URI</source>
        <translation>&amp;URI kopieren</translation>
    </message>
    <message>
        <source>Copy &amp;Address</source>
        <translation>&amp;Adresse kopieren</translation>
    </message>
    <message>
        <source>&amp;Save Image...</source>
        <translation>Grafik &amp;speichern...</translation>
    </message>
    <message>
        <source>Request payment to %1</source>
        <translation>Zahlung anfordern an %1</translation>
    </message>
    <message>
        <source>Payment information</source>
        <translation>Zahlungsinformationen</translation>
    </message>
    <message>
        <source>URI</source>
        <translation>URI</translation>
    </message>
    <message>
        <source>Address</source>
        <translation>Adresse</translation>
    </message>
    <message>
        <source>Amount</source>
        <translation>Betrag</translation>
    </message>
    <message>
        <source>Label</source>
        <translation>Bezeichnung</translation>
    </message>
    <message>
        <source>Message</source>
        <translation>Nachricht</translation>
    </message>
    <message>
        <source>Wallet</source>
        <translation>Wallet</translation>
    </message>
</context>
<context>
    <name>RecentRequestsTableModel</name>
    <message>
        <source>Date</source>
        <translation>Datum</translation>
    </message>
    <message>
        <source>Label</source>
        <translation>Bezeichnung</translation>
    </message>
    <message>
        <source>Message</source>
        <translation>Nachricht</translation>
    </message>
    <message>
        <source>(no label)</source>
        <translation>(keine Bezeichnung)</translation>
    </message>
    <message>
        <source>(no message)</source>
        <translation>(keine Nachricht)</translation>
    </message>
    <message>
        <source>(no amount requested)</source>
        <translation>(kein Betrag angefordert)</translation>
    </message>
    <message>
        <source>Requested</source>
        <translation>Angefordert</translation>
    </message>
</context>
<context>
    <name>SendCoinsDialog</name>
    <message>
        <source>Send Coins</source>
        <translation>Particl überweisen</translation>
    </message>
    <message>
        <source>Coin Control Features</source>
        <translation>"Coin Control"-Funktionen</translation>
    </message>
    <message>
        <source>Inputs...</source>
        <translation>Eingaben...</translation>
    </message>
    <message>
        <source>automatically selected</source>
        <translation>automatisch ausgewählt</translation>
    </message>
    <message>
        <source>Insufficient funds!</source>
        <translation>Unzureichender Kontostand!</translation>
    </message>
    <message>
        <source>Quantity:</source>
        <translation>Anzahl:</translation>
    </message>
    <message>
        <source>Bytes:</source>
        <translation>Byte:</translation>
    </message>
    <message>
        <source>Amount:</source>
        <translation>Betrag:</translation>
    </message>
    <message>
        <source>Fee:</source>
        <translation>Gebühr:</translation>
    </message>
    <message>
        <source>After Fee:</source>
        <translation>Abzüglich Gebühr:</translation>
    </message>
    <message>
        <source>Change:</source>
        <translation>Wechselgeld:</translation>
    </message>
    <message>
        <source>If this is activated, but the change address is empty or invalid, change will be sent to a newly generated address.</source>
        <translation>Wenn dies aktiviert ist, aber die Wechselgeld-Adresse leer oder ungültig ist, wird das Wechselgeld an eine neu generierte Adresse gesendet.</translation>
    </message>
    <message>
        <source>Custom change address</source>
        <translation>Benutzerdefinierte Wechselgeld-Adresse</translation>
    </message>
    <message>
        <source>Transaction Fee:</source>
        <translation>Transaktionsgebühr:</translation>
    </message>
    <message>
        <source>Choose...</source>
        <translation>Auswählen...</translation>
    </message>
    <message>
        <source>Using the fallbackfee can result in sending a transaction that will take several hours or days (or never) to confirm. Consider choosing your fee manually or wait until you have validated the complete chain.</source>
        <translation>Die Verwendung der "fallbackfee" kann dazu führen, dass eine gesendete Transaktion erst nach mehreren Stunden oder Tagen (oder nie) bestätigt wird. Erwägen Sie, Ihre Gebühr manuell auszuwählen oder warten Sie, bis Sie die gesamte Chain validiert haben.</translation>
    </message>
    <message>
        <source>Warning: Fee estimation is currently not possible.</source>
        <translation>Achtung: Berechnung der Gebühr ist momentan nicht möglich.</translation>
    </message>
    <message>
        <source>collapse fee-settings</source>
        <translation>Transaktionsgebühren-Einstellungen ausblenden</translation>
    </message>
    <message>
        <source>Specify a custom fee per kB (1,000 bytes) of the transaction's virtual size.

Note:  Since the fee is calculated on a per-byte basis, a fee of "100 satoshis per kB" for a transaction size of 500 bytes (half of 1 kB) would ultimately yield a fee of only 50 satoshis.</source>
        <translation>Geben sie eine angepasste Gebühr pro kB (1.000 Byte) virtueller Größe der Transaktion an.

Hinweis: Eine Gebühr von "100 Satoshis pro kB" bei einer Größe der Transaktion von 500 Byte (einem halben kB) würde eine Gebühr von 50 Satoshis ergeben, da die Gebühr pro Byte berechnet wird.</translation>
    </message>
    <message>
        <source>per kilobyte</source>
        <translation>pro Kilobyte</translation>
    </message>
    <message>
        <source>Hide</source>
        <translation>Ausblenden</translation>
    </message>
    <message>
        <source>Recommended:</source>
        <translation>Empfehlungen:</translation>
    </message>
    <message>
        <source>Custom:</source>
        <translation>Benutzerdefiniert:</translation>
    </message>
    <message>
        <source>(Smart fee not initialized yet. This usually takes a few blocks...)</source>
        <translation>(Intelligente Gebührenlogik ist noch nicht verfügbar. Normalerweise dauert dies einige Blöcke lang...)</translation>
    </message>
    <message>
        <source>Send to multiple recipients at once</source>
        <translation>An mehrere Empfänger auf einmal überweisen</translation>
    </message>
    <message>
        <source>Add &amp;Recipient</source>
        <translation>Empfänger &amp;hinzufügen</translation>
    </message>
    <message>
        <source>Clear all fields of the form.</source>
        <translation>Alle Formularfelder zurücksetzen.</translation>
    </message>
    <message>
        <source>Dust:</source>
        <translation>"Dust":</translation>
    </message>
    <message>
        <source>When there is less transaction volume than space in the blocks, miners as well as relaying nodes may enforce a minimum fee. Paying only this minimum fee is just fine, but be aware that this can result in a never confirming transaction once there is more demand for particl transactions than the network can process.</source>
        <translation>Nur die minimale Gebühr zu bezahlen ist so lange in Ordnung, wie weniger Transaktionsvolumen als Platz in den Blöcken vorhanden ist. Aber Vorsicht, diese Option kann dazu führen, dass Transaktionen nicht bestätigt werden, wenn mehr Bedarf an Particl-Transaktionen besteht als das Netzwerk verarbeiten kann.</translation>
    </message>
    <message>
        <source>A too low fee might result in a never confirming transaction (read the tooltip)</source>
        <translation>Eine niedrige Gebühr kann dazu führen das eine Transaktion niemals bestätigt wird (Lesen sie die Anmerkung).</translation>
    </message>
    <message>
        <source>Confirmation time target:</source>
        <translation>Bestätigungsziel:</translation>
    </message>
    <message>
        <source>Enable Replace-By-Fee</source>
        <translation>Aktiviere Replace-By-Fee</translation>
    </message>
    <message>
        <source>With Replace-By-Fee (BIP-125) you can increase a transaction's fee after it is sent. Without this, a higher fee may be recommended to compensate for increased transaction delay risk.</source>
        <translation>Mit Replace-By-Fee (BIP-125) kann die Transaktionsgebühr nach dem Senden erhöht werden. Ohne dies wird eine höhere Gebühr empfohlen, um das Risiko einer hohen Transaktionszeit zu reduzieren.</translation>
    </message>
    <message>
        <source>Clear &amp;All</source>
        <translation>&amp;Zurücksetzen</translation>
    </message>
    <message>
        <source>Balance:</source>
        <translation>Kontostand:</translation>
    </message>
    <message>
        <source>Confirm the send action</source>
        <translation>Überweisung bestätigen</translation>
    </message>
    <message>
        <source>S&amp;end</source>
        <translation>&amp;Überweisen</translation>
    </message>
    <message>
        <source>Copy quantity</source>
        <translation>Anzahl kopieren</translation>
    </message>
    <message>
        <source>Copy amount</source>
        <translation>Betrag kopieren</translation>
    </message>
    <message>
        <source>Copy fee</source>
        <translation>Gebühr kopieren</translation>
    </message>
    <message>
        <source>Copy after fee</source>
        <translation>Abzüglich Gebühr kopieren</translation>
    </message>
    <message>
        <source>Copy bytes</source>
        <translation>Byte kopieren</translation>
    </message>
    <message>
        <source>Copy dust</source>
        <translation>"Staub" kopieren</translation>
    </message>
    <message>
        <source>Copy change</source>
        <translation>Wechselgeld kopieren</translation>
    </message>
    <message>
        <source>%1 (%2 blocks)</source>
        <translation>%1 (%2 Blöcke)</translation>
    </message>
    <message>
        <source> from wallet '%1'</source>
        <translation>von der Wallet '%1'</translation>
    </message>
    <message>
        <source>%1 to '%2'</source>
        <translation>%1 an '%2'</translation>
    </message>
    <message>
        <source>%1 to %2</source>
        <translation>%1 an %2</translation>
    </message>
    <message>
        <source>Are you sure you want to send?</source>
        <translation>Wollen Sie die Überweisung ausführen?</translation>
    </message>
    <message>
        <source>or</source>
        <translation>oder</translation>
    </message>
    <message>
        <source>You can increase the fee later (signals Replace-By-Fee, BIP-125).</source>
        <translation>Sie können die Gebühr später erhöhen (zeigt Replace-By-Fee, BIP-125).</translation>
    </message>
    <message>
        <source>Please, review your transaction.</source>
        <translation>Bitte überprüfen sie ihre Transaktion. </translation>
    </message>
    <message>
        <source>Transaction fee</source>
        <translation>Transaktionsgebühr</translation>
    </message>
    <message>
        <source>Not signalling Replace-By-Fee, BIP-125.</source>
        <translation>Replace-By-Fee, BIP-125 wird nicht angezeigt.</translation>
    </message>
    <message>
        <source>Total Amount</source>
        <translation>Gesamtbetrag</translation>
    </message>
    <message>
        <source>To review recipient list click "Show Details..."</source>
        <translation>Um die Empfängerliste anzuzeigen, klicke auf "Details anzeigen..."</translation>
    </message>
    <message>
        <source>Confirm send coins</source>
        <translation>Überweisung bestätigen</translation>
    </message>
    <message>
        <source>The recipient address is not valid. Please recheck.</source>
        <translation>Die Zahlungsadresse ist ungültig, bitte nochmals überprüfen.</translation>
    </message>
    <message>
        <source>The amount to pay must be larger than 0.</source>
        <translation>Der zu zahlende Betrag muss größer als 0 sein.</translation>
    </message>
    <message>
        <source>The amount exceeds your balance.</source>
        <translation>Der angegebene Betrag übersteigt Ihren Kontostand.</translation>
    </message>
    <message>
        <source>The total exceeds your balance when the %1 transaction fee is included.</source>
        <translation>Der angegebene Betrag übersteigt aufgrund der Transaktionsgebühr in Höhe von %1 Ihren Kontostand.</translation>
    </message>
    <message>
        <source>Duplicate address found: addresses should only be used once each.</source>
        <translation>Doppelte Adresse entdeckt: Adressen sollten jeweils nur einmal benutzt werden.</translation>
    </message>
    <message>
        <source>Transaction creation failed!</source>
        <translation>Transaktionserstellung fehlgeschlagen!</translation>
    </message>
    <message>
        <source>The transaction was rejected with the following reason: %1</source>
        <translation>Die Transaktion wurde aus folgendem Grund abgelehnt: %1</translation>
    </message>
    <message>
        <source>A fee higher than %1 is considered an absurdly high fee.</source>
        <translation>Eine höhere Gebühr als %1 wird als unsinnig hohe Gebühr angesehen.</translation>
    </message>
    <message>
        <source>Payment request expired.</source>
        <translation>Zahlungsanforderung abgelaufen.</translation>
    </message>
    <message numerus="yes">
        <source>Estimated to begin confirmation within %n block(s).</source>
        <translation><numerusform>Voraussichtlicher Beginn der Bestätigung innerhalb von %n Block</numerusform><numerusform>Voraussichtlicher Beginn der Bestätigung innerhalb von %n Blöcken.</numerusform></translation>
    </message>
    <message>
        <source>Warning: Invalid Particl address</source>
        <translation>Warnung: Ungültige Particl-Adresse</translation>
    </message>
    <message>
        <source>Warning: Unknown change address</source>
        <translation>Warnung: Unbekannte Wechselgeld-Adresse</translation>
    </message>
    <message>
        <source>Confirm custom change address</source>
        <translation>Bestätige benutzerdefinierte Wechselgeld-Adresse</translation>
    </message>
    <message>
        <source>The address you selected for change is not part of this wallet. Any or all funds in your wallet may be sent to this address. Are you sure?</source>
        <translation>Die ausgewählte Wechselgeld-Adresse ist nicht Bestandteil dieses Wallets. Einige oder alle Mittel aus Ihrem Wallet könnten an diese Adresse gesendet werden. Wollen Sie das wirklich?</translation>
    </message>
    <message>
        <source>(no label)</source>
        <translation>(keine Bezeichnung)</translation>
    </message>
</context>
<context>
    <name>SendCoinsEntry</name>
    <message>
        <source>A&amp;mount:</source>
        <translation>Betra&amp;g:</translation>
    </message>
    <message>
        <source>Pay &amp;To:</source>
        <translation>E&amp;mpfänger:</translation>
    </message>
    <message>
        <source>&amp;Label:</source>
        <translation>&amp;Bezeichnung:</translation>
    </message>
    <message>
        <source>Choose previously used address</source>
        <translation>Bereits verwendete Adresse auswählen</translation>
    </message>
    <message>
        <source>This is a normal payment.</source>
        <translation>Dies ist eine normale Überweisung.</translation>
    </message>
    <message>
        <source>The Particl address to send the payment to</source>
        <translation>Die Zahlungsadresse der Überweisung</translation>
    </message>
    <message>
        <source>Alt+A</source>
        <translation>Alt+A</translation>
    </message>
    <message>
        <source>Paste address from clipboard</source>
        <translation>Adresse aus der Zwischenablage einfügen</translation>
    </message>
    <message>
        <source>Alt+P</source>
        <translation>Alt+P</translation>
    </message>
    <message>
        <source>Remove this entry</source>
        <translation>Diesen Eintrag entfernen</translation>
    </message>
    <message>
        <source>The fee will be deducted from the amount being sent. The recipient will receive less particl than you enter in the amount field. If multiple recipients are selected, the fee is split equally.</source>
        <translation>Die Gebühr wird vom zu überweisenden Betrag abgezogen. Der Empfänger wird also weniger Particl erhalten, als Sie im Betrags-Feld eingegeben haben. Falls mehrere Empfänger ausgewählt wurden, wird die Gebühr gleichmäßig verteilt.</translation>
    </message>
    <message>
        <source>S&amp;ubtract fee from amount</source>
        <translation>Gebühr vom Betrag ab&amp;ziehen</translation>
    </message>
    <message>
        <source>Use available balance</source>
        <translation>Benutze verfügbaren Kontostand</translation>
    </message>
    <message>
        <source>Message:</source>
        <translation>Nachricht:</translation>
    </message>
    <message>
        <source>This is an unauthenticated payment request.</source>
        <translation>Dies ist keine beglaubigte Zahlungsanforderung.</translation>
    </message>
    <message>
        <source>This is an authenticated payment request.</source>
        <translation>Dies ist eine beglaubigte Zahlungsanforderung.</translation>
    </message>
    <message>
        <source>Enter a label for this address to add it to the list of used addresses</source>
        <translation>Adressbezeichnung eingeben, die dann zusammen mit der Adresse der Liste bereits verwendeter Adressen hinzugefügt wird.</translation>
    </message>
    <message>
        <source>A message that was attached to the particl: URI which will be stored with the transaction for your reference. Note: This message will not be sent over the Particl network.</source>
        <translation>Eine an die "particl:"-URI angefügte Nachricht, die zusammen mit der Transaktion gespeichert wird. Hinweis: Diese Nachricht wird nicht über das Particl-Netzwerk gesendet.</translation>
    </message>
    <message>
        <source>Pay To:</source>
        <translation>Empfänger:</translation>
    </message>
    <message>
        <source>Memo:</source>
        <translation>Memo:</translation>
    </message>
    <message>
        <source>Enter a label for this address to add it to your address book</source>
        <translation>Geben Sie eine Bezeichnung für diese Adresse ein, um sie zu Ihrem Adressbuch hinzuzufügen</translation>
    </message>
</context>
<context>
    <name>SendConfirmationDialog</name>
    <message>
        <source>Yes</source>
        <translation>Ja</translation>
    </message>
</context>
<context>
    <name>ShutdownWindow</name>
    <message>
        <source>%1 is shutting down...</source>
        <translation>%1 wird beendet...</translation>
    </message>
    <message>
        <source>Do not shut down the computer until this window disappears.</source>
        <translation>Fahren Sie den Computer nicht herunter, bevor dieses Fenster verschwindet.</translation>
    </message>
</context>
<context>
    <name>SignVerifyMessageDialog</name>
    <message>
        <source>Signatures - Sign / Verify a Message</source>
        <translation>Signaturen - eine Nachricht signieren / verifizieren</translation>
    </message>
    <message>
        <source>&amp;Sign Message</source>
        <translation>Nachricht &amp;signieren</translation>
    </message>
    <message>
        <source>You can sign messages/agreements with your addresses to prove you can receive particl sent to them. Be careful not to sign anything vague or random, as phishing attacks may try to trick you into signing your identity over to them. Only sign fully-detailed statements you agree to.</source>
        <translation>Sie können Nachrichten/Vereinbarungen mit Hilfe Ihrer Adressen signieren, um zu beweisen, dass Sie Particl empfangen können, die an diese Adressen überwiesen werden. Seien Sie vorsichtig und signieren Sie nichts Vages oder Willkürliches, um Ihre Indentität vor Phishingangriffen zu schützen. Signieren Sie nur vollständig-detaillierte Aussagen, mit denen Sie auch einverstanden sind.</translation>
    </message>
    <message>
        <source>The Particl address to sign the message with</source>
        <translation>Die Particl-Adresse mit der die Nachricht signiert wird</translation>
    </message>
    <message>
        <source>Choose previously used address</source>
        <translation>Bereits verwendete Adresse auswählen</translation>
    </message>
    <message>
        <source>Alt+A</source>
        <translation>Alt+A</translation>
    </message>
    <message>
        <source>Paste address from clipboard</source>
        <translation>Adresse aus der Zwischenablage einfügen</translation>
    </message>
    <message>
        <source>Alt+P</source>
        <translation>Alt+P</translation>
    </message>
    <message>
        <source>Enter the message you want to sign here</source>
        <translation>Zu signierende Nachricht hier eingeben</translation>
    </message>
    <message>
        <source>Signature</source>
        <translation>Signatur</translation>
    </message>
    <message>
        <source>Copy the current signature to the system clipboard</source>
        <translation>Aktuelle Signatur in die Zwischenablage kopieren</translation>
    </message>
    <message>
        <source>Sign the message to prove you own this Particl address</source>
        <translation>Die Nachricht signieren, um den Besitz dieser Particl-Adresse zu beweisen</translation>
    </message>
    <message>
        <source>Sign &amp;Message</source>
        <translation>&amp;Nachricht signieren</translation>
    </message>
    <message>
        <source>Reset all sign message fields</source>
        <translation>Alle "Nachricht signieren"-Felder zurücksetzen</translation>
    </message>
    <message>
        <source>Clear &amp;All</source>
        <translation>&amp;Zurücksetzen</translation>
    </message>
    <message>
        <source>&amp;Verify Message</source>
        <translation>Nachricht &amp;verifizieren</translation>
    </message>
    <message>
        <source>Enter the receiver's address, message (ensure you copy line breaks, spaces, tabs, etc. exactly) and signature below to verify the message. Be careful not to read more into the signature than what is in the signed message itself, to avoid being tricked by a man-in-the-middle attack. Note that this only proves the signing party receives with the address, it cannot prove sendership of any transaction!</source>
        <translation>Geben Sie die Zahlungsadresse des Empfängers, Nachricht (achten Sie darauf Zeilenumbrüche, Leerzeichen, Tabulatoren usw. exakt zu kopieren) und Signatur unten ein, um die Nachricht zu verifizieren. Vorsicht, interpretieren Sie nicht mehr in die Signatur hinein, als in der signierten Nachricht selber enthalten ist, um nicht von einem Man-in-the-middle-Angriff hinters Licht geführt zu werden. Beachten Sie dass dies nur beweist, dass die signierende Partei über diese Adresse Überweisungen empfangen kann.</translation>
    </message>
    <message>
        <source>The Particl address the message was signed with</source>
        <translation>Die Particl-Adresse mit der die Nachricht signiert wurde</translation>
    </message>
    <message>
        <source>Verify the message to ensure it was signed with the specified Particl address</source>
        <translation>Die Nachricht verifizieren, um sicherzustellen, dass diese mit der angegebenen Particl-Adresse signiert wurde</translation>
    </message>
    <message>
        <source>Verify &amp;Message</source>
        <translation>&amp;Nachricht verifizieren</translation>
    </message>
    <message>
        <source>Reset all verify message fields</source>
        <translation>Alle "Nachricht verifizieren"-Felder zurücksetzen</translation>
    </message>
    <message>
        <source>Click "Sign Message" to generate signature</source>
        <translation>Auf "Nachricht signieren" klicken, um die Signatur zu erzeugen</translation>
    </message>
    <message>
        <source>The entered address is invalid.</source>
        <translation>Die eingegebene Adresse ist ungültig.</translation>
    </message>
    <message>
        <source>Please check the address and try again.</source>
        <translation>Bitte überprüfen Sie die Adresse und versuchen Sie es erneut.</translation>
    </message>
    <message>
        <source>The entered address does not refer to a key.</source>
        <translation>Die eingegebene Adresse verweist nicht auf einen Schlüssel.</translation>
    </message>
    <message>
        <source>Wallet unlock was cancelled.</source>
        <translation>Wallet-Entsperrung wurde abgebrochen.</translation>
    </message>
    <message>
        <source>Private key for the entered address is not available.</source>
        <translation>Privater Schlüssel zur eingegebenen Adresse ist nicht verfügbar.</translation>
    </message>
    <message>
        <source>Message signing failed.</source>
        <translation>Signierung der Nachricht fehlgeschlagen.</translation>
    </message>
    <message>
        <source>Message signed.</source>
        <translation>Nachricht signiert.</translation>
    </message>
    <message>
        <source>The signature could not be decoded.</source>
        <translation>Die Signatur konnte nicht dekodiert werden.</translation>
    </message>
    <message>
        <source>Please check the signature and try again.</source>
        <translation>Bitte überprüfen Sie die Signatur und versuchen Sie es erneut.</translation>
    </message>
    <message>
        <source>The signature did not match the message digest.</source>
        <translation>Die Signatur entspricht nicht dem "Message Digest".</translation>
    </message>
    <message>
        <source>Message verification failed.</source>
        <translation>Verifizierung der Nachricht fehlgeschlagen.</translation>
    </message>
    <message>
        <source>Message verified.</source>
        <translation>Nachricht verifiziert.</translation>
    </message>
</context>
<context>
    <name>TrafficGraphWidget</name>
    <message>
        <source>KB/s</source>
        <translation>KB/s</translation>
    </message>
</context>
<context>
    <name>TransactionDesc</name>
    <message numerus="yes">
        <source>Open for %n more block(s)</source>
        <translation><numerusform>Offen für %n weiteren Block</numerusform><numerusform>Offen für %n weitere Blöcke</numerusform></translation>
    </message>
    <message>
        <source>Open until %1</source>
        <translation>Offen bis %1</translation>
    </message>
    <message>
        <source>conflicted with a transaction with %1 confirmations</source>
        <translation>steht im Konflikt mit einer Transaktion mit %1 Bestätigungen</translation>
    </message>
    <message>
        <source>0/unconfirmed, %1</source>
        <translation>0/unbestätigt, %1</translation>
    </message>
    <message>
        <source>in memory pool</source>
        <translation>im Speicher-Pool</translation>
    </message>
    <message>
        <source>not in memory pool</source>
        <translation>nicht im Speicher-Pool</translation>
    </message>
    <message>
        <source>abandoned</source>
        <translation>eingestellt</translation>
    </message>
    <message>
        <source>%1/unconfirmed</source>
        <translation>%1/unbestätigt</translation>
    </message>
    <message>
        <source>%1 confirmations</source>
        <translation>%1 Bestätigungen</translation>
    </message>
    <message>
        <source>Status</source>
        <translation>Status</translation>
    </message>
    <message>
        <source>Date</source>
        <translation>Datum</translation>
    </message>
    <message>
        <source>Source</source>
        <translation>Quelle</translation>
    </message>
    <message>
        <source>Generated</source>
        <translation>Erzeugt</translation>
    </message>
    <message>
        <source>From</source>
        <translation>Von</translation>
    </message>
    <message>
        <source>unknown</source>
        <translation>unbekannt</translation>
    </message>
    <message>
        <source>To</source>
        <translation>An</translation>
    </message>
    <message>
        <source>own address</source>
        <translation>eigene Adresse</translation>
    </message>
    <message>
        <source>watch-only</source>
        <translation>beobachtet</translation>
    </message>
    <message>
        <source>label</source>
        <translation>Bezeichnung</translation>
    </message>
    <message>
        <source>Credit</source>
        <translation>Gutschrift</translation>
    </message>
    <message numerus="yes">
        <source>matures in %n more block(s)</source>
        <translation><numerusform>reift noch %n weiteren Block</numerusform><numerusform>reift noch %n weitere Blöcke</numerusform></translation>
    </message>
    <message>
        <source>not accepted</source>
        <translation>nicht angenommen</translation>
    </message>
    <message>
        <source>Debit</source>
        <translation>Belastung</translation>
    </message>
    <message>
        <source>Total debit</source>
        <translation>Gesamtbelastung</translation>
    </message>
    <message>
        <source>Total credit</source>
        <translation>Gesamtgutschrift</translation>
    </message>
    <message>
        <source>Transaction fee</source>
        <translation>Transaktionsgebühr</translation>
    </message>
    <message>
        <source>Net amount</source>
        <translation>Nettobetrag</translation>
    </message>
    <message>
        <source>Message</source>
        <translation>Nachricht</translation>
    </message>
    <message>
        <source>Comment</source>
        <translation>Kommentar</translation>
    </message>
    <message>
        <source>Transaction ID</source>
        <translation>Transaktionskennung</translation>
    </message>
    <message>
        <source>Transaction total size</source>
        <translation>Gesamte Transaktionsgröße</translation>
    </message>
    <message>
        <source>Transaction virtual size</source>
        <translation>Virtuelle Größe der Transaktion</translation>
    </message>
    <message>
        <source>Output index</source>
        <translation>Ausgabeindex</translation>
    </message>
    <message>
        <source>Merchant</source>
        <translation>Händler</translation>
    </message>
    <message>
        <source>Generated coins must mature %1 blocks before they can be spent. When you generated this block, it was broadcast to the network to be added to the block chain. If it fails to get into the chain, its state will change to "not accepted" and it won't be spendable. This may occasionally happen if another node generates a block within a few seconds of yours.</source>
        <translation>Erzeugte Particl müssen %1 Blöcke lang reifen, bevor sie ausgegeben werden können. Als Sie diesen Block erzeugten, wurde er an das Netzwerk übertragen, um ihn der Blockchain hinzuzufügen. Falls dies fehlschlägt wird der Status in "nicht angenommen" geändert und Sie werden keine Particl gutgeschrieben bekommen. Das kann gelegentlich passieren, wenn ein anderer Knoten einen Block fast zeitgleich erzeugt.</translation>
    </message>
    <message>
        <source>Debug information</source>
        <translation>Debug-Informationen</translation>
    </message>
    <message>
        <source>Transaction</source>
        <translation>Transaktion</translation>
    </message>
    <message>
        <source>Inputs</source>
        <translation>Eingaben</translation>
    </message>
    <message>
        <source>Amount</source>
        <translation>Betrag</translation>
    </message>
    <message>
        <source>true</source>
        <translation>wahr</translation>
    </message>
    <message>
        <source>false</source>
        <translation>falsch</translation>
    </message>
</context>
<context>
    <name>TransactionDescDialog</name>
    <message>
        <source>This pane shows a detailed description of the transaction</source>
        <translation>Dieser Bereich zeigt eine detaillierte Beschreibung der Transaktion an</translation>
    </message>
    <message>
        <source>Details for %1</source>
        <translation>Details für %1</translation>
    </message>
</context>
<context>
    <name>TransactionTableModel</name>
    <message>
        <source>Date</source>
        <translation>Datum</translation>
    </message>
    <message>
        <source>Type</source>
        <translation>Typ</translation>
    </message>
    <message>
        <source>Label</source>
        <translation>Bezeichnung</translation>
    </message>
    <message numerus="yes">
        <source>Open for %n more block(s)</source>
        <translation><numerusform>Offen für %n weiteren Block</numerusform><numerusform>Offen für %n weitere Blöcke</numerusform></translation>
    </message>
    <message>
        <source>Open until %1</source>
        <translation>Offen bis %1</translation>
    </message>
    <message>
        <source>Unconfirmed</source>
        <translation>Unbestätigt</translation>
    </message>
    <message>
        <source>Abandoned</source>
        <translation>Eingestellt</translation>
    </message>
    <message>
        <source>Confirming (%1 of %2 recommended confirmations)</source>
        <translation>Wird bestätigt (%1 von %2 empfohlenen Bestätigungen)</translation>
    </message>
    <message>
        <source>Confirmed (%1 confirmations)</source>
        <translation>Bestätigt (%1 Bestätigungen)</translation>
    </message>
    <message>
        <source>Conflicted</source>
        <translation>in Konflikt stehend</translation>
    </message>
    <message>
        <source>Immature (%1 confirmations, will be available after %2)</source>
        <translation>Unreif (%1 Bestätigungen, wird verfügbar sein nach %2)</translation>
    </message>
    <message>
        <source>Generated but not accepted</source>
        <translation>Generiert, aber nicht akzeptiert</translation>
    </message>
    <message>
        <source>Received with</source>
        <translation>Empfangen über</translation>
    </message>
    <message>
        <source>Received from</source>
        <translation>Empfangen von</translation>
    </message>
    <message>
        <source>Sent to</source>
        <translation>Überwiesen an</translation>
    </message>
    <message>
        <source>Payment to yourself</source>
        <translation>Eigenüberweisung</translation>
    </message>
    <message>
        <source>Mined</source>
        <translation>Erarbeitet</translation>
    </message>
    <message>
        <source>watch-only</source>
        <translation>beobachtet</translation>
    </message>
    <message>
        <source>(n/a)</source>
        <translation>(k.A.)</translation>
    </message>
    <message>
        <source>(no label)</source>
        <translation>(keine Bezeichnung)</translation>
    </message>
    <message>
        <source>Transaction status. Hover over this field to show number of confirmations.</source>
        <translation>Transaktionsstatus. Fahren Sie mit der Maus über dieses Feld, um die Anzahl der Bestätigungen zu sehen.</translation>
    </message>
    <message>
        <source>Date and time that the transaction was received.</source>
        <translation>Datum und Zeit als die Transaktion empfangen wurde.</translation>
    </message>
    <message>
        <source>Type of transaction.</source>
        <translation>Art der Transaktion</translation>
    </message>
    <message>
        <source>Whether or not a watch-only address is involved in this transaction.</source>
        <translation>Zeigt an, ob eine beobachtete Adresse in diese Transaktion involviert ist.</translation>
    </message>
    <message>
        <source>User-defined intent/purpose of the transaction.</source>
        <translation>Benutzerdefinierte Absicht bzw. Verwendungszweck der Transaktion</translation>
    </message>
    <message>
        <source>Amount removed from or added to balance.</source>
        <translation>Der Betrag, der dem Kontostand abgezogen oder hinzugefügt wurde.</translation>
    </message>
</context>
<context>
    <name>TransactionView</name>
    <message>
        <source>All</source>
        <translation>Alle</translation>
    </message>
    <message>
        <source>Today</source>
        <translation>Heute</translation>
    </message>
    <message>
        <source>This week</source>
        <translation>Diese Woche</translation>
    </message>
    <message>
        <source>This month</source>
        <translation>Diesen Monat</translation>
    </message>
    <message>
        <source>Last month</source>
        <translation>Letzten Monat</translation>
    </message>
    <message>
        <source>This year</source>
        <translation>Dieses Jahr</translation>
    </message>
    <message>
        <source>Range...</source>
        <translation>Zeitraum...</translation>
    </message>
    <message>
        <source>Received with</source>
        <translation>Empfangen über</translation>
    </message>
    <message>
        <source>Sent to</source>
        <translation>Überwiesen an</translation>
    </message>
    <message>
        <source>To yourself</source>
        <translation>Eigenüberweisung</translation>
    </message>
    <message>
        <source>Mined</source>
        <translation>Erarbeitet</translation>
    </message>
    <message>
        <source>Other</source>
        <translation>Andere</translation>
    </message>
    <message>
        <source>Enter address, transaction id, or label to search</source>
        <translation>Zu suchende Adresse, Transaktion oder Bezeichnung eingeben</translation>
    </message>
    <message>
        <source>Min amount</source>
        <translation>Mindestbetrag</translation>
    </message>
    <message>
        <source>Abandon transaction</source>
        <translation>Transaktion einstellen</translation>
    </message>
    <message>
        <source>Increase transaction fee</source>
        <translation>Transaktionsgebühr erhöhen</translation>
    </message>
    <message>
        <source>Copy address</source>
        <translation>Adresse kopieren</translation>
    </message>
    <message>
        <source>Copy label</source>
        <translation>Bezeichnung kopieren</translation>
    </message>
    <message>
        <source>Copy amount</source>
        <translation>Betrag kopieren</translation>
    </message>
    <message>
        <source>Copy transaction ID</source>
        <translation>Transaktionskennung kopieren</translation>
    </message>
    <message>
        <source>Copy raw transaction</source>
        <translation>Rohe Transaktion kopieren</translation>
    </message>
    <message>
        <source>Copy full transaction details</source>
        <translation>Vollständige Transaktionsdetails kopieren</translation>
    </message>
    <message>
        <source>Edit label</source>
        <translation>Bezeichnung bearbeiten</translation>
    </message>
    <message>
        <source>Show transaction details</source>
        <translation>Transaktionsdetails anzeigen</translation>
    </message>
    <message>
        <source>Export Transaction History</source>
        <translation>Transaktionsverlauf exportieren</translation>
    </message>
    <message>
        <source>Comma separated file (*.csv)</source>
        <translation>Kommagetrennte-Datei (*.csv)</translation>
    </message>
    <message>
        <source>Confirmed</source>
        <translation>Bestätigt</translation>
    </message>
    <message>
        <source>Watch-only</source>
        <translation>Nur beobachten</translation>
    </message>
    <message>
        <source>Date</source>
        <translation>Datum</translation>
    </message>
    <message>
        <source>Type</source>
        <translation>Typ</translation>
    </message>
    <message>
        <source>Label</source>
        <translation>Bezeichnung</translation>
    </message>
    <message>
        <source>Address</source>
        <translation>Adresse</translation>
    </message>
    <message>
        <source>ID</source>
        <translation>ID</translation>
    </message>
    <message>
        <source>Exporting Failed</source>
        <translation>Exportieren fehlgeschlagen</translation>
    </message>
    <message>
        <source>There was an error trying to save the transaction history to %1.</source>
        <translation>Beim Speichern des Transaktionsverlaufs nach %1 ist ein Fehler aufgetreten.</translation>
    </message>
    <message>
        <source>Exporting Successful</source>
        <translation>Exportieren erfolgreich</translation>
    </message>
    <message>
        <source>The transaction history was successfully saved to %1.</source>
        <translation>Speichern des Transaktionsverlaufs nach %1 war erfolgreich.</translation>
    </message>
    <message>
        <source>Range:</source>
        <translation>Zeitraum:</translation>
    </message>
    <message>
        <source>to</source>
        <translation>bis</translation>
    </message>
</context>
<context>
    <name>UnitDisplayStatusBarControl</name>
    <message>
        <source>Unit to show amounts in. Click to select another unit.</source>
        <translation>Die Einheit in der Beträge angezeigt werden. Klicken, um eine andere Einheit auszuwählen.</translation>
    </message>
</context>
<context>
    <name>WalletController</name>
    <message>
        <source>Close wallet</source>
        <translation>Wallet schließen</translation>
    </message>
    <message>
        <source>Are you sure you wish to close the wallet &lt;i&gt;%1&lt;/i&gt;?</source>
        <translation>Sind Sie sich sicher, dass Sie die Wallet &lt;i&gt;%1&lt;/i&gt; schließen möchten?</translation>
    </message>
    <message>
        <source>Closing the wallet for too long can result in having to resync the entire chain if pruning is enabled.</source>
        <translation>Wenn Sie die Wallet zu lange schließen, kann es dazu kommen, dass Sie die gesamte Chain neu synchronisieren müssen, wenn Pruning aktiviert ist.</translation>
    </message>
</context>
<context>
    <name>WalletFrame</name>
    <message>
        <source>No wallet has been loaded.</source>
        <translation>Es wurde keine Wallet geladen.</translation>
    </message>
</context>
<context>
    <name>WalletModel</name>
    <message>
        <source>Send Coins</source>
        <translation>Particl überweisen</translation>
    </message>
    <message>
        <source>Fee bump error</source>
        <translation>Gebührenerhöhungsfehler</translation>
    </message>
    <message>
        <source>Increasing transaction fee failed</source>
        <translation>Erhöhung der Transaktionsgebühr fehlgeschlagen</translation>
    </message>
    <message>
        <source>Do you want to increase the fee?</source>
        <translation>Möchten Sie die Gebühr erhöhen?</translation>
    </message>
    <message>
        <source>Current fee:</source>
        <translation>Aktuelle Gebühr:</translation>
    </message>
    <message>
        <source>Increase:</source>
        <translation>Erhöhung:</translation>
    </message>
    <message>
        <source>New fee:</source>
        <translation>Neue Gebühr:</translation>
    </message>
    <message>
        <source>Confirm fee bump</source>
        <translation>Gebührenerhöhung bestätigen</translation>
    </message>
    <message>
        <source>Can't sign transaction.</source>
        <translation>Signierung der Transaktion fehlgeschlagen.</translation>
    </message>
    <message>
        <source>Could not commit transaction</source>
        <translation>Konnte Transaktion nicht übergeben</translation>
    </message>
    <message>
        <source>default wallet</source>
        <translation>Standard Wallet</translation>
    </message>
</context>
<context>
    <name>WalletView</name>
    <message>
        <source>&amp;Export</source>
        <translation>E&amp;xportieren</translation>
    </message>
    <message>
        <source>Export the data in the current tab to a file</source>
        <translation>Daten der aktuellen Ansicht in eine Datei exportieren</translation>
    </message>
    <message>
        <source>Backup Wallet</source>
        <translation>Wallet sichern</translation>
    </message>
    <message>
        <source>Wallet Data (*.dat)</source>
        <translation>Wallet-Daten (*.dat)</translation>
    </message>
    <message>
        <source>Backup Failed</source>
        <translation>Sicherung fehlgeschlagen</translation>
    </message>
    <message>
        <source>There was an error trying to save the wallet data to %1.</source>
        <translation>Beim Speichern der Wallet-Daten nach %1 ist ein Fehler aufgetreten.</translation>
    </message>
    <message>
        <source>Backup Successful</source>
        <translation>Sicherung erfolgreich</translation>
    </message>
    <message>
        <source>The wallet data was successfully saved to %1.</source>
        <translation>Speichern der Wallet-Daten nach %1 war erfolgreich.</translation>
    </message>
    <message>
        <source>Cancel</source>
        <translation>Abbrechen</translation>
    </message>
</context>
<context>
    <name>bitcoin-core</name>
    <message>
        <source>Distributed under the MIT software license, see the accompanying file %s or %s</source>
        <translation>Veröffentlicht unter der MIT-Softwarelizenz, siehe beiliegende Datei %s oder %s.</translation>
    </message>
    <message>
        <source>Prune configured below the minimum of %d MiB.  Please use a higher number.</source>
        <translation>Kürzungsmodus wurde kleiner als das Minimum in Höhe von %d MiB konfiguriert. Bitte verwenden Sie einen größeren Wert.</translation>
    </message>
    <message>
        <source>Prune: last wallet synchronisation goes beyond pruned data. You need to -reindex (download the whole blockchain again in case of pruned node)</source>
        <translation>Prune (Kürzung): Die letzte Synchronisation der Wallet liegt vor gekürzten (gelöschten) Blöcken. Es ist ein -reindex (erneuter Download der gesamten Blockchain im Fall eines gekürzten Knotens) notwendig.</translation>
    </message>
    <message>
        <source>Rescans are not possible in pruned mode. You will need to use -reindex which will download the whole blockchain again.</source>
        <translation>Rescans sind im gekürzten (Pruned) Modus nicht möglich. Sie müssen -reindex verwenden, um die gesamte Blockchain erneut herunterzuladen.</translation>
    </message>
    <message>
        <source>Error: A fatal internal error occurred, see debug.log for details</source>
        <translation>Fehler: Ein schwerer interner Fehler ist aufgetreten, siehe debug.log für Details.</translation>
    </message>
    <message>
        <source>Pruning blockstore...</source>
        <translation>Kürze Block-Speicher...</translation>
    </message>
    <message>
        <source>Unable to start HTTP server. See debug log for details.</source>
        <translation>Kann HTTP Server nicht starten. Siehe debug log für Details.</translation>
    </message>
    <message>
        <source>The %s developers</source>
        <translation>Die %s-Entwickler</translation>
    </message>
    <message>
        <source>Can't generate a change-address key. No keys in the internal keypool and can't generate any keys.</source>
        <translation>Kann keinen Schlüssel für die Wechselgeld-Adresse generieren. Keine Schlüssel im internen Keypool und kann keine Schlüssel generieren.
</translation>
    </message>
    <message>
        <source>Cannot obtain a lock on data directory %s. %s is probably already running.</source>
        <translation>Datenverzeichnis %s kann nicht gesperrt werden. Evtl. wurde %s bereits gestartet.</translation>
    </message>
    <message>
        <source>Cannot provide specific connections and have addrman find outgoing connections at the same.</source>
        <translation>Kann keine Verbindungen herstellen und addrman gleichzeitig ausgehende Verbindungen suchen lassen.</translation>
    </message>
    <message>
        <source>Error reading %s! All keys read correctly, but transaction data or address book entries might be missing or incorrect.</source>
        <translation>Lesen von %s fehlgeschlagen! Alle Schlüssel wurden korrekt gelesen, Transaktionsdaten bzw. Adressbucheinträge fehlen aber möglicherweise oder sind inkorrekt.</translation>
    </message>
    <message>
        <source>Please check that your computer's date and time are correct! If your clock is wrong, %s will not work properly.</source>
        <translation>Bitte korrigieren Sie die Datums- und Uhrzeiteinstellungen Ihres Computers, da %s ansonsten nicht ordnungsgemäß funktionieren wird.</translation>
    </message>
    <message>
        <source>Please contribute if you find %s useful. Visit %s for further information about the software.</source>
        <translation>Wenn sie %s nützlich finden, sind Helfer sehr gern gesehen. Besuchen Sie %s um mehr über das Softwareprojekt zu erfahren.</translation>
    </message>
    <message>
        <source>The block database contains a block which appears to be from the future. This may be due to your computer's date and time being set incorrectly. Only rebuild the block database if you are sure that your computer's date and time are correct</source>
        <translation>Die Block-Datenbank enthält einen Block, der in der Zukunft auftaucht. Dies kann daran liegen, dass die Systemzeit Ihres Computers falsch eingestellt ist. Stellen Sie die Block-Datenbank nur wieder her, wenn Sie sich sicher sind, dass Ihre Systemzeit korrekt eingestellt ist.</translation>
    </message>
    <message>
        <source>This is a pre-release test build - use at your own risk - do not use for mining or merchant applications</source>
        <translation>Dies ist eine Vorab-Testversion - Verwendung auf eigene Gefahr - nicht für Mining- oder Handelsanwendungen nutzen!</translation>
    </message>
    <message>
        <source>This is the transaction fee you may discard if change is smaller than dust at this level</source>
        <translation>Dies ist die Transaktionsgebühr, die ggf. abgeschrieben wird, wenn das Wechselgeld "Staub" ist in dieser Stufe.</translation>
    </message>
    <message>
        <source>Unable to replay blocks. You will need to rebuild the database using -reindex-chainstate.</source>
        <translation>Fehler beim Verarbeiten von Blöcken. Sie müssen die Datenbank mit Hilfe des Arguments '-reindex-chainstate' neu aufbauen. </translation>
    </message>
    <message>
        <source>Unable to rewind the database to a pre-fork state. You will need to redownload the blockchain</source>
        <translation>Sie müssen die Datenbank mit Hilfe von -reindex neu aufbauen, um zum Pre-Fork-Status zurückzukehren. Dies erfordert, dass die gesamte Blockchain erneut heruntergeladen wird.</translation>
    </message>
    <message>
        <source>Warning: The network does not appear to fully agree! Some miners appear to be experiencing issues.</source>
        <translation>Warnung: Das Netzwerk scheint nicht vollständig übereinzustimmen! Einige Miner scheinen Probleme zu haben.</translation>
    </message>
    <message>
        <source>Warning: We do not appear to fully agree with our peers! You may need to upgrade, or other nodes may need to upgrade.</source>
        <translation>Warnung: Wir scheinen nicht vollständig mit unseren Gegenstellen übereinzustimmen! Sie oder die anderen Knoten müssen unter Umständen Ihre Client-Software aktualisieren.</translation>
    </message>
    <message>
        <source>%d of last 100 blocks have unexpected version</source>
        <translation>%d der letzten 100 Blöcke haben eine unerwartete Version</translation>
    </message>
    <message>
        <source>%s corrupt, salvage failed</source>
        <translation>%s beschädigt, Datenrettung fehlgeschlagen</translation>
    </message>
    <message>
        <source>-maxmempool must be at least %d MB</source>
        <translation>-maxmempool muss mindestens %d MB betragen</translation>
    </message>
    <message>
        <source>Cannot resolve -%s address: '%s'</source>
        <translation>Kann Adresse in -%s nicht auflösen: '%s'</translation>
    </message>
    <message>
        <source>Change index out of range</source>
        <translation>Position des Wechselgelds außerhalb des Bereichs</translation>
    </message>
    <message>
        <source>Config setting for %s only applied on %s network when in [%s] section.</source>
        <translation>Konfigurationseinstellungen für %s sind nur auf %s network gültig, wenn in Sektion [%s]</translation>
    </message>
    <message>
        <source>Copyright (C) %i-%i</source>
        <translation>Copyright (C) %i-%i</translation>
    </message>
    <message>
        <source>Corrupted block database detected</source>
        <translation>Beschädigte Blockdatenbank erkannt</translation>
    </message>
    <message>
        <source>Do you want to rebuild the block database now?</source>
        <translation>Möchten Sie die Blockdatenbank jetzt neu aufbauen?</translation>
    </message>
    <message>
        <source>Error initializing block database</source>
        <translation>Fehler beim Initialisieren der Blockdatenbank</translation>
    </message>
    <message>
        <source>Error initializing wallet database environment %s!</source>
        <translation>Fehler beim Initialisieren der Wallet-Datenbankumgebung %s!</translation>
    </message>
    <message>
        <source>Error loading %s</source>
        <translation>Fehler beim Laden von %s</translation>
    </message>
    <message>
        <source>Error loading %s: Private keys can only be disabled during creation</source>
        <translation>Fehler beim Laden von %s: Private Schlüssel können nur bei der Erstellung deaktiviert werden
</translation>
    </message>
    <message>
        <source>Error loading %s: Wallet corrupted</source>
        <translation>Fehler beim Laden von %s: Das Wallet ist beschädigt</translation>
    </message>
    <message>
        <source>Error loading %s: Wallet requires newer version of %s</source>
        <translation>Fehler beim Laden von %s: Das Wallet benötigt eine neuere Version von %s</translation>
    </message>
    <message>
        <source>Error loading block database</source>
        <translation>Fehler beim Laden der Blockdatenbank</translation>
    </message>
    <message>
        <source>Error opening block database</source>
        <translation>Fehler beim Öffnen der Blockdatenbank</translation>
    </message>
    <message>
        <source>Failed to listen on any port. Use -listen=0 if you want this.</source>
        <translation>Fehler: Es konnte kein Port abgehört werden. Wenn dies so gewünscht wird -listen=0 verwenden.</translation>
    </message>
    <message>
        <source>Failed to rescan the wallet during initialization</source>
        <translation>Fehler: Wallet konnte während der Initialisierung nicht erneut gescannt werden.</translation>
    </message>
    <message>
        <source>Importing...</source>
        <translation>Importiere...</translation>
    </message>
    <message>
        <source>Incorrect or no genesis block found. Wrong datadir for network?</source>
        <translation>Fehlerhafter oder kein Genesis-Block gefunden. Falsches Datenverzeichnis für das Netzwerk?</translation>
    </message>
    <message>
        <source>Initialization sanity check failed. %s is shutting down.</source>
        <translation>Initialisierungsplausibilitätsprüfung fehlgeschlagen. %s wird beendet.</translation>
    </message>
    <message>
        <source>Invalid P2P permission: '%s'</source>
        <translation>Ungültige P2P Genehmigung: '%s'</translation>
    </message>
    <message>
        <source>Invalid amount for -%s=&lt;amount&gt;: '%s'</source>
        <translation>Ungültiger Betrag für -%s=&lt;amount&gt;: '%s'</translation>
    </message>
    <message>
        <source>Invalid amount for -discardfee=&lt;amount&gt;: '%s'</source>
        <translation>Ungültiger Betrag für -discardfee=&lt;amount&gt;: '%s'</translation>
    </message>
    <message>
        <source>Invalid amount for -fallbackfee=&lt;amount&gt;: '%s'</source>
        <translation>Ungültiger Betrag für -fallbackfee=&lt;amount&gt;: '%s'</translation>
    </message>
    <message>
        <source>Specified blocks directory "%s" does not exist.</source>
        <translation>Angegebener Blöcke-Ordner "%s" existiert nicht.</translation>
    </message>
    <message>
        <source>Unknown address type '%s'</source>
        <translation>Unbekannter Adresstyp '%s'</translation>
    </message>
    <message>
        <source>Unknown change type '%s'</source>
        <translation>Unbekannter Änderungstyp '%s'</translation>
    </message>
    <message>
        <source>Upgrading txindex database</source>
        <translation>Erneuern der txindex Datenbank</translation>
    </message>
    <message>
        <source>Loading P2P addresses...</source>
        <translation>Lade P2P-Adressen...</translation>
    </message>
    <message>
        <source>Error: Disk space is too low!</source>
        <translation>Fehler: Zu wenig freier Speicherplatz auf dem Datenträger!</translation>
    </message>
    <message>
        <source>Loading banlist...</source>
        <translation>Lade Sperrliste...</translation>
    </message>
    <message>
        <source>Not enough file descriptors available.</source>
        <translation>Nicht genügend Datei-Deskriptoren verfügbar.</translation>
    </message>
    <message>
        <source>Prune cannot be configured with a negative value.</source>
        <translation>Kürzungsmodus kann nicht mit einem negativen Wert konfiguriert werden.</translation>
    </message>
    <message>
        <source>Prune mode is incompatible with -txindex.</source>
        <translation>Kürzungsmodus ist nicht mit -txindex kompatibel.</translation>
    </message>
    <message>
        <source>Replaying blocks...</source>
        <translation>Blöcke werden erneut verarbeitet ...</translation>
    </message>
    <message>
        <source>Rewinding blocks...</source>
        <translation>Verifiziere Blöcke...</translation>
    </message>
    <message>
        <source>The source code is available from %s.</source>
        <translation>Der Quellcode ist von %s verfügbar.</translation>
    </message>
    <message>
        <source>Transaction fee and change calculation failed</source>
        <translation>Transaktionsgebühr- und Wechselgeldberechnung fehlgeschlagen</translation>
    </message>
    <message>
        <source>Unable to bind to %s on this computer. %s is probably already running.</source>
        <translation>Kann auf diesem Computer nicht an %s binden. Evtl. wurde %s bereits gestartet.</translation>
    </message>
    <message>
        <source>Unable to generate keys</source>
        <translation>Schlüssel können nicht generiert werden</translation>
    </message>
    <message>
        <source>Unsupported logging category %s=%s.</source>
        <translation>Nicht unterstützte Protokollkategorie %s=%s.</translation>
    </message>
    <message>
        <source>Upgrading UTXO database</source>
        <translation>Aktualisierung der UTXO-Datenbank</translation>
    </message>
    <message>
        <source>User Agent comment (%s) contains unsafe characters.</source>
        <translation>Der User Agent Kommentar  (%s) enthält unsichere Zeichen.</translation>
    </message>
    <message>
        <source>Verifying blocks...</source>
        <translation>Verifiziere Blöcke...</translation>
    </message>
    <message>
        <source>Wallet needed to be rewritten: restart %s to complete</source>
        <translation>Wallet musste neu geschrieben werden: starten Sie %s zur Fertigstellung neu</translation>
    </message>
    <message>
        <source>Error: Listening for incoming connections failed (listen returned error %s)</source>
        <translation>Fehler: Abhören nach eingehenden Verbindungen fehlgeschlagen (listen meldete Fehler %s)</translation>
    </message>
    <message>
        <source>Invalid amount for -maxtxfee=&lt;amount&gt;: '%s' (must be at least the minrelay fee of %s to prevent stuck transactions)</source>
        <translation>Ungültiger Betrag für -maxtxfee=&lt;amount&gt;: '%s' (muss mindestens die minimale Weiterleitungsgebühr in Höhe von %s sein, um zu verhindern dass Transaktionen nicht bearbeitet werden)</translation>
    </message>
    <message>
        <source>The transaction amount is too small to send after the fee has been deducted</source>
        <translation>Der Transaktionsbetrag ist zu klein, um ihn nach Abzug der Gebühr zu senden.</translation>
    </message>
    <message>
        <source>You need to rebuild the database using -reindex to go back to unpruned mode.  This will redownload the entire blockchain</source>
        <translation>Sie müssen die Datenbank mit Hilfe von -reindex neu aufbauen, um zum ungekürzten Modus zurückzukehren. Dies erfordert, dass die gesamte Blockchain erneut heruntergeladen wird.</translation>
    </message>
    <message>
        <source>Error reading from database, shutting down.</source>
        <translation>Fehler beim Lesen der Datenbank, Ausführung wird beendet.</translation>
    </message>
    <message>
        <source>Error upgrading chainstate database</source>
        <translation>Fehler bei der Aktualisierung einer Chainstate-Datenbank</translation>
    </message>
    <message>
        <source>Error: Disk space is low for %s</source>
        <translation>Fehler: Zu wenig Speicherplatz auf der Festplatte %s</translation>
    </message>
    <message>
        <source>Invalid -onion address or hostname: '%s'</source>
        <translation>Ungültige Onion-Adresse oder ungültiger Hostname: '%s'</translation>
    </message>
    <message>
        <source>Invalid -proxy address or hostname: '%s'</source>
        <translation>Ungültige Proxy-Adresse oder ungültiger Hostname: '%s'</translation>
    </message>
    <message>
        <source>Invalid amount for -paytxfee=&lt;amount&gt;: '%s' (must be at least %s)</source>
        <translation>Ungültiger Betrag für -paytxfee=&lt;amount&gt;: '%s' (muss mindestens %s sein)</translation>
    </message>
    <message>
        <source>Invalid netmask specified in -whitelist: '%s'</source>
        <translation>Ungültige Netzmaske angegeben in -whitelist: '%s'</translation>
    </message>
    <message>
        <source>Need to specify a port with -whitebind: '%s'</source>
        <translation>Angabe eines Ports benötigt für -whitebind: '%s'</translation>
    </message>
    <message>
        <source>Prune mode is incompatible with -blockfilterindex.</source>
        <translation>Kürzungsmodus ist nicht mit -blockfilterindex kompatibel.</translation>
    </message>
    <message>
        <source>Reducing -maxconnections from %d to %d, because of system limitations.</source>
        <translation>Reduziere -maxconnections von %d zu %d, aufgrund von Systemlimitierungen.</translation>
    </message>
    <message>
        <source>Section [%s] is not recognized.</source>
        <translation>Sektion [%s] ist nicht delegiert.</translation>
    </message>
    <message>
        <source>Signing transaction failed</source>
        <translation>Signierung der Transaktion fehlgeschlagen</translation>
    </message>
    <message>
        <source>Specified -walletdir "%s" does not exist</source>
        <translation>Angegebenes Verzeichnis "%s" existiert nicht</translation>
    </message>
    <message>
        <source>Specified -walletdir "%s" is a relative path</source>
        <translation>Angegebenes Verzeichnis "%s" ist ein relativer Pfad</translation>
    </message>
    <message>
        <source>Specified -walletdir "%s" is not a directory</source>
        <translation>Angegebenes Verzeichnis "%s" ist kein Verzeichnis</translation>
    </message>
    <message>
        <source>The specified config file %s does not exist
</source>
        <translation>Die spezifische Konfigurationsdatei %s existiert nicht.
</translation>
    </message>
    <message>
        <source>The transaction amount is too small to pay the fee</source>
        <translation>Der Transaktionsbetrag ist zu niedrig, um die Gebühr zu bezahlen.</translation>
    </message>
    <message>
        <source>This is experimental software.</source>
        <translation>Dies ist experimentelle Software.</translation>
    </message>
    <message>
        <source>Transaction amount too small</source>
        <translation>Transaktionsbetrag zu niedrig</translation>
    </message>
    <message>
        <source>Transaction too large</source>
        <translation>Transaktion zu groß</translation>
    </message>
    <message>
        <source>Unable to bind to %s on this computer (bind returned error %s)</source>
        <translation>Kann auf diesem Computer nicht an %s binden (bind meldete Fehler %s)</translation>
    </message>
    <message>
        <source>Unable to create the PID file '%s': %s</source>
        <translation>Erstellung der PID-Datei '%s': %s ist nicht möglich</translation>
    </message>
    <message>
        <source>Unable to generate initial keys</source>
        <translation>Initialschlüssel können nicht generiert werden</translation>
    </message>
    <message>
        <source>Unknown -blockfilterindex value %s.</source>
        <translation>Unbekannter -blockfilterindex Wert %s.</translation>
    </message>
    <message>
        <source>Verifying wallet(s)...</source>
        <translation>Verifiziere Wallet(s)...</translation>
    </message>
    <message>
        <source>Warning: unknown new rules activated (versionbit %i)</source>
        <translation>Warnung: Unbekannte neue Regeln aktiviert (Versionsbit %i)</translation>
    </message>
    <message>
        <source>Zapping all transactions from wallet...</source>
        <translation>Lösche alle Transaktionen aus Wallet...</translation>
    </message>
    <message>
        <source>-maxtxfee is set very high! Fees this large could be paid on a single transaction.</source>
        <translation>-maxtxfee ist auf einen sehr hohen Wert festgelegt! Gebühren dieser Höhe könnten für eine einzelne Transaktion bezahlt werden.</translation>
    </message>
    <message>
        <source>This is the transaction fee you may pay when fee estimates are not available.</source>
        <translation>Das ist die Transaktionsgebühr, welche Sie zahlen müssten, wenn die Gebührenschätzungen nicht verfügbar sind.</translation>
    </message>
    <message>
        <source>This product includes software developed by the OpenSSL Project for use in the OpenSSL Toolkit %s and cryptographic software written by Eric Young and UPnP software written by Thomas Bernard.</source>
        <translation>Dieses Produkt enthält Software, die vom OpenSSL-Projekt zur Verwendung im OpenSSL-Toolkit %s entwickelt wird, von Eric Young geschriebene kryptographische Software und von Thomas Bernard geschriebene UPnP-Software.</translation>
    </message>
    <message>
        <source>Total length of network version string (%i) exceeds maximum length (%i). Reduce the number or size of uacomments.</source>
        <translation>Gesamtlänge des Netzwerkversionstrings (%i) erreicht die maximale Länge (%i). Reduzieren Sie die Nummer oder die Größe von uacomments.</translation>
    </message>
    <message>
        <source>Warning: Wallet file corrupt, data salvaged! Original %s saved as %s in %s; if your balance or transactions are incorrect you should restore from a backup.</source>
        <translation>Warnung: wallet.dat beschädigt, Datenrettung erfolgreich! Original %s wurde als wallet %s in %s gespeichert. Falls Ihr Kontostand oder Transaktionen nicht korrekt sind, sollten Sie von einer Datensicherung wiederherstellen.</translation>
    </message>
    <message>
        <source>%s is set very high!</source>
        <translation>%s wurde sehr hoch eingestellt!</translation>
    </message>
    <message>
        <source>Error loading wallet %s. Duplicate -wallet filename specified.</source>
        <translation>Fehler beim Laden der Wallet %s. -wallet Dateiname doppelt angegeben.</translation>
    </message>
    <message>
        <source>Starting network threads...</source>
        <translation>Netzwerk-Threads werden gestartet...</translation>
    </message>
    <message>
        <source>The wallet will avoid paying less than the minimum relay fee.</source>
        <translation>Das Wallet verhindert Zahlungen, die die Mindesttransaktionsgebühr nicht berücksichtigen.</translation>
    </message>
    <message>
        <source>This is the minimum transaction fee you pay on every transaction.</source>
        <translation>Dies ist die kleinstmögliche Gebühr, die beim Senden einer Transaktion fällig wird.</translation>
    </message>
    <message>
        <source>This is the transaction fee you will pay if you send a transaction.</source>
        <translation>Dies ist die Gebühr, die beim Senden einer Transaktion fällig wird.</translation>
    </message>
    <message>
        <source>Transaction amounts must not be negative</source>
        <translation>Transaktionsbeträge dürfen nicht negativ sein.</translation>
    </message>
    <message>
        <source>Transaction has too long of a mempool chain</source>
        <translation>Die Speicherpoolkette der Transaktion ist zu lang.</translation>
    </message>
    <message>
        <source>Transaction must have at least one recipient</source>
        <translation>Die Transaktion muss mindestens einen Empfänger enthalten.</translation>
    </message>
    <message>
        <source>Unknown network specified in -onlynet: '%s'</source>
        <translation>Unbekannter Netztyp in -onlynet angegeben: '%s'</translation>
    </message>
    <message>
        <source>Insufficient funds</source>
        <translation>Unzureichender Kontostand</translation>
    </message>
    <message>
        <source>Cannot upgrade a non HD split wallet without upgrading to support pre split keypool. Please use -upgradewallet=169900 or -upgradewallet with no version specified.</source>
        <translation>Ein Wallet das kein geteiltes HD-Wallet ist, kann kein Upgrade erfahren, wenn nicht auch der Schlüsselpool vor der Teilung ein Upgrade erfahren hat. Bitte benutzen Sie upgradewallet=169900 oder -upgradewallet ohne Angabe einer Version.</translation>
    </message>
    <message>
        <source>Fee estimation failed. Fallbackfee is disabled. Wait a few blocks or enable -fallbackfee.</source>
        <translation>Die Gebührenabschätzung schlug fehl. Fallbackfee ist deaktiviert. Warten Sie ein paar Blöcke oder aktivieren Sie -fallbackfee.</translation>
    </message>
    <message>
        <source>Warning: Private keys detected in wallet {%s} with disabled private keys</source>
        <translation>Warnung: Es wurden private Schlüssel in der Wallet {%s} entdeckt, welche private Schlüssel jedoch deaktiviert hat.</translation>
    </message>
    <message>
        <source>Cannot write to data directory '%s'; check permissions.</source>
        <translation>Es konnte nicht in das Datenverzeichnis '%s' geschrieben werden; Überprüfen Sie die Berechtigungen. </translation>
    </message>
    <message>
        <source>Loading block index...</source>
        <translation>Lade Blockindex...</translation>
    </message>
    <message>
        <source>Loading wallet...</source>
        <translation>Lade Wallet...</translation>
    </message>
    <message>
        <source>Cannot downgrade wallet</source>
        <translation>Wallet kann nicht auf eine ältere Version herabgestuft werden</translation>
    </message>
    <message>
        <source>Rescanning...</source>
        <translation>Durchsuche erneut...</translation>
    </message>
    <message>
        <source>Done loading</source>
        <translation>Laden abgeschlossen</translation>
    </message>
</context>
</TS><|MERGE_RESOLUTION|>--- conflicted
+++ resolved
@@ -70,8 +70,8 @@
         <translation>Dies sind Ihre Particl-Adressen zum Tätigen von Überweisungen. Bitte prüfen Sie den Betrag und die Adresse des Empfängers, bevor Sie Particl überweisen.</translation>
     </message>
     <message>
-        <source>These are your Bitcoin addresses for receiving payments. Use the 'Create new receiving address' button in the receive tab to create new addresses.</source>
-        <translation>Dies sind Ihre Bitcoin-Adressen zum Empfangen von Zahlungen. Benutze den 'Neue Empfangsadresse erstellen' Button im Empfangen-Tab, um eine neue Addresse zu erstellen.</translation>
+        <source>These are your Particl addresses for receiving payments. Use the 'Create new receiving address' button in the receive tab to create new addresses.</source>
+        <translation>Dies sind Ihre Particl-Adressen zum Empfangen von Zahlungen. Benutze den 'Neue Empfangsadresse erstellen' Button im Empfangen-Tab, um eine neue Addresse zu erstellen.</translation>
     </message>
     <message>
         <source>&amp;Copy Address</source>
@@ -180,21 +180,16 @@
         <translation>Wallet verschlüsselt</translation>
     </message>
     <message>
-<<<<<<< HEAD
+        <source>Enter the new passphrase for the wallet.&lt;br/&gt;Please use a passphrase of &lt;b&gt;ten or more random characters&lt;/b&gt;, or &lt;b&gt;eight or more words&lt;/b&gt;.</source>
+        <translation>Geben Sie die neue Passphrase für die Wallet ein.&lt;br/&gt;Bitte benutzen Sie eine Passphrase bestehend aus &lt;b&gt;zehn oder mehr zufälligen Zeichen&lt;/b&gt; oder &lt;b&gt;acht oder mehr Wörtern&lt;/b&gt;.</translation>
+    </message>
+    <message>
+        <source>Enter the old passphrase and new passphrase for the wallet.</source>
+        <translation>Geben Sie die alte und die neue Wallet-Passphrase ein.</translation>
+    </message>
+    <message>
         <source>Remember that encrypting your wallet cannot fully protect your particl from being stolen by malware infecting your computer.</source>
         <translation>Beachten Sie, dass das Verschlüsseln Ihrer Brieftasche nicht komplett vor Diebstahl Ihrer Particl durch Malware schützt, die Ihren Computer infiziert hat.</translation>
-=======
-        <source>Enter the new passphrase for the wallet.&lt;br/&gt;Please use a passphrase of &lt;b&gt;ten or more random characters&lt;/b&gt;, or &lt;b&gt;eight or more words&lt;/b&gt;.</source>
-        <translation>Geben Sie die neue Passphrase für die Wallet ein.&lt;br/&gt;Bitte benutzen Sie eine Passphrase bestehend aus &lt;b&gt;zehn oder mehr zufälligen Zeichen&lt;/b&gt; oder &lt;b&gt;acht oder mehr Wörtern&lt;/b&gt;.</translation>
-    </message>
-    <message>
-        <source>Enter the old passphrase and new passphrase for the wallet.</source>
-        <translation>Geben Sie die alte und die neue Wallet-Passphrase ein.</translation>
-    </message>
-    <message>
-        <source>Remember that encrypting your wallet cannot fully protect your bitcoins from being stolen by malware infecting your computer.</source>
-        <translation>Beachten Sie, dass das Verschlüsseln Ihrer Brieftasche nicht komplett vor Diebstahl Ihrer Bitcoins durch Malware schützt, die Ihren Computer infiziert hat.</translation>
->>>>>>> 91397294
     </message>
     <message>
         <source>Wallet to be encrypted</source>
