<TS language="de" version="2.1">
<context>
    <name>AddressBookPage</name>
    <message>
        <source>Right-click to edit address or label</source>
        <translation>Rechtsklick zum Bearbeiten der Adresse oder der Bezeichnung</translation>
    </message>
    <message>
        <source>Create a new address</source>
        <translation>Neue Adresse erstellen</translation>
    </message>
    <message>
        <source>&amp;New</source>
        <translation>&amp;Neu</translation>
    </message>
    <message>
        <source>Copy the currently selected address to the system clipboard</source>
        <translation>Ausgewählte Adresse in die Zwischenablage kopieren</translation>
    </message>
    <message>
        <source>&amp;Copy</source>
        <translation>&amp;Kopieren</translation>
    </message>
    <message>
        <source>C&amp;lose</source>
        <translation>&amp;Schließen</translation>
    </message>
    <message>
        <source>Delete the currently selected address from the list</source>
        <translation>Ausgewählte Adresse aus der Liste entfernen</translation>
    </message>
    <message>
        <source>Enter address or label to search</source>
        <translation>Zu suchende Adresse oder Bezeichnung eingeben</translation>
    </message>
    <message>
        <source>Export the data in the current tab to a file</source>
        <translation>Daten der aktuellen Ansicht in eine Datei exportieren</translation>
    </message>
    <message>
        <source>&amp;Export</source>
        <translation>&amp;Exportieren</translation>
    </message>
    <message>
        <source>&amp;Delete</source>
        <translation>&amp;Löschen</translation>
    </message>
    <message>
        <source>Choose the address to send coins to</source>
        <translation>Wählen Sie die Adresse aus, an die Sie Particl senden möchten</translation>
    </message>
    <message>
        <source>Choose the address to receive coins with</source>
        <translation>Wählen Sie die Adresse aus, mit der Sie Particl empfangen wollen</translation>
    </message>
    <message>
        <source>C&amp;hoose</source>
        <translation>&amp;Auswählen</translation>
    </message>
    <message>
        <source>Sending addresses</source>
        <translation>Senderaddressen</translation>
    </message>
    <message>
        <source>Receiving addresses</source>
        <translation>Empfängeradressen</translation>
    </message>
    <message>
        <source>These are your Particl addresses for sending payments. Always check the amount and the receiving address before sending coins.</source>
        <translation>Dies sind Ihre Particl-Adressen zum Tätigen von Überweisungen. Bitte prüfen Sie den Betrag und die Adresse des Empfängers, bevor Sie Particl überweisen.</translation>
    </message>
    <message>
        <source>These are your Particl addresses for receiving payments. It is recommended to use a new receiving address for each transaction.</source>
        <translation>Dies sind Ihre Particl-Adressen zum Empfangen von Zahlungen. Es wird empfohlen, für jede Transaktion eine neue Empfangsadresse zu verwenden.</translation>
    </message>
    <message>
        <source>&amp;Copy Address</source>
        <translation>&amp;Adresse kopieren</translation>
    </message>
    <message>
        <source>Copy &amp;Label</source>
        <translation>&amp;Bezeichnung kopieren</translation>
    </message>
    <message>
        <source>&amp;Edit</source>
        <translation>&amp;Bearbeiten</translation>
    </message>
    <message>
        <source>Export Address List</source>
        <translation>Adressliste exportieren</translation>
    </message>
    <message>
        <source>Comma separated file (*.csv)</source>
        <translation>Kommagetrennte-Datei (*.csv)</translation>
    </message>
    <message>
        <source>Exporting Failed</source>
        <translation>Exportieren fehlgeschlagen</translation>
    </message>
    <message>
        <source>There was an error trying to save the address list to %1. Please try again.</source>
        <translation>Beim Speichern der Adressliste nach %1 ist ein Fehler aufgetreten. Bitte versuchen Sie es erneut.</translation>
    </message>
</context>
<context>
    <name>AddressTableModel</name>
    <message>
        <source>Label</source>
        <translation>Bezeichnung</translation>
    </message>
    <message>
        <source>Address</source>
        <translation>Adresse</translation>
    </message>
    <message>
        <source>(no label)</source>
        <translation>(keine Bezeichnung)</translation>
    </message>
</context>
<context>
    <name>AskPassphraseDialog</name>
    <message>
        <source>Passphrase Dialog</source>
        <translation>Passphrasendialog</translation>
    </message>
    <message>
        <source>Enter passphrase</source>
        <translation>Passphrase eingeben</translation>
    </message>
    <message>
        <source>New passphrase</source>
        <translation>Neue Passphrase</translation>
    </message>
    <message>
        <source>Repeat new passphrase</source>
        <translation>Neue Passphrase bestätigen</translation>
    </message>
    <message>
        <source>Show password</source>
        <translation>Zeige das Passwort</translation>
    </message>
    <message>
        <source>Enter the new passphrase to the wallet.&lt;br/&gt;Please use a passphrase of &lt;b&gt;ten or more random characters&lt;/b&gt;, or &lt;b&gt;eight or more words&lt;/b&gt;.</source>
        <translation>Geben Sie die neue Passphrase für die Brieftasche ein.&lt;br&gt;Bitte benutzen Sie eine Passphrase bestehend aus &lt;b&gt;zehn oder mehr zufälligen Zeichen&lt;/b&gt; oder &lt;b&gt;acht oder mehr Wörtern&lt;/b&gt;.</translation>
    </message>
    <message>
        <source>Encrypt wallet</source>
        <translation>Brieftasche verschlüsseln</translation>
    </message>
    <message>
        <source>This operation needs your wallet passphrase to unlock the wallet.</source>
        <translation>Dieser Vorgang benötigt Ihre Passphrase, um die Brieftasche zu entsperren.</translation>
    </message>
    <message>
        <source>Unlock wallet</source>
        <translation>Wallet entsperren</translation>
    </message>
    <message>
        <source>This operation needs your wallet passphrase to decrypt the wallet.</source>
        <translation>Dieser Vorgang benötigt Ihre Passphrase, um die Brieftasche zu entschlüsseln.</translation>
    </message>
    <message>
        <source>Decrypt wallet</source>
        <translation>Wallet entschlüsseln</translation>
    </message>
    <message>
        <source>Change passphrase</source>
        <translation>Passphrase ändern</translation>
    </message>
    <message>
        <source>Enter the old passphrase and new passphrase to the wallet.</source>
        <translation>Geben Sie die alte und neue Brieftschen-Passphrase ein.</translation>
    </message>
    <message>
        <source>Confirm wallet encryption</source>
        <translation>Brieftaschen-Verschlüsselung bestätigen</translation>
    </message>
    <message>
        <source>Warning: If you encrypt your wallet and lose your passphrase, you will &lt;b&gt;LOSE ALL OF YOUR PARTICL&lt;/b&gt;!</source>
        <translation>Warnung: Wenn Sie Ihre Brieftasche verschlüsseln und Ihre Passphrase verlieren, werden Sie &lt;b&gt;alle Ihre Particl verlieren&lt;/b&gt;!</translation>
    </message>
    <message>
        <source>Are you sure you wish to encrypt your wallet?</source>
        <translation>Sind Sie sich sicher, dass Sie Ihre Brieftasche verschlüsseln möchten?</translation>
    </message>
    <message>
        <source>Wallet encrypted</source>
        <translation>Brieftasche verschlüsselt</translation>
    </message>
    <message>
        <source>Your wallet is now encrypted. Remember that encrypting your wallet cannot fully protect your particl from being stolen by malware infecting your computer.</source>
        <translation>Ihre Brieftasche ist jetzt verschlüsselt. Denken Sie daran, dass auch eine Verschlüsselung ihre Particl nicht vollkommen vor Diebstahl schützen kann, sollte ihr PC mit Malware infiziert sein. </translation>
    </message>
    <message>
        <source>IMPORTANT: Any previous backups you have made of your wallet file should be replaced with the newly generated, encrypted wallet file. For security reasons, previous backups of the unencrypted wallet file will become useless as soon as you start using the new, encrypted wallet.</source>
        <translation>WICHTIG: Alle vorherigen Brieftaschen-Sicherungen sollten durch die neu erzeugte, verschlüsselte Brieftasche ersetzt werden. Aus Sicherheitsgründen werden vorherige Sicherungen der unverschlüsselten Brieftasche nutzlos, sobald Sie die neue, verschlüsselte Brieftasche verwenden.</translation>
    </message>
    <message>
        <source>Wallet encryption failed</source>
        <translation>Brieftaschen-Verschlüsselung fehlgeschlagen</translation>
    </message>
    <message>
        <source>Wallet encryption failed due to an internal error. Your wallet was not encrypted.</source>
        <translation>Die Brieftaschen-Verschlüsselung ist aufgrund eines internen Fehlers fehlgeschlagen. Ihre Brieftasche wurde nicht verschlüsselt.</translation>
    </message>
    <message>
        <source>The supplied passphrases do not match.</source>
        <translation>Die eingegebenen Passphrasen stimmen nicht überein.</translation>
    </message>
    <message>
        <source>Wallet unlock failed</source>
        <translation>Brieftaschen-Entsperrung fehlgeschlagen</translation>
    </message>
    <message>
        <source>The passphrase entered for the wallet decryption was incorrect.</source>
        <translation>Die eingegebene Passphrase zur Brieftaschen-Entschlüsselung war nicht korrekt.</translation>
    </message>
    <message>
        <source>Wallet decryption failed</source>
        <translation>Brieftaschen-Entschlüsselung fehlgeschlagen</translation>
    </message>
    <message>
        <source>Wallet passphrase was successfully changed.</source>
        <translation>Die Brieftaschen-Passphrase wurde erfolgreich geändert.</translation>
    </message>
    <message>
        <source>Warning: The Caps Lock key is on!</source>
        <translation>Warnung: Die Feststelltaste ist aktiviert!</translation>
    </message>
</context>
<context>
    <name>BanTableModel</name>
    <message>
        <source>IP/Netmask</source>
        <translation>IP/Netzmaske</translation>
    </message>
    <message>
        <source>Banned Until</source>
        <translation>Gesperrt bis</translation>
    </message>
</context>
<context>
    <name>BitcoinGUI</name>
    <message>
        <source>Sign &amp;message...</source>
        <translation>Nachricht s&amp;ignieren...</translation>
    </message>
    <message>
        <source>Synchronizing with network...</source>
        <translation>Synchronisiere mit Netzwerk...</translation>
    </message>
    <message>
        <source>&amp;Overview</source>
        <translation>&amp;Übersicht</translation>
    </message>
    <message>
        <source>Show general overview of wallet</source>
        <translation>Allgemeine Wallet-Übersicht anzeigen</translation>
    </message>
    <message>
        <source>&amp;Transactions</source>
        <translation>&amp;Transaktionen</translation>
    </message>
    <message>
        <source>Browse transaction history</source>
        <translation>Transaktionsverlauf durchsehen</translation>
    </message>
    <message>
        <source>E&amp;xit</source>
        <translation>&amp;Beenden</translation>
    </message>
    <message>
        <source>Quit application</source>
        <translation>Anwendung beenden</translation>
    </message>
    <message>
        <source>&amp;About %1</source>
        <translation>Über %1</translation>
    </message>
    <message>
        <source>Show information about %1</source>
        <translation>Informationen über %1 anzeigen</translation>
    </message>
    <message>
        <source>About &amp;Qt</source>
        <translation>Über &amp;Qt</translation>
    </message>
    <message>
        <source>Show information about Qt</source>
        <translation>Informationen über Qt anzeigen</translation>
    </message>
    <message>
        <source>&amp;Options...</source>
        <translation>&amp;Konfiguration...</translation>
    </message>
    <message>
        <source>Modify configuration options for %1</source>
        <translation>Konfiguration von %1 bearbeiten</translation>
    </message>
    <message>
        <source>&amp;Encrypt Wallet...</source>
        <translation>Wallet &amp;verschlüsseln...</translation>
    </message>
    <message>
        <source>&amp;Backup Wallet...</source>
        <translation>Wallet &amp;sichern...</translation>
    </message>
    <message>
        <source>&amp;Change Passphrase...</source>
        <translation>Passphrase &amp;ändern...</translation>
    </message>
    <message>
        <source>Open &amp;URI...</source>
        <translation>&amp;URI öffnen...</translation>
    </message>
    <message>
        <source>Wallet:</source>
        <translation>Brieftasche:</translation>
    </message>
    <message>
        <source>Click to disable network activity.</source>
        <translation>Klicken zum Deaktivieren der Netzwerkaktivität.</translation>
    </message>
    <message>
        <source>Network activity disabled.</source>
        <translation>Netzwerkaktivität deaktiviert.</translation>
    </message>
    <message>
        <source>Click to enable network activity again.</source>
        <translation>Klicken zum Aktivieren der Netzwerkaktivität.</translation>
    </message>
    <message>
        <source>Syncing Headers (%1%)...</source>
        <translation>Kopfdaten werden synchronisiert (%1%)...</translation>
    </message>
    <message>
        <source>Reindexing blocks on disk...</source>
        <translation>Reindiziere Blöcke auf Datenträger...</translation>
    </message>
    <message>
        <source>Proxy is &lt;b&gt;enabled&lt;/b&gt;: %1</source>
        <translation>Proxy ist &lt;b&gt;aktiviert&lt;/b&gt;: %1</translation>
    </message>
    <message>
        <source>Send coins to a Particl address</source>
        <translation>Particl an eine Particl-Adresse überweisen</translation>
    </message>
    <message>
        <source>Backup wallet to another location</source>
        <translation>Eine Wallet-Sicherungskopie erstellen und abspeichern</translation>
    </message>
    <message>
        <source>Change the passphrase used for wallet encryption</source>
        <translation>Ändert die Passphrase, die für die Wallet-Verschlüsselung benutzt wird</translation>
    </message>
    <message>
        <source>&amp;Debug window</source>
        <translation>&amp;Debugfenster</translation>
    </message>
    <message>
        <source>Open debugging and diagnostic console</source>
        <translation>Debugging- und Diagnosekonsole öffnen</translation>
    </message>
    <message>
        <source>&amp;Verify message...</source>
        <translation>Nachricht &amp;verifizieren...</translation>
    </message>
    <message>
        <source>Particl</source>
        <translation>Particl</translation>
    </message>
    <message>
        <source>&amp;Send</source>
        <translation>&amp;Überweisen</translation>
    </message>
    <message>
        <source>&amp;Receive</source>
        <translation>&amp;Empfangen</translation>
    </message>
    <message>
        <source>&amp;Show / Hide</source>
        <translation>&amp;Anzeigen / Verstecken</translation>
    </message>
    <message>
        <source>Show or hide the main Window</source>
        <translation>Das Hauptfenster anzeigen oder verstecken</translation>
    </message>
    <message>
        <source>Encrypt the private keys that belong to your wallet</source>
        <translation>Verschlüsselt die zu Ihrer Wallet gehörenden privaten Schlüssel</translation>
    </message>
    <message>
        <source>Sign messages with your Particl addresses to prove you own them</source>
        <translation>Nachrichten signieren, um den Besitz Ihrer Particl-Adressen zu beweisen</translation>
    </message>
    <message>
        <source>Verify messages to ensure they were signed with specified Particl addresses</source>
        <translation>Nachrichten verifizieren, um sicherzustellen, dass diese mit den angegebenen Particl-Adressen signiert wurden</translation>
    </message>
    <message>
        <source>&amp;File</source>
        <translation>&amp;Datei</translation>
    </message>
    <message>
        <source>&amp;Settings</source>
        <translation>&amp;Einstellungen</translation>
    </message>
    <message>
        <source>&amp;Help</source>
        <translation>&amp;Hilfe</translation>
    </message>
    <message>
        <source>Tabs toolbar</source>
        <translation>Registerkartenleiste</translation>
    </message>
    <message>
        <source>Request payments (generates QR codes and particl: URIs)</source>
        <translation>Zahlungen anfordern (erzeugt QR-Codes und "particl:"-URIs)</translation>
    </message>
    <message>
        <source>Show the list of used sending addresses and labels</source>
        <translation>Liste verwendeter Zahlungsadressen und Bezeichnungen anzeigen</translation>
    </message>
    <message>
        <source>Show the list of used receiving addresses and labels</source>
        <translation>Liste verwendeter Empfangsadressen und Bezeichnungen anzeigen</translation>
    </message>
    <message>
        <source>Open a particl: URI or payment request</source>
        <translation>Eine "particl:"-URI oder Zahlungsanforderung öffnen</translation>
    </message>
    <message>
        <source>&amp;Command-line options</source>
        <translation>&amp;Kommandozeilenoptionen</translation>
    </message>
    <message numerus="yes">
        <source>%n active connection(s) to Particl network</source>
        <translation><numerusform>%n aktive Verbindung zum Particl-Netzwerk</numerusform><numerusform>%n aktive Verbindungen zum Particl-Netzwerk</numerusform></translation>
    </message>
    <message>
        <source>Indexing blocks on disk...</source>
        <translation>Indiziere Blöcke auf Datenträger...</translation>
    </message>
    <message>
        <source>Processing blocks on disk...</source>
        <translation>Verarbeite Blöcke auf Datenträger...</translation>
    </message>
    <message numerus="yes">
        <source>Processed %n block(s) of transaction history.</source>
        <translation><numerusform>%n Block des Transaktionsverlaufs verarbeitet.</numerusform><numerusform>%n Blöcke des Transaktionsverlaufs verarbeitet.</numerusform></translation>
    </message>
    <message>
        <source>%1 behind</source>
        <translation>%1 im Rückstand</translation>
    </message>
    <message>
        <source>Last received block was generated %1 ago.</source>
        <translation>Der letzte empfangene Block ist %1 alt.</translation>
    </message>
    <message>
        <source>Transactions after this will not yet be visible.</source>
        <translation>Transaktionen hiernach werden noch nicht angezeigt.</translation>
    </message>
    <message>
        <source>Error</source>
        <translation>Fehler</translation>
    </message>
    <message>
        <source>Warning</source>
        <translation>Warnung</translation>
    </message>
    <message>
        <source>Information</source>
        <translation>Hinweis</translation>
    </message>
    <message>
        <source>Up to date</source>
        <translation>Auf aktuellem Stand</translation>
    </message>
    <message>
        <source>&amp;Sending addresses</source>
        <translation>&amp;Versandadressen</translation>
    </message>
    <message>
        <source>&amp;Receiving addresses</source>
        <translation>&amp;Empfangsadressen</translation>
    </message>
    <message>
<<<<<<< HEAD
        <source>Show the %1 help message to get a list with possible Particl command-line options</source>
=======
        <source>Open Wallet</source>
        <translation>Wallet öffnen</translation>
    </message>
    <message>
        <source>Open a wallet</source>
        <translation>Eine Wallet öffnen</translation>
    </message>
    <message>
        <source>Close Wallet...</source>
        <translation>Wallet schließen...</translation>
    </message>
    <message>
        <source>Close wallet</source>
        <translation>Wallet schließen</translation>
    </message>
    <message>
        <source>Show the %1 help message to get a list with possible Bitcoin command-line options</source>
>>>>>>> 7bcf90cb
        <translation>Zeige den "%1"-Hilfetext, um eine Liste mit möglichen Kommandozeilenoptionen zu erhalten</translation>
    </message>
    <message>
        <source>default wallet</source>
        <translation>Standard Brieftasche</translation>
    </message>
    <message>
        <source>Opening Wallet &lt;b&gt;%1&lt;/b&gt;...</source>
        <translation>Öffne Wallet&lt;b&gt;%1&lt;/b&gt; ...</translation>
    </message>
    <message>
        <source>Open Wallet Failed</source>
        <translation>Wallet öffnen fehlgeschlagen</translation>
    </message>
    <message>
        <source>&amp;Window</source>
        <translation>&amp;Programmfenster</translation>
    </message>
    <message>
        <source>Minimize</source>
        <translation>Minimieren</translation>
    </message>
    <message>
        <source>Zoom</source>
        <translation>Vergrößern</translation>
    </message>
    <message>
        <source>Restore</source>
        <translation>Wiederherstellen</translation>
    </message>
    <message>
        <source>Main Window</source>
        <translation>Hauptfenster</translation>
    </message>
    <message>
        <source>%1 client</source>
        <translation>%1 Client</translation>
    </message>
    <message>
        <source>Connecting to peers...</source>
        <translation>Verbinde mit Netzwerk...</translation>
    </message>
    <message>
        <source>Catching up...</source>
        <translation>Hole auf...</translation>
    </message>
    <message>
        <source>Date: %1
</source>
        <translation>Datum: %1
</translation>
    </message>
    <message>
        <source>Amount: %1
</source>
        <translation>Betrag: %1
</translation>
    </message>
    <message>
        <source>Wallet: %1
</source>
        <translation>Brieftasche: %1
</translation>
    </message>
    <message>
        <source>Type: %1
</source>
        <translation>Typ: %1
</translation>
    </message>
    <message>
        <source>Label: %1
</source>
        <translation>Bezeichnung: %1
</translation>
    </message>
    <message>
        <source>Address: %1
</source>
        <translation>Adresse: %1
</translation>
    </message>
    <message>
        <source>Sent transaction</source>
        <translation>Gesendete Transaktion</translation>
    </message>
    <message>
        <source>Incoming transaction</source>
        <translation>Eingehende Transaktion</translation>
    </message>
    <message>
        <source>HD key generation is &lt;b&gt;enabled&lt;/b&gt;</source>
        <translation>HD Schlüssel Generierung ist &lt;b&gt;aktiviert&lt;/b&gt;</translation>
    </message>
    <message>
        <source>HD key generation is &lt;b&gt;disabled&lt;/b&gt;</source>
        <translation>HD Schlüssel Generierung ist &lt;b&gt;deaktiviert&lt;/b&gt;</translation>
    </message>
    <message>
        <source>Private key &lt;b&gt;disabled&lt;/b&gt;</source>
        <translation>Privater Schlüssel &lt;b&gt;deaktiviert&lt;/b&gt;</translation>
    </message>
    <message>
        <source>Wallet is &lt;b&gt;encrypted&lt;/b&gt; and currently &lt;b&gt;unlocked&lt;/b&gt;</source>
        <translation>Wallet ist &lt;b&gt;verschlüsselt&lt;/b&gt; und aktuell &lt;b&gt;entsperrt&lt;/b&gt;</translation>
    </message>
    <message>
        <source>Wallet is &lt;b&gt;encrypted&lt;/b&gt; and currently &lt;b&gt;locked&lt;/b&gt;</source>
        <translation>Wallet ist &lt;b&gt;verschlüsselt&lt;/b&gt; und aktuell &lt;b&gt;gesperrt&lt;/b&gt;</translation>
    </message>
    <message>
        <source>A fatal error occurred. Particl can no longer continue safely and will quit.</source>
        <translation>Ein schwerer Fehler ist aufgetreten. Particl kann nicht stabil weiter ausgeführt werden und wird beendet.</translation>
    </message>
</context>
<context>
    <name>CoinControlDialog</name>
    <message>
        <source>Coin Selection</source>
        <translation>Münzauswahl ("Coin Control")</translation>
    </message>
    <message>
        <source>Quantity:</source>
        <translation>Anzahl:</translation>
    </message>
    <message>
        <source>Bytes:</source>
        <translation>Byte:</translation>
    </message>
    <message>
        <source>Amount:</source>
        <translation>Betrag:</translation>
    </message>
    <message>
        <source>Fee:</source>
        <translation>Gebühr:</translation>
    </message>
    <message>
        <source>Dust:</source>
        <translation>"Dust":</translation>
    </message>
    <message>
        <source>After Fee:</source>
        <translation>Abzüglich Gebühr:</translation>
    </message>
    <message>
        <source>Change:</source>
        <translation>Wechselgeld:</translation>
    </message>
    <message>
        <source>(un)select all</source>
        <translation>Alles (de)selektieren</translation>
    </message>
    <message>
        <source>Tree mode</source>
        <translation>Baumansicht</translation>
    </message>
    <message>
        <source>List mode</source>
        <translation>Listenansicht</translation>
    </message>
    <message>
        <source>Amount</source>
        <translation>Betrag</translation>
    </message>
    <message>
        <source>Received with label</source>
        <translation>Empfangen über Bezeichnung</translation>
    </message>
    <message>
        <source>Received with address</source>
        <translation>Empfangen über Adresse</translation>
    </message>
    <message>
        <source>Date</source>
        <translation>Datum</translation>
    </message>
    <message>
        <source>Confirmations</source>
        <translation>Bestätigungen</translation>
    </message>
    <message>
        <source>Confirmed</source>
        <translation>Bestätigt</translation>
    </message>
    <message>
        <source>Copy address</source>
        <translation>Adresse kopieren</translation>
    </message>
    <message>
        <source>Copy label</source>
        <translation>Bezeichnung kopieren</translation>
    </message>
    <message>
        <source>Copy amount</source>
        <translation>Betrag kopieren</translation>
    </message>
    <message>
        <source>Copy transaction ID</source>
        <translation>Transaktionskennung kopieren</translation>
    </message>
    <message>
        <source>Lock unspent</source>
        <translation>Nicht ausgegebenen Betrag sperren</translation>
    </message>
    <message>
        <source>Unlock unspent</source>
        <translation>Nicht ausgegebenen Betrag entsperren</translation>
    </message>
    <message>
        <source>Copy quantity</source>
        <translation>Anzahl kopieren</translation>
    </message>
    <message>
        <source>Copy fee</source>
        <translation>Gebühr kopieren</translation>
    </message>
    <message>
        <source>Copy after fee</source>
        <translation>Abzüglich Gebühr kopieren</translation>
    </message>
    <message>
        <source>Copy bytes</source>
        <translation>Byte kopieren</translation>
    </message>
    <message>
        <source>Copy dust</source>
        <translation>"Staub" kopieren</translation>
    </message>
    <message>
        <source>Copy change</source>
        <translation>Wechselgeld kopieren</translation>
    </message>
    <message>
        <source>(%1 locked)</source>
        <translation>(%1 gesperrt)</translation>
    </message>
    <message>
        <source>yes</source>
        <translation>ja</translation>
    </message>
    <message>
        <source>no</source>
        <translation>nein</translation>
    </message>
    <message>
        <source>This label turns red if any recipient receives an amount smaller than the current dust threshold.</source>
        <translation>Diese Bezeichnung wird rot, wenn irgendein Empfänger einen Betrag kleiner als die derzeitige "Staubgrenze" erhält.</translation>
    </message>
    <message>
        <source>Can vary +/- %1 satoshi(s) per input.</source>
        <translation>Kann pro Eingabe um +/- %1 Satoshi(s) abweichen.</translation>
    </message>
    <message>
        <source>(no label)</source>
        <translation>(keine Bezeichnung)</translation>
    </message>
    <message>
        <source>change from %1 (%2)</source>
        <translation>Wechselgeld von %1 (%2)</translation>
    </message>
    <message>
        <source>(change)</source>
        <translation>(Wechselgeld)</translation>
    </message>
</context>
<context>
    <name>EditAddressDialog</name>
    <message>
        <source>Edit Address</source>
        <translation>Adresse bearbeiten</translation>
    </message>
    <message>
        <source>&amp;Label</source>
        <translation>&amp;Bezeichnung</translation>
    </message>
    <message>
        <source>The label associated with this address list entry</source>
        <translation>Bezeichnung, die dem Adresslisteneintrag zugeordnet ist.</translation>
    </message>
    <message>
        <source>The address associated with this address list entry. This can only be modified for sending addresses.</source>
        <translation>Adresse, die dem Adresslisteneintrag zugeordnet ist. Diese kann nur bei Zahlungsadressen verändert werden.</translation>
    </message>
    <message>
        <source>&amp;Address</source>
        <translation>&amp;Adresse</translation>
    </message>
    <message>
        <source>New sending address</source>
        <translation>Neue Zahlungsadresse</translation>
    </message>
    <message>
        <source>Edit receiving address</source>
        <translation>Empfangsadresse bearbeiten</translation>
    </message>
    <message>
        <source>Edit sending address</source>
        <translation>Zahlungsadresse bearbeiten</translation>
    </message>
    <message>
        <source>The entered address "%1" is not a valid Particl address.</source>
        <translation>Die eingegebene Adresse "%1" ist keine gültige Particl-Adresse.</translation>
    </message>
    <message>
        <source>Address "%1" already exists as a receiving address with label "%2" and so cannot be added as a sending address.</source>
        <translation>Die Adresse "%1" existiert bereits als Empfangsadresse mit dem Label "%2" und kann daher nicht als Sendeadresse hinzugefügt werden.</translation>
    </message>
    <message>
        <source>The entered address "%1" is already in the address book with label "%2".</source>
        <translation>Die eingegebene Adresse "%1" befindet sich bereits im Adressbuch mit der Bezeichnung "%2".</translation>
    </message>
    <message>
        <source>Could not unlock wallet.</source>
        <translation>Brieftasche konnte nicht entsperrt werden.</translation>
    </message>
    <message>
        <source>New key generation failed.</source>
        <translation>Erzeugung eines neuen Schlüssels fehlgeschlagen.</translation>
    </message>
</context>
<context>
    <name>FreespaceChecker</name>
    <message>
        <source>A new data directory will be created.</source>
        <translation>Es wird ein neues Datenverzeichnis angelegt.</translation>
    </message>
    <message>
        <source>name</source>
        <translation>Name</translation>
    </message>
    <message>
        <source>Directory already exists. Add %1 if you intend to create a new directory here.</source>
        <translation>Verzeichnis existiert bereits. Fügen Sie %1 an, wenn Sie beabsichtigen hier ein neues Verzeichnis anzulegen.</translation>
    </message>
    <message>
        <source>Path already exists, and is not a directory.</source>
        <translation>Pfad existiert bereits und ist kein Verzeichnis.</translation>
    </message>
    <message>
        <source>Cannot create data directory here.</source>
        <translation>Datenverzeichnis kann hier nicht angelegt werden.</translation>
    </message>
</context>
<context>
    <name>HelpMessageDialog</name>
    <message>
        <source>version</source>
        <translation>Version</translation>
    </message>
    <message>
        <source>(%1-bit)</source>
        <translation>(%1-Bit)</translation>
    </message>
    <message>
        <source>About %1</source>
        <translation>Über %1</translation>
    </message>
    <message>
        <source>Command-line options</source>
        <translation>Kommandozeilenoptionen</translation>
    </message>
</context>
<context>
    <name>Intro</name>
    <message>
        <source>Welcome</source>
        <translation>Willkommen</translation>
    </message>
    <message>
        <source>Welcome to %1.</source>
        <translation>Willkommen zu %1.</translation>
    </message>
    <message>
        <source>As this is the first time the program is launched, you can choose where %1 will store its data.</source>
        <translation>Da Sie das Programm gerade zum ersten Mal starten, können Sie nun auswählen wo %1 seine Daten ablegen wird.</translation>
    </message>
    <message>
        <source>When you click OK, %1 will begin to download and process the full %4 block chain (%2GB) starting with the earliest transactions in %3 when %4 initially launched.</source>
        <translation>Wenn Sie OK klicken, wird der Download %1 angestoßen und die volle %4 Blockchain (%2GB) verarbeitet. Die Verarbeitung beginnt mit den frühesten Transaktionen in %3 , wenn %4 gestartet sind.</translation>
    </message>
    <message>
        <source>This initial synchronisation is very demanding, and may expose hardware problems with your computer that had previously gone unnoticed. Each time you run %1, it will continue downloading where it left off.</source>
        <translation>Diese initiale Synchronisation führt zur hohen Last und kann Harewareprobleme, die bisher nicht aufgetreten sind, mit ihrem Computer verursachen. Jedes Mal, wenn Sie %1 ausführen, wird der Download zum letzten Synchronisationspunkt fortgesetzt.</translation>
    </message>
    <message>
        <source>If you have chosen to limit block chain storage (pruning), the historical data must still be downloaded and processed, but will be deleted afterward to keep your disk usage low.</source>
        <translation>Wenn Sie bewusst den Blockchainspeicher begrenzen (pruning), müssen die historischen Daten dennoch heruntergeladen und verarbeitet werden. Diese Daten werden aber zum späteren Zeitpunkt gelöscht, um die Festplattennutzung niedrig zu halten.</translation>
    </message>
    <message>
        <source>Use the default data directory</source>
        <translation>Standard-Datenverzeichnis verwenden</translation>
    </message>
    <message>
        <source>Use a custom data directory:</source>
        <translation>Ein benutzerdefiniertes Datenverzeichnis verwenden:</translation>
    </message>
    <message>
        <source>Particl</source>
        <translation>Particl</translation>
    </message>
    <message>
        <source>At least %1 GB of data will be stored in this directory, and it will grow over time.</source>
        <translation>Zuletzt werden %1 GB Daten in diesem Verzeichnis gespeichert und diese wird über die Zeit größer.</translation>
    </message>
    <message>
        <source>Approximately %1 GB of data will be stored in this directory.</source>
        <translation>Etwa %1 GB Daten werden in diesem Verzeichnis gespeichert.</translation>
    </message>
    <message>
        <source>%1 will download and store a copy of the Particl block chain.</source>
        <translation>%1 wird heruntergeladen und als eine Kopie von dem Particl Blockchain gespeichert.</translation>
    </message>
    <message>
        <source>The wallet will also be stored in this directory.</source>
        <translation>Die Wallet wird ebenso in diesem Verzeichnis gespeichert werden.</translation>
    </message>
    <message>
        <source>Error: Specified data directory "%1" cannot be created.</source>
        <translation>Fehler: Angegebenes Datenverzeichnis "%1" kann nicht angelegt werden.</translation>
    </message>
    <message>
        <source>Error</source>
        <translation>Fehler</translation>
    </message>
    <message numerus="yes">
        <source>%n GB of free space available</source>
        <translation><numerusform>%n GB freier Speicher verfügbar</numerusform><numerusform>%n GB freier Speicher verfügbar</numerusform></translation>
    </message>
    <message numerus="yes">
        <source>(of %n GB needed)</source>
        <translation><numerusform>(von %n GB benötigt)</numerusform><numerusform>(von %n GB benötigt)</numerusform></translation>
    </message>
</context>
<context>
    <name>ModalOverlay</name>
    <message>
        <source>Form</source>
        <translation>Formular</translation>
    </message>
    <message>
        <source>Recent transactions may not yet be visible, and therefore your wallet's balance might be incorrect. This information will be correct once your wallet has finished synchronizing with the particl network, as detailed below.</source>
        <translation>Neueste Transaktionen werden eventuell noch nicht angezeigt, daher könnte Ihr Kontostand veraltet sein. Er wird korrigiert, sobald Ihr Wallet die Synchronisation mit dem Particl-Netzwerk erfolgreich abgeschlossen hat. Details dazu finden sich weiter unten.</translation>
    </message>
    <message>
        <source>Attempting to spend particl that are affected by not-yet-displayed transactions will not be accepted by the network.</source>
        <translation>Versuche, Particl aus noch nicht angezeigten Transaktionen auszugeben, werden vom Netzwerk nicht akzeptiert.</translation>
    </message>
    <message>
        <source>Number of blocks left</source>
        <translation>Anzahl verbleibender Blöcke</translation>
    </message>
    <message>
        <source>Unknown...</source>
        <translation>Unbekannt...</translation>
    </message>
    <message>
        <source>Last block time</source>
        <translation>Letzte Blockzeit</translation>
    </message>
    <message>
        <source>Progress</source>
        <translation>Fortschritt</translation>
    </message>
    <message>
        <source>Progress increase per hour</source>
        <translation>Fortschritt pro Stunde</translation>
    </message>
    <message>
        <source>calculating...</source>
        <translation>berechne...</translation>
    </message>
    <message>
        <source>Estimated time left until synced</source>
        <translation>Abschätzung der verbleibenden Zeit bis synchronisiert</translation>
    </message>
    <message>
        <source>Hide</source>
        <translation>Ausblenden</translation>
    </message>
    <message>
        <source>Unknown. Syncing Headers (%1, %2%)...</source>
        <translation>Unbekannt. Synchronisiere Headers (%1, %2%)...</translation>
    </message>
</context>
<context>
    <name>OpenURIDialog</name>
    <message>
        <source>Open URI</source>
        <translation>URI öffnen</translation>
    </message>
    <message>
        <source>Open payment request from URI or file</source>
        <translation>Zahlungsanforderung über URI oder aus Datei öffnen</translation>
    </message>
    <message>
        <source>URI:</source>
        <translation>URI:</translation>
    </message>
    <message>
        <source>Select payment request file</source>
        <translation>Zahlungsanforderungsdatei auswählen</translation>
    </message>
    <message>
        <source>Select payment request file to open</source>
        <translation>Zu öffnende Zahlungsanforderungsdatei auswählen</translation>
    </message>
</context>
<context>
    <name>OptionsDialog</name>
    <message>
        <source>Options</source>
        <translation>Konfiguration</translation>
    </message>
    <message>
        <source>&amp;Main</source>
        <translation>&amp;Allgemein</translation>
    </message>
    <message>
        <source>Automatically start %1 after logging in to the system.</source>
        <translation>%1 nach der Anmeldung am System automatisch ausführen.</translation>
    </message>
    <message>
        <source>&amp;Start %1 on system login</source>
        <translation>&amp;Starte %1 nach Systemanmeldung</translation>
    </message>
    <message>
        <source>Size of &amp;database cache</source>
        <translation>Größe des &amp;Datenbankcaches</translation>
    </message>
    <message>
        <source>Number of script &amp;verification threads</source>
        <translation>Anzahl an Skript-&amp;Verifizierungs-Threads</translation>
    </message>
    <message>
        <source>IP address of the proxy (e.g. IPv4: 127.0.0.1 / IPv6: ::1)</source>
        <translation>IP-Adresse des Proxies (z.B. IPv4: 127.0.0.1 / IPv6: ::1)</translation>
    </message>
    <message>
        <source>Shows if the supplied default SOCKS5 proxy is used to reach peers via this network type.</source>
        <translation>Zeigt an, ob der gelieferte Standard SOCKS5 Proxy verwendet wurde, um die Peers mit diesem Netzwerktyp zu erreichen.</translation>
    </message>
    <message>
        <source>Use separate SOCKS&amp;5 proxy to reach peers via Tor hidden services:</source>
        <translation>Separaten SOCKS5-Proxy verwenden, um Gegenstellen über versteckte Tor-Dienste zu erreichen:</translation>
    </message>
    <message>
        <source>Hide the icon from the system tray.</source>
        <translation>Verstecke das Icon von der Statusleiste.</translation>
    </message>
    <message>
        <source>&amp;Hide tray icon</source>
        <translation>&amp;Verstecke Statusleistensymbol</translation>
    </message>
    <message>
        <source>Minimize instead of exit the application when the window is closed. When this option is enabled, the application will be closed only after selecting Exit in the menu.</source>
        <translation>Minimiert die Anwendung anstatt sie zu beenden wenn das Fenster geschlossen wird. Wenn dies aktiviert ist, müssen Sie die Anwendung über "Beenden" im Menü schließen.</translation>
    </message>
    <message>
        <source>Third party URLs (e.g. a block explorer) that appear in the transactions tab as context menu items. %s in the URL is replaced by transaction hash. Multiple URLs are separated by vertical bar |.</source>
        <translation>Externe URLs (z.B. ein Block-Explorer), die im Kontextmenü des Transaktionsverlaufs eingefügt werden. In der URL wird %s durch den Transaktionshash ersetzt. Bei Angabe mehrerer URLs müssen diese durch "|" voneinander getrennt werden.</translation>
    </message>
    <message>
        <source>Open Configuration File</source>
        <translation>Konfigurationsdatei öffnen</translation>
    </message>
    <message>
        <source>Reset all client options to default.</source>
        <translation>Setzt die Clientkonfiguration auf Standardwerte zurück.</translation>
    </message>
    <message>
        <source>&amp;Reset Options</source>
        <translation>Konfiguration &amp;zurücksetzen</translation>
    </message>
    <message>
        <source>&amp;Network</source>
        <translation>&amp;Netzwerk</translation>
    </message>
    <message>
        <source>Disables some advanced features but all blocks will still be fully validated. Reverting this setting requires re-downloading the entire blockchain. Actual disk usage may be somewhat higher.</source>
        <translation>Deaktiviert einige erweiterte Funktionen, aber alle Blöcke werden trotzdem vollständig validiert. Um diese Einstellung rückgängig zu machen, muss die gesamte Blockkette erneut heruntergeladen werden. Die tatsächliche Festplattennutzung kann etwas höher sein.</translation>
    </message>
    <message>
        <source>Prune &amp;block storage to</source>
        <translation>&amp;block Speicher kürzen auf</translation>
    </message>
    <message>
        <source>GB</source>
        <translation>GB</translation>
    </message>
    <message>
        <source>Reverting this setting requires re-downloading the entire blockchain.</source>
        <translation>Wenn diese Einstellung rückgängig gemacht wird, muss die komplette Blockkette erneut heruntergeladen werden.</translation>
    </message>
    <message>
        <source>MiB</source>
        <translation>MiB</translation>
    </message>
    <message>
        <source>(0 = auto, &lt;0 = leave that many cores free)</source>
        <translation>(0 = automatisch, &lt;0 = so viele Kerne frei lassen)</translation>
    </message>
    <message>
        <source>W&amp;allet</source>
        <translation>W&amp;allet</translation>
    </message>
    <message>
        <source>Expert</source>
        <translation>Erweiterte Wallet-Optionen</translation>
    </message>
    <message>
        <source>Enable coin &amp;control features</source>
        <translation>"&amp;Coin Control"-Funktionen aktivieren</translation>
    </message>
    <message>
        <source>If you disable the spending of unconfirmed change, the change from a transaction cannot be used until that transaction has at least one confirmation. This also affects how your balance is computed.</source>
        <translation>Wenn Sie das Ausgeben von unbestätigtem Wechselgeld deaktivieren, kann das Wechselgeld einer Transaktion nicht verwendet werden, bis es mindestens eine Bestätigung erhalten hat. Dies wirkt sich auf die Berechnung des Kontostands aus.</translation>
    </message>
    <message>
        <source>&amp;Spend unconfirmed change</source>
        <translation>&amp;Unbestätigtes Wechselgeld darf ausgegeben werden</translation>
    </message>
    <message>
        <source>Automatically open the Particl client port on the router. This only works when your router supports UPnP and it is enabled.</source>
        <translation>Automatisch den Particl-Clientport auf dem Router öffnen. Dies funktioniert nur, wenn Ihr Router UPnP unterstützt und dies aktiviert ist.</translation>
    </message>
    <message>
        <source>Map port using &amp;UPnP</source>
        <translation>Portweiterleitung via &amp;UPnP</translation>
    </message>
    <message>
        <source>Accept connections from outside.</source>
        <translation>Akzeptiere Verbindungen von außerhalb.</translation>
    </message>
    <message>
        <source>Allow incomin&amp;g connections</source>
        <translation>Erlaube eingehende Verbindungen</translation>
    </message>
    <message>
        <source>Connect to the Particl network through a SOCKS5 proxy.</source>
        <translation>Über einen SOCKS5-Proxy mit dem Particl-Netzwerk verbinden.</translation>
    </message>
    <message>
        <source>&amp;Connect through SOCKS5 proxy (default proxy):</source>
        <translation>Über einen SOCKS5-Proxy &amp;verbinden (Standardproxy):</translation>
    </message>
    <message>
        <source>Proxy &amp;IP:</source>
        <translation>Proxy-&amp;IP:</translation>
    </message>
    <message>
        <source>&amp;Port:</source>
        <translation>&amp;Port:</translation>
    </message>
    <message>
        <source>Port of the proxy (e.g. 9050)</source>
        <translation>Port des Proxies (z.B. 9050)</translation>
    </message>
    <message>
        <source>Used for reaching peers via:</source>
        <translation>Benutzt um Gegenstellen zu erreichen über:</translation>
    </message>
    <message>
        <source>IPv4</source>
        <translation>IPv4</translation>
    </message>
    <message>
        <source>IPv6</source>
        <translation>IPv6</translation>
    </message>
    <message>
        <source>Tor</source>
        <translation>Tor</translation>
    </message>
    <message>
        <source>Connect to the Particl network through a separate SOCKS5 proxy for Tor hidden services.</source>
        <translation>Über einen separaten SOCKS5 Proxy für Tor Services mit dem Particl Netzwerk verbinden.</translation>
    </message>
    <message>
        <source>&amp;Window</source>
        <translation>&amp;Programmfenster</translation>
    </message>
    <message>
        <source>Show only a tray icon after minimizing the window.</source>
        <translation>Nur ein Symbol im Infobereich anzeigen, nachdem das Programmfenster minimiert wurde.</translation>
    </message>
    <message>
        <source>&amp;Minimize to the tray instead of the taskbar</source>
        <translation>In den Infobereich anstatt in die Taskleiste &amp;minimieren</translation>
    </message>
    <message>
        <source>M&amp;inimize on close</source>
        <translation>Beim Schließen m&amp;inimieren</translation>
    </message>
    <message>
        <source>&amp;Display</source>
        <translation>Anzei&amp;ge</translation>
    </message>
    <message>
        <source>User Interface &amp;language:</source>
        <translation>&amp;Sprache der Benutzeroberfläche:</translation>
    </message>
    <message>
        <source>The user interface language can be set here. This setting will take effect after restarting %1.</source>
        <translation>Die Benutzeroberflächensprache kann hier festgelegt werden. Diese Einstellung wird nach einem Neustart von %1 wirksam werden.</translation>
    </message>
    <message>
        <source>&amp;Unit to show amounts in:</source>
        <translation>&amp;Einheit der Beträge:</translation>
    </message>
    <message>
        <source>Choose the default subdivision unit to show in the interface and when sending coins.</source>
        <translation>Wählen Sie die standardmäßige Untereinheit, die in der Benutzeroberfläche und beim Überweisen von Particl angezeigt werden soll.</translation>
    </message>
    <message>
        <source>Whether to show coin control features or not.</source>
        <translation>Legt fest, ob die "Coin Control"-Funktionen angezeigt werden.</translation>
    </message>
    <message>
        <source>&amp;Third party transaction URLs</source>
        <translation>&amp;Externe Transaktions-URLs</translation>
    </message>
    <message>
        <source>Options set in this dialog are overridden by the command line or in the configuration file:</source>
        <translation>Einstellungen in diesem Dialog werden von der Kommandozeile oder in der Konfigurationsdatei überschrieben:</translation>
    </message>
    <message>
        <source>&amp;OK</source>
        <translation>&amp;OK</translation>
    </message>
    <message>
        <source>&amp;Cancel</source>
        <translation>A&amp;bbrechen</translation>
    </message>
    <message>
        <source>default</source>
        <translation>Standard</translation>
    </message>
    <message>
        <source>none</source>
        <translation>keine</translation>
    </message>
    <message>
        <source>Confirm options reset</source>
        <translation>Zurücksetzen der Konfiguration bestätigen</translation>
    </message>
    <message>
        <source>Client restart required to activate changes.</source>
        <translation>Clientneustart nötig, um die Änderungen zu aktivieren.</translation>
    </message>
    <message>
        <source>Client will be shut down. Do you want to proceed?</source>
        <translation>Client wird beendet. Möchten Sie den Vorgang fortsetzen?</translation>
    </message>
    <message>
        <source>Configuration options</source>
        <translation>Konfigurationsoptionen</translation>
    </message>
    <message>
        <source>The configuration file is used to specify advanced user options which override GUI settings. Additionally, any command-line options will override this configuration file.</source>
        <translation>Die Konfigurationsdatei wird verwendet, um erweiterte Benutzeroptionen festzulegen, die die GUI-Einstellungen überschreiben. Darüber hinaus werden alle Befehlszeilenoptionen diese Konfigurationsdatei überschreiben.</translation>
    </message>
    <message>
        <source>Error</source>
        <translation>Fehler</translation>
    </message>
    <message>
        <source>The configuration file could not be opened.</source>
        <translation>Die Konfigurationsdatei konnte nicht geöffnet werden.</translation>
    </message>
    <message>
        <source>This change would require a client restart.</source>
        <translation>Diese Änderung würde einen Clientneustart benötigen.</translation>
    </message>
    <message>
        <source>The supplied proxy address is invalid.</source>
        <translation>Die eingegebene Proxyadresse ist ungültig.</translation>
    </message>
</context>
<context>
    <name>OverviewPage</name>
    <message>
        <source>Form</source>
        <translation>Formular</translation>
    </message>
    <message>
        <source>The displayed information may be out of date. Your wallet automatically synchronizes with the Particl network after a connection is established, but this process has not completed yet.</source>
        <translation>Die angezeigten Informationen sind möglicherweise nicht mehr aktuell. Ihre Wallet wird automatisch synchronisiert, nachdem eine Verbindung zum Particl-Netzwerk hergestellt wurde. Dieser Prozess ist jedoch derzeit noch nicht abgeschlossen.</translation>
    </message>
    <message>
        <source>Watch-only:</source>
        <translation>Beobachtet:</translation>
    </message>
    <message>
        <source>Available:</source>
        <translation>Verfügbar:</translation>
    </message>
    <message>
        <source>Your current spendable balance</source>
        <translation>Ihr aktuell verfügbarer Kontostand</translation>
    </message>
    <message>
        <source>Pending:</source>
        <translation>Ausstehend:</translation>
    </message>
    <message>
        <source>Total of transactions that have yet to be confirmed, and do not yet count toward the spendable balance</source>
        <translation>Betrag aus unbestätigten Transaktionen, der noch nicht im aktuell verfügbaren Kontostand enthalten ist</translation>
    </message>
    <message>
        <source>Immature:</source>
        <translation>Unreif:</translation>
    </message>
    <message>
        <source>Mined balance that has not yet matured</source>
        <translation>Erarbeiteter Betrag der noch nicht gereift ist</translation>
    </message>
    <message>
        <source>Balances</source>
        <translation>Kontostände</translation>
    </message>
    <message>
        <source>Total:</source>
        <translation>Gesamtbetrag:</translation>
    </message>
    <message>
        <source>Your current total balance</source>
        <translation>Aktueller Gesamtbetrag aus obigen Kategorien</translation>
    </message>
    <message>
        <source>Your current balance in watch-only addresses</source>
        <translation>Ihr aktueller Kontostand beobachteter Adressen</translation>
    </message>
    <message>
        <source>Spendable:</source>
        <translation>Verfügbar:</translation>
    </message>
    <message>
        <source>Recent transactions</source>
        <translation>Letzte Transaktionen</translation>
    </message>
    <message>
        <source>Unconfirmed transactions to watch-only addresses</source>
        <translation>Unbestätigte Transaktionen von beobachteten Adressen</translation>
    </message>
    <message>
        <source>Mined balance in watch-only addresses that has not yet matured</source>
        <translation>Erarbeiteter Betrag in beobachteten Adressen der noch nicht gereift ist</translation>
    </message>
    <message>
        <source>Current total balance in watch-only addresses</source>
        <translation>Aktueller Gesamtbetrag in beobachteten Adressen aus obigen Kategorien</translation>
    </message>
</context>
<context>
    <name>PaymentServer</name>
    <message>
        <source>Payment request error</source>
        <translation>fehlerhafte Zahlungsanforderung</translation>
    </message>
    <message>
        <source>Cannot start particl: click-to-pay handler</source>
        <translation>Kann Particl nicht starten: Klicken-zum-Bezahlen-Handler</translation>
    </message>
    <message>
        <source>URI handling</source>
        <translation>URI-Verarbeitung</translation>
    </message>
    <message>
        <source>'particl://' is not a valid URI. Use 'particl:' instead.</source>
        <translation>'particl://' ist kein gültiger URL. Bitte 'particl:' nutzen.</translation>
    </message>
    <message>
        <source>You are using a BIP70 URL which will be unsupported in the future.</source>
        <translation>Sie verwenden eine BIP70 URL, die in Zukunft nicht mehr untersützt wird.</translation>
    </message>
    <message>
        <source>Payment request fetch URL is invalid: %1</source>
        <translation>Abruf-URL der Zahlungsanforderung ist ungültig: %1</translation>
    </message>
    <message>
        <source>Cannot process payment request because BIP70 support was not compiled in.</source>
        <translation>Zahlungsanfrage kann nicht verarbeitet werden, da die Unterstützung für BIP70 nicht mitkompiliert wurde.</translation>
    </message>
    <message>
        <source>Invalid payment address %1</source>
        <translation>Ungültige Zahlungsadresse %1</translation>
    </message>
    <message>
        <source>URI cannot be parsed! This can be caused by an invalid Particl address or malformed URI parameters.</source>
        <translation>URI kann nicht analysiert werden! Dies kann durch eine ungültige Particl-Adresse oder fehlerhafte URI-Parameter verursacht werden.</translation>
    </message>
    <message>
        <source>Payment request file handling</source>
        <translation>Zahlungsanforderungsdatei-Verarbeitung</translation>
    </message>
    <message>
        <source>Payment request file cannot be read! This can be caused by an invalid payment request file.</source>
        <translation>Zahlungsanforderungsdatei kann nicht gelesen werden! Dies kann durch eine ungültige Zahlungsanforderungsdatei verursacht werden.</translation>
    </message>
    <message>
        <source>Payment request rejected</source>
        <translation>Zahlungsanforderung abgelehnt</translation>
    </message>
    <message>
        <source>Payment request network doesn't match client network.</source>
        <translation>Netzwerk der Zahlungsanforderung stimmt nicht mit dem Client-Netzwerk überein.</translation>
    </message>
    <message>
        <source>Payment request expired.</source>
        <translation>Zahlungsanforderung abgelaufen.</translation>
    </message>
    <message>
        <source>Payment request is not initialized.</source>
        <translation>Zahlungsanforderung ist nicht initialisiert.</translation>
    </message>
    <message>
        <source>Unverified payment requests to custom payment scripts are unsupported.</source>
        <translation>Unverifizierte Zahlungsanforderungen an benutzerdefinierte Zahlungsskripte werden nicht unterstützt.</translation>
    </message>
    <message>
        <source>Invalid payment request.</source>
        <translation>Ungültige Zahlungsanforderung.</translation>
    </message>
    <message>
        <source>Requested payment amount of %1 is too small (considered dust).</source>
        <translation>Angeforderter Zahlungsbetrag in Höhe von %1 ist zu niedrig und wurde als "Staub" eingestuft.</translation>
    </message>
    <message>
        <source>Refund from %1</source>
        <translation>Rücküberweisung von %1</translation>
    </message>
    <message>
        <source>Payment request %1 is too large (%2 bytes, allowed %3 bytes).</source>
        <translation>Zahlungsanforderung %1 ist zu groß (%2 Byte, erlaubt sind %3 Byte).</translation>
    </message>
    <message>
        <source>Error communicating with %1: %2</source>
        <translation>Kommunikationsfehler mit %1: %2</translation>
    </message>
    <message>
        <source>Payment request cannot be parsed!</source>
        <translation>Zahlungsanforderung kann nicht verarbeitet werden!</translation>
    </message>
    <message>
        <source>Bad response from server %1</source>
        <translation>Fehlerhafte Antwort vom Server: %1</translation>
    </message>
    <message>
        <source>Network request error</source>
        <translation>fehlerhafte Netzwerkanfrage</translation>
    </message>
    <message>
        <source>Payment acknowledged</source>
        <translation>Zahlung bestätigt</translation>
    </message>
</context>
<context>
    <name>PeerTableModel</name>
    <message>
        <source>User Agent</source>
        <translation>User-Agent</translation>
    </message>
    <message>
        <source>Node/Service</source>
        <translation>Knoten/Dienst</translation>
    </message>
    <message>
        <source>NodeId</source>
        <translation>Knotenkennung</translation>
    </message>
    <message>
        <source>Ping</source>
        <translation>Ping</translation>
    </message>
    <message>
        <source>Sent</source>
        <translation>Übertragen</translation>
    </message>
    <message>
        <source>Received</source>
        <translation>Empfangen</translation>
    </message>
</context>
<context>
    <name>QObject</name>
    <message>
        <source>Amount</source>
        <translation>Betrag</translation>
    </message>
    <message>
        <source>Enter a Particl address (e.g. %1)</source>
        <translation>Particl-Adresse eingeben (z.B. %1)</translation>
    </message>
    <message>
        <source>%1 d</source>
        <translation>%1 d</translation>
    </message>
    <message>
        <source>%1 h</source>
        <translation>%1 h</translation>
    </message>
    <message>
        <source>%1 m</source>
        <translation>%1 m</translation>
    </message>
    <message>
        <source>%1 s</source>
        <translation>%1 s</translation>
    </message>
    <message>
        <source>None</source>
        <translation>Keine</translation>
    </message>
    <message>
        <source>N/A</source>
        <translation>k.A.</translation>
    </message>
    <message>
        <source>%1 ms</source>
        <translation>%1 ms</translation>
    </message>
    <message numerus="yes">
        <source>%n second(s)</source>
        <translation><numerusform>%n Sekunde</numerusform><numerusform>%n Sekunden</numerusform></translation>
    </message>
    <message numerus="yes">
        <source>%n minute(s)</source>
        <translation><numerusform>%n Minute</numerusform><numerusform>%n Minuten</numerusform></translation>
    </message>
    <message numerus="yes">
        <source>%n hour(s)</source>
        <translation><numerusform>%n Stunde</numerusform><numerusform>%n Stunden</numerusform></translation>
    </message>
    <message numerus="yes">
        <source>%n day(s)</source>
        <translation><numerusform>%n Tag</numerusform><numerusform>%n Tage</numerusform></translation>
    </message>
    <message numerus="yes">
        <source>%n week(s)</source>
        <translation><numerusform>%n Woche</numerusform><numerusform>%n Wochen</numerusform></translation>
    </message>
    <message>
        <source>%1 and %2</source>
        <translation>%1 und %2</translation>
    </message>
    <message numerus="yes">
        <source>%n year(s)</source>
        <translation><numerusform>%n Jahr</numerusform><numerusform>%n Jahre</numerusform></translation>
    </message>
    <message>
        <source>%1 B</source>
        <translation>%1 B</translation>
    </message>
    <message>
        <source>%1 KB</source>
        <translation>%1 KB</translation>
    </message>
    <message>
        <source>%1 MB</source>
        <translation>%1 MB</translation>
    </message>
    <message>
        <source>%1 GB</source>
        <translation>%1 GB</translation>
    </message>
    <message>
        <source>%1 didn't yet exit safely...</source>
        <translation>%1 wurde noch nicht sicher beendet...</translation>
    </message>
    <message>
        <source>unknown</source>
        <translation>unbekannt</translation>
    </message>
</context>
<context>
    <name>QObject::QObject</name>
    <message>
        <source>Error parsing command line arguments: %1.</source>
        <translation>Fehler beim Verarbeiten von Befehlszeilenargumenten: %1</translation>
    </message>
    <message>
        <source>Error: Specified data directory "%1" does not exist.</source>
        <translation>Fehler: Angegebenes Datenverzeichnis "%1" existiert nicht.</translation>
    </message>
    <message>
        <source>Error: Cannot parse configuration file: %1.</source>
        <translation>Fehler: Konfigurationsdatei konnte nicht Verarbeitet werden: %1.</translation>
    </message>
    <message>
        <source>Error: %1</source>
        <translation>Fehler: %1</translation>
    </message>
</context>
<context>
    <name>QRImageWidget</name>
    <message>
        <source>&amp;Save Image...</source>
        <translation>Grafik &amp;speichern...</translation>
    </message>
    <message>
        <source>&amp;Copy Image</source>
        <translation>Grafik &amp;kopieren</translation>
    </message>
    <message>
        <source>Save QR Code</source>
        <translation>QR-Code speichern</translation>
    </message>
    <message>
        <source>PNG Image (*.png)</source>
        <translation>PNG-Grafik (*.png)</translation>
    </message>
</context>
<context>
    <name>RPCConsole</name>
    <message>
        <source>N/A</source>
        <translation>k.A.</translation>
    </message>
    <message>
        <source>Client version</source>
        <translation>Clientversion</translation>
    </message>
    <message>
        <source>&amp;Information</source>
        <translation>Hinweis</translation>
    </message>
    <message>
        <source>Debug window</source>
        <translation>Debugfenster</translation>
    </message>
    <message>
        <source>General</source>
        <translation>Allgemein</translation>
    </message>
    <message>
        <source>Using BerkeleyDB version</source>
        <translation>Verwendete BerkeleyDB-Version</translation>
    </message>
    <message>
        <source>Datadir</source>
        <translation>Datenverzeichnis</translation>
    </message>
    <message>
        <source>To specify a non-default location of the data directory use the '%1' option.</source>
        <translation>Verwenden Sie die Option '%1' um einen anderen, nicht standardmäßigen Speicherort für das Datenverzeichnis festzulegen.</translation>
    </message>
    <message>
        <source>Blocksdir</source>
        <translation>Blockverzeichnis</translation>
    </message>
    <message>
        <source>To specify a non-default location of the blocks directory use the '%1' option.</source>
        <translation>Verwenden Sie die Option '%1' um einen anderen, nicht standardmäßigen Speicherort für das Blöckeverzeichnis festzulegen.</translation>
    </message>
    <message>
        <source>Startup time</source>
        <translation>Startzeit</translation>
    </message>
    <message>
        <source>Network</source>
        <translation>Netzwerk</translation>
    </message>
    <message>
        <source>Name</source>
        <translation>Name</translation>
    </message>
    <message>
        <source>Number of connections</source>
        <translation>Anzahl Verbindungen</translation>
    </message>
    <message>
        <source>Block chain</source>
        <translation>Blockkette</translation>
    </message>
    <message>
        <source>Current number of blocks</source>
        <translation>Aktuelle Anzahl Blöcke</translation>
    </message>
    <message>
        <source>Memory Pool</source>
        <translation>Speicherpool</translation>
    </message>
    <message>
        <source>Current number of transactions</source>
        <translation>Aktuelle Anzahl der Transaktionen</translation>
    </message>
    <message>
        <source>Memory usage</source>
        <translation>Speichernutzung</translation>
    </message>
    <message>
        <source>Wallet: </source>
        <translation>Brieftasche:</translation>
    </message>
    <message>
        <source>(none)</source>
        <translation>(keine)</translation>
    </message>
    <message>
        <source>&amp;Reset</source>
        <translation>&amp;Zurücksetzen</translation>
    </message>
    <message>
        <source>Received</source>
        <translation>Empfangen</translation>
    </message>
    <message>
        <source>Sent</source>
        <translation>Übertragen</translation>
    </message>
    <message>
        <source>&amp;Peers</source>
        <translation>&amp;Gegenstellen</translation>
    </message>
    <message>
        <source>Banned peers</source>
        <translation>Gesperrte Peers</translation>
    </message>
    <message>
        <source>Select a peer to view detailed information.</source>
        <translation>Gegenstelle auswählen, um detaillierte Informationen zu erhalten.</translation>
    </message>
    <message>
        <source>Whitelisted</source>
        <translation>Zugelassene</translation>
    </message>
    <message>
        <source>Direction</source>
        <translation>Richtung</translation>
    </message>
    <message>
        <source>Version</source>
        <translation>Version</translation>
    </message>
    <message>
        <source>Starting Block</source>
        <translation>Start Block</translation>
    </message>
    <message>
        <source>Synced Headers</source>
        <translation>Synchronisierte Kopfdaten</translation>
    </message>
    <message>
        <source>Synced Blocks</source>
        <translation>Synchronisierte Blöcke</translation>
    </message>
    <message>
        <source>User Agent</source>
        <translation>User-Agent</translation>
    </message>
    <message>
        <source>Open the %1 debug log file from the current data directory. This can take a few seconds for large log files.</source>
        <translation>Öffnet die %1-Debugprotokolldatei aus dem aktuellen Datenverzeichnis. Dies kann bei großen Protokolldateien einige Sekunden dauern.</translation>
    </message>
    <message>
        <source>Decrease font size</source>
        <translation>Schrift verkleinern</translation>
    </message>
    <message>
        <source>Increase font size</source>
        <translation>Schrift vergrößern</translation>
    </message>
    <message>
        <source>Services</source>
        <translation>Dienste</translation>
    </message>
    <message>
        <source>Ban Score</source>
        <translation>Sperrpunktzahl</translation>
    </message>
    <message>
        <source>Connection Time</source>
        <translation>Verbindungsdauer</translation>
    </message>
    <message>
        <source>Last Send</source>
        <translation>Letzte Übertragung</translation>
    </message>
    <message>
        <source>Last Receive</source>
        <translation>Letzter Empfang</translation>
    </message>
    <message>
        <source>Ping Time</source>
        <translation>Pingzeit</translation>
    </message>
    <message>
        <source>The duration of a currently outstanding ping.</source>
        <translation>Die Laufzeit eines aktuell ausstehenden Ping.</translation>
    </message>
    <message>
        <source>Ping Wait</source>
        <translation>Ping Wartezeit</translation>
    </message>
    <message>
        <source>Min Ping</source>
        <translation>Minimaler Ping</translation>
    </message>
    <message>
        <source>Time Offset</source>
        <translation>Zeitversatz</translation>
    </message>
    <message>
        <source>Last block time</source>
        <translation>Letzte Blockzeit</translation>
    </message>
    <message>
        <source>&amp;Open</source>
        <translation>&amp;Öffnen</translation>
    </message>
    <message>
        <source>&amp;Console</source>
        <translation>&amp;Konsole</translation>
    </message>
    <message>
        <source>&amp;Network Traffic</source>
        <translation>&amp;Netzwerkauslastung</translation>
    </message>
    <message>
        <source>Totals</source>
        <translation>Gesamtbetrag:</translation>
    </message>
    <message>
        <source>In:</source>
        <translation>eingehend:</translation>
    </message>
    <message>
        <source>Out:</source>
        <translation>ausgehend:</translation>
    </message>
    <message>
        <source>Debug log file</source>
        <translation>Debugprotokolldatei</translation>
    </message>
    <message>
        <source>Clear console</source>
        <translation>Konsole zurücksetzen</translation>
    </message>
    <message>
        <source>1 &amp;hour</source>
        <translation>1 &amp;Stunde</translation>
    </message>
    <message>
        <source>1 &amp;day</source>
        <translation>1 &amp;Tag</translation>
    </message>
    <message>
        <source>1 &amp;week</source>
        <translation>1 &amp;Woche</translation>
    </message>
    <message>
        <source>1 &amp;year</source>
        <translation>1 &amp;Jahr</translation>
    </message>
    <message>
        <source>&amp;Disconnect</source>
        <translation>&amp;Trennen</translation>
    </message>
    <message>
        <source>Ban for</source>
        <translation>Banne für</translation>
    </message>
    <message>
        <source>&amp;Unban</source>
        <translation>K&amp;noten entsperren</translation>
    </message>
    <message>
        <source>Welcome to the %1 RPC console.</source>
        <translation>Willkommen in der %1 RPC Konsole.</translation>
    </message>
    <message>
        <source>Use up and down arrows to navigate history, and %1 to clear screen.</source>
        <translation>Verwenden Sie die aufwärt- und abwärtszeigenden Pfeiltasten, um in der Historie zu navigieren. Verwenden Sie %1, um den Verlauf zu leeren.</translation>
    </message>
    <message>
        <source>Type %1 for an overview of available commands.</source>
        <translation>Bitte %1 eingeben, um eine Übersicht verfügbarer Befehle zu erhalten.</translation>
    </message>
    <message>
        <source>For more information on using this console type %1.</source>
        <translation>Für mehr Information über die Benützung dieser Konsole %1 eingeben.</translation>
    </message>
    <message>
        <source>WARNING: Scammers have been active, telling users to type commands here, stealing their wallet contents. Do not use this console without fully understanding the ramifications of a command.</source>
        <translation>WARNUNG: Betrüger sind aktiv gewesen, die Benutzer auffordern, hier Befehle einzugeben, um Brieftascheninhalte zu stehlen. Verwenden Sie diese Konsole nicht, ohne die Auswirkungen eines Befehls vollständig zu verstehen.</translation>
    </message>
    <message>
        <source>Network activity disabled</source>
        <translation>Netzwerkaktivität deaktiviert</translation>
    </message>
    <message>
        <source>Executing command without any wallet</source>
        <translation>Befehl wird ohne spezifizierte Brieftasche ausgeführt</translation>
    </message>
    <message>
        <source>Executing command using "%1" wallet</source>
        <translation>Befehl wird mit Brieftasche "%1" ausgeführt</translation>
    </message>
    <message>
        <source>(node id: %1)</source>
        <translation>(Knotenkennung: %1)</translation>
    </message>
    <message>
        <source>via %1</source>
        <translation>über %1</translation>
    </message>
    <message>
        <source>never</source>
        <translation>nie</translation>
    </message>
    <message>
        <source>Inbound</source>
        <translation>eingehend</translation>
    </message>
    <message>
        <source>Outbound</source>
        <translation>ausgehend</translation>
    </message>
    <message>
        <source>Yes</source>
        <translation>Ja</translation>
    </message>
    <message>
        <source>No</source>
        <translation>Nein</translation>
    </message>
    <message>
        <source>Unknown</source>
        <translation>Unbekannt</translation>
    </message>
</context>
<context>
    <name>ReceiveCoinsDialog</name>
    <message>
        <source>&amp;Amount:</source>
        <translation>&amp;Betrag:</translation>
    </message>
    <message>
        <source>&amp;Label:</source>
        <translation>&amp;Bezeichnung:</translation>
    </message>
    <message>
        <source>&amp;Message:</source>
        <translation>&amp;Nachricht:</translation>
    </message>
    <message>
        <source>An optional message to attach to the payment request, which will be displayed when the request is opened. Note: The message will not be sent with the payment over the Particl network.</source>
        <translation>Eine optionale Nachricht, die an die Zahlungsanforderung angehängt wird. Sie wird angezeigt, wenn die Anforderung geöffnet wird. Hinweis: Diese Nachricht wird nicht mit der Zahlung über das Particl-Netzwerk gesendet.</translation>
    </message>
    <message>
        <source>An optional label to associate with the new receiving address.</source>
        <translation>Eine optionale Bezeichnung, die der neuen Empfangsadresse zugeordnet wird.</translation>
    </message>
    <message>
        <source>Use this form to request payments. All fields are &lt;b&gt;optional&lt;/b&gt;.</source>
        <translation>Verwenden Sie dieses Formular, um Zahlungen anzufordern. Alle Felder sind &lt;b&gt;optional&lt;/b&gt;.</translation>
    </message>
    <message>
        <source>An optional amount to request. Leave this empty or zero to not request a specific amount.</source>
        <translation>Ein optional angeforderte Betrag. Lassen Sie dieses Feld leer oder setzen Sie es auf 0, um keinen spezifischen Betrag anzufordern.</translation>
    </message>
    <message>
        <source>Clear all fields of the form.</source>
        <translation>Alle Formularfelder zurücksetzen.</translation>
    </message>
    <message>
        <source>Clear</source>
        <translation>Zurücksetzen</translation>
    </message>
    <message>
        <source>Native segwit addresses (aka Bech32 or BIP-173) reduce your transaction fees later on and offer better protection against typos, but old wallets don't support them. When unchecked, an address compatible with older wallets will be created instead.</source>
        <translation>Ureigene SegWit-Adressen (alias Bech32 oder BIP-173) werden Ihre Transaktionsgebühren senken und bieten besseren Tippfehlerschutz, werden jedoch von alten Brieftaschen nicht unterstützt. Wenn abgewählt, wird eine mit älteren Brieftaschen kompatible Adresse erstellt.</translation>
    </message>
    <message>
        <source>Generate native segwit (Bech32) address</source>
        <translation>Generiere ureigene SegWit(Bech32)-Adresse</translation>
    </message>
    <message>
        <source>Requested payments history</source>
        <translation>Verlauf der angeforderten Zahlungen</translation>
    </message>
    <message>
        <source>&amp;Request payment</source>
        <translation>&amp;Zahlung anfordern</translation>
    </message>
    <message>
        <source>Show the selected request (does the same as double clicking an entry)</source>
        <translation>Ausgewählte Zahlungsanforderungen anzeigen (entspricht einem Doppelklick auf einen Eintrag)</translation>
    </message>
    <message>
        <source>Show</source>
        <translation>Anzeigen</translation>
    </message>
    <message>
        <source>Remove the selected entries from the list</source>
        <translation>Ausgewählte Einträge aus der Liste entfernen</translation>
    </message>
    <message>
        <source>Remove</source>
        <translation>Entfernen</translation>
    </message>
    <message>
        <source>Copy URI</source>
        <translation>&amp;URI kopieren</translation>
    </message>
    <message>
        <source>Copy label</source>
        <translation>Bezeichnung kopieren</translation>
    </message>
    <message>
        <source>Copy message</source>
        <translation>Nachricht kopieren</translation>
    </message>
    <message>
        <source>Copy amount</source>
        <translation>Betrag kopieren</translation>
    </message>
</context>
<context>
    <name>ReceiveRequestDialog</name>
    <message>
        <source>QR Code</source>
        <translation>QR-Code</translation>
    </message>
    <message>
        <source>Copy &amp;URI</source>
        <translation>&amp;URI kopieren</translation>
    </message>
    <message>
        <source>Copy &amp;Address</source>
        <translation>&amp;Addresse kopieren</translation>
    </message>
    <message>
        <source>&amp;Save Image...</source>
        <translation>Grafik &amp;speichern...</translation>
    </message>
    <message>
        <source>Request payment to %1</source>
        <translation>Zahlung anfordern an %1</translation>
    </message>
    <message>
        <source>Payment information</source>
        <translation>Zahlungsinformationen</translation>
    </message>
    <message>
        <source>URI</source>
        <translation>URI</translation>
    </message>
    <message>
        <source>Address</source>
        <translation>Adresse</translation>
    </message>
    <message>
        <source>Amount</source>
        <translation>Betrag</translation>
    </message>
    <message>
        <source>Label</source>
        <translation>Bezeichnung</translation>
    </message>
    <message>
        <source>Message</source>
        <translation>Nachricht</translation>
    </message>
    <message>
        <source>Wallet</source>
        <translation>Wallet</translation>
    </message>
    <message>
        <source>Resulting URI too long, try to reduce the text for label / message.</source>
        <translation>Resultierende URI ist zu lang, bitte den Text für Bezeichnung/Nachricht kürzen.</translation>
    </message>
    <message>
        <source>Error encoding URI into QR Code.</source>
        <translation>Beim Enkodieren der URI in den QR-Code ist ein Fehler aufgetreten.</translation>
    </message>
</context>
<context>
    <name>RecentRequestsTableModel</name>
    <message>
        <source>Date</source>
        <translation>Datum</translation>
    </message>
    <message>
        <source>Label</source>
        <translation>Bezeichnung</translation>
    </message>
    <message>
        <source>Message</source>
        <translation>Nachricht</translation>
    </message>
    <message>
        <source>(no label)</source>
        <translation>(keine Bezeichnung)</translation>
    </message>
    <message>
        <source>(no message)</source>
        <translation>(keine Nachricht)</translation>
    </message>
    <message>
        <source>(no amount requested)</source>
        <translation>(kein Betrag angefordert)</translation>
    </message>
    <message>
        <source>Requested</source>
        <translation>Angefordert</translation>
    </message>
</context>
<context>
    <name>SendCoinsDialog</name>
    <message>
        <source>Send Coins</source>
        <translation>Particl überweisen</translation>
    </message>
    <message>
        <source>Coin Control Features</source>
        <translation>"Coin Control"-Funktionen</translation>
    </message>
    <message>
        <source>Inputs...</source>
        <translation>Eingaben...</translation>
    </message>
    <message>
        <source>automatically selected</source>
        <translation>automatisch ausgewählt</translation>
    </message>
    <message>
        <source>Insufficient funds!</source>
        <translation>Unzureichender Kontostand!</translation>
    </message>
    <message>
        <source>Quantity:</source>
        <translation>Anzahl:</translation>
    </message>
    <message>
        <source>Bytes:</source>
        <translation>Byte:</translation>
    </message>
    <message>
        <source>Amount:</source>
        <translation>Betrag:</translation>
    </message>
    <message>
        <source>Fee:</source>
        <translation>Gebühr:</translation>
    </message>
    <message>
        <source>After Fee:</source>
        <translation>Abzüglich Gebühr:</translation>
    </message>
    <message>
        <source>Change:</source>
        <translation>Wechselgeld:</translation>
    </message>
    <message>
        <source>If this is activated, but the change address is empty or invalid, change will be sent to a newly generated address.</source>
        <translation>Wenn dies aktivert, und die Wechselgeld-Adresse leer oder ungültig ist, wird das Wechselgeld einer neu erzeugten Adresse gutgeschrieben.</translation>
    </message>
    <message>
        <source>Custom change address</source>
        <translation>Benutzerdefinierte Wechselgeld-Adresse</translation>
    </message>
    <message>
        <source>Transaction Fee:</source>
        <translation>Transaktionsgebühr:</translation>
    </message>
    <message>
        <source>Choose...</source>
        <translation>Auswählen...</translation>
    </message>
    <message>
        <source>Using the fallbackfee can result in sending a transaction that will take several hours or days (or never) to confirm. Consider choosing your fee manually or wait until you have validated the complete chain.</source>
        <translation>Bei Benutzung der Fallbackfee kann es dazu kommen, dass es bei einer Transaktion mehrere Stunden oder Tage dauern kann, um bestätigt zu werden (oder niemals bestätigt wird). Erwägen Sie, Ihre Gebühr manuell zu wählen oder zu warten, bis Sie die komplette Kette validiert haben.</translation>
    </message>
    <message>
        <source>Warning: Fee estimation is currently not possible.</source>
        <translation>Achtung: Berechnung der Gebühr ist momentan nicht möglich.</translation>
    </message>
    <message>
        <source>collapse fee-settings</source>
        <translation>Transaktionsgebühreneinstellungen ausblenden</translation>
    </message>
    <message>
        <source>Specify a custom fee per kB (1,000 bytes) of the transaction's virtual size.

Note:  Since the fee is calculated on a per-byte basis, a fee of "100 satoshis per kB" for a transaction size of 500 bytes (half of 1 kB) would ultimately yield a fee of only 50 satoshis.</source>
        <translation>Geben sie eine angepasste Gebühr pro kB (1.000 Byte) virtueller Größe der Transaktion an.

Hinweis: Eine Gebühr von "100 Satoshis pro kB" bei einer Größe der Transaktion von 500 Byte (einem halben kB) würde eine Gebühr von 50 Satoshis ergeben, da die Gebühr pro Byte berechnet wird.</translation>
    </message>
    <message>
        <source>per kilobyte</source>
        <translation>pro Kilobyte</translation>
    </message>
    <message>
        <source>Hide</source>
        <translation>Ausblenden</translation>
    </message>
    <message>
        <source>Recommended:</source>
        <translation>Empfehlungen:</translation>
    </message>
    <message>
        <source>Custom:</source>
        <translation>Benutzerdefiniert:</translation>
    </message>
    <message>
        <source>(Smart fee not initialized yet. This usually takes a few blocks...)</source>
        <translation>(Intelligente Gebührenlogik ist noch nicht verfügbar. Normalerweise dauert dies einige Blöcke lang...)</translation>
    </message>
    <message>
        <source>Send to multiple recipients at once</source>
        <translation>An mehrere Empfänger auf einmal überweisen</translation>
    </message>
    <message>
        <source>Add &amp;Recipient</source>
        <translation>Empfänger &amp;hinzufügen</translation>
    </message>
    <message>
        <source>Clear all fields of the form.</source>
        <translation>Alle Formularfelder zurücksetzen.</translation>
    </message>
    <message>
        <source>Dust:</source>
        <translation>"Dust":</translation>
    </message>
    <message>
        <source>When there is less transaction volume than space in the blocks, miners as well as relaying nodes may enforce a minimum fee. Paying only this minimum fee is just fine, but be aware that this can result in a never confirming transaction once there is more demand for particl transactions than the network can process.</source>
        <translation>Nur die minimale Gebühr zu bezahlen ist so lange in Ordnung, wie weniger Transaktionsvolumen als Platz in den Blöcken vorhanden ist. Aber Vorsicht, diese Option kann dazu führen, dass Transaktionen nicht bestätigt werden, wenn mehr Bedarf an Particl-Transaktionen besteht als das Netzwerk verarbeiten kann.</translation>
    </message>
    <message>
        <source>A too low fee might result in a never confirming transaction (read the tooltip)</source>
        <translation>Eine niedrige Gebühr kann dazu führen das eine Transaktion niemals bestätigt wird (Lesen sie die Anmerkung).</translation>
    </message>
    <message>
        <source>Confirmation time target:</source>
        <translation>Bestätigungsziel:</translation>
    </message>
    <message>
        <source>Enable Replace-By-Fee</source>
        <translation>Aktiviere Replace-By-Fee</translation>
    </message>
    <message>
        <source>With Replace-By-Fee (BIP-125) you can increase a transaction's fee after it is sent. Without this, a higher fee may be recommended to compensate for increased transaction delay risk.</source>
        <translation>Mit Replace-By-Fee (BIP-125) kann die Transaktionsgebühr nach dem Senden erhöht werden. Ohne dies wird eine höhere Gebühr empfohlen, um das Risiko einer hohen Transaktionszeit zu reduzieren.</translation>
    </message>
    <message>
        <source>Clear &amp;All</source>
        <translation>&amp;Zurücksetzen</translation>
    </message>
    <message>
        <source>Balance:</source>
        <translation>Kontostand:</translation>
    </message>
    <message>
        <source>Confirm the send action</source>
        <translation>Überweisung bestätigen</translation>
    </message>
    <message>
        <source>S&amp;end</source>
        <translation>&amp;Überweisen</translation>
    </message>
    <message>
        <source>Copy quantity</source>
        <translation>Anzahl kopieren</translation>
    </message>
    <message>
        <source>Copy amount</source>
        <translation>Betrag kopieren</translation>
    </message>
    <message>
        <source>Copy fee</source>
        <translation>Gebühr kopieren</translation>
    </message>
    <message>
        <source>Copy after fee</source>
        <translation>Abzüglich Gebühr kopieren</translation>
    </message>
    <message>
        <source>Copy bytes</source>
        <translation>Byte kopieren</translation>
    </message>
    <message>
        <source>Copy dust</source>
        <translation>"Staub" kopieren</translation>
    </message>
    <message>
        <source>Copy change</source>
        <translation>Wechselgeld kopieren</translation>
    </message>
    <message>
        <source>%1 (%2 blocks)</source>
        <translation>%1 (%2 Blöcke)</translation>
    </message>
    <message>
        <source>%1 to %2</source>
        <translation>%1 an %2</translation>
    </message>
    <message>
        <source>Are you sure you want to send?</source>
        <translation>Wollen Sie die Überweisung ausführen?</translation>
    </message>
    <message>
        <source>or</source>
        <translation>oder</translation>
    </message>
    <message>
        <source>You can increase the fee later (signals Replace-By-Fee, BIP-125).</source>
        <translation>Du kannst die Gebühr später erhöhen (Zeigt Replace-By-Fee, BIP-125).</translation>
    </message>
    <message>
        <source>from wallet %1</source>
        <translation>aus Brieftasche %1</translation>
    </message>
    <message>
        <source>Please, review your transaction.</source>
        <translation>Bitte überprüfen sie ihre Transaktion. </translation>
    </message>
    <message>
        <source>Transaction fee</source>
        <translation>Transaktionsgebühr</translation>
    </message>
    <message>
        <source>Not signalling Replace-By-Fee, BIP-125.</source>
        <translation>Replace-By-Fee, BIP-125 wird nicht angezeigt.</translation>
    </message>
    <message>
        <source>Total Amount</source>
        <translation>Gesamtbetrag</translation>
    </message>
    <message>
        <source>Confirm send coins</source>
        <translation>Überweisung bestätigen</translation>
    </message>
    <message>
        <source>The recipient address is not valid. Please recheck.</source>
        <translation>Die Zahlungsadresse ist ungültig, bitte nochmals überprüfen.</translation>
    </message>
    <message>
        <source>The amount to pay must be larger than 0.</source>
        <translation>Der zu zahlende Betrag muss größer als 0 sein.</translation>
    </message>
    <message>
        <source>The amount exceeds your balance.</source>
        <translation>Der angegebene Betrag übersteigt Ihren Kontostand.</translation>
    </message>
    <message>
        <source>The total exceeds your balance when the %1 transaction fee is included.</source>
        <translation>Der angegebene Betrag übersteigt aufgrund der Transaktionsgebühr in Höhe von %1 Ihren Kontostand.</translation>
    </message>
    <message>
        <source>Duplicate address found: addresses should only be used once each.</source>
        <translation>Doppelte Adresse entdeckt: Adressen dürfen jeweils nur einmal vorkommen.</translation>
    </message>
    <message>
        <source>Transaction creation failed!</source>
        <translation>Transaktionserstellung fehlgeschlagen!</translation>
    </message>
    <message>
        <source>The transaction was rejected with the following reason: %1</source>
        <translation>Die Transaktion wurde aus folgendem Grund abgelehnt: %1</translation>
    </message>
    <message>
        <source>A fee higher than %1 is considered an absurdly high fee.</source>
        <translation>Eine höhere Gebühr als %1 wird als unsinnig hohe Gebühr angesehen.</translation>
    </message>
    <message>
        <source>Payment request expired.</source>
        <translation>Zahlungsanforderung abgelaufen.</translation>
    </message>
    <message numerus="yes">
        <source>Estimated to begin confirmation within %n block(s).</source>
        <translation><numerusform>Voraussichtlicher Beginn der Bestätigung innerhalb von %n Block</numerusform><numerusform>Voraussichtlicher Beginn der Bestätigung innerhalb von %n Blöcken.</numerusform></translation>
    </message>
    <message>
        <source>Warning: Invalid Particl address</source>
        <translation>Warnung: Ungültige Particl-Adresse</translation>
    </message>
    <message>
        <source>Warning: Unknown change address</source>
        <translation>Warnung: Unbekannte Wechselgeld-Adresse</translation>
    </message>
    <message>
        <source>Confirm custom change address</source>
        <translation>Bestätige benutzerdefinierte Wechselgeld-Adresse</translation>
    </message>
    <message>
        <source>The address you selected for change is not part of this wallet. Any or all funds in your wallet may be sent to this address. Are you sure?</source>
        <translation>Die ausgewählte Wechselgeld-Adresse ist nicht Bestandteil dieses Wallets. Einige oder alle Mittel aus Ihrem Wallet könnten an diese Adresse gesendet werden. Wollen Sie das wirklich?</translation>
    </message>
    <message>
        <source>(no label)</source>
        <translation>(keine Bezeichnung)</translation>
    </message>
</context>
<context>
    <name>SendCoinsEntry</name>
    <message>
        <source>A&amp;mount:</source>
        <translation>Betra&amp;g:</translation>
    </message>
    <message>
        <source>Pay &amp;To:</source>
        <translation>E&amp;mpfänger:</translation>
    </message>
    <message>
        <source>&amp;Label:</source>
        <translation>&amp;Bezeichnung:</translation>
    </message>
    <message>
        <source>Choose previously used address</source>
        <translation>Bereits verwendete Adresse auswählen</translation>
    </message>
    <message>
        <source>This is a normal payment.</source>
        <translation>Dies ist eine normale Überweisung.</translation>
    </message>
    <message>
        <source>The Particl address to send the payment to</source>
        <translation>Die Zahlungsadresse der Überweisung</translation>
    </message>
    <message>
        <source>Alt+A</source>
        <translation>Alt+A</translation>
    </message>
    <message>
        <source>Paste address from clipboard</source>
        <translation>Adresse aus der Zwischenablage einfügen</translation>
    </message>
    <message>
        <source>Alt+P</source>
        <translation>Alt+P</translation>
    </message>
    <message>
        <source>Remove this entry</source>
        <translation>Diesen Eintrag entfernen</translation>
    </message>
    <message>
        <source>The fee will be deducted from the amount being sent. The recipient will receive less particl than you enter in the amount field. If multiple recipients are selected, the fee is split equally.</source>
        <translation>Die Gebühr wird vom zu überweisenden Betrag abgezogen. Der Empfänger wird also weniger Particl erhalten, als Sie im Betrags-Feld eingegeben haben. Falls mehrere Empfänger ausgewählt wurden, wird die Gebühr gleichmäßig verteilt.</translation>
    </message>
    <message>
        <source>S&amp;ubtract fee from amount</source>
        <translation>Gebühr vom Betrag ab&amp;ziehen</translation>
    </message>
    <message>
        <source>Use available balance</source>
        <translation>Benutze verfügbaren Kontostand</translation>
    </message>
    <message>
        <source>Message:</source>
        <translation>Nachricht:</translation>
    </message>
    <message>
        <source>This is an unauthenticated payment request.</source>
        <translation>Dies ist keine beglaubigte Zahlungsanforderung.</translation>
    </message>
    <message>
        <source>This is an authenticated payment request.</source>
        <translation>Dies ist eine beglaubigte Zahlungsanforderung.</translation>
    </message>
    <message>
        <source>Enter a label for this address to add it to the list of used addresses</source>
        <translation>Adressbezeichnung eingeben, die dann zusammen mit der Adresse der Liste bereits verwendeter Adressen hinzugefügt wird.</translation>
    </message>
    <message>
        <source>A message that was attached to the particl: URI which will be stored with the transaction for your reference. Note: This message will not be sent over the Particl network.</source>
        <translation>Eine an die "particl:"-URI angefügte Nachricht, die zusammen mit der Transaktion gespeichert wird. Hinweis: Diese Nachricht wird nicht über das Particl-Netzwerk gesendet.</translation>
    </message>
    <message>
        <source>Pay To:</source>
        <translation>Empfänger:</translation>
    </message>
    <message>
        <source>Memo:</source>
        <translation>Memo:</translation>
    </message>
    <message>
        <source>Enter a label for this address to add it to your address book</source>
        <translation>Geben Sie eine Bezeichnung für diese Adresse ein, um sie zu Ihrem Adressbuch hinzuzufügen</translation>
    </message>
</context>
<context>
    <name>SendConfirmationDialog</name>
    <message>
        <source>Yes</source>
        <translation>Ja</translation>
    </message>
</context>
<context>
    <name>ShutdownWindow</name>
    <message>
        <source>%1 is shutting down...</source>
        <translation>%1 wird beendet...</translation>
    </message>
    <message>
        <source>Do not shut down the computer until this window disappears.</source>
        <translation>Fahren Sie den Computer nicht herunter, bevor dieses Fenster verschwindet.</translation>
    </message>
</context>
<context>
    <name>SignVerifyMessageDialog</name>
    <message>
        <source>Signatures - Sign / Verify a Message</source>
        <translation>Signaturen - eine Nachricht signieren / verifizieren</translation>
    </message>
    <message>
        <source>&amp;Sign Message</source>
        <translation>Nachricht &amp;signieren</translation>
    </message>
    <message>
        <source>You can sign messages/agreements with your addresses to prove you can receive particl sent to them. Be careful not to sign anything vague or random, as phishing attacks may try to trick you into signing your identity over to them. Only sign fully-detailed statements you agree to.</source>
        <translation>Sie können Nachrichten/Vereinbarungen mit Hilfe Ihrer Adressen signieren, um zu beweisen, dass Sie Particl empfangen können, die an diese Adressen überwiesen werden. Seien Sie vorsichtig und signieren Sie nichts Vages oder Willkürliches, um Ihre Indentität vor Phishingangriffen zu schützen. Signieren Sie nur vollständig-detaillierte Aussagen, mit denen Sie auch einverstanden sind.</translation>
    </message>
    <message>
        <source>The Particl address to sign the message with</source>
        <translation>Die Particl-Adresse mit der die Nachricht signiert wird</translation>
    </message>
    <message>
        <source>Choose previously used address</source>
        <translation>Bereits verwendete Adresse auswählen</translation>
    </message>
    <message>
        <source>Alt+A</source>
        <translation>Alt+A</translation>
    </message>
    <message>
        <source>Paste address from clipboard</source>
        <translation>Adresse aus der Zwischenablage einfügen</translation>
    </message>
    <message>
        <source>Alt+P</source>
        <translation>Alt+P</translation>
    </message>
    <message>
        <source>Enter the message you want to sign here</source>
        <translation>Zu signierende Nachricht hier eingeben</translation>
    </message>
    <message>
        <source>Signature</source>
        <translation>Signatur</translation>
    </message>
    <message>
        <source>Copy the current signature to the system clipboard</source>
        <translation>Aktuelle Signatur in die Zwischenablage kopieren</translation>
    </message>
    <message>
        <source>Sign the message to prove you own this Particl address</source>
        <translation>Die Nachricht signieren, um den Besitz dieser Particl-Adresse zu beweisen</translation>
    </message>
    <message>
        <source>Sign &amp;Message</source>
        <translation>&amp;Nachricht signieren</translation>
    </message>
    <message>
        <source>Reset all sign message fields</source>
        <translation>Alle "Nachricht signieren"-Felder zurücksetzen</translation>
    </message>
    <message>
        <source>Clear &amp;All</source>
        <translation>&amp;Zurücksetzen</translation>
    </message>
    <message>
        <source>&amp;Verify Message</source>
        <translation>Nachricht &amp;verifizieren</translation>
    </message>
    <message>
        <source>Enter the receiver's address, message (ensure you copy line breaks, spaces, tabs, etc. exactly) and signature below to verify the message. Be careful not to read more into the signature than what is in the signed message itself, to avoid being tricked by a man-in-the-middle attack. Note that this only proves the signing party receives with the address, it cannot prove sendership of any transaction!</source>
        <translation>Geben Sie die Zahlungsadresse des Empfängers, Nachricht (achten Sie darauf Zeilenumbrüche, Leerzeichen, Tabulatoren usw. exakt zu kopieren) und Signatur unten ein, um die Nachricht zu verifizieren. Vorsicht, interpretieren Sie nicht mehr in die Signatur hinein, als in der signierten Nachricht selber enthalten ist, um nicht von einem Man-in-the-middle-Angriff hinters Licht geführt zu werden. Beachten Sie dass dies nur beweißt, dass die signierende Partei über diese Adresse Überweisungen empfangen kann.</translation>
    </message>
    <message>
        <source>The Particl address the message was signed with</source>
        <translation>Die Particl-Adresse mit der die Nachricht signiert wurde</translation>
    </message>
    <message>
        <source>Verify the message to ensure it was signed with the specified Particl address</source>
        <translation>Die Nachricht verifizieren, um sicherzustellen, dass diese mit der angegebenen Particl-Adresse signiert wurde</translation>
    </message>
    <message>
        <source>Verify &amp;Message</source>
        <translation>&amp;Nachricht verifizieren</translation>
    </message>
    <message>
        <source>Reset all verify message fields</source>
        <translation>Alle "Nachricht verifizieren"-Felder zurücksetzen</translation>
    </message>
    <message>
        <source>Click "Sign Message" to generate signature</source>
        <translation>Auf "Nachricht signieren" klicken, um die Signatur zu erzeugen</translation>
    </message>
    <message>
        <source>The entered address is invalid.</source>
        <translation>Die eingegebene Adresse ist ungültig.</translation>
    </message>
    <message>
        <source>Please check the address and try again.</source>
        <translation>Bitte überprüfen Sie die Adresse und versuchen Sie es erneut.</translation>
    </message>
    <message>
        <source>The entered address does not refer to a key.</source>
        <translation>Die eingegebene Adresse verweist nicht auf einen Schlüssel.</translation>
    </message>
    <message>
        <source>Wallet unlock was cancelled.</source>
        <translation>Wallet-Entsperrung wurde abgebrochen.</translation>
    </message>
    <message>
        <source>Private key for the entered address is not available.</source>
        <translation>Privater Schlüssel zur eingegebenen Adresse ist nicht verfügbar.</translation>
    </message>
    <message>
        <source>Message signing failed.</source>
        <translation>Signierung der Nachricht fehlgeschlagen.</translation>
    </message>
    <message>
        <source>Message signed.</source>
        <translation>Nachricht signiert.</translation>
    </message>
    <message>
        <source>The signature could not be decoded.</source>
        <translation>Die Signatur konnte nicht dekodiert werden.</translation>
    </message>
    <message>
        <source>Please check the signature and try again.</source>
        <translation>Bitte überprüfen Sie die Signatur und versuchen Sie es erneut.</translation>
    </message>
    <message>
        <source>The signature did not match the message digest.</source>
        <translation>Die Signatur entspricht nicht dem "Message Digest".</translation>
    </message>
    <message>
        <source>Message verification failed.</source>
        <translation>Verifikation der Nachricht fehlgeschlagen.</translation>
    </message>
    <message>
        <source>Message verified.</source>
        <translation>Nachricht verifiziert.</translation>
    </message>
</context>
<context>
    <name>SplashScreen</name>
    <message>
        <source>[testnet]</source>
        <translation>[Testnetz]</translation>
    </message>
</context>
<context>
    <name>TrafficGraphWidget</name>
    <message>
        <source>KB/s</source>
        <translation>KB/s</translation>
    </message>
</context>
<context>
    <name>TransactionDesc</name>
    <message numerus="yes">
        <source>Open for %n more block(s)</source>
        <translation><numerusform>Offen für %n weiteren Block</numerusform><numerusform>Offen für %n weitere Blöcke</numerusform></translation>
    </message>
    <message>
        <source>Open until %1</source>
        <translation>Offen bis %1</translation>
    </message>
    <message>
        <source>conflicted with a transaction with %1 confirmations</source>
        <translation>steht im Konflikt mit einer Transaktion mit %1 Bestätigungen</translation>
    </message>
    <message>
        <source>0/unconfirmed, %1</source>
        <translation>%1/unbestätigt</translation>
    </message>
    <message>
        <source>in memory pool</source>
        <translation>im Speicherpool</translation>
    </message>
    <message>
        <source>not in memory pool</source>
        <translation>nicht im Speicherpool</translation>
    </message>
    <message>
        <source>abandoned</source>
        <translation>eingestellt</translation>
    </message>
    <message>
        <source>%1/unconfirmed</source>
        <translation>%1/unbestätigt</translation>
    </message>
    <message>
        <source>%1 confirmations</source>
        <translation>%1 Bestätigungen</translation>
    </message>
    <message>
        <source>Status</source>
        <translation>Status</translation>
    </message>
    <message>
        <source>Date</source>
        <translation>Datum</translation>
    </message>
    <message>
        <source>Source</source>
        <translation>Quelle</translation>
    </message>
    <message>
        <source>Generated</source>
        <translation>Erzeugt</translation>
    </message>
    <message>
        <source>From</source>
        <translation>Von</translation>
    </message>
    <message>
        <source>unknown</source>
        <translation>unbekannt</translation>
    </message>
    <message>
        <source>To</source>
        <translation>An</translation>
    </message>
    <message>
        <source>own address</source>
        <translation>eigene Adresse</translation>
    </message>
    <message>
        <source>watch-only</source>
        <translation>beobachtet</translation>
    </message>
    <message>
        <source>label</source>
        <translation>Bezeichnung</translation>
    </message>
    <message>
        <source>Credit</source>
        <translation>Gutschrift</translation>
    </message>
    <message numerus="yes">
        <source>matures in %n more block(s)</source>
        <translation><numerusform>reift noch %n weiteren Block</numerusform><numerusform>reift noch %n weitere Blöcke</numerusform></translation>
    </message>
    <message>
        <source>not accepted</source>
        <translation>nicht angenommen</translation>
    </message>
    <message>
        <source>Debit</source>
        <translation>Belastung</translation>
    </message>
    <message>
        <source>Total debit</source>
        <translation>Gesamtbelastung</translation>
    </message>
    <message>
        <source>Total credit</source>
        <translation>Gesamtgutschrift</translation>
    </message>
    <message>
        <source>Transaction fee</source>
        <translation>Transaktionsgebühr</translation>
    </message>
    <message>
        <source>Net amount</source>
        <translation>Nettobetrag</translation>
    </message>
    <message>
        <source>Message</source>
        <translation>Nachricht</translation>
    </message>
    <message>
        <source>Comment</source>
        <translation>Kommentar</translation>
    </message>
    <message>
        <source>Transaction ID</source>
        <translation>Transaktionskennung</translation>
    </message>
    <message>
        <source>Transaction total size</source>
        <translation>Gesamte Transaktionsgröße</translation>
    </message>
    <message>
        <source>Transaction virtual size</source>
        <translation>Virtuelle Größe der Transaktion</translation>
    </message>
    <message>
        <source>Output index</source>
        <translation>Ausgabeindex</translation>
    </message>
    <message>
        <source>Merchant</source>
        <translation>Händler</translation>
    </message>
    <message>
        <source>Generated coins must mature %1 blocks before they can be spent. When you generated this block, it was broadcast to the network to be added to the block chain. If it fails to get into the chain, its state will change to "not accepted" and it won't be spendable. This may occasionally happen if another node generates a block within a few seconds of yours.</source>
        <translation>Erzeugte Particl müssen %1 Blöcke lang reifen, bevor sie ausgegeben werden können. Als Sie diesen Block erzeugten, wurde er an das Netzwerk übertragen, um ihn der Blockkette hinzuzufügen. Falls dies fehlschlägt wird der Status in "nicht angenommen" geändert und Sie werden keine Particl gutgeschrieben bekommen. Das kann gelegentlich passieren, wenn ein anderer Knoten einen Block fast zeitgleich erzeugt.</translation>
    </message>
    <message>
        <source>Debug information</source>
        <translation>Debuginformationen</translation>
    </message>
    <message>
        <source>Transaction</source>
        <translation>Transaktion</translation>
    </message>
    <message>
        <source>Inputs</source>
        <translation>Eingaben</translation>
    </message>
    <message>
        <source>Amount</source>
        <translation>Betrag</translation>
    </message>
    <message>
        <source>true</source>
        <translation>wahr</translation>
    </message>
    <message>
        <source>false</source>
        <translation>falsch</translation>
    </message>
</context>
<context>
    <name>TransactionDescDialog</name>
    <message>
        <source>This pane shows a detailed description of the transaction</source>
        <translation>Dieser Bereich zeigt eine detaillierte Beschreibung der Transaktion an</translation>
    </message>
    <message>
        <source>Details for %1</source>
        <translation>Details für %1</translation>
    </message>
</context>
<context>
    <name>TransactionTableModel</name>
    <message>
        <source>Date</source>
        <translation>Datum</translation>
    </message>
    <message>
        <source>Type</source>
        <translation>Typ</translation>
    </message>
    <message>
        <source>Label</source>
        <translation>Bezeichnung</translation>
    </message>
    <message numerus="yes">
        <source>Open for %n more block(s)</source>
        <translation><numerusform>Offen für %n weiteren Block</numerusform><numerusform>Offen für %n weitere Blöcke</numerusform></translation>
    </message>
    <message>
        <source>Open until %1</source>
        <translation>Offen bis %1</translation>
    </message>
    <message>
        <source>Unconfirmed</source>
        <translation>Unbestätigt</translation>
    </message>
    <message>
        <source>Abandoned</source>
        <translation>Eingestellt</translation>
    </message>
    <message>
        <source>Confirming (%1 of %2 recommended confirmations)</source>
        <translation>Wird bestätigt (%1 von %2 empfohlenen Bestätigungen)</translation>
    </message>
    <message>
        <source>Confirmed (%1 confirmations)</source>
        <translation>Bestätigt (%1 Bestätigungen)</translation>
    </message>
    <message>
        <source>Conflicted</source>
        <translation>in Konflikt stehend</translation>
    </message>
    <message>
        <source>Immature (%1 confirmations, will be available after %2)</source>
        <translation>Unreif (%1 Bestätigungen, wird verfügbar sein nach %2)</translation>
    </message>
    <message>
        <source>Generated but not accepted</source>
        <translation>Generiert, aber nicht akzeptiert</translation>
    </message>
    <message>
        <source>Received with</source>
        <translation>Empfangen über</translation>
    </message>
    <message>
        <source>Received from</source>
        <translation>Empfangen von</translation>
    </message>
    <message>
        <source>Sent to</source>
        <translation>Überwiesen an</translation>
    </message>
    <message>
        <source>Payment to yourself</source>
        <translation>Eigenüberweisung</translation>
    </message>
    <message>
        <source>Mined</source>
        <translation>Erarbeitet</translation>
    </message>
    <message>
        <source>watch-only</source>
        <translation>beobachtet</translation>
    </message>
    <message>
        <source>(n/a)</source>
        <translation>(k.A.)</translation>
    </message>
    <message>
        <source>(no label)</source>
        <translation>(keine Bezeichnung)</translation>
    </message>
    <message>
        <source>Transaction status. Hover over this field to show number of confirmations.</source>
        <translation>Transaktionsstatus. Fahren Sie mit der Maus über dieses Feld, um die Anzahl der Bestätigungen zu sehen.</translation>
    </message>
    <message>
        <source>Date and time that the transaction was received.</source>
        <translation>Datum und Zeit als die Transaktion empfangen wurde.</translation>
    </message>
    <message>
        <source>Type of transaction.</source>
        <translation>Art der Transaktion</translation>
    </message>
    <message>
        <source>Whether or not a watch-only address is involved in this transaction.</source>
        <translation>Zeigt an, ob eine beobachtete Adresse in diese Transaktion involviert ist.</translation>
    </message>
    <message>
        <source>User-defined intent/purpose of the transaction.</source>
        <translation>Benutzerdefinierte Absicht bzw. Verwendungszweck der Transaktion</translation>
    </message>
    <message>
        <source>Amount removed from or added to balance.</source>
        <translation>Der Betrag, der dem Kontostand abgezogen oder hinzugefügt wurde.</translation>
    </message>
</context>
<context>
    <name>TransactionView</name>
    <message>
        <source>All</source>
        <translation>Alle</translation>
    </message>
    <message>
        <source>Today</source>
        <translation>Heute</translation>
    </message>
    <message>
        <source>This week</source>
        <translation>Diese Woche</translation>
    </message>
    <message>
        <source>This month</source>
        <translation>Diesen Monat</translation>
    </message>
    <message>
        <source>Last month</source>
        <translation>Letzten Monat</translation>
    </message>
    <message>
        <source>This year</source>
        <translation>Dieses Jahr</translation>
    </message>
    <message>
        <source>Range...</source>
        <translation>Zeitraum...</translation>
    </message>
    <message>
        <source>Received with</source>
        <translation>Empfangen über</translation>
    </message>
    <message>
        <source>Sent to</source>
        <translation>Überwiesen an</translation>
    </message>
    <message>
        <source>To yourself</source>
        <translation>Eigenüberweisung</translation>
    </message>
    <message>
        <source>Mined</source>
        <translation>Erarbeitet</translation>
    </message>
    <message>
        <source>Other</source>
        <translation>Andere</translation>
    </message>
    <message>
        <source>Enter address, transaction id, or label to search</source>
        <translation>Zu suchende Adresse, Transaktion oder Bezeichnung eingeben</translation>
    </message>
    <message>
        <source>Min amount</source>
        <translation>Mindestbetrag</translation>
    </message>
    <message>
        <source>Abandon transaction</source>
        <translation>Transaktion einstellen</translation>
    </message>
    <message>
        <source>Increase transaction fee</source>
        <translation>Transaktionsgebühr erhöhen</translation>
    </message>
    <message>
        <source>Copy address</source>
        <translation>Adresse kopieren</translation>
    </message>
    <message>
        <source>Copy label</source>
        <translation>Bezeichnung kopieren</translation>
    </message>
    <message>
        <source>Copy amount</source>
        <translation>Betrag kopieren</translation>
    </message>
    <message>
        <source>Copy transaction ID</source>
        <translation>Transaktionskennung kopieren</translation>
    </message>
    <message>
        <source>Copy raw transaction</source>
        <translation>Rohe Transaktion kopieren</translation>
    </message>
    <message>
        <source>Copy full transaction details</source>
        <translation>Vollständige Transaktionsdetails kopieren</translation>
    </message>
    <message>
        <source>Edit label</source>
        <translation>Bezeichnung bearbeiten</translation>
    </message>
    <message>
        <source>Show transaction details</source>
        <translation>Transaktionsdetails anzeigen</translation>
    </message>
    <message>
        <source>Export Transaction History</source>
        <translation>Transaktionsverlauf exportieren</translation>
    </message>
    <message>
        <source>Comma separated file (*.csv)</source>
        <translation>Kommagetrennte-Datei (*.csv)</translation>
    </message>
    <message>
        <source>Confirmed</source>
        <translation>Bestätigt</translation>
    </message>
    <message>
        <source>Watch-only</source>
        <translation>Nur beobachten</translation>
    </message>
    <message>
        <source>Date</source>
        <translation>Datum</translation>
    </message>
    <message>
        <source>Type</source>
        <translation>Typ</translation>
    </message>
    <message>
        <source>Label</source>
        <translation>Bezeichnung</translation>
    </message>
    <message>
        <source>Address</source>
        <translation>Adresse</translation>
    </message>
    <message>
        <source>ID</source>
        <translation>ID</translation>
    </message>
    <message>
        <source>Exporting Failed</source>
        <translation>Exportieren fehlgeschlagen</translation>
    </message>
    <message>
        <source>There was an error trying to save the transaction history to %1.</source>
        <translation>Beim Speichern des Transaktionsverlaufs nach %1 ist ein Fehler aufgetreten.</translation>
    </message>
    <message>
        <source>Exporting Successful</source>
        <translation>Exportieren erfolgreich</translation>
    </message>
    <message>
        <source>The transaction history was successfully saved to %1.</source>
        <translation>Speichern des Transaktionsverlaufs nach %1 war erfolgreich.</translation>
    </message>
    <message>
        <source>Range:</source>
        <translation>Zeitraum:</translation>
    </message>
    <message>
        <source>to</source>
        <translation>bis</translation>
    </message>
</context>
<context>
    <name>UnitDisplayStatusBarControl</name>
    <message>
        <source>Unit to show amounts in. Click to select another unit.</source>
        <translation>Die Einheit in der Beträge angezeigt werden. Klicken, um eine andere Einheit auszuwählen.</translation>
    </message>
</context>
<context>
    <name>WalletController</name>
    <message>
        <source>Close wallet</source>
        <translation>Wallet schließen</translation>
    </message>
    <message>
        <source>Are you sure you wish to close wallet &lt;i&gt;%1&lt;/i&gt;?</source>
        <translation>Sind Sie sich sicher, dass Sie Ihre Brieftasche &lt;i&gt;%1&lt;/i&gt; schließen möchten?</translation>
    </message>
    <message>
        <source>Closing the wallet for too long can result in having to resync the entire chain if pruning is enabled.</source>
        <translation>Wenn Sie die Wallet zu lange schließen, kann es dazu kommen, dass Sie die gesamte Chain neu synchronisieren müssen, wenn Pruning aktiviert ist.</translation>
    </message>
</context>
<context>
    <name>WalletFrame</name>
    <message>
        <source>No wallet has been loaded.</source>
        <translation>Es wurde keine Wallet geladen.</translation>
    </message>
</context>
<context>
    <name>WalletModel</name>
    <message>
        <source>Send Coins</source>
        <translation>Particl überweisen</translation>
    </message>
    <message>
        <source>Fee bump error</source>
        <translation>Fee bump Fehler</translation>
    </message>
    <message>
        <source>Increasing transaction fee failed</source>
        <translation>Transaktionsgebühr-Erhöhung fehlgeschlagen</translation>
    </message>
    <message>
        <source>Do you want to increase the fee?</source>
        <translation>Möchten Sie die Gebühr erhöhen?</translation>
    </message>
    <message>
        <source>Current fee:</source>
        <translation>Aktuelle Gebühr:</translation>
    </message>
    <message>
        <source>Increase:</source>
        <translation>Erhöhung:</translation>
    </message>
    <message>
        <source>New fee:</source>
        <translation>Neue Gebühr:</translation>
    </message>
    <message>
        <source>Confirm fee bump</source>
        <translation>Bestätigen Sie die fee bump</translation>
    </message>
    <message>
        <source>Can't sign transaction.</source>
        <translation>Signierung der Transaktion fehlgeschlagen.</translation>
    </message>
    <message>
        <source>Could not commit transaction</source>
        <translation>Konnte Transaktion nicht übergeben</translation>
    </message>
    <message>
        <source>default wallet</source>
        <translation>Standard Brieftasche</translation>
    </message>
</context>
<context>
    <name>WalletView</name>
    <message>
        <source>&amp;Export</source>
        <translation>E&amp;xportieren</translation>
    </message>
    <message>
        <source>Export the data in the current tab to a file</source>
        <translation>Daten der aktuellen Ansicht in eine Datei exportieren</translation>
    </message>
    <message>
        <source>Backup Wallet</source>
        <translation>Wallet sichern</translation>
    </message>
    <message>
        <source>Wallet Data (*.dat)</source>
        <translation>Wallet-Daten (*.dat)</translation>
    </message>
    <message>
        <source>Backup Failed</source>
        <translation>Sicherung fehlgeschlagen</translation>
    </message>
    <message>
        <source>There was an error trying to save the wallet data to %1.</source>
        <translation>Beim Speichern der Wallet-Daten nach %1 ist ein Fehler aufgetreten.</translation>
    </message>
    <message>
        <source>Backup Successful</source>
        <translation>Sicherung erfolgreich</translation>
    </message>
    <message>
        <source>The wallet data was successfully saved to %1.</source>
        <translation>Speichern der Wallet-Daten nach %1 war erfolgreich.</translation>
    </message>
    <message>
        <source>Cancel</source>
        <translation>Abbrechen</translation>
    </message>
</context>
<context>
    <name>bitcoin-core</name>
    <message>
        <source>Distributed under the MIT software license, see the accompanying file %s or %s</source>
        <translation>Veröffentlicht unter der MIT-Softwarelizenz, siehe beiligende Datei %s oder %s.</translation>
    </message>
    <message>
        <source>Prune configured below the minimum of %d MiB.  Please use a higher number.</source>
        <translation>Kürzungsmodus wurde kleiner als das Minimum in Höhe von %d MiB konfiguriert. Bitte verwenden Sie einen größeren Wert.</translation>
    </message>
    <message>
        <source>Prune: last wallet synchronisation goes beyond pruned data. You need to -reindex (download the whole blockchain again in case of pruned node)</source>
        <translation>Prune (Kürzung): Die letzte Syncronisation der Wallet liegt vor gekürzten (gelöschten) Blöcken. Es ist ein -reindex (download der gesamten Blockkette) notwendig.</translation>
    </message>
    <message>
        <source>Rescans are not possible in pruned mode. You will need to use -reindex which will download the whole blockchain again.</source>
        <translation>Rescans sind im pruned mode nicht möglich. Ein -reindex ist notwendig, welcher die gesmate Blockkette erneut herunterlädt.</translation>
    </message>
    <message>
        <source>Error: A fatal internal error occurred, see debug.log for details</source>
        <translation>Fehler: Ein schwerer interner Fehler ist aufgetreten, siehe debug.log für Details.</translation>
    </message>
    <message>
        <source>Pruning blockstore...</source>
        <translation>Kürze Blockspeicher...</translation>
    </message>
    <message>
        <source>Unable to start HTTP server. See debug log for details.</source>
        <translation>Kann HTTP Server nicht starten. Siehe debug log für Details.</translation>
    </message>
    <message>
        <source>Particl Core</source>
        <translation>Particl Core</translation>
    </message>
    <message>
        <source>The %s developers</source>
        <translation>Die %s-Entwickler</translation>
    </message>
    <message>
        <source>Can't generate a change-address key. No keys in the internal keypool and can't generate any keys.</source>
        <translation>Kann kein Schlüssel für die Wechselgeld-Adresse generieren. Keine Schlüssel im internen Keypool und kann keine Schlüssel generieren.</translation>
    </message>
    <message>
        <source>Cannot obtain a lock on data directory %s. %s is probably already running.</source>
        <translation>Datenverzeichnis %s kann nicht gesperrt werden. Evtl. wurde %s bereits gestartet.</translation>
    </message>
    <message>
        <source>Cannot provide specific connections and have addrman find outgoing connections at the same.</source>
        <translation>Kann keine Verbindungen herstellen und addrman gleichzeitig ausgehende Verbindungen suchen lassen.</translation>
    </message>
    <message>
        <source>Error reading %s! All keys read correctly, but transaction data or address book entries might be missing or incorrect.</source>
        <translation>Lesen von %s fehlgeschlagen! Alle Schlüssel wurden korrekt gelesen, Transaktionsdaten bzw. Adressbucheinträge fehlen aber möglicherweise oder sind inkorrekt.</translation>
    </message>
    <message>
        <source>Please check that your computer's date and time are correct! If your clock is wrong, %s will not work properly.</source>
        <translation>Bitte korrigieren Sie die Datums- und Uhrzeiteinstellungen Ihres Computers, da %s ansonsten nicht ordnungsgemäß funktionieren wird.</translation>
    </message>
    <message>
        <source>Please contribute if you find %s useful. Visit %s for further information about the software.</source>
        <translation>Wenn sie %s nützlich finden, sind Helfer sehr gern gesehen. Besuchen Sie %s um mehr über das Softwareprojekt zu erfahren.</translation>
    </message>
    <message>
        <source>The block database contains a block which appears to be from the future. This may be due to your computer's date and time being set incorrectly. Only rebuild the block database if you are sure that your computer's date and time are correct</source>
        <translation>Die Block-Datenbank enthält einen Block, der in der Zukunft auftaucht. Dies kann daran liegen, dass die Systemzeit Ihres Computers falsch eingestellt ist. Stellen Sie die Block-Datenbank nur wieder her, wenn Sie sich sicher sind, dass Ihre Systemzeit korrekt eingestellt ist.</translation>
    </message>
    <message>
        <source>This is a pre-release test build - use at your own risk - do not use for mining or merchant applications</source>
        <translation>Dies ist eine Vorab-Testversion - Verwendung auf eigene Gefahr - nicht für Mining- oder Handelsanwendungen nutzen!</translation>
    </message>
    <message>
        <source>This is the transaction fee you may discard if change is smaller than dust at this level</source>
        <translation>Dies ist die Transaktionsgebühr, die ggf. abgeschrieben wird, wenn das Wechselgeld "Staub" ist in dieser Stufe.</translation>
    </message>
    <message>
        <source>Unable to replay blocks. You will need to rebuild the database using -reindex-chainstate.</source>
        <translation>Fehler beim verarbeiten von Blöcken. Sie müssen die Datenbank mit Hilfe des Arguments '-reindex-chainstate' neuladen. </translation>
    </message>
    <message>
        <source>Unable to rewind the database to a pre-fork state. You will need to redownload the blockchain</source>
        <translation>Sie müssen die Datenbank mit Hilfe von -reindex neu aufbauen, um zum ungekürzten Modus zurückzukehren. Dies erfordert, dass die gesamte Blockkette erneut heruntergeladen wird.</translation>
    </message>
    <message>
        <source>Warning: The network does not appear to fully agree! Some miners appear to be experiencing issues.</source>
        <translation>Warnung: Das Netzwerk scheint nicht vollständig übereinzustimmen! Einige Miner scheinen Probleme zu haben.</translation>
    </message>
    <message>
        <source>Warning: We do not appear to fully agree with our peers! You may need to upgrade, or other nodes may need to upgrade.</source>
        <translation>Warnung: Wir scheinen nicht vollständig mit unseren Gegenstellen übereinzustimmen! Sie oder die anderen Knoten müssen unter Umständen Ihre Client-Software aktualisieren.</translation>
    </message>
    <message>
        <source>%d of last 100 blocks have unexpected version</source>
        <translation>%d der letzten 100 Blöcke haben eine unerwartete Version</translation>
    </message>
    <message>
        <source>%s corrupt, salvage failed</source>
        <translation>%s beschädigt, Datenrettung fehlgeschlagen</translation>
    </message>
    <message>
        <source>-maxmempool must be at least %d MB</source>
        <translation>-maxmempool muss mindestens %d MB betragen</translation>
    </message>
    <message>
        <source>Cannot resolve -%s address: '%s'</source>
        <translation>Kann Adresse in -%s nicht auflösen: '%s'</translation>
    </message>
    <message>
        <source>Change index out of range</source>
        <translation>Position des Wechselgelds außerhalb des Bereichs</translation>
    </message>
    <message>
        <source>Config setting for %s only applied on %s network when in [%s] section.</source>
        <translation>Konfigurationseinstellungen für %s sind nur auf %s network gültig, wenn in Sektion [%s]</translation>
    </message>
    <message>
        <source>Copyright (C) %i-%i</source>
        <translation>Copyright (C) %i-%i</translation>
    </message>
    <message>
        <source>Corrupted block database detected</source>
        <translation>Beschädigte Blockdatenbank erkannt</translation>
    </message>
    <message>
        <source>Do you want to rebuild the block database now?</source>
        <translation>Möchten Sie die Blockdatenbank jetzt neu aufbauen?</translation>
    </message>
    <message>
        <source>Error initializing block database</source>
        <translation>Fehler beim Initialisieren der Blockdatenbank</translation>
    </message>
    <message>
        <source>Error initializing wallet database environment %s!</source>
        <translation>Fehler beim Initialisieren der Wallet-Datenbankumgebung %s!</translation>
    </message>
    <message>
        <source>Error loading %s</source>
        <translation>Fehler beim Laden von %s</translation>
    </message>
    <message>
        <source>Error loading %s: Private keys can only be disabled during creation</source>
        <translation>Fehler beim laden von %s: Private Schlüssel können nur bei der Erstellung deaktiviert werden
</translation>
    </message>
    <message>
        <source>Error loading %s: Wallet corrupted</source>
        <translation>Fehler beim Laden von %s: Das Wallet ist beschädigt</translation>
    </message>
    <message>
        <source>Error loading %s: Wallet requires newer version of %s</source>
        <translation>Fehler beim Laden von %s: Das Wallet benötigt eine neuere Version von %s</translation>
    </message>
    <message>
        <source>Error loading block database</source>
        <translation>Fehler beim Laden der Blockdatenbank</translation>
    </message>
    <message>
        <source>Error opening block database</source>
        <translation>Fehler beim Öffnen der Blockdatenbank</translation>
    </message>
    <message>
        <source>Error: Disk space is low!</source>
        <translation>Fehler: Zu wenig freier Speicherplatz auf dem Datenträger!</translation>
    </message>
    <message>
        <source>Failed to listen on any port. Use -listen=0 if you want this.</source>
        <translation>Fehler, es konnte kein Port abgehört werden. Wenn dies so gewünscht wird -listen=0 verwenden.</translation>
    </message>
    <message>
        <source>Failed to rescan the wallet during initialization</source>
        <translation>Durchsuchen des Wallets während der Initialisation fehlgeschlagen. </translation>
    </message>
    <message>
        <source>Importing...</source>
        <translation>Importiere...</translation>
    </message>
    <message>
        <source>Incorrect or no genesis block found. Wrong datadir for network?</source>
        <translation>Fehlerhafter oder kein Genesis-Block gefunden. Falsches Datenverzeichnis für das Netzwerk?</translation>
    </message>
    <message>
        <source>Initialization sanity check failed. %s is shutting down.</source>
        <translation>Initialisierungsplausibilitätsprüfung fehlgeschlagen. %s wird beendet.</translation>
    </message>
    <message>
        <source>Invalid amount for -%s=&lt;amount&gt;: '%s'</source>
        <translation>Ungültiger Betrag für -%s=&lt;amount&gt;: '%s'</translation>
    </message>
    <message>
        <source>Invalid amount for -discardfee=&lt;amount&gt;: '%s'</source>
        <translation>Ungültiger Betrag für -discardfee=&lt;amount&gt;: '%s'</translation>
    </message>
    <message>
        <source>Invalid amount for -fallbackfee=&lt;amount&gt;: '%s'</source>
        <translation>Ungültiger Betrag für -fallbackfee=&lt;amount&gt;: '%s'</translation>
    </message>
    <message>
        <source>Specified blocks directory "%s" does not exist.</source>
        <translation>Angegebener Blöcke-Ordner "%s" existiert nicht.</translation>
    </message>
    <message>
        <source>Unable to create the PID file '%s': %s</source>
        <translation>Erstellung der PID-Datei '%s': %s ist nicht möglich</translation>
    </message>
    <message>
        <source>Upgrading txindex database</source>
        <translation>Erneuern der txindex Datenbank</translation>
    </message>
    <message>
        <source>Loading P2P addresses...</source>
        <translation>Lade P2P-Adressen...</translation>
    </message>
    <message>
        <source>Loading banlist...</source>
        <translation>Lade Sperrliste...</translation>
    </message>
    <message>
        <source>Not enough file descriptors available.</source>
        <translation>Nicht genügend Datei-Deskriptoren verfügbar.</translation>
    </message>
    <message>
        <source>Prune cannot be configured with a negative value.</source>
        <translation>Kürzungsmodus kann nicht mit einem negativen Wert konfiguriert werden.</translation>
    </message>
    <message>
        <source>Prune mode is incompatible with -txindex.</source>
        <translation>Kürzungsmodus ist nicht mit -txindex kompatibel.</translation>
    </message>
    <message>
        <source>Replaying blocks...</source>
        <translation>Blöcke werden nochmal neu verarbeitet ...</translation>
    </message>
    <message>
        <source>Rewinding blocks...</source>
        <translation>Verifiziere Blöcke...</translation>
    </message>
    <message>
        <source>The source code is available from %s.</source>
        <translation>Der Quellcode ist von %s verfügbar.</translation>
    </message>
    <message>
        <source>Transaction fee and change calculation failed</source>
        <translation>Transaktionsgebühr- und Wechselgeldberechnung fehlgeschlagen</translation>
    </message>
    <message>
        <source>Unable to bind to %s on this computer. %s is probably already running.</source>
        <translation>Kann auf diesem Computer nicht an %s binden. Evtl. wurde %s bereits gestartet.</translation>
    </message>
    <message>
        <source>Unable to generate keys</source>
        <translation>Schlüssel können nicht generiert werden</translation>
    </message>
    <message>
        <source>Upgrading UTXO database</source>
        <translation>Aktualisierung der UTXO-Datenbank</translation>
    </message>
    <message>
        <source>User Agent comment (%s) contains unsafe characters.</source>
        <translation>Der User Agent Kommentar  (%s) enthält unsichere Zeichen.</translation>
    </message>
    <message>
        <source>Verifying blocks...</source>
        <translation>Verifiziere Blöcke...</translation>
    </message>
    <message>
        <source>Wallet needed to be rewritten: restart %s to complete</source>
        <translation>Wallet musste neu geschrieben werden: starten Sie %s zur Fertigstellung neu</translation>
    </message>
    <message>
        <source>Error: Listening for incoming connections failed (listen returned error %s)</source>
        <translation>Fehler: Abhören nach eingehenden Verbindungen fehlgeschlagen (listen meldete Fehler %s)</translation>
    </message>
    <message>
        <source>Invalid amount for -maxtxfee=&lt;amount&gt;: '%s' (must be at least the minrelay fee of %s to prevent stuck transactions)</source>
        <translation>Ungültiger Betrag für -maxtxfee=&lt;amount&gt;: '%s' (muss mindestens die minimale Weiterleitungsgebühr in Höhe von %s sein, um zu verhindern dass Transaktionen nicht bearbeitet werden)</translation>
    </message>
    <message>
        <source>The transaction amount is too small to send after the fee has been deducted</source>
        <translation>Der Transaktionsbetrag ist zum senden zu niedrig, nachdem die Gebühr abgezogen wurde.</translation>
    </message>
    <message>
        <source>You need to rebuild the database using -reindex to go back to unpruned mode.  This will redownload the entire blockchain</source>
        <translation>Sie müssen die Datenbank mit Hilfe von -reindex neu aufbauen, um zum ungekürzten Modus zurückzukehren. Dies erfordert, dass die gesamte Blockkette erneut heruntergeladen wird.</translation>
    </message>
    <message>
        <source>Error reading from database, shutting down.</source>
        <translation>Fehler beim lesen der Datenbank, Ausführung wird beendet.</translation>
    </message>
    <message>
        <source>Error upgrading chainstate database</source>
        <translation>Fehler bei der Aktualisierung einer Kettenstatus-Datenbank</translation>
    </message>
    <message>
        <source>Error: Disk space is low for %s</source>
        <translation>Fehler: Zu wenig Speicherplatz auf der Festplatte %s</translation>
    </message>
    <message>
        <source>Information</source>
        <translation>Hinweis</translation>
    </message>
    <message>
        <source>Invalid -onion address or hostname: '%s'</source>
        <translation>Ungültige Onion-Adresse oder ungültiger Hostname: '%s'</translation>
    </message>
    <message>
        <source>Invalid -proxy address or hostname: '%s'</source>
        <translation>Ungültige Proxy-Adresse oder ungültiger Hostname: '%s'</translation>
    </message>
    <message>
        <source>Invalid amount for -paytxfee=&lt;amount&gt;: '%s' (must be at least %s)</source>
        <translation>Ungültiger Betrag für -paytxfee=&lt;amount&gt;: '%s' (muss mindestens %s sein)</translation>
    </message>
    <message>
        <source>Invalid netmask specified in -whitelist: '%s'</source>
        <translation>Ungültige Netzmaske angegeben in -whitelist: '%s'</translation>
    </message>
    <message>
        <source>Need to specify a port with -whitebind: '%s'</source>
        <translation>Angabe eines Ports benötigt für -whitebind: '%s'</translation>
    </message>
    <message>
        <source>Reducing -maxconnections from %d to %d, because of system limitations.</source>
        <translation>Reduziere -maxconnections von %d zu %d, aufgrund von Systemlimitierungen.</translation>
    </message>
    <message>
        <source>Section [%s] is not recognized.</source>
        <translation>Sektion [%s] ist nicht delegiert.</translation>
    </message>
    <message>
        <source>Signing transaction failed</source>
        <translation>Signierung der Transaktion fehlgeschlagen</translation>
    </message>
    <message>
        <source>Specified -walletdir "%s" does not exist</source>
        <translation>Angegebenes Verzeichniss "%s" existiert nicht</translation>
    </message>
    <message>
        <source>Specified -walletdir "%s" is a relative path</source>
        <translation>Angegebenes Verzeichniss "%s" ist ein relativer Pfad</translation>
    </message>
    <message>
        <source>Specified -walletdir "%s" is not a directory</source>
        <translation>Angegebenes Verzeichniss "%s" ist kein Verzeichniss</translation>
    </message>
    <message>
        <source>The specified config file %s does not exist
</source>
        <translation>Die spezifische Konfigurationsdatei %s existiert nicht.
</translation>
    </message>
    <message>
        <source>The transaction amount is too small to pay the fee</source>
        <translation>Der Transaktionsbetrag ist zu niedrig, um die Gebühr zu bezahlen.</translation>
    </message>
    <message>
        <source>This is experimental software.</source>
        <translation>Dies ist experimentelle Software.</translation>
    </message>
    <message>
        <source>Transaction amount too small</source>
        <translation>Transaktionsbetrag zu niedrig</translation>
    </message>
    <message>
        <source>Transaction too large for fee policy</source>
        <translation>Transaktion ist für die Gebührenrichtlinie zu groß</translation>
    </message>
    <message>
        <source>Transaction too large</source>
        <translation>Transaktion zu groß</translation>
    </message>
    <message>
        <source>Unable to bind to %s on this computer (bind returned error %s)</source>
        <translation>Kann auf diesem Computer nicht an %s binden (bind meldete Fehler %s)</translation>
    </message>
    <message>
        <source>Unable to generate initial keys</source>
        <translation>Anfänglicher Schlüssel kann nicht generiert werden.</translation>
    </message>
    <message>
        <source>Verifying wallet(s)...</source>
        <translation>Verifiziere Wallet(s)...</translation>
    </message>
    <message>
        <source>Wallet %s resides outside wallet directory %s</source>
        <translation>Brieftasche %s liegt außerhalb des Datenverzechnisses %s</translation>
    </message>
    <message>
        <source>Warning</source>
        <translation>Warnung</translation>
    </message>
    <message>
        <source>Warning: unknown new rules activated (versionbit %i)</source>
        <translation>Warnung: Unbekannte neue Regeln aktiviert (Versionsbit %i)</translation>
    </message>
    <message>
        <source>Zapping all transactions from wallet...</source>
        <translation>Lösche alle Transaktionen aus Wallet...</translation>
    </message>
    <message>
        <source>-maxtxfee is set very high! Fees this large could be paid on a single transaction.</source>
        <translation>-maxtxfee ist auf einen sehr hohen Wert festgelegt! Gebühren dieser Höhe könnten für eine einzelne Transaktion bezahlt werden.</translation>
    </message>
    <message>
        <source>This is the transaction fee you may pay when fee estimates are not available.</source>
        <translation>Das ist die Transaktionsgebühr, welche du zahlen müsstest, wenn die Gebührenschätzungen nicht verfügbar sind.</translation>
    </message>
    <message>
        <source>This product includes software developed by the OpenSSL Project for use in the OpenSSL Toolkit %s and cryptographic software written by Eric Young and UPnP software written by Thomas Bernard.</source>
        <translation>Dieses Produkt enthält Software, die vom OpenSSL-Projekt zur Verwendung im OpenSSL-Toolkit %s entwickelt wird, von Eric Young geschriebene kryptographische Software und von Thomas Bernard geschriebene UPnP-Software.</translation>
    </message>
    <message>
        <source>Total length of network version string (%i) exceeds maximum length (%i). Reduce the number or size of uacomments.</source>
        <translation>Gesamtlänge des Netzwerkversionstrings (%i) erreicht die maximale Länge (%i). Reduzieren Sie die Nummer oder die Größe von uacomments.</translation>
    </message>
    <message>
        <source>%s is set very high!</source>
        <translation>%s wurde sehr hoch eingestellt!</translation>
    </message>
    <message>
        <source>Error loading wallet %s. Duplicate -wallet filename specified.</source>
        <translation>Fehler beim Laden der Brieftasche %s. -wallet Dateiname doppelt angegeben.</translation>
    </message>
    <message>
        <source>Keypool ran out, please call keypoolrefill first</source>
        <translation>Der Keypool ist erschöpft. Bitte rufen Sie zunächst keypoolrefill auf.</translation>
    </message>
    <message>
        <source>Starting network threads...</source>
        <translation>Netzwerk-Threads werden gestartet...</translation>
    </message>
    <message>
        <source>The wallet will avoid paying less than the minimum relay fee.</source>
        <translation>Das Wallet verhindert Zahlungen, die die Mindesttransaktionsgebühr nicht berücksichtigen.</translation>
    </message>
    <message>
        <source>This is the minimum transaction fee you pay on every transaction.</source>
        <translation>Dies ist die kleinstmögliche Gebühr, die beim Senden einer Transaktion fällig wird.</translation>
    </message>
    <message>
        <source>This is the transaction fee you will pay if you send a transaction.</source>
        <translation>Dies ist die Gebühr, die beim Senden einer Transaktion fällig wird.</translation>
    </message>
    <message>
        <source>Transaction amounts must not be negative</source>
        <translation>Transaktionsbeträge dürfen nicht negativ sein.</translation>
    </message>
    <message>
        <source>Transaction has too long of a mempool chain</source>
        <translation>Die Speicherpoolkette der Transaktion ist zu lang.</translation>
    </message>
    <message>
        <source>Transaction must have at least one recipient</source>
        <translation>Die Transaktion muss mindestens einen Empfänger enthalten.</translation>
    </message>
    <message>
        <source>Unknown network specified in -onlynet: '%s'</source>
        <translation>Unbekannter Netztyp in -onlynet angegeben: '%s'</translation>
    </message>
    <message>
        <source>Insufficient funds</source>
        <translation>Unzureichender Kontostand</translation>
    </message>
    <message>
        <source>Cannot upgrade a non HD split wallet without upgrading to support pre split keypool. Please use -upgradewallet=169900 or -upgradewallet with no version specified.</source>
        <translation>Ein Wallet das kein geteiltes HD-Wallet ist, kann kein Upgrade erfahren, wenn nicht auch der Schlüsselpool vor der Teilung ein Upgrade erfahren hat. Bitte benutzen Sie upgradewallet=169900 oder -upgradewallet ohne Angabe einer Version.</translation>
    </message>
    <message>
        <source>Fee estimation failed. Fallbackfee is disabled. Wait a few blocks or enable -fallbackfee.</source>
        <translation>Die Gebührenabschätzung schlug fehl. Fallbackfee ist deaktiviert. Warten sie ein paar Blöcke oder aktivieren sie -fallbackfee.</translation>
    </message>
    <message>
        <source>Warning: Private keys detected in wallet {%s} with disabled private keys</source>
        <translation>Warnung: Es wurden private Schlüssel in der Brieftasche {%s} entdeckt, welche private Schlüssel jedoch deaktiviert hat.</translation>
    </message>
    <message>
        <source>Cannot write to data directory '%s'; check permissions.</source>
        <translation>Es konnte nicht in das Datenverzeichnis '%s' geschrieben werden; Überprüfen sie die Berechtigungen. </translation>
    </message>
    <message>
        <source>Loading block index...</source>
        <translation>Lade Blockindex...</translation>
    </message>
    <message>
        <source>Loading wallet...</source>
        <translation>Lade Wallet...</translation>
    </message>
    <message>
        <source>Cannot downgrade wallet</source>
        <translation>Wallet kann nicht auf eine ältere Version herabgestuft werden</translation>
    </message>
    <message>
        <source>Rescanning...</source>
        <translation>Durchsuche erneut...</translation>
    </message>
    <message>
        <source>Done loading</source>
        <translation>Laden abgeschlossen</translation>
    </message>
    <message>
        <source>Error</source>
        <translation>Fehler</translation>
    </message>
</context>
</TS><|MERGE_RESOLUTION|>--- conflicted
+++ resolved
@@ -486,9 +486,6 @@
         <translation>&amp;Empfangsadressen</translation>
     </message>
     <message>
-<<<<<<< HEAD
-        <source>Show the %1 help message to get a list with possible Particl command-line options</source>
-=======
         <source>Open Wallet</source>
         <translation>Wallet öffnen</translation>
     </message>
@@ -505,8 +502,7 @@
         <translation>Wallet schließen</translation>
     </message>
     <message>
-        <source>Show the %1 help message to get a list with possible Bitcoin command-line options</source>
->>>>>>> 7bcf90cb
+        <source>Show the %1 help message to get a list with possible Particl command-line options</source>
         <translation>Zeige den "%1"-Hilfetext, um eine Liste mit möglichen Kommandozeilenoptionen zu erhalten</translation>
     </message>
     <message>
