--- conflicted
+++ resolved
@@ -348,20 +348,12 @@
         <translation>Sign &amp;message...</translation>
     </message>
     <message>
-<<<<<<< HEAD
-        <location line="+726"/>
-=======
-        <location line="+669"/>
->>>>>>> 5174b534
+        <location line="+727"/>
         <source>Synchronizing with network...</source>
         <translation>Synchronizing with network...</translation>
     </message>
     <message>
-<<<<<<< HEAD
-        <location line="-804"/>
-=======
-        <location line="-747"/>
->>>>>>> 5174b534
+        <location line="-805"/>
         <source>&amp;Overview</source>
         <translation>&amp;Overview</translation>
     </message>
@@ -506,11 +498,7 @@
         <translation type="unfinished"></translation>
     </message>
     <message>
-<<<<<<< HEAD
-        <location line="+398"/>
-=======
-        <location line="+351"/>
->>>>>>> 5174b534
+        <location line="+399"/>
         <source>Click to disable network activity.</source>
         <translation type="unfinished"></translation>
     </message>
@@ -548,18 +536,12 @@
         <translation type="unfinished"></translation>
     </message>
     <message>
-<<<<<<< HEAD
         <location line="+64"/>
         <source>Proxy is &lt;b&gt;enabled&lt;/b&gt;: %1</source>
         <translation type="unfinished"></translation>
-=======
-        <location line="-1065"/>
-        <source>Send coins to a Bitcoin address</source>
-        <translation>Send coins to a Bitcoin address</translation>
->>>>>>> 5174b534
-    </message>
-    <message>
-        <location line="-1107"/>
+    </message>
+    <message>
+        <location line="-1108"/>
         <source>Backup wallet to another location</source>
         <translation>Backup wallet to another location</translation>
     </message>
@@ -633,19 +615,8 @@
         <source>&amp;Command-line options</source>
         <translation type="unfinished"></translation>
     </message>
-<<<<<<< HEAD
-=======
-    <message numerus="yes">
-        <location line="+556"/>
-        <source>%n active connection(s) to Bitcoin network</source>
-        <translation>
-            <numerusform>%n active connection to Bitcoin network</numerusform>
-            <numerusform>%n active connections to Bitcoin network</numerusform>
-        </translation>
-    </message>
->>>>>>> 5174b534
-    <message>
-        <location line="+693"/>
+    <message>
+        <location line="+694"/>
         <source>Indexing blocks on disk...</source>
         <translation type="unfinished"></translation>
     </message>
@@ -698,11 +669,7 @@
         <translation>Up to date</translation>
     </message>
     <message>
-<<<<<<< HEAD
-        <location line="-752"/>
-=======
-        <location line="-695"/>
->>>>>>> 5174b534
+        <location line="-753"/>
         <source>&amp;Load PSBT from file...</source>
         <translation type="unfinished"></translation>
     </message>
@@ -802,11 +769,7 @@
         <translation type="unfinished"></translation>
     </message>
     <message>
-<<<<<<< HEAD
-        <location line="+256"/>
-=======
-        <location line="+246"/>
->>>>>>> 5174b534
+        <location line="+257"/>
         <source>%1 client</source>
         <translation type="unfinished"></translation>
     </message>
@@ -1238,6 +1201,11 @@
     <message>
         <location filename="../createwalletdialog.cpp" line="+21"/>
         <source>Create</source>
+        <translation type="unfinished"></translation>
+    </message>
+    <message>
+        <location line="+24"/>
+        <source>Compiled without sqlite support (required for descriptor wallets)</source>
         <translation type="unfinished"></translation>
     </message>
 </context>
@@ -3427,11 +3395,7 @@
     <name>SendCoinsDialog</name>
     <message>
         <location filename="../forms/sendcoinsdialog.ui" line="+14"/>
-<<<<<<< HEAD
         <location filename="../sendcoinsdialog.cpp" line="+915"/>
-=======
-        <location filename="../sendcoinsdialog.cpp" line="+664"/>
->>>>>>> 5174b534
         <source>Send Coins</source>
         <translation>Send Coins</translation>
     </message>
@@ -3866,11 +3830,7 @@
         <translation type="unfinished"></translation>
     </message>
     <message numerus="yes">
-<<<<<<< HEAD
         <location line="+130"/>
-=======
-        <location line="+124"/>
->>>>>>> 5174b534
         <source>Estimated to begin confirmation within %n block(s).</source>
         <translation>
             <numerusform>Estimated to begin confirmation within %n block.</numerusform>
@@ -5142,11 +5102,7 @@
         <translation type="unfinished"></translation>
     </message>
     <message>
-<<<<<<< HEAD
         <location line="+26"/>
-=======
-        <location line="+23"/>
->>>>>>> 5174b534
         <source>Prune configured below the minimum of %d MiB.  Please use a higher number.</source>
         <translation type="unfinished"></translation>
     </message>
@@ -5156,29 +5112,17 @@
         <translation type="unfinished"></translation>
     </message>
     <message>
-<<<<<<< HEAD
         <location line="+131"/>
-=======
-        <location line="+112"/>
->>>>>>> 5174b534
         <source>Pruning blockstore...</source>
         <translation type="unfinished"></translation>
     </message>
     <message>
-<<<<<<< HEAD
         <location line="+43"/>
-=======
-        <location line="+36"/>
->>>>>>> 5174b534
         <source>Unable to start HTTP server. See debug log for details.</source>
         <translation type="unfinished"></translation>
     </message>
     <message>
-<<<<<<< HEAD
         <location line="-217"/>
-=======
-        <location line="-188"/>
->>>>>>> 5174b534
         <source>The %s developers</source>
         <translation type="unfinished"></translation>
     </message>
@@ -5198,16 +5142,12 @@
         <translation type="unfinished"></translation>
     </message>
     <message>
-<<<<<<< HEAD
-        <location line="+17"/>
-=======
-        <location line="+11"/>
+        <location line="+14"/>
         <source>More than one onion bind address is provided. Using %s for the automatically created Tor onion service.</source>
         <translation type="unfinished"></translation>
     </message>
     <message>
         <location line="+3"/>
->>>>>>> 5174b534
         <source>Please check that your computer&apos;s date and time are correct! If your clock is wrong, %s will not work properly.</source>
         <translation type="unfinished"></translation>
     </message>
@@ -5217,9 +5157,6 @@
         <translation type="unfinished"></translation>
     </message>
     <message>
-<<<<<<< HEAD
-        <location line="+17"/>
-=======
         <location line="+8"/>
         <source>SQLiteDatabase: Failed to prepare the statement to fetch sqlite wallet schema version: %s</source>
         <translation type="unfinished"></translation>
@@ -5236,7 +5173,6 @@
     </message>
     <message>
         <location line="+3"/>
->>>>>>> 5174b534
         <source>The block database contains a block which appears to be from the future. This may be due to your computer&apos;s date and time being set incorrectly. Only rebuild the block database if you are sure that your computer&apos;s date and time are correct</source>
         <translation type="unfinished"></translation>
     </message>
@@ -5361,16 +5297,12 @@
         <translation type="unfinished"></translation>
     </message>
     <message>
-<<<<<<< HEAD
-        <location line="+6"/>
-=======
         <location line="+1"/>
         <source>Failed to verify database</source>
         <translation type="unfinished"></translation>
     </message>
     <message>
-        <location line="+2"/>
->>>>>>> 5174b534
+        <location line="+5"/>
         <source>Importing...</source>
         <translation type="unfinished"></translation>
     </message>
@@ -5405,10 +5337,7 @@
         <translation type="unfinished"></translation>
     </message>
     <message>
-<<<<<<< HEAD
-        <location line="+41"/>
-=======
-        <location line="+18"/>
+        <location line="+30"/>
         <source>SQLiteDatabase: Failed to execute statement to verify database: %s</source>
         <translation type="unfinished"></translation>
     </message>
@@ -5439,7 +5368,6 @@
     </message>
     <message>
         <location line="+6"/>
->>>>>>> 5174b534
         <source>Specified blocks directory &quot;%s&quot; does not exist.</source>
         <translation type="unfinished"></translation>
     </message>
@@ -5459,11 +5387,7 @@
         <translation type="unfinished"></translation>
     </message>
     <message>
-<<<<<<< HEAD
         <location line="-67"/>
-=======
-        <location line="-53"/>
->>>>>>> 5174b534
         <source>Loading P2P addresses...</source>
         <translation type="unfinished"></translation>
     </message>
@@ -5498,11 +5422,7 @@
         <translation type="unfinished"></translation>
     </message>
     <message>
-<<<<<<< HEAD
         <location line="+16"/>
-=======
-        <location line="+14"/>
->>>>>>> 5174b534
         <source>The source code is available from %s.</source>
         <translation type="unfinished"></translation>
     </message>
@@ -5542,11 +5462,7 @@
         <translation type="unfinished"></translation>
     </message>
     <message>
-<<<<<<< HEAD
         <location line="-206"/>
-=======
-        <location line="-178"/>
->>>>>>> 5174b534
         <source>Error: Listening for incoming connections failed (listen returned error %s)</source>
         <translation type="unfinished"></translation>
     </message>
@@ -5571,31 +5487,7 @@
         <translation type="unfinished"></translation>
     </message>
     <message>
-<<<<<<< HEAD
-        <location line="+3"/>
-        <source>More than one onion bind address is provided. Using %s for the automatically created Tor onion service.</source>
-        <translation type="unfinished"></translation>
-    </message>
-    <message>
-        <location line="+14"/>
-        <source>SQLiteDatabase: Failed to prepare the statement to fetch sqlite wallet schema version: %s</source>
-        <translation type="unfinished"></translation>
-    </message>
-    <message>
-        <location line="+3"/>
-        <source>SQLiteDatabase: Failed to prepare the statement to fetch the application id: %s</source>
-        <translation type="unfinished"></translation>
-    </message>
-    <message>
-        <location line="+3"/>
-        <source>SQLiteDatabase: Unknown sqlite wallet schema version %d. Only version %d is supported</source>
-        <translation type="unfinished"></translation>
-    </message>
-    <message>
-        <location line="+8"/>
-=======
         <location line="+31"/>
->>>>>>> 5174b534
         <source>The transaction amount is too small to send after the fee has been deducted</source>
         <translation type="unfinished"></translation>
     </message>
@@ -5686,16 +5578,7 @@
         <translation type="unfinished"></translation>
     </message>
     <message>
-<<<<<<< HEAD
-        <location line="+3"/>
-        <source>Failed to verify database</source>
-        <translation type="unfinished"></translation>
-    </message>
-    <message>
-        <location line="+1"/>
-=======
         <location line="+4"/>
->>>>>>> 5174b534
         <source>Fee rate (%s) is lower than the minimum fee rate setting (%s)</source>
         <translation type="unfinished"></translation>
     </message>
@@ -5810,7 +5693,6 @@
         <translation type="unfinished"></translation>
     </message>
     <message>
-<<<<<<< HEAD
         <location line="+4"/>
         <source>Ring size out of range [%d, %d]</source>
         <translation type="unfinished"></translation>
@@ -5821,40 +5703,7 @@
         <translation type="unfinished"></translation>
     </message>
     <message>
-        <location line="+1"/>
-        <source>SQLiteDatabase: Failed to execute statement to verify database: %s</source>
-        <translation type="unfinished"></translation>
-    </message>
-    <message>
-        <location line="+1"/>
-        <source>SQLiteDatabase: Failed to fetch sqlite wallet schema version: %s</source>
-        <translation type="unfinished"></translation>
-    </message>
-    <message>
-        <location line="+1"/>
-        <source>SQLiteDatabase: Failed to fetch the application id: %s</source>
-        <translation type="unfinished"></translation>
-    </message>
-    <message>
-        <location line="+1"/>
-        <source>SQLiteDatabase: Failed to prepare statement to verify database: %s</source>
-        <translation type="unfinished"></translation>
-    </message>
-    <message>
-        <location line="+1"/>
-        <source>SQLiteDatabase: Failed to read database verification error: %s</source>
-        <translation type="unfinished"></translation>
-    </message>
-    <message>
-        <location line="+1"/>
-        <source>SQLiteDatabase: Unexpected application id. Expected %u, got %u</source>
-        <translation type="unfinished"></translation>
-    </message>
-    <message>
-        <location line="+1"/>
-=======
-        <location line="+10"/>
->>>>>>> 5174b534
+        <location line="+7"/>
         <source>Section [%s] is not recognized.</source>
         <translation type="unfinished"></translation>
     </message>
@@ -5955,7 +5804,6 @@
         <translation type="unfinished"></translation>
     </message>
     <message>
-<<<<<<< HEAD
         <location line="+1"/>
         <source>You need to rebuild the database using -reindex to change -addressindex</source>
         <translation type="unfinished"></translation>
@@ -5967,18 +5815,11 @@
     </message>
     <message>
         <location line="-226"/>
-=======
-        <location line="-196"/>
->>>>>>> 5174b534
         <source>-maxtxfee is set very high! Fees this large could be paid on a single transaction.</source>
         <translation type="unfinished"></translation>
     </message>
     <message>
-<<<<<<< HEAD
         <location line="+71"/>
-=======
-        <location line="+68"/>
->>>>>>> 5174b534
         <source>This is the transaction fee you may pay when fee estimates are not available.</source>
         <translation type="unfinished"></translation>
     </message>
@@ -5998,11 +5839,7 @@
         <translation type="unfinished"></translation>
     </message>
     <message>
-<<<<<<< HEAD
         <location line="+65"/>
-=======
-        <location line="+49"/>
->>>>>>> 5174b534
         <source>Starting network threads...</source>
         <translation type="unfinished"></translation>
     </message>
@@ -6042,20 +5879,12 @@
         <translation>Unknown network specified in -onlynet: &apos;%s&apos;</translation>
     </message>
     <message>
-<<<<<<< HEAD
         <location line="-76"/>
-=======
-        <location line="-59"/>
->>>>>>> 5174b534
         <source>Insufficient funds</source>
         <translation>Insufficient funds</translation>
     </message>
     <message>
-<<<<<<< HEAD
         <location line="-119"/>
-=======
-        <location line="-110"/>
->>>>>>> 5174b534
         <source>Fee estimation failed. Fallbackfee is disabled. Wait a few blocks or enable -fallbackfee.</source>
         <translation type="unfinished"></translation>
     </message>
@@ -6070,11 +5899,7 @@
         <translation type="unfinished"></translation>
     </message>
     <message>
-<<<<<<< HEAD
         <location line="+47"/>
-=======
-        <location line="+41"/>
->>>>>>> 5174b534
         <source>Loading block index...</source>
         <translation>Loading block index...</translation>
     </message>
@@ -6084,29 +5909,17 @@
         <translation>Loading wallet...</translation>
     </message>
     <message>
-<<<<<<< HEAD
         <location line="-51"/>
-=======
-        <location line="-45"/>
->>>>>>> 5174b534
         <source>Cannot downgrade wallet</source>
         <translation>Cannot downgrade wallet</translation>
     </message>
     <message>
-<<<<<<< HEAD
         <location line="+70"/>
-=======
-        <location line="+55"/>
->>>>>>> 5174b534
         <source>Rescanning...</source>
         <translation>Rescanning...</translation>
     </message>
     <message>
-<<<<<<< HEAD
         <location line="-58"/>
-=======
-        <location line="-43"/>
->>>>>>> 5174b534
         <source>Done loading</source>
         <translation>Done loading</translation>
     </message>
