--- conflicted
+++ resolved
@@ -180,10 +180,6 @@
         <translation>Carteira criptografada</translation>
     </message>
     <message>
-<<<<<<< HEAD
-        <source>Remember that encrypting your wallet cannot fully protect your particl from being stolen by malware infecting your computer.</source>
-        <translation>Lembre-se que sua carteira criptografada não poderá proteger totalmente os seus particls de serem roubados por softwares maldosos que infectem seu computador.</translation>
-=======
         <source>Enter the new passphrase for the wallet.&lt;br/&gt;Please use a passphrase of &lt;b&gt;ten or more random characters&lt;/b&gt;, or &lt;b&gt;eight or more words&lt;/b&gt;.</source>
         <translation>Digite a nova senha para a carteira.&lt;br/&gt;Use uma senha de &lt;b&gt;10 ou mais caracteres randômicos&lt;/b&gt;, ou &lt;b&gt;8 ou mais palavras&lt;/b&gt;.</translation>
     </message>
@@ -192,9 +188,8 @@
         <translation>Digite a senha antiga e a nova senha para a carteira</translation>
     </message>
     <message>
-        <source>Remember that encrypting your wallet cannot fully protect your bitcoins from being stolen by malware infecting your computer.</source>
-        <translation>Lembre-se que sua carteira criptografada não poderá proteger totalmente os seus bitcoins de serem roubados por softwares maldosos que infectem seu computador.</translation>
->>>>>>> 7358ae6d
+        <source>Remember that encrypting your wallet cannot fully protect your particl from being stolen by malware infecting your computer.</source>
+        <translation>Lembre-se que sua carteira criptografada não poderá proteger totalmente os seus particl de serem roubados por softwares maldosos que infectem seu computador.</translation>
     </message>
     <message>
         <source>Wallet to be encrypted</source>
