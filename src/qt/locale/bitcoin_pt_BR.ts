--- conflicted
+++ resolved
@@ -176,13 +176,8 @@
         <translation>Confirmar criptografia da carteira</translation>
     </message>
     <message>
-<<<<<<< HEAD
         <source>Warning: If you encrypt your wallet and lose your passphrase, you will &lt;b&gt;LOSE ALL OF YOUR PARTICL&lt;/b&gt;!</source>
-        <translation>Aviso: Se você criptografar sua carteira e perder sua senha, você vai &lt;b&gt;PERDER TODOS OS SEUS PARTICL&lt;/b&gt;!</translation>
-=======
-        <source>Warning: If you encrypt your wallet and lose your passphrase, you will &lt;b&gt;LOSE ALL OF YOUR BITCOINS&lt;/b&gt;!</source>
-        <translation>Aviso: Se você criptografar sua carteira e perder sua frase de segurança, você vai &lt;b&gt;PERDER TODOS OS SEUS BITCOINS&lt;/b&gt;!</translation>
->>>>>>> 936ef73f
+        <translation>Aviso: Se você criptografar sua carteira e perder sua frase de segurança, você vai &lt;b&gt;PERDER TODOS OS SEUS PARTICL&lt;/b&gt;!</translation>
     </message>
     <message>
         <source>Are you sure you wish to encrypt your wallet?</source>
@@ -193,8 +188,8 @@
         <translation>Carteira criptografada</translation>
     </message>
     <message>
-        <source>Your wallet is now encrypted. Remember that encrypting your wallet cannot fully protect your bitcoins from being stolen by malware infecting your computer.</source>
-        <translation>Sua carteira está agora criptografada. Lembre-se que criptografar sua carteira não protege totalmente seus bitcoins de serem roubados por malwares infectando seu computador.</translation>
+        <source>Your wallet is now encrypted. Remember that encrypting your wallet cannot fully protect your particl from being stolen by malware infecting your computer.</source>
+        <translation>Sua carteira está agora criptografada. Lembre-se que criptografar sua carteira não protege totalmente seus particls de serem roubados por malwares infectando seu computador.</translation>
     </message>
     <message>
         <source>IMPORTANT: Any previous backups you have made of your wallet file should be replaced with the newly generated, encrypted wallet file. For security reasons, previous backups of the unencrypted wallet file will become useless as soon as you start using the new, encrypted wallet.</source>
@@ -371,8 +366,8 @@
         <translation>&amp;Verificar mensagem...</translation>
     </message>
     <message>
-        <source>Particl.</source>
-        <translation>Particl.</translation>
+        <source>Particl</source>
+        <translation>Particl</translation>
     </message>
     <message>
         <source>&amp;Send</source>
@@ -440,7 +435,7 @@
     </message>
     <message numerus="yes">
         <source>%n active connection(s) to Particl network</source>
-        <translation><numerusform>%n conexão ativa na rede Particl </numerusform><numerusform>%n conexões ativas na rede Particl </numerusform></translation>
+        <translation><numerusform>%n conexão ativa na rede Particl</numerusform><numerusform>%n conexões ativas na rede Particl</numerusform></translation>
     </message>
     <message>
         <source>Indexing blocks on disk...</source>
@@ -483,10 +478,6 @@
         <translation>Atualizado</translation>
     </message>
     <message>
-<<<<<<< HEAD
-        <source>Show the %1 help message to get a list with possible Particl command-line options</source>
-        <translation>Mostrar a mensagem de ajuda do %1 para obter uma lista com possíveis opções de linha de comando Particl.</translation>
-=======
         <source>&amp;Sending addresses</source>
         <translation>Endereço remetente</translation>
     </message>
@@ -495,9 +486,8 @@
         <translation>Endereço destinatário</translation>
     </message>
     <message>
-        <source>Show the %1 help message to get a list with possible Bitcoin command-line options</source>
-        <translation>Mostrar a mensagem de ajuda do %1 para obter uma lista com possíveis opções de linha de comando Bitcoin</translation>
->>>>>>> 936ef73f
+        <source>Show the %1 help message to get a list with possible Particl command-line options</source>
+        <translation>Mostrar a mensagem de ajuda do %1 para obter uma lista com possíveis opções de linha de comando Particl</translation>
     </message>
     <message>
         <source>&amp;Window</source>
@@ -883,8 +873,8 @@
         <translation>Use um diretório de dados personalizado:</translation>
     </message>
     <message>
-        <source>Particl.</source>
-        <translation>Particl.</translation>
+        <source>Particl</source>
+        <translation>Particl</translation>
     </message>
     <message>
         <source>At least %1 GB of data will be stored in this directory, and it will grow over time.</source>
@@ -931,7 +921,7 @@
     </message>
     <message>
         <source>Attempting to spend particl that are affected by not-yet-displayed transactions will not be accepted by the network.</source>
-        <translation>Tentar gastar particl que estão em transações ainda não exibidas, não vão ser aceitos pela rede.</translation>
+        <translation>Tentar gastar particls que estão em transações ainda não exibidas, não vão ser aceitos pela rede.</translation>
     </message>
     <message>
         <source>Number of blocks left</source>
@@ -1112,13 +1102,8 @@
         <translation>Ga&amp;star troco não confirmado</translation>
     </message>
     <message>
-<<<<<<< HEAD
         <source>Automatically open the Particl client port on the router. This only works when your router supports UPnP and it is enabled.</source>
-        <translation>Abrir as portas do cliente Particl automaticamente no roteador. Isto só funcionará se seu roteador suportar UPnP e esta função estiver habilitada.</translation>
-=======
-        <source>Automatically open the Bitcoin client port on the router. This only works when your router supports UPnP and it is enabled.</source>
-        <translation>Abrir automaticamente no roteador as portas do cliente Bitcoin. Isto só funcionará se seu roteador suportar UPnP e esta função estiver habilitada.</translation>
->>>>>>> 936ef73f
+        <translation>Abrir automaticamente no roteador as portas do cliente Particl. Isto só funcionará se seu roteador suportar UPnP e esta função estiver habilitada.</translation>
     </message>
     <message>
         <source>Map port using &amp;UPnP</source>
@@ -1942,7 +1927,7 @@
     </message>
     <message>
         <source>An optional message to attach to the payment request, which will be displayed when the request is opened. Note: The message will not be sent with the payment over the Particl network.</source>
-        <translation>Uma mensagem opcional que será anexada na cobrança e será mostrada quando ela for aberta. Nota: A mensagem não será enviada com o pagamento pela rede Particl .</translation>
+        <translation>Uma mensagem opcional que será anexada na cobrança e será mostrada quando ela for aberta. Nota: A mensagem não será enviada com o pagamento pela rede Particl.</translation>
     </message>
     <message>
         <source>An optional label to associate with the new receiving address.</source>
@@ -2194,17 +2179,6 @@
         <translation>Ocultar</translation>
     </message>
     <message>
-<<<<<<< HEAD
-        <source>Paying only the minimum fee is just fine as long as there is less transaction volume than space in the blocks. But be aware that this can end up in a never confirming transaction once there is more demand for particl transactions than the network can process.</source>
-        <translation>Pagando apenas a taxa mínima é bom, desde que haja pouco volume de transações. Mas esteja ciente de que isso pode acabar em uma transação nunca confirmanda uma vez que há mais demanda por transações do que a rede pode processar.</translation>
-    </message>
-    <message>
-        <source>(read the tooltip)</source>
-        <translation>(Leia o popup)</translation>
-    </message>
-    <message>
-=======
->>>>>>> 936ef73f
         <source>Recommended:</source>
         <translation>Recomendado:</translation>
     </message>
@@ -2233,7 +2207,7 @@
         <translation>Poeira:</translation>
     </message>
     <message>
-        <source>When there is less transaction volume than space in the blocks, miners as well as relaying nodes may enforce a minimum fee. Paying only this minimum fee is just fine, but be aware that this can result in a never confirming transaction once there is more demand for bitcoin transactions than the network can process.</source>
+        <source>When there is less transaction volume than space in the blocks, miners as well as relaying nodes may enforce a minimum fee. Paying only this minimum fee is just fine, but be aware that this can result in a never confirming transaction once there is more demand for particl transactions than the network can process.</source>
         <translation>Quando o volume de transações é maior que o espaço nos blocos, os mineradores, bem como os nós de retransmissão, podem impor uma taxa mínima. Pagando apenas esta taxa mínima é muito bom, mas esteja ciente de que isso pode resultar em uma transação nunca confirmada, uma vez que há mais demanda por transações do que a rede pode processar.</translation>
     </message>
     <message>
@@ -2445,7 +2419,7 @@
     </message>
     <message>
         <source>The fee will be deducted from the amount being sent. The recipient will receive less particl than you enter in the amount field. If multiple recipients are selected, the fee is split equally.</source>
-        <translation>A taxa será deduzida da quantia que está sendo enviada. O destinatário receberá menos particl do que você colocou no campo de quantidade. Se vários destinatários estão selecionados, a taxa é dividida igualmente.</translation>
+        <translation>A taxa será deduzida da quantia que está sendo enviada. O destinatário receberá menos particls do que você colocou no campo de quantidade. Se vários destinatários estão selecionados, a taxa é dividida igualmente.</translation>
     </message>
     <message>
         <source>S&amp;ubtract fee from amount</source>
@@ -2473,7 +2447,7 @@
     </message>
     <message>
         <source>A message that was attached to the particl: URI which will be stored with the transaction for your reference. Note: This message will not be sent over the Particl network.</source>
-        <translation>A mensagem que foi anexada ao particl: URI na qual será gravada na transação para sua referência. Nota: Essa mensagem não será gravada publicamente na rede Particl .</translation>
+        <translation>A mensagem que foi anexada ao particl: URI na qual será gravada na transação para sua referência. Nota: Essa mensagem não será gravada publicamente na rede Particl.</translation>
     </message>
     <message>
         <source>Pay To:</source>
@@ -2518,7 +2492,7 @@
     </message>
     <message>
         <source>You can sign messages/agreements with your addresses to prove you can receive particl sent to them. Be careful not to sign anything vague or random, as phishing attacks may try to trick you into signing your identity over to them. Only sign fully-detailed statements you agree to.</source>
-        <translation>Você pode assinar mensagens com seus endereços para provar que você pode receber particl enviados por alguém. Cuidado para não assinar nada vago ou aleatório, pois ataques phishing podem tentar te enganar para assinar coisas para eles como se fosse você. Somente assine termos bem detalhados que você concorde.</translation>
+        <translation>Você pode assinar mensagens com seus endereços para provar que você pode receber particls enviados por alguém. Cuidado para não assinar nada vago ou aleatório, pois ataques phishing podem tentar te enganar para assinar coisas para eles como se fosse você. Somente assine termos bem detalhados que você concorde.</translation>
     </message>
     <message>
         <source>The Particl address to sign the message with</source>
@@ -2554,7 +2528,7 @@
     </message>
     <message>
         <source>Sign the message to prove you own this Particl address</source>
-        <translation>Assinar mensagem para provar que você é dono deste endereço Particl.</translation>
+        <translation>Assinar mensagem para provar que você é dono deste endereço Particl</translation>
     </message>
     <message>
         <source>Sign &amp;Message</source>
