--- conflicted
+++ resolved
@@ -1243,13 +1243,8 @@
         <translation>Formulário</translation>
     </message>
     <message>
-<<<<<<< HEAD
         <source>The displayed information may be out of date. Your wallet automatically synchronizes with the Particl network after a connection is established, but this process has not completed yet.</source>
-        <translation>A informação mostrada pode estar desatualizada. Sua carteira sincroniza automaticamente com a rede Particl depois que a conexão é estabelecida, mas este processo pode não estar completo ainda.</translation>
-=======
-        <source>The displayed information may be out of date. Your wallet automatically synchronizes with the Bitcoin network after a connection is established, but this process has not completed yet.</source>
-        <translation>A informação mostrada pode estar desatualizada. Sua carteira sincroniza automaticamente com a rede Bitcoin depois que a conexão é estabelecida, mas este processo ainda não está completo.</translation>
->>>>>>> afc115d7
+        <translation>A informação mostrada pode estar desatualizada. Sua carteira sincroniza automaticamente com a rede Particl depois que a conexão é estabelecida, mas este processo ainda não está completo.</translation>
     </message>
     <message>
         <source>Watch-only:</source>
@@ -1339,13 +1334,8 @@
         <translation>Endereço de pagamento %1 inválido</translation>
     </message>
     <message>
-<<<<<<< HEAD
         <source>URI cannot be parsed! This can be caused by an invalid Particl address or malformed URI parameters.</source>
-        <translation>URI não pode ser analisado! Isto pode ser causado por um endereço inválido ou parâmetros URI informados incorretamente.</translation>
-=======
-        <source>URI cannot be parsed! This can be caused by an invalid Bitcoin address or malformed URI parameters.</source>
         <translation>A URI não pode ser analisada! Isto pode ser causado por um endereço inválido ou um parâmetro URI malformado.</translation>
->>>>>>> afc115d7
     </message>
     <message>
         <source>Payment request file handling</source>
@@ -2287,13 +2277,8 @@
         <translation><numerusform>Confirmação em %n bloco.</numerusform><numerusform>Início estimado para confirmação em %n blocos.</numerusform></translation>
     </message>
     <message>
-<<<<<<< HEAD
         <source>Warning: Invalid Particl address</source>
-        <translation>Aviso: Endereço inválido</translation>
-=======
-        <source>Warning: Invalid Bitcoin address</source>
-        <translation>Aviso: Endereço Bitcoin inválido</translation>
->>>>>>> afc115d7
+        <translation>Aviso: Endereço Particl inválido</translation>
     </message>
     <message>
         <source>Warning: Unknown change address</source>
@@ -2335,13 +2320,8 @@
         <translation>Este é um pagamento normal.</translation>
     </message>
     <message>
-<<<<<<< HEAD
         <source>The Particl address to send the payment to</source>
-        <translation>Endereço que enviará o pagamento</translation>
-=======
-        <source>The Bitcoin address to send the payment to</source>
-        <translation>O endereço Bitcoin para enviar o pagamento</translation>
->>>>>>> afc115d7
+        <translation>O endereço Particl para enviar o pagamento</translation>
     </message>
     <message>
         <source>Alt+A</source>
@@ -2437,13 +2417,8 @@
         <translation>Você pode assinar mensagens com seus endereços para provar que você pode receber bitcoins enviados por alguém. Cuidado para não assinar nada vago ou aleatório, pois ataques phishing podem tentar te enganar para assinar coisas para eles como se fosse você. Somente assine termos bem detalhados que você concorde.</translation>
     </message>
     <message>
-<<<<<<< HEAD
         <source>The Particl address to sign the message with</source>
-        <translation>O enderesso Particl que assinará a mensagem</translation>
-=======
-        <source>The Bitcoin address to sign the message with</source>
-        <translation>O endereço Bitcoin que assinará a mensagem</translation>
->>>>>>> afc115d7
+        <translation>O endereço Particl que assinará a mensagem</translation>
     </message>
     <message>
         <source>Choose previously used address</source>
@@ -2498,21 +2473,12 @@
         <translation>Coloque o endereço do autor, a mensagem (certifique-se de copiar toda a mensagem, incluindo quebras de linha, espaços, tabulações, etc.) e a assinatura abaixo para verificar a mensagem. Cuidado para não compreender mais da assinatura do que está na mensagem assinada de fato, para evitar ser enganado por um ataque man-in-the-middle. Note que isso somente prova que o signatário recebe com este endereço, não pode provar que é o remetente de nenhuma transação!</translation>
     </message>
     <message>
-<<<<<<< HEAD
         <source>The Particl address the message was signed with</source>
-        <translation>O enderesso Particl que assionou a mesnagem</translation>
+        <translation>O endereço Particl que foi usado para assinar a mensagem</translation>
     </message>
     <message>
         <source>Verify the message to ensure it was signed with the specified Particl address</source>
-        <translation>Verificar mensagem para se assegurar que ela foi assinada pelo dono de um endereço Particl específico.</translation>
-=======
-        <source>The Bitcoin address the message was signed with</source>
-        <translation>O endereço Bitcoin que foi usado para assinar a mensagem</translation>
-    </message>
-    <message>
-        <source>Verify the message to ensure it was signed with the specified Bitcoin address</source>
-        <translation>Verificar mensagem para se assegurar que ela foi assinada pelo dono de um endereço Bitcoin específico</translation>
->>>>>>> afc115d7
+        <translation>Verificar mensagem para se assegurar que ela foi assinada pelo dono de um endereço Particl específico</translation>
     </message>
     <message>
         <source>Verify &amp;Message</source>
@@ -4085,11 +4051,7 @@
     </message>
     <message>
         <source>Starting network threads...</source>
-<<<<<<< HEAD
-        <translation>Iniciando atividades da rede...</translation>
-=======
         <translation>Iniciando threads de rede...</translation>
->>>>>>> afc115d7
     </message>
     <message>
         <source>The wallet will avoid paying less than the minimum relay fee.</source>
@@ -4109,11 +4071,7 @@
     </message>
     <message>
         <source>Transaction amounts must not be negative</source>
-<<<<<<< HEAD
-        <translation>As quantidades das transações não podem serem negativas</translation>
-=======
         <translation>As quantidades nas transações não podem ser negativas.</translation>
->>>>>>> afc115d7
     </message>
     <message>
         <source>Transaction has too long of a mempool chain</source>
