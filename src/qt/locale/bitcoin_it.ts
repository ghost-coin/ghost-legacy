--- conflicted
+++ resolved
@@ -170,13 +170,8 @@
         <translation>Conferma la cifratura del portafoglio</translation>
     </message>
     <message>
-<<<<<<< HEAD
         <source>Warning: If you encrypt your wallet and lose your passphrase, you will &lt;b&gt;LOSE ALL OF YOUR PARTICL&lt;/b&gt;!</source>
-        <translation>Attenzione: Se si cifra il portamonete e si perde la passphrase &lt;b&gt;TUTTI I PROPRI PARTICL ANDRANNO PERSI&lt;/b&gt;!</translation>
-=======
-        <source>Warning: If you encrypt your wallet and lose your passphrase, you will &lt;b&gt;LOSE ALL OF YOUR BITCOINS&lt;/b&gt;!</source>
-        <translation>Attenzione: Se si cifra il portafoglio e si perde la passphrase &lt;b&gt;TUTTI I PROPRI BITCOIN ANDRANNO PERSI&lt;/b&gt;!</translation>
->>>>>>> bf9548bc
+        <translation>Attenzione: Se si cifra il portafoglio e si perde la passphrase &lt;b&gt;TUTTI I PROPRI PARTICL ANDRANNO PERSI&lt;/b&gt;!</translation>
     </message>
     <message>
         <source>Are you sure you wish to encrypt your wallet?</source>
@@ -195,7 +190,7 @@
         <translation>Inserisci la vecchia passphrase e la nuova passphrase per il portafoglio.</translation>
     </message>
     <message>
-        <source>Remember that encrypting your wallet cannot fully protect your particl from being stolen by malware infecting your computer.</source>
+        <source>Remember that encrypting your wallet cannot fully protect your particls from being stolen by malware infecting your computer.</source>
         <translation>Ricorda che la cifratura del portamonete non protegge del tutto i tuoi particl dal furto da parte di malware che infettasse il tuo computer.</translation>
     </message>
     <message>
@@ -1077,7 +1072,7 @@
         <translation>Transazioni recenti potrebbero non essere visibili ancora, perciò il saldo del tuo portafoglio potrebbe non essere corretto. Questa informazione risulterà corretta quando il tuo portafoglio avrà terminato la sincronizzazione con la rete particl, come indicato in dettaglio più sotto.</translation>
     </message>
     <message>
-        <source>Attempting to spend particl that are affected by not-yet-displayed transactions will not be accepted by the network.</source>
+        <source>Attempting to spend particls that are affected by not-yet-displayed transactions will not be accepted by the network.</source>
         <translation>Il tentativo di spendere particl legati a transazioni non ancora visualizzate non verrà accettato dalla rete.</translation>
     </message>
     <message>
@@ -2715,7 +2710,7 @@
         <translation>L'ammontare da inviare nell'unità selezionata</translation>
     </message>
     <message>
-        <source>The fee will be deducted from the amount being sent. The recipient will receive less particl than you enter in the amount field. If multiple recipients are selected, the fee is split equally.</source>
+        <source>The fee will be deducted from the amount being sent. The recipient will receive less particls than you enter in the amount field. If multiple recipients are selected, the fee is split equally.</source>
         <translation>La commissione sarà sottratta dall'importo che si sta inviando. Il beneficiario riceverà un totale di particl inferiore al valore digitato. Nel caso in cui siano stati selezionati più beneficiari la commissione sarà suddivisa in parti uguali.</translation>
     </message>
     <message>
@@ -2777,7 +2772,7 @@
         <translation>&amp;Firma Messaggio</translation>
     </message>
     <message>
-        <source>You can sign messages/agreements with your addresses to prove you can receive particl sent to them. Be careful not to sign anything vague or random, as phishing attacks may try to trick you into signing your identity over to them. Only sign fully-detailed statements you agree to.</source>
+        <source>You can sign messages/agreements with your addresses to prove you can receive particls sent to them. Be careful not to sign anything vague or random, as phishing attacks may try to trick you into signing your identity over to them. Only sign fully-detailed statements you agree to.</source>
         <translation>È possibile firmare messaggi/accordi con i propri indirizzi in modo da dimostrare di poter ricevere particl attraverso di essi. Presta attenzione a non firmare dichiarazioni vaghe o casuali, perché attacchi di phishing potrebbero cercare di indurti ad apporre la firma su di esse. Firma esclusivamente dichiarazioni completamente dettagliate e delle quali condividi in pieno il contenuto.</translation>
     </message>
     <message>
@@ -3826,8 +3821,8 @@
         <translation>Errore: attesa per connessioni in arrivo fallita (errore riportato %s)</translation>
     </message>
     <message>
-        <source>%s corrupt. Try using the wallet tool bitcoin-wallet to salvage or restoring a backup.</source>
-        <translation>%s corrotto. Prova a usare la funzione del portafoglio  bitcoin-wallet per salvare o recuperare il backup</translation>
+        <source>%s corrupt. Try using the wallet tool particl-wallet to salvage or restoring a backup.</source>
+        <translation>%s corrotto. Prova a usare la funzione del portafoglio  particl-wallet per salvare o recuperare il backup</translation>
     </message>
     <message>
         <source>Cannot upgrade a non HD split wallet without upgrading to support pre split keypool. Please use version 169900 or no version specified.</source>
