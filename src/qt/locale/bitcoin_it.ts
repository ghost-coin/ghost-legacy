<TS language="it" version="2.1">
<context>
    <name>AddressBookPage</name>
    <message>
        <source>Right-click to edit address or label</source>
        <translation>Fai clic con il tasto destro del mouse per modificare l'indirizzo o l'etichetta</translation>
    </message>
    <message>
        <source>Create a new address</source>
        <translation>Crea un nuovo indirizzo</translation>
    </message>
    <message>
        <source>&amp;New</source>
        <translation>&amp;Nuovo</translation>
    </message>
    <message>
        <source>Copy the currently selected address to the system clipboard</source>
        <translation>Copia negli appunti l'indirizzo attualmente selezionato</translation>
    </message>
    <message>
        <source>&amp;Copy</source>
        <translation>&amp;Copia</translation>
    </message>
    <message>
        <source>C&amp;lose</source>
        <translation>C&amp;hiudi</translation>
    </message>
    <message>
        <source>Delete the currently selected address from the list</source>
        <translation>Rimuovi dalla lista l'indirizzo attualmente selezionato</translation>
    </message>
    <message>
        <source>Enter address or label to search</source>
        <translation>Inserisci un indirizzo o un'etichetta da cercare</translation>
    </message>
    <message>
        <source>Export the data in the current tab to a file</source>
        <translation>Esporta su file i dati contenuti nella tabella corrente</translation>
    </message>
    <message>
        <source>&amp;Export</source>
        <translation>&amp;Esporta</translation>
    </message>
    <message>
        <source>&amp;Delete</source>
        <translation>&amp;Elimina</translation>
    </message>
    <message>
        <source>Choose the address to send coins to</source>
        <translation>Scegli l'indirizzo a cui inviare particl</translation>
    </message>
    <message>
        <source>Choose the address to receive coins with</source>
        <translation>Scegli l'indirizzo con cui ricevere particl</translation>
    </message>
    <message>
        <source>C&amp;hoose</source>
        <translation>Sc&amp;egli</translation>
    </message>
    <message>
        <source>Sending addresses</source>
        <translation>Indirizzi d'invio</translation>
    </message>
    <message>
        <source>Receiving addresses</source>
        <translation>Indirizzi di ricezione</translation>
    </message>
    <message>
        <source>These are your Particl addresses for sending payments. Always check the amount and the receiving address before sending coins.</source>
        <translation>Questi sono i tuoi indirizzi Particl per l'invio di pagamenti. Controlla sempre l'importo e l'indirizzo del beneficiario prima di inviare particl.</translation>
    </message>
    <message>
        <source>These are your Particl addresses for receiving payments. It is recommended to use a new receiving address for each transaction.</source>
        <translation>Questi sono i tuoi indirizzi Particl per la ricezione di pagamenti. Si raccomanda di usare un nuovo indirizzo di ricezione per ogni transazione.</translation>
    </message>
    <message>
        <source>&amp;Copy Address</source>
        <translation>&amp;Copia indirizzo</translation>
    </message>
    <message>
        <source>Copy &amp;Label</source>
        <translation>Copia &amp;etichetta</translation>
    </message>
    <message>
        <source>&amp;Edit</source>
        <translation>&amp;Modifica</translation>
    </message>
    <message>
        <source>Export Address List</source>
        <translation>Esporta elenco indirizzi</translation>
    </message>
    <message>
        <source>Comma separated file (*.csv)</source>
        <translation>Testo CSV (*.csv)</translation>
    </message>
    <message>
        <source>Exporting Failed</source>
        <translation>Esportazione fallita</translation>
    </message>
    <message>
        <source>There was an error trying to save the address list to %1. Please try again.</source>
        <translation>Si è verificato un errore nel salvare l'elenco degli indirizzi su %1. Provare di nuovo.</translation>
    </message>
</context>
<context>
    <name>AddressTableModel</name>
    <message>
        <source>Label</source>
        <translation>Etichetta</translation>
    </message>
    <message>
        <source>Address</source>
        <translation>Indirizzo</translation>
    </message>
    <message>
        <source>(no label)</source>
        <translation>(nessuna etichetta)</translation>
    </message>
</context>
<context>
    <name>AskPassphraseDialog</name>
    <message>
        <source>Passphrase Dialog</source>
        <translation>Finestra passphrase</translation>
    </message>
    <message>
        <source>Enter passphrase</source>
        <translation>Inserisci la passphrase</translation>
    </message>
    <message>
        <source>New passphrase</source>
        <translation>Nuova passphrase</translation>
    </message>
    <message>
        <source>Repeat new passphrase</source>
        <translation>Ripeti la nuova passphrase</translation>
    </message>
    <message>
        <source>Show password</source>
        <translation>Mostra password</translation>
    </message>
    <message>
        <source>Enter the new passphrase to the wallet.&lt;br/&gt;Please use a passphrase of &lt;b&gt;ten or more random characters&lt;/b&gt;, or &lt;b&gt;eight or more words&lt;/b&gt;.</source>
        <translation>Inserire la nuova passphrase per il portafoglio.&lt;br/&gt;Si consiglia di utilizzare una passphrase di &lt;b&gt;almeno dieci caratteri casuali&lt;/b&gt; oppure &lt;b&gt;otto o più parole&lt;/b&gt;.</translation>
    </message>
    <message>
        <source>Encrypt wallet</source>
        <translation>Cifra il portafoglio</translation>
    </message>
    <message>
        <source>This operation needs your wallet passphrase to unlock the wallet.</source>
        <translation>Questa operazione necessita della passphrase per sbloccare il portafoglio.</translation>
    </message>
    <message>
        <source>Unlock wallet</source>
        <translation>Sblocca il portafoglio</translation>
    </message>
    <message>
        <source>This operation needs your wallet passphrase to decrypt the wallet.</source>
        <translation>Questa operazione necessita della passphrase per decifrare il portafoglio.</translation>
    </message>
    <message>
        <source>Decrypt wallet</source>
        <translation>Decifra il portafoglio</translation>
    </message>
    <message>
        <source>Change passphrase</source>
        <translation>Cambia la passphrase</translation>
    </message>
    <message>
        <source>Enter the old passphrase and new passphrase to the wallet.</source>
        <translation>Inserisci la vecchia e la nuova passphrase per il portafoglio.</translation>
    </message>
    <message>
        <source>Confirm wallet encryption</source>
        <translation>Conferma la cifratura del portafoglio</translation>
    </message>
    <message>
<<<<<<< HEAD
        <source>Warning: If you encrypt your wallet and lose your passphrase, you will &lt;b&gt;LOSE ALL OF YOUR PARTICL&lt;/b&gt;!</source>
        <translation>Attenzione: perdendo la passphrase di un portafoglio cifrato &lt;b&gt;TUTTI I PROPRI PARTICL ANDRANNO PERSI&lt;/b&gt;!</translation>
=======
        <source>Warning: If you encrypt your wallet and lose your passphrase, you will &lt;b&gt;LOSE ALL OF YOUR BITCOINS&lt;/b&gt;!</source>
        <translation>Attenzione: Se si cifra il portamonete e si perde la passphrase &lt;b&gt;TUTTI I PROPRI BITCOIN ANDRANNO PERSI&lt;/b&gt;!</translation>
>>>>>>> 379f71ea
    </message>
    <message>
        <source>Are you sure you wish to encrypt your wallet?</source>
        <translation>Cifrare veramente il portafoglio?</translation>
    </message>
    <message>
        <source>Wallet encrypted</source>
        <translation>Portafoglio cifrato</translation>
    </message>
    <message>
        <source>Your wallet is now encrypted. Remember that encrypting your wallet cannot fully protect your particl from being stolen by malware infecting your computer.</source>
        <translation>Adesso il tuo portafoglio è criptato. Ricorda che un portafoglio criptato non protegge pienamente contro il furto di particl se il tuo computer viene infetto da malware.</translation>
    </message>
    <message>
        <source>IMPORTANT: Any previous backups you have made of your wallet file should be replaced with the newly generated, encrypted wallet file. For security reasons, previous backups of the unencrypted wallet file will become useless as soon as you start using the new, encrypted wallet.</source>
        <translation>IMPORTANTE: qualsiasi backup del portafoglio effettuato in precedenza dovrà essere sostituito con il file del portafoglio cifrato appena generato. Per ragioni di sicurezza, i precedenti backup del file del portafoglio non cifrato diventeranno inservibili non appena si inizierà ad utilizzare il nuovo portafoglio cifrato.</translation>
    </message>
    <message>
        <source>Wallet encryption failed</source>
        <translation>Cifratura portafoglio fallita</translation>
    </message>
    <message>
        <source>Wallet encryption failed due to an internal error. Your wallet was not encrypted.</source>
        <translation>La cifratura del portafoglio non è riuscita a causa di un errore interno. Il portafoglio personale non è stato cifrato.</translation>
    </message>
    <message>
        <source>The supplied passphrases do not match.</source>
        <translation>Le passphrase fornite non corrispondono.</translation>
    </message>
    <message>
        <source>Wallet unlock failed</source>
        <translation>Sbloccaggio del portafoglio fallito</translation>
    </message>
    <message>
        <source>The passphrase entered for the wallet decryption was incorrect.</source>
        <translation>La passphrase inserita per decifrare il tuo portafoglio non è corretta.</translation>
    </message>
    <message>
        <source>Wallet decryption failed</source>
        <translation>Decrittazione del portafoglio fallita.</translation>
    </message>
    <message>
        <source>Wallet passphrase was successfully changed.</source>
        <translation>La modifica della passphrase del portafoglio è riuscita.</translation>
    </message>
    <message>
        <source>Warning: The Caps Lock key is on!</source>
        <translation>Attenzione: è attivo il tasto blocco maiuscole !</translation>
    </message>
</context>
<context>
    <name>BanTableModel</name>
    <message>
        <source>IP/Netmask</source>
        <translation>IP/Netmask</translation>
    </message>
    <message>
        <source>Banned Until</source>
        <translation>Bannato fino a</translation>
    </message>
</context>
<context>
    <name>BitcoinGUI</name>
    <message>
        <source>Sign &amp;message...</source>
        <translation>Firma &amp;messaggio...</translation>
    </message>
    <message>
        <source>Synchronizing with network...</source>
        <translation>Sincronizzazione con la rete in corso...</translation>
    </message>
    <message>
        <source>&amp;Overview</source>
        <translation>&amp;Sintesi</translation>
    </message>
    <message>
        <source>Show general overview of wallet</source>
        <translation>Mostra lo stato generale del portamonete</translation>
    </message>
    <message>
        <source>&amp;Transactions</source>
        <translation>&amp;Transazioni</translation>
    </message>
    <message>
        <source>Browse transaction history</source>
        <translation>Mostra la cronologia delle transazioni</translation>
    </message>
    <message>
        <source>E&amp;xit</source>
        <translation>&amp;Esci</translation>
    </message>
    <message>
        <source>Quit application</source>
        <translation>Chiudi applicazione</translation>
    </message>
    <message>
        <source>&amp;About %1</source>
        <translation>&amp;Informazioni su %1</translation>
    </message>
    <message>
        <source>Show information about %1</source>
        <translation>Mostra informazioni su %1</translation>
    </message>
    <message>
        <source>About &amp;Qt</source>
        <translation>Informazioni su &amp;Qt</translation>
    </message>
    <message>
        <source>Show information about Qt</source>
        <translation>Mostra le informazioni su Qt</translation>
    </message>
    <message>
        <source>&amp;Options...</source>
        <translation>&amp;Opzioni...</translation>
    </message>
    <message>
        <source>Modify configuration options for %1</source>
        <translation>Modifica le opzioni di configurazione per %1</translation>
    </message>
    <message>
        <source>&amp;Encrypt Wallet...</source>
        <translation>&amp;Cifra portafoglio...</translation>
    </message>
    <message>
        <source>&amp;Backup Wallet...</source>
        <translation>&amp;Backup portafoglio...</translation>
    </message>
    <message>
        <source>&amp;Change Passphrase...</source>
        <translation>&amp;Cambia passphrase...</translation>
    </message>
    <message>
        <source>Open &amp;URI...</source>
        <translation>Apri &amp;URI...</translation>
    </message>
    <message>
        <source>Wallet:</source>
        <translation>Portafoglio:</translation>
    </message>
    <message>
        <source>Click to disable network activity.</source>
        <translation>Clicca per disattivare la rete.</translation>
    </message>
    <message>
        <source>Network activity disabled.</source>
        <translation>Attività di rete disabilitata</translation>
    </message>
    <message>
        <source>Click to enable network activity again.</source>
        <translation>Clicca per abilitare nuovamente l'attività di rete</translation>
    </message>
    <message>
        <source>Syncing Headers (%1%)...</source>
        <translation>Sincronizzazione Headers (%1%)...</translation>
    </message>
    <message>
        <source>Reindexing blocks on disk...</source>
        <translation>Re-indicizzazione blocchi su disco...</translation>
    </message>
    <message>
        <source>Proxy is &lt;b&gt;enabled&lt;/b&gt;: %1</source>
        <translation>Il Proxy è &lt;b&gt;abilitato&lt;/b&gt;:%1</translation>
    </message>
    <message>
        <source>Send coins to a Particl address</source>
        <translation>Invia fondi ad un indirizzo Particl</translation>
    </message>
    <message>
        <source>Backup wallet to another location</source>
        <translation>Effettua il backup del portafoglio</translation>
    </message>
    <message>
        <source>Change the passphrase used for wallet encryption</source>
        <translation>Cambia la passphrase utilizzata per la cifratura del portafoglio</translation>
    </message>
    <message>
        <source>&amp;Debug window</source>
        <translation>Finestra di &amp;debug</translation>
    </message>
    <message>
        <source>Open debugging and diagnostic console</source>
        <translation>Apri la console di debugging e diagnostica</translation>
    </message>
    <message>
        <source>&amp;Verify message...</source>
        <translation>&amp;Verifica messaggio...</translation>
    </message>
    <message>
        <source>Particl</source>
        <translation>Particl</translation>
    </message>
    <message>
        <source>&amp;Send</source>
        <translation>&amp;Invia</translation>
    </message>
    <message>
        <source>&amp;Receive</source>
        <translation>&amp;Ricevi</translation>
    </message>
    <message>
        <source>&amp;Show / Hide</source>
        <translation>&amp;Mostra / Nascondi</translation>
    </message>
    <message>
        <source>Show or hide the main Window</source>
        <translation>Mostra o nascondi la Finestra principale</translation>
    </message>
    <message>
        <source>Encrypt the private keys that belong to your wallet</source>
        <translation>Cifra le chiavi private che appartengono al tuo portamonete</translation>
    </message>
    <message>
        <source>Sign messages with your Particl addresses to prove you own them</source>
        <translation>Firma messaggi con i tuoi indirizzi Particl per dimostrarne il possesso</translation>
    </message>
    <message>
        <source>Verify messages to ensure they were signed with specified Particl addresses</source>
        <translation>Verifica che i messaggi siano stati firmati con gli indirizzi Particl specificati</translation>
    </message>
    <message>
        <source>&amp;File</source>
        <translation>&amp;File</translation>
    </message>
    <message>
        <source>&amp;Settings</source>
        <translation>&amp;Impostazioni</translation>
    </message>
    <message>
        <source>&amp;Help</source>
        <translation>&amp;Aiuto</translation>
    </message>
    <message>
        <source>Tabs toolbar</source>
        <translation>Barra degli strumenti</translation>
    </message>
    <message>
        <source>Request payments (generates QR codes and particl: URIs)</source>
        <translation>Richiedi pagamenti (genera codici QR e particl: URI)</translation>
    </message>
    <message>
        <source>Show the list of used sending addresses and labels</source>
        <translation>Mostra la lista degli indirizzi di invio utilizzati</translation>
    </message>
    <message>
        <source>Show the list of used receiving addresses and labels</source>
        <translation>Mostra la lista degli indirizzi di ricezione utilizzati</translation>
    </message>
    <message>
        <source>Open a particl: URI or payment request</source>
        <translation>Apri un particl: URI o una richiesta di pagamento</translation>
    </message>
    <message>
        <source>&amp;Command-line options</source>
        <translation>Opzioni della riga di &amp;comando</translation>
    </message>
    <message numerus="yes">
        <source>%n active connection(s) to Particl network</source>
        <translation><numerusform>%n connessione attiva alla rete Particl</numerusform><numerusform>%n connessioni alla rete Particl attive</numerusform></translation>
    </message>
    <message>
        <source>Indexing blocks on disk...</source>
        <translation>Indicizzando i blocchi su disco...</translation>
    </message>
    <message>
        <source>Processing blocks on disk...</source>
        <translation>Elaborazione dei blocchi su disco...</translation>
    </message>
    <message numerus="yes">
        <source>Processed %n block(s) of transaction history.</source>
        <translation><numerusform>Elaborato %n blocco dello storico transazioni.</numerusform><numerusform>Elaborati %n blocchi dello storico transazioni.</numerusform></translation>
    </message>
    <message>
        <source>%1 behind</source>
        <translation>Indietro di %1</translation>
    </message>
    <message>
        <source>Last received block was generated %1 ago.</source>
        <translation>L'ultimo blocco ricevuto è stato generato %1 fa.</translation>
    </message>
    <message>
        <source>Transactions after this will not yet be visible.</source>
        <translation>Le transazioni effettuate successivamente non sono ancora visibili.</translation>
    </message>
    <message>
        <source>Error</source>
        <translation>Errore</translation>
    </message>
    <message>
        <source>Warning</source>
        <translation>Attenzione</translation>
    </message>
    <message>
        <source>Information</source>
        <translation>Informazioni</translation>
    </message>
    <message>
        <source>Up to date</source>
        <translation>Aggiornato</translation>
    </message>
    <message>
        <source>&amp;Sending addresses</source>
        <translation>Indirizzi di &amp;spedizione</translation>
    </message>
    <message>
        <source>&amp;Receiving addresses</source>
        <translation>Indirizzi di &amp;ricezione</translation>
    </message>
    <message>
        <source>Open Wallet</source>
        <translation>Apri il Portafoglio</translation>
    </message>
    <message>
        <source>Open a wallet</source>
        <translation>Apri un portafoglio</translation>
    </message>
    <message>
        <source>Close Wallet...</source>
        <translation>Chiudi il Portafoglio...</translation>
    </message>
    <message>
        <source>Close wallet</source>
        <translation>Chiudi il portafoglio</translation>
    </message>
    <message>
        <source>Show the %1 help message to get a list with possible Particl command-line options</source>
        <translation>Mostra il messaggio di aiuto di %1 per ottenere una lista di opzioni di comando per Particl </translation>
    </message>
    <message>
        <source>default wallet</source>
        <translation>Portafoglio predefinito:</translation>
    </message>
    <message>
        <source>Opening Wallet &lt;b&gt;%1&lt;/b&gt;...</source>
        <translation>Aprendo il Portafoglio&lt;b&gt;%1&lt;/b&gt;...</translation>
    </message>
    <message>
        <source>Open Wallet Failed</source>
        <translation>Apertura Portafoglio Fallita</translation>
    </message>
    <message>
        <source>&amp;Window</source>
        <translation>&amp;Finestra</translation>
    </message>
    <message>
        <source>Minimize</source>
        <translation>Minimizza</translation>
    </message>
    <message>
        <source>Zoom</source>
        <translation>Zoom</translation>
    </message>
    <message>
        <source>Restore</source>
        <translation>Ripristina</translation>
    </message>
    <message>
        <source>Main Window</source>
        <translation>Finestra principale</translation>
    </message>
    <message>
        <source>%1 client</source>
        <translation>%1 client</translation>
    </message>
    <message>
        <source>Connecting to peers...</source>
        <translation>Connessione ai peers</translation>
    </message>
    <message>
        <source>Catching up...</source>
        <translation>In aggiornamento...</translation>
    </message>
    <message>
        <source>Date: %1
</source>
        <translation>Data: %1
</translation>
    </message>
    <message>
        <source>Amount: %1
</source>
        <translation>Quantità: %1
</translation>
    </message>
    <message>
        <source>Wallet: %1
</source>
        <translation>Portafoglio: %1
</translation>
    </message>
    <message>
        <source>Type: %1
</source>
        <translation>Tipo: %1
</translation>
    </message>
    <message>
        <source>Label: %1
</source>
        <translation>Etichetta: %1
</translation>
    </message>
    <message>
        <source>Address: %1
</source>
        <translation>Indirizzo: %1
</translation>
    </message>
    <message>
        <source>Sent transaction</source>
        <translation>Transazione inviata</translation>
    </message>
    <message>
        <source>Incoming transaction</source>
        <translation>Transazione ricevuta</translation>
    </message>
    <message>
        <source>HD key generation is &lt;b&gt;enabled&lt;/b&gt;</source>
        <translation>La creazione della chiave HD è &lt;b&gt;abilitata&lt;/b&gt;</translation>
    </message>
    <message>
        <source>HD key generation is &lt;b&gt;disabled&lt;/b&gt;</source>
        <translation>La creazione della chiave HD è &lt;b&gt;disabilitata&lt;/b&gt;</translation>
    </message>
    <message>
        <source>Private key &lt;b&gt;disabled&lt;/b&gt;</source>
        <translation>Chiava privata &lt;b&gt; disabilitata &lt;/b&gt;</translation>
    </message>
    <message>
        <source>Wallet is &lt;b&gt;encrypted&lt;/b&gt; and currently &lt;b&gt;unlocked&lt;/b&gt;</source>
        <translation>Il portamonete è &lt;b&gt;cifrato&lt;/b&gt; ed attualmente &lt;b&gt;sbloccato&lt;/b&gt;</translation>
    </message>
    <message>
        <source>Wallet is &lt;b&gt;encrypted&lt;/b&gt; and currently &lt;b&gt;locked&lt;/b&gt;</source>
        <translation>Il portamonete è &lt;b&gt;cifrato&lt;/b&gt; ed attualmente &lt;b&gt;bloccato&lt;/b&gt;</translation>
    </message>
    <message>
        <source>A fatal error occurred. Particl can no longer continue safely and will quit.</source>
        <translation>Si è verificato un errore critico. Particl non può più funzionare in maniera sicura e verrà chiuso.</translation>
    </message>
</context>
<context>
    <name>CoinControlDialog</name>
    <message>
        <source>Coin Selection</source>
        <translation>Selezione coin</translation>
    </message>
    <message>
        <source>Quantity:</source>
        <translation>Quantità:</translation>
    </message>
    <message>
        <source>Bytes:</source>
        <translation>Byte:</translation>
    </message>
    <message>
        <source>Amount:</source>
        <translation>Importo:</translation>
    </message>
    <message>
        <source>Fee:</source>
        <translation>Commissione:</translation>
    </message>
    <message>
        <source>Dust:</source>
        <translation>Trascurabile:</translation>
    </message>
    <message>
        <source>After Fee:</source>
        <translation>Dopo Commissione:</translation>
    </message>
    <message>
        <source>Change:</source>
        <translation>Resto:</translation>
    </message>
    <message>
        <source>(un)select all</source>
        <translation>(de)seleziona tutto</translation>
    </message>
    <message>
        <source>Tree mode</source>
        <translation>Modalità Albero</translation>
    </message>
    <message>
        <source>List mode</source>
        <translation>Modalità Lista</translation>
    </message>
    <message>
        <source>Amount</source>
        <translation>Importo</translation>
    </message>
    <message>
        <source>Received with label</source>
        <translation>Ricevuto con l'etichetta</translation>
    </message>
    <message>
        <source>Received with address</source>
        <translation>Ricevuto con l'indirizzo</translation>
    </message>
    <message>
        <source>Date</source>
        <translation>Data</translation>
    </message>
    <message>
        <source>Confirmations</source>
        <translation>Conferme</translation>
    </message>
    <message>
        <source>Confirmed</source>
        <translation>Confermato</translation>
    </message>
    <message>
        <source>Copy address</source>
        <translation>Copia indirizzo</translation>
    </message>
    <message>
        <source>Copy label</source>
        <translation>Copia etichetta</translation>
    </message>
    <message>
        <source>Copy amount</source>
        <translation>Copia l'importo</translation>
    </message>
    <message>
        <source>Copy transaction ID</source>
        <translation>Copia l'ID transazione</translation>
    </message>
    <message>
        <source>Lock unspent</source>
        <translation>Bloccare non spesi</translation>
    </message>
    <message>
        <source>Unlock unspent</source>
        <translation>Sbloccare non spesi</translation>
    </message>
    <message>
        <source>Copy quantity</source>
        <translation>Copia quantità</translation>
    </message>
    <message>
        <source>Copy fee</source>
        <translation>Copia commissione</translation>
    </message>
    <message>
        <source>Copy after fee</source>
        <translation>Copia dopo commissione</translation>
    </message>
    <message>
        <source>Copy bytes</source>
        <translation>Copia byte</translation>
    </message>
    <message>
        <source>Copy dust</source>
        <translation>Copia trascurabile</translation>
    </message>
    <message>
        <source>Copy change</source>
        <translation>Copia resto</translation>
    </message>
    <message>
        <source>(%1 locked)</source>
        <translation>(%1 bloccato)</translation>
    </message>
    <message>
        <source>yes</source>
        <translation>sì</translation>
    </message>
    <message>
        <source>no</source>
        <translation>no</translation>
    </message>
    <message>
        <source>This label turns red if any recipient receives an amount smaller than the current dust threshold.</source>
        <translation>Questa etichetta diventerà rossa se uno qualsiasi dei destinatari riceverà un importo inferiore alla corrente soglia minima per la movimentazione della valuta.</translation>
    </message>
    <message>
        <source>Can vary +/- %1 satoshi(s) per input.</source>
        <translation>Può variare di +/- %1 satoshi per input.</translation>
    </message>
    <message>
        <source>(no label)</source>
        <translation>(nessuna etichetta)</translation>
    </message>
    <message>
        <source>change from %1 (%2)</source>
        <translation>cambio da %1 (%2)</translation>
    </message>
    <message>
        <source>(change)</source>
        <translation>(resto)</translation>
    </message>
</context>
<context>
    <name>EditAddressDialog</name>
    <message>
        <source>Edit Address</source>
        <translation>Modifica l'indirizzo</translation>
    </message>
    <message>
        <source>&amp;Label</source>
        <translation>&amp;Etichetta</translation>
    </message>
    <message>
        <source>The label associated with this address list entry</source>
        <translation>L'etichetta associata con questa voce della lista degli indirizzi</translation>
    </message>
    <message>
        <source>The address associated with this address list entry. This can only be modified for sending addresses.</source>
        <translation>L'indirizzo associato con questa voce della lista degli indirizzi. Può essere modificato solo per gli indirizzi d'invio.</translation>
    </message>
    <message>
        <source>&amp;Address</source>
        <translation>&amp;Indirizzo</translation>
    </message>
    <message>
        <source>New sending address</source>
        <translation>Nuovo indirizzo d'invio</translation>
    </message>
    <message>
        <source>Edit receiving address</source>
        <translation>Modifica indirizzo di ricezione</translation>
    </message>
    <message>
        <source>Edit sending address</source>
        <translation>Modifica indirizzo d'invio</translation>
    </message>
    <message>
        <source>The entered address "%1" is not a valid Particl address.</source>
        <translation>L'indirizzo inserito "%1" non è un indirizzo particl valido.</translation>
    </message>
    <message>
        <source>Address "%1" already exists as a receiving address with label "%2" and so cannot be added as a sending address.</source>
        <translation>L'indirizzo "%1" esiste già come indirizzo di ricezione con l'etichetta "%2" e quindi non può essere aggiunto come indirizzo di invio.</translation>
    </message>
    <message>
        <source>The entered address "%1" is already in the address book with label "%2".</source>
        <translation>L'indirizzo inserito "%1" è già nella rubrica con l'etichetta "%2".</translation>
    </message>
    <message>
        <source>Could not unlock wallet.</source>
        <translation>Impossibile sbloccare il portafoglio.</translation>
    </message>
    <message>
        <source>New key generation failed.</source>
        <translation>Generazione della nuova chiave non riuscita.</translation>
    </message>
</context>
<context>
    <name>FreespaceChecker</name>
    <message>
        <source>A new data directory will be created.</source>
        <translation>Sarà creata una nuova cartella dati.</translation>
    </message>
    <message>
        <source>name</source>
        <translation>nome</translation>
    </message>
    <message>
        <source>Directory already exists. Add %1 if you intend to create a new directory here.</source>
        <translation>Cartella già esistente. Aggiungi %1 se intendi creare qui una nuova cartella.</translation>
    </message>
    <message>
        <source>Path already exists, and is not a directory.</source>
        <translation>Il percorso è già esistente e non è una cartella.</translation>
    </message>
    <message>
        <source>Cannot create data directory here.</source>
        <translation>Impossibile creare una cartella dati qui.</translation>
    </message>
</context>
<context>
    <name>HelpMessageDialog</name>
    <message>
        <source>version</source>
        <translation>versione</translation>
    </message>
    <message>
        <source>(%1-bit)</source>
        <translation>(%1-bit)</translation>
    </message>
    <message>
        <source>About %1</source>
        <translation>Informazioni %1</translation>
    </message>
    <message>
        <source>Command-line options</source>
        <translation>Opzioni della riga di comando</translation>
    </message>
</context>
<context>
    <name>Intro</name>
    <message>
        <source>Welcome</source>
        <translation>Benvenuto</translation>
    </message>
    <message>
        <source>Welcome to %1.</source>
        <translation>Benvenuto su %1.</translation>
    </message>
    <message>
        <source>As this is the first time the program is launched, you can choose where %1 will store its data.</source>
        <translation>Dato che questa è la prima volta che il programma viene lanciato, puoi scegliere dove %1 salverà i suoi dati.</translation>
    </message>
    <message>
        <source>When you click OK, %1 will begin to download and process the full %4 block chain (%2GB) starting with the earliest transactions in %3 when %4 initially launched.</source>
        <translation>Quando fai click su OK, %1 comincerà a scaricare e processare l'intera %4 block chain (%2GB) a partire dalla prime transazioni del %3 quando %4 venne inaugurato.</translation>
    </message>
    <message>
        <source>This initial synchronisation is very demanding, and may expose hardware problems with your computer that had previously gone unnoticed. Each time you run %1, it will continue downloading where it left off.</source>
        <translation>La sincronizzazione iniziale è molto dispendiosa e potrebbe mettere in luce problemi di harware del tuo computer che erano prima passati inosservati. Ogni volta che lanci %1 continuerà a scaricare da dove l'avevi lasciato.</translation>
    </message>
    <message>
        <source>If you have chosen to limit block chain storage (pruning), the historical data must still be downloaded and processed, but will be deleted afterward to keep your disk usage low.</source>
        <translation>Se hai scelto di limitare l'immagazzinamento della block chain (operazione nota come "pruning" o "potatura"), i dati storici devono comunque essere scaricati e processati, ma verranno cancellati in seguito per mantenere basso l'utilizzo del tuo disco.</translation>
    </message>
    <message>
        <source>Use the default data directory</source>
        <translation>Usa la cartella dati predefinita</translation>
    </message>
    <message>
        <source>Use a custom data directory:</source>
        <translation>Usa una cartella dati personalizzata:</translation>
    </message>
    <message>
        <source>Particl</source>
        <translation>Particl</translation>
    </message>
    <message>
        <source>At least %1 GB of data will be stored in this directory, and it will grow over time.</source>
        <translation>Almeno %1 GB di dati verrà salvato in questa cartella e continuerà ad aumentare col tempo.</translation>
    </message>
    <message>
        <source>Approximately %1 GB of data will be stored in this directory.</source>
        <translation>Verranno salvati circa %1 GB di dati in questa cartella.</translation>
    </message>
    <message>
        <source>%1 will download and store a copy of the Particl block chain.</source>
        <translation>%1 scaricherà e salverà una copia della block chain di Particl.</translation>
    </message>
    <message>
        <source>The wallet will also be stored in this directory.</source>
        <translation>Anche il portafoglio verrà salvato in questa cartella.</translation>
    </message>
    <message>
        <source>Error: Specified data directory "%1" cannot be created.</source>
        <translation>Errore: La cartella dati "%1" specificata non può essere creata.</translation>
    </message>
    <message>
        <source>Error</source>
        <translation>Errore</translation>
    </message>
    <message numerus="yes">
        <source>%n GB of free space available</source>
        <translation><numerusform>GB di spazio libero disponibile</numerusform><numerusform>%n GB di spazio disponibile</numerusform></translation>
    </message>
    <message numerus="yes">
        <source>(of %n GB needed)</source>
        <translation><numerusform>(di %nGB richiesti)</numerusform><numerusform>(%n GB richiesti)</numerusform></translation>
    </message>
</context>
<context>
    <name>ModalOverlay</name>
    <message>
        <source>Form</source>
        <translation>Modulo</translation>
    </message>
    <message>
        <source>Recent transactions may not yet be visible, and therefore your wallet's balance might be incorrect. This information will be correct once your wallet has finished synchronizing with the particl network, as detailed below.</source>
        <translation>Transazioni recenti potrebbero non essere visibili ancora, perciò il saldo del tuo portafoglio potrebbe non essere corretto. Questa informazione risulterà corretta quando il tuo portafoglio avrà terminato la sincronizzazione con la rete particl, come indicato in dettaglio più sotto.</translation>
    </message>
    <message>
        <source>Attempting to spend particl that are affected by not-yet-displayed transactions will not be accepted by the network.</source>
        <translation>Il tentativo di spendere particl legati a transazioni non ancora visualizzate non verrà accettato dalla rete.</translation>
    </message>
    <message>
        <source>Number of blocks left</source>
        <translation>Numero di blocchi mancanti</translation>
    </message>
    <message>
        <source>Unknown...</source>
        <translation>Sconosciuto...</translation>
    </message>
    <message>
        <source>Last block time</source>
        <translation>Ora del blocco più recente</translation>
    </message>
    <message>
        <source>Progress</source>
        <translation>Progresso</translation>
    </message>
    <message>
        <source>Progress increase per hour</source>
        <translation>Aumento dei progressi per ogni ora</translation>
    </message>
    <message>
        <source>calculating...</source>
        <translation>calcolando...</translation>
    </message>
    <message>
        <source>Estimated time left until synced</source>
        <translation>Tempo stimato al completamento della sincronizzazione</translation>
    </message>
    <message>
        <source>Hide</source>
        <translation>Nascondi</translation>
    </message>
    <message>
        <source>Unknown. Syncing Headers (%1, %2%)...</source>
        <translation>Sconosciuto. Sincronizzando Headers (%1, %2%)...</translation>
    </message>
</context>
<context>
    <name>OpenURIDialog</name>
    <message>
        <source>Open URI</source>
        <translation>Apri URI</translation>
    </message>
    <message>
        <source>Open payment request from URI or file</source>
        <translation>Apri richiesta di pagamento da URI o file</translation>
    </message>
    <message>
        <source>URI:</source>
        <translation>URI:</translation>
    </message>
    <message>
        <source>Select payment request file</source>
        <translation>Seleziona il file di richiesta di pagamento</translation>
    </message>
    <message>
        <source>Select payment request file to open</source>
        <translation>Seleziona il file di richiesta di pagamento da aprire</translation>
    </message>
</context>
<context>
    <name>OptionsDialog</name>
    <message>
        <source>Options</source>
        <translation>Opzioni</translation>
    </message>
    <message>
        <source>&amp;Main</source>
        <translation>&amp;Principale</translation>
    </message>
    <message>
        <source>Automatically start %1 after logging in to the system.</source>
        <translation>Avvia automaticamente %1 una volta effettuato l'accesso al sistema.</translation>
    </message>
    <message>
        <source>&amp;Start %1 on system login</source>
        <translation>&amp;Start %1 all'accesso al sistema</translation>
    </message>
    <message>
        <source>Size of &amp;database cache</source>
        <translation>Dimensione della cache del &amp;database.</translation>
    </message>
    <message>
        <source>Number of script &amp;verification threads</source>
        <translation>Numero di thread di &amp;verifica degli script </translation>
    </message>
    <message>
        <source>IP address of the proxy (e.g. IPv4: 127.0.0.1 / IPv6: ::1)</source>
        <translation>Indirizzo IP del proxy (ad es. IPv4: 127.0.0.1 / IPv6: ::1)</translation>
    </message>
    <message>
        <source>Shows if the supplied default SOCKS5 proxy is used to reach peers via this network type.</source>
        <translation>Mostra se il proxy SOCK5 di default che p stato fornito è usato per raggiungere i contatti attraverso questo tipo di rete.</translation>
    </message>
    <message>
        <source>Use separate SOCKS&amp;5 proxy to reach peers via Tor hidden services:</source>
        <translation>Usa una SOCKS&amp;5 proxy differente per raggiungere peers usando servizi Tor hidden</translation>
    </message>
    <message>
        <source>Hide the icon from the system tray.</source>
        <translation>Nascondi l'icona nella barra delle applicazioni.</translation>
    </message>
    <message>
        <source>&amp;Hide tray icon</source>
        <translation>&amp;Nascondi l'icona della barra delle applicazioni</translation>
    </message>
    <message>
        <source>Minimize instead of exit the application when the window is closed. When this option is enabled, the application will be closed only after selecting Exit in the menu.</source>
        <translation>Riduci ad icona invece di uscire dall'applicazione quando la finestra viene chiusa. Attivando questa opzione l'applicazione terminerà solo dopo aver selezionato Esci dal menu File.</translation>
    </message>
    <message>
        <source>Third party URLs (e.g. a block explorer) that appear in the transactions tab as context menu items. %s in the URL is replaced by transaction hash. Multiple URLs are separated by vertical bar |.</source>
        <translation>URL di terze parti (ad es. un block explorer) che appaiono nella tabella delle transazioni come voci nel menu contestuale. "%s" nell'URL è sostituito dall'hash della transazione.
Per specificare più URL separarli con una barra verticale "|".</translation>
    </message>
    <message>
        <source>Open the %1 configuration file from the working directory.</source>
        <translation>Apri il %1 file di configurazione dalla cartella attiva.</translation>
    </message>
    <message>
        <source>Open Configuration File</source>
        <translation>Apri il file di configurazione</translation>
    </message>
    <message>
        <source>Reset all client options to default.</source>
        <translation>Reimposta tutte le opzioni del client allo stato predefinito.</translation>
    </message>
    <message>
        <source>&amp;Reset Options</source>
        <translation>&amp;Ripristina Opzioni</translation>
    </message>
    <message>
        <source>&amp;Network</source>
        <translation>Rete</translation>
    </message>
    <message>
        <source>Disables some advanced features but all blocks will still be fully validated. Reverting this setting requires re-downloading the entire blockchain. Actual disk usage may be somewhat higher.</source>
        <translation>Disattiva alcune funzionalità avanzate, ma tutti i blocchi saranno ancora completamente validati. Per ripristinare questa impostazione è necessario rieseguire il download dell'intera blockchain. L'utilizzo effettivo del disco potrebbe essere leggermente superiore.</translation>
    </message>
    <message>
        <source>Prune &amp;block storage to</source>
        <translation>Eliminare e bloccare l'archiviazione su</translation>
    </message>
    <message>
        <source>GB</source>
        <translation>GB</translation>
    </message>
    <message>
        <source>Reverting this setting requires re-downloading the entire blockchain.</source>
        <translation>Per ripristinare questa impostazione è necessario rieseguire il download dell'intera blockchain.</translation>
    </message>
    <message>
        <source>MiB</source>
        <translation>MiB</translation>
    </message>
    <message>
        <source>(0 = auto, &lt;0 = leave that many cores free)</source>
        <translation>(0 = automatico, &lt;0 = lascia questo numero di core liberi)</translation>
    </message>
    <message>
        <source>W&amp;allet</source>
        <translation>Port&amp;amonete</translation>
    </message>
    <message>
        <source>Expert</source>
        <translation>Esperti</translation>
    </message>
    <message>
        <source>Enable coin &amp;control features</source>
        <translation>Abilita le funzionalità di coin &amp;control</translation>
    </message>
    <message>
        <source>If you disable the spending of unconfirmed change, the change from a transaction cannot be used until that transaction has at least one confirmation. This also affects how your balance is computed.</source>
        <translation>Disabilitando l'uso di resti non confermati, il resto di una transazione non potrà essere speso fino a quando non avrà ottenuto almeno una conferma. Questa impostazione influisce inoltre sul calcolo del saldo.</translation>
    </message>
    <message>
        <source>&amp;Spend unconfirmed change</source>
        <translation>&amp;Spendi resti non confermati</translation>
    </message>
    <message>
        <source>Automatically open the Particl client port on the router. This only works when your router supports UPnP and it is enabled.</source>
        <translation>Apri automaticamente la porta del client Particl sul router. Il protocollo UPnP deve essere supportato da parte del router ed attivo.</translation>
    </message>
    <message>
        <source>Map port using &amp;UPnP</source>
        <translation>Mappa le porte tramite &amp;UPnP</translation>
    </message>
    <message>
        <source>Accept connections from outside.</source>
        <translation>Accetta connessione esterne.</translation>
    </message>
    <message>
        <source>Allow incomin&amp;g connections</source>
        <translation>Accetta connessioni in entrata</translation>
    </message>
    <message>
        <source>Connect to the Particl network through a SOCKS5 proxy.</source>
        <translation>Connessione alla rete Particl attraverso un proxy SOCKS5.</translation>
    </message>
    <message>
        <source>&amp;Connect through SOCKS5 proxy (default proxy):</source>
        <translation>&amp;Connessione attraverso proxy SOCKS5 (proxy predefinito):</translation>
    </message>
    <message>
        <source>Proxy &amp;IP:</source>
        <translation>&amp;IP del proxy:</translation>
    </message>
    <message>
        <source>&amp;Port:</source>
        <translation>&amp;Porta:</translation>
    </message>
    <message>
        <source>Port of the proxy (e.g. 9050)</source>
        <translation>Porta del proxy (ad es. 9050)</translation>
    </message>
    <message>
        <source>Used for reaching peers via:</source>
        <translation>Utilizzata per connettersi attraverso:</translation>
    </message>
    <message>
        <source>IPv4</source>
        <translation>IPv4</translation>
    </message>
    <message>
        <source>IPv6</source>
        <translation>IPv6</translation>
    </message>
    <message>
        <source>Tor</source>
        <translation>Tor</translation>
    </message>
    <message>
        <source>Connect to the Particl network through a separate SOCKS5 proxy for Tor hidden services.</source>
        <translation>Connette alla rete Particl attraverso un proxy SOCKS5 separato per Tor.</translation>
    </message>
    <message>
        <source>&amp;Window</source>
        <translation>&amp;Finestra</translation>
    </message>
    <message>
        <source>Show only a tray icon after minimizing the window.</source>
        <translation>Mostra solo nella tray bar quando si riduce ad icona.</translation>
    </message>
    <message>
        <source>&amp;Minimize to the tray instead of the taskbar</source>
        <translation>&amp;Minimizza nella tray bar invece che sulla barra delle applicazioni</translation>
    </message>
    <message>
        <source>M&amp;inimize on close</source>
        <translation>M&amp;inimizza alla chiusura</translation>
    </message>
    <message>
        <source>&amp;Display</source>
        <translation>&amp;Mostra</translation>
    </message>
    <message>
        <source>User Interface &amp;language:</source>
        <translation>&amp;Lingua Interfaccia Utente:</translation>
    </message>
    <message>
        <source>The user interface language can be set here. This setting will take effect after restarting %1.</source>
        <translation>La lingua dell'interfaccia utente può essere impostata qui. L'impostazione avrà effetto dopo il riavvio %1.</translation>
    </message>
    <message>
        <source>&amp;Unit to show amounts in:</source>
        <translation>&amp;Unità di misura con cui visualizzare gli importi:</translation>
    </message>
    <message>
        <source>Choose the default subdivision unit to show in the interface and when sending coins.</source>
        <translation>Scegli l'unità di suddivisione predefinita da utilizzare per l'interfaccia e per l'invio di particl.</translation>
    </message>
    <message>
        <source>Whether to show coin control features or not.</source>
        <translation>Specifica se le funzionalita di coin control saranno visualizzate.</translation>
    </message>
    <message>
        <source>&amp;Third party transaction URLs</source>
        <translation>&amp;URLs per transazioni terzi </translation>
    </message>
    <message>
        <source>Options set in this dialog are overridden by the command line or in the configuration file:</source>
        <translation>Le impostazioni sulla riga di comando o nell'archivio di configurazione hanno precedenza su quelle impostate in questo pannello:</translation>
    </message>
    <message>
        <source>&amp;OK</source>
        <translation>&amp;OK</translation>
    </message>
    <message>
        <source>&amp;Cancel</source>
        <translation>&amp;Cancella</translation>
    </message>
    <message>
        <source>default</source>
        <translation>predefinito</translation>
    </message>
    <message>
        <source>none</source>
        <translation>nessuno</translation>
    </message>
    <message>
        <source>Confirm options reset</source>
        <translation>Conferma ripristino opzioni</translation>
    </message>
    <message>
        <source>Client restart required to activate changes.</source>
        <translation>È necessario un riavvio del client per applicare le modifiche.</translation>
    </message>
    <message>
        <source>Client will be shut down. Do you want to proceed?</source>
        <translation>Il client sarà arrestato. Si desidera procedere?</translation>
    </message>
    <message>
        <source>Configuration options</source>
        <translation>Opzioni di configurazione</translation>
    </message>
    <message>
        <source>The configuration file is used to specify advanced user options which override GUI settings. Additionally, any command-line options will override this configuration file.</source>
        <translation>Il file di configurazione è utilizzato per specificare opzioni utente avanzate che aggirano le impostazioni della GUI. Inoltre qualunque opzione da linea di comando aggirerà il file di configurazione.</translation>
    </message>
    <message>
        <source>Error</source>
        <translation>Errore</translation>
    </message>
    <message>
        <source>The configuration file could not be opened.</source>
        <translation>Il file di configurazione non può essere aperto.</translation>
    </message>
    <message>
        <source>This change would require a client restart.</source>
        <translation>Questa modifica richiede un riavvio del client.</translation>
    </message>
    <message>
        <source>The supplied proxy address is invalid.</source>
        <translation>L'indirizzo proxy che hai fornito non è valido.</translation>
    </message>
</context>
<context>
    <name>OverviewPage</name>
    <message>
        <source>Form</source>
        <translation>Modulo</translation>
    </message>
    <message>
        <source>The displayed information may be out of date. Your wallet automatically synchronizes with the Particl network after a connection is established, but this process has not completed yet.</source>
        <translation>Le informazioni visualizzate potrebbero non essere aggiornate. Il portafoglio si sincronizza automaticamente con la rete Particl una volta stabilita una connessione, ma questo processo non è ancora stato completato.</translation>
    </message>
    <message>
        <source>Watch-only:</source>
        <translation>Sola lettura:</translation>
    </message>
    <message>
        <source>Available:</source>
        <translation>Disponibile:</translation>
    </message>
    <message>
        <source>Your current spendable balance</source>
        <translation>Il tuo saldo spendibile attuale</translation>
    </message>
    <message>
        <source>Pending:</source>
        <translation>In attesa:</translation>
    </message>
    <message>
        <source>Total of transactions that have yet to be confirmed, and do not yet count toward the spendable balance</source>
        <translation>Totale delle transazioni in corso di conferma e che non sono ancora conteggiate nel saldo spendibile</translation>
    </message>
    <message>
        <source>Immature:</source>
        <translation>Immaturo:</translation>
    </message>
    <message>
        <source>Mined balance that has not yet matured</source>
        <translation>Importo generato dal mining e non ancora maturato</translation>
    </message>
    <message>
        <source>Balances</source>
        <translation>Saldo</translation>
    </message>
    <message>
        <source>Total:</source>
        <translation>Totale:</translation>
    </message>
    <message>
        <source>Your current total balance</source>
        <translation>Il tuo saldo totale attuale</translation>
    </message>
    <message>
        <source>Your current balance in watch-only addresses</source>
        <translation>Il tuo saldo attuale negli indirizzi di sola lettura</translation>
    </message>
    <message>
        <source>Spendable:</source>
        <translation>Spendibile:</translation>
    </message>
    <message>
        <source>Recent transactions</source>
        <translation>Transazioni recenti</translation>
    </message>
    <message>
        <source>Unconfirmed transactions to watch-only addresses</source>
        <translation>Transazioni non confermate su indirizzi di sola lettura</translation>
    </message>
    <message>
        <source>Mined balance in watch-only addresses that has not yet matured</source>
        <translation>Importo generato dal mining su indirizzi di sola lettura e non ancora maturato</translation>
    </message>
    <message>
        <source>Current total balance in watch-only addresses</source>
        <translation>Saldo corrente totale negli indirizzi di sola lettura</translation>
    </message>
</context>
<context>
    <name>PaymentServer</name>
    <message>
        <source>Payment request error</source>
        <translation>Errore di richiesta di pagamento</translation>
    </message>
    <message>
        <source>Cannot start particl: click-to-pay handler</source>
        <translation>Impossibile avviare particl: gestore click-to-pay</translation>
    </message>
    <message>
        <source>URI handling</source>
        <translation>Gestione URI</translation>
    </message>
    <message>
        <source>'particl://' is not a valid URI. Use 'particl:' instead.</source>
        <translation>'particl://' non è un URI valido. Usa invece 'particl:'.</translation>
    </message>
    <message>
        <source>You are using a BIP70 URL which will be unsupported in the future.</source>
        <translation>Stai usando un URL BIP70 che, in futuro, non sarà piú supportato.</translation>
    </message>
    <message>
        <source>Payment request fetch URL is invalid: %1</source>
        <translation>URL di recupero della Richiesta di pagamento non valido: %1</translation>
    </message>
    <message>
        <source>Cannot process payment request because BIP70 support was not compiled in.</source>
        <translation>Non posso completare la richiesta di pagamento perché il supporto per BIP70 non è stato incluso in fase di compilazione.</translation>
    </message>
    <message>
        <source>Invalid payment address %1</source>
        <translation>Indirizzo di pagamento non valido %1</translation>
    </message>
    <message>
        <source>URI cannot be parsed! This can be caused by an invalid Particl address or malformed URI parameters.</source>
        <translation>Impossibile interpretare l'URI! I parametri dell'URI o l'indirizzo Particl potrebbero non essere corretti.</translation>
    </message>
    <message>
        <source>Payment request file handling</source>
        <translation>Gestione del file di richiesta del pagamento</translation>
    </message>
    <message>
        <source>Payment request file cannot be read! This can be caused by an invalid payment request file.</source>
        <translation>Impossibile leggere il file della richiesta di pagamento! Il file della richiesta di pagamento potrebbe non essere valido</translation>
    </message>
    <message>
        <source>Payment request rejected</source>
        <translation>Richiesta di pagamento respinta</translation>
    </message>
    <message>
        <source>Payment request network doesn't match client network.</source>
        <translation>La rete della richiesta di pagamento non corrisponde alla rete del client.</translation>
    </message>
    <message>
        <source>Payment request expired.</source>
        <translation>Richiesta di pagamento scaduta.</translation>
    </message>
    <message>
        <source>Payment request is not initialized.</source>
        <translation>La richiesta di pagamento non è stata inizializzata.</translation>
    </message>
    <message>
        <source>Unverified payment requests to custom payment scripts are unsupported.</source>
        <translation>Le richieste di pagamento non verificate verso script di pagamento personalizzati non sono supportate.</translation>
    </message>
    <message>
        <source>Invalid payment request.</source>
        <translation>Richiesta di pagamento invalida</translation>
    </message>
    <message>
        <source>Requested payment amount of %1 is too small (considered dust).</source>
        <translation>L'importo di pagamento di %1 richiesto è troppo basso (considerato come trascurabile).</translation>
    </message>
    <message>
        <source>Refund from %1</source>
        <translation>Rimborso da %1</translation>
    </message>
    <message>
        <source>Payment request %1 is too large (%2 bytes, allowed %3 bytes).</source>
        <translation>La richiesta di pagamento %1 è troppo grande (%2 bytes, consentiti %3 bytes)</translation>
    </message>
    <message>
        <source>Error communicating with %1: %2</source>
        <translation>Errore di comunicazione con %1: %2</translation>
    </message>
    <message>
        <source>Payment request cannot be parsed!</source>
        <translation>La richiesta di pagamento non può essere processata!</translation>
    </message>
    <message>
        <source>Bad response from server %1</source>
        <translation> Risposta errata da parte del server %1 </translation>
    </message>
    <message>
        <source>Network request error</source>
        <translation> Errore di richiesta di rete</translation>
    </message>
    <message>
        <source>Payment acknowledged</source>
        <translation>Pagamento riconosciuto</translation>
    </message>
</context>
<context>
    <name>PeerTableModel</name>
    <message>
        <source>User Agent</source>
        <translation>User Agent</translation>
    </message>
    <message>
        <source>Node/Service</source>
        <translation>Nodo/Servizio</translation>
    </message>
    <message>
        <source>NodeId</source>
        <translation>Nodeld</translation>
    </message>
    <message>
        <source>Ping</source>
        <translation>Ping</translation>
    </message>
    <message>
        <source>Sent</source>
        <translation>Inviato</translation>
    </message>
    <message>
        <source>Received</source>
        <translation>Ricevuto</translation>
    </message>
</context>
<context>
    <name>QObject</name>
    <message>
        <source>Amount</source>
        <translation>Importo</translation>
    </message>
    <message>
        <source>Enter a Particl address (e.g. %1)</source>
        <translation>Inserisci un indirizzo Particl (ad es. %1)</translation>
    </message>
    <message>
        <source>%1 d</source>
        <translation>%1 d</translation>
    </message>
    <message>
        <source>%1 h</source>
        <translation>%1 h</translation>
    </message>
    <message>
        <source>%1 m</source>
        <translation>%1 m</translation>
    </message>
    <message>
        <source>%1 s</source>
        <translation>%1 s</translation>
    </message>
    <message>
        <source>None</source>
        <translation>Nessuno</translation>
    </message>
    <message>
        <source>N/A</source>
        <translation>N/D</translation>
    </message>
    <message>
        <source>%1 ms</source>
        <translation>%1 ms</translation>
    </message>
    <message numerus="yes">
        <source>%n second(s)</source>
        <translation><numerusform>%n secondo</numerusform><numerusform>%n secondi</numerusform></translation>
    </message>
    <message numerus="yes">
        <source>%n minute(s)</source>
        <translation><numerusform>%n minuto</numerusform><numerusform>%n minuti</numerusform></translation>
    </message>
    <message numerus="yes">
        <source>%n hour(s)</source>
        <translation><numerusform>%n ora</numerusform><numerusform>%n ore</numerusform></translation>
    </message>
    <message numerus="yes">
        <source>%n day(s)</source>
        <translation><numerusform>%n giorno</numerusform><numerusform>%n giorni</numerusform></translation>
    </message>
    <message numerus="yes">
        <source>%n week(s)</source>
        <translation><numerusform>%n settimana</numerusform><numerusform>%n settimane</numerusform></translation>
    </message>
    <message>
        <source>%1 and %2</source>
        <translation>%1 e %2</translation>
    </message>
    <message numerus="yes">
        <source>%n year(s)</source>
        <translation><numerusform>%n anno</numerusform><numerusform>%n anni</numerusform></translation>
    </message>
    <message>
        <source>%1 B</source>
        <translation>%1 B</translation>
    </message>
    <message>
        <source>%1 KB</source>
        <translation>%1 KB</translation>
    </message>
    <message>
        <source>%1 MB</source>
        <translation>%1 MB</translation>
    </message>
    <message>
        <source>%1 GB</source>
        <translation>%1 GB</translation>
    </message>
    <message>
        <source>%1 didn't yet exit safely...</source>
        <translation>%1 non è ancora stato chiuso in modo sicuro</translation>
    </message>
    <message>
        <source>unknown</source>
        <translation>sconosciuto</translation>
    </message>
</context>
<context>
    <name>QObject::QObject</name>
    <message>
        <source>Error parsing command line arguments: %1.</source>
        <translation>Errore durante l'analisi degli argomenti della riga di comando: %1.</translation>
    </message>
    <message>
        <source>Error: Specified data directory "%1" does not exist.</source>
        <translation>Errore: La cartella dati "%1" specificata non esiste.</translation>
    </message>
    <message>
        <source>Error: Cannot parse configuration file: %1.</source>
        <translation>Errore: impossibile analizzare il file di configurazione: %1.</translation>
    </message>
    <message>
        <source>Error: %1</source>
        <translation>Errore: %1</translation>
    </message>
</context>
<context>
    <name>QRImageWidget</name>
    <message>
        <source>&amp;Save Image...</source>
        <translation>&amp;Salva immagine</translation>
    </message>
    <message>
        <source>&amp;Copy Image</source>
        <translation>&amp;Copia immagine</translation>
    </message>
    <message>
        <source>Save QR Code</source>
        <translation>Salva codice QR</translation>
    </message>
    <message>
        <source>PNG Image (*.png)</source>
        <translation>Immagine PNG (*.png)</translation>
    </message>
</context>
<context>
    <name>RPCConsole</name>
    <message>
        <source>N/A</source>
        <translation>N/D</translation>
    </message>
    <message>
        <source>Client version</source>
        <translation>Versione client</translation>
    </message>
    <message>
        <source>&amp;Information</source>
        <translation>&amp;Informazioni</translation>
    </message>
    <message>
        <source>Debug window</source>
        <translation>Finestra di debug</translation>
    </message>
    <message>
        <source>General</source>
        <translation>Generale</translation>
    </message>
    <message>
        <source>Using BerkeleyDB version</source>
        <translation>Versione BerkeleyDB in uso</translation>
    </message>
    <message>
        <source>Datadir</source>
        <translation>Datadir</translation>
    </message>
    <message>
        <source>To specify a non-default location of the data directory use the '%1' option.</source>
        <translation>Per specificare una posizione non di default della directory dei dati, usa l'opzione '%1'</translation>
    </message>
    <message>
        <source>Blocksdir</source>
        <translation>Blocksdir</translation>
    </message>
    <message>
        <source>To specify a non-default location of the blocks directory use the '%1' option.</source>
        <translation>Per specificare una posizione non di default della directory dei blocchi, usa l'opzione '%1'</translation>
    </message>
    <message>
        <source>Startup time</source>
        <translation>Ora di avvio</translation>
    </message>
    <message>
        <source>Network</source>
        <translation>Rete</translation>
    </message>
    <message>
        <source>Name</source>
        <translation>Nome</translation>
    </message>
    <message>
        <source>Number of connections</source>
        <translation>Numero di connessioni</translation>
    </message>
    <message>
        <source>Block chain</source>
        <translation>Block chain</translation>
    </message>
    <message>
        <source>Current number of blocks</source>
        <translation>Numero attuale di blocchi</translation>
    </message>
    <message>
        <source>Memory Pool</source>
        <translation>Memory Pool</translation>
    </message>
    <message>
        <source>Current number of transactions</source>
        <translation>Numero attuale di transazioni</translation>
    </message>
    <message>
        <source>Memory usage</source>
        <translation>Utilizzo memoria</translation>
    </message>
    <message>
        <source>Wallet: </source>
        <translation>Portafoglio:</translation>
    </message>
    <message>
        <source>(none)</source>
        <translation>(nessuno)</translation>
    </message>
    <message>
        <source>&amp;Reset</source>
        <translation>&amp;Ripristina</translation>
    </message>
    <message>
        <source>Received</source>
        <translation>Ricevuto</translation>
    </message>
    <message>
        <source>Sent</source>
        <translation>Inviato</translation>
    </message>
    <message>
        <source>&amp;Peers</source>
        <translation>&amp;Peer</translation>
    </message>
    <message>
        <source>Banned peers</source>
        <translation>Peers bannati</translation>
    </message>
    <message>
        <source>Select a peer to view detailed information.</source>
        <translation>Seleziona un peer per visualizzare informazioni più dettagliate.</translation>
    </message>
    <message>
        <source>Whitelisted</source>
        <translation>Whitelisted/sicuri</translation>
    </message>
    <message>
        <source>Direction</source>
        <translation>Direzione</translation>
    </message>
    <message>
        <source>Version</source>
        <translation>Versione</translation>
    </message>
    <message>
        <source>Starting Block</source>
        <translation>Blocco di partenza</translation>
    </message>
    <message>
        <source>Synced Headers</source>
        <translation>Headers sincronizzati</translation>
    </message>
    <message>
        <source>Synced Blocks</source>
        <translation>Blocchi sincronizzati</translation>
    </message>
    <message>
        <source>User Agent</source>
        <translation>User Agent</translation>
    </message>
    <message>
        <source>Open the %1 debug log file from the current data directory. This can take a few seconds for large log files.</source>
        <translation>Apri il file log del debug di %1 dalla cartella dati attuale. Può richiedere alcuni secondi per file di log di grandi dimensioni.</translation>
    </message>
    <message>
        <source>Decrease font size</source>
        <translation>Riduci dimensioni font.</translation>
    </message>
    <message>
        <source>Increase font size</source>
        <translation>Aumenta dimensioni font</translation>
    </message>
    <message>
        <source>Services</source>
        <translation>Servizi</translation>
    </message>
    <message>
        <source>Ban Score</source>
        <translation>Punteggio di Ban</translation>
    </message>
    <message>
        <source>Connection Time</source>
        <translation>Tempo di Connessione</translation>
    </message>
    <message>
        <source>Last Send</source>
        <translation>Ultimo Invio</translation>
    </message>
    <message>
        <source>Last Receive</source>
        <translation>Ultima Ricezione</translation>
    </message>
    <message>
        <source>Ping Time</source>
        <translation>Tempo di Ping</translation>
    </message>
    <message>
        <source>The duration of a currently outstanding ping.</source>
        <translation>La durata di un ping attualmente in corso.</translation>
    </message>
    <message>
        <source>Ping Wait</source>
        <translation>Attesa ping</translation>
    </message>
    <message>
        <source>Min Ping</source>
        <translation>Ping Minimo</translation>
    </message>
    <message>
        <source>Time Offset</source>
        <translation>Scarto Temporale</translation>
    </message>
    <message>
        <source>Last block time</source>
        <translation>Ora del blocco più recente</translation>
    </message>
    <message>
        <source>&amp;Open</source>
        <translation>&amp;Apri</translation>
    </message>
    <message>
        <source>&amp;Console</source>
        <translation>&amp;Console</translation>
    </message>
    <message>
        <source>&amp;Network Traffic</source>
        <translation>&amp;Traffico di Rete</translation>
    </message>
    <message>
        <source>Totals</source>
        <translation>Totali</translation>
    </message>
    <message>
        <source>In:</source>
        <translation>Entrata:</translation>
    </message>
    <message>
        <source>Out:</source>
        <translation>Uscita:</translation>
    </message>
    <message>
        <source>Debug log file</source>
        <translation>File log del Debug</translation>
    </message>
    <message>
        <source>Clear console</source>
        <translation>Cancella console</translation>
    </message>
    <message>
        <source>1 &amp;hour</source>
        <translation>1 &amp;ora</translation>
    </message>
    <message>
        <source>1 &amp;day</source>
        <translation>1 &amp;giorno</translation>
    </message>
    <message>
        <source>1 &amp;week</source>
        <translation>1 &amp;settimana</translation>
    </message>
    <message>
        <source>1 &amp;year</source>
        <translation>1 &amp;anno</translation>
    </message>
    <message>
        <source>&amp;Disconnect</source>
        <translation>&amp;Disconnetti</translation>
    </message>
    <message>
        <source>Ban for</source>
        <translation>Bannato per</translation>
    </message>
    <message>
        <source>&amp;Unban</source>
        <translation>&amp;Elimina Ban</translation>
    </message>
    <message>
        <source>Welcome to the %1 RPC console.</source>
        <translation>Benvenuto nella console RPC di %1.</translation>
    </message>
    <message>
        <source>Use up and down arrows to navigate history, and %1 to clear screen.</source>
        <translation>Usa le frecce su e giú per navigare nella storia, e %1 per pulire lo schermo</translation>
    </message>
    <message>
        <source>Type %1 for an overview of available commands.</source>
        <translation>Digita %1 per una descrizione di comandi disponibili</translation>
    </message>
    <message>
        <source>For more information on using this console type %1.</source>
        <translation>Per maggiori informazioni su come usare questa console digita %1.</translation>
    </message>
    <message>
        <source>WARNING: Scammers have been active, telling users to type commands here, stealing their wallet contents. Do not use this console without fully understanding the ramifications of a command.</source>
        <translation>ATTENZIONE: I truffatori sono stati attivi in quest'area, cercando di convincere gli utenti a digitare linee di comando e rubando i contenuti dei loro portafogli. Non usare questa console senza la piena consapevolezza delle conseguenze di un comando.</translation>
    </message>
    <message>
        <source>Network activity disabled</source>
        <translation>Attività di rete disabilitata</translation>
    </message>
    <message>
        <source>Executing command without any wallet</source>
        <translation>Esecuzione del comando senza alcun portafoglio</translation>
    </message>
    <message>
        <source>Executing command using "%1" wallet</source>
        <translation>Esecuzione del comando usando il wallet "%1"</translation>
    </message>
    <message>
        <source>(node id: %1)</source>
        <translation>(id nodo: %1)</translation>
    </message>
    <message>
        <source>via %1</source>
        <translation>via %1</translation>
    </message>
    <message>
        <source>never</source>
        <translation>mai</translation>
    </message>
    <message>
        <source>Inbound</source>
        <translation>In entrata</translation>
    </message>
    <message>
        <source>Outbound</source>
        <translation>In uscita</translation>
    </message>
    <message>
        <source>Yes</source>
        <translation>Si</translation>
    </message>
    <message>
        <source>No</source>
        <translation>No</translation>
    </message>
    <message>
        <source>Unknown</source>
        <translation>Sconosciuto</translation>
    </message>
</context>
<context>
    <name>ReceiveCoinsDialog</name>
    <message>
        <source>&amp;Amount:</source>
        <translation>&amp;Importo:</translation>
    </message>
    <message>
        <source>&amp;Label:</source>
        <translation>&amp;Etichetta:</translation>
    </message>
    <message>
        <source>&amp;Message:</source>
        <translation>&amp;Messaggio:</translation>
    </message>
    <message>
        <source>An optional message to attach to the payment request, which will be displayed when the request is opened. Note: The message will not be sent with the payment over the Particl network.</source>
        <translation>Un messaggio opzionale da allegare e mostrare all'apertura della richiesta di pagamento. Nota: Il messaggio non sarà inviato con il pagamento sulla rete Particl.</translation>
    </message>
    <message>
        <source>An optional label to associate with the new receiving address.</source>
        <translation>Un'etichetta opzionale da associare al nuovo indirizzo di ricezione.</translation>
    </message>
    <message>
        <source>Use this form to request payments. All fields are &lt;b&gt;optional&lt;/b&gt;.</source>
        <translation>Usa questo modulo per richiedere pagamenti. Tutti i campi sono &lt;b&gt;opzionali&lt;/b&gt;.</translation>
    </message>
    <message>
        <source>An optional amount to request. Leave this empty or zero to not request a specific amount.</source>
        <translation>Un importo opzionale da associare alla richiesta. Lasciare vuoto o a zero per non richiedere un importo specifico.</translation>
    </message>
    <message>
        <source>Clear all fields of the form.</source>
        <translation>Cancellare tutti i campi del modulo.</translation>
    </message>
    <message>
        <source>Clear</source>
        <translation>Cancella</translation>
    </message>
    <message>
        <source>Native segwit addresses (aka Bech32 or BIP-173) reduce your transaction fees later on and offer better protection against typos, but old wallets don't support them. When unchecked, an address compatible with older wallets will be created instead.</source>
        <translation>Gli indirizzi nativi segwit (noti anche come Bech32 o BIP-173) riducono le spese di transazione e offrono una migliore protezione dagli errori di battitura, ma i vecchi portafogli non li supportano. Se deselezionata, verrà creato un indirizzo compatibile con i portafogli meno recenti.</translation>
    </message>
    <message>
        <source>Generate native segwit (Bech32) address</source>
        <translation>Genera indirizzo nativo segwit (Bech32)</translation>
    </message>
    <message>
        <source>Requested payments history</source>
        <translation>Cronologia pagamenti richiesti</translation>
    </message>
    <message>
        <source>&amp;Request payment</source>
        <translation>&amp;Richiedi pagamento</translation>
    </message>
    <message>
        <source>Show the selected request (does the same as double clicking an entry)</source>
        <translation>Mostra la richiesta selezionata (produce lo stesso effetto di un doppio click su una voce)</translation>
    </message>
    <message>
        <source>Show</source>
        <translation>Mostra</translation>
    </message>
    <message>
        <source>Remove the selected entries from the list</source>
        <translation>Rimuovi le voci selezionate dalla lista</translation>
    </message>
    <message>
        <source>Remove</source>
        <translation>Rimuovi</translation>
    </message>
    <message>
        <source>Copy URI</source>
        <translation>Copia URI</translation>
    </message>
    <message>
        <source>Copy label</source>
        <translation>Copia etichetta</translation>
    </message>
    <message>
        <source>Copy message</source>
        <translation>Copia il messaggio</translation>
    </message>
    <message>
        <source>Copy amount</source>
        <translation>Copia l'importo</translation>
    </message>
</context>
<context>
    <name>ReceiveRequestDialog</name>
    <message>
        <source>QR Code</source>
        <translation>Codice QR</translation>
    </message>
    <message>
        <source>Copy &amp;URI</source>
        <translation>Copia &amp;URI</translation>
    </message>
    <message>
        <source>Copy &amp;Address</source>
        <translation>Copia &amp;Indirizzo</translation>
    </message>
    <message>
        <source>&amp;Save Image...</source>
        <translation>&amp;Salva Immagine...</translation>
    </message>
    <message>
        <source>Request payment to %1</source>
        <translation>Richiesta di pagamento a %1</translation>
    </message>
    <message>
        <source>Payment information</source>
        <translation>Informazioni di pagamento</translation>
    </message>
    <message>
        <source>URI</source>
        <translation>URI</translation>
    </message>
    <message>
        <source>Address</source>
        <translation>Indirizzo</translation>
    </message>
    <message>
        <source>Amount</source>
        <translation>Importo</translation>
    </message>
    <message>
        <source>Label</source>
        <translation>Etichetta</translation>
    </message>
    <message>
        <source>Message</source>
        <translation>Messaggio</translation>
    </message>
    <message>
        <source>Wallet</source>
        <translation>Portafoglio</translation>
    </message>
    <message>
        <source>Resulting URI too long, try to reduce the text for label / message.</source>
        <translation> L'URI risultante è troppo lungo, prova a ridurre il testo nell'etichetta / messaggio.</translation>
    </message>
    <message>
        <source>Error encoding URI into QR Code.</source>
        <translation> Errore nella codifica dell'URI nel codice QR.</translation>
    </message>
</context>
<context>
    <name>RecentRequestsTableModel</name>
    <message>
        <source>Date</source>
        <translation>Data</translation>
    </message>
    <message>
        <source>Label</source>
        <translation>Etichetta</translation>
    </message>
    <message>
        <source>Message</source>
        <translation>Messaggio</translation>
    </message>
    <message>
        <source>(no label)</source>
        <translation>(nessuna etichetta)</translation>
    </message>
    <message>
        <source>(no message)</source>
        <translation>(nessun messaggio)</translation>
    </message>
    <message>
        <source>(no amount requested)</source>
        <translation>(nessun importo richiesto)</translation>
    </message>
    <message>
        <source>Requested</source>
        <translation>Richiesto</translation>
    </message>
</context>
<context>
    <name>SendCoinsDialog</name>
    <message>
        <source>Send Coins</source>
        <translation>Invia Particl</translation>
    </message>
    <message>
        <source>Coin Control Features</source>
        <translation>Funzionalità di Coin Control</translation>
    </message>
    <message>
        <source>Inputs...</source>
        <translation>Input...</translation>
    </message>
    <message>
        <source>automatically selected</source>
        <translation>selezionato automaticamente</translation>
    </message>
    <message>
        <source>Insufficient funds!</source>
        <translation>Fondi insufficienti!</translation>
    </message>
    <message>
        <source>Quantity:</source>
        <translation>Quantità:</translation>
    </message>
    <message>
        <source>Bytes:</source>
        <translation>Byte:</translation>
    </message>
    <message>
        <source>Amount:</source>
        <translation>Importo:</translation>
    </message>
    <message>
        <source>Fee:</source>
        <translation>Commissione:</translation>
    </message>
    <message>
        <source>After Fee:</source>
        <translation>Dopo Commissione:</translation>
    </message>
    <message>
        <source>Change:</source>
        <translation>Resto:</translation>
    </message>
    <message>
        <source>If this is activated, but the change address is empty or invalid, change will be sent to a newly generated address.</source>
        <translation>In caso di abilitazione con indirizzo vuoto o non valido, il resto sarà inviato ad un nuovo indirizzo generato appositamente.</translation>
    </message>
    <message>
        <source>Custom change address</source>
        <translation>Personalizza indirizzo di resto</translation>
    </message>
    <message>
        <source>Transaction Fee:</source>
        <translation>Commissione di Transazione:</translation>
    </message>
    <message>
        <source>Choose...</source>
        <translation>Scegli...</translation>
    </message>
    <message>
        <source>Using the fallbackfee can result in sending a transaction that will take several hours or days (or never) to confirm. Consider choosing your fee manually or wait until you have validated the complete chain.</source>
        <translation>L'utilizzo della fallback fee può risultare nell'invio di una transazione che impiegherà diverse ore o giorni per essere confermata (e potrebbe non esserlo mai). Prendi in considerazione di scegliere la tua commissione manualmente o aspetta fino ad aver validato l'intera catena.</translation>
    </message>
    <message>
        <source>Warning: Fee estimation is currently not possible.</source>
        <translation>Attenzione: il calcolo delle commissioni non è attualmente disponibile.</translation>
    </message>
    <message>
        <source>collapse fee-settings</source>
        <translation>minimizza le impostazioni di commissione</translation>
    </message>
    <message>
        <source>Specify a custom fee per kB (1,000 bytes) of the transaction's virtual size.

Note:  Since the fee is calculated on a per-byte basis, a fee of "100 satoshis per kB" for a transaction size of 500 bytes (half of 1 kB) would ultimately yield a fee of only 50 satoshis.</source>
        <translation>Specifica una tariffa personalizzata per kB (1.000 byte) della dimensione virtuale della transazione

Nota: poiché la commissione è calcolata su base per byte, una commissione di "100 satoshi per kB" per una dimensione di transazione di 500 byte (metà di 1 kB) alla fine produrrà una commissione di soli 50 satoshi.</translation>
    </message>
    <message>
        <source>per kilobyte</source>
        <translation>per kilobyte</translation>
    </message>
    <message>
        <source>Hide</source>
        <translation>Nascondi</translation>
    </message>
    <message>
        <source>Recommended:</source>
        <translation>Raccomandata:</translation>
    </message>
    <message>
        <source>Custom:</source>
        <translation>Personalizzata:</translation>
    </message>
    <message>
        <source>(Smart fee not initialized yet. This usually takes a few blocks...)</source>
        <translation>(Commissione intelligente non ancora inizializzata. Normalmente richiede un'attesa di alcuni blocchi...)</translation>
    </message>
    <message>
        <source>Send to multiple recipients at once</source>
        <translation>Invia simultaneamente a più beneficiari</translation>
    </message>
    <message>
        <source>Add &amp;Recipient</source>
        <translation>&amp;Aggiungi beneficiario</translation>
    </message>
    <message>
        <source>Clear all fields of the form.</source>
        <translation>Cancellare tutti i campi del modulo.</translation>
    </message>
    <message>
        <source>Dust:</source>
        <translation>Trascurabile:</translation>
    </message>
    <message>
        <source>When there is less transaction volume than space in the blocks, miners as well as relaying nodes may enforce a minimum fee. Paying only this minimum fee is just fine, but be aware that this can result in a never confirming transaction once there is more demand for particl transactions than the network can process.</source>
        <translation>Quando il volume delle transazioni è minore dello spazio nei blocchi, i minatori e in nodi di relay potrebbero imporre una commissione minima. Va benissimo pagare solo questa commissione minima, ma tieni presente che questo potrebbe risultare in una transazione che, se la richiesta di transazioni particl dovesse superare la velocità con cui la rete riesce ad elaborarle, non viene mai confermata.</translation>
    </message>
    <message>
        <source>A too low fee might result in a never confirming transaction (read the tooltip)</source>
        <translation>Una commissione troppo bassa potrebbe risultare in una transazione che non si conferma mai (vedi il tooltip)</translation>
    </message>
    <message>
        <source>Confirmation time target:</source>
        <translation>Obiettivo del tempo di conferma:</translation>
    </message>
    <message>
        <source>Enable Replace-By-Fee</source>
        <translation>Attiva Replace-By-Fee</translation>
    </message>
    <message>
        <source>With Replace-By-Fee (BIP-125) you can increase a transaction's fee after it is sent. Without this, a higher fee may be recommended to compensate for increased transaction delay risk.</source>
        <translation>Con Replace-By-Fee (BIP-125) si puó aumentare la commissione sulla transazione dopo averla inviata. Senza questa, una commissione piú alta è consigliabile per compensare l'aumento del rischio dovuto al ritardo della transazione.</translation>
    </message>
    <message>
        <source>Clear &amp;All</source>
        <translation>Cancella &amp;tutto</translation>
    </message>
    <message>
        <source>Balance:</source>
        <translation>Saldo:</translation>
    </message>
    <message>
        <source>Confirm the send action</source>
        <translation>Conferma l'azione di invio</translation>
    </message>
    <message>
        <source>S&amp;end</source>
        <translation>&amp;Invia</translation>
    </message>
    <message>
        <source>Copy quantity</source>
        <translation>Copia quantità</translation>
    </message>
    <message>
        <source>Copy amount</source>
        <translation>Copia l'importo</translation>
    </message>
    <message>
        <source>Copy fee</source>
        <translation>Copia commissione</translation>
    </message>
    <message>
        <source>Copy after fee</source>
        <translation>Copia dopo commissione</translation>
    </message>
    <message>
        <source>Copy bytes</source>
        <translation>Copia byte</translation>
    </message>
    <message>
        <source>Copy dust</source>
        <translation>Copia trascurabile</translation>
    </message>
    <message>
        <source>Copy change</source>
        <translation>Copia resto</translation>
    </message>
    <message>
        <source>%1 (%2 blocks)</source>
        <translation>%1 (%2 blocchi)</translation>
    </message>
    <message>
        <source>%1 to %2</source>
        <translation>%1 a %2</translation>
    </message>
    <message>
        <source>Are you sure you want to send?</source>
        <translation> Sei sicuro di voler inviare?</translation>
    </message>
    <message>
        <source>or</source>
        <translation>o</translation>
    </message>
    <message>
        <source>You can increase the fee later (signals Replace-By-Fee, BIP-125).</source>
        <translation>Si puó aumentare la commissione successivamente (segnalando Replace-By-Fee, BIP-125).</translation>
    </message>
    <message>
        <source>from wallet %1</source>
        <translation>dal portafoglio %1</translation>
    </message>
    <message>
        <source>Please, review your transaction.</source>
        <translation>Per favore, rivedi la tua transazione.</translation>
    </message>
    <message>
        <source>Transaction fee</source>
        <translation>Commissione transazione</translation>
    </message>
    <message>
        <source>Not signalling Replace-By-Fee, BIP-125.</source>
        <translation>Senza segnalare Replace-By-Fee, BIP-125.</translation>
    </message>
    <message>
        <source>Total Amount</source>
        <translation>Importo totale</translation>
    </message>
    <message>
        <source>Confirm send coins</source>
        <translation>Conferma invio coins</translation>
    </message>
    <message>
        <source>The recipient address is not valid. Please recheck.</source>
        <translation> L'indirizzo del destinatario non è valido. Si prega di ricontrollare.</translation>
    </message>
    <message>
        <source>The amount to pay must be larger than 0.</source>
        <translation> L'importo da pagare deve essere maggiore di 0.</translation>
    </message>
    <message>
        <source>The amount exceeds your balance.</source>
        <translation>Non hai abbastanza fondi</translation>
    </message>
    <message>
        <source>The total exceeds your balance when the %1 transaction fee is included.</source>
        <translation> Il totale è superiore al tuo saldo attuale includendo la commissione di %1. </translation>
    </message>
    <message>
        <source>Duplicate address found: addresses should only be used once each.</source>
        <translation> Rilevato un indirizzo duplicato Ciascun indirizzo dovrebbe essere utilizzato una sola volta.</translation>
    </message>
    <message>
        <source>Transaction creation failed!</source>
        <translation>Creazione della transazione fallita!</translation>
    </message>
    <message>
        <source>The transaction was rejected with the following reason: %1</source>
        <translation>La transazione è stata respinta per il seguente motivo: %1</translation>
    </message>
    <message>
        <source>A fee higher than %1 is considered an absurdly high fee.</source>
        <translation> Una commissione maggiore di %1 è considerata irragionevolmente elevata.</translation>
    </message>
    <message>
        <source>Payment request expired.</source>
        <translation>Richiesta di pagamento scaduta.</translation>
    </message>
    <message numerus="yes">
        <source>Estimated to begin confirmation within %n block(s).</source>
        <translation><numerusform>Inizio delle conferme stimato entro %n blocchi.</numerusform><numerusform>Inizio delle conferme stimato entro %n blocchi.</numerusform></translation>
    </message>
    <message>
        <source>Warning: Invalid Particl address</source>
        <translation>Attenzione: Indirizzo Particl non valido</translation>
    </message>
    <message>
        <source>Warning: Unknown change address</source>
        <translation>Attenzione: Indirizzo per il resto sconosciuto</translation>
    </message>
    <message>
        <source>Confirm custom change address</source>
        <translation>Conferma il cambio di indirizzo</translation>
    </message>
    <message>
        <source>The address you selected for change is not part of this wallet. Any or all funds in your wallet may be sent to this address. Are you sure?</source>
        <translation>L'indirizzo selezionato per il resto non fa parte di questo portafoglio. Alcuni o tutti i fondi nel tuo portafoglio potrebbero essere inviati a questo indirizzo. Sei sicuro?</translation>
    </message>
    <message>
        <source>(no label)</source>
        <translation>(nessuna etichetta)</translation>
    </message>
</context>
<context>
    <name>SendCoinsEntry</name>
    <message>
        <source>A&amp;mount:</source>
        <translation>&amp;Importo:</translation>
    </message>
    <message>
        <source>Pay &amp;To:</source>
        <translation>Paga &amp;a:</translation>
    </message>
    <message>
        <source>&amp;Label:</source>
        <translation>&amp;Etichetta:</translation>
    </message>
    <message>
        <source>Choose previously used address</source>
        <translation>Scegli un indirizzo usato precedentemente</translation>
    </message>
    <message>
        <source>This is a normal payment.</source>
        <translation>Questo è un normale pagamento.</translation>
    </message>
    <message>
        <source>The Particl address to send the payment to</source>
        <translation>L'indirizzo Particl a cui vuoi inviare il pagamento</translation>
    </message>
    <message>
        <source>Alt+A</source>
        <translation>Alt+A</translation>
    </message>
    <message>
        <source>Paste address from clipboard</source>
        <translation>Incollare l'indirizzo dagli appunti</translation>
    </message>
    <message>
        <source>Alt+P</source>
        <translation>Alt+P</translation>
    </message>
    <message>
        <source>Remove this entry</source>
        <translation>Rimuovi questa voce</translation>
    </message>
    <message>
        <source>The fee will be deducted from the amount being sent. The recipient will receive less particl than you enter in the amount field. If multiple recipients are selected, the fee is split equally.</source>
        <translation>La commissione sarà sottratta dall'importo che si sta inviando. Il beneficiario riceverà un totale di particl inferiore al valore digitato. Nel caso in cui siano stati selezionati più beneficiari la commissione sarà suddivisa in parti uguali.</translation>
    </message>
    <message>
        <source>S&amp;ubtract fee from amount</source>
        <translation>S&amp;ottrae la commissione dall'importo</translation>
    </message>
    <message>
        <source>Use available balance</source>
        <translation>Usa saldo disponibile</translation>
    </message>
    <message>
        <source>Message:</source>
        <translation>Messaggio:</translation>
    </message>
    <message>
        <source>This is an unauthenticated payment request.</source>
        <translation>Questa è una richiesta di pagamento non autenticata.</translation>
    </message>
    <message>
        <source>This is an authenticated payment request.</source>
        <translation>Questa è una richiesta di pagamento autenticata.</translation>
    </message>
    <message>
        <source>Enter a label for this address to add it to the list of used addresses</source>
        <translation>Inserisci un'etichetta per questo indirizzo per aggiungerlo alla lista degli indirizzi utilizzati</translation>
    </message>
    <message>
        <source>A message that was attached to the particl: URI which will be stored with the transaction for your reference. Note: This message will not be sent over the Particl network.</source>
        <translation>Messaggio incluso nel particl URI e che sarà memorizzato con la transazione per tuo riferimento. Nota: Questo messaggio non sarà inviato attraverso la rete Particl.</translation>
    </message>
    <message>
        <source>Pay To:</source>
        <translation>Pagare a:</translation>
    </message>
    <message>
        <source>Memo:</source>
        <translation>Memo:</translation>
    </message>
    <message>
        <source>Enter a label for this address to add it to your address book</source>
        <translation>Inserisci un'etichetta per questo indirizzo per aggiungerlo alla tua rubrica</translation>
    </message>
</context>
<context>
    <name>SendConfirmationDialog</name>
    <message>
        <source>Yes</source>
        <translation>Si</translation>
    </message>
</context>
<context>
    <name>ShutdownWindow</name>
    <message>
        <source>%1 is shutting down...</source>
        <translation>Arresto di %1 in corso...</translation>
    </message>
    <message>
        <source>Do not shut down the computer until this window disappears.</source>
        <translation>Non spegnere il computer fino a quando questa finestra non si sarà chiusa.</translation>
    </message>
</context>
<context>
    <name>SignVerifyMessageDialog</name>
    <message>
        <source>Signatures - Sign / Verify a Message</source>
        <translation>Firme - Firma / Verifica un messaggio</translation>
    </message>
    <message>
        <source>&amp;Sign Message</source>
        <translation>&amp;Firma Messaggio</translation>
    </message>
    <message>
        <source>You can sign messages/agreements with your addresses to prove you can receive particl sent to them. Be careful not to sign anything vague or random, as phishing attacks may try to trick you into signing your identity over to them. Only sign fully-detailed statements you agree to.</source>
        <translation>È possibile firmare messaggi/accordi con i propri indirizzi in modo da dimostrare di poter ricevere bitcoin attraverso di essi. Presta attenzione a non firmare dichiarazioni vaghe o casuali, perché attacchi di phishing potrebbero cercare di indurti ad apporre la firma su di esse. Firma esclusivamente dichiarazioni completamente dettagliate e delle quali condividi in pieno il contenuto.</translation>
    </message>
    <message>
        <source>The Particl address to sign the message with</source>
        <translation>Indirizzo Particl da utilizzare per firmare il messaggio</translation>
    </message>
    <message>
        <source>Choose previously used address</source>
        <translation>Scegli un indirizzo usato precedentemente</translation>
    </message>
    <message>
        <source>Alt+A</source>
        <translation>Alt+A</translation>
    </message>
    <message>
        <source>Paste address from clipboard</source>
        <translation>Incolla l'indirizzo dagli appunti</translation>
    </message>
    <message>
        <source>Alt+P</source>
        <translation>Alt+P</translation>
    </message>
    <message>
        <source>Enter the message you want to sign here</source>
        <translation>Inserisci qui il messaggio che vuoi firmare</translation>
    </message>
    <message>
        <source>Signature</source>
        <translation>Firma</translation>
    </message>
    <message>
        <source>Copy the current signature to the system clipboard</source>
        <translation>Copia la firma corrente nella clipboard</translation>
    </message>
    <message>
        <source>Sign the message to prove you own this Particl address</source>
        <translation>Firma un messaggio per dimostrare di possedere questo indirizzo Particl</translation>
    </message>
    <message>
        <source>Sign &amp;Message</source>
        <translation>Firma &amp;Messaggio</translation>
    </message>
    <message>
        <source>Reset all sign message fields</source>
        <translation>Reimposta tutti i campi della firma messaggio</translation>
    </message>
    <message>
        <source>Clear &amp;All</source>
        <translation>Cancella &amp;Tutto</translation>
    </message>
    <message>
        <source>&amp;Verify Message</source>
        <translation>&amp;Verifica Messaggio</translation>
    </message>
    <message>
        <source>Enter the receiver's address, message (ensure you copy line breaks, spaces, tabs, etc. exactly) and signature below to verify the message. Be careful not to read more into the signature than what is in the signed message itself, to avoid being tricked by a man-in-the-middle attack. Note that this only proves the signing party receives with the address, it cannot prove sendership of any transaction!</source>
        <translation>Per verificare il messaggio inserire l'indirizzo del firmatario, il messaggio e la firma nei campi sottostanti, assicurandosi di copiare esattamente anche ritorni a capo, spazi, tabulazioni, etc.. Si raccomanda di non lasciarsi fuorviare dalla firma a leggere più di quanto non sia riportato nel testo del messaggio stesso, in modo da evitare di cadere vittima di attacchi di tipo man-in-the-middle. Si ricorda che la verifica della firma dimostra soltanto che il firmatario può ricevere pagamenti con l'indirizzo corrispondente, non prova l'invio di alcuna transazione.</translation>
    </message>
    <message>
        <source>The Particl address the message was signed with</source>
        <translation>L'indirizzo Particl con cui è stato contrassegnato il messaggio</translation>
    </message>
    <message>
        <source>Verify the message to ensure it was signed with the specified Particl address</source>
        <translation>Verifica il messaggio per accertare che sia stato firmato con l'indirizzo specificato</translation>
    </message>
    <message>
        <source>Verify &amp;Message</source>
        <translation>Verifica &amp;Messaggio</translation>
    </message>
    <message>
        <source>Reset all verify message fields</source>
        <translation>Reimposta tutti i campi della verifica messaggio</translation>
    </message>
    <message>
        <source>Click "Sign Message" to generate signature</source>
        <translation>Clicca "Firma Messaggio" per generare una firma</translation>
    </message>
    <message>
        <source>The entered address is invalid.</source>
        <translation>L'indirizzo inserito non è valido.</translation>
    </message>
    <message>
        <source>Please check the address and try again.</source>
        <translation>Per favore controlla l'indirizzo e prova di nuovo.</translation>
    </message>
    <message>
        <source>The entered address does not refer to a key.</source>
        <translation>L'indirizzo particl inserito non è associato a nessuna chiave.</translation>
    </message>
    <message>
        <source>Wallet unlock was cancelled.</source>
        <translation>Sblocco del portafoglio annullato.</translation>
    </message>
    <message>
        <source>Private key for the entered address is not available.</source>
        <translation>La chiave privata per l'indirizzo inserito non è disponibile.</translation>
    </message>
    <message>
        <source>Message signing failed.</source>
        <translation>Firma messaggio fallita.</translation>
    </message>
    <message>
        <source>Message signed.</source>
        <translation>Messaggio firmato.</translation>
    </message>
    <message>
        <source>The signature could not be decoded.</source>
        <translation>Non è stato possibile decodificare la firma.</translation>
    </message>
    <message>
        <source>Please check the signature and try again.</source>
        <translation>Per favore controlla la firma e prova di nuovo.</translation>
    </message>
    <message>
        <source>The signature did not match the message digest.</source>
        <translation>La firma non corrisponde al digest del messaggio.</translation>
    </message>
    <message>
        <source>Message verification failed.</source>
        <translation>Verifica messaggio fallita.</translation>
    </message>
    <message>
        <source>Message verified.</source>
        <translation>Messaggio verificato.</translation>
    </message>
</context>
<context>
    <name>SplashScreen</name>
    <message>
        <source>[testnet]</source>
        <translation>[testnet]</translation>
    </message>
</context>
<context>
    <name>TrafficGraphWidget</name>
    <message>
        <source>KB/s</source>
        <translation>KB/s</translation>
    </message>
</context>
<context>
    <name>TransactionDesc</name>
    <message numerus="yes">
        <source>Open for %n more block(s)</source>
        <translation><numerusform>Aperto per altri %n blocchi</numerusform><numerusform>Aperto per altri %n blocchi</numerusform></translation>
    </message>
    <message>
        <source>conflicted with a transaction with %1 confirmations</source>
        <translation>in conflitto con una transazione con %1 conferme</translation>
    </message>
    <message>
        <source>0/unconfirmed, %1</source>
        <translation>0/non confermati, %1</translation>
    </message>
    <message>
        <source>in memory pool</source>
        <translation>nella riserva di memoria</translation>
    </message>
    <message>
        <source>not in memory pool</source>
        <translation>non nella riserva di memoria</translation>
    </message>
    <message>
        <source>abandoned</source>
        <translation>abbandonato</translation>
    </message>
    <message>
        <source>%1/unconfirmed</source>
        <translation>%1/non confermato</translation>
    </message>
    <message>
        <source>%1 confirmations</source>
        <translation>%1 conferme</translation>
    </message>
    <message>
        <source>Status</source>
        <translation>Stato</translation>
    </message>
    <message>
        <source>Date</source>
        <translation>Data</translation>
    </message>
    <message>
        <source>Source</source>
        <translation>Sorgente</translation>
    </message>
    <message>
        <source>Generated</source>
        <translation>Generato</translation>
    </message>
    <message>
        <source>From</source>
        <translation>Da</translation>
    </message>
    <message>
        <source>unknown</source>
        <translation>sconosciuto</translation>
    </message>
    <message>
        <source>To</source>
        <translation>A</translation>
    </message>
    <message>
        <source>own address</source>
        <translation>proprio indirizzo</translation>
    </message>
    <message>
        <source>watch-only</source>
        <translation>sola lettura</translation>
    </message>
    <message>
        <source>label</source>
        <translation>etichetta</translation>
    </message>
    <message>
        <source>Credit</source>
        <translation>Credito</translation>
    </message>
    <message numerus="yes">
        <source>matures in %n more block(s)</source>
        <translation><numerusform>matura tra %n blocchi</numerusform><numerusform>matura tra %n blocchi</numerusform></translation>
    </message>
    <message>
        <source>not accepted</source>
        <translation>non accettate</translation>
    </message>
    <message>
        <source>Debit</source>
        <translation>Debito</translation>
    </message>
    <message>
        <source>Total debit</source>
        <translation>Debito totale</translation>
    </message>
    <message>
        <source>Total credit</source>
        <translation>Credito totale</translation>
    </message>
    <message>
        <source>Transaction fee</source>
        <translation>Commissione transazione</translation>
    </message>
    <message>
        <source>Net amount</source>
        <translation>Importo netto</translation>
    </message>
    <message>
        <source>Message</source>
        <translation>Messaggio</translation>
    </message>
    <message>
        <source>Comment</source>
        <translation>Commento</translation>
    </message>
    <message>
        <source>Transaction ID</source>
        <translation>ID della transazione</translation>
    </message>
    <message>
        <source>Transaction total size</source>
        <translation>Dimensione totale della transazione</translation>
    </message>
    <message>
        <source>Transaction virtual size</source>
        <translation>Dimensione virtuale della transazione</translation>
    </message>
    <message>
        <source>Output index</source>
        <translation>Indice di output</translation>
    </message>
    <message>
        <source>Merchant</source>
        <translation>Commerciante</translation>
    </message>
    <message>
        <source>Generated coins must mature %1 blocks before they can be spent. When you generated this block, it was broadcast to the network to be added to the block chain. If it fails to get into the chain, its state will change to "not accepted" and it won't be spendable. This may occasionally happen if another node generates a block within a few seconds of yours.</source>
        <translation>I particl generati devono maturare %1 blocchi prima di poter essere spesi. Quando hai generato questo blocco, è stato trasmesso alla rete per essere aggiunto alla block chain. Se l'inserimento nella catena avrà esito negativo, il suo stato cambierà a "non accettato" e non sarà spendibile. Talvolta ciò può accadere anche nel caso in cui un altro nodo generi un blocco entro pochi secondi dal tuo.</translation>
    </message>
    <message>
        <source>Debug information</source>
        <translation>Informazione di debug</translation>
    </message>
    <message>
        <source>Transaction</source>
        <translation>Transazione</translation>
    </message>
    <message>
        <source>Inputs</source>
        <translation>Input</translation>
    </message>
    <message>
        <source>Amount</source>
        <translation>Importo</translation>
    </message>
    <message>
        <source>true</source>
        <translation>vero</translation>
    </message>
    <message>
        <source>false</source>
        <translation>falso</translation>
    </message>
</context>
<context>
    <name>TransactionDescDialog</name>
    <message>
        <source>This pane shows a detailed description of the transaction</source>
        <translation>Questo pannello mostra una descrizione dettagliata della transazione</translation>
    </message>
    <message>
        <source>Details for %1</source>
        <translation>Dettagli per %1</translation>
    </message>
</context>
<context>
    <name>TransactionTableModel</name>
    <message>
        <source>Date</source>
        <translation>Data</translation>
    </message>
    <message>
        <source>Type</source>
        <translation>Tipo</translation>
    </message>
    <message>
        <source>Label</source>
        <translation>Etichetta</translation>
    </message>
    <message numerus="yes">
        <source>Open for %n more block(s)</source>
        <translation><numerusform>Aperto per altri %n blocchi</numerusform><numerusform>Aperto per altri %n blocchi</numerusform></translation>
    </message>
    <message>
        <source>Unconfirmed</source>
        <translation>Non confermata</translation>
    </message>
    <message>
        <source>Abandoned</source>
        <translation>Abbandonato</translation>
    </message>
    <message>
        <source>Confirming (%1 of %2 recommended confirmations)</source>
        <translation>In conferma (%1 di %2 conferme raccomandate)</translation>
    </message>
    <message>
        <source>Confirmed (%1 confirmations)</source>
        <translation>Confermata (%1 conferme)</translation>
    </message>
    <message>
        <source>Conflicted</source>
        <translation>In conflitto</translation>
    </message>
    <message>
        <source>Immature (%1 confirmations, will be available after %2)</source>
        <translation>Immaturo (%1 conferme, sarà disponibile fra %2)</translation>
    </message>
    <message>
        <source>Generated but not accepted</source>
        <translation>Generati, ma non accettati</translation>
    </message>
    <message>
        <source>Received with</source>
        <translation>Ricevuto tramite</translation>
    </message>
    <message>
        <source>Received from</source>
        <translation>Ricevuto da</translation>
    </message>
    <message>
        <source>Sent to</source>
        <translation>Inviato a</translation>
    </message>
    <message>
        <source>Payment to yourself</source>
        <translation>Pagamento a te stesso</translation>
    </message>
    <message>
        <source>Mined</source>
        <translation>Ottenuto dal mining</translation>
    </message>
    <message>
        <source>watch-only</source>
        <translation>sola lettura</translation>
    </message>
    <message>
        <source>(n/a)</source>
        <translation>(n/d)</translation>
    </message>
    <message>
        <source>(no label)</source>
        <translation>(nessuna etichetta)</translation>
    </message>
    <message>
        <source>Transaction status. Hover over this field to show number of confirmations.</source>
        <translation>Stato della transazione. Passare con il mouse su questo campo per visualizzare il numero di conferme.</translation>
    </message>
    <message>
        <source>Date and time that the transaction was received.</source>
        <translation>Data e ora in cui la transazione è stata ricevuta.</translation>
    </message>
    <message>
        <source>Type of transaction.</source>
        <translation>Tipo di transazione.</translation>
    </message>
    <message>
        <source>Whether or not a watch-only address is involved in this transaction.</source>
        <translation>Indica se un indirizzo di sola lettura sia o meno coinvolto in questa transazione.</translation>
    </message>
    <message>
        <source>User-defined intent/purpose of the transaction.</source>
        <translation>Intento/scopo della transazione definito dall'utente.</translation>
    </message>
    <message>
        <source>Amount removed from or added to balance.</source>
        <translation>Importo rimosso o aggiunto al saldo.</translation>
    </message>
</context>
<context>
    <name>TransactionView</name>
    <message>
        <source>All</source>
        <translation>Tutti</translation>
    </message>
    <message>
        <source>Today</source>
        <translation>Oggi</translation>
    </message>
    <message>
        <source>This week</source>
        <translation>Questa settimana</translation>
    </message>
    <message>
        <source>This month</source>
        <translation>Questo mese</translation>
    </message>
    <message>
        <source>Last month</source>
        <translation>Il mese scorso</translation>
    </message>
    <message>
        <source>This year</source>
        <translation>Quest'anno</translation>
    </message>
    <message>
        <source>Range...</source>
        <translation>Intervallo...</translation>
    </message>
    <message>
        <source>Received with</source>
        <translation>Ricevuto tramite</translation>
    </message>
    <message>
        <source>Sent to</source>
        <translation>Inviato a</translation>
    </message>
    <message>
        <source>To yourself</source>
        <translation>A te stesso</translation>
    </message>
    <message>
        <source>Mined</source>
        <translation>Ottenuto dal mining</translation>
    </message>
    <message>
        <source>Other</source>
        <translation>Altro</translation>
    </message>
    <message>
        <source>Enter address, transaction id, or label to search</source>
        <translation>Inserisci indirizzo, ID transazione, o etichetta per iniziare la ricerca</translation>
    </message>
    <message>
        <source>Min amount</source>
        <translation>Importo minimo</translation>
    </message>
    <message>
        <source>Abandon transaction</source>
        <translation>Abbandona transazione </translation>
    </message>
    <message>
        <source>Increase transaction fee</source>
        <translation>Aumenta la commissione di transazione</translation>
    </message>
    <message>
        <source>Copy address</source>
        <translation>Copia indirizzo</translation>
    </message>
    <message>
        <source>Copy label</source>
        <translation>Copia etichetta</translation>
    </message>
    <message>
        <source>Copy amount</source>
        <translation>Copia l'importo</translation>
    </message>
    <message>
        <source>Copy transaction ID</source>
        <translation>Copia l'ID transazione</translation>
    </message>
    <message>
        <source>Copy raw transaction</source>
        <translation>Copia la transazione raw</translation>
    </message>
    <message>
        <source>Copy full transaction details</source>
        <translation>Copia i dettagli dell'intera transazione</translation>
    </message>
    <message>
        <source>Edit label</source>
        <translation>Modifica l'etichetta</translation>
    </message>
    <message>
        <source>Show transaction details</source>
        <translation>Mostra i dettagli della transazione</translation>
    </message>
    <message>
        <source>Export Transaction History</source>
        <translation>Esporta lo storico delle transazioni</translation>
    </message>
    <message>
        <source>Comma separated file (*.csv)</source>
        <translation>Testo CSV (*.csv)</translation>
    </message>
    <message>
        <source>Confirmed</source>
        <translation>Confermato</translation>
    </message>
    <message>
        <source>Watch-only</source>
        <translation>Sola lettura</translation>
    </message>
    <message>
        <source>Date</source>
        <translation>Data</translation>
    </message>
    <message>
        <source>Type</source>
        <translation>Tipo</translation>
    </message>
    <message>
        <source>Label</source>
        <translation>Etichetta</translation>
    </message>
    <message>
        <source>Address</source>
        <translation>Indirizzo</translation>
    </message>
    <message>
        <source>ID</source>
        <translation>ID</translation>
    </message>
    <message>
        <source>Exporting Failed</source>
        <translation>Esportazione Fallita</translation>
    </message>
    <message>
        <source>There was an error trying to save the transaction history to %1.</source>
        <translation>Si è verificato un errore durante il salvataggio dello storico delle transazioni in %1.</translation>
    </message>
    <message>
        <source>Exporting Successful</source>
        <translation>Esportazione Riuscita</translation>
    </message>
    <message>
        <source>The transaction history was successfully saved to %1.</source>
        <translation>Lo storico delle transazioni e' stato salvato con successo in %1.</translation>
    </message>
    <message>
        <source>Range:</source>
        <translation>Intervallo:</translation>
    </message>
    <message>
        <source>to</source>
        <translation>a</translation>
    </message>
</context>
<context>
    <name>UnitDisplayStatusBarControl</name>
    <message>
        <source>Unit to show amounts in. Click to select another unit.</source>
        <translation>Unità con cui visualizzare gli importi. Clicca per selezionare un'altra unità.</translation>
    </message>
</context>
<context>
    <name>WalletController</name>
    <message>
        <source>Close wallet</source>
        <translation>Chiudi il portafoglio</translation>
    </message>
    <message>
        <source>Are you sure you wish to close wallet &lt;i&gt;%1&lt;/i&gt;?</source>
        <translation>Sei sicuro di voler chiudere il portafoglio &lt;i&gt;%1&lt;/i&gt;?</translation>
    </message>
    <message>
        <source>Closing the wallet for too long can result in having to resync the entire chain if pruning is enabled.</source>
        <translation>Chiudere il portafoglio per troppo tempo può causare la resincronizzazione dell'intera catena se la modalità "pruning" è attiva.</translation>
    </message>
</context>
<context>
    <name>WalletFrame</name>
    <message>
        <source>No wallet has been loaded.</source>
        <translation>Non è stato caricato alcun portafoglio.</translation>
    </message>
</context>
<context>
    <name>WalletModel</name>
    <message>
        <source>Send Coins</source>
        <translation>Invia Particl</translation>
    </message>
    <message>
        <source>Fee bump error</source>
        <translation>Errore di salto di commissione</translation>
    </message>
    <message>
        <source>Increasing transaction fee failed</source>
        <translation>Aumento della commissione di transazione fallito</translation>
    </message>
    <message>
        <source>Do you want to increase the fee?</source>
        <translation>Vuoi aumentare la commissione?</translation>
    </message>
    <message>
        <source>Current fee:</source>
        <translation>Commissione attuale:</translation>
    </message>
    <message>
        <source>Increase:</source>
        <translation>Aumento:</translation>
    </message>
    <message>
        <source>New fee:</source>
        <translation>Nuova commissione:</translation>
    </message>
    <message>
        <source>Confirm fee bump</source>
        <translation>Conferma il salto di commissione</translation>
    </message>
    <message>
        <source>Can't sign transaction.</source>
        <translation>Non è possibile firmare la transazione.</translation>
    </message>
    <message>
        <source>Could not commit transaction</source>
        <translation>Non è stato possibile completare la transazione</translation>
    </message>
    <message>
        <source>default wallet</source>
        <translation>Portafoglio predefinito:</translation>
    </message>
</context>
<context>
    <name>WalletView</name>
    <message>
        <source>&amp;Export</source>
        <translation>&amp;Esporta</translation>
    </message>
    <message>
        <source>Export the data in the current tab to a file</source>
        <translation>Esporta su file i dati contenuti nella tabella corrente</translation>
    </message>
    <message>
        <source>Backup Wallet</source>
        <translation>Backup Portafoglio</translation>
    </message>
    <message>
        <source>Wallet Data (*.dat)</source>
        <translation>Dati Portafoglio (*.dat)</translation>
    </message>
    <message>
        <source>Backup Failed</source>
        <translation>Backup Fallito</translation>
    </message>
    <message>
        <source>There was an error trying to save the wallet data to %1.</source>
        <translation>Si è verificato un errore durante il salvataggio dei dati del portafoglio in %1.</translation>
    </message>
    <message>
        <source>Backup Successful</source>
        <translation>Backup eseguito con successo</translation>
    </message>
    <message>
        <source>The wallet data was successfully saved to %1.</source>
        <translation>Il portafoglio è stato correttamente salvato in %1.</translation>
    </message>
    <message>
        <source>Cancel</source>
        <translation>Annulla</translation>
    </message>
</context>
<context>
    <name>bitcoin-core</name>
    <message>
        <source>Distributed under the MIT software license, see the accompanying file %s or %s</source>
        <translation>Distribuito sotto la licenza software del MIT, si veda il file %s o %s incluso</translation>
    </message>
    <message>
        <source>Prune configured below the minimum of %d MiB.  Please use a higher number.</source>
        <translation>La modalità "prune" è configurata al di sotto del minimo di %d MB. Si prega di utilizzare un valore più elevato.</translation>
    </message>
    <message>
        <source>Prune: last wallet synchronisation goes beyond pruned data. You need to -reindex (download the whole blockchain again in case of pruned node)</source>
        <translation>Prune: l'ultima sincronizzazione del portafoglio risulta essere precedente alla eliminazione dei dati per via della modalità "pruning". È necessario eseguire un -reindex (scaricare nuovamente la blockchain in caso di nodo pruned).</translation>
    </message>
    <message>
        <source>Rescans are not possible in pruned mode. You will need to use -reindex which will download the whole blockchain again.</source>
        <translation>Non è possibile un rescan in modalità pruned. Sarà necessario utilizzare -reindex che farà scaricare nuovamente tutta la blockchain.</translation>
    </message>
    <message>
        <source>Error: A fatal internal error occurred, see debug.log for details</source>
        <translation>Errore: si è presentato un errore interno fatale, consulta il file debug.log per maggiori dettagli</translation>
    </message>
    <message>
        <source>Pruning blockstore...</source>
        <translation>Pruning del blockstore...</translation>
    </message>
    <message>
        <source>Unable to start HTTP server. See debug log for details.</source>
        <translation>Impossibile avviare il server HTTP. Dettagli nel log di debug.</translation>
    </message>
    <message>
        <source>Particl Core</source>
        <translation>Particl Core</translation>
    </message>
    <message>
        <source>The %s developers</source>
        <translation>Sviluppatori di %s</translation>
    </message>
    <message>
        <source>Can't generate a change-address key. No keys in the internal keypool and can't generate any keys.</source>
        <translation>Impossibile generare una chiave per il resto. Non c'è nessuna chiave nel keypool interno ed è impossibile generare altre chiavi.</translation>
    </message>
    <message>
        <source>Cannot obtain a lock on data directory %s. %s is probably already running.</source>
        <translation>Non è possibile ottenere i dati sulla cartella %s. Probabilmente %s è già in esecuzione.</translation>
    </message>
    <message>
        <source>Cannot provide specific connections and have addrman find outgoing connections at the same.</source>
        <translation>Non è possibile fornire connessioni specifiche e contemporaneamente usare addrman per trovare connessioni uscenti.  </translation>
    </message>
    <message>
        <source>Error reading %s! All keys read correctly, but transaction data or address book entries might be missing or incorrect.</source>
        <translation>Errore lettura %s! Tutte le chiavi sono state lette correttamente, ma i dati delle transazioni o della rubrica potrebbero essere mancanti o non corretti.</translation>
    </message>
    <message>
        <source>Please check that your computer's date and time are correct! If your clock is wrong, %s will not work properly.</source>
        <translation>Per favore controllate che la data del computer e l'ora siano corrette! Se il vostro orologio è sbagliato %s non funzionerà correttamente.</translation>
    </message>
    <message>
        <source>Please contribute if you find %s useful. Visit %s for further information about the software.</source>
        <translation>Per favore contribuite se ritenete %s utile. Visitate %s per maggiori informazioni riguardo il software.</translation>
    </message>
    <message>
        <source>The block database contains a block which appears to be from the future. This may be due to your computer's date and time being set incorrectly. Only rebuild the block database if you are sure that your computer's date and time are correct</source>
        <translation>Il database dei blocchi contiene un blocco che sembra provenire dal futuro. Questo può essere dovuto alla data e ora del tuo computer impostate in modo scorretto. Ricostruisci il database dei blocchi se sei certo che la data e l'ora sul tuo computer siano corrette</translation>
    </message>
    <message>
        <source>This is a pre-release test build - use at your own risk - do not use for mining or merchant applications</source>
        <translation>Questa è una compilazione di prova pre-rilascio - usala a tuo rischio - da non utilizzare per il mining o per applicazioni commerciali</translation>
    </message>
    <message>
        <source>This is the transaction fee you may discard if change is smaller than dust at this level</source>
        <translation>Questa è la commissione di transazione che puoi scartare se il cambio è più piccolo della polvere a questo livello</translation>
    </message>
    <message>
        <source>Unable to replay blocks. You will need to rebuild the database using -reindex-chainstate.</source>
        <translation>Impossibile ripetere i blocchi. È necessario ricostruire il database usando -reindex-chainstate.</translation>
    </message>
    <message>
        <source>Unable to rewind the database to a pre-fork state. You will need to redownload the blockchain</source>
        <translation>Impossibile riportare il database ad un livello pre-fork. Dovrai riscaricare tutta la blockchain</translation>
    </message>
    <message>
        <source>Warning: The network does not appear to fully agree! Some miners appear to be experiencing issues.</source>
        <translation>Attenzione: La rete non sembra essere pienamente d'accordo! Alcuni minatori sembrano riscontrare problemi.</translation>
    </message>
    <message>
        <source>Warning: We do not appear to fully agree with our peers! You may need to upgrade, or other nodes may need to upgrade.</source>
        <translation>Attenzione: Sembra che non vi sia pieno consenso con i nostri peer! Un aggiornamento da parte tua o degli altri nodi potrebbe essere necessario.</translation>
    </message>
    <message>
        <source>%d of last 100 blocks have unexpected version</source>
        <translation>%d degli ultimi 100 blocchi hanno una versione inaspettata</translation>
    </message>
    <message>
        <source>%s corrupt, salvage failed</source>
        <translation>%s corrotto, recupero fallito</translation>
    </message>
    <message>
        <source>-maxmempool must be at least %d MB</source>
        <translation>-maxmempool deve essere almeno %d MB</translation>
    </message>
    <message>
        <source>Cannot resolve -%s address: '%s'</source>
        <translation>Impossobile risolvere l'indirizzo -%s: '%s'</translation>
    </message>
    <message>
        <source>Change index out of range</source>
        <translation>Cambio indice fuori paramentro</translation>
    </message>
    <message>
        <source>Config setting for %s only applied on %s network when in [%s] section.</source>
        <translation>La configurazione di %s si applica alla rete %s soltanto nella sezione [%s]</translation>
    </message>
    <message>
        <source>Copyright (C) %i-%i</source>
        <translation>Copyright (C) %i-%i</translation>
    </message>
    <message>
        <source>Corrupted block database detected</source>
        <translation>Rilevato database blocchi corrotto</translation>
    </message>
    <message>
        <source>Do you want to rebuild the block database now?</source>
        <translation>Vuoi ricostruire ora il database dei blocchi?</translation>
    </message>
    <message>
        <source>Error initializing block database</source>
        <translation>Errore durante l'inizializzazione del database dei blocchi</translation>
    </message>
    <message>
        <source>Error initializing wallet database environment %s!</source>
        <translation>Errore durante l'inizializzazione dell'ambiente del database del portafoglio %s!</translation>
    </message>
    <message>
        <source>Error loading %s</source>
        <translation>Errore caricamento %s</translation>
    </message>
    <message>
        <source>Error loading %s: Wallet corrupted</source>
        <translation>Errore caricamento %s: portafoglio corrotto</translation>
    </message>
    <message>
        <source>Error loading %s: Wallet requires newer version of %s</source>
        <translation>Errore caricamento %s: il portafoglio richiede una versione aggiornata di %s</translation>
    </message>
    <message>
        <source>Error loading block database</source>
        <translation>Errore durante il caricamento del database blocchi</translation>
    </message>
    <message>
        <source>Error opening block database</source>
        <translation>Errore durante l'apertura del database blocchi</translation>
    </message>
    <message>
        <source>Error: Disk space is low!</source>
        <translation>Errore: la spazio libero sul disco è insufficiente!</translation>
    </message>
    <message>
        <source>Failed to listen on any port. Use -listen=0 if you want this.</source>
        <translation>Nessuna porta disponibile per l'ascolto. Usa -listen=0 se vuoi procedere comunque.</translation>
    </message>
    <message>
        <source>Failed to rescan the wallet during initialization</source>
        <translation>Impossibile ripetere la scansione del portafoglio durante l'inizializzazione</translation>
    </message>
    <message>
        <source>Importing...</source>
        <translation>Importazione...</translation>
    </message>
    <message>
        <source>Incorrect or no genesis block found. Wrong datadir for network?</source>
        <translation>Blocco genesi non corretto o non trovato. È possibile che la cartella dati appartenga ad un'altra rete.</translation>
    </message>
    <message>
        <source>Initialization sanity check failed. %s is shutting down.</source>
        <translation>Test di integrità iniziale fallito. %s si arresterà.</translation>
    </message>
    <message>
        <source>Invalid amount for -%s=&lt;amount&gt;: '%s'</source>
        <translation>Importo non valido per -%s=&lt;amount&gt;: '%s'</translation>
    </message>
    <message>
        <source>Invalid amount for -discardfee=&lt;amount&gt;: '%s'</source>
        <translation>Importo non valido per -discardfee=&lt;amount&gt;:'%s'</translation>
    </message>
    <message>
        <source>Invalid amount for -fallbackfee=&lt;amount&gt;: '%s'</source>
        <translation>Importo non valido per -fallbackfee=&lt;amount&gt;: '%s'</translation>
    </message>
    <message>
        <source>Specified blocks directory "%s" does not exist.</source>
        <translation>La cartella specificata "%s" non esiste.</translation>
    </message>
    <message>
        <source>Unable to create the PID file '%s': %s</source>
        <translation>Impossibile creare il PID file '%s': %s</translation>
    </message>
    <message>
        <source>Upgrading txindex database</source>
        <translation>Aggiornamento del database txindex</translation>
    </message>
    <message>
        <source>Loading P2P addresses...</source>
        <translation>Caricamento indirizzi P2P...</translation>
    </message>
    <message>
        <source>Loading banlist...</source>
        <translation>Caricamento bloccati...</translation>
    </message>
    <message>
        <source>Not enough file descriptors available.</source>
        <translation>Non ci sono abbastanza descrittori di file disponibili.</translation>
    </message>
    <message>
        <source>Prune cannot be configured with a negative value.</source>
        <translation>La modalità prune non può essere configurata con un valore negativo.</translation>
    </message>
    <message>
        <source>Prune mode is incompatible with -txindex.</source>
        <translation>La modalità prune è incompatibile con l'opzione -txindex.</translation>
    </message>
    <message>
        <source>Replaying blocks...</source>
        <translation>Ripetizione dei blocchi...</translation>
    </message>
    <message>
        <source>Rewinding blocks...</source>
        <translation>Verifica blocchi...</translation>
    </message>
    <message>
        <source>The source code is available from %s.</source>
        <translation>Il codice sorgente è disponibile in %s</translation>
    </message>
    <message>
        <source>Transaction fee and change calculation failed</source>
        <translation>Commissione di transazione e calcolo del cambio falliti</translation>
    </message>
    <message>
        <source>Unable to bind to %s on this computer. %s is probably already running.</source>
        <translation>Impossibile collegarsi a %s su questo computer. Probabilmente %s è già in esecuzione.</translation>
    </message>
    <message>
        <source>Unable to generate keys</source>
        <translation>Impossibile generare le chiavi</translation>
    </message>
    <message>
        <source>Unsupported logging category %s=%s.</source>
        <translation>Categoria di registrazione non supportata %s=%s.</translation>
    </message>
    <message>
        <source>Upgrading UTXO database</source>
        <translation>Aggiornamento del database UTXO</translation>
    </message>
    <message>
        <source>User Agent comment (%s) contains unsafe characters.</source>
        <translation>Il commento del User Agent (%s) contiene caratteri non sicuri.</translation>
    </message>
    <message>
        <source>Verifying blocks...</source>
        <translation>Verifica blocchi...</translation>
    </message>
    <message>
        <source>Wallet needed to be rewritten: restart %s to complete</source>
        <translation>Il portafoglio necessita di essere riscritto: riavviare %s per completare</translation>
    </message>
    <message>
        <source>Error: Listening for incoming connections failed (listen returned error %s)</source>
        <translation>Errore: attesa per connessioni in arrivo fallita (errore riportato %s)</translation>
    </message>
    <message>
        <source>Invalid amount for -maxtxfee=&lt;amount&gt;: '%s' (must be at least the minrelay fee of %s to prevent stuck transactions)</source>
        <translation>Importo non valido per -maxtxfee=&lt;amount&gt;: '%s' (deve essere almeno pari alla commissione 'minrelay fee' di %s per prevenire transazioni bloccate)</translation>
    </message>
    <message>
        <source>The transaction amount is too small to send after the fee has been deducted</source>
        <translation>L'importo della transazione risulta troppo basso per l'invio una volta dedotte le commissioni.</translation>
    </message>
    <message>
        <source>You need to rebuild the database using -reindex to go back to unpruned mode.  This will redownload the entire blockchain</source>
        <translation>Per ritornare alla modalità unpruned sarà necessario ricostruire il database utilizzando l'opzione -reindex. L'intera blockchain sarà riscaricata.</translation>
    </message>
    <message>
        <source>Error reading from database, shutting down.</source>
        <translation>Errore durante la lettura del database. Arresto in corso.</translation>
    </message>
    <message>
        <source>Error upgrading chainstate database</source>
        <translation>Errore durante l'aggiornamento del database chainstate</translation>
    </message>
    <message>
        <source>Error: Disk space is low for %s</source>
        <translation>Errore: lo spazio sul disco è troppo poco per %s</translation>
    </message>
    <message>
        <source>Information</source>
        <translation>Informazioni</translation>
    </message>
    <message>
        <source>Invalid -onion address or hostname: '%s'</source>
        <translation>Indirizzo -onion o hostname non valido: '%s'</translation>
    </message>
    <message>
        <source>Invalid -proxy address or hostname: '%s'</source>
        <translation>Indirizzo -proxy o hostname non valido: '%s'</translation>
    </message>
    <message>
        <source>Invalid amount for -paytxfee=&lt;amount&gt;: '%s' (must be at least %s)</source>
        <translation>Importo non valido per -paytxfee=&lt;amount&gt;: '%s' (deve essere almeno %s)</translation>
    </message>
    <message>
        <source>Invalid netmask specified in -whitelist: '%s'</source>
        <translation>Netmask non valida specificata in -whitelist: '%s'</translation>
    </message>
    <message>
        <source>Need to specify a port with -whitebind: '%s'</source>
        <translation>È necessario specificare una porta con -whitebind: '%s'</translation>
    </message>
    <message>
        <source>Reducing -maxconnections from %d to %d, because of system limitations.</source>
        <translation>Riduzione -maxconnections da %d a %d a causa di limitazioni di sistema.</translation>
    </message>
    <message>
        <source>Section [%s] is not recognized.</source>
        <translation>La sezione [%s] non è riconosciuta</translation>
    </message>
    <message>
        <source>Signing transaction failed</source>
        <translation>Firma transazione fallita</translation>
    </message>
    <message>
        <source>Specified -walletdir "%s" does not exist</source>
        <translation>-walletdir "%s"  specificata non esiste</translation>
    </message>
    <message>
        <source>Specified -walletdir "%s" is a relative path</source>
        <translation>-walletdir "%s" specificata è un path relativo</translation>
    </message>
    <message>
        <source>Specified -walletdir "%s" is not a directory</source>
        <translation>-walletdir "%s" specificata non e' una directory</translation>
    </message>
    <message>
        <source>The specified config file %s does not exist
</source>
        <translation>Lo specificato archivio di configurazione %s non esiste
</translation>
    </message>
    <message>
        <source>The transaction amount is too small to pay the fee</source>
        <translation>L'importo della transazione è troppo basso per pagare la commissione</translation>
    </message>
    <message>
        <source>This is experimental software.</source>
        <translation>Questo è un software sperimentale.</translation>
    </message>
    <message>
        <source>Transaction amount too small</source>
        <translation>Importo transazione troppo piccolo</translation>
    </message>
    <message>
        <source>Transaction too large for fee policy</source>
        <translation>Transazione troppo grande in base alla policy sulle commissioni</translation>
    </message>
    <message>
        <source>Transaction too large</source>
        <translation>Transazione troppo grande</translation>
    </message>
    <message>
        <source>Unable to bind to %s on this computer (bind returned error %s)</source>
        <translation>Impossibile associarsi a %s su questo computer (l'associazione ha restituito l'errore %s)</translation>
    </message>
    <message>
        <source>Unable to generate initial keys</source>
        <translation>Impossibile generare chiave iniziale</translation>
    </message>
    <message>
        <source>Verifying wallet(s)...</source>
        <translation>Verifica portafoglio/i...</translation>
    </message>
    <message>
        <source>Wallet %s resides outside wallet directory %s</source>
        <translation>Il portafoglio %s è situato fuori dalla directory del portafoglio %s </translation>
    </message>
    <message>
        <source>Warning</source>
        <translation>Attenzione</translation>
    </message>
    <message>
        <source>Warning: unknown new rules activated (versionbit %i)</source>
        <translation>Attenzione: nuove regole non conosciute attivate (versionbit %i)</translation>
    </message>
    <message>
        <source>Zapping all transactions from wallet...</source>
        <translation>Eliminazione dal portafoglio di tutte le transazioni...</translation>
    </message>
    <message>
        <source>-maxtxfee is set very high! Fees this large could be paid on a single transaction.</source>
        <translation>-maxtxfee è impostato molto alto! Commissioni così alte possono venir pagate anche su una singola transazione.</translation>
    </message>
    <message>
        <source>This is the transaction fee you may pay when fee estimates are not available.</source>
        <translation>Questo è il costo di transazione che potresti pagare quando le stime della tariffa non sono disponibili.</translation>
    </message>
    <message>
        <source>This product includes software developed by the OpenSSL Project for use in the OpenSSL Toolkit %s and cryptographic software written by Eric Young and UPnP software written by Thomas Bernard.</source>
        <translation>Questo prodotto include software sviluppato dal progetto OpenSSL per l'uso del Toolkit OpenSSL %s, software crittografico scritto da Eric Young e software UPnP scritto da Thomas Bernard.</translation>
    </message>
    <message>
        <source>Total length of network version string (%i) exceeds maximum length (%i). Reduce the number or size of uacomments.</source>
        <translation>La lunghezza totale della stringa di network version (%i) eccede la lunghezza massima (%i). Ridurre il numero o la dimensione di uacomments.</translation>
    </message>
    <message>
        <source>Warning: Wallet file corrupt, data salvaged! Original %s saved as %s in %s; if your balance or transactions are incorrect you should restore from a backup.</source>
        <translation>Attenzione: file del Portafoglio corrotto, dati recuperati! %s originale salvato come %s in %s; se il saldo o le transazioni non sono corrette effettua un ripristino da un backup.</translation>
    </message>
    <message>
        <source>%s is set very high!</source>
        <translation>%s ha un'impostazione molto alta!</translation>
    </message>
    <message>
        <source>Error loading wallet %s. Duplicate -wallet filename specified.</source>
        <translation>Errore caricamento portafoglio %s. Il nome file -wallet specificato è duplicato.</translation>
    </message>
    <message>
        <source>Keypool ran out, please call keypoolrefill first</source>
        <translation>Keypool esaurito, prima invocare keypoolrefill</translation>
    </message>
    <message>
        <source>Starting network threads...</source>
        <translation>Inizializzazione dei thread di rete...</translation>
    </message>
    <message>
        <source>The wallet will avoid paying less than the minimum relay fee.</source>
        <translation>Il portafoglio eviterà di pagare meno della tariffa minima di trasmissione.</translation>
    </message>
    <message>
        <source>This is the minimum transaction fee you pay on every transaction.</source>
        <translation>Questo è il costo di transazione minimo che pagherai su ogni transazione.</translation>
    </message>
    <message>
        <source>This is the transaction fee you will pay if you send a transaction.</source>
        <translation>Questo è il costo di transazione che pagherai se invii una transazione.</translation>
    </message>
    <message>
        <source>Transaction amounts must not be negative</source>
        <translation>Gli importi di transazione non devono essere negativi</translation>
    </message>
    <message>
        <source>Transaction has too long of a mempool chain</source>
        <translation>La transazione ha una mempool chain troppo lunga</translation>
    </message>
    <message>
        <source>Transaction must have at least one recipient</source>
        <translation>La transazione deve avere almeno un destinatario</translation>
    </message>
    <message>
        <source>Unknown network specified in -onlynet: '%s'</source>
        <translation>Rete sconosciuta specificata in -onlynet: '%s'</translation>
    </message>
    <message>
        <source>Insufficient funds</source>
        <translation>Fondi insufficienti</translation>
    </message>
    <message>
        <source>Cannot upgrade a non HD split wallet without upgrading to support pre split keypool. Please use -upgradewallet=169900 or -upgradewallet with no version specified.</source>
        <translation>Impossibile aggiornare un portafoglio diviso non HD senza aggiornamento per supportare il keypool pre-split. Si prega di utilizzare -upgradewallet = 169900 o -upgradewallet senza specificare la versione.</translation>
    </message>
    <message>
        <source>Fee estimation failed. Fallbackfee is disabled. Wait a few blocks or enable -fallbackfee.</source>
        <translation>Stima della commissione non riuscita. Fallbackfee è disabilitato. Attendi qualche blocco o abilita -fallbackfee.</translation>
    </message>
    <message>
        <source>Loading block index...</source>
        <translation>Caricamento dell'indice dei blocchi...</translation>
    </message>
    <message>
        <source>Loading wallet...</source>
        <translation>Caricamento portafoglio...</translation>
    </message>
    <message>
        <source>Cannot downgrade wallet</source>
        <translation>Non è possibile effettuare il downgrade del portafoglio</translation>
    </message>
    <message>
        <source>Rescanning...</source>
        <translation>Ripetizione scansione...</translation>
    </message>
    <message>
        <source>Done loading</source>
        <translation>Caricamento completato</translation>
    </message>
    <message>
        <source>Error</source>
        <translation>Errore</translation>
    </message>
</context>
</TS><|MERGE_RESOLUTION|>--- conflicted
+++ resolved
@@ -176,13 +176,8 @@
         <translation>Conferma la cifratura del portafoglio</translation>
     </message>
     <message>
-<<<<<<< HEAD
         <source>Warning: If you encrypt your wallet and lose your passphrase, you will &lt;b&gt;LOSE ALL OF YOUR PARTICL&lt;/b&gt;!</source>
-        <translation>Attenzione: perdendo la passphrase di un portafoglio cifrato &lt;b&gt;TUTTI I PROPRI PARTICL ANDRANNO PERSI&lt;/b&gt;!</translation>
-=======
-        <source>Warning: If you encrypt your wallet and lose your passphrase, you will &lt;b&gt;LOSE ALL OF YOUR BITCOINS&lt;/b&gt;!</source>
-        <translation>Attenzione: Se si cifra il portamonete e si perde la passphrase &lt;b&gt;TUTTI I PROPRI BITCOIN ANDRANNO PERSI&lt;/b&gt;!</translation>
->>>>>>> 379f71ea
+        <translation>Attenzione: Se si cifra il portamonete e si perde la passphrase &lt;b&gt;TUTTI I PROPRI PARTICL ANDRANNO PERSI&lt;/b&gt;!</translation>
     </message>
     <message>
         <source>Are you sure you wish to encrypt your wallet?</source>
