<TS language="cs" version="2.1">
<context>
    <name>AddressBookPage</name>
    <message>
        <source>Right-click to edit address or label</source>
        <translation>Pravým tlačítkem myši můžeš upravit označení adresy</translation>
    </message>
    <message>
        <source>Create a new address</source>
        <translation>Vytvoř novou adresu</translation>
    </message>
    <message>
        <source>&amp;New</source>
        <translation>&amp;Nová</translation>
    </message>
    <message>
        <source>Copy the currently selected address to the system clipboard</source>
        <translation>Zkopíruj tuto adresu do systémové schránky</translation>
    </message>
    <message>
        <source>&amp;Copy</source>
        <translation>&amp;Kopíruj</translation>
    </message>
    <message>
        <source>C&amp;lose</source>
        <translation>&amp;Zavřít</translation>
    </message>
    <message>
        <source>Delete the currently selected address from the list</source>
        <translation>Smaž tuto adresu ze seznamu</translation>
    </message>
    <message>
        <source>Enter address or label to search</source>
        <translation>Zadej adresu nebo označení pro její vyhledání</translation>
    </message>
    <message>
        <source>Export the data in the current tab to a file</source>
        <translation>Exportuj data z tohoto panelu do souboru</translation>
    </message>
    <message>
        <source>&amp;Export</source>
        <translation>&amp;Export</translation>
    </message>
    <message>
        <source>&amp;Delete</source>
        <translation>S&amp;maž</translation>
    </message>
    <message>
        <source>Choose the address to send coins to</source>
        <translation>Zvol adresu, na kterou pošleš mince</translation>
    </message>
    <message>
        <source>Choose the address to receive coins with</source>
        <translation>Zvol adres na příjem mincí</translation>
    </message>
    <message>
        <source>C&amp;hoose</source>
        <translation>&amp;Zvol</translation>
    </message>
    <message>
        <source>Sending addresses</source>
        <translation>Odesílací adresy</translation>
    </message>
    <message>
        <source>Receiving addresses</source>
        <translation>Přijímací adresy</translation>
    </message>
    <message>
        <source>These are your Particl addresses for sending payments. Always check the amount and the receiving address before sending coins.</source>
        <translation>Tohle jsou tvé bitcoinové adresy pro posílání plateb. Před odesláním mincí si vždy zkontroluj částku a cílovou adresu.</translation>
    </message>
    <message>
<<<<<<< HEAD
        <source>These are your Particl addresses for receiving payments. It is recommended to use a new receiving address for each transaction.</source>
        <translation>Tohle jsou tvé bitcoinové adresy pro příjem plateb. Je doporučeno pro každou transakci vždy vygenerovat novou adresu.</translation>
=======
        <source>These are your Bitcoin addresses for receiving payments. It is recommended to use a new receiving address for each transaction.</source>
        <translation>Tohle jsou tvé bitcoinové adresy pro příjem plateb. Nezapomeň si pro každou transakci vždy vygenerovat novou adresu.</translation>
>>>>>>> e5776690
    </message>
    <message>
        <source>&amp;Copy Address</source>
        <translation>&amp;Kopíruj adresu</translation>
    </message>
    <message>
        <source>Copy &amp;Label</source>
        <translation>Kopíruj &amp;označení</translation>
    </message>
    <message>
        <source>&amp;Edit</source>
        <translation>&amp;Uprav</translation>
    </message>
    <message>
        <source>Export Address List</source>
        <translation>Export seznamu adres</translation>
    </message>
    <message>
        <source>Comma separated file (*.csv)</source>
        <translation>Formát CSV (*.csv)</translation>
    </message>
    <message>
        <source>Exporting Failed</source>
        <translation>Exportování selhalo</translation>
    </message>
    <message>
        <source>There was an error trying to save the address list to %1. Please try again.</source>
        <translation>Při ukládání seznamu adres do %1 se přihodila nějaká chyba. Zkus to prosím znovu.</translation>
    </message>
</context>
<context>
    <name>AddressTableModel</name>
    <message>
        <source>Label</source>
        <translation>Označení</translation>
    </message>
    <message>
        <source>Address</source>
        <translation>Adresa</translation>
    </message>
    <message>
        <source>(no label)</source>
        <translation>(bez označení)</translation>
    </message>
</context>
<context>
    <name>AskPassphraseDialog</name>
    <message>
        <source>Passphrase Dialog</source>
        <translation>Změna hesla</translation>
    </message>
    <message>
        <source>Enter passphrase</source>
        <translation>Zadej platné heslo</translation>
    </message>
    <message>
        <source>New passphrase</source>
        <translation>Zadej nové heslo</translation>
    </message>
    <message>
        <source>Repeat new passphrase</source>
        <translation>Totéž heslo ještě jednou</translation>
    </message>
    <message>
        <source>Show password</source>
        <translation>Ukaž heslo</translation>
    </message>
    <message>
        <source>Enter the new passphrase to the wallet.&lt;br/&gt;Please use a passphrase of &lt;b&gt;ten or more random characters&lt;/b&gt;, or &lt;b&gt;eight or more words&lt;/b&gt;.</source>
        <translation>Zadej nové heslo k peněžence.&lt;br/&gt;Použij &lt;b&gt;alespoň deset náhodných znaků&lt;/b&gt; nebo &lt;b&gt;alespoň osm slov&lt;/b&gt;.</translation>
    </message>
    <message>
        <source>Encrypt wallet</source>
        <translation>Zašifruj peněženku</translation>
    </message>
    <message>
        <source>This operation needs your wallet passphrase to unlock the wallet.</source>
        <translation>K provedení této operace musíš zadat heslo k peněžence, aby se mohla odemknout.</translation>
    </message>
    <message>
        <source>Unlock wallet</source>
        <translation>Odemkni peněženku</translation>
    </message>
    <message>
        <source>This operation needs your wallet passphrase to decrypt the wallet.</source>
        <translation>K provedení této operace musíš zadat heslo k peněžence, aby se mohla dešifrovat.</translation>
    </message>
    <message>
        <source>Decrypt wallet</source>
        <translation>Dešifruj peněženku</translation>
    </message>
    <message>
        <source>Change passphrase</source>
        <translation>Změň heslo</translation>
    </message>
    <message>
        <source>Enter the old passphrase and new passphrase to the wallet.</source>
        <translation>Zadej staré a nové heslo k peněžence.</translation>
    </message>
    <message>
        <source>Confirm wallet encryption</source>
        <translation>Potvrď zašifrování peněženky</translation>
    </message>
    <message>
        <source>Warning: If you encrypt your wallet and lose your passphrase, you will &lt;b&gt;LOSE ALL OF YOUR BITCOINS&lt;/b&gt;!</source>
        <translation>Upozornění: Pokud si zašifruješ peněženku a ztratíš či zapomeneš heslo, &lt;b&gt;PŘIJDEŠ O VŠECHNY BITCOINY&lt;/b&gt;!</translation>
    </message>
    <message>
        <source>Are you sure you wish to encrypt your wallet?</source>
        <translation>Jsi si jistý, že chceš peněženku zašifrovat?</translation>
    </message>
    <message>
        <source>Wallet encrypted</source>
        <translation>Peněženka je zašifrována</translation>
    </message>
    <message>
        <source>%1 will close now to finish the encryption process. Remember that encrypting your wallet cannot fully protect your bitcoins from being stolen by malware infecting your computer.</source>
        <translation>%1 se teď ukončí, aby dokončil zašifrování. Pamatuj však, že pouhé zašifrování peněženky nemůže zabránit krádeži tvých bitcoinů malwarem, kterým se může počítač nakazit.</translation>
    </message>
    <message>
        <source>IMPORTANT: Any previous backups you have made of your wallet file should be replaced with the newly generated, encrypted wallet file. For security reasons, previous backups of the unencrypted wallet file will become useless as soon as you start using the new, encrypted wallet.</source>
        <translation>DŮLEŽITÉ: Všechny předchozí zálohy peněženky by měly být nahrazeny nově vygenerovanou, zašifrovanou peněženkou. Z bezpečnostních důvodů budou předchozí zálohy nešifrované peněženky nepoužitelné, jakmile začneš používat novou zašifrovanou peněženku.</translation>
    </message>
    <message>
        <source>Wallet encryption failed</source>
        <translation>Zašifrování peněženky selhalo</translation>
    </message>
    <message>
        <source>Wallet encryption failed due to an internal error. Your wallet was not encrypted.</source>
        <translation>Zašifrování peněženky selhalo kvůli vnitřní chybě. Tvá peněženka tedy nebyla zašifrována.</translation>
    </message>
    <message>
        <source>The supplied passphrases do not match.</source>
        <translation>Zadaná hesla nejsou shodná.</translation>
    </message>
    <message>
        <source>Wallet unlock failed</source>
        <translation>Nepodařilo se odemknout peněženku</translation>
    </message>
    <message>
        <source>The passphrase entered for the wallet decryption was incorrect.</source>
        <translation>Nezadal jsi správné heslo pro dešifrování peněženky.</translation>
    </message>
    <message>
        <source>Wallet decryption failed</source>
        <translation>Nepodařilo se dešifrovat peněženku</translation>
    </message>
    <message>
        <source>Wallet passphrase was successfully changed.</source>
        <translation>Heslo k peněžence bylo v pořádku změněno.</translation>
    </message>
    <message>
        <source>Warning: The Caps Lock key is on!</source>
        <translation>Upozornění: Caps Lock je zapnutý!</translation>
    </message>
</context>
<context>
    <name>BanTableModel</name>
    <message>
        <source>IP/Netmask</source>
        <translation>IP/Maska</translation>
    </message>
    <message>
        <source>Banned Until</source>
        <translation>Blokován do</translation>
    </message>
</context>
<context>
    <name>BitcoinGUI</name>
    <message>
        <source>Sign &amp;message...</source>
        <translation>Po&amp;depiš zprávu...</translation>
    </message>
    <message>
        <source>Synchronizing with network...</source>
        <translation>Synchronizuji se se sítí...</translation>
    </message>
    <message>
        <source>&amp;Overview</source>
        <translation>&amp;Přehled</translation>
    </message>
    <message>
        <source>Node</source>
        <translation>Uzel</translation>
    </message>
    <message>
        <source>Show general overview of wallet</source>
        <translation>Zobraz celkový přehled peněženky</translation>
    </message>
    <message>
        <source>&amp;Transactions</source>
        <translation>&amp;Transakce</translation>
    </message>
    <message>
        <source>Browse transaction history</source>
        <translation>Procházej historii transakcí</translation>
    </message>
    <message>
        <source>E&amp;xit</source>
        <translation>&amp;Konec</translation>
    </message>
    <message>
        <source>Quit application</source>
        <translation>Ukonči aplikaci</translation>
    </message>
    <message>
        <source>&amp;About %1</source>
        <translation>O &amp;%1</translation>
    </message>
    <message>
        <source>Show information about %1</source>
        <translation>Zobraz informace o %1</translation>
    </message>
    <message>
        <source>About &amp;Qt</source>
        <translation>O &amp;Qt</translation>
    </message>
    <message>
        <source>Show information about Qt</source>
        <translation>Zobraz informace o Qt</translation>
    </message>
    <message>
        <source>&amp;Options...</source>
        <translation>&amp;Možnosti...</translation>
    </message>
    <message>
        <source>Modify configuration options for %1</source>
        <translation>Uprav nastavení %1</translation>
    </message>
    <message>
        <source>&amp;Encrypt Wallet...</source>
        <translation>Zaši&amp;fruj peněženku...</translation>
    </message>
    <message>
        <source>&amp;Backup Wallet...</source>
        <translation>&amp;Zazálohuj peněženku...</translation>
    </message>
    <message>
        <source>&amp;Change Passphrase...</source>
        <translation>Změň &amp;heslo...</translation>
    </message>
    <message>
        <source>&amp;Sending addresses...</source>
        <translation>Od&amp;esílací adresy...</translation>
    </message>
    <message>
        <source>&amp;Receiving addresses...</source>
        <translation>Př&amp;ijímací adresy...</translation>
    </message>
    <message>
        <source>Open &amp;URI...</source>
        <translation>Načíst &amp;URI...</translation>
    </message>
    <message>
        <source>Wallet:</source>
        <translation>Peněženka:</translation>
    </message>
    <message>
        <source>default wallet</source>
        <translation>výchozí peněženka</translation>
    </message>
    <message>
        <source>Click to disable network activity.</source>
        <translation>Kliknutím zařízneš spojení se sítí.</translation>
    </message>
    <message>
        <source>Network activity disabled.</source>
        <translation>Síť je vypnutá.</translation>
    </message>
    <message>
        <source>Click to enable network activity again.</source>
        <translation>Kliknutím opět umožníš spojení do sítě.</translation>
    </message>
    <message>
        <source>Syncing Headers (%1%)...</source>
        <translation>Synchronizuji záhlaví bloků (%1 %)…</translation>
    </message>
    <message>
        <source>Reindexing blocks on disk...</source>
        <translation>Vytvářím nový index bloků na disku...</translation>
    </message>
    <message>
        <source>Send coins to a Particl address</source>
        <translation>Pošli mince na bitcoinovou adresu</translation>
    </message>
    <message>
        <source>Backup wallet to another location</source>
        <translation>Zazálohuj peněženku na jiné místo</translation>
    </message>
    <message>
        <source>Change the passphrase used for wallet encryption</source>
        <translation>Změň heslo k šifrování peněženky</translation>
    </message>
    <message>
        <source>&amp;Debug window</source>
        <translation>&amp;Ladicí okno</translation>
    </message>
    <message>
        <source>Open debugging and diagnostic console</source>
        <translation>Otevři ladicí a diagnostickou konzoli</translation>
    </message>
    <message>
        <source>&amp;Verify message...</source>
        <translation>&amp;Ověř zprávu...</translation>
    </message>
    <message>
        <source>Particl</source>
        <translation>Particl</translation>
    </message>
    <message>
        <source>Wallet</source>
        <translation>Peněženka</translation>
    </message>
    <message>
        <source>&amp;Send</source>
        <translation>P&amp;ošli</translation>
    </message>
    <message>
        <source>&amp;Receive</source>
        <translation>Při&amp;jmi</translation>
    </message>
    <message>
        <source>&amp;Show / Hide</source>
        <translation>&amp;Zobraz/Skryj</translation>
    </message>
    <message>
        <source>Show or hide the main Window</source>
        <translation>Zobraz nebo skryj hlavní okno</translation>
    </message>
    <message>
        <source>Encrypt the private keys that belong to your wallet</source>
        <translation>Zašifruj soukromé klíče ve své peněžence</translation>
    </message>
    <message>
        <source>Sign messages with your Particl addresses to prove you own them</source>
        <translation>Podepiš zprávy svými bitcoinovými adresami, čímž prokážeš, že jsi jejich vlastníkem</translation>
    </message>
    <message>
        <source>Verify messages to ensure they were signed with specified Particl addresses</source>
        <translation>Ověř zprávy, aby ses ujistil, že byly podepsány danými bitcoinovými adresami</translation>
    </message>
    <message>
        <source>&amp;File</source>
        <translation>&amp;Soubor</translation>
    </message>
    <message>
        <source>&amp;Settings</source>
        <translation>&amp;Nastavení</translation>
    </message>
    <message>
        <source>&amp;Help</source>
        <translation>Nápověd&amp;a</translation>
    </message>
    <message>
        <source>Tabs toolbar</source>
        <translation>Panel s listy</translation>
    </message>
    <message>
        <source>Request payments (generates QR codes and particl: URIs)</source>
        <translation>Požaduj platby (generuje QR kódy a bitcoin: URI)</translation>
    </message>
    <message>
        <source>Show the list of used sending addresses and labels</source>
        <translation>Ukaž seznam použitých odesílacích adres a jejich označení</translation>
    </message>
    <message>
        <source>Show the list of used receiving addresses and labels</source>
        <translation>Ukaž seznam použitých přijímacích adres a jejich označení</translation>
    </message>
    <message>
        <source>Open a bitcoin: URI or payment request</source>
        <translation>Načti bitcoin: URI nebo platební požadavek</translation>
    </message>
    <message>
        <source>&amp;Command-line options</source>
        <translation>Ar&amp;gumenty příkazové řádky</translation>
    </message>
    <message numerus="yes">
<<<<<<< HEAD
        <source>%n active connection(s) to Particl network</source>
        <translation><numerusform>%n aktivní spojení do bitcoinové sítě</numerusform><numerusform>%n aktivní spojení do bitcoinové sítě</numerusform><numerusform>%n aktivních spojení do bitcoinové sítě</numerusform></translation>
=======
        <source>%n active connection(s) to Bitcoin network</source>
        <translation><numerusform>%n aktivní spojení do bitcoinové sítě</numerusform><numerusform>%n aktivní spojení do bitcoinové sítě</numerusform><numerusform>%n aktivních spojení do bitcoinové sítě</numerusform><numerusform>%n aktivních spojení do bitcoinové sítě</numerusform></translation>
>>>>>>> e5776690
    </message>
    <message>
        <source>Indexing blocks on disk...</source>
        <translation>Vytvářím index bloků na disku...</translation>
    </message>
    <message>
        <source>Processing blocks on disk...</source>
        <translation>Zpracovávám bloky na disku...</translation>
    </message>
    <message numerus="yes">
        <source>Processed %n block(s) of transaction history.</source>
        <translation><numerusform>Zpracován %n blok transakční historie.</numerusform><numerusform>Zpracovány %n bloky transakční historie.</numerusform><numerusform>Zpracováno %n bloků transakční historie.</numerusform><numerusform>Zpracováno %n bloků transakční historie.</numerusform></translation>
    </message>
    <message>
        <source>%1 behind</source>
        <translation>Stahuji ještě %1 bloků transakcí</translation>
    </message>
    <message>
        <source>Last received block was generated %1 ago.</source>
        <translation>Poslední stažený blok byl vygenerován %1 zpátky.</translation>
    </message>
    <message>
        <source>Transactions after this will not yet be visible.</source>
        <translation>Následné transakce ještě nebudou vidět.</translation>
    </message>
    <message>
        <source>Error</source>
        <translation>Chyba</translation>
    </message>
    <message>
        <source>Warning</source>
        <translation>Upozornění</translation>
    </message>
    <message>
        <source>Information</source>
        <translation>Informace</translation>
    </message>
    <message>
        <source>Up to date</source>
        <translation>Aktuální</translation>
    </message>
    <message>
        <source>Show the %1 help message to get a list with possible Particl command-line options</source>
        <translation>Seznam argumentů Bitcoinu pro příkazovou řádku získáš v nápovědě %1</translation>
    </message>
    <message>
        <source>%1 client</source>
        <translation>%1 klient</translation>
    </message>
    <message>
        <source>Connecting to peers...</source>
        <translation>Připojuji se…</translation>
    </message>
    <message>
        <source>Catching up...</source>
        <translation>Stahuji...</translation>
    </message>
    <message>
        <source>Date: %1
</source>
        <translation>Datum: %1
</translation>
    </message>
    <message>
        <source>Amount: %1
</source>
        <translation>Částka: %1
</translation>
    </message>
    <message>
        <source>Type: %1
</source>
        <translation>Typ: %1
</translation>
    </message>
    <message>
        <source>Label: %1
</source>
        <translation>Označení: %1
</translation>
    </message>
    <message>
        <source>Address: %1
</source>
        <translation>Adresa: %1
</translation>
    </message>
    <message>
        <source>Sent transaction</source>
        <translation>Odeslané transakce</translation>
    </message>
    <message>
        <source>Incoming transaction</source>
        <translation>Příchozí transakce</translation>
    </message>
    <message>
        <source>HD key generation is &lt;b&gt;enabled&lt;/b&gt;</source>
        <translation>HD generování klíčů je &lt;b&gt;zapnuté&lt;/b&gt;</translation>
    </message>
    <message>
        <source>HD key generation is &lt;b&gt;disabled&lt;/b&gt;</source>
        <translation>HD generování klíčů je &lt;b&gt;vypnuté&lt;/b&gt;</translation>
    </message>
    <message>
        <source>Wallet is &lt;b&gt;encrypted&lt;/b&gt; and currently &lt;b&gt;unlocked&lt;/b&gt;</source>
        <translation>Peněženka je &lt;b&gt;zašifrovaná&lt;/b&gt; a momentálně &lt;b&gt;odemčená&lt;/b&gt;</translation>
    </message>
    <message>
        <source>Wallet is &lt;b&gt;encrypted&lt;/b&gt; and currently &lt;b&gt;locked&lt;/b&gt;</source>
        <translation>Peněženka je &lt;b&gt;zašifrovaná&lt;/b&gt; a momentálně &lt;b&gt;zamčená&lt;/b&gt;</translation>
    </message>
    <message>
        <source>A fatal error occurred. Particl can no longer continue safely and will quit.</source>
        <translation>Stala se fatální chyba. Particl nemůže bezpečně pokračovat v činnosti, a proto skončí.</translation>
    </message>
</context>
<context>
    <name>CoinControlDialog</name>
    <message>
        <source>Coin Selection</source>
        <translation>Výběr mincí</translation>
    </message>
    <message>
        <source>Quantity:</source>
        <translation>Počet:</translation>
    </message>
    <message>
        <source>Bytes:</source>
        <translation>Bajtů:</translation>
    </message>
    <message>
        <source>Amount:</source>
        <translation>Částka:</translation>
    </message>
    <message>
        <source>Fee:</source>
        <translation>Poplatek:</translation>
    </message>
    <message>
        <source>Dust:</source>
        <translation>Prach:</translation>
    </message>
    <message>
        <source>After Fee:</source>
        <translation>Čistá částka:</translation>
    </message>
    <message>
        <source>Change:</source>
        <translation>Drobné:</translation>
    </message>
    <message>
        <source>(un)select all</source>
        <translation>(od)označit všechny</translation>
    </message>
    <message>
        <source>Tree mode</source>
        <translation>Zobrazit jako strom</translation>
    </message>
    <message>
        <source>List mode</source>
        <translation>Vypsat jako seznam</translation>
    </message>
    <message>
        <source>Amount</source>
        <translation>Částka</translation>
    </message>
    <message>
        <source>Received with label</source>
        <translation>Příjem na označení</translation>
    </message>
    <message>
        <source>Received with address</source>
        <translation>Příjem na adrese</translation>
    </message>
    <message>
        <source>Date</source>
        <translation>Datum</translation>
    </message>
    <message>
        <source>Confirmations</source>
        <translation>Potvrzení</translation>
    </message>
    <message>
        <source>Confirmed</source>
        <translation>Potvrzeno</translation>
    </message>
    <message>
        <source>Copy address</source>
        <translation>Kopíruj adresu</translation>
    </message>
    <message>
        <source>Copy label</source>
        <translation>Kopíruj její označení</translation>
    </message>
    <message>
        <source>Copy amount</source>
        <translation>Kopíruj částku</translation>
    </message>
    <message>
        <source>Copy transaction ID</source>
        <translation>Kopíruj ID transakce</translation>
    </message>
    <message>
        <source>Lock unspent</source>
        <translation>Zamkni neutracené</translation>
    </message>
    <message>
        <source>Unlock unspent</source>
        <translation>Odemkni k utracení</translation>
    </message>
    <message>
        <source>Copy quantity</source>
        <translation>Kopíruj počet</translation>
    </message>
    <message>
        <source>Copy fee</source>
        <translation>Kopíruj poplatek</translation>
    </message>
    <message>
        <source>Copy after fee</source>
        <translation>Kopíruj čistou částku</translation>
    </message>
    <message>
        <source>Copy bytes</source>
        <translation>Kopíruj bajty</translation>
    </message>
    <message>
        <source>Copy dust</source>
        <translation>Kopíruj prach</translation>
    </message>
    <message>
        <source>Copy change</source>
        <translation>Kopíruj drobné</translation>
    </message>
    <message>
        <source>(%1 locked)</source>
        <translation>(%1 zamčeno)</translation>
    </message>
    <message>
        <source>yes</source>
        <translation>ano</translation>
    </message>
    <message>
        <source>no</source>
        <translation>ne</translation>
    </message>
    <message>
        <source>This label turns red if any recipient receives an amount smaller than the current dust threshold.</source>
        <translation>Popisek zčervená, pokud má některý příjemce obdržet částku menší, než je aktuální práh pro prach.</translation>
    </message>
    <message>
        <source>Can vary +/- %1 satoshi(s) per input.</source>
        <translation>Může se lišit o +/– %1 satoshi na každý vstup.</translation>
    </message>
    <message>
        <source>(no label)</source>
        <translation>(bez označení)</translation>
    </message>
    <message>
        <source>change from %1 (%2)</source>
        <translation>drobné z %1 (%2)</translation>
    </message>
    <message>
        <source>(change)</source>
        <translation>(drobné)</translation>
    </message>
</context>
<context>
    <name>EditAddressDialog</name>
    <message>
        <source>Edit Address</source>
        <translation>Uprav adresu</translation>
    </message>
    <message>
        <source>&amp;Label</source>
        <translation>&amp;Označení</translation>
    </message>
    <message>
        <source>The label associated with this address list entry</source>
        <translation>Označení spojené s tímto záznamem v seznamu adres</translation>
    </message>
    <message>
        <source>The address associated with this address list entry. This can only be modified for sending addresses.</source>
        <translation>Adresa spojená s tímto záznamem v seznamu adres. Lze upravovat jen pro odesílací adresy.</translation>
    </message>
    <message>
        <source>&amp;Address</source>
        <translation>&amp;Adresa</translation>
    </message>
    <message>
        <source>New sending address</source>
        <translation>Nová odesílací adresa</translation>
    </message>
    <message>
        <source>Edit receiving address</source>
        <translation>Uprav přijímací adresu</translation>
    </message>
    <message>
        <source>Edit sending address</source>
        <translation>Uprav odesílací adresu</translation>
    </message>
    <message>
        <source>The entered address "%1" is not a valid Particl address.</source>
        <translation>Zadaná adresa „%1“ není platná bitcoinová adresa.</translation>
    </message>
    <message>
        <source>Could not unlock wallet.</source>
        <translation>Nemohu odemknout peněženku.</translation>
    </message>
    <message>
        <source>New key generation failed.</source>
        <translation>Nepodařilo se mi vygenerovat nový klíč.</translation>
    </message>
</context>
<context>
    <name>FreespaceChecker</name>
    <message>
        <source>A new data directory will be created.</source>
        <translation>Vytvoří se nový adresář pro data.</translation>
    </message>
    <message>
        <source>name</source>
        <translation>název</translation>
    </message>
    <message>
        <source>Directory already exists. Add %1 if you intend to create a new directory here.</source>
        <translation>Adresář už existuje. Přidej %1, pokud tady chceš vytvořit nový adresář.</translation>
    </message>
    <message>
        <source>Path already exists, and is not a directory.</source>
        <translation>Taková cesta už existuje, ale není adresářem.</translation>
    </message>
    <message>
        <source>Cannot create data directory here.</source>
        <translation>Tady nemůžu vytvořit adresář pro data.</translation>
    </message>
</context>
<context>
    <name>HelpMessageDialog</name>
    <message>
        <source>version</source>
        <translation>verze</translation>
    </message>
    <message>
        <source>(%1-bit)</source>
        <translation>(%1-bit)</translation>
    </message>
    <message>
        <source>About %1</source>
        <translation>O %1</translation>
    </message>
    <message>
        <source>Command-line options</source>
        <translation>Argumenty příkazové řádky</translation>
    </message>
</context>
<context>
    <name>Intro</name>
    <message>
        <source>Welcome</source>
        <translation>Vítej</translation>
    </message>
    <message>
        <source>Welcome to %1.</source>
        <translation>Vítej v %1.</translation>
    </message>
    <message>
        <source>As this is the first time the program is launched, you can choose where %1 will store its data.</source>
        <translation>Tohle je poprvé, co spouštíš %1, takže si můžeš zvolit, kam bude ukládat svá data.</translation>
    </message>
    <message>
        <source>When you click OK, %1 will begin to download and process the full %4 block chain (%2GB) starting with the earliest transactions in %3 when %4 initially launched.</source>
        <translation>Jakmile stiskneš OK, %1 začne stahovat a zpracovávat celá %4ová bločenka (%2 GB), počínaje nejstaršími transakcemi z roku %3, kdy byl %4 spuštěn.</translation>
    </message>
    <message>
        <source>This initial synchronisation is very demanding, and may expose hardware problems with your computer that had previously gone unnoticed. Each time you run %1, it will continue downloading where it left off.</source>
        <translation>Prvotní synchronizace je velice náročná, a mohou se tak díky ní začít na tvém počítači projevovat dosud skryté hardwarové problémy. Pokaždé, když spustíš %1, bude stahování pokračovat tam, kde skončilo.</translation>
    </message>
    <message>
        <source>If you have chosen to limit block chain storage (pruning), the historical data must still be downloaded and processed, but will be deleted afterward to keep your disk usage low.</source>
        <translation>Pokud jsi omezil úložný prostor pro bločenku (tj. povolil její prořezávání), tak se historická data sice stáhnou a zpracují, ale následně zase smažou, aby nezabírala na disku místo.</translation>
    </message>
    <message>
        <source>Use the default data directory</source>
        <translation>Použij výchozí adresář pro data</translation>
    </message>
    <message>
        <source>Use a custom data directory:</source>
        <translation>Použij tento adresář pro data:</translation>
    </message>
    <message>
        <source>Bitcoin</source>
        <translation>Bitcoin</translation>
    </message>
    <message>
        <source>At least %1 GB of data will be stored in this directory, and it will grow over time.</source>
        <translation>Bude proto potřebovat do tohoto adresáře uložit nejméně %1 GB dat – tohle číslo navíc bude v průběhu času růst.</translation>
    </message>
    <message>
        <source>Approximately %1 GB of data will be stored in this directory.</source>
        <translation>Bude proto potřebovat do tohoto adresáře uložit přibližně %1 GB dat.</translation>
    </message>
    <message>
        <source>%1 will download and store a copy of the Bitcoin block chain.</source>
        <translation>%1 bude stahovat kopii bločenky.</translation>
    </message>
    <message>
        <source>The wallet will also be stored in this directory.</source>
        <translation>Tvá peněženka bude uložena rovněž v tomto adresáři.</translation>
    </message>
    <message>
        <source>Error: Specified data directory "%1" cannot be created.</source>
        <translation>Chyba: Nejde vytvořit požadovaný adresář pro data „%1“.</translation>
    </message>
    <message>
        <source>Error</source>
        <translation>Chyba</translation>
    </message>
    <message numerus="yes">
        <source>%n GB of free space available</source>
        <translation><numerusform>%n GB volného místa</numerusform><numerusform>%n GB volného místa</numerusform><numerusform>%n GB volného místa</numerusform><numerusform>%n GB volného místa</numerusform></translation>
    </message>
    <message numerus="yes">
        <source>(of %n GB needed)</source>
        <translation><numerusform>(z potřebného %n GB)</numerusform><numerusform>(z potřebných %n GB)</numerusform><numerusform>(z potřebných %n GB)</numerusform><numerusform>(z potřebných %n GB)</numerusform></translation>
    </message>
</context>
<context>
    <name>ModalOverlay</name>
    <message>
        <source>Form</source>
        <translation>Formulář</translation>
    </message>
    <message>
        <source>Recent transactions may not yet be visible, and therefore your wallet's balance might be incorrect. This information will be correct once your wallet has finished synchronizing with the bitcoin network, as detailed below.</source>
        <translation>Nedávné transakce ještě nemusí být vidět, takže stav tvého účtu nemusí být platný. Jakmile se však tvá peněženka dosynchronizuje s bitcoinovou sítí (viz informace níže), tak už bude stav správně.</translation>
    </message>
    <message>
        <source>Attempting to spend bitcoins that are affected by not-yet-displayed transactions will not be accepted by the network.</source>
        <translation>Utrácení bitcoinů, které už utratily zatím nezobrazené transakce, nebude bitcoinovou sítí umožněno.</translation>
    </message>
    <message>
        <source>Number of blocks left</source>
        <translation>Zbývající počet bloků</translation>
    </message>
    <message>
        <source>Unknown...</source>
        <translation>neznámý…</translation>
    </message>
    <message>
        <source>Last block time</source>
        <translation>Čas posledního bloku</translation>
    </message>
    <message>
        <source>Progress</source>
        <translation>Stav</translation>
    </message>
    <message>
        <source>Progress increase per hour</source>
        <translation>Postup za hodinu</translation>
    </message>
    <message>
        <source>calculating...</source>
        <translation>propočítávám…</translation>
    </message>
    <message>
        <source>Estimated time left until synced</source>
        <translation>Odhadovaný zbývající čas</translation>
    </message>
    <message>
        <source>Hide</source>
        <translation>Skryj</translation>
    </message>
    <message>
        <source>Unknown. Syncing Headers (%1)...</source>
        <translation>Neznámý. Synchronizuji záhlaví bloků (%1)…</translation>
    </message>
</context>
<context>
    <name>OpenURIDialog</name>
    <message>
        <source>Open URI</source>
        <translation>Načíst URI</translation>
    </message>
    <message>
        <source>Open payment request from URI or file</source>
        <translation>Načíst platební požadavek z URI nebo ze souboru</translation>
    </message>
    <message>
        <source>URI:</source>
        <translation>URI:</translation>
    </message>
    <message>
        <source>Select payment request file</source>
        <translation>Vyber soubor platebního požadavku</translation>
    </message>
    <message>
        <source>Select payment request file to open</source>
        <translation>Vyber soubor platebního požadavku k načtení</translation>
    </message>
</context>
<context>
    <name>OptionsDialog</name>
    <message>
        <source>Options</source>
        <translation>Možnosti</translation>
    </message>
    <message>
        <source>&amp;Main</source>
        <translation>&amp;Hlavní</translation>
    </message>
    <message>
        <source>Automatically start %1 after logging in to the system.</source>
        <translation>Automaticky spustí %1 po přihlášení do systému.</translation>
    </message>
    <message>
        <source>&amp;Start %1 on system login</source>
        <translation>S&amp;pustit %1 po přihlášení do systému</translation>
    </message>
    <message>
        <source>Size of &amp;database cache</source>
        <translation>Velikost &amp;databázové cache</translation>
    </message>
    <message>
        <source>MB</source>
        <translation>MB</translation>
    </message>
    <message>
        <source>Number of script &amp;verification threads</source>
        <translation>Počet vláken pro &amp;verifikaci skriptů</translation>
    </message>
    <message>
        <source>IP address of the proxy (e.g. IPv4: 127.0.0.1 / IPv6: ::1)</source>
        <translation>IP adresa proxy (např. IPv4: 127.0.0.1/IPv6: ::1)</translation>
    </message>
    <message>
        <source>Shows if the supplied default SOCKS5 proxy is used to reach peers via this network type.</source>
        <translation>Ukazuje, jestli se zadaná výchozí SOCKS5 proxy používá k připojování k peerům v rámci tohoto typu sítě.</translation>
    </message>
    <message>
        <source>Use separate SOCKS&amp;5 proxy to reach peers via Tor hidden services:</source>
        <translation>Použít samostatnou SOCKS&amp;5 proxy ke spojení s protějšky přes skryté služby v Toru:</translation>
    </message>
    <message>
        <source>Hide the icon from the system tray.</source>
        <translation>Skryje ikonu, která se zobrazuje v panelu.</translation>
    </message>
    <message>
        <source>&amp;Hide tray icon</source>
        <translation>Skrýt &amp;ikonu z panelu</translation>
    </message>
    <message>
        <source>Minimize instead of exit the application when the window is closed. When this option is enabled, the application will be closed only after selecting Exit in the menu.</source>
        <translation>Zavřením se aplikace minimalizuje. Pokud je tato volba zaškrtnuta, tak se aplikace ukončí pouze zvolením Konec v menu.</translation>
    </message>
    <message>
        <source>Third party URLs (e.g. a block explorer) that appear in the transactions tab as context menu items. %s in the URL is replaced by transaction hash. Multiple URLs are separated by vertical bar |.</source>
        <translation>URL třetích stran (např. block exploreru), která se zobrazí v kontextovém menu v záložce Transakce. %s v URL se nahradí hashem transakce. Více URL odděl svislítkem |.</translation>
    </message>
    <message>
        <source>Active command-line options that override above options:</source>
        <translation>Aktivní argumenty z příkazové řádky, které přetloukly tato nastavení:</translation>
    </message>
    <message>
        <source>Open the %1 configuration file from the working directory.</source>
        <translation>Otevře konfigurační soubor %1 z pracovního adresáře.</translation>
    </message>
    <message>
        <source>Open Configuration File</source>
        <translation>Otevřít konfigurační soubor</translation>
    </message>
    <message>
        <source>Reset all client options to default.</source>
        <translation>Vrátí všechny volby na výchozí hodnoty.</translation>
    </message>
    <message>
        <source>&amp;Reset Options</source>
        <translation>&amp;Obnovit nastavení</translation>
    </message>
    <message>
        <source>&amp;Network</source>
        <translation>&amp;Síť</translation>
    </message>
    <message>
        <source>(0 = auto, &lt;0 = leave that many cores free)</source>
        <translation>(0 = automaticky, &lt;0 = nechat daný počet jader volný, výchozí: 0)</translation>
    </message>
    <message>
        <source>W&amp;allet</source>
        <translation>P&amp;eněženka</translation>
    </message>
    <message>
        <source>Expert</source>
        <translation>Pokročilá nastavení</translation>
    </message>
    <message>
        <source>Enable coin &amp;control features</source>
        <translation>Povolit ruční správu &amp;mincí</translation>
    </message>
    <message>
        <source>If you disable the spending of unconfirmed change, the change from a transaction cannot be used until that transaction has at least one confirmation. This also affects how your balance is computed.</source>
        <translation>Pokud zakážeš utrácení ještě nepotvrzených drobných, nepůjde použít drobné z transakce, dokud nebude mít alespoň jedno potvrzení. Ovlivní to také výpočet stavu účtu.</translation>
    </message>
    <message>
        <source>&amp;Spend unconfirmed change</source>
        <translation>&amp;Utrácet i ještě nepotvrzené drobné</translation>
    </message>
    <message>
        <source>Automatically open the Particl client port on the router. This only works when your router supports UPnP and it is enabled.</source>
        <translation>Automaticky otevře potřebný port na routeru. Tohle funguje jen za předpokladu, že tvůj router podporuje UPnP a že je UPnP povolené.</translation>
    </message>
    <message>
        <source>Map port using &amp;UPnP</source>
        <translation>Namapovat port přes &amp;UPnP</translation>
    </message>
    <message>
        <source>Accept connections from outside.</source>
        <translation>Přijímat spojení zvenčí.</translation>
    </message>
    <message>
        <source>Allow incomin&amp;g connections</source>
        <translation>Přijí&amp;mat příchozí spojení</translation>
    </message>
    <message>
        <source>Connect to the Particl network through a SOCKS5 proxy.</source>
        <translation>Připojí se do bitcoinové sítě přes SOCKS5 proxy.</translation>
    </message>
    <message>
        <source>&amp;Connect through SOCKS5 proxy (default proxy):</source>
        <translation>&amp;Připojit přes SOCKS5 proxy (výchozí proxy):</translation>
    </message>
    <message>
        <source>Proxy &amp;IP:</source>
        <translation>&amp;IP adresa proxy:</translation>
    </message>
    <message>
        <source>&amp;Port:</source>
        <translation>Por&amp;t:</translation>
    </message>
    <message>
        <source>Port of the proxy (e.g. 9050)</source>
        <translation>Port proxy (např. 9050)</translation>
    </message>
    <message>
        <source>Used for reaching peers via:</source>
        <translation>Použije se k připojování k protějskům přes:</translation>
    </message>
    <message>
        <source>IPv4</source>
        <translation>IPv4</translation>
    </message>
    <message>
        <source>IPv6</source>
        <translation>IPv6</translation>
    </message>
    <message>
        <source>Tor</source>
        <translation>Tor</translation>
    </message>
    <message>
        <source>Connect to the Particl network through a separate SOCKS5 proxy for Tor hidden services.</source>
        <translation>Připojí se do bitcoinové sítě přes SOCKS5 proxy vyhrazenou pro skryté služby v Tor síti.</translation>
    </message>
    <message>
        <source>&amp;Window</source>
        <translation>O&amp;kno</translation>
    </message>
    <message>
        <source>Show only a tray icon after minimizing the window.</source>
        <translation>Po minimalizaci okna zobrazí pouze ikonu v panelu.</translation>
    </message>
    <message>
        <source>&amp;Minimize to the tray instead of the taskbar</source>
        <translation>&amp;Minimalizovávat do ikony v panelu</translation>
    </message>
    <message>
        <source>M&amp;inimize on close</source>
        <translation>Za&amp;vřením minimalizovat</translation>
    </message>
    <message>
        <source>&amp;Display</source>
        <translation>Zobr&amp;azení</translation>
    </message>
    <message>
        <source>User Interface &amp;language:</source>
        <translation>&amp;Jazyk uživatelského rozhraní:</translation>
    </message>
    <message>
        <source>The user interface language can be set here. This setting will take effect after restarting %1.</source>
        <translation>Tady lze nastavit jazyk uživatelského rozhraní. Nastavení se projeví až po restartování %1.</translation>
    </message>
    <message>
        <source>&amp;Unit to show amounts in:</source>
        <translation>Je&amp;dnotka pro částky:</translation>
    </message>
    <message>
        <source>Choose the default subdivision unit to show in the interface and when sending coins.</source>
        <translation>Zvol výchozí podjednotku, která se bude zobrazovat v programu a při posílání mincí.</translation>
    </message>
    <message>
        <source>Whether to show coin control features or not.</source>
        <translation>Zda ukazovat možnosti pro ruční správu mincí nebo ne.</translation>
    </message>
    <message>
        <source>&amp;Third party transaction URLs</source>
        <translation>&amp;URL třetích stran pro transakce</translation>
    </message>
    <message>
        <source>&amp;OK</source>
        <translation>&amp;Budiž</translation>
    </message>
    <message>
        <source>&amp;Cancel</source>
        <translation>&amp;Zrušit</translation>
    </message>
    <message>
        <source>default</source>
        <translation>výchozí</translation>
    </message>
    <message>
        <source>none</source>
        <translation>žádné</translation>
    </message>
    <message>
        <source>Confirm options reset</source>
        <translation>Potvrzení obnovení nastavení</translation>
    </message>
    <message>
        <source>Client restart required to activate changes.</source>
        <translation>K aktivaci změn je potřeba restartovat klienta.</translation>
    </message>
    <message>
        <source>Client will be shut down. Do you want to proceed?</source>
        <translation>Klient se vypne, chceš pokračovat?</translation>
    </message>
    <message>
        <source>Configuration options</source>
        <translation>Možnosti nastavení</translation>
    </message>
    <message>
        <source>The configuration file is used to specify advanced user options which override GUI settings. Additionally, any command-line options will override this configuration file.</source>
        <translation>Konfigurační soubor slouží k nastavování uživatelsky pokročilých možností, které mají přednost před konfigurací z GUI. Parametry z příkazové řádky však mají před konfiguračním souborem přednost.</translation>
    </message>
    <message>
        <source>Error</source>
        <translation>Chyba</translation>
    </message>
    <message>
        <source>The configuration file could not be opened.</source>
        <translation>Konfigurační soubor nejde otevřít.</translation>
    </message>
    <message>
        <source>This change would require a client restart.</source>
        <translation>Tahle změna bude chtít restartovat klienta.</translation>
    </message>
    <message>
        <source>The supplied proxy address is invalid.</source>
        <translation>Zadaná adresa proxy je neplatná.</translation>
    </message>
</context>
<context>
    <name>OverviewPage</name>
    <message>
        <source>Form</source>
        <translation>Formulář</translation>
    </message>
    <message>
        <source>The displayed information may be out of date. Your wallet automatically synchronizes with the Particl network after a connection is established, but this process has not completed yet.</source>
        <translation>Zobrazené informace nemusí být aktuální. Tvá peněženka se automaticky sesynchronizuje s bitcoinovou sítí, jakmile se s ní spojí. Zatím ale ještě není synchronizace dokončena.</translation>
    </message>
    <message>
        <source>Watch-only:</source>
        <translation>Sledované:</translation>
    </message>
    <message>
        <source>Available:</source>
        <translation>K dispozici:</translation>
    </message>
    <message>
        <source>Your current spendable balance</source>
        <translation>Aktuální disponibilní stav tvého účtu</translation>
    </message>
    <message>
        <source>Pending:</source>
        <translation>Očekáváno:</translation>
    </message>
    <message>
        <source>Total of transactions that have yet to be confirmed, and do not yet count toward the spendable balance</source>
        <translation>Souhrn transakcí, které ještě nejsou potvrzené a které se ještě nezapočítávají do celkového disponibilního stavu účtu</translation>
    </message>
    <message>
        <source>Immature:</source>
        <translation>Nedozráno:</translation>
    </message>
    <message>
        <source>Mined balance that has not yet matured</source>
        <translation>Vytěžené mince, které ještě nejsou zralé</translation>
    </message>
    <message>
        <source>Balances</source>
        <translation>Stavy účtů</translation>
    </message>
    <message>
        <source>Total:</source>
        <translation>Celkem:</translation>
    </message>
    <message>
        <source>Your current total balance</source>
        <translation>Celkový stav tvého účtu</translation>
    </message>
    <message>
        <source>Your current balance in watch-only addresses</source>
        <translation>Aktuální stav účtu sledovaných adres</translation>
    </message>
    <message>
        <source>Spendable:</source>
        <translation>Běžné:</translation>
    </message>
    <message>
        <source>Recent transactions</source>
        <translation>Poslední transakce</translation>
    </message>
    <message>
        <source>Unconfirmed transactions to watch-only addresses</source>
        <translation>Nepotvrzené transakce sledovaných adres</translation>
    </message>
    <message>
        <source>Mined balance in watch-only addresses that has not yet matured</source>
        <translation>Vytěžené mince na sledovaných adresách, které ještě nejsou zralé</translation>
    </message>
    <message>
        <source>Current total balance in watch-only addresses</source>
        <translation>Aktuální stav účtu sledovaných adres</translation>
    </message>
</context>
<context>
    <name>PaymentServer</name>
    <message>
        <source>Payment request error</source>
        <translation>Chyba platebního požadavku</translation>
    </message>
    <message>
        <source>Cannot start bitcoin: click-to-pay handler</source>
        <translation>Nemůžu spustit bitcoin: obsluha click-to-pay</translation>
    </message>
    <message>
        <source>URI handling</source>
        <translation>Zpracování URI</translation>
    </message>
    <message>
        <source>'bitcoin://' is not a valid URI. Use 'bitcoin:' instead.</source>
        <translation>'bitcoin://' není platné URI. Místo toho použij 'bitcoin:'.</translation>
    </message>
    <message>
        <source>Payment request fetch URL is invalid: %1</source>
        <translation>Zdrojová URL platebního požadavku není platná: %1</translation>
    </message>
    <message>
        <source>Invalid payment address %1</source>
        <translation>Neplatná platební adresa %1</translation>
    </message>
    <message>
        <source>URI cannot be parsed! This can be caused by an invalid Particl address or malformed URI parameters.</source>
        <translation>Nepodařilo se analyzovat URI! Důvodem může být neplatná bitcoinová adresa nebo poškozené parametry URI.</translation>
    </message>
    <message>
        <source>Payment request file handling</source>
        <translation>Zpracování souboru platebního požadavku</translation>
    </message>
    <message>
        <source>Payment request file cannot be read! This can be caused by an invalid payment request file.</source>
        <translation>Soubor platebního požadavku nejde přečíst nebo zpracovat! Příčinou může být špatný soubor platebního požadavku.</translation>
    </message>
    <message>
        <source>Payment request rejected</source>
        <translation>Platební požadavek byl odmítnut</translation>
    </message>
    <message>
        <source>Payment request network doesn't match client network.</source>
        <translation>Síť platebního požadavku neodpovídá síti klienta.</translation>
    </message>
    <message>
        <source>Payment request expired.</source>
        <translation>Platební požadavek vypršel.</translation>
    </message>
    <message>
        <source>Payment request is not initialized.</source>
        <translation>Platební požadavek není zahájený.</translation>
    </message>
    <message>
        <source>Unverified payment requests to custom payment scripts are unsupported.</source>
        <translation>Neověřené platební požadavky k uživatelským platebním skriptům nejsou podporované.</translation>
    </message>
    <message>
        <source>Invalid payment request.</source>
        <translation>Neplatný platební požadavek.</translation>
    </message>
    <message>
        <source>Requested payment amount of %1 is too small (considered dust).</source>
        <translation>Požadovaná platební částka %1 je příliš malá (je považována za prach).</translation>
    </message>
    <message>
        <source>Refund from %1</source>
        <translation>Vrácení peněz od %1</translation>
    </message>
    <message>
        <source>Payment request %1 is too large (%2 bytes, allowed %3 bytes).</source>
        <translation>Platební požadavek %1 je moc velký (%2 bajtů, povoleno %3 bajtů).</translation>
    </message>
    <message>
        <source>Error communicating with %1: %2</source>
        <translation>Chyba při komunikaci s %1: %2</translation>
    </message>
    <message>
        <source>Payment request cannot be parsed!</source>
        <translation>Platební požadavek je nečitelný!</translation>
    </message>
    <message>
        <source>Bad response from server %1</source>
        <translation>Chybná odpověď ze serveru %1</translation>
    </message>
    <message>
        <source>Network request error</source>
        <translation>Chyba síťového požadavku</translation>
    </message>
    <message>
        <source>Payment acknowledged</source>
        <translation>Platba potvrzena</translation>
    </message>
</context>
<context>
    <name>PeerTableModel</name>
    <message>
        <source>User Agent</source>
        <translation>Typ klienta</translation>
    </message>
    <message>
        <source>Node/Service</source>
        <translation>Uzel/Služba</translation>
    </message>
    <message>
        <source>NodeId</source>
        <translation>Id uzlu</translation>
    </message>
    <message>
        <source>Ping</source>
        <translation>Odezva</translation>
    </message>
    <message>
        <source>Sent</source>
        <translation>Odesláno</translation>
    </message>
    <message>
        <source>Received</source>
        <translation>Přijato</translation>
    </message>
</context>
<context>
    <name>QObject</name>
    <message>
        <source>Amount</source>
        <translation>Částka</translation>
    </message>
    <message>
        <source>Enter a Particl address (e.g. %1)</source>
        <translation>Zadej bitcoinovou adresu (např. %1)</translation>
    </message>
    <message>
        <source>%1 d</source>
        <translation>%1 d</translation>
    </message>
    <message>
        <source>%1 h</source>
        <translation>%1 h</translation>
    </message>
    <message>
        <source>%1 m</source>
        <translation>%1 m</translation>
    </message>
    <message>
        <source>%1 s</source>
        <translation>%1 s</translation>
    </message>
    <message>
        <source>None</source>
        <translation>Žádné</translation>
    </message>
    <message>
        <source>N/A</source>
        <translation>N/A</translation>
    </message>
    <message>
        <source>%1 ms</source>
        <translation>%1 ms</translation>
    </message>
    <message numerus="yes">
        <source>%n second(s)</source>
        <translation><numerusform>%n vteřinu</numerusform><numerusform>%n vteřiny</numerusform><numerusform>%n vteřin</numerusform><numerusform>%n vteřin</numerusform></translation>
    </message>
    <message numerus="yes">
        <source>%n minute(s)</source>
        <translation><numerusform>%n minutu</numerusform><numerusform>%n minuty</numerusform><numerusform>%n minut</numerusform><numerusform>%n minut</numerusform></translation>
    </message>
    <message numerus="yes">
        <source>%n hour(s)</source>
        <translation><numerusform>%n hodinu</numerusform><numerusform>%n hodiny</numerusform><numerusform>%n hodin</numerusform><numerusform>%n hodin</numerusform></translation>
    </message>
    <message numerus="yes">
        <source>%n day(s)</source>
        <translation><numerusform>%n den</numerusform><numerusform>%n dny</numerusform><numerusform>%n dnů</numerusform><numerusform>%n dnů</numerusform></translation>
    </message>
    <message numerus="yes">
        <source>%n week(s)</source>
        <translation><numerusform>%n týden</numerusform><numerusform>%n týdny</numerusform><numerusform>%n týdnů</numerusform><numerusform>%n týdnů</numerusform></translation>
    </message>
    <message>
        <source>%1 and %2</source>
        <translation>%1 a %2</translation>
    </message>
    <message numerus="yes">
        <source>%n year(s)</source>
        <translation><numerusform>%n rok</numerusform><numerusform>%n roky</numerusform><numerusform>%n roků</numerusform><numerusform>%n roků</numerusform></translation>
    </message>
    <message>
        <source>%1 B</source>
        <translation>%1 B</translation>
    </message>
    <message>
        <source>%1 KB</source>
        <translation>%1 kB</translation>
    </message>
    <message>
        <source>%1 MB</source>
        <translation>%1 MB</translation>
    </message>
    <message>
        <source>%1 GB</source>
        <translation>%1 GB</translation>
    </message>
    <message>
        <source>%1 didn't yet exit safely...</source>
        <translation>%1 ještě bezpečně neskončil…</translation>
    </message>
    <message>
        <source>unknown</source>
        <translation>neznámo</translation>
    </message>
</context>
<context>
    <name>QObject::QObject</name>
    <message>
        <source>Error: Specified data directory "%1" does not exist.</source>
        <translation>Chyba: Zadaný adresář pro data „%1“ neexistuje.</translation>
    </message>
    <message>
        <source>Error: %1</source>
        <translation>Chyba: %1</translation>
    </message>
</context>
<context>
    <name>QRImageWidget</name>
    <message>
        <source>&amp;Save Image...</source>
        <translation>&amp;Ulož obrázek...</translation>
    </message>
    <message>
        <source>&amp;Copy Image</source>
        <translation>&amp;Kopíruj obrázek</translation>
    </message>
    <message>
        <source>Save QR Code</source>
        <translation>Ulož QR kód</translation>
    </message>
    <message>
        <source>PNG Image (*.png)</source>
        <translation>PNG obrázek (*.png)</translation>
    </message>
</context>
<context>
    <name>RPCConsole</name>
    <message>
        <source>N/A</source>
        <translation>nedostupná informace</translation>
    </message>
    <message>
        <source>Client version</source>
        <translation>Verze klienta</translation>
    </message>
    <message>
        <source>&amp;Information</source>
        <translation>&amp;Informace</translation>
    </message>
    <message>
        <source>Debug window</source>
        <translation>Ladicí okno</translation>
    </message>
    <message>
        <source>General</source>
        <translation>Obecné</translation>
    </message>
    <message>
        <source>Using BerkeleyDB version</source>
        <translation>Používaná verze BerkeleyDB</translation>
    </message>
    <message>
        <source>Datadir</source>
        <translation>Adresář s daty</translation>
    </message>
    <message>
        <source>Startup time</source>
        <translation>Čas spuštění</translation>
    </message>
    <message>
        <source>Network</source>
        <translation>Síť</translation>
    </message>
    <message>
        <source>Name</source>
        <translation>Název</translation>
    </message>
    <message>
        <source>Number of connections</source>
        <translation>Počet spojení</translation>
    </message>
    <message>
        <source>Block chain</source>
        <translation>Bločenka</translation>
    </message>
    <message>
        <source>Current number of blocks</source>
        <translation>Aktuální počet bloků</translation>
    </message>
    <message>
        <source>Memory Pool</source>
        <translation>Transakční zásobník</translation>
    </message>
    <message>
        <source>Current number of transactions</source>
        <translation>Aktuální množství transakcí</translation>
    </message>
    <message>
        <source>Memory usage</source>
        <translation>Obsazenost paměti</translation>
    </message>
    <message>
        <source>&amp;Reset</source>
        <translation>&amp;Vynulovat</translation>
    </message>
    <message>
        <source>Received</source>
        <translation>Přijato</translation>
    </message>
    <message>
        <source>Sent</source>
        <translation>Odesláno</translation>
    </message>
    <message>
        <source>&amp;Peers</source>
        <translation>&amp;Protějšky</translation>
    </message>
    <message>
        <source>Banned peers</source>
        <translation>Protějšky pod klatbou (blokované)</translation>
    </message>
    <message>
        <source>Select a peer to view detailed information.</source>
        <translation>Vyber protějšek a uvidíš jeho detailní informace.</translation>
    </message>
    <message>
        <source>Whitelisted</source>
        <translation>Vždy vítán</translation>
    </message>
    <message>
        <source>Direction</source>
        <translation>Směr</translation>
    </message>
    <message>
        <source>Version</source>
        <translation>Verze</translation>
    </message>
    <message>
        <source>Starting Block</source>
        <translation>Počáteční blok</translation>
    </message>
    <message>
        <source>Synced Headers</source>
        <translation>Aktuálně hlaviček</translation>
    </message>
    <message>
        <source>Synced Blocks</source>
        <translation>Aktuálně bloků</translation>
    </message>
    <message>
        <source>User Agent</source>
        <translation>Typ klienta</translation>
    </message>
    <message>
        <source>Open the %1 debug log file from the current data directory. This can take a few seconds for large log files.</source>
        <translation>Otevři soubor s ladicími záznamy %1 z aktuálního datového adresáře. U velkých žurnálů to může pár vteřin zabrat.</translation>
    </message>
    <message>
        <source>Decrease font size</source>
        <translation>Zmenšit písmo</translation>
    </message>
    <message>
        <source>Increase font size</source>
        <translation>Zvětšit písmo</translation>
    </message>
    <message>
        <source>Services</source>
        <translation>Služby</translation>
    </message>
    <message>
        <source>Ban Score</source>
        <translation>Skóre pro klatbu</translation>
    </message>
    <message>
        <source>Connection Time</source>
        <translation>Doba spojení</translation>
    </message>
    <message>
        <source>Last Send</source>
        <translation>Poslední odeslání</translation>
    </message>
    <message>
        <source>Last Receive</source>
        <translation>Poslední příjem</translation>
    </message>
    <message>
        <source>Ping Time</source>
        <translation>Odezva</translation>
    </message>
    <message>
        <source>The duration of a currently outstanding ping.</source>
        <translation>Jak dlouho už čekám na pong.</translation>
    </message>
    <message>
        <source>Ping Wait</source>
        <translation>Doba čekání na odezvu</translation>
    </message>
    <message>
        <source>Min Ping</source>
        <translation>Nejrychlejší odezva</translation>
    </message>
    <message>
        <source>Time Offset</source>
        <translation>Časový posun</translation>
    </message>
    <message>
        <source>Last block time</source>
        <translation>Čas posledního bloku</translation>
    </message>
    <message>
        <source>&amp;Open</source>
        <translation>&amp;Otevřít</translation>
    </message>
    <message>
        <source>&amp;Console</source>
        <translation>&amp;Konzole</translation>
    </message>
    <message>
        <source>&amp;Network Traffic</source>
        <translation>&amp;Síťový provoz</translation>
    </message>
    <message>
        <source>Totals</source>
        <translation>Součty</translation>
    </message>
    <message>
        <source>In:</source>
        <translation>Sem:</translation>
    </message>
    <message>
        <source>Out:</source>
        <translation>Ven:</translation>
    </message>
    <message>
        <source>Debug log file</source>
        <translation>Soubor s ladicími záznamy</translation>
    </message>
    <message>
        <source>Clear console</source>
        <translation>Vyčistit konzoli</translation>
    </message>
    <message>
        <source>1 &amp;hour</source>
        <translation>1 &amp;hodinu</translation>
    </message>
    <message>
        <source>1 &amp;day</source>
        <translation>1 &amp;den</translation>
    </message>
    <message>
        <source>1 &amp;week</source>
        <translation>1 &amp;týden</translation>
    </message>
    <message>
        <source>1 &amp;year</source>
        <translation>1 &amp;rok</translation>
    </message>
    <message>
        <source>&amp;Disconnect</source>
        <translation>&amp;Odpoj</translation>
    </message>
    <message>
        <source>Ban for</source>
        <translation>Uval klatbu na</translation>
    </message>
    <message>
        <source>&amp;Unban</source>
        <translation>&amp;Odblokuj</translation>
    </message>
    <message>
        <source>default wallet</source>
        <translation>výchozí peněženka</translation>
    </message>
    <message>
        <source>Welcome to the %1 RPC console.</source>
        <translation>Vítej v RPC konzoli %1.</translation>
    </message>
    <message>
        <source>Use up and down arrows to navigate history, and %1 to clear screen.</source>
        <translation>V historii se pohybuješ šipkami nahoru a dolů a pomocí %1 čistíš obrazovku.</translation>
    </message>
    <message>
        <source>WARNING: Scammers have been active, telling users to type commands here, stealing their wallet contents. Do not use this console without fully understanding the ramifications of a command.</source>
        <translation>UPOZORNĚNÍ: Podvodníci jsou aktivní a říkají uživatelům, aby sem zadávali příkazy, kterými jim pak ale vykradou jejich peněženky. Nepoužívej tuhle konzoli, pokud úplně neznáš důsledky jednotlivých příkazů.</translation>
    </message>
    <message>
        <source>Network activity disabled</source>
        <translation>Síť je vypnutá</translation>
    </message>
    <message>
        <source>(node id: %1)</source>
        <translation>(id uzlu: %1)</translation>
    </message>
    <message>
        <source>via %1</source>
        <translation>via %1</translation>
    </message>
    <message>
        <source>never</source>
        <translation>nikdy</translation>
    </message>
    <message>
        <source>Inbound</source>
        <translation>Sem</translation>
    </message>
    <message>
        <source>Outbound</source>
        <translation>Ven</translation>
    </message>
    <message>
        <source>Yes</source>
        <translation>Ano</translation>
    </message>
    <message>
        <source>No</source>
        <translation>Ne</translation>
    </message>
    <message>
        <source>Unknown</source>
        <translation>Neznámá</translation>
    </message>
</context>
<context>
    <name>ReceiveCoinsDialog</name>
    <message>
        <source>&amp;Amount:</source>
        <translation>Čás&amp;tka:</translation>
    </message>
    <message>
        <source>&amp;Label:</source>
        <translation>&amp;Označení:</translation>
    </message>
    <message>
        <source>&amp;Message:</source>
        <translation>&amp;Zpráva:</translation>
    </message>
    <message>
        <source>An optional message to attach to the payment request, which will be displayed when the request is opened. Note: The message will not be sent with the payment over the Particl network.</source>
        <translation>Volitelná zpráva, která se připojí k platebnímu požadavku a která se zobrazí, když se požadavek otevře. Poznámka: tahle zpráva se neposílá s platbou po bitcoinové síti.</translation>
    </message>
    <message>
        <source>An optional label to associate with the new receiving address.</source>
        <translation>Volitelné označení, které se má přiřadit k nové adrese.</translation>
    </message>
    <message>
        <source>Use this form to request payments. All fields are &lt;b&gt;optional&lt;/b&gt;.</source>
        <translation>Tímto formulářem můžeš požadovat platby. Všechna pole jsou &lt;b&gt;volitelná&lt;/b&gt;.</translation>
    </message>
    <message>
        <source>An optional amount to request. Leave this empty or zero to not request a specific amount.</source>
        <translation>Volitelná částka, kterou požaduješ. Nech prázdné nebo nulové, pokud nepožaduješ konkrétní částku.</translation>
    </message>
    <message>
        <source>Clear all fields of the form.</source>
        <translation>Promaž obsah ze všech formulářových políček.</translation>
    </message>
    <message>
        <source>Clear</source>
        <translation>Vyčistit</translation>
    </message>
    <message>
        <source>Requested payments history</source>
        <translation>Historie vyžádaných plateb</translation>
    </message>
    <message>
        <source>&amp;Request payment</source>
        <translation>&amp;Vyžádat platbu</translation>
    </message>
    <message>
        <source>Show the selected request (does the same as double clicking an entry)</source>
        <translation>Zobraz zvolený požadavek (stejně tak můžeš přímo na něj dvakrát poklepat)</translation>
    </message>
    <message>
        <source>Show</source>
        <translation>Zobrazit</translation>
    </message>
    <message>
        <source>Remove the selected entries from the list</source>
        <translation>Smaž zvolené požadavky ze seznamu</translation>
    </message>
    <message>
        <source>Remove</source>
        <translation>Smazat</translation>
    </message>
    <message>
        <source>Copy URI</source>
        <translation>Kopíruj URI</translation>
    </message>
    <message>
        <source>Copy label</source>
        <translation>Kopíruj její označení</translation>
    </message>
    <message>
        <source>Copy message</source>
        <translation>Kopíruj zprávu</translation>
    </message>
    <message>
        <source>Copy amount</source>
        <translation>Kopíruj částku</translation>
    </message>
</context>
<context>
    <name>ReceiveRequestDialog</name>
    <message>
        <source>QR Code</source>
        <translation>QR kód</translation>
    </message>
    <message>
        <source>Copy &amp;URI</source>
        <translation>&amp;Kopíruj URI</translation>
    </message>
    <message>
        <source>Copy &amp;Address</source>
        <translation>Kopíruj &amp;adresu</translation>
    </message>
    <message>
        <source>&amp;Save Image...</source>
        <translation>&amp;Ulož obrázek...</translation>
    </message>
    <message>
        <source>Request payment to %1</source>
        <translation>Platební požadavek: %1</translation>
    </message>
    <message>
        <source>Payment information</source>
        <translation>Informace o platbě</translation>
    </message>
    <message>
        <source>URI</source>
        <translation>URI</translation>
    </message>
    <message>
        <source>Address</source>
        <translation>Adresa</translation>
    </message>
    <message>
        <source>Amount</source>
        <translation>Částka</translation>
    </message>
    <message>
        <source>Label</source>
        <translation>Označení</translation>
    </message>
    <message>
        <source>Message</source>
        <translation>Zpráva</translation>
    </message>
    <message>
        <source>Wallet</source>
        <translation>Peněženka</translation>
    </message>
    <message>
        <source>Resulting URI too long, try to reduce the text for label / message.</source>
        <translation>Výsledná URI je příliš dlouhá, zkus zkrátit text označení/zprávy.</translation>
    </message>
    <message>
        <source>Error encoding URI into QR Code.</source>
        <translation>Chyba při kódování URI do QR kódu.</translation>
    </message>
</context>
<context>
    <name>RecentRequestsTableModel</name>
    <message>
        <source>Date</source>
        <translation>Datum</translation>
    </message>
    <message>
        <source>Label</source>
        <translation>Označení</translation>
    </message>
    <message>
        <source>Message</source>
        <translation>Zpráva</translation>
    </message>
    <message>
        <source>(no label)</source>
        <translation>(bez označení)</translation>
    </message>
    <message>
        <source>(no message)</source>
        <translation>(bez zprávy)</translation>
    </message>
    <message>
        <source>(no amount requested)</source>
        <translation>(bez požadované částky)</translation>
    </message>
    <message>
        <source>Requested</source>
        <translation>Požádáno</translation>
    </message>
</context>
<context>
    <name>SendCoinsDialog</name>
    <message>
        <source>Send Coins</source>
        <translation>Pošli mince</translation>
    </message>
    <message>
        <source>Coin Control Features</source>
        <translation>Možnosti ruční správy mincí</translation>
    </message>
    <message>
        <source>Inputs...</source>
        <translation>Vstupy...</translation>
    </message>
    <message>
        <source>automatically selected</source>
        <translation>automaticky vybrané</translation>
    </message>
    <message>
        <source>Insufficient funds!</source>
        <translation>Nedostatek prostředků!</translation>
    </message>
    <message>
        <source>Quantity:</source>
        <translation>Počet:</translation>
    </message>
    <message>
        <source>Bytes:</source>
        <translation>Bajtů:</translation>
    </message>
    <message>
        <source>Amount:</source>
        <translation>Částka:</translation>
    </message>
    <message>
        <source>Fee:</source>
        <translation>Poplatek:</translation>
    </message>
    <message>
        <source>After Fee:</source>
        <translation>Čistá částka:</translation>
    </message>
    <message>
        <source>Change:</source>
        <translation>Drobné:</translation>
    </message>
    <message>
        <source>If this is activated, but the change address is empty or invalid, change will be sent to a newly generated address.</source>
        <translation>Pokud aktivováno, ale adresa pro drobné je prázdná nebo neplatná, tak se drobné pošlou na nově vygenerovanou adresu.</translation>
    </message>
    <message>
        <source>Custom change address</source>
        <translation>Vlastní adresa pro drobné</translation>
    </message>
    <message>
        <source>Transaction Fee:</source>
        <translation>Transakční poplatek:</translation>
    </message>
    <message>
        <source>Choose...</source>
        <translation>Zvol...</translation>
    </message>
    <message>
        <source>Using the fallbackfee can result in sending a transaction that will take several hours or days (or never) to confirm. Consider choosing your fee manually or wait until you have validated the complete chain.</source>
        <translation>Použití nouzového poplatku („fallbackfee“) může vyústit v transakci, které bude trvat hodiny nebo dny (případně věčnost), než bude potvrzena. Zvaž proto ruční nastavení poplatku, případně počkej, až se ti kompletně zvaliduje bločenka.</translation>
    </message>
    <message>
        <source>Warning: Fee estimation is currently not possible.</source>
        <translation>Upozornění: teď není možné poplatek odhadnout.</translation>
    </message>
    <message>
        <source>collapse fee-settings</source>
        <translation>sbal nastavení poplatků</translation>
    </message>
    <message>
        <source>per kilobyte</source>
        <translation>za kilobajt</translation>
    </message>
    <message>
        <source>Hide</source>
        <translation>Skryj</translation>
    </message>
    <message>
        <source>Paying only the minimum fee is just fine as long as there is less transaction volume than space in the blocks. But be aware that this can end up in a never confirming transaction once there is more demand for bitcoin transactions than the network can process.</source>
        <translation>Platit jen minimální poplatek je v pořádku, pokud je zrovna méně transakcí než místa v blocích. Ale počítej s tím, že to také může skončit transakcí, která nikdy nebude potvrzena, pokud je větší poptávka po bitcoinových transakcích, než síť zvládne zpracovat.</translation>
    </message>
    <message>
        <source>(read the tooltip)</source>
        <translation>(viz bublina)</translation>
    </message>
    <message>
        <source>Recommended:</source>
        <translation>Doporučený:</translation>
    </message>
    <message>
        <source>Custom:</source>
        <translation>Vlastní:</translation>
    </message>
    <message>
        <source>(Smart fee not initialized yet. This usually takes a few blocks...)</source>
        <translation>(Inteligentní poplatek ještě není inicializovaný. Obvykle mu to tak pár bloků trvá...)</translation>
    </message>
    <message>
        <source>Send to multiple recipients at once</source>
        <translation>Pošli více příjemcům naráz</translation>
    </message>
    <message>
        <source>Add &amp;Recipient</source>
        <translation>Při&amp;dej příjemce</translation>
    </message>
    <message>
        <source>Clear all fields of the form.</source>
        <translation>Promaž obsah ze všech formulářových políček.</translation>
    </message>
    <message>
        <source>Dust:</source>
        <translation>Prach:</translation>
    </message>
    <message>
        <source>Confirmation time target:</source>
        <translation>Časové cílování potvrzení:</translation>
    </message>
    <message>
        <source>Enable Replace-By-Fee</source>
        <translation>Povolit možnost dodatečně transakci navýšit poplatek (tzv. „replace-by-fee“)</translation>
    </message>
    <message>
        <source>Clear &amp;All</source>
        <translation>Všechno s&amp;maž</translation>
    </message>
    <message>
        <source>Balance:</source>
        <translation>Stav účtu:</translation>
    </message>
    <message>
        <source>Confirm the send action</source>
        <translation>Potvrď odeslání</translation>
    </message>
    <message>
        <source>S&amp;end</source>
        <translation>Pošl&amp;i</translation>
    </message>
    <message>
        <source>Copy quantity</source>
        <translation>Kopíruj počet</translation>
    </message>
    <message>
        <source>Copy amount</source>
        <translation>Kopíruj částku</translation>
    </message>
    <message>
        <source>Copy fee</source>
        <translation>Kopíruj poplatek</translation>
    </message>
    <message>
        <source>Copy after fee</source>
        <translation>Kopíruj čistou částku</translation>
    </message>
    <message>
        <source>Copy bytes</source>
        <translation>Kopíruj bajty</translation>
    </message>
    <message>
        <source>Copy dust</source>
        <translation>Kopíruj prach</translation>
    </message>
    <message>
        <source>Copy change</source>
        <translation>Kopíruj drobné</translation>
    </message>
    <message>
        <source>%1 (%2 blocks)</source>
        <translation>%1 (%2 bloků)</translation>
    </message>
    <message>
        <source>%1 to %2</source>
        <translation>%1 pro %2</translation>
    </message>
    <message>
        <source>Are you sure you want to send?</source>
        <translation>Jsi si jistý, že tuhle transakci chceš poslat?</translation>
    </message>
    <message>
        <source>or</source>
        <translation>nebo</translation>
    </message>
    <message>
        <source>Transaction fee</source>
        <translation>Transakční poplatek</translation>
    </message>
    <message>
        <source>Confirm send coins</source>
        <translation>Potvrď odeslání mincí</translation>
    </message>
    <message>
        <source>The recipient address is not valid. Please recheck.</source>
        <translation>Adresa příjemce je neplatná – překontroluj ji prosím.</translation>
    </message>
    <message>
        <source>The amount to pay must be larger than 0.</source>
        <translation>Odesílaná částka musí být větší než 0.</translation>
    </message>
    <message>
        <source>The amount exceeds your balance.</source>
        <translation>Částka překračuje stav účtu.</translation>
    </message>
    <message>
        <source>The total exceeds your balance when the %1 transaction fee is included.</source>
        <translation>Celková částka při připočítání poplatku %1 překročí stav účtu.</translation>
    </message>
    <message>
        <source>Duplicate address found: addresses should only be used once each.</source>
        <translation>Zaznamenána duplicitní adresa: každá adresa by ale měla být použita vždy jen jednou.</translation>
    </message>
    <message>
        <source>Transaction creation failed!</source>
        <translation>Vytvoření transakce selhalo!</translation>
    </message>
    <message>
        <source>The transaction was rejected with the following reason: %1</source>
        <translation>Transakce byla zamítnuta s tímto odůvodněním: %1</translation>
    </message>
    <message>
        <source>A fee higher than %1 is considered an absurdly high fee.</source>
        <translation>Poplatek vyšší než %1 je považován za absurdně vysoký.</translation>
    </message>
    <message>
        <source>Payment request expired.</source>
        <translation>Platební požadavek vypršel.</translation>
    </message>
    <message>
        <source>Pay only the required fee of %1</source>
        <translation>Zaplatit pouze vyžadovaný poplatek %1</translation>
    </message>
    <message numerus="yes">
        <source>Estimated to begin confirmation within %n block(s).</source>
        <translation><numerusform>Potvrzování by podle odhadu mělo začít během %n bloku.</numerusform><numerusform>Potvrzování by podle odhadu mělo začít během %n bloků.</numerusform><numerusform>Potvrzování by podle odhadu mělo začít během %n bloků.</numerusform><numerusform>Potvrzování by podle odhadu mělo začít během %n bloků.</numerusform></translation>
    </message>
    <message>
        <source>Warning: Invalid Particl address</source>
        <translation>Upozornění: Neplatná bitcoinová adresa</translation>
    </message>
    <message>
        <source>Warning: Unknown change address</source>
        <translation>Upozornění: Neznámá adresa pro drobné</translation>
    </message>
    <message>
        <source>Confirm custom change address</source>
        <translation>Potvrď vlastní adresu pro drobné</translation>
    </message>
    <message>
        <source>The address you selected for change is not part of this wallet. Any or all funds in your wallet may be sent to this address. Are you sure?</source>
        <translation>Adresa, kterou jsi zvolil pro drobné, není součástí této peněženky. Potenciálně všechny prostředky z tvé peněženky mohou být na tuto adresu odeslány. Souhlasíš, aby se tak stalo?</translation>
    </message>
    <message>
        <source>(no label)</source>
        <translation>(bez označení)</translation>
    </message>
</context>
<context>
    <name>SendCoinsEntry</name>
    <message>
        <source>A&amp;mount:</source>
        <translation>Čás&amp;tka:</translation>
    </message>
    <message>
        <source>Pay &amp;To:</source>
        <translation>&amp;Komu:</translation>
    </message>
    <message>
        <source>&amp;Label:</source>
        <translation>O&amp;značení:</translation>
    </message>
    <message>
        <source>Choose previously used address</source>
        <translation>Vyber již použitou adresu</translation>
    </message>
    <message>
        <source>This is a normal payment.</source>
        <translation>Tohle je normální platba.</translation>
    </message>
    <message>
        <source>The Particl address to send the payment to</source>
        <translation>Bitcoinová adresa příjemce</translation>
    </message>
    <message>
        <source>Alt+A</source>
        <translation>Alt+A</translation>
    </message>
    <message>
        <source>Paste address from clipboard</source>
        <translation>Vlož adresu ze schránky</translation>
    </message>
    <message>
        <source>Alt+P</source>
        <translation>Alt+P</translation>
    </message>
    <message>
        <source>Remove this entry</source>
        <translation>Smaž tento záznam</translation>
    </message>
    <message>
        <source>The fee will be deducted from the amount being sent. The recipient will receive less bitcoins than you enter in the amount field. If multiple recipients are selected, the fee is split equally.</source>
        <translation>Poplatek se odečte od posílané částky. Příjemce tak dostane méně bitcoinů, než zadáš do pole Částka. Pokud vybereš více příjemců, tak se poplatek rovnoměrně rozloží.</translation>
    </message>
    <message>
        <source>S&amp;ubtract fee from amount</source>
        <translation>Od&amp;ečíst poplatek od částky</translation>
    </message>
    <message>
        <source>Message:</source>
        <translation>Zpráva:</translation>
    </message>
    <message>
        <source>This is an unauthenticated payment request.</source>
        <translation>Tohle je neověřený platební požadavek.</translation>
    </message>
    <message>
        <source>This is an authenticated payment request.</source>
        <translation>Tohle je ověřený platební požadavek.</translation>
    </message>
    <message>
        <source>Enter a label for this address to add it to the list of used addresses</source>
        <translation>Zadej označení této adresy; obojí se ti pak uloží do adresáře</translation>
    </message>
    <message>
        <source>A message that was attached to the bitcoin: URI which will be stored with the transaction for your reference. Note: This message will not be sent over the Particl network.</source>
        <translation>Zpráva, která byla připojena k bitcoin: URI a která se ti pro přehled uloží k transakci. Poznámka: Tahle zpráva se neposílá s platbou po bitcoinové síti.</translation>
    </message>
    <message>
        <source>Pay To:</source>
        <translation>Komu:</translation>
    </message>
    <message>
        <source>Memo:</source>
        <translation>Poznámka:</translation>
    </message>
    <message>
        <source>Enter a label for this address to add it to your address book</source>
        <translation>Zadej označení této adresy; obojí se ti pak uloží do adresáře</translation>
    </message>
</context>
<context>
    <name>SendConfirmationDialog</name>
    <message>
        <source>Yes</source>
        <translation>Ano</translation>
    </message>
</context>
<context>
    <name>ShutdownWindow</name>
    <message>
        <source>%1 is shutting down...</source>
        <translation>%1 se ukončuje...</translation>
    </message>
    <message>
        <source>Do not shut down the computer until this window disappears.</source>
        <translation>Nevypínej počítač, dokud toto okno nezmizí.</translation>
    </message>
</context>
<context>
    <name>SignVerifyMessageDialog</name>
    <message>
        <source>Signatures - Sign / Verify a Message</source>
        <translation>Podpisy - podepsat/ověřit zprávu</translation>
    </message>
    <message>
        <source>&amp;Sign Message</source>
        <translation>&amp;Podepiš zprávu</translation>
    </message>
    <message>
        <source>You can sign messages/agreements with your addresses to prove you can receive bitcoins sent to them. Be careful not to sign anything vague or random, as phishing attacks may try to trick you into signing your identity over to them. Only sign fully-detailed statements you agree to.</source>
        <translation>Podepsáním zprávy/smlouvy svými adresami můžeš prokázat, že jsi na ně schopen přijmout bitcoiny. Buď opatrný a nepodepisuj nic vágního nebo náhodného; například při phishingových útocích můžeš být lákán, abys něco takového podepsal. Podepisuj pouze naprosto úplná a detailní prohlášení, se kterými souhlasíš.</translation>
    </message>
    <message>
        <source>The Particl address to sign the message with</source>
        <translation>Bitcoinová adresa, kterou se zpráva podepíše</translation>
    </message>
    <message>
        <source>Choose previously used address</source>
        <translation>Vyber již použitou adresu</translation>
    </message>
    <message>
        <source>Alt+A</source>
        <translation>Alt+A</translation>
    </message>
    <message>
        <source>Paste address from clipboard</source>
        <translation>Vlož adresu ze schránky</translation>
    </message>
    <message>
        <source>Alt+P</source>
        <translation>Alt+P</translation>
    </message>
    <message>
        <source>Enter the message you want to sign here</source>
        <translation>Sem vepiš zprávu, kterou chceš podepsat</translation>
    </message>
    <message>
        <source>Signature</source>
        <translation>Podpis</translation>
    </message>
    <message>
        <source>Copy the current signature to the system clipboard</source>
        <translation>Zkopíruj tento podpis do schránky</translation>
    </message>
    <message>
        <source>Sign the message to prove you own this Particl address</source>
        <translation>Podepiš zprávu, čímž prokážeš, že jsi vlastníkem této bitcoinové adresy</translation>
    </message>
    <message>
        <source>Sign &amp;Message</source>
        <translation>Po&amp;depiš zprávu</translation>
    </message>
    <message>
        <source>Reset all sign message fields</source>
        <translation>Vymaž všechna pole formuláře pro podepsání zrávy</translation>
    </message>
    <message>
        <source>Clear &amp;All</source>
        <translation>Všechno &amp;smaž</translation>
    </message>
    <message>
        <source>&amp;Verify Message</source>
        <translation>&amp;Ověř zprávu</translation>
    </message>
    <message>
        <source>Enter the receiver's address, message (ensure you copy line breaks, spaces, tabs, etc. exactly) and signature below to verify the message. Be careful not to read more into the signature than what is in the signed message itself, to avoid being tricked by a man-in-the-middle attack. Note that this only proves the signing party receives with the address, it cannot prove sendership of any transaction!</source>
        <translation>K ověření podpisu zprávy zadej adresu příjemce, zprávu (ověř si, že správně kopíruješ zalomení řádků, mezery, tabulátory apod.) a podpis. Dávej pozor na to, abys nezkopíroval do podpisu víc, než co je v samotné podepsané zprávě, abys nebyl napálen man-in-the-middle útokem. Poznamenejme však, že takto lze pouze prokázat, že podepisující je schopný na dané adrese přijmout platbu, ale není možnéprokázat, že odeslal jakoukoli transakci!</translation>
    </message>
    <message>
        <source>The Particl address the message was signed with</source>
        <translation>Bitcoinová adresa, kterou je zpráva podepsána</translation>
    </message>
    <message>
        <source>Verify the message to ensure it was signed with the specified Particl address</source>
        <translation>Ověř zprávu, aby ses ujistil, že byla podepsána danou bitcoinovou adresou</translation>
    </message>
    <message>
        <source>Verify &amp;Message</source>
        <translation>O&amp;věř zprávu</translation>
    </message>
    <message>
        <source>Reset all verify message fields</source>
        <translation>Vymaž všechna pole formuláře pro ověření zrávy</translation>
    </message>
    <message>
        <source>Click "Sign Message" to generate signature</source>
        <translation>Kliknutím na „Podepiš zprávu“ vygeneruješ podpis</translation>
    </message>
    <message>
        <source>The entered address is invalid.</source>
        <translation>Zadaná adresa je neplatná.</translation>
    </message>
    <message>
        <source>Please check the address and try again.</source>
        <translation>Zkontroluj ji prosím a zkus to pak znovu.</translation>
    </message>
    <message>
        <source>The entered address does not refer to a key.</source>
        <translation>Zadaná adresa nepasuje ke klíči.</translation>
    </message>
    <message>
        <source>Wallet unlock was cancelled.</source>
        <translation>Odemčení peněženky bylo zrušeno.</translation>
    </message>
    <message>
        <source>Private key for the entered address is not available.</source>
        <translation>Soukromý klíč pro zadanou adresu není dostupný.</translation>
    </message>
    <message>
        <source>Message signing failed.</source>
        <translation>Nepodařilo se podepsat zprávu.</translation>
    </message>
    <message>
        <source>Message signed.</source>
        <translation>Zpráva podepsána.</translation>
    </message>
    <message>
        <source>The signature could not be decoded.</source>
        <translation>Podpis nejde dekódovat.</translation>
    </message>
    <message>
        <source>Please check the signature and try again.</source>
        <translation>Zkontroluj ho prosím a zkus to pak znovu.</translation>
    </message>
    <message>
        <source>The signature did not match the message digest.</source>
        <translation>Podpis se neshoduje s hašem zprávy.</translation>
    </message>
    <message>
        <source>Message verification failed.</source>
        <translation>Nepodařilo se ověřit zprávu.</translation>
    </message>
    <message>
        <source>Message verified.</source>
        <translation>Zpráva ověřena.</translation>
    </message>
</context>
<context>
    <name>SplashScreen</name>
    <message>
        <source>[testnet]</source>
        <translation>[testnet]</translation>
    </message>
</context>
<context>
    <name>TrafficGraphWidget</name>
    <message>
        <source>KB/s</source>
        <translation>kB/s</translation>
    </message>
</context>
<context>
    <name>TransactionDesc</name>
    <message numerus="yes">
        <source>Open for %n more block(s)</source>
        <translation><numerusform>Otevřeno pro %n další blok</numerusform><numerusform>Otevřeno pro %n další bloky</numerusform><numerusform>Otevřeno pro %n dalších bloků</numerusform><numerusform>Otevřeno pro %n dalších bloků</numerusform></translation>
    </message>
    <message>
        <source>Open until %1</source>
        <translation>Otřevřeno dokud %1</translation>
    </message>
    <message>
        <source>conflicted with a transaction with %1 confirmations</source>
        <translation>koliduje s transakcí o %1 konfirmacích</translation>
    </message>
    <message>
        <source>0/unconfirmed, %1</source>
        <translation>0/nepotvrzeno, %1</translation>
    </message>
    <message>
        <source>in memory pool</source>
        <translation>v transakčním zásobníku</translation>
    </message>
    <message>
        <source>not in memory pool</source>
        <translation>není ani v transakčním zásobníku</translation>
    </message>
    <message>
        <source>abandoned</source>
        <translation>zanechaná</translation>
    </message>
    <message>
        <source>%1/unconfirmed</source>
        <translation>%1/nepotvrzeno</translation>
    </message>
    <message>
        <source>%1 confirmations</source>
        <translation>%1 potvrzení</translation>
    </message>
    <message>
        <source>Status</source>
        <translation>Stav</translation>
    </message>
    <message>
        <source>Date</source>
        <translation>Datum</translation>
    </message>
    <message>
        <source>Source</source>
        <translation>Zdroj</translation>
    </message>
    <message>
        <source>Generated</source>
        <translation>Vygenerováno</translation>
    </message>
    <message>
        <source>From</source>
        <translation>Od</translation>
    </message>
    <message>
        <source>unknown</source>
        <translation>neznámo</translation>
    </message>
    <message>
        <source>To</source>
        <translation>Pro</translation>
    </message>
    <message>
        <source>own address</source>
        <translation>vlastní adresa</translation>
    </message>
    <message>
        <source>watch-only</source>
        <translation>sledovaná</translation>
    </message>
    <message>
        <source>label</source>
        <translation>označení</translation>
    </message>
    <message>
        <source>Credit</source>
        <translation>Příjem</translation>
    </message>
    <message numerus="yes">
        <source>matures in %n more block(s)</source>
        <translation><numerusform>dozraje po %n bloku</numerusform><numerusform>dozraje po %n blocích</numerusform><numerusform>dozraje po %n blocích</numerusform><numerusform>dozraje po %n blocích</numerusform></translation>
    </message>
    <message>
        <source>not accepted</source>
        <translation>neakceptováno</translation>
    </message>
    <message>
        <source>Debit</source>
        <translation>Výdaj</translation>
    </message>
    <message>
        <source>Total debit</source>
        <translation>Celkové výdaje</translation>
    </message>
    <message>
        <source>Total credit</source>
        <translation>Celkové příjmy</translation>
    </message>
    <message>
        <source>Transaction fee</source>
        <translation>Transakční poplatek</translation>
    </message>
    <message>
        <source>Net amount</source>
        <translation>Čistá částka</translation>
    </message>
    <message>
        <source>Message</source>
        <translation>Zpráva</translation>
    </message>
    <message>
        <source>Comment</source>
        <translation>Komentář</translation>
    </message>
    <message>
        <source>Transaction ID</source>
        <translation>ID transakce</translation>
    </message>
    <message>
        <source>Transaction total size</source>
        <translation>Celková velikost transakce</translation>
    </message>
    <message>
        <source>Output index</source>
        <translation>Pořadí výstupu</translation>
    </message>
    <message>
        <source>Merchant</source>
        <translation>Obchodník</translation>
    </message>
    <message>
        <source>Generated coins must mature %1 blocks before they can be spent. When you generated this block, it was broadcast to the network to be added to the block chain. If it fails to get into the chain, its state will change to "not accepted" and it won't be spendable. This may occasionally happen if another node generates a block within a few seconds of yours.</source>
        <translation>Vygenerované mince musí čekat %1 bloků, než mohou být utraceny. Když jsi vygeneroval tenhle blok, tak byl rozposlán do sítě, aby byl přidán do bločenky. Pokud se mu nepodaří dostat se do bločenky, změní se na „neakceptovaný“ a nepůjde utratit. To se občas může stát, pokud jiný uzel vygeneruje blok zhruba ve stejném okamžiku jako ty.</translation>
    </message>
    <message>
        <source>Debug information</source>
        <translation>Ladicí informace</translation>
    </message>
    <message>
        <source>Transaction</source>
        <translation>Transakce</translation>
    </message>
    <message>
        <source>Inputs</source>
        <translation>Vstupy</translation>
    </message>
    <message>
        <source>Amount</source>
        <translation>Částka</translation>
    </message>
    <message>
        <source>true</source>
        <translation>true</translation>
    </message>
    <message>
        <source>false</source>
        <translation>false</translation>
    </message>
</context>
<context>
    <name>TransactionDescDialog</name>
    <message>
        <source>This pane shows a detailed description of the transaction</source>
        <translation>Toto okno zobrazuje detailní popis transakce</translation>
    </message>
    <message>
        <source>Details for %1</source>
        <translation>Podrobnosti o %1</translation>
    </message>
</context>
<context>
    <name>TransactionTableModel</name>
    <message>
        <source>Date</source>
        <translation>Datum</translation>
    </message>
    <message>
        <source>Type</source>
        <translation>Typ</translation>
    </message>
    <message>
        <source>Label</source>
        <translation>Označení</translation>
    </message>
    <message numerus="yes">
        <source>Open for %n more block(s)</source>
        <translation><numerusform>Otevřeno pro %n další blok</numerusform><numerusform>Otevřeno pro %n další bloky</numerusform><numerusform>Otevřeno pro %n dalších bloků</numerusform><numerusform>Otevřeno pro %n dalších bloků</numerusform></translation>
    </message>
    <message>
        <source>Open until %1</source>
        <translation>Otřevřeno dokud %1</translation>
    </message>
    <message>
        <source>Unconfirmed</source>
        <translation>Nepotvrzeno</translation>
    </message>
    <message>
        <source>Abandoned</source>
        <translation>Zanechaná</translation>
    </message>
    <message>
        <source>Confirming (%1 of %2 recommended confirmations)</source>
        <translation>Potvrzuje se (%1 z %2 doporučených potvrzení)</translation>
    </message>
    <message>
        <source>Confirmed (%1 confirmations)</source>
        <translation>Potvrzeno (%1 potvrzení)</translation>
    </message>
    <message>
        <source>Conflicted</source>
        <translation>V kolizi</translation>
    </message>
    <message>
        <source>Immature (%1 confirmations, will be available after %2)</source>
        <translation>Nedozráno (%1 potvrzení, dozraje při %2 potvrzeních)</translation>
    </message>
    <message>
        <source>Generated but not accepted</source>
        <translation>Vygenerováno, ale neakceptováno</translation>
    </message>
    <message>
        <source>Received with</source>
        <translation>Přijato do</translation>
    </message>
    <message>
        <source>Received from</source>
        <translation>Přijato od</translation>
    </message>
    <message>
        <source>Sent to</source>
        <translation>Posláno na</translation>
    </message>
    <message>
        <source>Payment to yourself</source>
        <translation>Platba sama sobě</translation>
    </message>
    <message>
        <source>Mined</source>
        <translation>Vytěženo</translation>
    </message>
    <message>
        <source>watch-only</source>
        <translation>sledovací</translation>
    </message>
    <message>
        <source>(n/a)</source>
        <translation>(n/a)</translation>
    </message>
    <message>
        <source>(no label)</source>
        <translation>(bez označení)</translation>
    </message>
    <message>
        <source>Transaction status. Hover over this field to show number of confirmations.</source>
        <translation>Stav transakce. Najetím myši na toto políčko si zobrazíš počet potvrzení.</translation>
    </message>
    <message>
        <source>Date and time that the transaction was received.</source>
        <translation>Datum a čas přijetí transakce.</translation>
    </message>
    <message>
        <source>Type of transaction.</source>
        <translation>Druh transakce.</translation>
    </message>
    <message>
        <source>Whether or not a watch-only address is involved in this transaction.</source>
        <translation>Zda tato transakce zahrnuje i některou sledovanou adresu.</translation>
    </message>
    <message>
        <source>User-defined intent/purpose of the transaction.</source>
        <translation>Uživatelsky určený účel transakce.</translation>
    </message>
    <message>
        <source>Amount removed from or added to balance.</source>
        <translation>Částka odečtená z nebo přičtená k účtu.</translation>
    </message>
</context>
<context>
    <name>TransactionView</name>
    <message>
        <source>All</source>
        <translation>Vše</translation>
    </message>
    <message>
        <source>Today</source>
        <translation>Dnes</translation>
    </message>
    <message>
        <source>This week</source>
        <translation>Tento týden</translation>
    </message>
    <message>
        <source>This month</source>
        <translation>Tento měsíc</translation>
    </message>
    <message>
        <source>Last month</source>
        <translation>Minulý měsíc</translation>
    </message>
    <message>
        <source>This year</source>
        <translation>Letos</translation>
    </message>
    <message>
        <source>Range...</source>
        <translation>Rozsah...</translation>
    </message>
    <message>
        <source>Received with</source>
        <translation>Přijato</translation>
    </message>
    <message>
        <source>Sent to</source>
        <translation>Posláno</translation>
    </message>
    <message>
        <source>To yourself</source>
        <translation>Sám sobě</translation>
    </message>
    <message>
        <source>Mined</source>
        <translation>Vytěženo</translation>
    </message>
    <message>
        <source>Other</source>
        <translation>Ostatní</translation>
    </message>
    <message>
        <source>Enter address, transaction id, or label to search</source>
        <translation>Zadej adresu, její označení nebo ID transakce pro vyhledání</translation>
    </message>
    <message>
        <source>Min amount</source>
        <translation>Minimální částka</translation>
    </message>
    <message>
        <source>Abandon transaction</source>
        <translation>Zapomenout transakci</translation>
    </message>
    <message>
        <source>Increase transaction fee</source>
        <translation>Navyš transakční poplatek</translation>
    </message>
    <message>
        <source>Copy address</source>
        <translation>Kopíruj adresu</translation>
    </message>
    <message>
        <source>Copy label</source>
        <translation>Kopíruj její označení</translation>
    </message>
    <message>
        <source>Copy amount</source>
        <translation>Kopíruj částku</translation>
    </message>
    <message>
        <source>Copy transaction ID</source>
        <translation>Kopíruj ID transakce</translation>
    </message>
    <message>
        <source>Copy raw transaction</source>
        <translation>Kopíruj surovou transakci</translation>
    </message>
    <message>
        <source>Copy full transaction details</source>
        <translation>Kopíruj kompletní podrobnosti o transakci</translation>
    </message>
    <message>
        <source>Edit label</source>
        <translation>Uprav označení</translation>
    </message>
    <message>
        <source>Show transaction details</source>
        <translation>Zobraz detaily transakce</translation>
    </message>
    <message>
        <source>Export Transaction History</source>
        <translation>Exportuj transakční historii</translation>
    </message>
    <message>
        <source>Comma separated file (*.csv)</source>
        <translation>Formát CSV (*.csv)</translation>
    </message>
    <message>
        <source>Confirmed</source>
        <translation>Potvrzeno</translation>
    </message>
    <message>
        <source>Watch-only</source>
        <translation>Sledovaná</translation>
    </message>
    <message>
        <source>Date</source>
        <translation>Datum</translation>
    </message>
    <message>
        <source>Type</source>
        <translation>Typ</translation>
    </message>
    <message>
        <source>Label</source>
        <translation>Označení</translation>
    </message>
    <message>
        <source>Address</source>
        <translation>Adresa</translation>
    </message>
    <message>
        <source>ID</source>
        <translation>ID</translation>
    </message>
    <message>
        <source>Exporting Failed</source>
        <translation>Exportování selhalo</translation>
    </message>
    <message>
        <source>There was an error trying to save the transaction history to %1.</source>
        <translation>Při ukládání transakční historie do %1 se přihodila nějaká chyba.</translation>
    </message>
    <message>
        <source>Exporting Successful</source>
        <translation>Úspěšně vyexportováno</translation>
    </message>
    <message>
        <source>The transaction history was successfully saved to %1.</source>
        <translation>Transakční historie byla v pořádku uložena do %1.</translation>
    </message>
    <message>
        <source>Range:</source>
        <translation>Rozsah:</translation>
    </message>
    <message>
        <source>to</source>
        <translation>až</translation>
    </message>
</context>
<context>
    <name>UnitDisplayStatusBarControl</name>
    <message>
        <source>Unit to show amounts in. Click to select another unit.</source>
        <translation>Jednotka pro částky. Klikni pro výběr nějaké jiné.</translation>
    </message>
</context>
<context>
    <name>WalletFrame</name>
    <message>
        <source>No wallet has been loaded.</source>
        <translation>Žádná peněženka se nenačetla.</translation>
    </message>
</context>
<context>
    <name>WalletModel</name>
    <message>
        <source>Send Coins</source>
        <translation>Pošli mince</translation>
    </message>
    <message>
        <source>Fee bump error</source>
        <translation>Chyba při navyšování poplatku</translation>
    </message>
    <message>
        <source>Increasing transaction fee failed</source>
        <translation>Nepodařilo se navýšeit poplatek</translation>
    </message>
    <message>
        <source>Do you want to increase the fee?</source>
        <translation>Chceš poplatek navýšit?</translation>
    </message>
    <message>
        <source>Current fee:</source>
        <translation>Momentální poplatek:</translation>
    </message>
    <message>
        <source>Increase:</source>
        <translation>Navýšení:</translation>
    </message>
    <message>
        <source>New fee:</source>
        <translation>Nový poplatek:</translation>
    </message>
    <message>
        <source>Confirm fee bump</source>
        <translation>Potvrď navýšení poplatku</translation>
    </message>
    <message>
        <source>Can't sign transaction.</source>
        <translation>Nemůžu podepsat transakci.</translation>
    </message>
    <message>
        <source>Could not commit transaction</source>
        <translation>Nemohl jsem uložit transakci do peněženky</translation>
    </message>
</context>
<context>
    <name>WalletView</name>
    <message>
        <source>&amp;Export</source>
        <translation>&amp;Export</translation>
    </message>
    <message>
        <source>Export the data in the current tab to a file</source>
        <translation>Exportuj data z tohoto panelu do souboru</translation>
    </message>
    <message>
        <source>Backup Wallet</source>
        <translation>Záloha peněženky</translation>
    </message>
    <message>
        <source>Wallet Data (*.dat)</source>
        <translation>Data peněženky (*.dat)</translation>
    </message>
    <message>
        <source>Backup Failed</source>
        <translation>Zálohování selhalo</translation>
    </message>
    <message>
        <source>There was an error trying to save the wallet data to %1.</source>
        <translation>Při ukládání peněženky do %1 se přihodila nějaká chyba.</translation>
    </message>
    <message>
        <source>Backup Successful</source>
        <translation>Úspěšně zazálohováno</translation>
    </message>
    <message>
        <source>The wallet data was successfully saved to %1.</source>
        <translation>Data z peněženky byla v pořádku uložena do %1.</translation>
    </message>
    </context>
<context>
    <name>bitcoin-core</name>
    <message>
        <source>Distributed under the MIT software license, see the accompanying file %s or %s</source>
        <translation>Šířen pod softwarovou licencí MIT, viz přiložený soubor %s nebo %s</translation>
    </message>
    <message>
        <source>Prune configured below the minimum of %d MiB.  Please use a higher number.</source>
        <translation>Prořezávání je nastaveno pod minimum %d MiB.  Použij, prosím, nějaké vyšší číslo.</translation>
    </message>
    <message>
        <source>Prune: last wallet synchronisation goes beyond pruned data. You need to -reindex (download the whole blockchain again in case of pruned node)</source>
        <translation>Prořezávání: poslední synchronizace peněženky proběhla před už prořezanými daty. Je třeba provést -reindex (tedy v případě prořezávacího režimu stáhnout znovu celou bločenku)</translation>
    </message>
    <message>
        <source>Rescans are not possible in pruned mode. You will need to use -reindex which will download the whole blockchain again.</source>
        <translation>V prořezávacím režimu není možné bločenku přeskenovávat. Musíš provést -reindex, což ji znovu celou stáhne.</translation>
    </message>
    <message>
        <source>Error: A fatal internal error occurred, see debug.log for details</source>
        <translation>Chyba: Přihodila se závažná vnitřní chyba, podrobnosti viz v debug.log</translation>
    </message>
    <message>
        <source>Pruning blockstore...</source>
        <translation>Prořezávám úložiště bloků...</translation>
    </message>
    <message>
        <source>Unable to start HTTP server. See debug log for details.</source>
        <translation>Nemohu spustit HTTP server. Detaily viz v debug.log.</translation>
    </message>
    <message>
        <source>Particl Core</source>
        <translation>Particl Core</translation>
    </message>
    <message>
        <source>The %s developers</source>
        <translation>Vývojáři %s</translation>
    </message>
    <message>
        <source>Cannot obtain a lock on data directory %s. %s is probably already running.</source>
        <translation>Nedaří se mi získat zámek na datový adresář %s. %s pravděpodobně už jednou běží.</translation>
    </message>
    <message>
        <source>Cannot provide specific connections and have addrman find outgoing connections at the same.</source>
        <translation>Nemohu poskytovat konkrétní spojení a současně chtít, aby addrman vyhledával odchozí spojení.</translation>
    </message>
    <message>
        <source>Error reading %s! All keys read correctly, but transaction data or address book entries might be missing or incorrect.</source>
        <translation>Nastala chyba při čtení souboru %s! Všechny klíče se přečetly správně, ale data o transakcích nebo záznamy v adresáři mohou chybět či být nesprávné.</translation>
    </message>
    <message>
        <source>Please check that your computer's date and time are correct! If your clock is wrong, %s will not work properly.</source>
        <translation>Zkontroluj, že máš v počítači správně nastavený datum a čas! Pokud jsou nastaveny špatně, %s nebude fungovat správně.</translation>
    </message>
    <message>
        <source>Please contribute if you find %s useful. Visit %s for further information about the software.</source>
        <translation>Prosíme, zapoj se nebo přispěj, pokud ti %s přijde užitečný. Více informací o programu je na %s.</translation>
    </message>
    <message>
        <source>The block database contains a block which appears to be from the future. This may be due to your computer's date and time being set incorrectly. Only rebuild the block database if you are sure that your computer's date and time are correct</source>
        <translation>Databáze bloků obsahuje blok, který vypadá jako z budoucnosti, což může být kvůli špatně nastavenému datu a času na tvém počítači. Nech databázi bloků přestavět pouze v případě, že si jsi jistý, že máš na počítači správný datum a čas</translation>
    </message>
    <message>
        <source>This is a pre-release test build - use at your own risk - do not use for mining or merchant applications</source>
        <translation>Tohle je testovací verze – používej ji jen na vlastní riziko, ale rozhodně ji nepoužívej k těžbě nebo pro obchodní aplikace</translation>
    </message>
    <message>
        <source>This is the transaction fee you may discard if change is smaller than dust at this level</source>
        <translation>Tohle je transakční poplatek, který můžeš zrušit, pokud budou na této úrovni drobné menší než prach</translation>
    </message>
    <message>
        <source>Unable to replay blocks. You will need to rebuild the database using -reindex-chainstate.</source>
        <translation>Nedaří se mi znovu aplikovat bloky. Budeš muset přestavět databázi použitím -reindex-chainstate.</translation>
    </message>
    <message>
        <source>Unable to rewind the database to a pre-fork state. You will need to redownload the blockchain</source>
        <translation>Nedaří se mi vrátit databázi do stavu před štěpem. Budeš muset znovu stáhnout celou bločenku</translation>
    </message>
    <message>
        <source>Warning: The network does not appear to fully agree! Some miners appear to be experiencing issues.</source>
        <translation>Upozornění: Síť podle všeho není v konzistentním stavu. Někteří těžaři jsou zřejmě v potížích.</translation>
    </message>
    <message>
        <source>Warning: We do not appear to fully agree with our peers! You may need to upgrade, or other nodes may need to upgrade.</source>
        <translation>Upozornění: Nesouhlasím zcela se svými protějšky! Možná potřebuji aktualizovat nebo ostatní uzly potřebují aktualizovat.</translation>
    </message>
    <message>
        <source>%d of last 100 blocks have unexpected version</source>
        <translation>%d z posledních 100 bloků má neočekávanou verzi</translation>
    </message>
    <message>
        <source>%s corrupt, salvage failed</source>
        <translation>%s je poškozen, jeho záchrana se nezdařila</translation>
    </message>
    <message>
        <source>-maxmempool must be at least %d MB</source>
        <translation>-maxmempool musí být alespoň %d MB</translation>
    </message>
    <message>
        <source>Cannot resolve -%s address: '%s'</source>
        <translation>Nemohu přeložit -%s adresu: '%s'</translation>
    </message>
    <message>
        <source>Change index out of range</source>
        <translation>Index drobných je mimo platný rozsah</translation>
    </message>
    <message>
        <source>Copyright (C) %i-%i</source>
        <translation>Copyright (C) %i–%i</translation>
    </message>
    <message>
        <source>Corrupted block database detected</source>
        <translation>Bylo zjištěno poškození databáze bloků</translation>
    </message>
    <message>
        <source>Do you want to rebuild the block database now?</source>
        <translation>Chceš přestavět databázi bloků hned teď?</translation>
    </message>
    <message>
        <source>Error creating %s: You can't create non-HD wallets with this version.</source>
        <translation>Chyba při vytváření %s: v této verzi nemůžeš vytvářeš ne-HD peněženky.</translation>
    </message>
    <message>
        <source>Error initializing block database</source>
        <translation>Chyba při zakládání databáze bloků</translation>
    </message>
    <message>
        <source>Error initializing wallet database environment %s!</source>
        <translation>Chyba při vytváření databázového prostředí %s pro peněženku!</translation>
    </message>
    <message>
        <source>Error loading %s</source>
        <translation>Chyba při načítání %s</translation>
    </message>
    <message>
        <source>Error loading %s: Wallet corrupted</source>
        <translation>Chyba při načítání %s: peněženka je poškozená</translation>
    </message>
    <message>
        <source>Error loading %s: Wallet requires newer version of %s</source>
        <translation>Chyba při načítání %s: peněženka vyžaduje novější verzi %s</translation>
    </message>
    <message>
        <source>Error loading block database</source>
        <translation>Chyba při načítání databáze bloků</translation>
    </message>
    <message>
        <source>Error opening block database</source>
        <translation>Chyba při otevírání databáze bloků</translation>
    </message>
    <message>
        <source>Error: Disk space is low!</source>
        <translation>Problém: Na disku je málo místa!</translation>
    </message>
    <message>
        <source>Failed to listen on any port. Use -listen=0 if you want this.</source>
        <translation>Nepodařilo se naslouchat na žádném portu. Použij -listen=0, pokud to byl tvůj záměr.</translation>
    </message>
    <message>
        <source>Importing...</source>
        <translation>Importuji...</translation>
    </message>
    <message>
        <source>Incorrect or no genesis block found. Wrong datadir for network?</source>
        <translation>Nemám žádný nebo jen špatný genesis blok. Není špatně nastavený datadir?</translation>
    </message>
    <message>
        <source>Initialization sanity check failed. %s is shutting down.</source>
        <translation>Selhala úvodní zevrubná prověrka. %s se ukončuje.</translation>
    </message>
    <message>
        <source>Invalid amount for -%s=&lt;amount&gt;: '%s'</source>
        <translation>Neplatná částka pro -%s=&lt;částka&gt;: '%s'</translation>
    </message>
    <message>
        <source>Invalid amount for -discardfee=&lt;amount&gt;: '%s'</source>
        <translation>Neplatná částka pro -discardfee=&lt;částka&gt;: '%s'</translation>
    </message>
    <message>
        <source>Invalid amount for -fallbackfee=&lt;amount&gt;: '%s'</source>
        <translation>Neplatná částka pro -fallbackfee=&lt;částka&gt;: '%s'</translation>
    </message>
    <message>
        <source>Loading P2P addresses...</source>
        <translation>Načítám P2P adresy…</translation>
    </message>
    <message>
        <source>Loading banlist...</source>
        <translation>Načítám seznam klateb...</translation>
    </message>
    <message>
        <source>Not enough file descriptors available.</source>
        <translation>Je nedostatek deskriptorů souborů.</translation>
    </message>
    <message>
        <source>Prune cannot be configured with a negative value.</source>
        <translation>Prořezávání nemůže být zkonfigurováno s negativní hodnotou.</translation>
    </message>
    <message>
        <source>Prune mode is incompatible with -txindex.</source>
        <translation>Prořezávací režim není kompatibilní s -txindex.</translation>
    </message>
    <message>
        <source>Replaying blocks...</source>
        <translation>Znovu aplikuji bloky…</translation>
    </message>
    <message>
        <source>Rewinding blocks...</source>
        <translation>Vracím bloky…</translation>
    </message>
    <message>
        <source>The source code is available from %s.</source>
        <translation>Zdrojový kód je dostupný na %s.</translation>
    </message>
    <message>
        <source>Transaction fee and change calculation failed</source>
        <translation>Selhal výpočet transakčního poplatku a drobných</translation>
    </message>
    <message>
        <source>Unable to bind to %s on this computer. %s is probably already running.</source>
        <translation>Nedaří se mi připojit na %s na tomhle počítači. %s už pravděpodobně jednou běží.</translation>
    </message>
    <message>
        <source>Unsupported argument -benchmark ignored, use -debug=bench.</source>
        <translation>Nepodporovaný argument -benchmark se ignoruje, použij -debug=bench.</translation>
    </message>
    <message>
        <source>Unsupported argument -debugnet ignored, use -debug=net.</source>
        <translation>Nepodporovaný argument -debugnet se ignoruje, použij -debug=net.</translation>
    </message>
    <message>
        <source>Unsupported argument -tor found, use -onion.</source>
        <translation>Argument -tor již není podporovaný, použij -onion.</translation>
    </message>
    <message>
        <source>Unsupported logging category %s=%s.</source>
        <translation>Nepodporovaná logovací kategorie %s=%s.</translation>
    </message>
    <message>
        <source>Upgrading UTXO database</source>
        <translation>Aktualizuji databázi neutracených výstupů (UTXO)</translation>
    </message>
    <message>
        <source>User Agent comment (%s) contains unsafe characters.</source>
        <translation>Komentář u typu klienta (%s) obsahuje riskantní znaky.</translation>
    </message>
    <message>
        <source>Verifying blocks...</source>
        <translation>Ověřuji bloky…</translation>
    </message>
    <message>
        <source>Wallet needed to be rewritten: restart %s to complete</source>
        <translation>Soubor s peněženkou potřeboval přepsat: restartuj %s, aby se operace dokončila</translation>
    </message>
    <message>
        <source>Error: Listening for incoming connections failed (listen returned error %s)</source>
        <translation>Chyba: Nelze naslouchat příchozí spojení (listen vrátil chybu %s)</translation>
    </message>
    <message>
        <source>Invalid amount for -maxtxfee=&lt;amount&gt;: '%s' (must be at least the minrelay fee of %s to prevent stuck transactions)</source>
        <translation>Neplatná částka pro -maxtxfee=&lt;amount&gt;: '%s' (musí být alespoň jako poplatek minrelay %s, aby transakce nezůstávaly trčet)</translation>
    </message>
    <message>
        <source>The transaction amount is too small to send after the fee has been deducted</source>
        <translation>Částka v transakci po odečtení poplatku je příliš malá na odeslání</translation>
    </message>
    <message>
        <source>You need to rebuild the database using -reindex to go back to unpruned mode.  This will redownload the entire blockchain</source>
        <translation>K návratu k neprořezávacímu režimu je potřeba přestavět databázi použitím -reindex.  Také se znovu stáhne celá bločenka</translation>
    </message>
    <message>
        <source>Error loading %s: You can't disable HD on an already existing HD wallet</source>
        <translation>Chyba při načítání %s: nemůžeš vypnout HD u existující HD peněženky</translation>
    </message>
    <message>
        <source>Error reading from database, shutting down.</source>
        <translation>Chyba při čtení z databáze, ukončuji se.</translation>
    </message>
    <message>
        <source>Error upgrading chainstate database</source>
        <translation>Chyba při aktualizaci stavové databáze bločenky</translation>
    </message>
    <message>
        <source>Information</source>
        <translation>Informace</translation>
    </message>
    <message>
        <source>Invalid -onion address or hostname: '%s'</source>
        <translation>Neplatná -onion adresa či hostitel: '%s'</translation>
    </message>
    <message>
        <source>Invalid -proxy address or hostname: '%s'</source>
        <translation>Neplatná -proxy adresa či hostitel: '%s'</translation>
    </message>
    <message>
        <source>Invalid amount for -paytxfee=&lt;amount&gt;: '%s' (must be at least %s)</source>
        <translation>Neplatná částka pro -paytxfee=&lt;částka&gt;: '%s' (musí být alespoň %s)</translation>
    </message>
    <message>
        <source>Invalid netmask specified in -whitelist: '%s'</source>
        <translation>Ve -whitelist byla zadána neplatná podsíť: '%s'</translation>
    </message>
    <message>
        <source>Need to specify a port with -whitebind: '%s'</source>
        <translation>V rámci -whitebind je třeba specifikovat i port: '%s'</translation>
    </message>
    <message>
        <source>Reducing -maxconnections from %d to %d, because of system limitations.</source>
        <translation>Omezuji -maxconnections z %d na %d kvůli systémovým omezením.</translation>
    </message>
    <message>
        <source>Signing transaction failed</source>
        <translation>Nepodařilo se podepsat transakci</translation>
    </message>
    <message>
        <source>The transaction amount is too small to pay the fee</source>
        <translation>Částka v transakci je příliš malá na pokrytí poplatku</translation>
    </message>
    <message>
        <source>This is experimental software.</source>
        <translation>Tohle je experimentální program.</translation>
    </message>
    <message>
        <source>Transaction amount too small</source>
        <translation>Částka v transakci je příliš malá</translation>
    </message>
    <message>
        <source>Transaction too large for fee policy</source>
        <translation>Transakce je na poplatkovou politiku příliš velká</translation>
    </message>
    <message>
        <source>Transaction too large</source>
        <translation>Transakce je příliš velká</translation>
    </message>
    <message>
        <source>Unable to bind to %s on this computer (bind returned error %s)</source>
        <translation>Nedaří se mi připojit na %s na tomhle počítači (operace bind vrátila chybu %s)</translation>
    </message>
    <message>
        <source>Unable to generate initial keys</source>
        <translation>Nepodařilo se mi vygenerovat počáteční klíče</translation>
    </message>
    <message>
        <source>Verifying wallet(s)...</source>
        <translation>Kontroluji peněženku/y…</translation>
    </message>
    <message>
        <source>Warning</source>
        <translation>Upozornění</translation>
    </message>
    <message>
        <source>Warning: unknown new rules activated (versionbit %i)</source>
        <translation>Upozornění: aktivována neznámá nová pravidla (verzový bit %i)</translation>
    </message>
    <message>
        <source>Zapping all transactions from wallet...</source>
        <translation>Vymazat všechny transakce z peněženky...</translation>
    </message>
    <message>
        <source>-maxtxfee is set very high! Fees this large could be paid on a single transaction.</source>
        <translation>-maxtxfee je nastaveno velmi vysoko! Takto vysoký poplatek může být zaplacen v jednotlivé transakci.</translation>
    </message>
    <message>
        <source>Error loading %s: You can't enable HD on an already existing non-HD wallet</source>
        <translation>Chyba při načítání %s: nemůžeš zapnout HD u existující ne-HD peněženky</translation>
    </message>
    <message>
        <source>This is the transaction fee you may pay when fee estimates are not available.</source>
        <translation>Toto je transakční poplatek, který se platí, pokud náhodou není k dispozici odhad poplatků.</translation>
    </message>
    <message>
        <source>This product includes software developed by the OpenSSL Project for use in the OpenSSL Toolkit %s and cryptographic software written by Eric Young and UPnP software written by Thomas Bernard.</source>
        <translation>Tento produkt zahrnuje programy vyvinuté OpenSSL Projektem pro použití v OpenSSL Toolkitu %s a kryptografický program od Erika Younga a program UPnP od Thomase Bernarda.</translation>
    </message>
    <message>
        <source>Total length of network version string (%i) exceeds maximum length (%i). Reduce the number or size of uacomments.</source>
        <translation>Celková délka síťového identifikačního řetězce (%i) překročila svůj horní limit (%i). Omez počet nebo velikost voleb uacomment.</translation>
    </message>
    <message>
        <source>Unsupported argument -socks found. Setting SOCKS version isn't possible anymore, only SOCKS5 proxies are supported.</source>
        <translation>Byl použit nepodporovaný argument -socks. Nastavení verze SOCKS už není možné, podporovány jsou pouze SOCKS5 proxy.</translation>
    </message>
    <message>
        <source>Unsupported argument -whitelistalwaysrelay ignored, use -whitelistrelay and/or -whitelistforcerelay.</source>
        <translation>Nepodporovaný argument -whitelistalwaysrelay se ignoruje, použij -whitelistrelay a/nebo -whitelistforcerelay.</translation>
    </message>
    <message>
        <source>Warning: Unknown block versions being mined! It's possible unknown rules are in effect</source>
        <translation>Upozornění: Síť těží neznámé verze bloků! Je možné, že jsou v platnosti neznámá pravidla</translation>
    </message>
    <message>
        <source>Warning: Wallet file corrupt, data salvaged! Original %s saved as %s in %s; if your balance or transactions are incorrect you should restore from a backup.</source>
        <translation>Upozornění: soubor s peněženkou je poškozený, data jsou však zachráněna! Původní soubor %s je uložený jako %s v %s. Pokud nejsou stav tvého účtu nebo transakce v pořádku, zřejmě bys měl obnovit zálohu.</translation>
    </message>
    <message>
        <source>%s is set very high!</source>
        <translation>%s je nastaveno velmi vysoko!</translation>
    </message>
    <message>
        <source>Error loading wallet %s. Duplicate -wallet filename specified.</source>
        <translation>Chyba při načítání peněženky %s. Udán duplicitní název souboru -wallet.</translation>
    </message>
    <message>
        <source>Keypool ran out, please call keypoolrefill first</source>
        <translation>Vyčerpal se zásobník klíčů, zavolej prvně, prosím, keypoolrefill</translation>
    </message>
    <message>
        <source>Starting network threads...</source>
        <translation>Spouštím síťová vlákna…</translation>
    </message>
    <message>
        <source>The wallet will avoid paying less than the minimum relay fee.</source>
        <translation>Peněženka zaručí přiložení poplatku alespoň ve výši minima pro přenos transakce.</translation>
    </message>
    <message>
        <source>This is the minimum transaction fee you pay on every transaction.</source>
        <translation>Toto je minimální poplatek, který zaplatíš za každou transakci.</translation>
    </message>
    <message>
        <source>This is the transaction fee you will pay if you send a transaction.</source>
        <translation>Toto je poplatek, který zaplatíš za každou poslanou transakci.</translation>
    </message>
    <message>
        <source>Transaction amounts must not be negative</source>
        <translation>Částky v transakci nemohou být záporné</translation>
    </message>
    <message>
        <source>Transaction has too long of a mempool chain</source>
        <translation>Transakce má v transakčním zásobníku příliš dlouhý řetězec</translation>
    </message>
    <message>
        <source>Transaction must have at least one recipient</source>
        <translation>Transakce musí mít alespoň jednoho příjemce</translation>
    </message>
    <message>
        <source>Unknown network specified in -onlynet: '%s'</source>
        <translation>V -onlynet byla uvedena neznámá síť: '%s'</translation>
    </message>
    <message>
        <source>Insufficient funds</source>
        <translation>Nedostatek prostředků</translation>
    </message>
    <message>
        <source>Loading block index...</source>
        <translation>Načítám index bloků...</translation>
    </message>
    <message>
        <source>Loading wallet...</source>
        <translation>Načítám peněženku...</translation>
    </message>
    <message>
        <source>Cannot downgrade wallet</source>
        <translation>Nemohu převést peněženku do staršího formátu</translation>
    </message>
    <message>
        <source>Rescanning...</source>
        <translation>Přeskenovávám…</translation>
    </message>
    <message>
        <source>Done loading</source>
        <translation>Načítání dokončeno</translation>
    </message>
    <message>
        <source>Error</source>
        <translation>Chyba</translation>
    </message>
</context>
</TS><|MERGE_RESOLUTION|>--- conflicted
+++ resolved
@@ -67,16 +67,11 @@
     </message>
     <message>
         <source>These are your Particl addresses for sending payments. Always check the amount and the receiving address before sending coins.</source>
-        <translation>Tohle jsou tvé bitcoinové adresy pro posílání plateb. Před odesláním mincí si vždy zkontroluj částku a cílovou adresu.</translation>
-    </message>
-    <message>
-<<<<<<< HEAD
+        <translation>Tohle jsou tvé particlové adresy pro posílání plateb. Před odesláním mincí si vždy zkontroluj částku a cílovou adresu.</translation>
+    </message>
+    <message>
         <source>These are your Particl addresses for receiving payments. It is recommended to use a new receiving address for each transaction.</source>
-        <translation>Tohle jsou tvé bitcoinové adresy pro příjem plateb. Je doporučeno pro každou transakci vždy vygenerovat novou adresu.</translation>
-=======
-        <source>These are your Bitcoin addresses for receiving payments. It is recommended to use a new receiving address for each transaction.</source>
-        <translation>Tohle jsou tvé bitcoinové adresy pro příjem plateb. Nezapomeň si pro každou transakci vždy vygenerovat novou adresu.</translation>
->>>>>>> e5776690
+        <translation>Tohle jsou tvé particlové adresy pro příjem plateb. Nezapomeň si pro každou transakci vždy vygenerovat novou adresu.</translation>
     </message>
     <message>
         <source>&amp;Copy Address</source>
@@ -181,7 +176,7 @@
         <translation>Potvrď zašifrování peněženky</translation>
     </message>
     <message>
-        <source>Warning: If you encrypt your wallet and lose your passphrase, you will &lt;b&gt;LOSE ALL OF YOUR BITCOINS&lt;/b&gt;!</source>
+        <source>Warning: If you encrypt your wallet and lose your passphrase, you will &lt;b&gt;LOSE ALL OF YOUR PARTICL&lt;/b&gt;!</source>
         <translation>Upozornění: Pokud si zašifruješ peněženku a ztratíš či zapomeneš heslo, &lt;b&gt;PŘIJDEŠ O VŠECHNY BITCOINY&lt;/b&gt;!</translation>
     </message>
     <message>
@@ -193,8 +188,8 @@
         <translation>Peněženka je zašifrována</translation>
     </message>
     <message>
-        <source>%1 will close now to finish the encryption process. Remember that encrypting your wallet cannot fully protect your bitcoins from being stolen by malware infecting your computer.</source>
-        <translation>%1 se teď ukončí, aby dokončil zašifrování. Pamatuj však, že pouhé zašifrování peněženky nemůže zabránit krádeži tvých bitcoinů malwarem, kterým se může počítač nakazit.</translation>
+        <source>%1 will close now to finish the encryption process. Remember that encrypting your wallet cannot fully protect your particl from being stolen by malware infecting your computer.</source>
+        <translation>%1 se teď ukončí, aby dokončil zašifrování. Pamatuj však, že pouhé zašifrování peněženky nemůže zabránit krádeži tvých particlů malwarem, kterým se může počítač nakazit.</translation>
     </message>
     <message>
         <source>IMPORTANT: Any previous backups you have made of your wallet file should be replaced with the newly generated, encrypted wallet file. For security reasons, previous backups of the unencrypted wallet file will become useless as soon as you start using the new, encrypted wallet.</source>
@@ -360,7 +355,7 @@
     </message>
     <message>
         <source>Send coins to a Particl address</source>
-        <translation>Pošli mince na bitcoinovou adresu</translation>
+        <translation>Pošli mince na particlovou adresu</translation>
     </message>
     <message>
         <source>Backup wallet to another location</source>
@@ -412,11 +407,11 @@
     </message>
     <message>
         <source>Sign messages with your Particl addresses to prove you own them</source>
-        <translation>Podepiš zprávy svými bitcoinovými adresami, čímž prokážeš, že jsi jejich vlastníkem</translation>
+        <translation>Podepiš zprávy svými particlovými adresami, čímž prokážeš, že jsi jejich vlastníkem</translation>
     </message>
     <message>
         <source>Verify messages to ensure they were signed with specified Particl addresses</source>
-        <translation>Ověř zprávy, aby ses ujistil, že byly podepsány danými bitcoinovými adresami</translation>
+        <translation>Ověř zprávy, aby ses ujistil, že byly podepsány danými particlovými adresami</translation>
     </message>
     <message>
         <source>&amp;File</source>
@@ -436,7 +431,7 @@
     </message>
     <message>
         <source>Request payments (generates QR codes and particl: URIs)</source>
-        <translation>Požaduj platby (generuje QR kódy a bitcoin: URI)</translation>
+        <translation>Požaduj platby (generuje QR kódy a particl: URI)</translation>
     </message>
     <message>
         <source>Show the list of used sending addresses and labels</source>
@@ -447,21 +442,16 @@
         <translation>Ukaž seznam použitých přijímacích adres a jejich označení</translation>
     </message>
     <message>
-        <source>Open a bitcoin: URI or payment request</source>
-        <translation>Načti bitcoin: URI nebo platební požadavek</translation>
+        <source>Open a particl: URI or payment request</source>
+        <translation>Načti particl: URI nebo platební požadavek</translation>
     </message>
     <message>
         <source>&amp;Command-line options</source>
         <translation>Ar&amp;gumenty příkazové řádky</translation>
     </message>
     <message numerus="yes">
-<<<<<<< HEAD
         <source>%n active connection(s) to Particl network</source>
-        <translation><numerusform>%n aktivní spojení do bitcoinové sítě</numerusform><numerusform>%n aktivní spojení do bitcoinové sítě</numerusform><numerusform>%n aktivních spojení do bitcoinové sítě</numerusform></translation>
-=======
-        <source>%n active connection(s) to Bitcoin network</source>
-        <translation><numerusform>%n aktivní spojení do bitcoinové sítě</numerusform><numerusform>%n aktivní spojení do bitcoinové sítě</numerusform><numerusform>%n aktivních spojení do bitcoinové sítě</numerusform><numerusform>%n aktivních spojení do bitcoinové sítě</numerusform></translation>
->>>>>>> e5776690
+        <translation><numerusform>%n aktivní spojení do particlové sítě</numerusform><numerusform>%n aktivní spojení do particlové sítě</numerusform><numerusform>%n aktivních spojení do particlové sítě</numerusform><numerusform>%n aktivních spojení do particlové sítě</numerusform></translation>
     </message>
     <message>
         <source>Indexing blocks on disk...</source>
@@ -505,7 +495,7 @@
     </message>
     <message>
         <source>Show the %1 help message to get a list with possible Particl command-line options</source>
-        <translation>Seznam argumentů Bitcoinu pro příkazovou řádku získáš v nápovědě %1</translation>
+        <translation>Seznam argumentů Particlu pro příkazovou řádku získáš v nápovědě %1</translation>
     </message>
     <message>
         <source>%1 client</source>
@@ -765,7 +755,7 @@
     </message>
     <message>
         <source>The entered address "%1" is not a valid Particl address.</source>
-        <translation>Zadaná adresa „%1“ není platná bitcoinová adresa.</translation>
+        <translation>Zadaná adresa „%1“ není platná particlová adresa.</translation>
     </message>
     <message>
         <source>Could not unlock wallet.</source>
@@ -853,8 +843,8 @@
         <translation>Použij tento adresář pro data:</translation>
     </message>
     <message>
-        <source>Bitcoin</source>
-        <translation>Bitcoin</translation>
+        <source>Particl</source>
+        <translation>Particl</translation>
     </message>
     <message>
         <source>At least %1 GB of data will be stored in this directory, and it will grow over time.</source>
@@ -865,7 +855,7 @@
         <translation>Bude proto potřebovat do tohoto adresáře uložit přibližně %1 GB dat.</translation>
     </message>
     <message>
-        <source>%1 will download and store a copy of the Bitcoin block chain.</source>
+        <source>%1 will download and store a copy of the Particl block chain.</source>
         <translation>%1 bude stahovat kopii bločenky.</translation>
     </message>
     <message>
@@ -896,12 +886,12 @@
         <translation>Formulář</translation>
     </message>
     <message>
-        <source>Recent transactions may not yet be visible, and therefore your wallet's balance might be incorrect. This information will be correct once your wallet has finished synchronizing with the bitcoin network, as detailed below.</source>
-        <translation>Nedávné transakce ještě nemusí být vidět, takže stav tvého účtu nemusí být platný. Jakmile se však tvá peněženka dosynchronizuje s bitcoinovou sítí (viz informace níže), tak už bude stav správně.</translation>
-    </message>
-    <message>
-        <source>Attempting to spend bitcoins that are affected by not-yet-displayed transactions will not be accepted by the network.</source>
-        <translation>Utrácení bitcoinů, které už utratily zatím nezobrazené transakce, nebude bitcoinovou sítí umožněno.</translation>
+        <source>Recent transactions may not yet be visible, and therefore your wallet's balance might be incorrect. This information will be correct once your wallet has finished synchronizing with the particl network, as detailed below.</source>
+        <translation>Nedávné transakce ještě nemusí být vidět, takže stav tvého účtu nemusí být platný. Jakmile se však tvá peněženka dosynchronizuje s particlovou sítí (viz informace níže), tak už bude stav správně.</translation>
+    </message>
+    <message>
+        <source>Attempting to spend particl that are affected by not-yet-displayed transactions will not be accepted by the network.</source>
+        <translation>Utrácení particlů, které už utratily zatím nezobrazené transakce, nebude particlovou sítí umožněno.</translation>
     </message>
     <message>
         <source>Number of blocks left</source>
@@ -1087,7 +1077,7 @@
     </message>
     <message>
         <source>Connect to the Particl network through a SOCKS5 proxy.</source>
-        <translation>Připojí se do bitcoinové sítě přes SOCKS5 proxy.</translation>
+        <translation>Připojí se do particlové sítě přes SOCKS5 proxy.</translation>
     </message>
     <message>
         <source>&amp;Connect through SOCKS5 proxy (default proxy):</source>
@@ -1123,7 +1113,7 @@
     </message>
     <message>
         <source>Connect to the Particl network through a separate SOCKS5 proxy for Tor hidden services.</source>
-        <translation>Připojí se do bitcoinové sítě přes SOCKS5 proxy vyhrazenou pro skryté služby v Tor síti.</translation>
+        <translation>Připojí se do particlové sítě přes SOCKS5 proxy vyhrazenou pro skryté služby v Tor síti.</translation>
     </message>
     <message>
         <source>&amp;Window</source>
@@ -1230,7 +1220,7 @@
     </message>
     <message>
         <source>The displayed information may be out of date. Your wallet automatically synchronizes with the Particl network after a connection is established, but this process has not completed yet.</source>
-        <translation>Zobrazené informace nemusí být aktuální. Tvá peněženka se automaticky sesynchronizuje s bitcoinovou sítí, jakmile se s ní spojí. Zatím ale ještě není synchronizace dokončena.</translation>
+        <translation>Zobrazené informace nemusí být aktuální. Tvá peněženka se automaticky sesynchronizuje s particlovou sítí, jakmile se s ní spojí. Zatím ale ještě není synchronizace dokončena.</translation>
     </message>
     <message>
         <source>Watch-only:</source>
@@ -1304,16 +1294,16 @@
         <translation>Chyba platebního požadavku</translation>
     </message>
     <message>
-        <source>Cannot start bitcoin: click-to-pay handler</source>
-        <translation>Nemůžu spustit bitcoin: obsluha click-to-pay</translation>
+        <source>Cannot start particl: click-to-pay handler</source>
+        <translation>Nemůžu spustit particl: obsluha click-to-pay</translation>
     </message>
     <message>
         <source>URI handling</source>
         <translation>Zpracování URI</translation>
     </message>
     <message>
-        <source>'bitcoin://' is not a valid URI. Use 'bitcoin:' instead.</source>
-        <translation>'bitcoin://' není platné URI. Místo toho použij 'bitcoin:'.</translation>
+        <source>'particl://' is not a valid URI. Use 'particl:' instead.</source>
+        <translation>'particl://' není platné URI. Místo toho použij 'particl:'.</translation>
     </message>
     <message>
         <source>Payment request fetch URL is invalid: %1</source>
@@ -1325,7 +1315,7 @@
     </message>
     <message>
         <source>URI cannot be parsed! This can be caused by an invalid Particl address or malformed URI parameters.</source>
-        <translation>Nepodařilo se analyzovat URI! Důvodem může být neplatná bitcoinová adresa nebo poškozené parametry URI.</translation>
+        <translation>Nepodařilo se analyzovat URI! Důvodem může být neplatná particlová adresa nebo poškozené parametry URI.</translation>
     </message>
     <message>
         <source>Payment request file handling</source>
@@ -1427,7 +1417,7 @@
     </message>
     <message>
         <source>Enter a Particl address (e.g. %1)</source>
-        <translation>Zadej bitcoinovou adresu (např. %1)</translation>
+        <translation>Zadej particlovou adresu (např. %1)</translation>
     </message>
     <message>
         <source>%1 d</source>
@@ -1843,7 +1833,7 @@
     </message>
     <message>
         <source>An optional message to attach to the payment request, which will be displayed when the request is opened. Note: The message will not be sent with the payment over the Particl network.</source>
-        <translation>Volitelná zpráva, která se připojí k platebnímu požadavku a která se zobrazí, když se požadavek otevře. Poznámka: tahle zpráva se neposílá s platbou po bitcoinové síti.</translation>
+        <translation>Volitelná zpráva, která se připojí k platebnímu požadavku a která se zobrazí, když se požadavek otevře. Poznámka: tahle zpráva se neposílá s platbou po particlové síti.</translation>
     </message>
     <message>
         <source>An optional label to associate with the new receiving address.</source>
@@ -2079,8 +2069,8 @@
         <translation>Skryj</translation>
     </message>
     <message>
-        <source>Paying only the minimum fee is just fine as long as there is less transaction volume than space in the blocks. But be aware that this can end up in a never confirming transaction once there is more demand for bitcoin transactions than the network can process.</source>
-        <translation>Platit jen minimální poplatek je v pořádku, pokud je zrovna méně transakcí než místa v blocích. Ale počítej s tím, že to také může skončit transakcí, která nikdy nebude potvrzena, pokud je větší poptávka po bitcoinových transakcích, než síť zvládne zpracovat.</translation>
+        <source>Paying only the minimum fee is just fine as long as there is less transaction volume than space in the blocks. But be aware that this can end up in a never confirming transaction once there is more demand for particl transactions than the network can process.</source>
+        <translation>Platit jen minimální poplatek je v pořádku, pokud je zrovna méně transakcí než místa v blocích. Ale počítej s tím, že to také může skončit transakcí, která nikdy nebude potvrzena, pokud je větší poptávka po particlových transakcích, než síť zvládne zpracovat.</translation>
     </message>
     <message>
         <source>(read the tooltip)</source>
@@ -2236,7 +2226,7 @@
     </message>
     <message>
         <source>Warning: Invalid Particl address</source>
-        <translation>Upozornění: Neplatná bitcoinová adresa</translation>
+        <translation>Upozornění: Neplatná particlová adresa</translation>
     </message>
     <message>
         <source>Warning: Unknown change address</source>
@@ -2279,7 +2269,7 @@
     </message>
     <message>
         <source>The Particl address to send the payment to</source>
-        <translation>Bitcoinová adresa příjemce</translation>
+        <translation>Particlová adresa příjemce</translation>
     </message>
     <message>
         <source>Alt+A</source>
@@ -2298,8 +2288,8 @@
         <translation>Smaž tento záznam</translation>
     </message>
     <message>
-        <source>The fee will be deducted from the amount being sent. The recipient will receive less bitcoins than you enter in the amount field. If multiple recipients are selected, the fee is split equally.</source>
-        <translation>Poplatek se odečte od posílané částky. Příjemce tak dostane méně bitcoinů, než zadáš do pole Částka. Pokud vybereš více příjemců, tak se poplatek rovnoměrně rozloží.</translation>
+        <source>The fee will be deducted from the amount being sent. The recipient will receive less particl than you enter in the amount field. If multiple recipients are selected, the fee is split equally.</source>
+        <translation>Poplatek se odečte od posílané částky. Příjemce tak dostane méně particlů, než zadáš do pole Částka. Pokud vybereš více příjemců, tak se poplatek rovnoměrně rozloží.</translation>
     </message>
     <message>
         <source>S&amp;ubtract fee from amount</source>
@@ -2322,8 +2312,8 @@
         <translation>Zadej označení této adresy; obojí se ti pak uloží do adresáře</translation>
     </message>
     <message>
-        <source>A message that was attached to the bitcoin: URI which will be stored with the transaction for your reference. Note: This message will not be sent over the Particl network.</source>
-        <translation>Zpráva, která byla připojena k bitcoin: URI a která se ti pro přehled uloží k transakci. Poznámka: Tahle zpráva se neposílá s platbou po bitcoinové síti.</translation>
+        <source>A message that was attached to the particl: URI which will be stored with the transaction for your reference. Note: This message will not be sent over the Particl network.</source>
+        <translation>Zpráva, která byla připojena k particl: URI a která se ti pro přehled uloží k transakci. Poznámka: Tahle zpráva se neposílá s platbou po particlové síti.</translation>
     </message>
     <message>
         <source>Pay To:</source>
@@ -2367,12 +2357,12 @@
         <translation>&amp;Podepiš zprávu</translation>
     </message>
     <message>
-        <source>You can sign messages/agreements with your addresses to prove you can receive bitcoins sent to them. Be careful not to sign anything vague or random, as phishing attacks may try to trick you into signing your identity over to them. Only sign fully-detailed statements you agree to.</source>
-        <translation>Podepsáním zprávy/smlouvy svými adresami můžeš prokázat, že jsi na ně schopen přijmout bitcoiny. Buď opatrný a nepodepisuj nic vágního nebo náhodného; například při phishingových útocích můžeš být lákán, abys něco takového podepsal. Podepisuj pouze naprosto úplná a detailní prohlášení, se kterými souhlasíš.</translation>
+        <source>You can sign messages/agreements with your addresses to prove you can receive particl sent to them. Be careful not to sign anything vague or random, as phishing attacks may try to trick you into signing your identity over to them. Only sign fully-detailed statements you agree to.</source>
+        <translation>Podepsáním zprávy/smlouvy svými adresami můžeš prokázat, že jsi na ně schopen přijmout particly. Buď opatrný a nepodepisuj nic vágního nebo náhodného; například při phishingových útocích můžeš být lákán, abys něco takového podepsal. Podepisuj pouze naprosto úplná a detailní prohlášení, se kterými souhlasíš.</translation>
     </message>
     <message>
         <source>The Particl address to sign the message with</source>
-        <translation>Bitcoinová adresa, kterou se zpráva podepíše</translation>
+        <translation>Particlová adresa, kterou se zpráva podepíše</translation>
     </message>
     <message>
         <source>Choose previously used address</source>
@@ -2404,7 +2394,7 @@
     </message>
     <message>
         <source>Sign the message to prove you own this Particl address</source>
-        <translation>Podepiš zprávu, čímž prokážeš, že jsi vlastníkem této bitcoinové adresy</translation>
+        <translation>Podepiš zprávu, čímž prokážeš, že jsi vlastníkem této particlové adresy</translation>
     </message>
     <message>
         <source>Sign &amp;Message</source>
@@ -2428,11 +2418,11 @@
     </message>
     <message>
         <source>The Particl address the message was signed with</source>
-        <translation>Bitcoinová adresa, kterou je zpráva podepsána</translation>
+        <translation>Particlová adresa, kterou je zpráva podepsána</translation>
     </message>
     <message>
         <source>Verify the message to ensure it was signed with the specified Particl address</source>
-        <translation>Ověř zprávu, aby ses ujistil, že byla podepsána danou bitcoinovou adresou</translation>
+        <translation>Ověř zprávu, aby ses ujistil, že byla podepsána danou particlovou adresou</translation>
     </message>
     <message>
         <source>Verify &amp;Message</source>
