--- conflicted
+++ resolved
@@ -537,15 +537,11 @@
 <context>
     <name>Intro</name>
     <message>
-<<<<<<< HEAD
-        <source>Particl</source>
-=======
         <source>Use the default data directory</source>
         <translation>使用默认的数据目录</translation>
     </message>
     <message>
-        <source>Bitcoin</source>
->>>>>>> a6cba198
+        <source>Particl</source>
         <translation>比特币</translation>
     </message>
     <message>
