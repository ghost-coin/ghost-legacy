<TS language="es_ES" version="2.1">
<context>
    <name>AddressBookPage</name>
    <message>
        <source>Right-click to edit address or label</source>
        <translation>Haga clic en el botón derecho para editar la dirección o etiqueta</translation>
    </message>
    <message>
        <source>Create a new address</source>
        <translation>Cree una nueva dirección</translation>
    </message>
    <message>
        <source>&amp;New</source>
        <translation> Y Nuevo</translation>
    </message>
    <message>
        <source>Copy the currently selected address to the system clipboard</source>
        <translation>Copie la dirección seleccionada al portapapeles del sistema</translation>
    </message>
    <message>
        <source>&amp;Copy</source>
        <translation>Y Copiar</translation>
    </message>
    <message>
        <source>C&amp;lose</source>
        <translation>C&amp;errar</translation>
    </message>
    <message>
        <source>Delete the currently selected address from the list</source>
        <translation>Elimine la dirección seleccionada de la lista</translation>
    </message>
    <message>
        <source>Enter address or label to search</source>
        <translation>Introduzca una dirección o etiqueta que buscar</translation>
    </message>
    <message>
        <source>Export the data in the current tab to a file</source>
        <translation>Exporte los datos en la ficha actual a un archivo</translation>
    </message>
    <message>
        <source>&amp;Export</source>
        <translation>Y Exportar</translation>
    </message>
    <message>
        <source>&amp;Delete</source>
        <translation>Y Eliminar</translation>
    </message>
    <message>
        <source>Choose the address to send coins to</source>
        <translation>Seleccione la dirección a la que enviar monedas</translation>
    </message>
    <message>
        <source>Choose the address to receive coins with</source>
        <translation>Seleccione la dirección de la que recibir monedas</translation>
    </message>
    <message>
        <source>C&amp;hoose</source>
        <translation>E&amp;scoger</translation>
    </message>
    <message>
        <source>Sending addresses</source>
        <translation>Direcciones para hacer pagos</translation>
    </message>
    <message>
        <source>Receiving addresses</source>
        <translation>Direcciones para recibir pagos</translation>
    </message>
    <message>
        <source>These are your Particl addresses for sending payments. Always check the amount and the receiving address before sending coins.</source>
        <translation>Estas son sus direcciones Particl para enviar pagos. Verifique siempre la cantidad y la dirección de destino antes de enviar monedas.</translation>
    </message>
    <message>
        <source>These are your Particl addresses for receiving payments. It is recommended to use a new receiving address for each transaction.</source>
        <translation>Estas son sus direcciones Particl para recibir pagos. Se recomienda utilizar una nueva dirección de recepción para cada transacción</translation>
    </message>
    <message>
        <source>&amp;Copy Address</source>
        <translation>&amp;Copiar Dirección</translation>
    </message>
    <message>
        <source>Copy &amp;Label</source>
        <translation>Copiar &amp;Etiqueta</translation>
    </message>
    <message>
        <source>&amp;Edit</source>
        <translation>&amp;Editar</translation>
    </message>
    <message>
        <source>Export Address List</source>
        <translation>Exportar lista de direcciones</translation>
    </message>
    <message>
        <source>Comma separated file (*.csv)</source>
        <translation>Archivo separado mediante coma (*.csv)</translation>
    </message>
    <message>
        <source>Exporting Failed</source>
        <translation>No se ha podido completar la exportación</translation>
    </message>
    <message>
        <source>There was an error trying to save the address list to %1. Please try again.</source>
        <translation>Se ha producido un error intentando guardar la lista de direcciones en %1. Por favor inténtelo de nuevo.</translation>
    </message>
</context>
<context>
    <name>AddressTableModel</name>
    <message>
        <source>Label</source>
        <translation>Etiqueta</translation>
    </message>
    <message>
        <source>Address</source>
        <translation>Dirección</translation>
    </message>
    <message>
        <source>(no label)</source>
        <translation>(sin etiqueta)</translation>
    </message>
</context>
<context>
    <name>AskPassphraseDialog</name>
    <message>
        <source>Passphrase Dialog</source>
        <translation>Cuadro de diálogo de la frase de contraseña</translation>
    </message>
    <message>
        <source>Enter passphrase</source>
        <translation>Introduzca frase de contraseña</translation>
    </message>
    <message>
        <source>New passphrase</source>
        <translation>Repita la nueva frase de contraseña</translation>
    </message>
    <message>
        <source>Repeat new passphrase</source>
        <translation>Repita la nueva contraseña</translation>
    </message>
    <message>
        <source>Enter the new passphrase to the wallet.&lt;br/&gt;Please use a passphrase of &lt;b&gt;ten or more random characters&lt;/b&gt;, or &lt;b&gt;eight or more words&lt;/b&gt;.</source>
        <translation>Introduzca la nueva frase clave del monedero. &lt;br/&gt;Por favor utilice una frase clave de &lt;b&gt;diez o más carácteres aleatorios&lt;/b&gt;, o &lt;b&gt;ocho o más palabras&lt;/b&gt;.</translation>
    </message>
    <message>
        <source>Encrypt wallet</source>
        <translation>Cifrar cartera</translation>
    </message>
    <message>
        <source>This operation needs your wallet passphrase to unlock the wallet.</source>
        <translation>Esta operación necesita su frase clave de monedero para desbloquear el monedero.</translation>
    </message>
    <message>
        <source>Unlock wallet</source>
        <translation>Desbloquear monedero</translation>
    </message>
    <message>
        <source>This operation needs your wallet passphrase to decrypt the wallet.</source>
        <translation>Esta operación necesita su frase clave de cartera para desencriptar el monedero.</translation>
    </message>
    <message>
        <source>Decrypt wallet</source>
        <translation>Desencriptar monedero</translation>
    </message>
    <message>
        <source>Change passphrase</source>
        <translation>Cambiar frase clave</translation>
    </message>
    <message>
        <source>Enter the old passphrase and new passphrase to the wallet.</source>
        <translation>Introduzca la vieja frase clave y la nueva flase clave para el monedero.</translation>
    </message>
    <message>
        <source>Confirm wallet encryption</source>
        <translation>Confirmar encriptación del monedero</translation>
    </message>
    <message>
        <source>Warning: If you encrypt your wallet and lose your passphrase, you will &lt;b&gt;LOSE ALL OF YOUR BITCOINS&lt;/b&gt;!</source>
        <translation>Advertencia: Si encripta su monedero y pierde su frase clave &lt;b&gt;PERDERÁ TODOS SUS BITCOINS&lt;/b&gt;!</translation>
    </message>
    <message>
        <source>Are you sure you wish to encrypt your wallet?</source>
        <translation>¿Seguro que desea encriptar su monedero?</translation>
    </message>
    <message>
        <source>Wallet encrypted</source>
        <translation>Monedero encriptado</translation>
    </message>
    <message>
        <source>%1 will close now to finish the encryption process. Remember that encrypting your wallet cannot fully protect your bitcoins from being stolen by malware infecting your computer.</source>
        <translation>%1 se cerrará ahora para terminar el proceso de encriptación. Recuerde que encriptar su monedero no puede proteger completamente su monedero de ser robado por malware que infecte su ordenador.</translation>
    </message>
    <message>
        <source>IMPORTANT: Any previous backups you have made of your wallet file should be replaced with the newly generated, encrypted wallet file. For security reasons, previous backups of the unencrypted wallet file will become useless as soon as you start using the new, encrypted wallet.</source>
        <translation>IMPORTANTE: Cualquier copia de seguridad anterior que haya hecho en su archivo de monedero debería ser reemplazada con el archivo de monedero encriptado generado recientemente. Por razones de seguridad, las copias de seguridad anteriores del archivo de monedero desencriptado serán inútiles en cuanto empiece a utilizar el nuevo monedero encriptado.</translation>
    </message>
    <message>
        <source>Wallet encryption failed</source>
        <translation>Fracasó la encriptación de monedero</translation>
    </message>
    <message>
        <source>Wallet encryption failed due to an internal error. Your wallet was not encrypted.</source>
        <translation>Falló la encriptación del monedero debido a un error interno. Su monedero no fue encriptado.</translation>
    </message>
    <message>
        <source>The supplied passphrases do not match.</source>
        <translation>La frase clave introducida no coincide.</translation>
    </message>
    <message>
        <source>Wallet unlock failed</source>
        <translation>Fracasó el desbloqueo del monedero</translation>
    </message>
    <message>
        <source>The passphrase entered for the wallet decryption was incorrect.</source>
        <translation>La frase clave introducida para la encriptación del monedero es incorrecta.</translation>
    </message>
    <message>
        <source>Wallet decryption failed</source>
        <translation>Fracasó la encriptación del monedero</translation>
    </message>
    <message>
        <source>Wallet passphrase was successfully changed.</source>
        <translation>La frase clave del monedero se ha cambiado con éxito.</translation>
    </message>
    <message>
        <source>Warning: The Caps Lock key is on!</source>
        <translation>Alerta: ¡La clave de bloqueo Caps está activa!</translation>
    </message>
</context>
<context>
    <name>BanTableModel</name>
    <message>
        <source>IP/Netmask</source>
        <translation>IP/Máscara</translation>
    </message>
    <message>
        <source>Banned Until</source>
        <translation>Bloqueado Hasta</translation>
    </message>
</context>
<context>
    <name>BitcoinGUI</name>
    <message>
        <source>Sign &amp;message...</source>
        <translation>Firmar &amp;mensaje...</translation>
    </message>
    <message>
        <source>Synchronizing with network...</source>
        <translation>Sincronizando con la red…</translation>
    </message>
    <message>
        <source>&amp;Overview</source>
        <translation>&amp;Vista general</translation>
    </message>
    <message>
        <source>Node</source>
        <translation>Nodo</translation>
    </message>
    <message>
        <source>Show general overview of wallet</source>
        <translation>Mostrar vista general del monedero</translation>
    </message>
    <message>
        <source>&amp;Transactions</source>
        <translation>&amp;Transacciones</translation>
    </message>
    <message>
        <source>Browse transaction history</source>
        <translation>Examinar el historial de transacciones</translation>
    </message>
    <message>
        <source>E&amp;xit</source>
        <translation>S&amp;alir</translation>
    </message>
    <message>
        <source>Quit application</source>
        <translation>Salir de la aplicación</translation>
    </message>
    <message>
        <source>&amp;About %1</source>
        <translation>&amp;Acerca de %1</translation>
    </message>
    <message>
        <source>Show information about %1</source>
        <translation>Mostrar información acerca de %1</translation>
    </message>
    <message>
        <source>About &amp;Qt</source>
        <translation>Acerca de &amp;Qt</translation>
    </message>
    <message>
        <source>Show information about Qt</source>
        <translation>Mostrar información acerca de Qt</translation>
    </message>
    <message>
        <source>&amp;Options...</source>
        <translation>&amp;Opciones...</translation>
    </message>
    <message>
        <source>Modify configuration options for %1</source>
        <translation>Modificar las opciones de configuración para %1</translation>
    </message>
    <message>
        <source>&amp;Encrypt Wallet...</source>
        <translation>&amp;Cifrar monedero…</translation>
    </message>
    <message>
        <source>&amp;Backup Wallet...</source>
        <translation>&amp;Guardar copia del monedero...</translation>
    </message>
    <message>
        <source>&amp;Change Passphrase...</source>
        <translation>&amp;Cambiar la contraseña…</translation>
    </message>
    <message>
        <source>&amp;Sending addresses...</source>
        <translation>Direcciones de &amp;envío...</translation>
    </message>
    <message>
        <source>&amp;Receiving addresses...</source>
        <translation>Direcciones de &amp;recepción...</translation>
    </message>
    <message>
        <source>Open &amp;URI...</source>
        <translation>Abrir &amp;URI...</translation>
    </message>
    <message>
        <source>Click to disable network activity.</source>
        <translation>Haz click para desactivar la actividad de red.</translation>
    </message>
    <message>
        <source>Network activity disabled.</source>
        <translation>Actividad de red desactivada.</translation>
    </message>
    <message>
        <source>Click to enable network activity again.</source>
        <translation>Haz click para reactivar la actividad de red.</translation>
    </message>
    <message>
        <source>Syncing Headers (%1%)...</source>
        <translation>Sincronizando cabeceras (%1%)...</translation>
    </message>
    <message>
        <source>Reindexing blocks on disk...</source>
        <translation>Reindexando bloques en disco...</translation>
    </message>
    <message>
        <source>Send coins to a Particl address</source>
        <translation>Enviar bitcoins a una dirección Particl</translation>
    </message>
    <message>
        <source>Backup wallet to another location</source>
        <translation>Copia de seguridad del monedero en otra ubicación</translation>
    </message>
    <message>
        <source>Change the passphrase used for wallet encryption</source>
        <translation>Cambiar la contraseña utilizada para el cifrado del monedero</translation>
    </message>
    <message>
        <source>&amp;Debug window</source>
        <translation>&amp;Ventana de depuración</translation>
    </message>
    <message>
        <source>Open debugging and diagnostic console</source>
        <translation>Abrir la consola de depuración y diagnóstico</translation>
    </message>
    <message>
        <source>&amp;Verify message...</source>
        <translation>&amp;Verificar mensaje...</translation>
    </message>
    <message>
        <source>Particl</source>
        <translation>Particl</translation>
    </message>
    <message>
        <source>Wallet</source>
        <translation>Monedero</translation>
    </message>
    <message>
        <source>&amp;Send</source>
        <translation>&amp;Enviar</translation>
    </message>
    <message>
        <source>&amp;Receive</source>
        <translation>&amp;Recibir</translation>
    </message>
    <message>
        <source>&amp;Show / Hide</source>
        <translation>&amp;Mostrar / Ocultar</translation>
    </message>
    <message>
        <source>Show or hide the main Window</source>
        <translation>Mostrar u ocultar la ventana principal</translation>
    </message>
    <message>
        <source>Encrypt the private keys that belong to your wallet</source>
        <translation>Cifrar las claves privadas de su monedero</translation>
    </message>
    <message>
        <source>Sign messages with your Particl addresses to prove you own them</source>
        <translation>Firmar mensajes con sus direcciones Particl para demostrar la propiedad</translation>
    </message>
    <message>
        <source>Verify messages to ensure they were signed with specified Particl addresses</source>
        <translation>Verificar mensajes comprobando que están firmados con direcciones Particl concretas</translation>
    </message>
    <message>
        <source>&amp;File</source>
        <translation>&amp;Archivo</translation>
    </message>
    <message>
        <source>&amp;Settings</source>
        <translation>&amp;Configuración</translation>
    </message>
    <message>
        <source>&amp;Help</source>
        <translation>&amp;Ayuda</translation>
    </message>
    <message>
        <source>Tabs toolbar</source>
        <translation>Barra de pestañas</translation>
    </message>
    <message>
        <source>Request payments (generates QR codes and bitcoin: URIs)</source>
        <translation>Solicitar pagos (generando códigos QR e identificadores URI "bitcoin:")</translation>
    </message>
    <message>
        <source>Show the list of used sending addresses and labels</source>
        <translation>Mostrar la lista de direcciones de envío y etiquetas</translation>
    </message>
    <message>
        <source>Show the list of used receiving addresses and labels</source>
        <translation>Muestra la lista de direcciones de recepción y etiquetas</translation>
    </message>
    <message>
        <source>Open a bitcoin: URI or payment request</source>
        <translation>Abrir un identificador URI "bitcoin:" o una petición de pago</translation>
    </message>
    <message>
        <source>&amp;Command-line options</source>
        <translation>&amp;Opciones de consola de comandos</translation>
    </message>
    <message numerus="yes">
        <source>%n active connection(s) to Particl network</source>
        <translation><numerusform>%n conexión activa hacia la red Particl</numerusform><numerusform>%n conexiones activas hacia la red Particl</numerusform></translation>
    </message>
    <message>
        <source>Indexing blocks on disk...</source>
        <translation>Indexando bloques en disco...</translation>
    </message>
    <message>
        <source>Processing blocks on disk...</source>
        <translation>Procesando bloques en disco...</translation>
    </message>
    <message numerus="yes">
        <source>Processed %n block(s) of transaction history.</source>
        <translation><numerusform>%n bloque procesado del historial de transacciones.</numerusform><numerusform>%n bloques procesados del historial de transacciones.</numerusform></translation>
    </message>
    <message>
        <source>%1 behind</source>
        <translation>%1 atrás</translation>
    </message>
    <message>
        <source>Last received block was generated %1 ago.</source>
        <translation>El último bloque recibido fue generado hace %1.</translation>
    </message>
    <message>
        <source>Transactions after this will not yet be visible.</source>
        <translation>Las transacciones posteriores aún no están visibles.</translation>
    </message>
    <message>
        <source>Error</source>
        <translation>Error</translation>
    </message>
    <message>
        <source>Warning</source>
        <translation>Aviso</translation>
    </message>
    <message>
        <source>Information</source>
        <translation>Información</translation>
    </message>
    <message>
        <source>Up to date</source>
        <translation>Actualizado</translation>
    </message>
    <message>
        <source>Show the %1 help message to get a list with possible Particl command-line options</source>
        <translation>Mostrar el mensaje de ayuda %1 para obtener una lista de los posibles comandos de linea de comandos de Particl</translation>
    </message>
    <message>
        <source>%1 client</source>
        <translation>%1 cliente</translation>
    </message>
    <message>
        <source>Connecting to peers...</source>
        <translation>Conectando a pares...</translation>
    </message>
    <message>
        <source>Catching up...</source>
        <translation>Actualizando...</translation>
    </message>
    <message>
        <source>Date: %1
</source>
        <translation>Fecha: %1
</translation>
    </message>
    <message>
        <source>Amount: %1
</source>
        <translation>Amount: %1
</translation>
    </message>
    <message>
        <source>Type: %1
</source>
        <translation>Tipo: %1
</translation>
    </message>
    <message>
        <source>Label: %1
</source>
        <translation>Etiqueta: %1
</translation>
    </message>
    <message>
        <source>Address: %1
</source>
        <translation>Dirección: %1
</translation>
    </message>
    <message>
        <source>Sent transaction</source>
        <translation>Transacción enviada</translation>
    </message>
    <message>
        <source>Incoming transaction</source>
        <translation>Transacción entrante</translation>
    </message>
    <message>
        <source>HD key generation is &lt;b&gt;enabled&lt;/b&gt;</source>
        <translation>La generación de claves HD está &lt;b&gt;activada&lt;/b&gt;</translation>
    </message>
    <message>
        <source>HD key generation is &lt;b&gt;disabled&lt;/b&gt;</source>
        <translation>La generación de claves HD está &lt;b&gt;desactivada&lt;/b&gt;</translation>
    </message>
    <message>
        <source>Wallet is &lt;b&gt;encrypted&lt;/b&gt; and currently &lt;b&gt;unlocked&lt;/b&gt;</source>
        <translation>El monedero está &lt;b&gt;cifrado&lt;/b&gt; y actualmente &lt;b&gt;desbloqueado&lt;/b&gt;</translation>
    </message>
    <message>
        <source>Wallet is &lt;b&gt;encrypted&lt;/b&gt; and currently &lt;b&gt;locked&lt;/b&gt;</source>
        <translation>El monedero está &lt;b&gt;cifrado&lt;/b&gt; y actualmente &lt;b&gt;bloqueado&lt;/b&gt;</translation>
    </message>
    <message>
        <source>A fatal error occurred. Bitcoin can no longer continue safely and will quit.</source>
        <translation>Ha ocurrido un error fatal. Bitcoin no puede continuar de manera segura y se cerrará.</translation>
    </message>
</context>
<context>
    <name>CoinControlDialog</name>
    <message>
        <source>Coin Selection</source>
        <translation>Selección de la moneda</translation>
    </message>
    <message>
        <source>Quantity:</source>
        <translation>Cantidad:</translation>
    </message>
    <message>
        <source>Bytes:</source>
        <translation>Bytes:</translation>
    </message>
    <message>
        <source>Amount:</source>
        <translation>Cuantía:</translation>
    </message>
    <message>
        <source>Fee:</source>
        <translation>Tasa:</translation>
    </message>
    <message>
        <source>Dust:</source>
        <translation>Polvo:</translation>
    </message>
    <message>
        <source>After Fee:</source>
        <translation>Después de aplicar la comisión:</translation>
    </message>
    <message>
        <source>Change:</source>
        <translation>Cambio:</translation>
    </message>
    <message>
        <source>(un)select all</source>
        <translation>(des)marcar todos</translation>
    </message>
    <message>
        <source>Tree mode</source>
        <translation>Modo árbol</translation>
    </message>
    <message>
        <source>List mode</source>
        <translation>Modo lista</translation>
    </message>
    <message>
        <source>Amount</source>
        <translation>Cantidad</translation>
    </message>
    <message>
        <source>Received with label</source>
        <translation>Recibido con etiqueta</translation>
    </message>
    <message>
        <source>Received with address</source>
        <translation>Recibido con dirección</translation>
    </message>
    <message>
        <source>Date</source>
        <translation>Fecha</translation>
    </message>
    <message>
        <source>Confirmations</source>
        <translation>Confirmaciones</translation>
    </message>
    <message>
        <source>Confirmed</source>
        <translation>Confirmado</translation>
    </message>
    <message>
        <source>Copy address</source>
        <translation>Copiar ubicación</translation>
    </message>
    <message>
        <source>Copy label</source>
        <translation>Copiar etiqueta</translation>
    </message>
    <message>
        <source>Copy amount</source>
        <translation>Copiar cantidad</translation>
    </message>
    <message>
        <source>Copy transaction ID</source>
        <translation>Copiar ID de transacción</translation>
    </message>
    <message>
        <source>Lock unspent</source>
        <translation>Bloquear lo no gastado</translation>
    </message>
    <message>
        <source>Unlock unspent</source>
        <translation>Desbloquear lo no gastado</translation>
    </message>
    <message>
        <source>Copy quantity</source>
        <translation>Copiar cantidad</translation>
    </message>
    <message>
        <source>Copy fee</source>
        <translation>Copiar cuota</translation>
    </message>
    <message>
        <source>Copy after fee</source>
        <translation>Copiar después de couta</translation>
    </message>
    <message>
        <source>Copy bytes</source>
        <translation>Copiar bytes</translation>
    </message>
    <message>
        <source>Copy dust</source>
        <translation>Copiar polvo</translation>
    </message>
    <message>
        <source>Copy change</source>
        <translation>Copiar cambio</translation>
    </message>
    <message>
        <source>(%1 locked)</source>
        <translation>(%1 bloqueado)</translation>
    </message>
    <message>
        <source>yes</source>
        <translation>sí</translation>
    </message>
    <message>
        <source>no</source>
        <translation>no</translation>
    </message>
    <message>
        <source>This label turns red if any recipient receives an amount smaller than the current dust threshold.</source>
        <translation>Esta etiqueta se vuelve roja si algún destinatario recibe una cantidad inferior a la actual puerta polvorienta.</translation>
    </message>
    <message>
        <source>Can vary +/- %1 satoshi(s) per input.</source>
        <translation>Puede variar +/- %1 satoshi(s) por entrada.</translation>
    </message>
    <message>
        <source>(no label)</source>
        <translation>(sin etiqueta)</translation>
    </message>
    <message>
        <source>change from %1 (%2)</source>
        <translation>cambia desde %1 (%2)</translation>
    </message>
    <message>
        <source>(change)</source>
        <translation>(cambio)</translation>
    </message>
</context>
<context>
    <name>EditAddressDialog</name>
    <message>
        <source>Edit Address</source>
        <translation>Editar Dirección</translation>
    </message>
    <message>
        <source>&amp;Label</source>
        <translation>&amp;Etiqueta</translation>
    </message>
    <message>
        <source>The label associated with this address list entry</source>
        <translation>La etiqueta asociada con esta entrada de la lista de direcciones</translation>
    </message>
    <message>
        <source>The address associated with this address list entry. This can only be modified for sending addresses.</source>
        <translation>La dirección asociada con esta entrada de la lista de direcciones. Solo puede ser modificada para direcciones de envío.</translation>
    </message>
    <message>
        <source>&amp;Address</source>
        <translation>&amp;Dirección</translation>
    </message>
    <message>
<<<<<<< HEAD
        <source>New receiving address</source>
        <translation>Nueva dirección de recepción</translation>
    </message>
    <message>
=======
>>>>>>> e5776690
        <source>New sending address</source>
        <translation>Nueva dirección de envío</translation>
    </message>
    <message>
        <source>Edit receiving address</source>
        <translation>Editar dirección de recepción</translation>
    </message>
    <message>
        <source>Edit sending address</source>
        <translation>Editar dirección de envío</translation>
    </message>
    <message>
        <source>The entered address "%1" is not a valid Particl address.</source>
        <translation>La dirección introducida "%1" no es una dirección Particl válida.</translation>
    </message>
    <message>
        <source>Could not unlock wallet.</source>
        <translation>Podría no desbloquear el monedero.</translation>
    </message>
    <message>
        <source>New key generation failed.</source>
        <translation>Falló la generación de la nueva clave.</translation>
    </message>
</context>
<context>
    <name>FreespaceChecker</name>
    <message>
        <source>A new data directory will be created.</source>
        <translation>Se creará un nuevo directorio de datos.</translation>
    </message>
    <message>
        <source>name</source>
        <translation>nombre</translation>
    </message>
    <message>
        <source>Directory already exists. Add %1 if you intend to create a new directory here.</source>
        <translation>El directorio ya existe. Añada %1 si pretende crear aquí un directorio nuevo.</translation>
    </message>
    <message>
        <source>Path already exists, and is not a directory.</source>
        <translation>La ruta ya existe y no es un directorio.</translation>
    </message>
    <message>
        <source>Cannot create data directory here.</source>
        <translation>No se puede crear un directorio de datos aquí.</translation>
    </message>
</context>
<context>
    <name>HelpMessageDialog</name>
    <message>
        <source>version</source>
        <translation>versión</translation>
    </message>
    <message>
        <source>(%1-bit)</source>
        <translation>(%1-bit)</translation>
    </message>
    <message>
        <source>About %1</source>
        <translation>Acerda de %1</translation>
    </message>
    <message>
        <source>Command-line options</source>
        <translation>Opciones de la línea de órdenes</translation>
    </message>
</context>
<context>
    <name>Intro</name>
    <message>
        <source>Welcome</source>
        <translation>Bienvenido</translation>
    </message>
    <message>
        <source>Welcome to %1.</source>
        <translation>Bienvenido a %1</translation>
    </message>
    <message>
        <source>As this is the first time the program is launched, you can choose where %1 will store its data.</source>
        <translation>Al ser la primera vez que se ejecuta el programa, puede elegir donde %1 almacenara sus datos</translation>
    </message>
    <message>
        <source>Use the default data directory</source>
        <translation>Utilizar el directorio de datos predeterminado</translation>
    </message>
    <message>
        <source>Use a custom data directory:</source>
        <translation>Utilizar un directorio de datos personalizado:</translation>
    </message>
    <message>
        <source>Bitcoin</source>
        <translation>Bitcoin</translation>
    </message>
    <message>
        <source>Error: Specified data directory "%1" cannot be created.</source>
        <translation>Error: no ha podido crearse el directorio de datos especificado "%1".</translation>
    </message>
    <message>
        <source>Error</source>
        <translation>Error</translation>
    </message>
    <message numerus="yes">
        <source>%n GB of free space available</source>
        <translation><numerusform>%n GB de espacio libre</numerusform><numerusform>%n GB de espacio disponible</numerusform></translation>
    </message>
    <message numerus="yes">
        <source>(of %n GB needed)</source>
        <translation><numerusform>(de %n GB necesitados)</numerusform><numerusform>(de %n GB requeridos)</numerusform></translation>
    </message>
</context>
<context>
    <name>ModalOverlay</name>
    <message>
        <source>Form</source>
        <translation>Formulario</translation>
    </message>
    <message>
        <source>Recent transactions may not yet be visible, and therefore your wallet's balance might be incorrect. This information will be correct once your wallet has finished synchronizing with the bitcoin network, as detailed below.</source>
        <translation>Las transacciones recientes podrían no ser visibles todavía, por lo que el balance de la cartera podría ser incorrecto. Esta información será correcta una vez su cartera se haya terminado de sincronizar con la red bitcoin, como se detalla más abajo.</translation>
    </message>
    <message>
        <source>Number of blocks left</source>
        <translation>Número de bloques restantes</translation>
    </message>
    <message>
        <source>Unknown...</source>
        <translation>Desconocido...</translation>
    </message>
    <message>
        <source>Last block time</source>
        <translation>Hora del último bloque</translation>
    </message>
    <message>
        <source>Progress</source>
        <translation>Progreso</translation>
    </message>
    <message>
        <source>Progress increase per hour</source>
        <translation>Incremento del progreso por hora</translation>
    </message>
    <message>
        <source>calculating...</source>
        <translation>calculando...</translation>
    </message>
    <message>
        <source>Estimated time left until synced</source>
        <translation>Tiempo estimado restante hasta sincronización completa</translation>
    </message>
    <message>
        <source>Hide</source>
        <translation>Ocultar</translation>
    </message>
    <message>
        <source>Unknown. Syncing Headers (%1)...</source>
        <translation>Desconocido. Sincronizando cabeceras (%1)...</translation>
    </message>
</context>
<context>
    <name>OpenURIDialog</name>
    <message>
        <source>Open URI</source>
        <translation>Abrir URI...</translation>
    </message>
    <message>
        <source>Open payment request from URI or file</source>
        <translation>Abrir solicitud de pago a partir de un identificador URI o de un archivo</translation>
    </message>
    <message>
        <source>URI:</source>
        <translation>URI:</translation>
    </message>
    <message>
        <source>Select payment request file</source>
        <translation>Seleccionar archivo de sulicitud de pago</translation>
    </message>
    <message>
        <source>Select payment request file to open</source>
        <translation>Seleccionar el archivo de solicitud de pago para abrir</translation>
    </message>
</context>
<context>
    <name>OptionsDialog</name>
    <message>
        <source>Options</source>
        <translation>Opciones</translation>
    </message>
    <message>
        <source>&amp;Main</source>
        <translation>&amp;Principal</translation>
    </message>
    <message>
        <source>Automatically start %1 after logging in to the system.</source>
        <translation>Iniciar automaticamente  %1 al encender el sistema.</translation>
    </message>
    <message>
        <source>&amp;Start %1 on system login</source>
        <translation>&amp;Iniciar %1 al iniciar el sistema</translation>
    </message>
    <message>
        <source>Size of &amp;database cache</source>
        <translation>Tamaño de cache de la &amp;base de datos</translation>
    </message>
    <message>
        <source>MB</source>
        <translation>MB</translation>
    </message>
    <message>
        <source>Number of script &amp;verification threads</source>
        <translation>Número de hilos de &amp;verificación de scripts</translation>
    </message>
    <message>
        <source>IP address of the proxy (e.g. IPv4: 127.0.0.1 / IPv6: ::1)</source>
        <translation>Dirección IP del proxy (p. ej. IPv4: 127.0.0.1 / IPv6: ::1)</translation>
    </message>
    <message>
        <source>Minimize instead of exit the application when the window is closed. When this option is enabled, the application will be closed only after selecting Exit in the menu.</source>
        <translation>Minimizar en lugar de salir de la aplicación cuando la ventana está cerrada. Cuando se activa esta opción, la aplicación sólo se cerrará después de seleccionar Salir en el menú.</translation>
    </message>
    <message>
        <source>Third party URLs (e.g. a block explorer) that appear in the transactions tab as context menu items. %s in the URL is replaced by transaction hash. Multiple URLs are separated by vertical bar |.</source>
        <translation>Identificadores URL de terceros (por ejemplo, un explorador de bloques) que aparecen en la pestaña de transacciones como elementos del menú contextual. El %s en la URL es reemplazado por el valor hash de la transacción. Se pueden separar URL múltiples por una barra vertical |.</translation>
    </message>
    <message>
        <source>Active command-line options that override above options:</source>
        <translation>Opciones activas de consola de comandos que tienen preferencia sobre las opciones anteriores:</translation>
    </message>
    <message>
        <source>Reset all client options to default.</source>
        <translation>Restablecer todas las opciones predeterminadas del cliente.</translation>
    </message>
    <message>
        <source>&amp;Reset Options</source>
        <translation>&amp;Restablecer opciones</translation>
    </message>
    <message>
        <source>&amp;Network</source>
        <translation>&amp;Red</translation>
    </message>
    <message>
        <source>(0 = auto, &lt;0 = leave that many cores free)</source>
        <translation>(0 = automático, &lt;0 = dejar libres ese número de núcleos)</translation>
    </message>
    <message>
        <source>W&amp;allet</source>
        <translation>&amp;Monedero</translation>
    </message>
    <message>
        <source>Expert</source>
        <translation>Experto</translation>
    </message>
    <message>
        <source>Enable coin &amp;control features</source>
        <translation>Habilitar funcionalidad de &amp;coin control</translation>
    </message>
    <message>
        <source>If you disable the spending of unconfirmed change, the change from a transaction cannot be used until that transaction has at least one confirmation. This also affects how your balance is computed.</source>
        <translation>Si desactiva el gasto del cambio no confirmado, no se podrá usar el cambio de una transacción hasta que se alcance al menos una confirmación. Esto afecta también a cómo se calcula su saldo.</translation>
    </message>
    <message>
        <source>&amp;Spend unconfirmed change</source>
        <translation>&amp;Gastar cambio no confirmado</translation>
    </message>
    <message>
        <source>Automatically open the Particl client port on the router. This only works when your router supports UPnP and it is enabled.</source>
        <translation>Abrir automáticamente el puerto del cliente Particl en el router. Esta opción solo funciona si el router admite UPnP y está activado.</translation>
    </message>
    <message>
        <source>Map port using &amp;UPnP</source>
        <translation>Mapear el puerto mediante &amp;UPnP</translation>
    </message>
    <message>
        <source>Connect to the Particl network through a SOCKS5 proxy.</source>
        <translation>Conectarse a la red Particl a través de un proxy SOCKS5.</translation>
    </message>
    <message>
        <source>&amp;Connect through SOCKS5 proxy (default proxy):</source>
        <translation>&amp;Conectarse a través de proxy SOCKS5 (proxy predeterminado):</translation>
    </message>
    <message>
        <source>Proxy &amp;IP:</source>
        <translation>Dirección &amp;IP del proxy:</translation>
    </message>
    <message>
        <source>&amp;Port:</source>
        <translation>&amp;Puerto:</translation>
    </message>
    <message>
        <source>Port of the proxy (e.g. 9050)</source>
        <translation>Puerto del servidor proxy (ej. 9050)</translation>
    </message>
    <message>
        <source>Used for reaching peers via:</source>
        <translation>Usado para alcanzar compañeros via:</translation>
    </message>
    <message>
        <source>IPv4</source>
        <translation>IPv4</translation>
    </message>
    <message>
        <source>IPv6</source>
        <translation>IPv6</translation>
    </message>
    <message>
        <source>Tor</source>
        <translation>Tor</translation>
    </message>
    <message>
        <source>Connect to the Particl network through a separate SOCKS5 proxy for Tor hidden services.</source>
        <translation>Conectar a la red Particl mediante un proxy SOCKS5 por separado para los servicios ocultos de Tor.</translation>
    </message>
    <message>
        <source>&amp;Window</source>
        <translation>&amp;Ventana</translation>
    </message>
    <message>
        <source>Show only a tray icon after minimizing the window.</source>
        <translation>Minimizar la ventana a la bandeja de iconos del sistema.</translation>
    </message>
    <message>
        <source>&amp;Minimize to the tray instead of the taskbar</source>
        <translation>&amp;Minimizar a la bandeja en vez de a la barra de tareas</translation>
    </message>
    <message>
        <source>M&amp;inimize on close</source>
        <translation>M&amp;inimizar al cerrar</translation>
    </message>
    <message>
        <source>&amp;Display</source>
        <translation>&amp;Interfaz</translation>
    </message>
    <message>
        <source>User Interface &amp;language:</source>
        <translation>I&amp;dioma de la interfaz de usuario</translation>
    </message>
    <message>
        <source>The user interface language can be set here. This setting will take effect after restarting %1.</source>
        <translation>El idioma de la interfaz de usuario puede establecerse aquí. Esta configuración tendrá efecto tras reiniciar %1.</translation>
    </message>
    <message>
        <source>&amp;Unit to show amounts in:</source>
        <translation>Mostrar las cantidades en la &amp;unidad:</translation>
    </message>
    <message>
        <source>Choose the default subdivision unit to show in the interface and when sending coins.</source>
        <translation>Elegir la subdivisión predeterminada para mostrar cantidades en la interfaz y cuando se envían bitcoins.</translation>
    </message>
    <message>
        <source>Whether to show coin control features or not.</source>
        <translation>Mostrar o no funcionalidad de Coin Control</translation>
    </message>
    <message>
        <source>&amp;OK</source>
        <translation>&amp;Aceptar</translation>
    </message>
    <message>
        <source>&amp;Cancel</source>
        <translation>&amp;Cancelar</translation>
    </message>
    <message>
        <source>default</source>
        <translation>predeterminado</translation>
    </message>
    <message>
        <source>none</source>
        <translation>ninguna</translation>
    </message>
    <message>
        <source>Confirm options reset</source>
        <translation>Confirme el restablecimiento de las opciones</translation>
    </message>
    <message>
        <source>Client restart required to activate changes.</source>
        <translation>Se necesita reiniciar el cliente para activar los cambios.</translation>
    </message>
    <message>
        <source>Client will be shut down. Do you want to proceed?</source>
        <translation>El cliente se cerrará. ¿Desea continuar?</translation>
    </message>
    <message>
        <source>Configuration options</source>
        <translation>Opciones de configuración</translation>
    </message>
    <message>
        <source>Error</source>
        <translation>Error</translation>
    </message>
    <message>
        <source>This change would require a client restart.</source>
        <translation>Este cambio exige el reinicio del cliente.</translation>
    </message>
    <message>
        <source>The supplied proxy address is invalid.</source>
        <translation>La dirección proxy indicada es inválida.</translation>
    </message>
</context>
<context>
    <name>OverviewPage</name>
    <message>
        <source>Form</source>
        <translation>Formulario</translation>
    </message>
    <message>
        <source>The displayed information may be out of date. Your wallet automatically synchronizes with the Particl network after a connection is established, but this process has not completed yet.</source>
        <translation>La información mostrada puede estar desactualizada. Su monedero se sincroniza automáticamente con la red Particl después de que se haya establecido una conexión, pero este proceso aún no se ha completado.</translation>
    </message>
    <message>
        <source>Watch-only:</source>
        <translation>De observación:</translation>
    </message>
    <message>
        <source>Available:</source>
        <translation>Disponible:</translation>
    </message>
    <message>
        <source>Your current spendable balance</source>
        <translation>Su saldo disponible actual</translation>
    </message>
    <message>
        <source>Pending:</source>
        <translation>Pendiente:</translation>
    </message>
    <message>
        <source>Total of transactions that have yet to be confirmed, and do not yet count toward the spendable balance</source>
        <translation>Total de transacciones pendientes de confirmar y que aún no contribuye al saldo disponible</translation>
    </message>
    <message>
        <source>Immature:</source>
        <translation>No madurado:</translation>
    </message>
    <message>
        <source>Mined balance that has not yet matured</source>
        <translation>Saldo recién minado que aún no ha madurado.</translation>
    </message>
    <message>
        <source>Balances</source>
        <translation>Saldos</translation>
    </message>
    <message>
        <source>Total:</source>
        <translation>Total:</translation>
    </message>
    <message>
        <source>Your current total balance</source>
        <translation>Su saldo actual total</translation>
    </message>
    <message>
        <source>Your current balance in watch-only addresses</source>
        <translation>Su saldo actual en direcciones watch-only</translation>
    </message>
    <message>
        <source>Spendable:</source>
        <translation>Gastable:</translation>
    </message>
    <message>
        <source>Recent transactions</source>
        <translation>Transacciones recientes</translation>
    </message>
    <message>
        <source>Unconfirmed transactions to watch-only addresses</source>
        <translation>Transacciones sin confirmar en direcciones watch-only</translation>
    </message>
    <message>
        <source>Mined balance in watch-only addresses that has not yet matured</source>
        <translation>Saldo minado en direcciones watch-only que aún no ha madurado</translation>
    </message>
    <message>
        <source>Current total balance in watch-only addresses</source>
        <translation>Saldo total en las direcciones watch-only</translation>
    </message>
</context>
<context>
    <name>PaymentServer</name>
    <message>
        <source>Payment request error</source>
        <translation>Fallo en la solicitud de pago</translation>
    </message>
    <message>
        <source>Cannot start bitcoin: click-to-pay handler</source>
        <translation>No se puede iniciar bitcoin: encargado click-para-pagar</translation>
    </message>
    <message>
        <source>URI handling</source>
        <translation>Manejo de URI</translation>
    </message>
    <message>
        <source>Payment request fetch URL is invalid: %1</source>
        <translation>La búsqueda de solicitud de pago URL es válida: %1</translation>
    </message>
    <message>
        <source>Invalid payment address %1</source>
        <translation>Dirección de pago inválida %1</translation>
    </message>
    <message>
        <source>URI cannot be parsed! This can be caused by an invalid Particl address or malformed URI parameters.</source>
        <translation>URI no puede ser analizado! Esto puede ser causado por una dirección Particl inválida o parametros URI mal formados.</translation>
    </message>
    <message>
        <source>Payment request file handling</source>
        <translation>Manejo del archivo de solicitud de pago</translation>
    </message>
    <message>
        <source>Payment request file cannot be read! This can be caused by an invalid payment request file.</source>
        <translation>¡El archivo de solicitud de pago no puede ser leído! Esto puede ser causado por un archivo de solicitud de pago inválido.</translation>
    </message>
    <message>
        <source>Payment request rejected</source>
        <translation>Solicitud de pago rechazada</translation>
    </message>
    <message>
        <source>Payment request network doesn't match client network.</source>
        <translation>La red de solicitud de pago no cimbina la red cliente.</translation>
    </message>
    <message>
        <source>Payment request expired.</source>
        <translation>Solicitud de pago caducada.</translation>
    </message>
    <message>
        <source>Payment request is not initialized.</source>
        <translation>La solicitud de pago no se ha iniciado.</translation>
    </message>
    <message>
        <source>Unverified payment requests to custom payment scripts are unsupported.</source>
        <translation>Solicitudes de pago sin verificar a scripts de pago habitual no se soportan.</translation>
    </message>
    <message>
        <source>Invalid payment request.</source>
        <translation>Solicitud de pago inválida.</translation>
    </message>
    <message>
        <source>Requested payment amount of %1 is too small (considered dust).</source>
        <translation>Cantidad de pago solicitada de %1 es demasiado pequeña (considerado polvo).</translation>
    </message>
    <message>
        <source>Refund from %1</source>
        <translation>Reembolsar desde %1</translation>
    </message>
    <message>
        <source>Payment request %1 is too large (%2 bytes, allowed %3 bytes).</source>
        <translation>Solicitud de pago de %1 es demasiado grande (%2 bytes, permitidos %3 bytes).</translation>
    </message>
    <message>
        <source>Error communicating with %1: %2</source>
        <translation>Fallo al comunicar con %1: %2</translation>
    </message>
    <message>
        <source>Payment request cannot be parsed!</source>
        <translation>¡La solicitud de pago no puede ser analizada!</translation>
    </message>
    <message>
        <source>Bad response from server %1</source>
        <translation>Mala respuesta desde el servidor %1</translation>
    </message>
    <message>
        <source>Network request error</source>
        <translation>Fallo de solicitud de red</translation>
    </message>
    <message>
        <source>Payment acknowledged</source>
        <translation>Pago declarado</translation>
    </message>
</context>
<context>
    <name>PeerTableModel</name>
    <message>
        <source>User Agent</source>
        <translation>User Agent</translation>
    </message>
    <message>
        <source>Node/Service</source>
        <translation>Nodo/Servicio</translation>
    </message>
    <message>
        <source>NodeId</source>
        <translation>NodeId</translation>
    </message>
    <message>
        <source>Ping</source>
        <translation>Ping</translation>
    </message>
    <message>
        <source>Sent</source>
        <translation>Enviado</translation>
    </message>
    <message>
        <source>Received</source>
        <translation>Recibido</translation>
    </message>
</context>
<context>
    <name>QObject</name>
    <message>
        <source>Amount</source>
        <translation>Cantidad</translation>
    </message>
    <message>
        <source>Enter a Particl address (e.g. %1)</source>
        <translation>Introducir una dirección Particl (p. ej. %1)</translation>
    </message>
    <message>
        <source>%1 d</source>
        <translation>%1 d</translation>
    </message>
    <message>
        <source>%1 h</source>
        <translation>%1 h</translation>
    </message>
    <message>
        <source>%1 m</source>
        <translation>%1 m</translation>
    </message>
    <message>
        <source>%1 s</source>
        <translation>%1 s</translation>
    </message>
    <message>
        <source>None</source>
        <translation>Ninguno</translation>
    </message>
    <message>
        <source>N/A</source>
        <translation>N/D</translation>
    </message>
    <message>
        <source>%1 ms</source>
        <translation>%1 ms</translation>
    </message>
    <message numerus="yes">
        <source>%n second(s)</source>
        <translation><numerusform>%n segundo</numerusform><numerusform>%n segundos</numerusform></translation>
    </message>
    <message numerus="yes">
        <source>%n minute(s)</source>
        <translation><numerusform>%n minuto</numerusform><numerusform>%n minutos</numerusform></translation>
    </message>
    <message numerus="yes">
        <source>%n hour(s)</source>
        <translation><numerusform>%n hora</numerusform><numerusform>%n horas</numerusform></translation>
    </message>
    <message numerus="yes">
        <source>%n day(s)</source>
        <translation><numerusform>%n día</numerusform><numerusform>%n días</numerusform></translation>
    </message>
    <message numerus="yes">
        <source>%n week(s)</source>
        <translation><numerusform>%n semana</numerusform><numerusform>%n semanas</numerusform></translation>
    </message>
    <message>
        <source>%1 and %2</source>
        <translation>%1 y %2</translation>
    </message>
    <message>
        <source>%1 B</source>
        <translation>%1 B</translation>
    </message>
    <message>
        <source>%1 KB</source>
        <translation>%1 KB</translation>
    </message>
    <message>
        <source>%1 MB</source>
        <translation>%1 MB</translation>
    </message>
    <message>
        <source>%1 GB</source>
        <translation>%1 GB</translation>
    </message>
    <message>
        <source>%1 didn't yet exit safely...</source>
        <translation>%1 aún no ha salido de manera segura...</translation>
    </message>
    <message>
        <source>unknown</source>
        <translation>desconocido</translation>
    </message>
</context>
<context>
    <name>QObject::QObject</name>
    <message>
        <source>Error: Specified data directory "%1" does not exist.</source>
        <translation>Error: directorio especificado "%1" no existe.</translation>
    </message>
    <message>
        <source>Error: %1</source>
        <translation>Error: %1</translation>
    </message>
</context>
<context>
    <name>QRImageWidget</name>
    <message>
        <source>&amp;Save Image...</source>
        <translation>&amp;Guardar imagen...</translation>
    </message>
    <message>
        <source>&amp;Copy Image</source>
        <translation>&amp;Copiar imagen</translation>
    </message>
    <message>
        <source>Save QR Code</source>
        <translation>Guardar código QR</translation>
    </message>
    <message>
        <source>PNG Image (*.png)</source>
        <translation>Imagen PNG (*.png)</translation>
    </message>
</context>
<context>
    <name>RPCConsole</name>
    <message>
        <source>N/A</source>
        <translation>N/D</translation>
    </message>
    <message>
        <source>Client version</source>
        <translation>Versión del cliente</translation>
    </message>
    <message>
        <source>&amp;Information</source>
        <translation>&amp;Información</translation>
    </message>
    <message>
        <source>Debug window</source>
        <translation>Ventana de depuración</translation>
    </message>
    <message>
        <source>General</source>
        <translation>General</translation>
    </message>
    <message>
        <source>Using BerkeleyDB version</source>
        <translation>Utilizando la versión de BerkeleyDB</translation>
    </message>
    <message>
        <source>Datadir</source>
        <translation>Datadir</translation>
    </message>
    <message>
        <source>Startup time</source>
        <translation>Hora de inicio</translation>
    </message>
    <message>
        <source>Network</source>
        <translation>Red</translation>
    </message>
    <message>
        <source>Name</source>
        <translation>Nombre</translation>
    </message>
    <message>
        <source>Number of connections</source>
        <translation>Número de conexiones</translation>
    </message>
    <message>
        <source>Block chain</source>
        <translation>Cadena de bloques</translation>
    </message>
    <message>
        <source>Current number of blocks</source>
        <translation>Número actual de bloques</translation>
    </message>
    <message>
        <source>Memory Pool</source>
        <translation>Piscina de Memoria</translation>
    </message>
    <message>
        <source>Current number of transactions</source>
        <translation>Número actual de transacciones</translation>
    </message>
    <message>
        <source>Memory usage</source>
        <translation>Uso de memoria</translation>
    </message>
    <message>
        <source>Received</source>
        <translation>Recibido</translation>
    </message>
    <message>
        <source>Sent</source>
        <translation>Enviado</translation>
    </message>
    <message>
        <source>&amp;Peers</source>
        <translation>&amp;Pares</translation>
    </message>
    <message>
        <source>Banned peers</source>
        <translation>Peers Bloqueados</translation>
    </message>
    <message>
        <source>Select a peer to view detailed information.</source>
        <translation>Seleccionar un par para ver su información detallada.</translation>
    </message>
    <message>
        <source>Whitelisted</source>
        <translation>En la lista blanca</translation>
    </message>
    <message>
        <source>Direction</source>
        <translation>Dirección</translation>
    </message>
    <message>
        <source>Version</source>
        <translation>Versión</translation>
    </message>
    <message>
        <source>Starting Block</source>
        <translation>Importando bloques...</translation>
    </message>
    <message>
        <source>Synced Headers</source>
        <translation>Sincronizar Cabeceras</translation>
    </message>
    <message>
        <source>Synced Blocks</source>
        <translation>Bloques Sincronizados</translation>
    </message>
    <message>
        <source>User Agent</source>
        <translation>User Agent</translation>
    </message>
    <message>
        <source>Open the %1 debug log file from the current data directory. This can take a few seconds for large log files.</source>
        <translation>Abrir el archivo de depuración %1 desde el directorio de datos actual. Puede tardar unos segundos para ficheros de gran tamaño.</translation>
    </message>
    <message>
        <source>Decrease font size</source>
        <translation>Disminuir tamaño de letra</translation>
    </message>
    <message>
        <source>Increase font size</source>
        <translation>Aumentar tamaño de letra</translation>
    </message>
    <message>
        <source>Services</source>
        <translation>Servicios</translation>
    </message>
    <message>
        <source>Ban Score</source>
        <translation>Puntuación de bloqueo</translation>
    </message>
    <message>
        <source>Connection Time</source>
        <translation>Duración de la conexión</translation>
    </message>
    <message>
        <source>Last Send</source>
        <translation>Ultimo envío</translation>
    </message>
    <message>
        <source>Last Receive</source>
        <translation>Ultima recepción</translation>
    </message>
    <message>
        <source>Ping Time</source>
        <translation>Ping</translation>
    </message>
    <message>
        <source>The duration of a currently outstanding ping.</source>
        <translation>La duración de un ping actualmente en proceso.</translation>
    </message>
    <message>
        <source>Ping Wait</source>
        <translation>Espera de Ping</translation>
    </message>
    <message>
        <source>Min Ping</source>
        <translation>Ping mín.</translation>
    </message>
    <message>
        <source>Time Offset</source>
        <translation>Desplazamiento de tiempo</translation>
    </message>
    <message>
        <source>Last block time</source>
        <translation>Hora del último bloque</translation>
    </message>
    <message>
        <source>&amp;Open</source>
        <translation>&amp;Abrir</translation>
    </message>
    <message>
        <source>&amp;Console</source>
        <translation>&amp;Consola</translation>
    </message>
    <message>
        <source>&amp;Network Traffic</source>
        <translation>&amp;Tráfico de Red</translation>
    </message>
    <message>
        <source>Totals</source>
        <translation>Total:</translation>
    </message>
    <message>
        <source>In:</source>
        <translation>Entrante:</translation>
    </message>
    <message>
        <source>Out:</source>
        <translation>Saliente:</translation>
    </message>
    <message>
        <source>Debug log file</source>
        <translation>Archivo de registro de depuración</translation>
    </message>
    <message>
        <source>Clear console</source>
        <translation>Borrar consola</translation>
    </message>
    <message>
        <source>1 &amp;hour</source>
        <translation>1 &amp;hora</translation>
    </message>
    <message>
        <source>1 &amp;day</source>
        <translation>1 &amp;día</translation>
    </message>
    <message>
        <source>1 &amp;week</source>
        <translation>1 &amp;semana</translation>
    </message>
    <message>
        <source>1 &amp;year</source>
        <translation>1 &amp;año</translation>
    </message>
    <message>
        <source>&amp;Disconnect</source>
        <translation>&amp;Desconectar</translation>
    </message>
    <message>
        <source>Ban for</source>
        <translation>Bloqueado por</translation>
    </message>
    <message>
        <source>&amp;Unban</source>
        <translation>&amp;Desbanear</translation>
    </message>
    <message>
        <source>Welcome to the %1 RPC console.</source>
        <translation>Bienvenido a la consola RPC %1.</translation>
    </message>
    <message>
        <source>Network activity disabled</source>
        <translation>Actividad de red desactivada</translation>
    </message>
    <message>
        <source>(node id: %1)</source>
        <translation>(nodo: %1)</translation>
    </message>
    <message>
        <source>via %1</source>
        <translation>via %1</translation>
    </message>
    <message>
        <source>never</source>
        <translation>nunca</translation>
    </message>
    <message>
        <source>Inbound</source>
        <translation>Entrante</translation>
    </message>
    <message>
        <source>Outbound</source>
        <translation>Saliente</translation>
    </message>
    <message>
        <source>Yes</source>
        <translation>Sí</translation>
    </message>
    <message>
        <source>No</source>
        <translation>No</translation>
    </message>
    <message>
        <source>Unknown</source>
        <translation>Desconocido</translation>
    </message>
</context>
<context>
    <name>ReceiveCoinsDialog</name>
    <message>
        <source>&amp;Amount:</source>
        <translation>Cantidad</translation>
    </message>
    <message>
        <source>&amp;Label:</source>
        <translation>&amp;Etiqueta:</translation>
    </message>
    <message>
        <source>&amp;Message:</source>
        <translation>Mensaje:</translation>
    </message>
    <message>
        <source>An optional message to attach to the payment request, which will be displayed when the request is opened. Note: The message will not be sent with the payment over the Particl network.</source>
        <translation>Un mensaje opcional para adjuntar a la solicitud de pago, que se muestra cuando se abre la solicitud. Nota: El mensaje no se enviará con el pago por la red Particl.</translation>
    </message>
    <message>
        <source>An optional label to associate with the new receiving address.</source>
        <translation>Etiqueta opcional para asociar con la nueva dirección de recepción.</translation>
    </message>
    <message>
        <source>Use this form to request payments. All fields are &lt;b&gt;optional&lt;/b&gt;.</source>
        <translation>Utilice este formulario para solicitar pagos. Todos los campos son &lt;b&gt;opcionales&lt;/b&gt;.</translation>
    </message>
    <message>
        <source>An optional amount to request. Leave this empty or zero to not request a specific amount.</source>
        <translation>Para solicitar una cantidad opcional. Deje este vacío o cero para no solicitar una cantidad específica.</translation>
    </message>
    <message>
        <source>Clear all fields of the form.</source>
        <translation>Vaciar todos los campos del formulario.</translation>
    </message>
    <message>
        <source>Clear</source>
        <translation>Vaciar</translation>
    </message>
    <message>
        <source>Requested payments history</source>
        <translation>Historial de pagos solicitados</translation>
    </message>
    <message>
        <source>&amp;Request payment</source>
        <translation>&amp;Solicitar pago</translation>
    </message>
    <message>
        <source>Show the selected request (does the same as double clicking an entry)</source>
        <translation>Muestra la petición seleccionada (También doble clic)</translation>
    </message>
    <message>
        <source>Show</source>
        <translation>Mostrar</translation>
    </message>
    <message>
        <source>Remove the selected entries from the list</source>
        <translation>Borrar de la lista las direcciónes actualmente seleccionadas</translation>
    </message>
    <message>
        <source>Remove</source>
        <translation>Eliminar</translation>
    </message>
    <message>
        <source>Copy URI</source>
        <translation>Copiar URL</translation>
    </message>
    <message>
        <source>Copy label</source>
        <translation>Copiar capa</translation>
    </message>
    <message>
        <source>Copy message</source>
        <translation>Copiar imagen</translation>
    </message>
    <message>
        <source>Copy amount</source>
        <translation>Copiar cantidad</translation>
    </message>
</context>
<context>
    <name>ReceiveRequestDialog</name>
    <message>
        <source>QR Code</source>
        <translation>Código QR</translation>
    </message>
    <message>
        <source>Copy &amp;URI</source>
        <translation>Copiar &amp;URI</translation>
    </message>
    <message>
        <source>Copy &amp;Address</source>
        <translation>Copiar &amp;Dirección</translation>
    </message>
    <message>
        <source>&amp;Save Image...</source>
        <translation>Guardar Imagen...</translation>
    </message>
    <message>
        <source>Request payment to %1</source>
        <translation>Solicitar pago a %1</translation>
    </message>
    <message>
        <source>Payment information</source>
        <translation>Información de pago</translation>
    </message>
    <message>
        <source>URI</source>
        <translation>URI</translation>
    </message>
    <message>
        <source>Address</source>
        <translation>Dirección</translation>
    </message>
    <message>
        <source>Amount</source>
        <translation>Cantidad</translation>
    </message>
    <message>
        <source>Label</source>
        <translation>Etiqueta</translation>
    </message>
    <message>
        <source>Message</source>
        <translation>Mensaje</translation>
    </message>
    <message>
        <source>Wallet</source>
        <translation>Monedero</translation>
    </message>
    <message>
        <source>Resulting URI too long, try to reduce the text for label / message.</source>
        <translation>URI resultante demasiado grande, trate de reducir el texto de etiqueta / mensaje.</translation>
    </message>
    <message>
        <source>Error encoding URI into QR Code.</source>
        <translation>Fallo al codificar URI en código QR.</translation>
    </message>
</context>
<context>
    <name>RecentRequestsTableModel</name>
    <message>
        <source>Date</source>
        <translation>Fecha</translation>
    </message>
    <message>
        <source>Label</source>
        <translation>Etiqueta</translation>
    </message>
    <message>
        <source>Message</source>
        <translation>Mensaje</translation>
    </message>
    <message>
        <source>(no label)</source>
        <translation>(sin etiqueta)</translation>
    </message>
    <message>
        <source>(no message)</source>
        <translation>(no hay mensaje)</translation>
    </message>
    <message>
        <source>(no amount requested)</source>
        <translation>(no hay solicitud de cantidad)</translation>
    </message>
    <message>
        <source>Requested</source>
        <translation>Solicitado</translation>
    </message>
</context>
<context>
    <name>SendCoinsDialog</name>
    <message>
        <source>Send Coins</source>
        <translation>Enviar bitcoins</translation>
    </message>
    <message>
        <source>Coin Control Features</source>
        <translation>Características de Coin Control</translation>
    </message>
    <message>
        <source>Inputs...</source>
        <translation>Entradas...</translation>
    </message>
    <message>
        <source>automatically selected</source>
        <translation>Seleccionado automáticamente</translation>
    </message>
    <message>
        <source>Insufficient funds!</source>
        <translation>Fondos insuficientes!</translation>
    </message>
    <message>
        <source>Quantity:</source>
        <translation>Cantidad:</translation>
    </message>
    <message>
        <source>Bytes:</source>
        <translation>Bytes:</translation>
    </message>
    <message>
        <source>Amount:</source>
        <translation>Cuantía:</translation>
    </message>
    <message>
        <source>Fee:</source>
        <translation>Tasa:</translation>
    </message>
    <message>
        <source>After Fee:</source>
        <translation>Después de tasas:</translation>
    </message>
    <message>
        <source>Change:</source>
        <translation>Cambio:</translation>
    </message>
    <message>
        <source>If this is activated, but the change address is empty or invalid, change will be sent to a newly generated address.</source>
        <translation>Si se marca esta opción pero la dirección de cambio está vacía o es inválida, el cambio se enviará a una nueva dirección recién generada.</translation>
    </message>
    <message>
        <source>Custom change address</source>
        <translation>Dirección propia</translation>
    </message>
    <message>
        <source>Transaction Fee:</source>
        <translation>Comisión de Transacción:</translation>
    </message>
    <message>
        <source>Choose...</source>
        <translation>Elija...</translation>
    </message>
    <message>
        <source>collapse fee-settings</source>
        <translation>Colapsar ajustes de cuota</translation>
    </message>
    <message>
        <source>per kilobyte</source>
        <translation>por kilobyte</translation>
    </message>
    <message>
        <source>Hide</source>
        <translation>Ocultar</translation>
    </message>
    <message>
        <source>Paying only the minimum fee is just fine as long as there is less transaction volume than space in the blocks. But be aware that this can end up in a never confirming transaction once there is more demand for bitcoin transactions than the network can process.</source>
        <translation>Pagando solamente la cuota mínima es correcto, siempre y cuando haya menos volumen de transacciones que el espacio en los bloques. Pero tenga en cuenta que esto puede terminar en una transacción nunca confirmada, una vez que haya más demanda para transacciones Particl que la red pueda procesar.</translation>
    </message>
    <message>
        <source>(read the tooltip)</source>
        <translation>(leer la sugerencia)</translation>
    </message>
    <message>
        <source>Recommended:</source>
        <translation>Recomendado:</translation>
    </message>
    <message>
        <source>Custom:</source>
        <translation>Personalizado:</translation>
    </message>
    <message>
        <source>(Smart fee not initialized yet. This usually takes a few blocks...)</source>
        <translation>(Tarifa inteligente no inicializado aún. Esto generalmente lleva a pocos bloques...)</translation>
    </message>
    <message>
        <source>Send to multiple recipients at once</source>
        <translation>Enviar a múltiples destinatarios de una vez</translation>
    </message>
    <message>
        <source>Add &amp;Recipient</source>
        <translation>Añadir &amp;destinatario</translation>
    </message>
    <message>
        <source>Clear all fields of the form.</source>
        <translation>Vaciar todos los campos del formulario</translation>
    </message>
    <message>
        <source>Dust:</source>
        <translation>Polvo:</translation>
    </message>
    <message>
        <source>Confirmation time target:</source>
        <translation>Tiempo objetivo de confirmación:</translation>
    </message>
    <message>
        <source>Clear &amp;All</source>
        <translation>Vaciar &amp;todo</translation>
    </message>
    <message>
        <source>Balance:</source>
        <translation>Saldo:</translation>
    </message>
    <message>
        <source>Confirm the send action</source>
        <translation>Confirmar el envío</translation>
    </message>
    <message>
        <source>S&amp;end</source>
        <translation>&amp;Enviar</translation>
    </message>
    <message>
        <source>Copy quantity</source>
        <translation>Copiar cantidad</translation>
    </message>
    <message>
        <source>Copy amount</source>
        <translation>Copiar cantidad</translation>
    </message>
    <message>
        <source>Copy fee</source>
        <translation>Copiar cuota</translation>
    </message>
    <message>
        <source>Copy after fee</source>
        <translation>Copiar después de couta</translation>
    </message>
    <message>
        <source>Copy bytes</source>
        <translation>Copiar bytes</translation>
    </message>
    <message>
        <source>Copy dust</source>
        <translation>Copiar polvo</translation>
    </message>
    <message>
        <source>Copy change</source>
        <translation>Copiar cambio</translation>
    </message>
    <message>
        <source>%1 to %2</source>
        <translation>%1 a %2</translation>
    </message>
    <message>
        <source>Are you sure you want to send?</source>
        <translation>¿Seguro que quiere enviar?</translation>
    </message>
    <message>
        <source>or</source>
        <translation>o</translation>
    </message>
    <message>
        <source>Transaction fee</source>
        <translation>Comisión de transacción</translation>
    </message>
    <message>
        <source>Confirm send coins</source>
        <translation>Confirmar enviar monedas</translation>
    </message>
    <message>
        <source>The recipient address is not valid. Please recheck.</source>
        <translation>La dirección de destinatario no es válida. Por favor revísela.</translation>
    </message>
    <message>
        <source>The amount to pay must be larger than 0.</source>
        <translation>La cantidad a pagar debe de ser mayor que 0.</translation>
    </message>
    <message>
        <source>The amount exceeds your balance.</source>
        <translation>La cantidad excede su saldo.</translation>
    </message>
    <message>
        <source>The total exceeds your balance when the %1 transaction fee is included.</source>
        <translation>El total excede su saldo cuando la cuota de transacción de %1 es incluida.</translation>
    </message>
    <message>
        <source>Duplicate address found: addresses should only be used once each.</source>
        <translation>Dirección duplicada encontrada: la dirección sólo debería ser utilizada una vez por cada uso.</translation>
    </message>
    <message>
        <source>Transaction creation failed!</source>
        <translation>¡Falló la creación de transacción!</translation>
    </message>
    <message>
        <source>The transaction was rejected with the following reason: %1</source>
        <translation>Esta transacción fue rechazada por la siguiente razón: %1</translation>
    </message>
    <message>
        <source>A fee higher than %1 is considered an absurdly high fee.</source>
        <translation>Una couta mayor que %1 se considera una cuota irracionalmente alta.</translation>
    </message>
    <message>
        <source>Payment request expired.</source>
        <translation>Solicitud de pago caducada.</translation>
    </message>
    <message numerus="yes">
        <source>%n block(s)</source>
        <translation><numerusform>%n bloque</numerusform><numerusform>%n bloques</numerusform></translation>
    </message>
    <message>
        <source>Pay only the required fee of %1</source>
        <translation>Pagar únicamente la cuota solicitada de %1</translation>
    </message>
    <message>
        <source>Warning: Invalid Particl address</source>
        <translation>Alerta: dirección Particl inválida</translation>
    </message>
    <message>
        <source>Warning: Unknown change address</source>
        <translation>Alerta: dirección cambiada desconocida</translation>
    </message>
    <message>
        <source>Confirm custom change address</source>
        <translation>Confirmar dirección de cambio personalizada</translation>
    </message>
    <message>
        <source>The address you selected for change is not part of this wallet. Any or all funds in your wallet may be sent to this address. Are you sure?</source>
        <translation>La dirección que seleccionó para el cambio no es parte de esta cartera. Parte o la totalidad de los fondos de su cartera podrían ser enviados a esta dirección. ¿Está seguro?</translation>
    </message>
    <message>
        <source>(no label)</source>
        <translation>(sin etiqueta)</translation>
    </message>
</context>
<context>
    <name>SendCoinsEntry</name>
    <message>
        <source>A&amp;mount:</source>
        <translation>Ca&amp;ntidad:</translation>
    </message>
    <message>
        <source>Pay &amp;To:</source>
        <translation>&amp;Pagar a:</translation>
    </message>
    <message>
        <source>&amp;Label:</source>
        <translation>&amp;Etiqueta:</translation>
    </message>
    <message>
        <source>Choose previously used address</source>
        <translation>Escoger direcciones previamente usadas</translation>
    </message>
    <message>
        <source>This is a normal payment.</source>
        <translation>Esto es un pago ordinario.</translation>
    </message>
    <message>
        <source>The Particl address to send the payment to</source>
        <translation>Dirección Particl a la que enviar el pago</translation>
    </message>
    <message>
        <source>Alt+A</source>
        <translation>Alt+A</translation>
    </message>
    <message>
        <source>Paste address from clipboard</source>
        <translation>Pegar dirección desde portapapeles</translation>
    </message>
    <message>
        <source>Alt+P</source>
        <translation>Alt+P</translation>
    </message>
    <message>
        <source>Remove this entry</source>
        <translation>Eliminar esta transacción</translation>
    </message>
    <message>
        <source>The fee will be deducted from the amount being sent. The recipient will receive less bitcoins than you enter in the amount field. If multiple recipients are selected, the fee is split equally.</source>
        <translation>La cuota será deducida de la cantidad que sea mandada. El destinatario recibirá menos bitcoins de los que entres en el  </translation>
    </message>
    <message>
        <source>S&amp;ubtract fee from amount</source>
        <translation>Restar comisiones a la cantidad</translation>
    </message>
    <message>
        <source>Message:</source>
        <translation>Mensaje:</translation>
    </message>
    <message>
        <source>This is an unauthenticated payment request.</source>
        <translation>Esta es una petición de pago no autentificada.</translation>
    </message>
    <message>
        <source>This is an authenticated payment request.</source>
        <translation>Esta es una petición de pago autentificada.</translation>
    </message>
    <message>
        <source>Enter a label for this address to add it to the list of used addresses</source>
        <translation>Introduce una etiqueta para esta dirección para añadirla a la lista de direcciones utilizadas</translation>
    </message>
    <message>
        <source>A message that was attached to the bitcoin: URI which will be stored with the transaction for your reference. Note: This message will not be sent over the Particl network.</source>
        <translation>Un mensaje que se adjuntó a la bitcoin: URL que será almacenada con la transacción para su referencia. Nota: Este mensaje no se envía a través de la red Particl.</translation>
    </message>
    <message>
        <source>Pay To:</source>
        <translation>Paga a:</translation>
    </message>
    <message>
        <source>Memo:</source>
        <translation>Memo:</translation>
    </message>
    <message>
        <source>Enter a label for this address to add it to your address book</source>
        <translation>Introduzca una etiqueta para esta dirección para añadirla a su  agenda</translation>
    </message>
</context>
<context>
    <name>SendConfirmationDialog</name>
    <message>
        <source>Yes</source>
        <translation>Sí</translation>
    </message>
</context>
<context>
    <name>ShutdownWindow</name>
    <message>
        <source>%1 is shutting down...</source>
        <translation>%1 se esta cerrando...</translation>
    </message>
    <message>
        <source>Do not shut down the computer until this window disappears.</source>
        <translation>No apague el equipo hasta que desaparezca esta ventana.</translation>
    </message>
</context>
<context>
    <name>SignVerifyMessageDialog</name>
    <message>
        <source>Signatures - Sign / Verify a Message</source>
        <translation>Firmas - Firmar / verificar un mensaje</translation>
    </message>
    <message>
        <source>&amp;Sign Message</source>
        <translation>&amp;Firmar mensaje</translation>
    </message>
    <message>
        <source>You can sign messages/agreements with your addresses to prove you can receive bitcoins sent to them. Be careful not to sign anything vague or random, as phishing attacks may try to trick you into signing your identity over to them. Only sign fully-detailed statements you agree to.</source>
        <translation>Puede firmar los mensajes con sus direcciones para demostrar que las posee. Tenga cuidado de no firmar cualquier cosa de manera vaga o aleatoria, pues los ataques de phishing pueden tratar de engañarle firmando su identidad a través de ellos. Sólo firme declaraciones totalmente detalladas con las que usted esté de acuerdo.</translation>
    </message>
    <message>
        <source>The Particl address to sign the message with</source>
        <translation>Dirección Particl con la que firmar el mensaje</translation>
    </message>
    <message>
        <source>Choose previously used address</source>
        <translation>Escoger dirección previamente usada</translation>
    </message>
    <message>
        <source>Alt+A</source>
        <translation>Alt+A</translation>
    </message>
    <message>
        <source>Paste address from clipboard</source>
        <translation>Pegar dirección desde portapapeles</translation>
    </message>
    <message>
        <source>Alt+P</source>
        <translation>Alt+P</translation>
    </message>
    <message>
        <source>Enter the message you want to sign here</source>
        <translation>Introduzca el mensaje que desea firmar aquí</translation>
    </message>
    <message>
        <source>Signature</source>
        <translation>Firma</translation>
    </message>
    <message>
        <source>Copy the current signature to the system clipboard</source>
        <translation>Copiar la firma actual al portapapeles del sistema</translation>
    </message>
    <message>
        <source>Sign the message to prove you own this Particl address</source>
        <translation>Firmar el mensaje para demostrar que se posee esta dirección Particl</translation>
    </message>
    <message>
        <source>Sign &amp;Message</source>
        <translation>Firmar &amp;mensaje</translation>
    </message>
    <message>
        <source>Reset all sign message fields</source>
        <translation>Vaciar todos los campos de la firma de mensaje</translation>
    </message>
    <message>
        <source>Clear &amp;All</source>
        <translation>Vaciar &amp;todo</translation>
    </message>
    <message>
        <source>&amp;Verify Message</source>
        <translation>&amp;Verificar mensaje</translation>
    </message>
    <message>
        <source>Enter the receiver's address, message (ensure you copy line breaks, spaces, tabs, etc. exactly) and signature below to verify the message. Be careful not to read more into the signature than what is in the signed message itself, to avoid being tricked by a man-in-the-middle attack. Note that this only proves the signing party receives with the address, it cannot prove sendership of any transaction!</source>
        <translation>Introduzca la dirección para la firma, el mensaje (asegurándose de copiar tal cual los saltos de línea, espacios, tabulaciones, etc.) y la firma a continuación para verificar el mensaje. Tenga cuidado de no asumir más información de lo que dice el propio mensaje firmado para evitar fraudes basados en ataques de tipo man-in-the-middle. </translation>
    </message>
    <message>
        <source>The Particl address the message was signed with</source>
        <translation>La dirección Particl con la que se firmó el mensaje</translation>
    </message>
    <message>
        <source>Verify the message to ensure it was signed with the specified Particl address</source>
        <translation>Verificar el mensaje para comprobar que fue firmado con la dirección Particl indicada</translation>
    </message>
    <message>
        <source>Verify &amp;Message</source>
        <translation>Verificar &amp;mensaje</translation>
    </message>
    <message>
        <source>Reset all verify message fields</source>
        <translation>Vaciar todos los campos de la verificación de mensaje</translation>
    </message>
    <message>
        <source>Click "Sign Message" to generate signature</source>
        <translation>Click en "Fírmar mensaje" para generar una firma</translation>
    </message>
    <message>
        <source>The entered address is invalid.</source>
        <translation>La dirección introducida no es válida.</translation>
    </message>
    <message>
        <source>Please check the address and try again.</source>
        <translation>Por favor revise la dirección e inténtelo de nuevo.</translation>
    </message>
    <message>
        <source>The entered address does not refer to a key.</source>
        <translation>La dirección introducida no remite a una clave.</translation>
    </message>
    <message>
        <source>Wallet unlock was cancelled.</source>
        <translation>El desbloqueo del monedero fue cancelado.</translation>
    </message>
    <message>
        <source>Private key for the entered address is not available.</source>
        <translation>La clave privada de la dirección introducida no está disponible.</translation>
    </message>
    <message>
        <source>Message signing failed.</source>
        <translation>Falló la firma del mensaje.</translation>
    </message>
    <message>
        <source>Message signed.</source>
        <translation>Mensaje firmado.</translation>
    </message>
    <message>
        <source>The signature could not be decoded.</source>
        <translation>La firma no pudo descodificarse.</translation>
    </message>
    <message>
        <source>Please check the signature and try again.</source>
        <translation>Por favor compruebe la firma y pruebe de nuevo.</translation>
    </message>
    <message>
        <source>The signature did not match the message digest.</source>
        <translation>La firma no se combinó con el mensaje.</translation>
    </message>
    <message>
        <source>Message verification failed.</source>
        <translation>Falló la verificación del mensaje.</translation>
    </message>
    <message>
        <source>Message verified.</source>
        <translation>Mensaje verificado.</translation>
    </message>
</context>
<context>
    <name>SplashScreen</name>
    <message>
        <source>[testnet]</source>
        <translation>[testnet]</translation>
    </message>
</context>
<context>
    <name>TrafficGraphWidget</name>
    <message>
        <source>KB/s</source>
        <translation>KB/s</translation>
    </message>
</context>
<context>
    <name>TransactionDesc</name>
    <message numerus="yes">
        <source>Open for %n more block(s)</source>
        <translation><numerusform>Abierto para %n bloque más</numerusform><numerusform>Abierto para %n bloques más</numerusform></translation>
    </message>
    <message>
        <source>Open until %1</source>
        <translation>Abierto hasta %1</translation>
    </message>
    <message>
        <source>conflicted with a transaction with %1 confirmations</source>
        <translation>Hay un conflicto con la traducción de las confirmaciones %1</translation>
    </message>
    <message>
        <source>0/unconfirmed, %1</source>
        <translation>0/no confirmado, %1</translation>
    </message>
    <message>
        <source>in memory pool</source>
        <translation>en el equipo de memoria</translation>
    </message>
    <message>
        <source>not in memory pool</source>
        <translation>no en el equipo de memoria</translation>
    </message>
    <message>
        <source>abandoned</source>
        <translation>abandonado</translation>
    </message>
    <message>
        <source>%1/unconfirmed</source>
        <translation>%1/no confirmado</translation>
    </message>
    <message>
        <source>%1 confirmations</source>
        <translation>confirmaciones %1</translation>
    </message>
    <message>
        <source>Status</source>
        <translation>Estado</translation>
    </message>
    <message>
        <source>Date</source>
        <translation>Fecha</translation>
    </message>
    <message>
        <source>Source</source>
        <translation>Fuente</translation>
    </message>
    <message>
        <source>Generated</source>
        <translation>Generado</translation>
    </message>
    <message>
        <source>From</source>
        <translation>Desde</translation>
    </message>
    <message>
        <source>unknown</source>
        <translation>desconocido</translation>
    </message>
    <message>
        <source>To</source>
        <translation>Para</translation>
    </message>
    <message>
        <source>own address</source>
        <translation>dirección propia</translation>
    </message>
    <message>
        <source>watch-only</source>
        <translation>de observación</translation>
    </message>
    <message>
        <source>label</source>
        <translation>etiqueta</translation>
    </message>
    <message>
        <source>Credit</source>
        <translation>Credito</translation>
    </message>
    <message>
        <source>not accepted</source>
        <translation>no aceptada</translation>
    </message>
    <message>
        <source>Debit</source>
        <translation>Enviado</translation>
    </message>
    <message>
        <source>Total debit</source>
        <translation>Total enviado</translation>
    </message>
    <message>
        <source>Total credit</source>
        <translation>Total recibido</translation>
    </message>
    <message>
        <source>Transaction fee</source>
        <translation>Comisión de transacción</translation>
    </message>
    <message>
        <source>Net amount</source>
        <translation>Cantidad neta</translation>
    </message>
    <message>
        <source>Message</source>
        <translation>Mensaje</translation>
    </message>
    <message>
        <source>Comment</source>
        <translation>Comentario</translation>
    </message>
    <message>
        <source>Transaction ID</source>
        <translation>Identificador de transacción (ID)</translation>
    </message>
    <message>
        <source>Transaction total size</source>
        <translation>Tamaño total de la transacción</translation>
    </message>
    <message>
        <source>Output index</source>
        <translation>Indice de salida</translation>
    </message>
    <message>
        <source>Merchant</source>
        <translation>Vendedor</translation>
    </message>
    <message>
        <source>Generated coins must mature %1 blocks before they can be spent. When you generated this block, it was broadcast to the network to be added to the block chain. If it fails to get into the chain, its state will change to "not accepted" and it won't be spendable. This may occasionally happen if another node generates a block within a few seconds of yours.</source>
        <translation>Los bitcoins generados deben madurar %1 bloques antes de que puedan gastarse. Cuando generó este bloque, se transmitió a la red para que se añadiera a la cadena de bloques. Si no consigue entrar en la cadena, su estado cambiará a "no aceptado" y ya no se podrá gastar. Esto puede ocurrir ocasionalmente si otro nodo genera un bloque a pocos segundos del suyo.</translation>
    </message>
    <message>
        <source>Debug information</source>
        <translation>Información de depuración</translation>
    </message>
    <message>
        <source>Transaction</source>
        <translation>Transacción</translation>
    </message>
    <message>
        <source>Inputs</source>
        <translation>entradas</translation>
    </message>
    <message>
        <source>Amount</source>
        <translation>Cantidad</translation>
    </message>
    <message>
        <source>true</source>
        <translation>verdadero</translation>
    </message>
    <message>
        <source>false</source>
        <translation>falso</translation>
    </message>
</context>
<context>
    <name>TransactionDescDialog</name>
    <message>
        <source>This pane shows a detailed description of the transaction</source>
        <translation>Esta ventana muestra información detallada sobre la transacción</translation>
    </message>
    <message>
        <source>Details for %1</source>
        <translation>Detalles para %1</translation>
    </message>
</context>
<context>
    <name>TransactionTableModel</name>
    <message>
        <source>Date</source>
        <translation>Fecha</translation>
    </message>
    <message>
        <source>Type</source>
        <translation>Tipo</translation>
    </message>
    <message>
        <source>Label</source>
        <translation>Etiqueta</translation>
    </message>
    <message>
        <source>Open until %1</source>
        <translation>Abierto hasta %1</translation>
    </message>
    <message>
        <source>Unconfirmed</source>
        <translation>Sin confirmar</translation>
    </message>
    <message>
        <source>Abandoned</source>
        <translation>Abandonado</translation>
    </message>
    <message>
        <source>Confirming (%1 of %2 recommended confirmations)</source>
        <translation>Confirmando (%1 de %2 confirmaciones recomendadas)</translation>
    </message>
    <message>
        <source>Confirmed (%1 confirmations)</source>
        <translation>Confirmado (%1 confirmaciones)</translation>
    </message>
    <message>
        <source>Conflicted</source>
        <translation>En conflicto</translation>
    </message>
    <message>
        <source>Immature (%1 confirmations, will be available after %2)</source>
        <translation>No disponible (%1 confirmaciones. Estarán disponibles al cabo de %2)</translation>
    </message>
    <message>
        <source>Generated but not accepted</source>
        <translation>Generado pero no aceptado</translation>
    </message>
    <message>
        <source>Received with</source>
        <translation>Recibido con</translation>
    </message>
    <message>
        <source>Received from</source>
        <translation>Recibidos de</translation>
    </message>
    <message>
        <source>Sent to</source>
        <translation>Enviado a</translation>
    </message>
    <message>
        <source>Payment to yourself</source>
        <translation>Pago proprio</translation>
    </message>
    <message>
        <source>Mined</source>
        <translation>Minado</translation>
    </message>
    <message>
        <source>watch-only</source>
        <translation>de observación</translation>
    </message>
    <message>
        <source>(n/a)</source>
        <translation>(nd)</translation>
    </message>
    <message>
        <source>(no label)</source>
        <translation>(sin etiqueta)</translation>
    </message>
    <message>
        <source>Transaction status. Hover over this field to show number of confirmations.</source>
        <translation>Estado de transacción. Pasa el ratón sobre este campo para ver el número de confirmaciones.</translation>
    </message>
    <message>
        <source>Date and time that the transaction was received.</source>
        <translation>Fecha y hora en que se recibió la transacción.</translation>
    </message>
    <message>
        <source>Type of transaction.</source>
        <translation>Tipo de transacción.</translation>
    </message>
    <message>
        <source>Whether or not a watch-only address is involved in this transaction.</source>
        <translation>Si una dirección watch-only está involucrada en esta transacción o no.</translation>
    </message>
    <message>
        <source>User-defined intent/purpose of the transaction.</source>
        <translation>Descripción de la transacción definido por el usuario.</translation>
    </message>
    <message>
        <source>Amount removed from or added to balance.</source>
        <translation>Cantidad retirada o añadida al saldo.</translation>
    </message>
</context>
<context>
    <name>TransactionView</name>
    <message>
        <source>All</source>
        <translation>Todo</translation>
    </message>
    <message>
        <source>Today</source>
        <translation>Hoy</translation>
    </message>
    <message>
        <source>This week</source>
        <translation>Esta semana</translation>
    </message>
    <message>
        <source>This month</source>
        <translation>Este mes</translation>
    </message>
    <message>
        <source>Last month</source>
        <translation>Mes pasado</translation>
    </message>
    <message>
        <source>This year</source>
        <translation>Este año</translation>
    </message>
    <message>
        <source>Range...</source>
        <translation>Rango...</translation>
    </message>
    <message>
        <source>Received with</source>
        <translation>Recibido con</translation>
    </message>
    <message>
        <source>Sent to</source>
        <translation>Enviado a</translation>
    </message>
    <message>
        <source>To yourself</source>
        <translation>A usted mismo</translation>
    </message>
    <message>
        <source>Mined</source>
        <translation>Minado</translation>
    </message>
    <message>
        <source>Other</source>
        <translation>Otra</translation>
    </message>
    <message>
        <source>Min amount</source>
        <translation>Cantidad mínima</translation>
    </message>
    <message>
        <source>Abandon transaction</source>
        <translation>Transacción abandonada</translation>
    </message>
    <message>
        <source>Copy address</source>
        <translation>Copiar ubicación</translation>
    </message>
    <message>
        <source>Copy label</source>
        <translation>Copiar capa</translation>
    </message>
    <message>
        <source>Copy amount</source>
        <translation>Copiar cantidad</translation>
    </message>
    <message>
        <source>Copy transaction ID</source>
        <translation>Copiar ID de transacción</translation>
    </message>
    <message>
        <source>Copy raw transaction</source>
        <translation>Copiar transacción raw</translation>
    </message>
    <message>
        <source>Copy full transaction details</source>
        <translation>Copiar todos los detalles de la transacción</translation>
    </message>
    <message>
        <source>Edit label</source>
        <translation>Editar etiqueta</translation>
    </message>
    <message>
        <source>Show transaction details</source>
        <translation>Mostrar detalles de la transacción</translation>
    </message>
    <message>
        <source>Export Transaction History</source>
        <translation>Exportar historial de transacciones</translation>
    </message>
    <message>
        <source>Comma separated file (*.csv)</source>
        <translation>Archivo separado de coma (*.csv)</translation>
    </message>
    <message>
        <source>Confirmed</source>
        <translation>Confirmado</translation>
    </message>
    <message>
        <source>Watch-only</source>
        <translation>De observación</translation>
    </message>
    <message>
        <source>Date</source>
        <translation>Fecha</translation>
    </message>
    <message>
        <source>Type</source>
        <translation>Tipo</translation>
    </message>
    <message>
        <source>Label</source>
        <translation>Etiqueta</translation>
    </message>
    <message>
        <source>Address</source>
        <translation>Dirección</translation>
    </message>
    <message>
        <source>ID</source>
        <translation>ID</translation>
    </message>
    <message>
        <source>Exporting Failed</source>
        <translation>Falló la exportación</translation>
    </message>
    <message>
        <source>There was an error trying to save the transaction history to %1.</source>
        <translation>Ha habido un error al intentar guardar la transacción con %1.</translation>
    </message>
    <message>
        <source>Exporting Successful</source>
        <translation>Exportación finalizada</translation>
    </message>
    <message>
        <source>The transaction history was successfully saved to %1.</source>
        <translation>La transacción ha sido guardada en %1.</translation>
    </message>
    <message>
        <source>Range:</source>
        <translation>Rango:</translation>
    </message>
    <message>
        <source>to</source>
        <translation>para</translation>
    </message>
</context>
<context>
    <name>UnitDisplayStatusBarControl</name>
    <message>
        <source>Unit to show amounts in. Click to select another unit.</source>
        <translation>Unidad en la que se muestran las cantidades. Haga clic para seleccionar otra unidad.</translation>
    </message>
</context>
<context>
    <name>WalletFrame</name>
    <message>
        <source>No wallet has been loaded.</source>
        <translation>No se ha cargado ningún monedero</translation>
    </message>
</context>
<context>
    <name>WalletModel</name>
    <message>
        <source>Send Coins</source>
        <translation>Enviar</translation>
    </message>
    </context>
<context>
    <name>WalletView</name>
    <message>
        <source>&amp;Export</source>
        <translation>&amp;Exportar</translation>
    </message>
    <message>
        <source>Export the data in the current tab to a file</source>
        <translation>Exportar a un archivo los datos de esta pestaña</translation>
    </message>
    <message>
        <source>Backup Wallet</source>
        <translation>Copia de seguridad del monedero</translation>
    </message>
    <message>
        <source>Wallet Data (*.dat)</source>
        <translation>Datos de monedero (*.dat)</translation>
    </message>
    <message>
        <source>Backup Failed</source>
        <translation>La copia de seguridad ha fallado</translation>
    </message>
    <message>
        <source>There was an error trying to save the wallet data to %1.</source>
        <translation>Ha habido un error al intentar guardar los datos del monedero en %1.</translation>
    </message>
    <message>
        <source>Backup Successful</source>
        <translation>Se ha completado con éxito la copia de respaldo</translation>
    </message>
    <message>
        <source>The wallet data was successfully saved to %1.</source>
        <translation>Los datos del monedero se han guardado con éxito en %1.</translation>
    </message>
    </context>
<context>
    <name>bitcoin-core</name>
    <message>
        <source>Prune configured below the minimum of %d MiB.  Please use a higher number.</source>
        <translation>La Poda se ha configurado por debajo del minimo de %d MiB. Por favor utiliza un valor mas alto.</translation>
    </message>
    <message>
        <source>Prune: last wallet synchronisation goes beyond pruned data. You need to -reindex (download the whole blockchain again in case of pruned node)</source>
        <translation>Poda:  la ultima sincronizacion de la cartera sobrepasa los datos podados. Necesitas reindexar con -reindex (o descargar la cadena de bloques de nuevo en el caso de un nodo podado)</translation>
    </message>
    <message>
        <source>Rescans are not possible in pruned mode. You will need to use -reindex which will download the whole blockchain again.</source>
        <translation>Nos es posible re-escanear en modo podado.Necesitas utilizar -reindex el cual descargara la cadena de bloques al completo de nuevo.</translation>
    </message>
    <message>
        <source>Error: A fatal internal error occurred, see debug.log for details</source>
        <translation>Un error interno fatal ocurrió, ver debug.log para detalles</translation>
    </message>
    <message>
        <source>Pruning blockstore...</source>
        <translation>Poda blockstore ...</translation>
    </message>
    <message>
        <source>Unable to start HTTP server. See debug log for details.</source>
        <translation>No se ha podido comenzar el servidor HTTP. Ver debug log para detalles.</translation>
    </message>
    <message>
        <source>Particl Core</source>
        <translation>Particl Core</translation>
    </message>
    <message>
        <source>The %s developers</source>
        <translation>Los %s desarrolladores</translation>
    </message>
    <message>
        <source>Cannot obtain a lock on data directory %s. %s is probably already running.</source>
        <translation>No se puede bloquear el directorio %s. %s ya se está ejecutando.</translation>
    </message>
    <message>
        <source>Error reading %s! All keys read correctly, but transaction data or address book entries might be missing or incorrect.</source>
        <translation>Error leyendo %s!. Todas las claves se han leido correctamente, pero los datos de transacciones o la libreta de direcciones pueden faltar o ser incorrectos.</translation>
    </message>
    <message>
        <source>Please check that your computer's date and time are correct! If your clock is wrong, %s will not work properly.</source>
        <translation>Por favor, compruebe si la fecha y hora en su computadora son correctas! Si su reloj esta mal, %s no trabajara correctamente. </translation>
    </message>
    <message>
        <source>Please contribute if you find %s useful. Visit %s for further information about the software.</source>
        <translation>Contribuya si encuentra %s de utilidad. Visite %s para mas información acerca del programa.</translation>
    </message>
    <message>
        <source>The block database contains a block which appears to be from the future. This may be due to your computer's date and time being set incorrectly. Only rebuild the block database if you are sure that your computer's date and time are correct</source>
        <translation>La base de datos de bloques contiene un bloque que parece ser del futuro. Esto puede ser porque la fecha y hora de tu ordenador están mal ajustados. Reconstruye la base de datos de bloques solo si estas seguro de que la fecha y hora de tu ordenador estan ajustados correctamente.</translation>
    </message>
    <message>
        <source>Unable to rewind the database to a pre-fork state. You will need to redownload the blockchain</source>
        <translation>No es posible reconstruir la base de datos a un estado anterior. Debe descargar de nuevo la cadena de bloques.</translation>
    </message>
    <message>
        <source>%s corrupt, salvage failed</source>
        <translation>%s corrupto. Fracasó la recuperacion</translation>
    </message>
    <message>
        <source>-maxmempool must be at least %d MB</source>
        <translation>-maxmempool debe ser por lo menos de %d MB</translation>
    </message>
    <message>
        <source>Cannot resolve -%s address: '%s'</source>
        <translation>No se puede resolver -%s direccion: '%s'</translation>
    </message>
    <message>
        <source>Change index out of range</source>
        <translation>Cambio de indice fuera de rango</translation>
    </message>
    <message>
        <source>Copyright (C) %i-%i</source>
        <translation>Copyright (C) %i-%i</translation>
    </message>
    <message>
        <source>Corrupted block database detected</source>
        <translation>Corrupción de base de datos de bloques detectada.</translation>
    </message>
    <message>
        <source>Do you want to rebuild the block database now?</source>
        <translation>¿Quieres reconstruir la base de datos de bloques ahora?</translation>
    </message>
    <message>
        <source>Error initializing block database</source>
        <translation>Error al inicializar la base de datos de bloques</translation>
    </message>
    <message>
        <source>Error initializing wallet database environment %s!</source>
        <translation>Error al inicializar el entorno de la base de datos del monedero  %s</translation>
    </message>
    <message>
        <source>Error loading %s</source>
        <translation>Error cargando %s</translation>
    </message>
    <message>
        <source>Error loading %s: Wallet corrupted</source>
        <translation>Error cargando %s: Monedero dañado</translation>
    </message>
    <message>
        <source>Error loading %s: Wallet requires newer version of %s</source>
        <translation>Error cargando %s: Monedero requiere un versión mas reciente de %s</translation>
    </message>
    <message>
        <source>Error loading block database</source>
        <translation>Error cargando base de datos de bloques</translation>
    </message>
    <message>
        <source>Error opening block database</source>
        <translation>Error al abrir base de datos de bloques.</translation>
    </message>
    <message>
        <source>Error: Disk space is low!</source>
        <translation>Error: ¡Espacio en disco bajo!</translation>
    </message>
    <message>
        <source>Failed to listen on any port. Use -listen=0 if you want this.</source>
        <translation>Ha fallado la escucha en todos los puertos. Use -listen=0 si desea esto.</translation>
    </message>
    <message>
        <source>Importing...</source>
        <translation>Importando...</translation>
    </message>
    <message>
        <source>Incorrect or no genesis block found. Wrong datadir for network?</source>
        <translation>Incorrecto o bloque de génesis no encontrado. Datadir equivocada para la red?</translation>
    </message>
    <message>
        <source>Initialization sanity check failed. %s is shutting down.</source>
        <translation>La inicialización de la verificación de validez falló. Se está apagando %s.</translation>
    </message>
    <message>
        <source>Invalid amount for -%s=&lt;amount&gt;: '%s'</source>
        <translation>Cantidad no valida para -%s=&lt;amount&gt;: '%s'</translation>
    </message>
    <message>
        <source>Invalid amount for -fallbackfee=&lt;amount&gt;: '%s'</source>
        <translation>Cantidad inválida para -fallbackfee=&lt;amount&gt;: '%s'</translation>
    </message>
    <message>
        <source>Loading banlist...</source>
        <translation>Cargando banlist...</translation>
    </message>
    <message>
        <source>Not enough file descriptors available.</source>
        <translation>No hay suficientes descriptores de archivo disponibles. </translation>
    </message>
    <message>
        <source>Prune cannot be configured with a negative value.</source>
        <translation>Pode no se puede configurar con un valor negativo.</translation>
    </message>
    <message>
        <source>Prune mode is incompatible with -txindex.</source>
        <translation>El modo recorte es incompatible con -txindex.</translation>
    </message>
    <message>
        <source>Rewinding blocks...</source>
        <translation>Verificando bloques...</translation>
    </message>
    <message>
        <source>The source code is available from %s.</source>
        <translation>El código fuente esta disponible desde %s.</translation>
    </message>
    <message>
        <source>Unable to bind to %s on this computer. %s is probably already running.</source>
        <translation>No se ha podido conectar con %s en este equipo. %s es posible que este todavia en ejecución.</translation>
    </message>
    <message>
        <source>Unsupported argument -benchmark ignored, use -debug=bench.</source>
        <translation>El argumento -benchmark no es soportado y ha sido ignorado, utiliza -debug=bench</translation>
    </message>
    <message>
        <source>Unsupported argument -debugnet ignored, use -debug=net.</source>
        <translation>Parámetros no compatibles -debugnet ignorados , use -debug = red.</translation>
    </message>
    <message>
        <source>Unsupported argument -tor found, use -onion.</source>
        <translation>Parámetros no compatibles -tor encontrados, use -onion .</translation>
    </message>
    <message>
        <source>User Agent comment (%s) contains unsafe characters.</source>
        <translation>El comentario del Agente de Usuario (%s) contiene caracteres inseguros.</translation>
    </message>
    <message>
        <source>Verifying blocks...</source>
        <translation>Verificando bloques...</translation>
    </message>
    <message>
        <source>Wallet needed to be rewritten: restart %s to complete</source>
        <translation>Es necesario reescribir el monedero: reiniciar %s para completar</translation>
    </message>
    <message>
        <source>Error: Listening for incoming connections failed (listen returned error %s)</source>
        <translation>Error: la escucha para conexiones entrantes falló (la escucha regresó el error %s)</translation>
    </message>
    <message>
        <source>Invalid amount for -maxtxfee=&lt;amount&gt;: '%s' (must be at least the minrelay fee of %s to prevent stuck transactions)</source>
        <translation>Cantidad no válida para -maxtxfee=&lt;amount&gt;: '%s' (debe ser por lo menos la cuota de comisión mínima de %s para prevenir transacciones atascadas)</translation>
    </message>
    <message>
        <source>The transaction amount is too small to send after the fee has been deducted</source>
        <translation>Monto de transacción muy pequeña luego de la deducción por comisión</translation>
    </message>
    <message>
        <source>You need to rebuild the database using -reindex to go back to unpruned mode.  This will redownload the entire blockchain</source>
        <translation>Necesitas reconstruir la base de datos utilizando -reindex para volver al modo sin recorte. Esto volverá a descargar toda la cadena de bloques</translation>
    </message>
    <message>
        <source>Error reading from database, shutting down.</source>
        <translation>Error al leer la base de datos, cerrando.</translation>
    </message>
    <message>
        <source>Information</source>
        <translation>Información</translation>
    </message>
    <message>
        <source>Invalid amount for -paytxfee=&lt;amount&gt;: '%s' (must be at least %s)</source>
        <translation>Cantidad inválida para -paytxfee=&lt;amount&gt;: '%s' (debe ser por lo menos %s)</translation>
    </message>
    <message>
        <source>Invalid netmask specified in -whitelist: '%s'</source>
        <translation>Máscara de red inválida especificada en -whitelist: '%s'</translation>
    </message>
    <message>
        <source>Need to specify a port with -whitebind: '%s'</source>
        <translation>Necesita especificar un puerto con -whitebind: '%s'</translation>
    </message>
    <message>
        <source>Reducing -maxconnections from %d to %d, because of system limitations.</source>
        <translation>Reduciendo -maxconnections de %d a %d, debido a limitaciones del sistema.</translation>
    </message>
    <message>
        <source>Signing transaction failed</source>
        <translation>Transacción falló</translation>
    </message>
    <message>
        <source>The transaction amount is too small to pay the fee</source>
        <translation>Cantidad de la transacción demasiado pequeña para pagar la comisión</translation>
    </message>
    <message>
        <source>This is experimental software.</source>
        <translation>Este software es experimental.</translation>
    </message>
    <message>
        <source>Transaction amount too small</source>
        <translation>Cantidad de la transacción demasiado pequeña</translation>
    </message>
    <message>
        <source>Transaction too large for fee policy</source>
        <translation>Operación demasiado grande para la política de tasas</translation>
    </message>
    <message>
        <source>Transaction too large</source>
        <translation>Transacción demasiado grande, intenta dividirla en varias.</translation>
    </message>
    <message>
        <source>Unable to bind to %s on this computer (bind returned error %s)</source>
        <translation>No es posible conectar con %s en este sistema (bind ha dado el error %s)</translation>
    </message>
    <message>
        <source>Warning</source>
        <translation>Aviso</translation>
    </message>
    <message>
        <source>Warning: unknown new rules activated (versionbit %i)</source>
        <translation>Advertencia: nuevas reglas desconocidas activadas (versionbit %i)</translation>
    </message>
    <message>
        <source>Zapping all transactions from wallet...</source>
        <translation>Eliminando todas las transacciones del monedero...</translation>
    </message>
    <message>
        <source>-maxtxfee is set very high! Fees this large could be paid on a single transaction.</source>
        <translation>-maxtxfee tiene un ajuste muy elevado! Comisiones muy grandes podrían ser pagadas en una única transaccion.</translation>
    </message>
    <message>
        <source>This is the transaction fee you may pay when fee estimates are not available.</source>
        <translation>Esta es la comisión que debe pagar cuando la estimación de comisión no esta disponible.</translation>
    </message>
    <message>
        <source>Total length of network version string (%i) exceeds maximum length (%i). Reduce the number or size of uacomments.</source>
        <translation>La longitud total de la cadena de versión de red ( %i ) supera la longitud máxima ( %i ) . Reducir el número o tamaño de uacomments .</translation>
    </message>
    <message>
        <source>Unsupported argument -socks found. Setting SOCKS version isn't possible anymore, only SOCKS5 proxies are supported.</source>
        <translation>Error:  argumento -socks encontrado. El ajuste de la versión SOCKS ya no es posible, sólo proxies SOCKS5 son compatibles.</translation>
    </message>
    <message>
        <source>Unsupported argument -whitelistalwaysrelay ignored, use -whitelistrelay and/or -whitelistforcerelay.</source>
        <translation>El argumento no soportado -whitelistalwaysrelay ha sido ignorado, utiliza -whitelistrelay  y/o -whitelistforcerelay.</translation>
    </message>
    <message>
        <source>Warning: Unknown block versions being mined! It's possible unknown rules are in effect</source>
        <translation>Advertencia: Se están minando versiones de bloques desconocidas! Es posible que normas desconocidas estén activas</translation>
    </message>
    <message>
        <source>Warning: Wallet file corrupt, data salvaged! Original %s saved as %s in %s; if your balance or transactions are incorrect you should restore from a backup.</source>
        <translation>Aviso: fichero de monedero corrupto, datos recuperados! Original %s guardado como %s en %s; si su balance de transacciones es incorrecto, debe restaurar desde una copia de seguridad.</translation>
    </message>
    <message>
        <source>%s is set very high!</source>
        <translation>%s es demasiado alto!</translation>
    </message>
    <message>
        <source>Starting network threads...</source>
        <translation>Iniciando funciones de red...</translation>
    </message>
    <message>
        <source>This is the minimum transaction fee you pay on every transaction.</source>
        <translation>Esta es la comisión minima que paga en cada transacción.</translation>
    </message>
    <message>
        <source>This is the transaction fee you will pay if you send a transaction.</source>
        <translation>Esta es la comisión que pagará si envia la transacción.</translation>
    </message>
    <message>
        <source>Transaction amounts must not be negative</source>
        <translation>Las cantidades de las transacciones no pueden ser negativas.</translation>
    </message>
    <message>
        <source>Transaction must have at least one recipient</source>
        <translation>La transacción debe tener al menos un beneficiario</translation>
    </message>
    <message>
        <source>Unknown network specified in -onlynet: '%s'</source>
        <translation>La red especificada en -onlynet '%s' es desconocida</translation>
    </message>
    <message>
        <source>Insufficient funds</source>
        <translation>Fondos insuficientes</translation>
    </message>
    <message>
        <source>Loading block index...</source>
        <translation>Cargando el índice de bloques...</translation>
    </message>
    <message>
        <source>Loading wallet...</source>
        <translation>Cargando monedero...</translation>
    </message>
    <message>
        <source>Cannot downgrade wallet</source>
        <translation>No se puede cambiar a una versión mas antigua el monedero</translation>
    </message>
    <message>
        <source>Rescanning...</source>
        <translation>Reexplorando...</translation>
    </message>
    <message>
        <source>Done loading</source>
        <translation>Se terminó de cargar</translation>
    </message>
    <message>
        <source>Error</source>
        <translation>Error</translation>
    </message>
</context>
</TS><|MERGE_RESOLUTION|>--- conflicted
+++ resolved
@@ -172,8 +172,8 @@
         <translation>Confirmar encriptación del monedero</translation>
     </message>
     <message>
-        <source>Warning: If you encrypt your wallet and lose your passphrase, you will &lt;b&gt;LOSE ALL OF YOUR BITCOINS&lt;/b&gt;!</source>
-        <translation>Advertencia: Si encripta su monedero y pierde su frase clave &lt;b&gt;PERDERÁ TODOS SUS BITCOINS&lt;/b&gt;!</translation>
+        <source>Warning: If you encrypt your wallet and lose your passphrase, you will &lt;b&gt;LOSE ALL OF YOUR PARTICL&lt;/b&gt;!</source>
+        <translation>Advertencia: Si encripta su monedero y pierde su frase clave &lt;b&gt;PERDERÁ TODOS SUS PARTICL&lt;/b&gt;!</translation>
     </message>
     <message>
         <source>Are you sure you wish to encrypt your wallet?</source>
@@ -184,7 +184,7 @@
         <translation>Monedero encriptado</translation>
     </message>
     <message>
-        <source>%1 will close now to finish the encryption process. Remember that encrypting your wallet cannot fully protect your bitcoins from being stolen by malware infecting your computer.</source>
+        <source>%1 will close now to finish the encryption process. Remember that encrypting your wallet cannot fully protect your particl from being stolen by malware infecting your computer.</source>
         <translation>%1 se cerrará ahora para terminar el proceso de encriptación. Recuerde que encriptar su monedero no puede proteger completamente su monedero de ser robado por malware que infecte su ordenador.</translation>
     </message>
     <message>
@@ -343,7 +343,7 @@
     </message>
     <message>
         <source>Send coins to a Particl address</source>
-        <translation>Enviar bitcoins a una dirección Particl</translation>
+        <translation>Enviar particl a una dirección Particl</translation>
     </message>
     <message>
         <source>Backup wallet to another location</source>
@@ -418,8 +418,8 @@
         <translation>Barra de pestañas</translation>
     </message>
     <message>
-        <source>Request payments (generates QR codes and bitcoin: URIs)</source>
-        <translation>Solicitar pagos (generando códigos QR e identificadores URI "bitcoin:")</translation>
+        <source>Request payments (generates QR codes and particl: URIs)</source>
+        <translation>Solicitar pagos (generando códigos QR e identificadores URI "particl:")</translation>
     </message>
     <message>
         <source>Show the list of used sending addresses and labels</source>
@@ -430,8 +430,8 @@
         <translation>Muestra la lista de direcciones de recepción y etiquetas</translation>
     </message>
     <message>
-        <source>Open a bitcoin: URI or payment request</source>
-        <translation>Abrir un identificador URI "bitcoin:" o una petición de pago</translation>
+        <source>Open a particl: URI or payment request</source>
+        <translation>Abrir un identificador URI "particl:" o una petición de pago</translation>
     </message>
     <message>
         <source>&amp;Command-line options</source>
@@ -552,8 +552,8 @@
         <translation>El monedero está &lt;b&gt;cifrado&lt;/b&gt; y actualmente &lt;b&gt;bloqueado&lt;/b&gt;</translation>
     </message>
     <message>
-        <source>A fatal error occurred. Bitcoin can no longer continue safely and will quit.</source>
-        <translation>Ha ocurrido un error fatal. Bitcoin no puede continuar de manera segura y se cerrará.</translation>
+        <source>A fatal error occurred. Particl can no longer continue safely and will quit.</source>
+        <translation>Ha ocurrido un error fatal. Particl no puede continuar de manera segura y se cerrará.</translation>
     </message>
 </context>
 <context>
@@ -730,13 +730,6 @@
         <translation>&amp;Dirección</translation>
     </message>
     <message>
-<<<<<<< HEAD
-        <source>New receiving address</source>
-        <translation>Nueva dirección de recepción</translation>
-    </message>
-    <message>
-=======
->>>>>>> e5776690
         <source>New sending address</source>
         <translation>Nueva dirección de envío</translation>
     </message>
@@ -826,8 +819,8 @@
         <translation>Utilizar un directorio de datos personalizado:</translation>
     </message>
     <message>
-        <source>Bitcoin</source>
-        <translation>Bitcoin</translation>
+        <source>Particl</source>
+        <translation>Particl</translation>
     </message>
     <message>
         <source>Error: Specified data directory "%1" cannot be created.</source>
@@ -853,8 +846,8 @@
         <translation>Formulario</translation>
     </message>
     <message>
-        <source>Recent transactions may not yet be visible, and therefore your wallet's balance might be incorrect. This information will be correct once your wallet has finished synchronizing with the bitcoin network, as detailed below.</source>
-        <translation>Las transacciones recientes podrían no ser visibles todavía, por lo que el balance de la cartera podría ser incorrecto. Esta información será correcta una vez su cartera se haya terminado de sincronizar con la red bitcoin, como se detalla más abajo.</translation>
+        <source>Recent transactions may not yet be visible, and therefore your wallet's balance might be incorrect. This information will be correct once your wallet has finished synchronizing with the particl network, as detailed below.</source>
+        <translation>Las transacciones recientes podrían no ser visibles todavía, por lo que el balance de la cartera podría ser incorrecto. Esta información será correcta una vez su cartera se haya terminado de sincronizar con la red particl, como se detalla más abajo.</translation>
     </message>
     <message>
         <source>Number of blocks left</source>
@@ -1080,7 +1073,7 @@
     </message>
     <message>
         <source>Choose the default subdivision unit to show in the interface and when sending coins.</source>
-        <translation>Elegir la subdivisión predeterminada para mostrar cantidades en la interfaz y cuando se envían bitcoins.</translation>
+        <translation>Elegir la subdivisión predeterminada para mostrar cantidades en la interfaz y cuando se envían particl.</translation>
     </message>
     <message>
         <source>Whether to show coin control features or not.</source>
@@ -1213,8 +1206,8 @@
         <translation>Fallo en la solicitud de pago</translation>
     </message>
     <message>
-        <source>Cannot start bitcoin: click-to-pay handler</source>
-        <translation>No se puede iniciar bitcoin: encargado click-para-pagar</translation>
+        <source>Cannot start particl: click-to-pay handler</source>
+        <translation>No se puede iniciar particl: encargado click-para-pagar</translation>
     </message>
     <message>
         <source>URI handling</source>
@@ -1885,7 +1878,7 @@
     <name>SendCoinsDialog</name>
     <message>
         <source>Send Coins</source>
-        <translation>Enviar bitcoins</translation>
+        <translation>Enviar particl</translation>
     </message>
     <message>
         <source>Coin Control Features</source>
@@ -1956,7 +1949,7 @@
         <translation>Ocultar</translation>
     </message>
     <message>
-        <source>Paying only the minimum fee is just fine as long as there is less transaction volume than space in the blocks. But be aware that this can end up in a never confirming transaction once there is more demand for bitcoin transactions than the network can process.</source>
+        <source>Paying only the minimum fee is just fine as long as there is less transaction volume than space in the blocks. But be aware that this can end up in a never confirming transaction once there is more demand for particl transactions than the network can process.</source>
         <translation>Pagando solamente la cuota mínima es correcto, siempre y cuando haya menos volumen de transacciones que el espacio en los bloques. Pero tenga en cuenta que esto puede terminar en una transacción nunca confirmada, una vez que haya más demanda para transacciones Particl que la red pueda procesar.</translation>
     </message>
     <message>
@@ -2167,8 +2160,8 @@
         <translation>Eliminar esta transacción</translation>
     </message>
     <message>
-        <source>The fee will be deducted from the amount being sent. The recipient will receive less bitcoins than you enter in the amount field. If multiple recipients are selected, the fee is split equally.</source>
-        <translation>La cuota será deducida de la cantidad que sea mandada. El destinatario recibirá menos bitcoins de los que entres en el  </translation>
+        <source>The fee will be deducted from the amount being sent. The recipient will receive less particl than you enter in the amount field. If multiple recipients are selected, the fee is split equally.</source>
+        <translation>La cuota será deducida de la cantidad que sea mandada. El destinatario recibirá menos particl de los que entres en el  </translation>
     </message>
     <message>
         <source>S&amp;ubtract fee from amount</source>
@@ -2191,8 +2184,8 @@
         <translation>Introduce una etiqueta para esta dirección para añadirla a la lista de direcciones utilizadas</translation>
     </message>
     <message>
-        <source>A message that was attached to the bitcoin: URI which will be stored with the transaction for your reference. Note: This message will not be sent over the Particl network.</source>
-        <translation>Un mensaje que se adjuntó a la bitcoin: URL que será almacenada con la transacción para su referencia. Nota: Este mensaje no se envía a través de la red Particl.</translation>
+        <source>A message that was attached to the particl: URI which will be stored with the transaction for your reference. Note: This message will not be sent over the Particl network.</source>
+        <translation>Un mensaje que se adjuntó a la particl: URL que será almacenada con la transacción para su referencia. Nota: Este mensaje no se envía a través de la red Particl.</translation>
     </message>
     <message>
         <source>Pay To:</source>
@@ -2236,7 +2229,7 @@
         <translation>&amp;Firmar mensaje</translation>
     </message>
     <message>
-        <source>You can sign messages/agreements with your addresses to prove you can receive bitcoins sent to them. Be careful not to sign anything vague or random, as phishing attacks may try to trick you into signing your identity over to them. Only sign fully-detailed statements you agree to.</source>
+        <source>You can sign messages/agreements with your addresses to prove you can receive particl sent to them. Be careful not to sign anything vague or random, as phishing attacks may try to trick you into signing your identity over to them. Only sign fully-detailed statements you agree to.</source>
         <translation>Puede firmar los mensajes con sus direcciones para demostrar que las posee. Tenga cuidado de no firmar cualquier cosa de manera vaga o aleatoria, pues los ataques de phishing pueden tratar de engañarle firmando su identidad a través de ellos. Sólo firme declaraciones totalmente detalladas con las que usted esté de acuerdo.</translation>
     </message>
     <message>
@@ -2510,7 +2503,7 @@
     </message>
     <message>
         <source>Generated coins must mature %1 blocks before they can be spent. When you generated this block, it was broadcast to the network to be added to the block chain. If it fails to get into the chain, its state will change to "not accepted" and it won't be spendable. This may occasionally happen if another node generates a block within a few seconds of yours.</source>
-        <translation>Los bitcoins generados deben madurar %1 bloques antes de que puedan gastarse. Cuando generó este bloque, se transmitió a la red para que se añadiera a la cadena de bloques. Si no consigue entrar en la cadena, su estado cambiará a "no aceptado" y ya no se podrá gastar. Esto puede ocurrir ocasionalmente si otro nodo genera un bloque a pocos segundos del suyo.</translation>
+        <translation>Los particl generados deben madurar %1 bloques antes de que puedan gastarse. Cuando generó este bloque, se transmitió a la red para que se añadiera a la cadena de bloques. Si no consigue entrar en la cadena, su estado cambiará a "no aceptado" y ya no se podrá gastar. Esto puede ocurrir ocasionalmente si otro nodo genera un bloque a pocos segundos del suyo.</translation>
     </message>
     <message>
         <source>Debug information</source>
