--- conflicted
+++ resolved
@@ -163,13 +163,6 @@
         <source>Wallet encrypted</source>
         <translation>Monedero cifrado</translation>
     </message>
-<<<<<<< HEAD
-    <message>
-        <source>%1 will close now to finish the encryption process. Remember that encrypting your wallet cannot fully protect your particl from being stolen by malware infecting your computer.</source>
-        <translation>%1 se cerrará ahora para finalizar el proceso de cifrado. Recuerde que el cifrado de su monedero no puede proteger de manera completa su Particl de robo por malware que esté infectando su sistema.</translation>
-    </message>
-=======
->>>>>>> 936ef73f
     </context>
 <context>
     <name>BanTableModel</name>
@@ -242,7 +235,7 @@
     </message>
     <message>
         <source>Send coins to a Particl address</source>
-        <translation>Enviar monedas a una dirección Particl.</translation>
+        <translation>Enviar monedas a una dirección Particl</translation>
     </message>
     <message>
         <source>Backup wallet to another location</source>
@@ -265,8 +258,8 @@
         <translation>&amp;Verificar mensaje...</translation>
     </message>
     <message>
-        <source>Particl.</source>
-        <translation>Particl.</translation>
+        <source>Particl</source>
+        <translation>Particl</translation>
     </message>
     <message>
         <source>&amp;Send</source>
@@ -314,7 +307,7 @@
     </message>
     <message>
         <source>Request payments (generates QR codes and particl: URIs)</source>
-        <translation>Solicitar pagos (genera codigo QR y URL's de Particl )</translation>
+        <translation>Solicitar pagos (genera codigo QR y URL's de Particl)</translation>
     </message>
     <message>
         <source>Show the list of used sending addresses and labels</source>
@@ -512,8 +505,8 @@
         <translation>Utilice un directorio de datos personalizado:</translation>
     </message>
     <message>
-        <source>Particl.</source>
-        <translation>Particl.</translation>
+        <source>Particl</source>
+        <translation>Particl</translation>
     </message>
     <message>
         <source>Error</source>
@@ -1119,7 +1112,7 @@
     </message>
     <message>
         <source>Sign the message to prove you own this Particl address</source>
-        <translation>Firmar el mensaje para demostrar que se posee esta dirección Particl.</translation>
+        <translation>Firmar el mensaje para demostrar que se posee esta dirección Particl</translation>
     </message>
     <message>
         <source>Sign &amp;Message</source>
@@ -1216,7 +1209,7 @@
     <name>bitcoin-core</name>
     <message>
         <source>Particl Core</source>
-        <translation>Núcleo de Particl </translation>
+        <translation>Núcleo de Particl</translation>
     </message>
     <message>
         <source>Corrupted block database detected</source>
