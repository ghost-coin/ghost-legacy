--- conflicted
+++ resolved
@@ -352,13 +352,6 @@
         <translation>Muestra la lista de direcciones de recepción y etiquetas</translation>
     </message>
     <message>
-<<<<<<< HEAD
-        <source>Open a particl: URI or payment request</source>
-        <translation>Abrir un particl: URI o petición de pago</translation>
-    </message>
-    <message>
-=======
->>>>>>> ff53433f
         <source>&amp;Command-line options</source>
         <translation>Opciones de línea de comandos</translation>
     </message>
@@ -415,8 +408,8 @@
         <translation>La billetera está encriptada y bloqueada recientemente</translation>
     </message>
     <message>
-        <source>A fatal error occurred. Bitcoin can no longer continue safely and will quit.</source>
-        <translation>Ha ocurrido un error crítico. Bitcoin ya no puede continuar con seguridad y se cerrará.</translation>
+        <source>A fatal error occurred. Particl can no longer continue safely and will quit.</source>
+        <translation>Ha ocurrido un error crítico. Particl ya no puede continuar con seguridad y se cerrará.</translation>
     </message>
 </context>
 <context>
@@ -599,8 +592,8 @@
         <translation>Editar dirección de envío</translation>
     </message>
     <message>
-        <source>The entered address "%1" is not a valid Bitcoin address.</source>
-        <translation>La dirección introducida "%1" no es una dirección Bitcoin válida.</translation>
+        <source>The entered address "%1" is not a valid Particl address.</source>
+        <translation>La dirección introducida "%1" no es una dirección Particl válida.</translation>
     </message>
     <message>
         <source>Could not unlock wallet.</source>
@@ -874,8 +867,8 @@
         <translation>Error en petición de pago</translation>
     </message>
     <message>
-        <source>Cannot start bitcoin: click-to-pay handler</source>
-        <translation>No se pudo iniciar bitcoin: manejador de pago-al-clic</translation>
+        <source>Cannot start particl: click-to-pay handler</source>
+        <translation>No se pudo iniciar particl: manejador de pago-al-clic</translation>
     </message>
     <message>
         <source>URI handling</source>
@@ -1314,12 +1307,12 @@
         <translation>¡Ha fallado la creación de la transacción!</translation>
     </message>
     <message>
-        <source>Warning: Invalid Bitcoin address</source>
-        <translation>Alerta: Dirección de Bitcoin inválida</translation>
+        <source>Warning: Invalid Particl address</source>
+        <translation>Alerta: Dirección de Particl inválida</translation>
     </message>
     <message>
         <source>Warning: Unknown change address</source>
-        <translation>Alerta: Dirección de Bitcoin inválida</translation>
+        <translation>Alerta: Dirección de Particl inválida</translation>
     </message>
     <message>
         <source>(no label)</source>
