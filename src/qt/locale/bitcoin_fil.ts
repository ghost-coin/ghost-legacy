--- conflicted
+++ resolved
@@ -486,8 +486,8 @@
         <translation>Mga address para sa pagtanggap</translation>
     </message>
     <message>
-        <source>Open a bitcoin: URI</source>
-        <translation>Open a bitcoin: URI</translation>
+        <source>Open a particl: URI</source>
+        <translation>Open a particl: URI</translation>
     </message>
     <message>
         <source>Open Wallet</source>
@@ -1053,8 +1053,8 @@
 <context>
     <name>OpenURIDialog</name>
     <message>
-        <source>Open bitcoin URI</source>
-        <translation>Open bitcoin URI</translation>
+        <source>Open particl URI</source>
+        <translation>Open particl URI</translation>
     </message>
     <message>
         <source>URI:</source>
@@ -2504,17 +2504,12 @@
         <translation>Alisin ang entry na ito</translation>
     </message>
     <message>
-<<<<<<< HEAD
+        <source>The amount to send in the selected unit</source>
+        <translation>The amount to send in the selected unit</translation>
+    </message>
+    <message>
         <source>The fee will be deducted from the amount being sent. The recipient will receive less particl than you enter in the amount field. If multiple recipients are selected, the fee is split equally.</source>
         <translation>Ibabawas ang bayad mula sa halagang ipapadala. Ang tatanggap ay makakatanggap ng mas kaunting mga particl kaysa sa pinasok mo sa patlang ng halaga. Kung napili ang maraming tatanggap, ang bayad ay paghihiwalayin.</translation>
-=======
-        <source>The amount to send in the selected unit</source>
-        <translation>The amount to send in the selected unit</translation>
-    </message>
-    <message>
-        <source>The fee will be deducted from the amount being sent. The recipient will receive less bitcoins than you enter in the amount field. If multiple recipients are selected, the fee is split equally.</source>
-        <translation>Ibabawas ang bayad mula sa halagang ipapadala. Ang tatanggap ay makakatanggap ng mas kaunting mga bitcoin kaysa sa pinasok mo sa patlang ng halaga. Kung napili ang maraming tatanggap, ang bayad ay paghihiwalayin.</translation>
->>>>>>> 926f76cb
     </message>
     <message>
         <source>S&amp;ubtract fee from amount</source>
@@ -2639,21 +2634,16 @@
         <translation>Ang Particl address na pumirma sa mensahe</translation>
     </message>
     <message>
-<<<<<<< HEAD
+        <source>The signed message to verify</source>
+        <translation>The signed message to verify</translation>
+    </message>
+    <message>
+        <source>The signature given when the message was signed</source>
+        <translation>The signature given when the message was signed</translation>
+    </message>
+    <message>
         <source>Verify the message to ensure it was signed with the specified Particl address</source>
         <translation>Tiyakin ang katotohanan ng mensahe upang siguruhin na ito'y napirmahan ng tinukoy na Particl address</translation>
-=======
-        <source>The signed message to verify</source>
-        <translation>The signed message to verify</translation>
-    </message>
-    <message>
-        <source>The signature given when the message was signed</source>
-        <translation>The signature given when the message was signed</translation>
-    </message>
-    <message>
-        <source>Verify the message to ensure it was signed with the specified Bitcoin address</source>
-        <translation>Tiyakin ang katotohanan ng mensahe upang siguruhin na ito'y napirmahan ng tinukoy na Bitcoin address</translation>
->>>>>>> 926f76cb
     </message>
     <message>
         <source>Verify &amp;Message</source>
