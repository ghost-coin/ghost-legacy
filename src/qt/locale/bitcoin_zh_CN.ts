--- conflicted
+++ resolved
@@ -434,13 +434,6 @@
         <translation>显示用过的收款地址和标签的列表</translation>
     </message>
     <message>
-<<<<<<< HEAD
-        <source>Open a particl: URI or payment request</source>
-        <translation>打开一个 particl: URI 或支付请求</translation>
-    </message>
-    <message>
-=======
->>>>>>> ff53433f
         <source>&amp;Command-line options</source>
         <translation>命令行选项(&amp;C)</translation>
     </message>
@@ -505,8 +498,8 @@
         <translation>收款地址(&amp;R)</translation>
     </message>
     <message>
-        <source>Open a bitcoin: URI</source>
-        <translation>打开bitcoin:开头的URI</translation>
+        <source>Open a particl: URI</source>
+        <translation>打开particl:开头的URI</translation>
     </message>
     <message>
         <source>Open Wallet</source>
@@ -1084,7 +1077,7 @@
 <context>
     <name>OpenURIDialog</name>
     <message>
-        <source>Open bitcoin URI</source>
+        <source>Open particl URI</source>
         <translation>打开比特币URI</translation>
     </message>
     <message>
@@ -2276,15 +2269,11 @@
         <translation>粉尘:</translation>
     </message>
     <message>
-<<<<<<< HEAD
-        <source>When there is less transaction volume than space in the blocks, miners as well as relaying nodes may enforce a minimum fee. Paying only this minimum fee is just fine, but be aware that this can result in a never confirming transaction once there is more demand for particl transactions than the network can process.</source>
-=======
         <source>Hide transaction fee settings</source>
         <translation>隐藏交易手续费设置</translation>
     </message>
     <message>
-        <source>When there is less transaction volume than space in the blocks, miners as well as relaying nodes may enforce a minimum fee. Paying only this minimum fee is just fine, but be aware that this can result in a never confirming transaction once there is more demand for bitcoin transactions than the network can process.</source>
->>>>>>> ff53433f
+        <source>When there is less transaction volume than space in the blocks, miners as well as relaying nodes may enforce a minimum fee. Paying only this minimum fee is just fine, but be aware that this can result in a never confirming transaction once there is more demand for particl transactions than the network can process.</source>
         <translation>当交易量小于可用区块空间时，矿工和中继节点可能会执行最低手续费率限制。按照这个最低费率来支付手续费也是可以的，但请注意，一旦交易需求超出比特币网络能处理的限度，你的交易可能永远也无法确认。</translation>
     </message>
     <message>
@@ -2356,7 +2345,7 @@
         <translation>创建未签名交易(&amp;E)</translation>
     </message>
     <message>
-        <source>Creates a Partially Signed Bitcoin Transaction (PSBT) for use with e.g. an offline %1 wallet, or a PSBT-compatible hardware wallet.</source>
+        <source>Creates a Partially Signed Particl Transaction (PSBT) for use with e.g. an offline %1 wallet, or a PSBT-compatible hardware wallet.</source>
         <translation>创建一个“部分签名比特币交易”（PSBT），以用于像是离线%1钱包，或是兼容PSBT的硬件钱包这种用途。</translation>
     </message>
     <message>
@@ -2380,7 +2369,7 @@
         <translation>您确定要发出吗？</translation>
     </message>
     <message>
-        <source>Please, review your transaction proposal. This will produce a Partially Signed Bitcoin Transaction (PSBT) which you can copy and then sign with e.g. an offline %1 wallet, or a PSBT-compatible hardware wallet.</source>
+        <source>Please, review your transaction proposal. This will produce a Partially Signed Particl Transaction (PSBT) which you can copy and then sign with e.g. an offline %1 wallet, or a PSBT-compatible hardware wallet.</source>
         <translation>请务必要审核您的交易提案。这将会产生一笔“部分签名比特币交易”（PSBT），您可以复制它，然后可以通过各种方式对它进行签名，比如，可以通过离线%1钱包或是兼容PSBT的硬件钱包来完成签名。</translation>
     </message>
     <message>
@@ -2511,15 +2500,7 @@
         <translation>选择以前用过的地址</translation>
     </message>
     <message>
-<<<<<<< HEAD
-        <source>This is a normal payment.</source>
-        <translation>这是笔正常的付款。</translation>
-    </message>
-    <message>
         <source>The Particl address to send the payment to</source>
-=======
-        <source>The Bitcoin address to send the payment to</source>
->>>>>>> ff53433f
         <translation>付款目的地址</translation>
     </message>
     <message>
@@ -2539,15 +2520,11 @@
         <translation>移除此项</translation>
     </message>
     <message>
-<<<<<<< HEAD
-        <source>The fee will be deducted from the amount being sent. The recipient will receive less particl than you enter in the amount field. If multiple recipients are selected, the fee is split equally.</source>
-=======
         <source>The amount to send in the selected unit</source>
         <translation>用被选单位表示的待发送金额</translation>
     </message>
     <message>
-        <source>The fee will be deducted from the amount being sent. The recipient will receive less bitcoins than you enter in the amount field. If multiple recipients are selected, the fee is split equally.</source>
->>>>>>> ff53433f
+        <source>The fee will be deducted from the amount being sent. The recipient will receive less particl than you enter in the amount field. If multiple recipients are selected, the fee is split equally.</source>
         <translation>交易费将从发送金额中扣除。接收人收到的比特币将会比您在金额框中输入的更少。如果选中了多个收件人，交易费平分。</translation>
     </message>
     <message>
@@ -2613,13 +2590,8 @@
         <translation>您可以用你的地址对消息/协议进行签名，以证明您可以接收发送到该地址的比特币。注意不要对任何模棱两可或者随机的消息进行签名，以免遭受钓鱼式攻击。请确保消息内容准确的表达了您的真实意愿。</translation>
     </message>
     <message>
-<<<<<<< HEAD
         <source>The Particl address to sign the message with</source>
-        <translation>用来对消息签名的地址 </translation>
-=======
-        <source>The Bitcoin address to sign the message with</source>
         <translation>用来对消息签名的地址</translation>
->>>>>>> ff53433f
     </message>
     <message>
         <source>Choose previously used address</source>
@@ -2678,9 +2650,6 @@
         <translation>用来签名消息的地址</translation>
     </message>
     <message>
-<<<<<<< HEAD
-        <source>Verify the message to ensure it was signed with the specified Particl address</source>
-=======
         <source>The signed message to verify</source>
         <translation>待验证的已签名消息</translation>
     </message>
@@ -2689,8 +2658,7 @@
         <translation>对消息进行签署得到的签名数据</translation>
     </message>
     <message>
-        <source>Verify the message to ensure it was signed with the specified Bitcoin address</source>
->>>>>>> ff53433f
+        <source>Verify the message to ensure it was signed with the specified Particl address</source>
         <translation>验证消息，确保消息是由指定的比特币地址签名过的。</translation>
     </message>
     <message>
