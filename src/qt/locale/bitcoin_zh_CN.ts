--- conflicted
+++ resolved
@@ -2637,13 +2637,8 @@
         <translation>您可以用你的地址对消息/协议进行签名，以证明您可以接收发送到该地址的比特币。注意不要对任何模棱两可或者随机的消息进行签名，以免遭受钓鱼式攻击。请确保消息内容准确的表达了您的真实意愿。</translation>
     </message>
     <message>
-<<<<<<< HEAD
         <source>The Particl address to sign the message with</source>
-        <translation>用来对消息签名的地址 </translation>
-=======
-        <source>The Bitcoin address to sign the message with</source>
         <translation>用来对消息签名的地址</translation>
->>>>>>> 7358ae6d
     </message>
     <message>
         <source>Choose previously used address</source>
