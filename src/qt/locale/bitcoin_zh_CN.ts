--- conflicted
+++ resolved
@@ -1177,13 +1177,8 @@
         <translation>Tor</translation>
     </message>
     <message>
-<<<<<<< HEAD
         <source>Connect to the Particl network through a separate SOCKS5 proxy for Tor hidden services.</source>
-        <translation>在 Tor 匿名网络下通过不同的 SOCKS5 代理连接比特币网络</translation>
-=======
-        <source>Connect to the Bitcoin network through a separate SOCKS5 proxy for Tor hidden services.</source>
         <translation>访问 Tor 隐藏服务上的比特币网络时使用另一个 SOCKS5 代理。</translation>
->>>>>>> a6cba198
     </message>
     <message>
         <source>&amp;Window</source>
