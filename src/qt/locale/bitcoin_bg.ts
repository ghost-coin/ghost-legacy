--- conflicted
+++ resolved
@@ -374,7 +374,7 @@
         <translation>&amp;Проверка на съобщение...</translation>
     </message>
     <message>
-        <source>Particl</source>
+        <source>Particl.</source>
         <translation>Биткоин</translation>
     </message>
     <message>
@@ -803,7 +803,7 @@
         <translation>Използване на директория ръчно</translation>
     </message>
     <message>
-        <source>Particl</source>
+        <source>Particl.</source>
         <translation>Биткоин</translation>
     </message>
     <message>
@@ -920,9 +920,6 @@
         <translation>Отваряне на входящия порт чрез &amp;UPnP</translation>
     </message>
     <message>
-<<<<<<< HEAD
-        <source>Connect to the Particl network through a SOCKS5 proxy.</source>
-=======
         <source>Accept connections from outside.</source>
         <translation>Позволи външни връзки</translation>
     </message>
@@ -931,8 +928,7 @@
         <translation>Позволи входящи връзки</translation>
     </message>
     <message>
-        <source>Connect to the Bitcoin network through a SOCKS5 proxy.</source>
->>>>>>> cf8aa5c7
+        <source>Connect to the Particl network through a SOCKS5 proxy.</source>
         <translation>Свързване с Биткойн мрежата чрез SOCKS5  прокси.</translation>
     </message>
     <message>
