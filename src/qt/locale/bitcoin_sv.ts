--- conflicted
+++ resolved
@@ -931,13 +931,8 @@
         <translation>Nyligen gjorda transaktioner visas inte korrekt och därför kan din plånboks saldo visas felaktigt. Denna information kommer att visas korrekt så snart din plånbok har synkroniserats med Particl-nätverket enligt informationen nedan.</translation>
     </message>
     <message>
-<<<<<<< HEAD
         <source>Attempting to spend particl that are affected by not-yet-displayed transactions will not be accepted by the network.</source>
-        <translation>Att försöka spendera particl som påverkas av transaktioner som ännu inte visas kommer inte accepteras av nätverket. </translation>
-=======
-        <source>Attempting to spend bitcoins that are affected by not-yet-displayed transactions will not be accepted by the network.</source>
-        <translation>Att försöka spendera bitcoin som påverkas av transaktioner som ännu inte visas kommer inte accepteras av nätverket.</translation>
->>>>>>> 7358ae6d
+        <translation>Att försöka spendera particl som påverkas av transaktioner som ännu inte visas kommer inte accepteras av nätverket.</translation>
     </message>
     <message>
         <source>Number of blocks left</source>
