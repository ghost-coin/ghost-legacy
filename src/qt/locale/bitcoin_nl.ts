<TS language="nl" version="2.1">
<context>
    <name>AddressBookPage</name>
    <message>
        <source>Right-click to edit address or label</source>
        <translation>Rechtermuisklik om het adres of label te wijzigen</translation>
    </message>
    <message>
        <source>Create a new address</source>
        <translation>Maak een nieuw adres aan</translation>
    </message>
    <message>
        <source>&amp;New</source>
        <translation>&amp;Nieuw</translation>
    </message>
    <message>
        <source>Copy the currently selected address to the system clipboard</source>
        <translation>Kopieer het geselecteerde adres naar het klembord</translation>
    </message>
    <message>
        <source>&amp;Copy</source>
        <translation>&amp;Kopieer</translation>
    </message>
    <message>
        <source>C&amp;lose</source>
        <translation>S&amp;luiten</translation>
    </message>
    <message>
        <source>Delete the currently selected address from the list</source>
        <translation>Verwijder het geselecteerde adres van de lijst</translation>
    </message>
    <message>
        <source>Enter address or label to search</source>
        <translation>Vul adres of label in om te zoeken</translation>
    </message>
    <message>
        <source>Export the data in the current tab to a file</source>
        <translation>Exporteer de data in de huidige tab naar een bestand</translation>
    </message>
    <message>
        <source>&amp;Export</source>
        <translation>&amp;Exporteer</translation>
    </message>
    <message>
        <source>&amp;Delete</source>
        <translation>&amp;Verwijder</translation>
    </message>
    <message>
        <source>Choose the address to send coins to</source>
        <translation>Kies het adres om munten naar te versturen</translation>
    </message>
    <message>
        <source>Choose the address to receive coins with</source>
        <translation>Kies het adres om munten op te ontvangen</translation>
    </message>
    <message>
        <source>C&amp;hoose</source>
        <translation>K&amp;iezen</translation>
    </message>
    <message>
        <source>Sending addresses</source>
        <translation>Verzendadressen</translation>
    </message>
    <message>
        <source>Receiving addresses</source>
        <translation>Ontvangstadressen</translation>
    </message>
    <message>
        <source>These are your Particl addresses for sending payments. Always check the amount and the receiving address before sending coins.</source>
        <translation>Dit zijn uw Particladressen om betalingen mee te verzenden. Controleer altijd het bedrag en het ontvangstadres voordat u uw particls verzendt.</translation>
    </message>
    <message>
        <source>These are your Particl addresses for receiving payments. Use the 'Create new receiving address' button in the receive tab to create new addresses.</source>
        <translation>Dit zijn jouw Particl adressen voor het ontvangen van betalingen. Gebruik de 'Nieuwe ontvangst adres maken' knop in de ontvangst tab om een nieuwe adres te maken.</translation>
    </message>
    <message>
        <source>&amp;Copy Address</source>
        <translation>&amp;Kopiëer adres</translation>
    </message>
    <message>
        <source>Copy &amp;Label</source>
        <translation>Kopieer &amp;label</translation>
    </message>
    <message>
        <source>&amp;Edit</source>
        <translation>&amp;Bewerk</translation>
    </message>
    <message>
        <source>Export Address List</source>
        <translation>Exporteer adreslijst</translation>
    </message>
    <message>
        <source>Comma separated file (*.csv)</source>
        <translation>Kommagescheiden bestand (*.csv)</translation>
    </message>
    <message>
        <source>Exporting Failed</source>
        <translation>Exporteren mislukt</translation>
    </message>
    <message>
        <source>There was an error trying to save the address list to %1. Please try again.</source>
        <translation>Een fout is opgetreden tijdens het opslaan van deze adreslijst naar %1. Probeer het nogmaals.</translation>
    </message>
</context>
<context>
    <name>AddressTableModel</name>
    <message>
        <source>Label</source>
        <translation>Label</translation>
    </message>
    <message>
        <source>Address</source>
        <translation>Adres</translation>
    </message>
    <message>
        <source>(no label)</source>
        <translation>(geen label)</translation>
    </message>
</context>
<context>
    <name>AskPassphraseDialog</name>
    <message>
        <source>Passphrase Dialog</source>
        <translation>Wachtwoordzindialoog</translation>
    </message>
    <message>
        <source>Enter passphrase</source>
        <translation>Voer wachtwoordzin in</translation>
    </message>
    <message>
        <source>New passphrase</source>
        <translation>Nieuwe wachtwoordzin</translation>
    </message>
    <message>
        <source>Repeat new passphrase</source>
        <translation>Herhaal nieuwe wachtwoordzin</translation>
    </message>
    <message>
        <source>Show passphrase</source>
        <translation>Laat wachtwoord zien</translation>
    </message>
    <message>
        <source>Encrypt wallet</source>
        <translation>Versleutel portemonnee</translation>
    </message>
    <message>
        <source>This operation needs your wallet passphrase to unlock the wallet.</source>
        <translation>Deze operatie vereist uw portemonneewachtwoord om de portemonnee te openen.</translation>
    </message>
    <message>
        <source>Unlock wallet</source>
        <translation>Open portemonnee</translation>
    </message>
    <message>
        <source>This operation needs your wallet passphrase to decrypt the wallet.</source>
        <translation>Deze operatie vereist uw portemonneewachtwoord om de portemonnee te ontsleutelen</translation>
    </message>
    <message>
        <source>Decrypt wallet</source>
        <translation>Ontsleutel portemonnee</translation>
    </message>
    <message>
        <source>Change passphrase</source>
        <translation>Wijzig wachtwoord</translation>
    </message>
    <message>
        <source>Confirm wallet encryption</source>
        <translation>Bevestig versleuteling van de portemonnee</translation>
    </message>
    <message>
        <source>Warning: If you encrypt your wallet and lose your passphrase, you will &lt;b&gt;LOSE ALL OF YOUR PARTICL&lt;/b&gt;!</source>
        <translation>Waarschuwing: Als u uw portemonnee versleutelt en uw wachtwoord vergeet, zult u &lt;b&gt;AL UW PARTICL VERLIEZEN&lt;/b&gt;!</translation>
    </message>
    <message>
        <source>Are you sure you wish to encrypt your wallet?</source>
        <translation>Weet u zeker dat u uw portemonnee wilt versleutelen?</translation>
    </message>
    <message>
        <source>Wallet encrypted</source>
        <translation>Portemonnee versleuteld</translation>
    </message>
    <message>
<<<<<<< HEAD
        <source>Remember that encrypting your wallet cannot fully protect your particl from being stolen by malware infecting your computer.</source>
        <translation>Onthoud dat het versleutelen van uw portemonnee uw particls niet volledig kan beschermen tegen diefstal, bijvoorbeeld door malware die uw computer infecteert.</translation>
=======
        <source>Enter the new passphrase for the wallet.&lt;br/&gt;Please use a passphrase of &lt;b&gt;ten or more random characters&lt;/b&gt;, or &lt;b&gt;eight or more words&lt;/b&gt;.</source>
        <translation>Voer de neuwe wachtwoordzin in voor de portemonnee.&lt;br/&gt;Gebruik a.u.b. een wachtwoordzin van &lt;b&gt;tien of meer willekeurige karakters&lt;/b&gt;, of &lt;b&gt;acht of meer woorden&lt;/b&gt;.</translation>
    </message>
    <message>
        <source>Enter the old passphrase and new passphrase for the wallet.</source>
        <translation>Voer de oude wachtwoordzin en de nieuwe wachtwoordzin in voor de portemonnee.</translation>
    </message>
    <message>
        <source>Remember that encrypting your wallet cannot fully protect your bitcoins from being stolen by malware infecting your computer.</source>
        <translation>Onthoud dat het versleutelen van uw portemonnee uw bitcoins niet volledig kan beschermen tegen diefstal, bijvoorbeeld door malware die uw computer infecteert.</translation>
>>>>>>> ff53433f
    </message>
    <message>
        <source>Wallet to be encrypted</source>
        <translation>Portemonnee om te versleutelen</translation>
    </message>
    <message>
        <source>Your wallet is about to be encrypted. </source>
        <translation>Je portemonnee gaat versleuteld worden.</translation>
    </message>
    <message>
        <source>Your wallet is now encrypted. </source>
        <translation>Je portemonnee is nu versleuteld.</translation>
    </message>
    <message>
        <source>IMPORTANT: Any previous backups you have made of your wallet file should be replaced with the newly generated, encrypted wallet file. For security reasons, previous backups of the unencrypted wallet file will become useless as soon as you start using the new, encrypted wallet.</source>
        <translation>BELANGRIJK: Elke eerder gemaakte backup van uw portemonneebestand dient u te vervangen door het nieuw gegenereerde, versleutelde portemonneebestand. Om veiligheidsredenen zullen eerdere backups van het niet-versleutelde portemonneebestand onbruikbaar worden zodra u uw nieuwe, versleutelde, portemonnee begint te gebruiken.</translation>
    </message>
    <message>
        <source>Wallet encryption failed</source>
        <translation>Portemonneeversleuteling mislukt</translation>
    </message>
    <message>
        <source>Wallet encryption failed due to an internal error. Your wallet was not encrypted.</source>
        <translation>Portemonneeversleuteling mislukt door een interne fout. Uw portemonnee is niet versleuteld.</translation>
    </message>
    <message>
        <source>The supplied passphrases do not match.</source>
        <translation>De opgegeven wachtwoorden komen niet overeen</translation>
    </message>
    <message>
        <source>Wallet unlock failed</source>
        <translation>Portemonnee openen mislukt</translation>
    </message>
    <message>
        <source>The passphrase entered for the wallet decryption was incorrect.</source>
        <translation>Het opgegeven wachtwoord voor de portemonnee-ontsleuteling is niet correct.</translation>
    </message>
    <message>
        <source>Wallet decryption failed</source>
        <translation>Portemonnee-ontsleuteling mislukt</translation>
    </message>
    <message>
        <source>Wallet passphrase was successfully changed.</source>
        <translation>Portemonneewachtwoord is met succes gewijzigd.</translation>
    </message>
    <message>
        <source>Warning: The Caps Lock key is on!</source>
        <translation>Waarschuwing: De Caps-Lock-toets staat aan!</translation>
    </message>
</context>
<context>
    <name>BanTableModel</name>
    <message>
        <source>IP/Netmask</source>
        <translation>IP/Netmasker</translation>
    </message>
    <message>
        <source>Banned Until</source>
        <translation>Geband tot</translation>
    </message>
</context>
<context>
    <name>BitcoinGUI</name>
    <message>
        <source>Sign &amp;message...</source>
        <translation>&amp;Onderteken bericht...</translation>
    </message>
    <message>
        <source>Synchronizing with network...</source>
        <translation>Synchroniseren met netwerk...</translation>
    </message>
    <message>
        <source>&amp;Overview</source>
        <translation>&amp;Overzicht</translation>
    </message>
    <message>
        <source>Show general overview of wallet</source>
        <translation>Toon algemeen overzicht van uw portemonnee</translation>
    </message>
    <message>
        <source>&amp;Transactions</source>
        <translation>&amp;Transacties</translation>
    </message>
    <message>
        <source>Browse transaction history</source>
        <translation>Blader door transactiegescheidenis</translation>
    </message>
    <message>
        <source>E&amp;xit</source>
        <translation>A&amp;fsluiten</translation>
    </message>
    <message>
        <source>Quit application</source>
        <translation>Programma afsluiten</translation>
    </message>
    <message>
        <source>&amp;About %1</source>
        <translation>&amp;Over %1</translation>
    </message>
    <message>
        <source>Show information about %1</source>
        <translation>Toon informatie over %1</translation>
    </message>
    <message>
        <source>About &amp;Qt</source>
        <translation>Over &amp;Qt</translation>
    </message>
    <message>
        <source>Show information about Qt</source>
        <translation>Toon informatie over Qt</translation>
    </message>
    <message>
        <source>&amp;Options...</source>
        <translation>&amp;Opties...</translation>
    </message>
    <message>
        <source>Modify configuration options for %1</source>
        <translation>Wijzig configuratieopties voor %1</translation>
    </message>
    <message>
        <source>&amp;Encrypt Wallet...</source>
        <translation>&amp;Versleutel portemonnee...</translation>
    </message>
    <message>
        <source>&amp;Backup Wallet...</source>
        <translation>&amp;Backup portemonnee...</translation>
    </message>
    <message>
        <source>&amp;Change Passphrase...</source>
        <translation>&amp;Wijzig Wachtwoord</translation>
    </message>
    <message>
        <source>Open &amp;URI...</source>
        <translation>Open &amp;URI...</translation>
    </message>
    <message>
        <source>Create Wallet...</source>
        <translation>Wallet creëren</translation>
    </message>
    <message>
        <source>Create a new wallet</source>
        <translation>Nieuwe wallet creëren</translation>
    </message>
    <message>
        <source>Wallet:</source>
        <translation>Portemonnee:</translation>
    </message>
    <message>
        <source>Click to disable network activity.</source>
        <translation>Klik om de netwerkactiviteit te stoppen.</translation>
    </message>
    <message>
        <source>Network activity disabled.</source>
        <translation>Netwerkactiviteit gestopt.</translation>
    </message>
    <message>
        <source>Click to enable network activity again.</source>
        <translation>Klik om de netwerkactiviteit opnieuw te starten.</translation>
    </message>
    <message>
        <source>Syncing Headers (%1%)...</source>
        <translation>Blokhoofden synchroniseren (%1%)...</translation>
    </message>
    <message>
        <source>Reindexing blocks on disk...</source>
        <translation>Bezig met herindexeren van blokken op harde schijf...</translation>
    </message>
    <message>
        <source>Proxy is &lt;b&gt;enabled&lt;/b&gt;: %1</source>
        <translation>Proxy is &lt;b&gt;ingeschakeld&lt;/b&gt;: %1</translation>
    </message>
    <message>
        <source>Send coins to a Particl address</source>
        <translation>Verstuur munten naar een Particladres</translation>
    </message>
    <message>
        <source>Backup wallet to another location</source>
        <translation>Backup portemonnee naar een andere locatie</translation>
    </message>
    <message>
        <source>Change the passphrase used for wallet encryption</source>
        <translation>Wijzig het wachtwoord voor uw portemonneversleuteling</translation>
    </message>
    <message>
        <source>&amp;Verify message...</source>
        <translation>&amp;Verifiëer bericht...</translation>
    </message>
    <message>
        <source>&amp;Send</source>
        <translation>&amp;Verstuur</translation>
    </message>
    <message>
        <source>&amp;Receive</source>
        <translation>&amp;Ontvangen</translation>
    </message>
    <message>
        <source>&amp;Show / Hide</source>
        <translation>&amp;Toon / verberg</translation>
    </message>
    <message>
        <source>Show or hide the main Window</source>
        <translation>Toon of verberg het hoofdvenster</translation>
    </message>
    <message>
        <source>Encrypt the private keys that belong to your wallet</source>
        <translation>Versleutel de geheime sleutels die bij uw portemonnee horen</translation>
    </message>
    <message>
        <source>Sign messages with your Particl addresses to prove you own them</source>
        <translation>Onderteken berichten met uw Particladressen om te bewijzen dat u deze adressen bezit</translation>
    </message>
    <message>
        <source>Verify messages to ensure they were signed with specified Particl addresses</source>
        <translation>Verifiëer handtekeningen om zeker te zijn dat de berichten zijn ondertekend met de gespecificeerde Particladressen</translation>
    </message>
    <message>
        <source>&amp;File</source>
        <translation>&amp;Bestand</translation>
    </message>
    <message>
        <source>&amp;Settings</source>
        <translation>&amp;Instellingen</translation>
    </message>
    <message>
        <source>&amp;Help</source>
        <translation>&amp;Hulp</translation>
    </message>
    <message>
        <source>Tabs toolbar</source>
        <translation>Tab-werkbalk</translation>
    </message>
    <message>
        <source>Request payments (generates QR codes and particl: URIs)</source>
        <translation>Vraag betaling aan (genereert QR-codes en particl: URI's)</translation>
    </message>
    <message>
        <source>Show the list of used sending addresses and labels</source>
        <translation>Toon de lijst met gebruikte verstuuradressen en -labels</translation>
    </message>
    <message>
        <source>Show the list of used receiving addresses and labels</source>
        <translation>Toon de lijst met gebruikte ontvangstadressen en labels</translation>
    </message>
    <message>
<<<<<<< HEAD
        <source>Open a particl: URI or payment request</source>
        <translation>Open een particl: URI of betalingsverzoek</translation>
    </message>
    <message>
=======
>>>>>>> ff53433f
        <source>&amp;Command-line options</source>
        <translation>&amp;Opdrachtregelopties</translation>
    </message>
    <message numerus="yes">
        <source>%n active connection(s) to Particl network</source>
        <translation><numerusform>%n actieve verbinding met Particlnetwerk</numerusform><numerusform>%n actieve verbindingen met Particlnetwerk</numerusform></translation>
    </message>
    <message>
        <source>Indexing blocks on disk...</source>
        <translation>Bezig met indexeren van blokken op harde schijf...</translation>
    </message>
    <message>
        <source>Processing blocks on disk...</source>
        <translation>Bezig met verwerken van blokken op harde schijf...</translation>
    </message>
    <message numerus="yes">
        <source>Processed %n block(s) of transaction history.</source>
        <translation><numerusform>%n blok aan transactiegeschiedenis verwerkt.</numerusform><numerusform>%n blokken aan transactiegeschiedenis verwerkt.</numerusform></translation>
    </message>
    <message>
        <source>%1 behind</source>
        <translation>%1 achter</translation>
    </message>
    <message>
        <source>Last received block was generated %1 ago.</source>
        <translation>Laatst ontvangen blok was %1 geleden gegenereerd.</translation>
    </message>
    <message>
        <source>Transactions after this will not yet be visible.</source>
        <translation>Transacties na dit moment zullen nu nog niet zichtbaar zijn.</translation>
    </message>
    <message>
        <source>Error</source>
        <translation>Fout</translation>
    </message>
    <message>
        <source>Warning</source>
        <translation>Waarschuwing</translation>
    </message>
    <message>
        <source>Information</source>
        <translation>Informatie</translation>
    </message>
    <message>
        <source>Up to date</source>
        <translation>Bijgewerkt</translation>
    </message>
    <message>
        <source>Node window</source>
        <translation>Nodevenster</translation>
    </message>
    <message>
        <source>Open node debugging and diagnostic console</source>
        <translation>Open node debugging en diagnostische console</translation>
    </message>
    <message>
        <source>&amp;Sending addresses</source>
        <translation>Verzendadressen</translation>
    </message>
    <message>
        <source>&amp;Receiving addresses</source>
        <translation>Ontvangstadressen</translation>
    </message>
    <message>
        <source>Open a bitcoin: URI</source>
        <translation>Open een bitcoin: URI</translation>
    </message>
    <message>
        <source>Open Wallet</source>
        <translation>Portemonnee Openen</translation>
    </message>
    <message>
        <source>Open a wallet</source>
        <translation>Open een portemonnee</translation>
    </message>
    <message>
        <source>Close Wallet...</source>
        <translation>Portemonnee Sluiten...</translation>
    </message>
    <message>
        <source>Close wallet</source>
        <translation>Portemonnee Sluiten</translation>
    </message>
    <message>
        <source>Show the %1 help message to get a list with possible Particl command-line options</source>
        <translation>Toon het %1 hulpbericht om een lijst te krijgen met mogelijke Particl commandoregelopties</translation>
    </message>
    <message>
        <source>default wallet</source>
        <translation>standaard portemonnee</translation>
    </message>
    <message>
        <source>No wallets available</source>
        <translation>Geen portefeuilles beschikbaar</translation>
    </message>
    <message>
        <source>&amp;Window</source>
        <translation>&amp;Scherm</translation>
    </message>
    <message>
        <source>Minimize</source>
        <translation>Minimaliseer</translation>
    </message>
    <message>
        <source>Zoom</source>
        <translation>Zoom</translation>
    </message>
    <message>
        <source>Main Window</source>
        <translation>Hoofdscherm</translation>
    </message>
    <message>
        <source>%1 client</source>
        <translation>%1 client</translation>
    </message>
    <message>
        <source>Connecting to peers...</source>
        <translation>Verbinden met peers...</translation>
    </message>
    <message>
        <source>Catching up...</source>
        <translation>Aan het bijwerken...</translation>
    </message>
    <message>
        <source>Error: %1</source>
        <translation>Fout: %1</translation>
    </message>
    <message>
        <source>Warning: %1</source>
        <translation>Waarschuwing: %1</translation>
    </message>
    <message>
        <source>Date: %1
</source>
        <translation>Datum: %1
</translation>
    </message>
    <message>
        <source>Amount: %1
</source>
        <translation>Aantal: %1
</translation>
    </message>
    <message>
        <source>Wallet: %1
</source>
        <translation>Portemonnee: %1
</translation>
    </message>
    <message>
        <source>Type: %1
</source>
        <translation>Type: %1
</translation>
    </message>
    <message>
        <source>Label: %1
</source>
        <translation>Label: %1
</translation>
    </message>
    <message>
        <source>Address: %1
</source>
        <translation>Adres: %1
</translation>
    </message>
    <message>
        <source>Sent transaction</source>
        <translation>Verstuurde transactie</translation>
    </message>
    <message>
        <source>Incoming transaction</source>
        <translation>Binnenkomende transactie</translation>
    </message>
    <message>
        <source>HD key generation is &lt;b&gt;enabled&lt;/b&gt;</source>
        <translation>HD-sleutel voortbrenging is &lt;b&gt;ingeschakeld&lt;/b&gt;</translation>
    </message>
    <message>
        <source>HD key generation is &lt;b&gt;disabled&lt;/b&gt;</source>
        <translation>HD-sleutel voortbrenging is &lt;b&gt;uitgeschakeld&lt;/b&gt;</translation>
    </message>
    <message>
        <source>Private key &lt;b&gt;disabled&lt;/b&gt;</source>
        <translation>Prive sleutel &lt;b&gt;uitgeschakeld&lt;/b&gt;</translation>
    </message>
    <message>
        <source>Wallet is &lt;b&gt;encrypted&lt;/b&gt; and currently &lt;b&gt;unlocked&lt;/b&gt;</source>
        <translation>Portemonnee is &lt;b&gt;versleuteld&lt;/b&gt; en momenteel &lt;b&gt;geopend&lt;/b&gt;</translation>
    </message>
    <message>
        <source>Wallet is &lt;b&gt;encrypted&lt;/b&gt; and currently &lt;b&gt;locked&lt;/b&gt;</source>
        <translation>Portemonnee is &lt;b&gt;versleuteld&lt;/b&gt; en momenteel &lt;b&gt;gesloten&lt;/b&gt;</translation>
    </message>
    <message>
        <source>A fatal error occurred. Particl can no longer continue safely and will quit.</source>
        <translation>Een fatale fout heeft zich voorgedaan. Particl kan niet veilig worden verdergezet en wordt afgesloten.</translation>
    </message>
</context>
<context>
    <name>CoinControlDialog</name>
    <message>
        <source>Coin Selection</source>
        <translation>Munt Selectie</translation>
    </message>
    <message>
        <source>Quantity:</source>
        <translation>Kwantiteit</translation>
    </message>
    <message>
        <source>Bytes:</source>
        <translation>Bytes:</translation>
    </message>
    <message>
        <source>Amount:</source>
        <translation>Bedrag:</translation>
    </message>
    <message>
        <source>Fee:</source>
        <translation>Vergoeding:</translation>
    </message>
    <message>
        <source>Dust:</source>
        <translation>Stof:</translation>
    </message>
    <message>
        <source>After Fee:</source>
        <translation>Naheffing:</translation>
    </message>
    <message>
        <source>Change:</source>
        <translation>Wisselgeld:</translation>
    </message>
    <message>
        <source>(un)select all</source>
        <translation>(de)selecteer alles</translation>
    </message>
    <message>
        <source>Tree mode</source>
        <translation>Boom modus</translation>
    </message>
    <message>
        <source>List mode</source>
        <translation>Lijst modus</translation>
    </message>
    <message>
        <source>Amount</source>
        <translation>Bedrag</translation>
    </message>
    <message>
        <source>Received with label</source>
        <translation>Ontvangen met label</translation>
    </message>
    <message>
        <source>Received with address</source>
        <translation>Ontvangen met adres</translation>
    </message>
    <message>
        <source>Date</source>
        <translation>Datum</translation>
    </message>
    <message>
        <source>Confirmations</source>
        <translation>Bevestigingen</translation>
    </message>
    <message>
        <source>Confirmed</source>
        <translation>Bevestigd</translation>
    </message>
    <message>
        <source>Copy address</source>
        <translation>Kopieer adres</translation>
    </message>
    <message>
        <source>Copy label</source>
        <translation>Kopieer label</translation>
    </message>
    <message>
        <source>Copy amount</source>
        <translation>Kopieer bedrag</translation>
    </message>
    <message>
        <source>Copy transaction ID</source>
        <translation>Kopieer transactie-ID</translation>
    </message>
    <message>
        <source>Lock unspent</source>
        <translation>Blokeer ongebruikte</translation>
    </message>
    <message>
        <source>Unlock unspent</source>
        <translation>Deblokkeer ongebruikte</translation>
    </message>
    <message>
        <source>Copy quantity</source>
        <translation>Kopieer aantal</translation>
    </message>
    <message>
        <source>Copy fee</source>
        <translation>Kopieer vergoeding</translation>
    </message>
    <message>
        <source>Copy after fee</source>
        <translation>Kopieer na vergoeding</translation>
    </message>
    <message>
        <source>Copy bytes</source>
        <translation>Kopieer bytes</translation>
    </message>
    <message>
        <source>Copy dust</source>
        <translation>Kopieër stof</translation>
    </message>
    <message>
        <source>Copy change</source>
        <translation>Kopieer wijziging</translation>
    </message>
    <message>
        <source>(%1 locked)</source>
        <translation>(%1 geblokkeerd)</translation>
    </message>
    <message>
        <source>yes</source>
        <translation>ja</translation>
    </message>
    <message>
        <source>no</source>
        <translation>nee</translation>
    </message>
    <message>
        <source>This label turns red if any recipient receives an amount smaller than the current dust threshold.</source>
        <translation>Dit label wordt rood, als een ontvanger een bedrag van minder dan de huidige dust-drempel gekregen heeft.</translation>
    </message>
    <message>
        <source>Can vary +/- %1 satoshi(s) per input.</source>
        <translation>Kan per input +/- %1 satoshi(s)  variëren.</translation>
    </message>
    <message>
        <source>(no label)</source>
        <translation>(geen label)</translation>
    </message>
    <message>
        <source>change from %1 (%2)</source>
        <translation>wijzig van %1 (%2)</translation>
    </message>
    <message>
        <source>(change)</source>
        <translation>(wijzig)</translation>
    </message>
</context>
<context>
    <name>CreateWalletActivity</name>
    <message>
        <source>Creating Wallet &lt;b&gt;%1&lt;/b&gt;...</source>
        <translation>Aanmaken wallet&lt;b&gt;%1&lt;/b&gt;...</translation>
    </message>
    <message>
        <source>Create wallet failed</source>
        <translation>Aanmaken wallet mislukt</translation>
    </message>
    <message>
        <source>Create wallet warning</source>
        <translation>Aanmaken wallet waarschuwing</translation>
    </message>
</context>
<context>
    <name>CreateWalletDialog</name>
    <message>
        <source>Create Wallet</source>
        <translation>Creëer wallet</translation>
    </message>
    <message>
        <source>Wallet Name</source>
        <translation>Wallet Naam</translation>
    </message>
    <message>
        <source>Encrypt the wallet. The wallet will be encrypted with a passphrase of your choice.</source>
        <translation>Versleutel je portemonnee. Je portemonnee zal versleuteld zijn met een wachtwoordzin naar eigen keuze.</translation>
    </message>
    <message>
        <source>Encrypt Wallet</source>
        <translation>Versleutel portemonnee</translation>
    </message>
    <message>
        <source>Disable private keys for this wallet. Wallets with private keys disabled will have no private keys and cannot have an HD seed or imported private keys. This is ideal for watch-only wallets.</source>
        <translation>Schakel privésleutels uit voor deze portemonnee. Portommonees met privésleutels uitgeschakeld hebben deze niet en kunnen geen HD seed of geimporteerde privésleutels bevatten.
Dit is ideaal voor alleen-lezen portommonees.</translation>
    </message>
    <message>
        <source>Disable Private Keys</source>
        <translation>Schakel privésleutels uit</translation>
    </message>
    <message>
        <source>Make a blank wallet. Blank wallets do not initially have private keys or scripts. Private keys and addresses can be imported, or an HD seed can be set, at a later time.</source>
        <translation>Maak een blanco portemonnee. Blanco portemonnees hebben initieel geen privésleutel of scripts. Privésleutels en adressen kunnen later worden geimporteerd of een HD seed kan later ingesteld worden.</translation>
    </message>
    <message>
        <source>Make Blank Wallet</source>
        <translation>Maak een lege portemonnee</translation>
    </message>
    <message>
        <source>Create</source>
        <translation>Creëer</translation>
    </message>
</context>
<context>
    <name>EditAddressDialog</name>
    <message>
        <source>Edit Address</source>
        <translation>Bewerk adres</translation>
    </message>
    <message>
        <source>&amp;Label</source>
        <translation>&amp;Label</translation>
    </message>
    <message>
        <source>The label associated with this address list entry</source>
        <translation>Het label dat bij dit adres item hoort</translation>
    </message>
    <message>
        <source>The address associated with this address list entry. This can only be modified for sending addresses.</source>
        <translation>Het adres dat bij dit adresitem hoort. Dit kan alleen bewerkt worden voor verstuuradressen.</translation>
    </message>
    <message>
        <source>&amp;Address</source>
        <translation>&amp;Adres</translation>
    </message>
    <message>
        <source>New sending address</source>
        <translation>Nieuw verzendadres</translation>
    </message>
    <message>
        <source>Edit receiving address</source>
        <translation>Bewerk ontvangstadres</translation>
    </message>
    <message>
        <source>Edit sending address</source>
        <translation>Bewerk verzendadres</translation>
    </message>
    <message>
        <source>The entered address "%1" is not a valid Particl address.</source>
        <translation>Het opgegeven adres "%1" is een ongeldig Particladres.</translation>
    </message>
    <message>
        <source>Address "%1" already exists as a receiving address with label "%2" and so cannot be added as a sending address.</source>
        <translation>Adres "%1" bestaat al als ontvang adres met label "%2" en kan dus niet toegevoegd worden als verzend adres.</translation>
    </message>
    <message>
        <source>The entered address "%1" is already in the address book with label "%2".</source>
        <translation>Het opgegeven adres "%1" bestaat al in uw adresboek onder label "%2".</translation>
    </message>
    <message>
        <source>Could not unlock wallet.</source>
        <translation>Kon de portemonnee niet openen.</translation>
    </message>
    <message>
        <source>New key generation failed.</source>
        <translation>Genereren nieuwe sleutel mislukt.</translation>
    </message>
</context>
<context>
    <name>FreespaceChecker</name>
    <message>
        <source>A new data directory will be created.</source>
        <translation>Een nieuwe gegevensmap wordt aangemaakt.</translation>
    </message>
    <message>
        <source>name</source>
        <translation>naam</translation>
    </message>
    <message>
        <source>Directory already exists. Add %1 if you intend to create a new directory here.</source>
        <translation>Map bestaat al. Voeg %1 toe als u van plan bent hier een nieuwe map aan te maken.</translation>
    </message>
    <message>
        <source>Path already exists, and is not a directory.</source>
        <translation>Pad bestaat al en is geen map.</translation>
    </message>
    <message>
        <source>Cannot create data directory here.</source>
        <translation>Kan hier geen gegevensmap aanmaken.</translation>
    </message>
</context>
<context>
    <name>HelpMessageDialog</name>
    <message>
        <source>version</source>
        <translation>versie</translation>
    </message>
    <message>
        <source>About %1</source>
        <translation>Over %1</translation>
    </message>
    <message>
        <source>Command-line options</source>
        <translation>Opdrachtregelopties</translation>
    </message>
</context>
<context>
    <name>Intro</name>
    <message>
        <source>Welcome</source>
        <translation>Welkom</translation>
    </message>
    <message>
        <source>Welcome to %1.</source>
        <translation>Welkom bij %1.</translation>
    </message>
    <message>
        <source>As this is the first time the program is launched, you can choose where %1 will store its data.</source>
        <translation>Omdat dit de eerste keer is dat het programma gestart is, kunt u nu kiezen waar %1 de data moet opslaan.</translation>
    </message>
    <message>
        <source>When you click OK, %1 will begin to download and process the full %4 block chain (%2GB) starting with the earliest transactions in %3 when %4 initially launched.</source>
        <translation>Als u op OK klikt, dan zal %1 beginnen met downloaden en verwerken van de volledige %4 blokketen (%2GB) startend met de eerste transacties in %3 toen %4 initeel werd gestart.</translation>
    </message>
    <message>
        <source>Reverting this setting requires re-downloading the entire blockchain. It is faster to download the full chain first and prune it later. Disables some advanced features.</source>
        <translation>Om deze instelling weer ongedaan te maken moet de volledige blockchain opnieuw gedownload worden. Het is sneller om eerst de volledige blockchain te downloaden en deze later te prunen. Schakelt een aantal geavanceerde functies uit.</translation>
    </message>
    <message>
        <source>This initial synchronisation is very demanding, and may expose hardware problems with your computer that had previously gone unnoticed. Each time you run %1, it will continue downloading where it left off.</source>
        <translation>Deze initiële synchronisatie is heel veeleisend, en kan hardware problemen met uw computer blootleggen die voorheen onopgemerkt bleven. Elke keer dat %1 gebruikt word, zal verdergegaan worden waar gebleven is.</translation>
    </message>
    <message>
        <source>If you have chosen to limit block chain storage (pruning), the historical data must still be downloaded and processed, but will be deleted afterward to keep your disk usage low.</source>
        <translation>Als u gekozen heeft om de blokketenopslag te beperken (pruning), dan moet de historische data nog steeds gedownload en verwerkt worden, maar zal verwijderd worden naderhand om schijf gebruik zo laag mogelijk te houden.</translation>
    </message>
    <message>
        <source>Use the default data directory</source>
        <translation>Gebruik de standaard gegevensmap</translation>
    </message>
    <message>
        <source>Use a custom data directory:</source>
        <translation>Gebruik een aangepaste gegevensmap:</translation>
    </message>
    <message>
        <source>Particl</source>
        <translation>Particl</translation>
    </message>
    <message>
        <source>Discard blocks after verification, except most recent %1 GB (prune)</source>
        <translation>Verwijder blokken na verificatie, uitgezonderd de meest recente %1 GB (prune)</translation>
    </message>
    <message>
        <source>At least %1 GB of data will be stored in this directory, and it will grow over time.</source>
        <translation>Tenminste %1 GB aan data zal worden opgeslagen in deze map, en dit zal naarmate de tijd voortschrijdt groeien.</translation>
    </message>
    <message>
        <source>Approximately %1 GB of data will be stored in this directory.</source>
        <translation>Gemiddeld %1 GB aan data zal worden opgeslagen in deze map.</translation>
    </message>
    <message>
        <source>%1 will download and store a copy of the Particl block chain.</source>
        <translation>%1 zal een kopie van de blokketen van Particl downloaden en opslaan.</translation>
    </message>
    <message>
        <source>The wallet will also be stored in this directory.</source>
        <translation>De portemonnee wordt ook in deze map opgeslagen.</translation>
    </message>
    <message>
        <source>Error: Specified data directory "%1" cannot be created.</source>
        <translation>Fout: De gespecificeerde map "%1" kan niet worden gecreëerd.</translation>
    </message>
    <message>
        <source>Error</source>
        <translation>Fout</translation>
    </message>
    <message numerus="yes">
        <source>%n GB of free space available</source>
        <translation><numerusform>%n GB aan vrije opslagruimte beschikbaar</numerusform><numerusform>%n GB aan vrije opslagruimte beschikbaar</numerusform></translation>
    </message>
    <message numerus="yes">
        <source>(of %n GB needed)</source>
        <translation><numerusform>(van %n GB nodig)</numerusform><numerusform>(van %n GB nodig)</numerusform></translation>
    </message>
    <message numerus="yes">
        <source>(%n GB needed for full chain)</source>
        <translation><numerusform>(%n GB nodig voor volledige keten)</numerusform><numerusform>(%n GB nodig voor volledige keten)</numerusform></translation>
    </message>
</context>
<context>
    <name>ModalOverlay</name>
    <message>
        <source>Form</source>
        <translation>Vorm</translation>
    </message>
    <message>
<<<<<<< HEAD
        <source>Recent transactions may not yet be visible, and therefore your wallet's balance might be incorrect. This information will be correct once your wallet has finished synchronizing with the particl network, as detailed below.</source>
        <translation>Recente transacties zijn mogelijk nog niet zichtbaar. De balans van de portemonnee is daarom mogelijk niet correct. Deze informatie is correct van zodra de synchronisatie met het Particl-netwerk werd voltooid, zoals onderaan beschreven.</translation>
=======
        <source>Recent transactions may not yet be visible, and therefore your wallet's balance might be incorrect. This information will be correct once your wallet has finished synchronizing with the bitcoin network, as detailed below.</source>
        <translation>Recente transacties zijn mogelijk nog niet zichtbaar. De balans van de portemonnee is daarom mogelijk niet correct. Deze informatie is correct zodra de synchronisatie met het Bitcoin-netwerk is voltooid, zoals onderaan beschreven.</translation>
>>>>>>> ff53433f
    </message>
    <message>
        <source>Attempting to spend particl that are affected by not-yet-displayed transactions will not be accepted by the network.</source>
        <translation>Poging om particls te besteden die door "nog niet weergegeven" transacties worden beïnvloed, worden niet door het netwerk geaccepteerd.</translation>
    </message>
    <message>
        <source>Number of blocks left</source>
        <translation>Aantal blokken resterend.</translation>
    </message>
    <message>
        <source>Unknown...</source>
        <translation>Onbekend...</translation>
    </message>
    <message>
        <source>Last block time</source>
        <translation>Tijd laatste blok</translation>
    </message>
    <message>
        <source>Progress</source>
        <translation>Vooruitgang</translation>
    </message>
    <message>
        <source>Progress increase per hour</source>
        <translation>Vooruitgang per uur</translation>
    </message>
    <message>
        <source>calculating...</source>
        <translation>Berekenen...</translation>
    </message>
    <message>
        <source>Estimated time left until synced</source>
        <translation>Geschatte tijd tot synchronisatie voltooid</translation>
    </message>
    <message>
        <source>Hide</source>
        <translation>Verbergen</translation>
    </message>
    <message>
        <source>Esc</source>
        <translation>Esc</translation>
    </message>
    <message>
        <source>%1 is currently syncing.  It will download headers and blocks from peers and validate them until reaching the tip of the block chain.</source>
        <translation>%1 is momenteel aan het synchroniseren. Het zal headers en blocks downloaden van peers en deze valideren tot de top van de block chain bereikt is. </translation>
    </message>
    <message>
        <source>Unknown. Syncing Headers (%1, %2%)...</source>
        <translation>Onbekend. Blockheaders synchroniseren (%1, %2%)...</translation>
    </message>
</context>
<context>
    <name>OpenURIDialog</name>
    <message>
        <source>Open bitcoin URI</source>
        <translation>Open bitcoin-URI</translation>
    </message>
    <message>
        <source>URI:</source>
        <translation>URI:</translation>
    </message>
</context>
<context>
    <name>OpenWalletActivity</name>
    <message>
        <source>Open wallet failed</source>
        <translation>Openen van portemonnee is mislukt</translation>
    </message>
    <message>
        <source>Open wallet warning</source>
        <translation>Openen van portemonnee heeft een waarschuwing</translation>
    </message>
    <message>
        <source>default wallet</source>
        <translation>standaard portemonnee</translation>
    </message>
    <message>
        <source>Opening Wallet &lt;b&gt;%1&lt;/b&gt;...</source>
        <translation>Open Portemonnee&lt;b&gt;%1&lt;/b&gt;...</translation>
    </message>
</context>
<context>
    <name>OptionsDialog</name>
    <message>
        <source>Options</source>
        <translation>Opties</translation>
    </message>
    <message>
        <source>&amp;Main</source>
        <translation>&amp;Algemeen</translation>
    </message>
    <message>
        <source>Automatically start %1 after logging in to the system.</source>
        <translation>Start %1 automatisch na inloggen in het systeem.</translation>
    </message>
    <message>
        <source>&amp;Start %1 on system login</source>
        <translation>&amp;Start %1 bij het inloggen op het systeem</translation>
    </message>
    <message>
        <source>Size of &amp;database cache</source>
        <translation>Grootte van de &amp;databasecache</translation>
    </message>
    <message>
        <source>Number of script &amp;verification threads</source>
        <translation>Aantal threads voor &amp;scriptverificatie</translation>
    </message>
    <message>
        <source>IP address of the proxy (e.g. IPv4: 127.0.0.1 / IPv6: ::1)</source>
        <translation>IP-adres van de proxy (bijv. IPv4: 127.0.0.1 / IPv6: ::1)</translation>
    </message>
    <message>
        <source>Shows if the supplied default SOCKS5 proxy is used to reach peers via this network type.</source>
        <translation>Toont aan of de aangeleverde standaard SOCKS5 proxy gebruikt wordt om peers te bereiken via dit netwerktype.</translation>
    </message>
    <message>
        <source>Use separate SOCKS&amp;5 proxy to reach peers via Tor hidden services:</source>
        <translation>Gebruik aparte SOCKS&amp;5-proxy om peers te bereiken via verborgen Tor-diensten:</translation>
    </message>
    <message>
        <source>Hide the icon from the system tray.</source>
        <translation>Verberg het icoon van de systeembalk.</translation>
    </message>
    <message>
        <source>&amp;Hide tray icon</source>
        <translation>&amp;Verberg systeembalkicoon</translation>
    </message>
    <message>
        <source>Minimize instead of exit the application when the window is closed. When this option is enabled, the application will be closed only after selecting Exit in the menu.</source>
        <translation>Minimaliseren in plaats van de applicatie af te sluiten wanneer het venster is afgesloten. Als deze optie is ingeschakeld, zal de toepassing pas worden afgesloten na het selecteren van Exit in het menu.</translation>
    </message>
    <message>
        <source>Third party URLs (e.g. a block explorer) that appear in the transactions tab as context menu items. %s in the URL is replaced by transaction hash. Multiple URLs are separated by vertical bar |.</source>
        <translation>URL's van derden (bijvoorbeeld blokexplorer) die in de transacties tab verschijnen als contextmenuelementen. %s in de URL is vervangen door transactiehash. Verscheidene URL's zijn gescheiden door een verticale streep |.</translation>
    </message>
    <message>
        <source>Open the %1 configuration file from the working directory.</source>
        <translation>Open het %1 configuratiebestand van de werkmap.</translation>
    </message>
    <message>
        <source>Open Configuration File</source>
        <translation>Open configuratiebestand</translation>
    </message>
    <message>
        <source>Reset all client options to default.</source>
        <translation>Reset alle clientopties naar de standaardinstellingen.</translation>
    </message>
    <message>
        <source>&amp;Reset Options</source>
        <translation>&amp;Reset opties</translation>
    </message>
    <message>
        <source>&amp;Network</source>
        <translation>&amp;Netwerk</translation>
    </message>
    <message>
        <source>Disables some advanced features but all blocks will still be fully validated. Reverting this setting requires re-downloading the entire blockchain. Actual disk usage may be somewhat higher.</source>
        <translation>Geavanceerde functionaliteit wordt uitgeschakeld maar alle blokken worden nog steed volledig gevalideerd. Om deze instelling weer ongedaan te maken, moet de volledige blockchain opnieuw gedownload worden. Schijfgebruik kan iets toenemen.</translation>
    </message>
    <message>
        <source>Prune &amp;block storage to</source>
        <translation>Prune &amp; block opslag op</translation>
    </message>
    <message>
        <source>GB</source>
        <translation>GB</translation>
    </message>
    <message>
        <source>Reverting this setting requires re-downloading the entire blockchain.</source>
        <translation>Deze instelling terugzetten vereist het opnieuw downloaden van de gehele blockchain.</translation>
    </message>
    <message>
        <source>MiB</source>
        <translation>MiB</translation>
    </message>
    <message>
        <source>(0 = auto, &lt;0 = leave that many cores free)</source>
        <translation>(0 = auto, &lt;0 = laat dit aantal kernen vrij)</translation>
    </message>
    <message>
        <source>W&amp;allet</source>
        <translation>W&amp;allet</translation>
    </message>
    <message>
        <source>Expert</source>
        <translation>Expert</translation>
    </message>
    <message>
        <source>Enable coin &amp;control features</source>
        <translation>Coin &amp;control activeren</translation>
    </message>
    <message>
        <source>If you disable the spending of unconfirmed change, the change from a transaction cannot be used until that transaction has at least one confirmation. This also affects how your balance is computed.</source>
        <translation>Indien het uitgeven van onbevestigd wisselgeld uitgeschakeld wordt dan kan het wisselgeld van een transactie niet worden gebruikt totdat de transactie ten minste een bevestiging heeft. Dit heeft ook invloed op de manier waarop uw saldo wordt berekend.</translation>
    </message>
    <message>
        <source>&amp;Spend unconfirmed change</source>
        <translation>&amp;Spendeer onbevestigd wisselgeld</translation>
    </message>
    <message>
        <source>Automatically open the Particl client port on the router. This only works when your router supports UPnP and it is enabled.</source>
        <translation>Open de Particlpoort automatisch op de router. Dit werkt alleen als de router UPnP ondersteunt en het aanstaat.</translation>
    </message>
    <message>
        <source>Map port using &amp;UPnP</source>
        <translation>Portmapping via &amp;UPnP</translation>
    </message>
    <message>
        <source>Accept connections from outside.</source>
        <translation>Accepteer verbindingen van buiten.</translation>
    </message>
    <message>
        <source>Allow incomin&amp;g connections</source>
        <translation>Sta inkomende verbindingen toe</translation>
    </message>
    <message>
        <source>Connect to the Particl network through a SOCKS5 proxy.</source>
        <translation>Verbind met het Particlnetwerk via een SOCKS5 proxy.</translation>
    </message>
    <message>
        <source>&amp;Connect through SOCKS5 proxy (default proxy):</source>
        <translation>&amp;Verbind via een SOCKS5-proxy (standaardproxy):</translation>
    </message>
    <message>
        <source>Proxy &amp;IP:</source>
        <translation>Proxy &amp;IP:</translation>
    </message>
    <message>
        <source>&amp;Port:</source>
        <translation>&amp;Poort:</translation>
    </message>
    <message>
        <source>Port of the proxy (e.g. 9050)</source>
        <translation>Poort van de proxy (bijv. 9050)</translation>
    </message>
    <message>
        <source>Used for reaching peers via:</source>
        <translation>Gebruikt om peers te bereiken via:</translation>
    </message>
    <message>
        <source>IPv4</source>
        <translation>IPv4</translation>
    </message>
    <message>
        <source>IPv6</source>
        <translation>IPv6</translation>
    </message>
    <message>
        <source>Tor</source>
        <translation>Tor</translation>
    </message>
    <message>
        <source>Connect to the Particl network through a separate SOCKS5 proxy for Tor hidden services.</source>
        <translation>Maak verbinding met Particlnetwerk door een aparte SOCKS5-proxy voor verborgen diensten van Tor.</translation>
    </message>
    <message>
        <source>&amp;Window</source>
        <translation>&amp;Scherm</translation>
    </message>
    <message>
        <source>Show only a tray icon after minimizing the window.</source>
        <translation>Laat alleen een systeemvakicoon zien wanneer het venster geminimaliseerd is</translation>
    </message>
    <message>
        <source>&amp;Minimize to the tray instead of the taskbar</source>
        <translation>&amp;Minimaliseer naar het systeemvak in plaats van de taakbalk</translation>
    </message>
    <message>
        <source>M&amp;inimize on close</source>
        <translation>M&amp;inimaliseer bij sluiten van het venster</translation>
    </message>
    <message>
        <source>&amp;Display</source>
        <translation>&amp;Interface</translation>
    </message>
    <message>
        <source>User Interface &amp;language:</source>
        <translation>Taal &amp;gebruikersinterface:</translation>
    </message>
    <message>
        <source>The user interface language can be set here. This setting will take effect after restarting %1.</source>
        <translation>De taal van de gebruikersinterface kan hier ingesteld worden. Deze instelling zal pas van kracht worden nadat %1 herstart wordt.</translation>
    </message>
    <message>
        <source>&amp;Unit to show amounts in:</source>
        <translation>&amp;Eenheid om bedrag in te tonen:</translation>
    </message>
    <message>
        <source>Choose the default subdivision unit to show in the interface and when sending coins.</source>
        <translation>Kies de standaardonderverdelingseenheid om weer te geven in uw programma, en voor het versturen van munten</translation>
    </message>
    <message>
        <source>Whether to show coin control features or not.</source>
        <translation>Munt controle functies weergeven of niet.</translation>
    </message>
    <message>
        <source>&amp;Third party transaction URLs</source>
        <translation>Transactie-URL's van &amp;derden</translation>
    </message>
    <message>
        <source>Options set in this dialog are overridden by the command line or in the configuration file:</source>
        <translation>Gekozen opties in dit dialoogvenster worden overschreven door de command line of in het configuratiebestand:</translation>
    </message>
    <message>
        <source>&amp;OK</source>
        <translation>&amp;Oké</translation>
    </message>
    <message>
        <source>&amp;Cancel</source>
        <translation>&amp;Annuleren</translation>
    </message>
    <message>
        <source>default</source>
        <translation>standaard</translation>
    </message>
    <message>
        <source>none</source>
        <translation>geen</translation>
    </message>
    <message>
        <source>Confirm options reset</source>
        <translation>Bevestig reset opties</translation>
    </message>
    <message>
        <source>Client restart required to activate changes.</source>
        <translation>Herstart van de client is vereist om veranderingen door te voeren.</translation>
    </message>
    <message>
        <source>Client will be shut down. Do you want to proceed?</source>
        <translation>Applicatie zal worden afgesloten. Wilt u doorgaan?</translation>
    </message>
    <message>
        <source>Configuration options</source>
        <translation>Configuratieopties</translation>
    </message>
    <message>
        <source>The configuration file is used to specify advanced user options which override GUI settings. Additionally, any command-line options will override this configuration file.</source>
        <translation>Het configuratiebestand wordt gebruikt om geavanceerde gebruikersopties te specificeren welke de GUI instellingen overschrijd. Daarnaast, zullen alle command-line opties dit configuratiebestand overschrijven.</translation>
    </message>
    <message>
        <source>Error</source>
        <translation>Fout</translation>
    </message>
    <message>
        <source>The configuration file could not be opened.</source>
        <translation>Het configuratiebestand kon niet worden geopend.</translation>
    </message>
    <message>
        <source>This change would require a client restart.</source>
        <translation>Om dit aan te passen moet de client opnieuw gestart worden.</translation>
    </message>
    <message>
        <source>The supplied proxy address is invalid.</source>
        <translation>Het opgegeven proxyadres is ongeldig.</translation>
    </message>
</context>
<context>
    <name>OverviewPage</name>
    <message>
        <source>Form</source>
        <translation>Vorm</translation>
    </message>
    <message>
        <source>The displayed information may be out of date. Your wallet automatically synchronizes with the Particl network after a connection is established, but this process has not completed yet.</source>
        <translation>De weergegeven informatie kan verouderd zijn. Uw portemonnee synchroniseert automatisch met het Particlnetwerk nadat een verbinding is gelegd, maar dit proces is nog niet voltooid.</translation>
    </message>
    <message>
        <source>Watch-only:</source>
        <translation>Alleen-bekijkbaar:</translation>
    </message>
    <message>
        <source>Available:</source>
        <translation>Beschikbaar:</translation>
    </message>
    <message>
        <source>Your current spendable balance</source>
        <translation>Uw beschikbare saldo</translation>
    </message>
    <message>
        <source>Pending:</source>
        <translation>Afwachtend:</translation>
    </message>
    <message>
        <source>Total of transactions that have yet to be confirmed, and do not yet count toward the spendable balance</source>
        <translation>De som van de transacties die nog bevestigd moeten worden, en nog niet meetellen in uw beschikbare saldo</translation>
    </message>
    <message>
        <source>Immature:</source>
        <translation>Immatuur:</translation>
    </message>
    <message>
        <source>Mined balance that has not yet matured</source>
        <translation>Gedolven saldo dat nog niet tot wasdom is gekomen</translation>
    </message>
    <message>
        <source>Balances</source>
        <translation>Saldi</translation>
    </message>
    <message>
        <source>Total:</source>
        <translation>Totaal:</translation>
    </message>
    <message>
        <source>Your current total balance</source>
        <translation>Uw totale saldo</translation>
    </message>
    <message>
        <source>Your current balance in watch-only addresses</source>
        <translation>Uw huidige balans in alleen-bekijkbare adressen</translation>
    </message>
    <message>
        <source>Spendable:</source>
        <translation>Besteedbaar:</translation>
    </message>
    <message>
        <source>Recent transactions</source>
        <translation>Recente transacties</translation>
    </message>
    <message>
        <source>Unconfirmed transactions to watch-only addresses</source>
        <translation>Onbevestigde transacties naar alleen-bekijkbare adressen</translation>
    </message>
    <message>
        <source>Mined balance in watch-only addresses that has not yet matured</source>
        <translation>Ontgonnen saldo dat nog niet tot wasdom is gekomen</translation>
    </message>
    <message>
        <source>Current total balance in watch-only addresses</source>
        <translation>Huidige balans in alleen-bekijkbare adressen.</translation>
    </message>
</context>
<context>
    <name>PaymentServer</name>
    <message>
        <source>Payment request error</source>
        <translation>Fout bij betalingsverzoek</translation>
    </message>
    <message>
        <source>Cannot start particl: click-to-pay handler</source>
        <translation>Kan particl niet starten: click-to-pay handler</translation>
    </message>
    <message>
        <source>URI handling</source>
        <translation>URI-behandeling</translation>
    </message>
    <message>
        <source>'particl://' is not a valid URI. Use 'particl:' instead.</source>
        <translation>'particl://' is niet een geldige URI. Gebruik 'particl:' in plaats daarvan.</translation>
    </message>
    <message>
        <source>Cannot process payment request because BIP70 is not supported.</source>
        <translation>Kan het betalingsverzoek niet verwerken omdat BIP70 niet ondersteund is.</translation>
    </message>
    <message>
        <source>Due to widespread security flaws in BIP70 it's strongly recommended that any merchant instructions to switch wallets be ignored.</source>
        <translation>Gezien de wijdverspreide beveiligingsproblemen in BIP70 is het sterk aanbevolen dat iedere instructie om van portemonnee te wisselen wordt genegeerd.</translation>
    </message>
    <message>
        <source>If you are receiving this error you should request the merchant provide a BIP21 compatible URI.</source>
        <translation>Als je deze fout krijgt, verzoek dan de verkoper om een BIP21 compatible URI.</translation>
    </message>
    <message>
        <source>Invalid payment address %1</source>
        <translation>Ongeldig betalingsadres %1</translation>
    </message>
    <message>
        <source>URI cannot be parsed! This can be caused by an invalid Particl address or malformed URI parameters.</source>
        <translation>URI kan niet verwerkt worden! Dit kan het gevolg zijn van een ongeldig Particl adres of misvormde URI parameters.</translation>
    </message>
    <message>
        <source>Payment request file handling</source>
        <translation>Betalingsverzoek bestandsafhandeling</translation>
    </message>
</context>
<context>
    <name>PeerTableModel</name>
    <message>
        <source>User Agent</source>
        <translation>User Agent</translation>
    </message>
    <message>
        <source>Node/Service</source>
        <translation>Node/Dienst</translation>
    </message>
    <message>
        <source>NodeId</source>
        <translation>Node ID</translation>
    </message>
    <message>
        <source>Ping</source>
        <translation>Ping</translation>
    </message>
    <message>
        <source>Sent</source>
        <translation>Verstuurd</translation>
    </message>
    <message>
        <source>Received</source>
        <translation>Ontvangen</translation>
    </message>
</context>
<context>
    <name>QObject</name>
    <message>
        <source>Amount</source>
        <translation>Bedrag</translation>
    </message>
    <message>
        <source>Enter a Particl address (e.g. %1)</source>
        <translation>Voer een Particladres in (bijv. %1)</translation>
    </message>
    <message>
        <source>%1 d</source>
        <translation>%1 d</translation>
    </message>
    <message>
        <source>%1 h</source>
        <translation>%1 uur</translation>
    </message>
    <message>
        <source>%1 m</source>
        <translation>%1 m</translation>
    </message>
    <message>
        <source>%1 s</source>
        <translation>%1 s</translation>
    </message>
    <message>
        <source>None</source>
        <translation>Geen</translation>
    </message>
    <message>
        <source>N/A</source>
        <translation>N.v.t.</translation>
    </message>
    <message>
        <source>%1 ms</source>
        <translation>%1 ms</translation>
    </message>
    <message numerus="yes">
        <source>%n second(s)</source>
        <translation><numerusform>%n seconde</numerusform><numerusform>%n seconden</numerusform></translation>
    </message>
    <message numerus="yes">
        <source>%n minute(s)</source>
        <translation><numerusform>%n minuut</numerusform><numerusform>%n minuten</numerusform></translation>
    </message>
    <message numerus="yes">
        <source>%n hour(s)</source>
        <translation><numerusform>%n uur</numerusform><numerusform>%n uren</numerusform></translation>
    </message>
    <message numerus="yes">
        <source>%n day(s)</source>
        <translation><numerusform>%n dag</numerusform><numerusform>%n dagen</numerusform></translation>
    </message>
    <message numerus="yes">
        <source>%n week(s)</source>
        <translation><numerusform>%n week</numerusform><numerusform>%n weken</numerusform></translation>
    </message>
    <message>
        <source>%1 and %2</source>
        <translation>%1 en %2</translation>
    </message>
    <message numerus="yes">
        <source>%n year(s)</source>
        <translation><numerusform>%n jaar</numerusform><numerusform>%n jaren</numerusform></translation>
    </message>
    <message>
        <source>%1 B</source>
        <translation>%1 B</translation>
    </message>
    <message>
        <source>%1 KB</source>
        <translation>%1 Kb</translation>
    </message>
    <message>
        <source>%1 MB</source>
        <translation>%1 MB</translation>
    </message>
    <message>
        <source>%1 GB</source>
        <translation>%1 Gb</translation>
    </message>
    <message>
        <source>Error: Specified data directory "%1" does not exist.</source>
        <translation>Fout: Opgegeven gegevensmap "%1" bestaat niet.</translation>
    </message>
    <message>
        <source>Error: Cannot parse configuration file: %1.</source>
        <translation>Fout: Kan niet het configuratie bestand parsen: %1.</translation>
    </message>
    <message>
        <source>Error: %1</source>
        <translation>Fout: %1</translation>
    </message>
    <message>
        <source>%1 didn't yet exit safely...</source>
        <translation>%1 sloot nog niet veilig af...</translation>
    </message>
    <message>
        <source>unknown</source>
        <translation>onbekend</translation>
    </message>
</context>
<context>
    <name>QRImageWidget</name>
    <message>
        <source>&amp;Save Image...</source>
        <translation>&amp;Sla afbeelding op...</translation>
    </message>
    <message>
        <source>&amp;Copy Image</source>
        <translation>&amp;Afbeelding kopiëren</translation>
    </message>
    <message>
        <source>Resulting URI too long, try to reduce the text for label / message.</source>
        <translation>Resulterende URI te lang, probeer de tekst korter te maken voor het label/bericht.</translation>
    </message>
    <message>
        <source>Error encoding URI into QR Code.</source>
        <translation>Fout tijdens encoderen URI in QR-code</translation>
    </message>
    <message>
        <source>QR code support not available.</source>
        <translation>QR code hulp niet beschikbaar</translation>
    </message>
    <message>
        <source>Save QR Code</source>
        <translation>Sla QR-code op</translation>
    </message>
    <message>
        <source>PNG Image (*.png)</source>
        <translation>PNG afbeelding (*.png)</translation>
    </message>
</context>
<context>
    <name>RPCConsole</name>
    <message>
        <source>N/A</source>
        <translation>N.v.t.</translation>
    </message>
    <message>
        <source>Client version</source>
        <translation>Clientversie</translation>
    </message>
    <message>
        <source>&amp;Information</source>
        <translation>&amp;Informatie</translation>
    </message>
    <message>
        <source>General</source>
        <translation>Algemeen</translation>
    </message>
    <message>
        <source>Using BerkeleyDB version</source>
        <translation>Gebruikt BerkeleyDB versie</translation>
    </message>
    <message>
        <source>Datadir</source>
        <translation>Gegevensmap</translation>
    </message>
    <message>
        <source>To specify a non-default location of the data directory use the '%1' option.</source>
        <translation>Om een niet-standaard locatie in te stellen voor de gegevensmap, gebruik de '%1' optie.</translation>
    </message>
    <message>
        <source>Blocksdir</source>
        <translation>Blocksdir</translation>
    </message>
    <message>
        <source>To specify a non-default location of the blocks directory use the '%1' option.</source>
        <translation>Om een niet-standaard locatie in te stellen voor de blocks directory, gebruik de '%1' optie.</translation>
    </message>
    <message>
        <source>Startup time</source>
        <translation>Opstarttijd</translation>
    </message>
    <message>
        <source>Network</source>
        <translation>Netwerk</translation>
    </message>
    <message>
        <source>Name</source>
        <translation>Naam</translation>
    </message>
    <message>
        <source>Number of connections</source>
        <translation>Aantal connecties</translation>
    </message>
    <message>
        <source>Block chain</source>
        <translation>Blokketen</translation>
    </message>
    <message>
        <source>Current number of blocks</source>
        <translation>Huidig aantal blokken</translation>
    </message>
    <message>
        <source>Memory Pool</source>
        <translation>Geheugenpoel</translation>
    </message>
    <message>
        <source>Current number of transactions</source>
        <translation>Huidig aantal transacties</translation>
    </message>
    <message>
        <source>Memory usage</source>
        <translation>Geheugengebruik</translation>
    </message>
    <message>
        <source>Wallet: </source>
        <translation>Portemonnee:</translation>
    </message>
    <message>
        <source>(none)</source>
        <translation>(geen)</translation>
    </message>
    <message>
        <source>&amp;Reset</source>
        <translation>&amp;Reset</translation>
    </message>
    <message>
        <source>Received</source>
        <translation>Ontvangen</translation>
    </message>
    <message>
        <source>Sent</source>
        <translation>Verstuurd</translation>
    </message>
    <message>
        <source>&amp;Peers</source>
        <translation>&amp;Peers</translation>
    </message>
    <message>
        <source>Banned peers</source>
        <translation>Gebande peers</translation>
    </message>
    <message>
        <source>Select a peer to view detailed information.</source>
        <translation>Selecteer een peer om gedetailleerde informatie te bekijken.</translation>
    </message>
    <message>
        <source>Whitelisted</source>
        <translation>Toegestaan</translation>
    </message>
    <message>
        <source>Direction</source>
        <translation>Directie</translation>
    </message>
    <message>
        <source>Version</source>
        <translation>Versie</translation>
    </message>
    <message>
        <source>Starting Block</source>
        <translation>Start Blok</translation>
    </message>
    <message>
        <source>Synced Headers</source>
        <translation>Gesynchroniseerde headers</translation>
    </message>
    <message>
        <source>Synced Blocks</source>
        <translation>Gesynchroniseerde blokken</translation>
    </message>
    <message>
        <source>User Agent</source>
        <translation>User Agent</translation>
    </message>
    <message>
        <source>Node window</source>
        <translation>Nodevenster</translation>
    </message>
    <message>
        <source>Open the %1 debug log file from the current data directory. This can take a few seconds for large log files.</source>
        <translation>Open het %1 debug-logbestand van de huidige gegevensmap. Dit kan een aantal seconden duren voor grote logbestanden.</translation>
    </message>
    <message>
        <source>Decrease font size</source>
        <translation>Verklein lettergrootte</translation>
    </message>
    <message>
        <source>Increase font size</source>
        <translation>Vergroot lettergrootte</translation>
    </message>
    <message>
        <source>Services</source>
        <translation>Diensten</translation>
    </message>
    <message>
        <source>Ban Score</source>
        <translation>Ban score</translation>
    </message>
    <message>
        <source>Connection Time</source>
        <translation>Connectie tijd</translation>
    </message>
    <message>
        <source>Last Send</source>
        <translation>Laatst verstuurd</translation>
    </message>
    <message>
        <source>Last Receive</source>
        <translation>Laatst ontvangen</translation>
    </message>
    <message>
        <source>Ping Time</source>
        <translation>Ping Tijd</translation>
    </message>
    <message>
        <source>The duration of a currently outstanding ping.</source>
        <translation>De tijdsduur van een op het moment openstaande ping.</translation>
    </message>
    <message>
        <source>Ping Wait</source>
        <translation>Pingwachttijd</translation>
    </message>
    <message>
        <source>Min Ping</source>
        <translation>Min Ping</translation>
    </message>
    <message>
        <source>Time Offset</source>
        <translation>Tijdcompensatie</translation>
    </message>
    <message>
        <source>Last block time</source>
        <translation>Tijd laatste blok</translation>
    </message>
    <message>
        <source>&amp;Open</source>
        <translation>&amp;Open</translation>
    </message>
    <message>
        <source>&amp;Console</source>
        <translation>&amp;Console</translation>
    </message>
    <message>
        <source>&amp;Network Traffic</source>
        <translation>&amp;Netwerkverkeer</translation>
    </message>
    <message>
        <source>Totals</source>
        <translation>Totalen</translation>
    </message>
    <message>
        <source>In:</source>
        <translation>In:</translation>
    </message>
    <message>
        <source>Out:</source>
        <translation>Uit:</translation>
    </message>
    <message>
        <source>Debug log file</source>
        <translation>Debuglogbestand</translation>
    </message>
    <message>
        <source>Clear console</source>
        <translation>Maak console leeg</translation>
    </message>
    <message>
        <source>1 &amp;hour</source>
        <translation>1 &amp;uur</translation>
    </message>
    <message>
        <source>1 &amp;day</source>
        <translation>1 &amp;dag</translation>
    </message>
    <message>
        <source>1 &amp;week</source>
        <translation>1 &amp;week</translation>
    </message>
    <message>
        <source>1 &amp;year</source>
        <translation>1 &amp;jaar</translation>
    </message>
    <message>
        <source>&amp;Disconnect</source>
        <translation>&amp;Verbreek verbinding</translation>
    </message>
    <message>
        <source>Ban for</source>
        <translation>Ban Node voor</translation>
    </message>
    <message>
        <source>&amp;Unban</source>
        <translation>&amp;Maak ban voor node ongedaan</translation>
    </message>
    <message>
        <source>Welcome to the %1 RPC console.</source>
        <translation>Welkom bij de %1 RPC-console.</translation>
    </message>
    <message>
        <source>Use up and down arrows to navigate history, and %1 to clear screen.</source>
        <translation>Gebruik pijltjes omhoog en omlaag om door de geschiedenis te navigeren en %1 om het scherm te wissen.</translation>
    </message>
    <message>
        <source>Type %1 for an overview of available commands.</source>
        <translation>Typ %1  voor een overzicht van de beschikbare commando's.</translation>
    </message>
    <message>
        <source>For more information on using this console type %1.</source>
        <translation>Typ %1 voor meer informatie over het gebruik van deze console.</translation>
    </message>
    <message>
        <source>WARNING: Scammers have been active, telling users to type commands here, stealing their wallet contents. Do not use this console without fully understanding the ramifications of a command.</source>
        <translation>WAARSCHUWING: Er zijn Scammers actief geweest, die gebruikers vragen om hier commando's te typen, waardoor de inhoud van hun portemonnee werd gestolen. Gebruik deze console niet zonder de gevolgen van een commando volledig te begrijpen.</translation>
    </message>
    <message>
        <source>Network activity disabled</source>
        <translation>Netwerkactiviteit uitgeschakeld</translation>
    </message>
    <message>
        <source>Executing command without any wallet</source>
        <translation>Uitvoeren van commando zonder gebruik van een portemonnee</translation>
    </message>
    <message>
        <source>Executing command using "%1" wallet</source>
        <translation>Uitvoeren van commando met portemonnee "%1"</translation>
    </message>
    <message>
        <source>(node id: %1)</source>
        <translation>(node id: %1)</translation>
    </message>
    <message>
        <source>via %1</source>
        <translation>via %1</translation>
    </message>
    <message>
        <source>never</source>
        <translation>nooit</translation>
    </message>
    <message>
        <source>Inbound</source>
        <translation>Inkomend</translation>
    </message>
    <message>
        <source>Outbound</source>
        <translation>Uitgaand</translation>
    </message>
    <message>
        <source>Yes</source>
        <translation>Ja</translation>
    </message>
    <message>
        <source>No</source>
        <translation>Nee</translation>
    </message>
    <message>
        <source>Unknown</source>
        <translation>Onbekend</translation>
    </message>
</context>
<context>
    <name>ReceiveCoinsDialog</name>
    <message>
        <source>&amp;Amount:</source>
        <translation>&amp;Bedrag</translation>
    </message>
    <message>
        <source>&amp;Label:</source>
        <translation>&amp;Label:</translation>
    </message>
    <message>
        <source>&amp;Message:</source>
        <translation>&amp;Bericht</translation>
    </message>
    <message>
        <source>An optional message to attach to the payment request, which will be displayed when the request is opened. Note: The message will not be sent with the payment over the Particl network.</source>
        <translation>Een optioneel bericht om bij te voegen aan het betalingsverzoek, welke zal getoond worden wanneer het verzoek is geopend. Opmerking: Het bericht zal niet worden verzonden met de betaling over het Particlnetwerk.</translation>
    </message>
    <message>
        <source>An optional label to associate with the new receiving address.</source>
        <translation>Een optioneel label om te associëren met het nieuwe ontvangstadres</translation>
    </message>
    <message>
        <source>Use this form to request payments. All fields are &lt;b&gt;optional&lt;/b&gt;.</source>
        <translation>Gebruik dit formulier om te verzoeken tot betaling. Alle velden zijn &lt;b&gt;optioneel&lt;/b&gt;.</translation>
    </message>
    <message>
        <source>An optional amount to request. Leave this empty or zero to not request a specific amount.</source>
        <translation>Een optioneel te verzoeken bedrag. Laat dit leeg, of nul, om geen specifiek bedrag aan te vragen.</translation>
    </message>
    <message>
        <source>An optional label to associate with the new receiving address (used by you to identify an invoice).  It is also attached to the payment request.</source>
        <translation>Een optioneel label om te associëren met het nieuwe ontvangstadres (door u gebruikt om een betalingsverzoek te identificeren). Dit wordt ook toegevoegd aan het betalingsverzoek.</translation>
    </message>
    <message>
        <source>An optional message that is attached to the payment request and may be displayed to the sender.</source>
        <translation>Een optioneel bericht dat wordt toegevoegd aan het betalingsverzoek en dat aan de verzender getoond kan worden.</translation>
    </message>
    <message>
        <source>&amp;Create new receiving address</source>
        <translation>&amp;Creëer een nieuw ontvangstadres</translation>
    </message>
    <message>
        <source>Clear all fields of the form.</source>
        <translation>Wis alle velden op het formulier.</translation>
    </message>
    <message>
        <source>Clear</source>
        <translation>Wissen</translation>
    </message>
    <message>
        <source>Native segwit addresses (aka Bech32 or BIP-173) reduce your transaction fees later on and offer better protection against typos, but old wallets don't support them. When unchecked, an address compatible with older wallets will be created instead.</source>
        <translation>Native segwit-adressen (Bech32 of BIP-173) reduceren later je transactiekosten en bieden een betere bescherming tegen typefouten, maar oude portemonnees ondersteunen deze niet. Een adres dat is compatibel met oudere portemonnees zal worden gecreëerd indien dit niet is aangevinkt.</translation>
    </message>
    <message>
        <source>Generate native segwit (Bech32) address</source>
        <translation>Genereer native segwit-adres (Bech32)</translation>
    </message>
    <message>
        <source>Requested payments history</source>
        <translation>Geschiedenis van de betalingsverzoeken</translation>
    </message>
    <message>
        <source>Show the selected request (does the same as double clicking an entry)</source>
        <translation>Toon het geselecteerde verzoek (doet hetzelfde als dubbelklikken)</translation>
    </message>
    <message>
        <source>Show</source>
        <translation>Toon</translation>
    </message>
    <message>
        <source>Remove the selected entries from the list</source>
        <translation>Verwijder de geselecteerde items van de lijst</translation>
    </message>
    <message>
        <source>Remove</source>
        <translation>Verwijder</translation>
    </message>
    <message>
        <source>Copy URI</source>
        <translation>Kopieer URI</translation>
    </message>
    <message>
        <source>Copy label</source>
        <translation>Kopieer label</translation>
    </message>
    <message>
        <source>Copy message</source>
        <translation>Kopieer bericht</translation>
    </message>
    <message>
        <source>Copy amount</source>
        <translation>Kopieer bedrag</translation>
    </message>
</context>
<context>
    <name>ReceiveRequestDialog</name>
    <message>
        <source>QR Code</source>
        <translation>QR-code</translation>
    </message>
    <message>
        <source>Copy &amp;URI</source>
        <translation>Kopieer &amp;URI</translation>
    </message>
    <message>
        <source>Copy &amp;Address</source>
        <translation>Kopieer &amp;adres</translation>
    </message>
    <message>
        <source>&amp;Save Image...</source>
        <translation>&amp;Sla afbeelding op...</translation>
    </message>
    <message>
        <source>Request payment to %1</source>
        <translation>Betalingsverzoek tot %1</translation>
    </message>
    <message>
        <source>Payment information</source>
        <translation>Betalingsinformatie</translation>
    </message>
    <message>
        <source>URI</source>
        <translation>URI</translation>
    </message>
    <message>
        <source>Address</source>
        <translation>Adres</translation>
    </message>
    <message>
        <source>Amount</source>
        <translation>Bedrag</translation>
    </message>
    <message>
        <source>Label</source>
        <translation>Label</translation>
    </message>
    <message>
        <source>Message</source>
        <translation>Bericht</translation>
    </message>
    <message>
        <source>Wallet</source>
        <translation>Portemonnee</translation>
    </message>
</context>
<context>
    <name>RecentRequestsTableModel</name>
    <message>
        <source>Date</source>
        <translation>Datum</translation>
    </message>
    <message>
        <source>Label</source>
        <translation>Label</translation>
    </message>
    <message>
        <source>Message</source>
        <translation>Bericht</translation>
    </message>
    <message>
        <source>(no label)</source>
        <translation>(geen label)</translation>
    </message>
    <message>
        <source>(no message)</source>
        <translation>(geen bericht)</translation>
    </message>
    <message>
        <source>(no amount requested)</source>
        <translation>(geen bedrag aangevraagd)</translation>
    </message>
    <message>
        <source>Requested</source>
        <translation>Verzoek ingediend</translation>
    </message>
</context>
<context>
    <name>SendCoinsDialog</name>
    <message>
        <source>Send Coins</source>
        <translation>Verstuurde munten</translation>
    </message>
    <message>
        <source>Coin Control Features</source>
        <translation>Coin controle opties</translation>
    </message>
    <message>
        <source>Inputs...</source>
        <translation>Invoer...</translation>
    </message>
    <message>
        <source>automatically selected</source>
        <translation>automatisch geselecteerd</translation>
    </message>
    <message>
        <source>Insufficient funds!</source>
        <translation>Onvoldoende fonds!</translation>
    </message>
    <message>
        <source>Quantity:</source>
        <translation>Kwantiteit</translation>
    </message>
    <message>
        <source>Bytes:</source>
        <translation>Bytes:</translation>
    </message>
    <message>
        <source>Amount:</source>
        <translation>Bedrag:</translation>
    </message>
    <message>
        <source>Fee:</source>
        <translation>Vergoeding:</translation>
    </message>
    <message>
        <source>After Fee:</source>
        <translation>Naheffing:</translation>
    </message>
    <message>
        <source>Change:</source>
        <translation>Wisselgeld:</translation>
    </message>
    <message>
        <source>If this is activated, but the change address is empty or invalid, change will be sent to a newly generated address.</source>
        <translation>Als dit is geactiveerd, maar het wisselgeldadres is leeg of ongeldig, dan wordt het wisselgeld verstuurd naar een nieuw gegenereerd adres.</translation>
    </message>
    <message>
        <source>Custom change address</source>
        <translation>Aangepast wisselgeldadres</translation>
    </message>
    <message>
        <source>Transaction Fee:</source>
        <translation>Transactievergoeding:</translation>
    </message>
    <message>
        <source>Choose...</source>
        <translation>Kies...</translation>
    </message>
    <message>
        <source>Using the fallbackfee can result in sending a transaction that will take several hours or days (or never) to confirm. Consider choosing your fee manually or wait until you have validated the complete chain.</source>
        <translation>Gebruik van de terugvalkosten kan resulteren in het verzenden van een transactie die meerdere uren of dagen (of nooit) zal duren om bevestigd te worden. Overweeg om handmatig de vergoeding in te geven of wacht totdat je de volledige keten hebt gevalideerd.</translation>
    </message>
    <message>
        <source>Warning: Fee estimation is currently not possible.</source>
        <translation>Waarschuwing: Schatting van de vergoeding is momenteel niet mogelijk.</translation>
    </message>
    <message>
        <source>Specify a custom fee per kB (1,000 bytes) of the transaction's virtual size.

Note:  Since the fee is calculated on a per-byte basis, a fee of "100 satoshis per kB" for a transaction size of 500 bytes (half of 1 kB) would ultimately yield a fee of only 50 satoshis.</source>
        <translation>Specificeer handmatig een vergoeding per kB (1,000 bytes) voor de virtuele grootte van de transactie.

Notitie: Omdat de vergoeding per byte wordt gerekend, zal een vergoeding van "100 satoshis per kB" voor een transactie ten grootte van 500 bytes (de helft van 1 kB) uiteindelijk een vergoeding van maar liefst 50 satoshis betekenen.</translation>
    </message>
    <message>
        <source>per kilobyte</source>
        <translation>per kilobyte</translation>
    </message>
    <message>
        <source>Hide</source>
        <translation>Verbergen</translation>
    </message>
    <message>
        <source>Recommended:</source>
        <translation>Aanbevolen:</translation>
    </message>
    <message>
        <source>Custom:</source>
        <translation>Aangepast:</translation>
    </message>
    <message>
        <source>(Smart fee not initialized yet. This usually takes a few blocks...)</source>
        <translation>(Slimme transactiekosten is nog niet geïnitialiseerd. Dit duurt meestal een paar blokken...)</translation>
    </message>
    <message>
        <source>Send to multiple recipients at once</source>
        <translation>Verstuur in een keer aan verschillende ontvangers</translation>
    </message>
    <message>
        <source>Add &amp;Recipient</source>
        <translation>Voeg &amp;ontvanger toe</translation>
    </message>
    <message>
        <source>Clear all fields of the form.</source>
        <translation>Wis alle velden van het formulier.</translation>
    </message>
    <message>
        <source>Dust:</source>
        <translation>Stof:</translation>
    </message>
    <message>
<<<<<<< HEAD
        <source>When there is less transaction volume than space in the blocks, miners as well as relaying nodes may enforce a minimum fee. Paying only this minimum fee is just fine, but be aware that this can result in a never confirming transaction once there is more demand for particl transactions than the network can process.</source>
        <translation>De minimale toeslag betalen is prima mits het transactievolume kleiner is dan de ruimte in de blokken. Let wel op dat dit tot gevolg kan hebben dat een transactie nooit wordt bevestigd als er meer vraag is naar particltransacties dan het netwerk kan verwerken.</translation>
=======
        <source>Hide transaction fee settings</source>
        <translation>Verberg transactiekosteninstellingen</translation>
    </message>
    <message>
        <source>When there is less transaction volume than space in the blocks, miners as well as relaying nodes may enforce a minimum fee. Paying only this minimum fee is just fine, but be aware that this can result in a never confirming transaction once there is more demand for bitcoin transactions than the network can process.</source>
        <translation>De minimale toeslag betalen is prima mits het transactievolume kleiner is dan de ruimte in de blokken. Let wel op dat dit tot gevolg kan hebben dat een transactie nooit wordt bevestigd als er meer vraag is naar bitcointransacties dan het netwerk kan verwerken.</translation>
>>>>>>> ff53433f
    </message>
    <message>
        <source>A too low fee might result in a never confirming transaction (read the tooltip)</source>
        <translation>Een te lage toeslag kan tot gevolg hebben dat de transactie nooit bevestigd wordt (lees de tooltip)</translation>
    </message>
    <message>
        <source>Confirmation time target:</source>
        <translation>Bevestigingstijddoel:</translation>
    </message>
    <message>
        <source>Enable Replace-By-Fee</source>
        <translation>Activeer Replace-By-Fee</translation>
    </message>
    <message>
        <source>With Replace-By-Fee (BIP-125) you can increase a transaction's fee after it is sent. Without this, a higher fee may be recommended to compensate for increased transaction delay risk.</source>
        <translation>Met Replace-By-Fee (BIP-125) kun je de vergoeding voor een transactie verhogen na dat deze verstuurd is. Zonder dit kan een hogere vergoeding aangeraden worden om te compenseren voor de hogere kans op transactie vertragingen.</translation>
    </message>
    <message>
        <source>Clear &amp;All</source>
        <translation>Verwijder &amp;alles</translation>
    </message>
    <message>
        <source>Balance:</source>
        <translation>Saldo:</translation>
    </message>
    <message>
        <source>Confirm the send action</source>
        <translation>Bevestig de verstuuractie</translation>
    </message>
    <message>
        <source>S&amp;end</source>
        <translation>V&amp;erstuur</translation>
    </message>
    <message>
        <source>Copy quantity</source>
        <translation>Kopieer aantal</translation>
    </message>
    <message>
        <source>Copy amount</source>
        <translation>Kopieer bedrag</translation>
    </message>
    <message>
        <source>Copy fee</source>
        <translation>Kopieer vergoeding</translation>
    </message>
    <message>
        <source>Copy after fee</source>
        <translation>Kopieer na vergoeding</translation>
    </message>
    <message>
        <source>Copy bytes</source>
        <translation>Kopieer bytes</translation>
    </message>
    <message>
        <source>Copy dust</source>
        <translation>Kopieër stof</translation>
    </message>
    <message>
        <source>Copy change</source>
        <translation>Kopieer wijziging</translation>
    </message>
    <message>
        <source>%1 (%2 blocks)</source>
        <translation>%1 (%2 blokken)</translation>
    </message>
    <message>
        <source>Cr&amp;eate Unsigned</source>
        <translation>Cr&amp;eëer Ongetekend</translation>
    </message>
    <message>
        <source>Creates a Partially Signed Bitcoin Transaction (PSBT) for use with e.g. an offline %1 wallet, or a PSBT-compatible hardware wallet.</source>
        <translation>Creëert een Partially Signed Bitcoin Transaction (PSBT) om te gebruiken met b.v. een offline %1 wallet, of een PSBT-compatibele hardware wallet.</translation>
    </message>
    <message>
        <source> from wallet '%1'</source>
        <translation>van portemonnee '%1'</translation>
    </message>
    <message>
        <source>%1 to '%2'</source>
        <translation>%1 naar %2</translation>
    </message>
    <message>
        <source>%1 to %2</source>
        <translation>%1 tot %2</translation>
    </message>
    <message>
        <source>Do you want to draft this transaction?</source>
        <translation>Wil je een transactievoorstel maken? </translation>
    </message>
    <message>
        <source>Are you sure you want to send?</source>
        <translation>Weet u zeker dat u wilt verzenden?</translation>
    </message>
    <message>
        <source>Please, review your transaction proposal. This will produce a Partially Signed Bitcoin Transaction (PSBT) which you can copy and then sign with e.g. an offline %1 wallet, or a PSBT-compatible hardware wallet.</source>
        <translation>Gelieve je transactie-voorstel te controleren. Dit zal een Partially Signed Bitcoin Transaction (PSBT) maken die je kan kopiëren en dan tekenen met b.v. een offline %1 wallet, of een PSBT-compatibele hardware wallet.</translation>
    </message>
    <message>
        <source>or</source>
        <translation>of</translation>
    </message>
    <message>
        <source>You can increase the fee later (signals Replace-By-Fee, BIP-125).</source>
        <translation>Je kunt de vergoeding later verhogen (signaleert Replace-By-Fee, BIP-125).</translation>
    </message>
    <message>
        <source>Please, review your transaction.</source>
        <translation>Controleer uw transactie aub.</translation>
    </message>
    <message>
        <source>Transaction fee</source>
        <translation>Transactiekosten</translation>
    </message>
    <message>
        <source>Not signalling Replace-By-Fee, BIP-125.</source>
        <translation>Signaleert geen Replace-By-Fee, BIP-125.</translation>
    </message>
    <message>
        <source>Total Amount</source>
        <translation>Totaalbedrag</translation>
    </message>
    <message>
        <source>To review recipient list click "Show Details..."</source>
        <translation>Om de lijst van ontvangers te vernieuwe klik "Bekijk details..."</translation>
    </message>
    <message>
        <source>Confirm send coins</source>
        <translation>Bevestig versturen munten</translation>
    </message>
    <message>
        <source>Confirm transaction proposal</source>
        <translation>Bevestig transactievoorstel</translation>
    </message>
    <message>
        <source>Copy PSBT to clipboard</source>
        <translation>Kopieer PSBT naar klembord</translation>
    </message>
    <message>
        <source>Send</source>
        <translation>Verstuur</translation>
    </message>
    <message>
        <source>PSBT copied</source>
        <translation>PSBT is gekopieerd</translation>
    </message>
    <message>
        <source>Watch-only balance:</source>
        <translation>Alleen-lezen balans:</translation>
    </message>
    <message>
        <source>The recipient address is not valid. Please recheck.</source>
        <translation>Het adres van de ontvanger is niet geldig. Gelieve opnieuw te controleren.</translation>
    </message>
    <message>
        <source>The amount to pay must be larger than 0.</source>
        <translation>Het ingevoerde bedrag moet groter zijn dan 0.</translation>
    </message>
    <message>
        <source>The amount exceeds your balance.</source>
        <translation>Het bedrag is hoger dan uw huidige saldo.</translation>
    </message>
    <message>
        <source>The total exceeds your balance when the %1 transaction fee is included.</source>
        <translation>Het totaal overschrijdt uw huidige saldo wanneer de %1 transactie vergoeding wordt meegerekend.</translation>
    </message>
    <message>
        <source>Duplicate address found: addresses should only be used once each.</source>
        <translation>Dubbel adres gevonden: adressen mogen maar één keer worden gebruikt worden.</translation>
    </message>
    <message>
        <source>Transaction creation failed!</source>
        <translation>Transactiecreatie mislukt</translation>
    </message>
    <message>
        <source>A fee higher than %1 is considered an absurdly high fee.</source>
        <translation>Een vergoeding van meer dan %1 wordt beschouwd als een absurd hoge vergoeding.</translation>
    </message>
    <message>
        <source>Payment request expired.</source>
        <translation>Betalingsverzoek verlopen.</translation>
    </message>
    <message numerus="yes">
        <source>Estimated to begin confirmation within %n block(s).</source>
        <translation><numerusform>Schatting is dat bevestiging begint over %n blok.</numerusform><numerusform>Schatting is dat bevestiging begint over %n blokken.</numerusform></translation>
    </message>
    <message>
        <source>Warning: Invalid Particl address</source>
        <translation>Waarschuwing: Ongeldig Particladres</translation>
    </message>
    <message>
        <source>Warning: Unknown change address</source>
        <translation>Waarschuwing: Onbekend wisselgeldadres</translation>
    </message>
    <message>
        <source>Confirm custom change address</source>
        <translation>Bevestig aangepast wisselgeldadres</translation>
    </message>
    <message>
        <source>The address you selected for change is not part of this wallet. Any or all funds in your wallet may be sent to this address. Are you sure?</source>
        <translation>Het wisselgeldadres dat u heeft geselecteerd maakt geen deel uit van deze portemonnee. Een deel of zelfs alle geld in uw portemonnee kan mogelijk naar dit adres worden verzonden. Weet je het zeker?</translation>
    </message>
    <message>
        <source>(no label)</source>
        <translation>(geen label)</translation>
    </message>
</context>
<context>
    <name>SendCoinsEntry</name>
    <message>
        <source>A&amp;mount:</source>
        <translation>B&amp;edrag:</translation>
    </message>
    <message>
        <source>Pay &amp;To:</source>
        <translation>Betaal &amp;aan:</translation>
    </message>
    <message>
        <source>&amp;Label:</source>
        <translation>&amp;Label:</translation>
    </message>
    <message>
        <source>Choose previously used address</source>
        <translation>Kies een eerder gebruikt adres</translation>
    </message>
    <message>
<<<<<<< HEAD
        <source>This is a normal payment.</source>
        <translation>Dit is een normale betaling.</translation>
    </message>
    <message>
        <source>The Particl address to send the payment to</source>
        <translation>Het Particladres om betaling aan te versturen</translation>
=======
        <source>The Bitcoin address to send the payment to</source>
        <translation>Het Bitcoinadres om betaling aan te versturen</translation>
>>>>>>> ff53433f
    </message>
    <message>
        <source>Alt+A</source>
        <translation>Alt+A</translation>
    </message>
    <message>
        <source>Paste address from clipboard</source>
        <translation>Plak adres vanuit klembord</translation>
    </message>
    <message>
        <source>Alt+P</source>
        <translation>Alt+P</translation>
    </message>
    <message>
        <source>Remove this entry</source>
        <translation>Verwijder deze toevoeging</translation>
    </message>
    <message>
<<<<<<< HEAD
        <source>The fee will be deducted from the amount being sent. The recipient will receive less particl than you enter in the amount field. If multiple recipients are selected, the fee is split equally.</source>
        <translation>De transactiekosten zal worden afgetrokken van het bedrag dat verstuurd wordt. De ontvangers zullen minder particls ontvangen dan ingevoerd is in het hoeveelheidsveld. Als er meerdere ontvangers geselecteerd zijn, dan worden de transactiekosten gelijk verdeeld.</translation>
=======
        <source>The amount to send in the selected unit</source>
        <translation>Het te sturen bedrag in de geselecteerde eenheid</translation>
    </message>
    <message>
        <source>The fee will be deducted from the amount being sent. The recipient will receive less bitcoins than you enter in the amount field. If multiple recipients are selected, the fee is split equally.</source>
        <translation>De transactiekosten zal worden afgetrokken van het bedrag dat verstuurd wordt. De ontvangers zullen minder bitcoins ontvangen dan ingevoerd is in het hoeveelheidsveld. Als er meerdere ontvangers geselecteerd zijn, dan worden de transactiekosten gelijk verdeeld.</translation>
>>>>>>> ff53433f
    </message>
    <message>
        <source>S&amp;ubtract fee from amount</source>
        <translation>Trek de transactiekosten a&amp;f van het bedrag.</translation>
    </message>
    <message>
        <source>Use available balance</source>
        <translation>Gebruik beschikbaar saldo</translation>
    </message>
    <message>
        <source>Message:</source>
        <translation>Bericht:</translation>
    </message>
    <message>
        <source>This is an unauthenticated payment request.</source>
        <translation>Dit is een niet-geverifieerd betalingsverzoek.</translation>
    </message>
    <message>
        <source>This is an authenticated payment request.</source>
        <translation>Dit is een geverifieerd betalingsverzoek.</translation>
    </message>
    <message>
        <source>Enter a label for this address to add it to the list of used addresses</source>
        <translation>Vul een label voor dit adres in om het aan de lijst met gebruikte adressen toe te voegen</translation>
    </message>
    <message>
        <source>A message that was attached to the particl: URI which will be stored with the transaction for your reference. Note: This message will not be sent over the Particl network.</source>
        <translation>Een bericht dat werd toegevoegd aan de particl: URI welke wordt opgeslagen met de transactie ter referentie. Opmerking: Dit bericht zal niet worden verzonden over het Particlnetwerk.</translation>
    </message>
    <message>
        <source>Pay To:</source>
        <translation>Betaal Aan:</translation>
    </message>
    <message>
        <source>Memo:</source>
        <translation>Memo:</translation>
    </message>
</context>
<context>
    <name>ShutdownWindow</name>
    <message>
        <source>%1 is shutting down...</source>
        <translation>%1 is aan het afsluiten...</translation>
    </message>
    <message>
        <source>Do not shut down the computer until this window disappears.</source>
        <translation>Sluit de computer niet af totdat dit venster verdwenen is.</translation>
    </message>
</context>
<context>
    <name>SignVerifyMessageDialog</name>
    <message>
        <source>Signatures - Sign / Verify a Message</source>
        <translation>Handtekeningen – Onderteken een bericht / Verifiëer een handtekening</translation>
    </message>
    <message>
        <source>&amp;Sign Message</source>
        <translation>&amp;Onderteken bericht</translation>
    </message>
    <message>
        <source>You can sign messages/agreements with your addresses to prove you can receive particl sent to them. Be careful not to sign anything vague or random, as phishing attacks may try to trick you into signing your identity over to them. Only sign fully-detailed statements you agree to.</source>
        <translation>U kunt berichten/overeenkomsten ondertekenen met uw adres om te bewijzen dat u Particl kunt versturen. Wees voorzichtig met het ondertekenen van iets vaags of willekeurigs, omdat phishingaanvallen u kunnen proberen te misleiden tot het ondertekenen van overeenkomsten om uw identiteit aan hen toe te vertrouwen. Onderteken alleen volledig gedetailleerde verklaringen voordat u akkoord gaat.</translation>
    </message>
    <message>
        <source>The Particl address to sign the message with</source>
        <translation>Het Particladres om bericht mee te ondertekenen</translation>
    </message>
    <message>
        <source>Choose previously used address</source>
        <translation>Kies een eerder gebruikt adres</translation>
    </message>
    <message>
        <source>Alt+A</source>
        <translation>Alt+A</translation>
    </message>
    <message>
        <source>Paste address from clipboard</source>
        <translation>Plak adres vanuit klembord</translation>
    </message>
    <message>
        <source>Alt+P</source>
        <translation>Alt+P</translation>
    </message>
    <message>
        <source>Enter the message you want to sign here</source>
        <translation>Typ hier het bericht dat u wilt ondertekenen</translation>
    </message>
    <message>
        <source>Signature</source>
        <translation>Handtekening</translation>
    </message>
    <message>
        <source>Copy the current signature to the system clipboard</source>
        <translation>Kopieer de huidige handtekening naar het systeemklembord</translation>
    </message>
    <message>
        <source>Sign the message to prove you own this Particl address</source>
        <translation>Onderteken een bericht om te bewijzen dat u een bepaald Particladres bezit</translation>
    </message>
    <message>
        <source>Sign &amp;Message</source>
        <translation>Onderteken &amp;bericht</translation>
    </message>
    <message>
        <source>Reset all sign message fields</source>
        <translation>Verwijder alles in de invulvelden</translation>
    </message>
    <message>
        <source>Clear &amp;All</source>
        <translation>Verwijder &amp;alles</translation>
    </message>
    <message>
        <source>&amp;Verify Message</source>
        <translation>&amp;Verifiëer bericht</translation>
    </message>
    <message>
        <source>Enter the receiver's address, message (ensure you copy line breaks, spaces, tabs, etc. exactly) and signature below to verify the message. Be careful not to read more into the signature than what is in the signed message itself, to avoid being tricked by a man-in-the-middle attack. Note that this only proves the signing party receives with the address, it cannot prove sendership of any transaction!</source>
        <translation>Voer het adres van de ontvanger in, bericht (zorg ervoor dat de regeleinden, spaties, tabs etc. precies kloppen) en onderteken onderaan om het bericht te verifiëren. Wees voorzicht om niet meer in de ondertekening te lezen dan in het getekende bericht zelf, om te voorkomen dat je wordt aangevallen met een man-in-the-middle attack. Houd er mee rekening dat dit alleen de ondertekende partij bewijst met het ontvangen adres, er kan niet bewezen worden dat er een transactie heeft plaatsgevonden!</translation>
    </message>
    <message>
        <source>The Particl address the message was signed with</source>
        <translation>Het Particladres waarmee het bericht ondertekend is</translation>
    </message>
    <message>
<<<<<<< HEAD
        <source>Verify the message to ensure it was signed with the specified Particl address</source>
        <translation>Controleer een bericht om te verifiëren dat het gespecificeerde Particladres het bericht heeft ondertekend.</translation>
=======
        <source>The signed message to verify</source>
        <translation>Het te controleren ondertekend bericht</translation>
    </message>
    <message>
        <source>The signature given when the message was signed</source>
        <translation>De handtekening waarmee het bericht ondertekend werd</translation>
    </message>
    <message>
        <source>Verify the message to ensure it was signed with the specified Bitcoin address</source>
        <translation>Controleer een bericht om te verifiëren dat het gespecificeerde Bitcoinadres het bericht heeft ondertekend.</translation>
>>>>>>> ff53433f
    </message>
    <message>
        <source>Verify &amp;Message</source>
        <translation>Verifiëer &amp;bericht</translation>
    </message>
    <message>
        <source>Reset all verify message fields</source>
        <translation>Verwijder alles in de invulvelden</translation>
    </message>
    <message>
        <source>Click "Sign Message" to generate signature</source>
        <translation>Klik op "Onderteken Bericht" om de handtekening te genereren</translation>
    </message>
    <message>
        <source>The entered address is invalid.</source>
        <translation>Het opgegeven adres is ongeldig.</translation>
    </message>
    <message>
        <source>Please check the address and try again.</source>
        <translation>Controleer het adres en probeer het opnieuw.</translation>
    </message>
    <message>
        <source>The entered address does not refer to a key.</source>
        <translation>Het opgegeven adres verwijst niet naar een sleutel.</translation>
    </message>
    <message>
        <source>Wallet unlock was cancelled.</source>
        <translation>Portemonnee-ontsleuteling is geannuleerd.</translation>
    </message>
    <message>
        <source>No error</source>
        <translation>Geen fout</translation>
    </message>
    <message>
        <source>Private key for the entered address is not available.</source>
        <translation>Geheime sleutel voor het ingevoerde adres is niet beschikbaar.</translation>
    </message>
    <message>
        <source>Message signing failed.</source>
        <translation>Ondertekenen van het bericht is mislukt.</translation>
    </message>
    <message>
        <source>Message signed.</source>
        <translation>Bericht ondertekend.</translation>
    </message>
    <message>
        <source>The signature could not be decoded.</source>
        <translation>De handtekening kon niet worden gedecodeerd.</translation>
    </message>
    <message>
        <source>Please check the signature and try again.</source>
        <translation>Controleer de handtekening en probeer het opnieuw.</translation>
    </message>
    <message>
        <source>The signature did not match the message digest.</source>
        <translation>De handtekening hoort niet bij het bericht.</translation>
    </message>
    <message>
        <source>Message verification failed.</source>
        <translation>Berichtverificatie mislukt.</translation>
    </message>
    <message>
        <source>Message verified.</source>
        <translation>Bericht geverifiëerd.</translation>
    </message>
</context>
<context>
    <name>TrafficGraphWidget</name>
    <message>
        <source>KB/s</source>
        <translation>KB/s</translation>
    </message>
</context>
<context>
    <name>TransactionDesc</name>
    <message numerus="yes">
        <source>Open for %n more block(s)</source>
        <translation><numerusform>Open voor nog %n blok</numerusform><numerusform>Open voor nog %n blokken</numerusform></translation>
    </message>
    <message>
        <source>Open until %1</source>
        <translation>Open tot %1</translation>
    </message>
    <message>
        <source>conflicted with a transaction with %1 confirmations</source>
        <translation>geconflicteerd met een transactie met %1 confirmaties</translation>
    </message>
    <message>
        <source>0/unconfirmed, %1</source>
        <translation>0/onbevestigd, %1</translation>
    </message>
    <message>
        <source>in memory pool</source>
        <translation>in geheugenpoel</translation>
    </message>
    <message>
        <source>not in memory pool</source>
        <translation>niet in geheugenpoel</translation>
    </message>
    <message>
        <source>abandoned</source>
        <translation>opgegeven</translation>
    </message>
    <message>
        <source>%1/unconfirmed</source>
        <translation>%1/onbevestigd</translation>
    </message>
    <message>
        <source>%1 confirmations</source>
        <translation>%1 bevestigingen</translation>
    </message>
    <message>
        <source>Status</source>
        <translation>Status</translation>
    </message>
    <message>
        <source>Date</source>
        <translation>Datum</translation>
    </message>
    <message>
        <source>Source</source>
        <translation>Bron</translation>
    </message>
    <message>
        <source>Generated</source>
        <translation>Gegenereerd</translation>
    </message>
    <message>
        <source>From</source>
        <translation>Van</translation>
    </message>
    <message>
        <source>unknown</source>
        <translation>onbekend</translation>
    </message>
    <message>
        <source>To</source>
        <translation>Aan</translation>
    </message>
    <message>
        <source>own address</source>
        <translation>eigen adres</translation>
    </message>
    <message>
        <source>watch-only</source>
        <translation>alleen-bekijkbaar</translation>
    </message>
    <message>
        <source>label</source>
        <translation>label</translation>
    </message>
    <message>
        <source>Credit</source>
        <translation>Credit</translation>
    </message>
    <message numerus="yes">
        <source>matures in %n more block(s)</source>
        <translation><numerusform>komt beschikbaar na %n nieuwe blok</numerusform><numerusform>komt beschikbaar na %n nieuwe blokken</numerusform></translation>
    </message>
    <message>
        <source>not accepted</source>
        <translation>niet geaccepteerd</translation>
    </message>
    <message>
        <source>Debit</source>
        <translation>Debet</translation>
    </message>
    <message>
        <source>Total debit</source>
        <translation>Totaal debit</translation>
    </message>
    <message>
        <source>Total credit</source>
        <translation>Totaal credit</translation>
    </message>
    <message>
        <source>Transaction fee</source>
        <translation>Transactiekosten</translation>
    </message>
    <message>
        <source>Net amount</source>
        <translation>Netto bedrag</translation>
    </message>
    <message>
        <source>Message</source>
        <translation>Bericht</translation>
    </message>
    <message>
        <source>Comment</source>
        <translation>Opmerking</translation>
    </message>
    <message>
        <source>Transaction ID</source>
        <translation>Transactie-ID</translation>
    </message>
    <message>
        <source>Transaction total size</source>
        <translation>Transactie totale grootte</translation>
    </message>
    <message>
        <source>Transaction virtual size</source>
        <translation>Transactie virtuele grootte</translation>
    </message>
    <message>
        <source>Output index</source>
        <translation>Output index</translation>
    </message>
    <message>
        <source> (Certificate was not verified)</source>
        <translation>(Certificaat kon niet worden geverifieerd)</translation>
    </message>
    <message>
        <source>Merchant</source>
        <translation>Handelaar</translation>
    </message>
    <message>
        <source>Generated coins must mature %1 blocks before they can be spent. When you generated this block, it was broadcast to the network to be added to the block chain. If it fails to get into the chain, its state will change to "not accepted" and it won't be spendable. This may occasionally happen if another node generates a block within a few seconds of yours.</source>
        <translation>Gegenereerde munten moeten %1 blokken rijpen voordat ze kunnen worden besteed. Toen dit blok gegenereerd werd, werd het uitgezonden naar het netwerk om aan de blokketen toegevoegd te worden. Als het niet lukt om in de keten toegevoegd te worden, zal de status te veranderen naar "niet geaccepteerd" en zal het niet besteedbaar zijn. Dit kan soms gebeuren als een ander node een blok genereert binnen een paar seconden na die van u.</translation>
    </message>
    <message>
        <source>Debug information</source>
        <translation>Debug-informatie</translation>
    </message>
    <message>
        <source>Transaction</source>
        <translation>Transactie</translation>
    </message>
    <message>
        <source>Inputs</source>
        <translation>Inputs</translation>
    </message>
    <message>
        <source>Amount</source>
        <translation>Bedrag</translation>
    </message>
    <message>
        <source>true</source>
        <translation>waar</translation>
    </message>
    <message>
        <source>false</source>
        <translation>onwaar</translation>
    </message>
</context>
<context>
    <name>TransactionDescDialog</name>
    <message>
        <source>This pane shows a detailed description of the transaction</source>
        <translation>Dit venster laat een uitgebreide beschrijving van de transactie zien</translation>
    </message>
    <message>
        <source>Details for %1</source>
        <translation>Details voor %1</translation>
    </message>
</context>
<context>
    <name>TransactionTableModel</name>
    <message>
        <source>Date</source>
        <translation>Datum</translation>
    </message>
    <message>
        <source>Type</source>
        <translation>Type</translation>
    </message>
    <message>
        <source>Label</source>
        <translation>Label</translation>
    </message>
    <message numerus="yes">
        <source>Open for %n more block(s)</source>
        <translation><numerusform>Open voor nog %n blok</numerusform><numerusform>Open voor nog %n blokken</numerusform></translation>
    </message>
    <message>
        <source>Open until %1</source>
        <translation>Open tot %1</translation>
    </message>
    <message>
        <source>Unconfirmed</source>
        <translation>Onbevestigd</translation>
    </message>
    <message>
        <source>Abandoned</source>
        <translation>Opgegeven</translation>
    </message>
    <message>
        <source>Confirming (%1 of %2 recommended confirmations)</source>
        <translation>Bevestigen (%1 van %2 aanbevolen bevestigingen)</translation>
    </message>
    <message>
        <source>Confirmed (%1 confirmations)</source>
        <translation>Bevestigd (%1 bevestigingen)</translation>
    </message>
    <message>
        <source>Conflicted</source>
        <translation>Conflicterend</translation>
    </message>
    <message>
        <source>Immature (%1 confirmations, will be available after %2)</source>
        <translation>Niet beschikbaar (%1 bevestigingen, zal beschikbaar zijn na %2)</translation>
    </message>
    <message>
        <source>Generated but not accepted</source>
        <translation>Gegenereerd maar niet geaccepteerd</translation>
    </message>
    <message>
        <source>Received with</source>
        <translation>Ontvangen met</translation>
    </message>
    <message>
        <source>Received from</source>
        <translation>Ontvangen van</translation>
    </message>
    <message>
        <source>Sent to</source>
        <translation>Verzonden aan</translation>
    </message>
    <message>
        <source>Payment to yourself</source>
        <translation>Betaling aan uzelf</translation>
    </message>
    <message>
        <source>Mined</source>
        <translation>Gedolven</translation>
    </message>
    <message>
        <source>watch-only</source>
        <translation>alleen-bekijkbaar</translation>
    </message>
    <message>
        <source>(n/a)</source>
        <translation>(nvt)</translation>
    </message>
    <message>
        <source>(no label)</source>
        <translation>(geen label)</translation>
    </message>
    <message>
        <source>Transaction status. Hover over this field to show number of confirmations.</source>
        <translation>Transactiestatus. Houd de cursor boven dit veld om het aantal bevestigingen te laten zien.</translation>
    </message>
    <message>
        <source>Date and time that the transaction was received.</source>
        <translation>Datum en tijd waarop deze transactie is ontvangen.</translation>
    </message>
    <message>
        <source>Type of transaction.</source>
        <translation>Type transactie.</translation>
    </message>
    <message>
        <source>Whether or not a watch-only address is involved in this transaction.</source>
        <translation>Of er een alleen-bekijken-adres is betrokken bij deze transactie.</translation>
    </message>
    <message>
        <source>User-defined intent/purpose of the transaction.</source>
        <translation>Door gebruiker gedefinieerde intentie/doel van de transactie.</translation>
    </message>
    <message>
        <source>Amount removed from or added to balance.</source>
        <translation>Bedrag verwijderd van of toegevoegd aan saldo.</translation>
    </message>
</context>
<context>
    <name>TransactionView</name>
    <message>
        <source>All</source>
        <translation>Alles</translation>
    </message>
    <message>
        <source>Today</source>
        <translation>Vandaag</translation>
    </message>
    <message>
        <source>This week</source>
        <translation>Deze week</translation>
    </message>
    <message>
        <source>This month</source>
        <translation>Deze maand</translation>
    </message>
    <message>
        <source>Last month</source>
        <translation>Vorige maand</translation>
    </message>
    <message>
        <source>This year</source>
        <translation>Dit jaar</translation>
    </message>
    <message>
        <source>Range...</source>
        <translation>Bereik...</translation>
    </message>
    <message>
        <source>Received with</source>
        <translation>Ontvangen met</translation>
    </message>
    <message>
        <source>Sent to</source>
        <translation>Verzonden aan</translation>
    </message>
    <message>
        <source>To yourself</source>
        <translation>Aan uzelf</translation>
    </message>
    <message>
        <source>Mined</source>
        <translation>Gedolven</translation>
    </message>
    <message>
        <source>Other</source>
        <translation>Anders</translation>
    </message>
    <message>
        <source>Enter address, transaction id, or label to search</source>
        <translation>Voer adres, transactie-ID of etiket in om te zoeken</translation>
    </message>
    <message>
        <source>Min amount</source>
        <translation>Min. bedrag</translation>
    </message>
    <message>
        <source>Abandon transaction</source>
        <translation>Doe afstand van transactie</translation>
    </message>
    <message>
        <source>Increase transaction fee</source>
        <translation>Toename transactiekosten</translation>
    </message>
    <message>
        <source>Copy address</source>
        <translation>Kopieer adres</translation>
    </message>
    <message>
        <source>Copy label</source>
        <translation>Kopieer label</translation>
    </message>
    <message>
        <source>Copy amount</source>
        <translation>Kopieer bedrag</translation>
    </message>
    <message>
        <source>Copy transaction ID</source>
        <translation>Kopieer transactie-ID</translation>
    </message>
    <message>
        <source>Copy raw transaction</source>
        <translation>Kopieer ruwe transactie</translation>
    </message>
    <message>
        <source>Copy full transaction details</source>
        <translation>Kopieer volledige transactiedetials</translation>
    </message>
    <message>
        <source>Edit label</source>
        <translation>Bewerk label</translation>
    </message>
    <message>
        <source>Show transaction details</source>
        <translation>Toon transactiedetails</translation>
    </message>
    <message>
        <source>Export Transaction History</source>
        <translation>Exporteer transactiegeschiedenis</translation>
    </message>
    <message>
        <source>Comma separated file (*.csv)</source>
        <translation>Kommagescheiden bestand (*.csv)</translation>
    </message>
    <message>
        <source>Confirmed</source>
        <translation>Bevestigd</translation>
    </message>
    <message>
        <source>Watch-only</source>
        <translation>Alleen-bekijkbaar</translation>
    </message>
    <message>
        <source>Date</source>
        <translation>Datum</translation>
    </message>
    <message>
        <source>Type</source>
        <translation>Type</translation>
    </message>
    <message>
        <source>Label</source>
        <translation>Label</translation>
    </message>
    <message>
        <source>Address</source>
        <translation>Adres</translation>
    </message>
    <message>
        <source>ID</source>
        <translation>ID</translation>
    </message>
    <message>
        <source>Exporting Failed</source>
        <translation>Export mislukt</translation>
    </message>
    <message>
        <source>There was an error trying to save the transaction history to %1.</source>
        <translation>Er is een fout opgetreden bij het opslaan van de transactiegeschiedenis naar %1.</translation>
    </message>
    <message>
        <source>Exporting Successful</source>
        <translation>Export succesvol</translation>
    </message>
    <message>
        <source>The transaction history was successfully saved to %1.</source>
        <translation>De transactiegeschiedenis was succesvol bewaard in %1.</translation>
    </message>
    <message>
        <source>Range:</source>
        <translation>Bereik:</translation>
    </message>
    <message>
        <source>to</source>
        <translation>naar</translation>
    </message>
</context>
<context>
    <name>UnitDisplayStatusBarControl</name>
    <message>
        <source>Unit to show amounts in. Click to select another unit.</source>
        <translation>Eenheid om bedragen uit te drukken. Klik om een andere eenheid te selecteren.</translation>
    </message>
</context>
<context>
    <name>WalletController</name>
    <message>
        <source>Close wallet</source>
        <translation>Portemonnee Sluiten</translation>
    </message>
    <message>
        <source>Are you sure you wish to close the wallet &lt;i&gt;%1&lt;/i&gt;?</source>
        <translation>Weet je zeker dat je portemonnee &lt;i&gt;%1&lt;/i&gt; wil sluiten?</translation>
    </message>
    <message>
        <source>Closing the wallet for too long can result in having to resync the entire chain if pruning is enabled.</source>
        <translation>De portemonee te lang gesloten houden kan leiden tot het moeten hersynchroniseren van de hele keten als snoeien aktief is.</translation>
    </message>
</context>
<context>
    <name>WalletFrame</name>
    <message>
        <source>No wallet has been loaded.</source>
        <translation>Er is geen portemonnee geladen.</translation>
    </message>
</context>
<context>
    <name>WalletModel</name>
    <message>
        <source>Send Coins</source>
        <translation>Verstuur munten</translation>
    </message>
    <message>
        <source>Fee bump error</source>
        <translation>Vergoedingsverhoging fout</translation>
    </message>
    <message>
        <source>Increasing transaction fee failed</source>
        <translation>Verhogen transactie vergoeding is mislukt</translation>
    </message>
    <message>
        <source>Do you want to increase the fee?</source>
        <translation>Wil je de vergoeding verhogen?</translation>
    </message>
    <message>
        <source>Do you want to draft a transaction with fee increase?</source>
        <translation>Wil je een transactievoorstel met een hogere vergoeding maken?</translation>
    </message>
    <message>
        <source>Current fee:</source>
        <translation>Huidige vergoeding:</translation>
    </message>
    <message>
        <source>Increase:</source>
        <translation>Toename:</translation>
    </message>
    <message>
        <source>New fee:</source>
        <translation>Nieuwe vergoeding:</translation>
    </message>
    <message>
        <source>Confirm fee bump</source>
        <translation>Bevestig vergoedingsaanpassing</translation>
    </message>
    <message>
        <source>Can't draft transaction.</source>
        <translation>Kan geen transactievoorstel aanmaken.</translation>
    </message>
    <message>
        <source>PSBT copied</source>
        <translation>PSBT is gekopieerd</translation>
    </message>
    <message>
        <source>Can't sign transaction.</source>
        <translation>Kan transactie niet ondertekenen.</translation>
    </message>
    <message>
        <source>Could not commit transaction</source>
        <translation>Kon de transactie niet voltooien</translation>
    </message>
    <message>
        <source>default wallet</source>
        <translation>standaard portemonnee</translation>
    </message>
</context>
<context>
    <name>WalletView</name>
    <message>
        <source>&amp;Export</source>
        <translation>&amp;Exporteer</translation>
    </message>
    <message>
        <source>Export the data in the current tab to a file</source>
        <translation>Exporteer de data in de huidige tab naar een bestand</translation>
    </message>
    <message>
        <source>Backup Wallet</source>
        <translation>Portemonnee backuppen</translation>
    </message>
    <message>
        <source>Wallet Data (*.dat)</source>
        <translation>Portemonneedata (*.dat)</translation>
    </message>
    <message>
        <source>Backup Failed</source>
        <translation>Backup mislukt</translation>
    </message>
    <message>
        <source>There was an error trying to save the wallet data to %1.</source>
        <translation>Er is een fout opgetreden bij het wegschrijven van de portemonneedata naar %1.</translation>
    </message>
    <message>
        <source>Backup Successful</source>
        <translation>Backup succesvol</translation>
    </message>
    <message>
        <source>The wallet data was successfully saved to %1.</source>
        <translation>De portemonneedata is succesvol opgeslagen in %1.</translation>
    </message>
    <message>
        <source>Cancel</source>
        <translation>Annuleren</translation>
    </message>
</context>
<context>
    <name>bitcoin-core</name>
    <message>
        <source>Distributed under the MIT software license, see the accompanying file %s or %s</source>
        <translation>Uitgegeven onder de MIT software licentie, zie het bijgevoegde bestand %s of %s</translation>
    </message>
    <message>
        <source>Prune configured below the minimum of %d MiB.  Please use a higher number.</source>
        <translation>Prune is ingesteld op minder dan het minimum van %d MiB. Gebruik a.u.b. een hoger aantal.</translation>
    </message>
    <message>
        <source>Prune: last wallet synchronisation goes beyond pruned data. You need to -reindex (download the whole blockchain again in case of pruned node)</source>
        <translation>Prune: laatste wallet synchronisatie gaat verder terug dan de middels -prune beperkte data. U moet -reindex gebruiken (downloadt opnieuw de gehele blokketen voor een pruned node)</translation>
    </message>
    <message>
        <source>Error: A fatal internal error occurred, see debug.log for details</source>
        <translation>Fout: er is een fout opgetreden,  zie debug.log voor details</translation>
    </message>
    <message>
        <source>Pruning blockstore...</source>
        <translation>Blokopslag prunen...</translation>
    </message>
    <message>
        <source>Unable to start HTTP server. See debug log for details.</source>
        <translation>Niet mogelijk ok HTTP-server te starten. Zie debuglogboek voor details.</translation>
    </message>
    <message>
        <source>The %s developers</source>
        <translation>De %s ontwikkelaars</translation>
    </message>
    <message>
        <source>Can't generate a change-address key. No keys in the internal keypool and can't generate any keys.</source>
        <translation>Kan geen rest-adres sleutel genereren. Er zijn geen sleutels in de interne sleutelverzameling en ik kan geen sleutels genereren.</translation>
    </message>
    <message>
        <source>Cannot obtain a lock on data directory %s. %s is probably already running.</source>
        <translation>Kan geen lock verkrijgen op gegevensmap %s. %s draait waarschijnlijk al.</translation>
    </message>
    <message>
        <source>Cannot provide specific connections and have addrman find outgoing connections at the same.</source>
        <translation>Kan niet specifieke verbindingen voorzien en tegelijk addrman uitgaande verbindingen laten vinden.</translation>
    </message>
    <message>
        <source>Error reading %s! All keys read correctly, but transaction data or address book entries might be missing or incorrect.</source>
        <translation>Waarschuwing: Fout bij het lezen van %s! Alle sleutels zijn in goede orde uitgelezen, maar transactiedata of adresboeklemma's zouden kunnen ontbreken of fouten bevatten.</translation>
    </message>
    <message>
        <source>Please check that your computer's date and time are correct! If your clock is wrong, %s will not work properly.</source>
        <translation>Waarschuwing: Controleer dat de datum en tijd van uw computer correct zijn ingesteld! Bij een onjuist ingestelde klok zal %s niet goed werken.</translation>
    </message>
    <message>
        <source>Please contribute if you find %s useful. Visit %s for further information about the software.</source>
        <translation>Gelieve bij te dragen als je %s nuttig vindt. Bezoek %s voor meer informatie over de software.</translation>
    </message>
    <message>
        <source>The block database contains a block which appears to be from the future. This may be due to your computer's date and time being set incorrectly. Only rebuild the block database if you are sure that your computer's date and time are correct</source>
        <translation>De blokdatabase bevat een blok dat lijkt uit de toekomst te komen. Dit kan gebeuren omdat de datum en tijd van uw computer niet goed staat. Herbouw de blokdatabase pas nadat u de datum en tijd van uw computer correct heeft ingesteld.</translation>
    </message>
    <message>
        <source>This is a pre-release test build - use at your own risk - do not use for mining or merchant applications</source>
        <translation>Dit is een pre-release testversie - gebruik op eigen risico! Gebruik deze niet voor het delven van munten of handelsdoeleinden</translation>
    </message>
    <message>
        <source>This is the transaction fee you may discard if change is smaller than dust at this level</source>
        <translation>Dit is de transactievergoeding die u mag afleggen als het wisselgeld kleiner is dan stof op dit niveau</translation>
    </message>
    <message>
        <source>Unable to replay blocks. You will need to rebuild the database using -reindex-chainstate.</source>
        <translation>Onmogelijk om blokken opnieuw af te spelen. U dient de database opnieuw op te bouwen met behulp van -reindex-chainstate.</translation>
    </message>
    <message>
        <source>Unable to rewind the database to a pre-fork state. You will need to redownload the blockchain</source>
        <translation>Niet mogelijk om de databank terug te draaien naar een staat voor de vork. Je zal je blokketen opnieuw moeten downloaden</translation>
    </message>
    <message>
        <source>Warning: The network does not appear to fully agree! Some miners appear to be experiencing issues.</source>
        <translation>Waarschuwing: Het lijkt erop dat het netwerk geen consensus kan vinden! Sommige delvers lijken problemen te ondervinden.</translation>
    </message>
    <message>
        <source>Warning: We do not appear to fully agree with our peers! You may need to upgrade, or other nodes may need to upgrade.</source>
        <translation>Waarschuwing: Het lijkt erop dat we geen consensus kunnen vinden met onze peers! Mogelijk dient u te upgraden, of andere nodes moeten wellicht upgraden.</translation>
    </message>
    <message>
        <source>%d of last 100 blocks have unexpected version</source>
        <translation>%d van de laatste 100 blokken hebben een onverwachte versie</translation>
    </message>
    <message>
        <source>%s corrupt, salvage failed</source>
        <translation>%s corrupt, veiligstellen mislukt</translation>
    </message>
    <message>
        <source>-maxmempool must be at least %d MB</source>
        <translation>-maxmempool moet minstens %d MB zijn</translation>
    </message>
    <message>
        <source>Cannot resolve -%s address: '%s'</source>
        <translation>Kan -%s adres niet herleiden: '%s'</translation>
    </message>
    <message>
        <source>Change index out of range</source>
        <translation>Wijzigingsindex buiten bereik</translation>
    </message>
    <message>
        <source>Config setting for %s only applied on %s network when in [%s] section.</source>
        <translation>Configuratie-instellingen voor %s alleen toegepast op %s network wanneer in [%s] sectie.</translation>
    </message>
    <message>
        <source>Copyright (C) %i-%i</source>
        <translation>Auteursrecht (C) %i-%i</translation>
    </message>
    <message>
        <source>Corrupted block database detected</source>
        <translation>Corrupte blokkendatabase gedetecteerd</translation>
    </message>
    <message>
        <source>Could not find asmap file %s</source>
        <translation>Kan asmapbestand %s niet vinden</translation>
    </message>
    <message>
        <source>Could not parse asmap file %s</source>
        <translation>Kan asmapbestand %s niet lezen</translation>
    </message>
    <message>
        <source>Do you want to rebuild the block database now?</source>
        <translation>Wilt u de blokkendatabase nu herbouwen?</translation>
    </message>
    <message>
        <source>Error initializing block database</source>
        <translation>Fout bij intialisatie blokkendatabase</translation>
    </message>
    <message>
        <source>Error initializing wallet database environment %s!</source>
        <translation>Probleem met initializeren van de database-omgeving %s!</translation>
    </message>
    <message>
        <source>Error loading %s</source>
        <translation>Fout bij het laden van %s</translation>
    </message>
    <message>
        <source>Error loading %s: Private keys can only be disabled during creation</source>
        <translation>Fout bij het laden van %s: Geheime sleutels kunnen alleen worden uitgeschakeld tijdens het aanmaken</translation>
    </message>
    <message>
        <source>Error loading %s: Wallet corrupted</source>
        <translation>Fout bij het laden van %s: Portomonnee corrupt</translation>
    </message>
    <message>
        <source>Error loading %s: Wallet requires newer version of %s</source>
        <translation>Fout bij laden %s: Portemonnee vereist een nieuwere versie van %s</translation>
    </message>
    <message>
        <source>Error loading block database</source>
        <translation>Fout bij het laden van blokkendatabase</translation>
    </message>
    <message>
        <source>Error opening block database</source>
        <translation>Fout bij openen blokkendatabase</translation>
    </message>
    <message>
        <source>Failed to listen on any port. Use -listen=0 if you want this.</source>
        <translation>Mislukt om op welke poort dan ook te luisteren. Gebruik -listen=0 as u dit wilt.</translation>
    </message>
    <message>
        <source>Failed to rescan the wallet during initialization</source>
        <translation>Portemonnee herscannen tijdens initialisatie mislukt</translation>
    </message>
    <message>
        <source>Importing...</source>
        <translation>Importeren...</translation>
    </message>
    <message>
        <source>Incorrect or no genesis block found. Wrong datadir for network?</source>
        <translation>Incorrect of geen genesisblok gevonden. Verkeerde gegevensmap voor het netwerk?</translation>
    </message>
    <message>
        <source>Initialization sanity check failed. %s is shutting down.</source>
        <translation>Initialisatie sanity check mislukt. %s is aan het afsluiten.</translation>
    </message>
    <message>
        <source>Invalid P2P permission: '%s'</source>
        <translation>Ongeldige P2P-rechten: '%s'</translation>
    </message>
    <message>
        <source>Invalid amount for -%s=&lt;amount&gt;: '%s'</source>
        <translation>Ongeldig bedrag voor -%s=&lt;bedrag&gt;: '%s'</translation>
    </message>
    <message>
        <source>Invalid amount for -discardfee=&lt;amount&gt;: '%s'</source>
        <translation>Ongeldig bedrag for -discardfee=&lt;amount&gt;: '%s'</translation>
    </message>
    <message>
        <source>Invalid amount for -fallbackfee=&lt;amount&gt;: '%s'</source>
        <translation>Ongeldig bedrag voor -fallbackfee=&lt;bedrag&gt;: '%s'</translation>
    </message>
    <message>
        <source>Specified blocks directory "%s" does not exist.</source>
        <translation>Opgegeven blocks map "%s" bestaat niet.</translation>
    </message>
    <message>
        <source>Unknown address type '%s'</source>
        <translation>Onbekend adrestype '%s'</translation>
    </message>
    <message>
        <source>Unknown change type '%s'</source>
        <translation>Onbekend wijzigingstype '%s'</translation>
    </message>
    <message>
        <source>Upgrading txindex database</source>
        <translation>Upgraden txindex database</translation>
    </message>
    <message>
        <source>Loading P2P addresses...</source>
        <translation>P2P-adressen aan het laden...</translation>
    </message>
    <message>
        <source>Error: Disk space is too low!</source>
        <translation>Error: Opslagruimte te weinig!</translation>
    </message>
    <message>
        <source>Loading banlist...</source>
        <translation>Verbanningslijst aan het laden...</translation>
    </message>
    <message>
        <source>Not enough file descriptors available.</source>
        <translation>Niet genoeg file descriptors beschikbaar.</translation>
    </message>
    <message>
        <source>Prune cannot be configured with a negative value.</source>
        <translation>Prune kan niet worden geconfigureerd met een negatieve waarde.</translation>
    </message>
    <message>
        <source>Prune mode is incompatible with -txindex.</source>
        <translation>Prune-modus is niet compatible met -txindex</translation>
    </message>
    <message>
        <source>Replaying blocks...</source>
        <translation>Blokken opnieuw aan het afspelen...</translation>
    </message>
    <message>
        <source>Rewinding blocks...</source>
        <translation>Blokken aan het terugdraaien...</translation>
    </message>
    <message>
        <source>The source code is available from %s.</source>
        <translation>De broncode is beschikbaar van %s.</translation>
    </message>
    <message>
        <source>Transaction fee and change calculation failed</source>
        <translation>Transactievergoeding en wisselgeldberekening mislukt</translation>
    </message>
    <message>
        <source>Unable to bind to %s on this computer. %s is probably already running.</source>
        <translation>Niet in staat om %s te verbinden op deze computer. %s draait waarschijnlijk al.</translation>
    </message>
    <message>
        <source>Unable to generate keys</source>
        <translation>Niet mogelijk sleutels te genereren</translation>
    </message>
    <message>
        <source>Unsupported logging category %s=%s.</source>
        <translation>Niet-ondersteunde logcategorie %s=%s.</translation>
    </message>
    <message>
        <source>Upgrading UTXO database</source>
        <translation>Upgraden UTXO-database</translation>
    </message>
    <message>
        <source>User Agent comment (%s) contains unsafe characters.</source>
        <translation>User Agentcommentaar (%s) bevat onveilige karakters.</translation>
    </message>
    <message>
        <source>Verifying blocks...</source>
        <translation>Blokken aan het controleren...</translation>
    </message>
    <message>
        <source>Wallet needed to be rewritten: restart %s to complete</source>
        <translation>Portemonnee moest herschreven worden: Herstart %s om te voltooien</translation>
    </message>
    <message>
        <source>Error: Listening for incoming connections failed (listen returned error %s)</source>
        <translation>Fout: luisteren naar binnenkomende verbindingen mislukt (luisteren gaf foutmelding %s)</translation>
    </message>
    <message>
        <source>Invalid amount for -maxtxfee=&lt;amount&gt;: '%s' (must be at least the minrelay fee of %s to prevent stuck transactions)</source>
        <translation>ongeldig bedrag voor -maxtxfee=&lt;bedrag&gt;: '%s' (moet ten minste de minimale doorgeefvergoeding van %s zijn om vastgelopen transacties te voorkomen)</translation>
    </message>
    <message>
        <source>The transaction amount is too small to send after the fee has been deducted</source>
        <translation>Het transactiebedrag is te klein om te versturen nadat de transactievergoeding in mindering is gebracht</translation>
    </message>
    <message>
        <source>You need to rebuild the database using -reindex to go back to unpruned mode.  This will redownload the entire blockchain</source>
        <translation>U moet de database herbouwen met -reindex om terug te gaan naar de niet-prune modus. Dit zal de gehele blokketen opnieuw downloaden.</translation>
    </message>
    <message>
        <source>Error reading from database, shutting down.</source>
        <translation>Fout bij het lezen van de database, afsluiten.</translation>
    </message>
    <message>
        <source>Error upgrading chainstate database</source>
        <translation>Fout bij het upgraden van de ketenstaat database</translation>
    </message>
    <message>
        <source>Error: Disk space is low for %s</source>
        <translation>Fout: Weinig schijfruimte voor %s</translation>
    </message>
    <message>
        <source>Invalid -onion address or hostname: '%s'</source>
        <translation>Ongeldig -onion adress of hostnaam: '%s'</translation>
    </message>
    <message>
        <source>Invalid -proxy address or hostname: '%s'</source>
        <translation>Ongeldig -proxy adress of hostnaam: '%s'</translation>
    </message>
    <message>
        <source>Invalid amount for -paytxfee=&lt;amount&gt;: '%s' (must be at least %s)</source>
        <translation>Ongeldig bedrag voor -paytxfee=&lt;bedrag&gt;: '%s' (Minimum %s)</translation>
    </message>
    <message>
        <source>Invalid netmask specified in -whitelist: '%s'</source>
        <translation>Ongeldig netmask gespecificeerd in -whitelist: '%s'</translation>
    </message>
    <message>
        <source>Need to specify a port with -whitebind: '%s'</source>
        <translation>Verplicht een poort met -whitebind op te geven: '%s'</translation>
    </message>
    <message>
        <source>Prune mode is incompatible with -blockfilterindex.</source>
        <translation>Prune-modus is niet compatible met -blockfilterindex.</translation>
    </message>
    <message>
        <source>Reducing -maxconnections from %d to %d, because of system limitations.</source>
        <translation>Verminder -maxconnections van %d naar %d, vanwege systeembeperkingen.</translation>
    </message>
    <message>
        <source>Section [%s] is not recognized.</source>
        <translation>Sectie [%s] is niet herkend.</translation>
    </message>
    <message>
        <source>Signing transaction failed</source>
        <translation>Ondertekenen van transactie mislukt</translation>
    </message>
    <message>
        <source>Specified -walletdir "%s" does not exist</source>
        <translation>Opgegeven -walletdir "%s" bestaat niet</translation>
    </message>
    <message>
        <source>Specified -walletdir "%s" is a relative path</source>
        <translation>Opgegeven -walletdir "%s" is een relatief pad</translation>
    </message>
    <message>
        <source>Specified -walletdir "%s" is not a directory</source>
        <translation>Opgegeven -walletdir "%s" is geen map</translation>
    </message>
    <message>
        <source>The specified config file %s does not exist
</source>
        <translation>Het opgegeven configuratiebestand %s bestaat niet
</translation>
    </message>
    <message>
        <source>The transaction amount is too small to pay the fee</source>
        <translation>Het transactiebedrag is te klein om transactiekosten in rekening te brengen</translation>
    </message>
    <message>
        <source>This is experimental software.</source>
        <translation>Dit is experimentele software.</translation>
    </message>
    <message>
        <source>Transaction amount too small</source>
        <translation>Transactiebedrag te klein</translation>
    </message>
    <message>
        <source>Transaction too large</source>
        <translation>Transactie te groot</translation>
    </message>
    <message>
        <source>Unable to bind to %s on this computer (bind returned error %s)</source>
        <translation>Niet in staat om aan %s te binden op deze computer (bind gaf error %s)</translation>
    </message>
    <message>
        <source>Unable to create the PID file '%s': %s</source>
        <translation>Kan de PID file niet creëren. '%s': %s</translation>
    </message>
    <message>
        <source>Unable to generate initial keys</source>
        <translation>Niet mogelijk initiële sleutels te genereren</translation>
    </message>
    <message>
        <source>Unknown -blockfilterindex value %s.</source>
        <translation>Onbekende -blokfilterindexwaarde %s.</translation>
    </message>
    <message>
        <source>Verifying wallet(s)...</source>
        <translation>Portomenee(n) aan het verifiëren...</translation>
    </message>
    <message>
        <source>Warning: unknown new rules activated (versionbit %i)</source>
        <translation>Waarschuwing: onbekende nieuwe regels geactiveerd (versionbit %i)</translation>
    </message>
    <message>
        <source>Zapping all transactions from wallet...</source>
        <translation>Bezig met het zappen van alle transacties van de portemonnee...</translation>
    </message>
    <message>
        <source>-maxtxfee is set very high! Fees this large could be paid on a single transaction.</source>
        <translation>-maxtxfee staat zeer hoog! Transactiekosten van deze grootte kunnen worden gebruikt in een enkele transactie.</translation>
    </message>
    <message>
        <source>This is the transaction fee you may pay when fee estimates are not available.</source>
        <translation>Dit is de transactievergoeding die je mogelijk betaalt indien geschatte tarief niet beschikbaar is</translation>
    </message>
    <message>
        <source>Total length of network version string (%i) exceeds maximum length (%i). Reduce the number or size of uacomments.</source>
        <translation>Totale lengte van netwerkversiestring (%i) overschrijdt maximale lengte (%i). Verminder het aantal of grootte van uacomments.</translation>
    </message>
    <message>
        <source>Warning: Wallet file corrupt, data salvaged! Original %s saved as %s in %s; if your balance or transactions are incorrect you should restore from a backup.</source>
        <translation>Waarschuwing: portemonnee bestand is corrupt, data is veiliggesteld! Originele %s is opgeslagen als %s in %s; als uw balans of transacties incorrect zijn dient u een backup terug te zetten.</translation>
    </message>
    <message>
        <source>%s is set very high!</source>
        <translation>%s is zeer hoog ingesteld!</translation>
    </message>
    <message>
        <source>Error loading wallet %s. Duplicate -wallet filename specified.</source>
        <translation>Fout bij laden van portemonnee %s. Duplicaat -wallet bestandsnaam opgegeven.</translation>
    </message>
    <message>
        <source>Starting network threads...</source>
        <translation>Netwerkthread starten...</translation>
    </message>
    <message>
        <source>The wallet will avoid paying less than the minimum relay fee.</source>
        <translation>De portemonnee vermijdt minder te betalen dan de minimale doorgeef vergoeding.</translation>
    </message>
    <message>
        <source>This is the minimum transaction fee you pay on every transaction.</source>
        <translation>Dit is de minimum transactievergoeding dat je betaalt op elke transactie.</translation>
    </message>
    <message>
        <source>This is the transaction fee you will pay if you send a transaction.</source>
        <translation>Dit is de transactievergoeding dat je betaalt wanneer je een transactie verstuurt.</translation>
    </message>
    <message>
        <source>Transaction amounts must not be negative</source>
        <translation>Transactiebedragen moeten positief zijn</translation>
    </message>
    <message>
        <source>Transaction has too long of a mempool chain</source>
        <translation>Transactie heeft een te lange mempoolketen</translation>
    </message>
    <message>
        <source>Transaction must have at least one recipient</source>
        <translation>Transactie moet ten minste één ontvanger hebben</translation>
    </message>
    <message>
        <source>Unknown network specified in -onlynet: '%s'</source>
        <translation>Onbekend netwerk gespecificeerd in -onlynet: '%s'</translation>
    </message>
    <message>
        <source>Insufficient funds</source>
        <translation>Ontoereikend saldo</translation>
    </message>
    <message>
        <source>Cannot upgrade a non HD split wallet without upgrading to support pre split keypool. Please use -upgradewallet=169900 or -upgradewallet with no version specified.</source>
        <translation>Het is niet mogelijk een non HD split portemonnee te upgraden zonder pre split keypool te ondersteunen. Gebruik -upgradewallet=169900 of -upgradewallet zonder een specifiek versie nummer.</translation>
    </message>
    <message>
        <source>Fee estimation failed. Fallbackfee is disabled. Wait a few blocks or enable -fallbackfee.</source>
        <translation>Het inschatten van de vergoeding is gefaald. Fallbackfee is uitgeschakeld. Wacht een aantal blocks of schakel -fallbackfee in.</translation>
    </message>
    <message>
        <source>Warning: Private keys detected in wallet {%s} with disabled private keys</source>
        <translation>Waarschuwing: Geheime sleutels gedetecteerd in portemonnee {%s} met uitgeschakelde geheime sleutels</translation>
    </message>
    <message>
        <source>Cannot write to data directory '%s'; check permissions.</source>
        <translation>Mag niet schrijven naar gegevensmap '%s'; controleer bestandsrechten.</translation>
    </message>
    <message>
        <source>Loading block index...</source>
        <translation>Blokindex aan het laden...</translation>
    </message>
    <message>
        <source>Loading wallet...</source>
        <translation>Portemonnee aan het laden...</translation>
    </message>
    <message>
        <source>Cannot downgrade wallet</source>
        <translation>Kan portemonnee niet downgraden</translation>
    </message>
    <message>
        <source>Rescanning...</source>
        <translation>Blokketen aan het herscannen...</translation>
    </message>
    <message>
        <source>Done loading</source>
        <translation>Klaar met laden</translation>
    </message>
</context>
</TS><|MERGE_RESOLUTION|>--- conflicted
+++ resolved
@@ -180,21 +180,16 @@
         <translation>Portemonnee versleuteld</translation>
     </message>
     <message>
-<<<<<<< HEAD
+        <source>Enter the new passphrase for the wallet.&lt;br/&gt;Please use a passphrase of &lt;b&gt;ten or more random characters&lt;/b&gt;, or &lt;b&gt;eight or more words&lt;/b&gt;.</source>
+        <translation>Voer de neuwe wachtwoordzin in voor de portemonnee.&lt;br/&gt;Gebruik a.u.b. een wachtwoordzin van &lt;b&gt;tien of meer willekeurige karakters&lt;/b&gt;, of &lt;b&gt;acht of meer woorden&lt;/b&gt;.</translation>
+    </message>
+    <message>
+        <source>Enter the old passphrase and new passphrase for the wallet.</source>
+        <translation>Voer de oude wachtwoordzin en de nieuwe wachtwoordzin in voor de portemonnee.</translation>
+    </message>
+    <message>
         <source>Remember that encrypting your wallet cannot fully protect your particl from being stolen by malware infecting your computer.</source>
         <translation>Onthoud dat het versleutelen van uw portemonnee uw particls niet volledig kan beschermen tegen diefstal, bijvoorbeeld door malware die uw computer infecteert.</translation>
-=======
-        <source>Enter the new passphrase for the wallet.&lt;br/&gt;Please use a passphrase of &lt;b&gt;ten or more random characters&lt;/b&gt;, or &lt;b&gt;eight or more words&lt;/b&gt;.</source>
-        <translation>Voer de neuwe wachtwoordzin in voor de portemonnee.&lt;br/&gt;Gebruik a.u.b. een wachtwoordzin van &lt;b&gt;tien of meer willekeurige karakters&lt;/b&gt;, of &lt;b&gt;acht of meer woorden&lt;/b&gt;.</translation>
-    </message>
-    <message>
-        <source>Enter the old passphrase and new passphrase for the wallet.</source>
-        <translation>Voer de oude wachtwoordzin en de nieuwe wachtwoordzin in voor de portemonnee.</translation>
-    </message>
-    <message>
-        <source>Remember that encrypting your wallet cannot fully protect your bitcoins from being stolen by malware infecting your computer.</source>
-        <translation>Onthoud dat het versleutelen van uw portemonnee uw bitcoins niet volledig kan beschermen tegen diefstal, bijvoorbeeld door malware die uw computer infecteert.</translation>
->>>>>>> ff53433f
     </message>
     <message>
         <source>Wallet to be encrypted</source>
@@ -439,13 +434,6 @@
         <translation>Toon de lijst met gebruikte ontvangstadressen en labels</translation>
     </message>
     <message>
-<<<<<<< HEAD
-        <source>Open a particl: URI or payment request</source>
-        <translation>Open een particl: URI of betalingsverzoek</translation>
-    </message>
-    <message>
-=======
->>>>>>> ff53433f
         <source>&amp;Command-line options</source>
         <translation>&amp;Opdrachtregelopties</translation>
     </message>
@@ -510,8 +498,8 @@
         <translation>Ontvangstadressen</translation>
     </message>
     <message>
-        <source>Open a bitcoin: URI</source>
-        <translation>Open een bitcoin: URI</translation>
+        <source>Open a particl: URI</source>
+        <translation>Open een particl: URI</translation>
     </message>
     <message>
         <source>Open Wallet</source>
@@ -1035,13 +1023,8 @@
         <translation>Vorm</translation>
     </message>
     <message>
-<<<<<<< HEAD
         <source>Recent transactions may not yet be visible, and therefore your wallet's balance might be incorrect. This information will be correct once your wallet has finished synchronizing with the particl network, as detailed below.</source>
-        <translation>Recente transacties zijn mogelijk nog niet zichtbaar. De balans van de portemonnee is daarom mogelijk niet correct. Deze informatie is correct van zodra de synchronisatie met het Particl-netwerk werd voltooid, zoals onderaan beschreven.</translation>
-=======
-        <source>Recent transactions may not yet be visible, and therefore your wallet's balance might be incorrect. This information will be correct once your wallet has finished synchronizing with the bitcoin network, as detailed below.</source>
-        <translation>Recente transacties zijn mogelijk nog niet zichtbaar. De balans van de portemonnee is daarom mogelijk niet correct. Deze informatie is correct zodra de synchronisatie met het Bitcoin-netwerk is voltooid, zoals onderaan beschreven.</translation>
->>>>>>> ff53433f
+        <translation>Recente transacties zijn mogelijk nog niet zichtbaar. De balans van de portemonnee is daarom mogelijk niet correct. Deze informatie is correct zodra de synchronisatie met het Particl-netwerk is voltooid, zoals onderaan beschreven.</translation>
     </message>
     <message>
         <source>Attempting to spend particl that are affected by not-yet-displayed transactions will not be accepted by the network.</source>
@@ -1095,8 +1078,8 @@
 <context>
     <name>OpenURIDialog</name>
     <message>
-        <source>Open bitcoin URI</source>
-        <translation>Open bitcoin-URI</translation>
+        <source>Open particl URI</source>
+        <translation>Open particl-URI</translation>
     </message>
     <message>
         <source>URI:</source>
@@ -2287,17 +2270,12 @@
         <translation>Stof:</translation>
     </message>
     <message>
-<<<<<<< HEAD
+        <source>Hide transaction fee settings</source>
+        <translation>Verberg transactiekosteninstellingen</translation>
+    </message>
+    <message>
         <source>When there is less transaction volume than space in the blocks, miners as well as relaying nodes may enforce a minimum fee. Paying only this minimum fee is just fine, but be aware that this can result in a never confirming transaction once there is more demand for particl transactions than the network can process.</source>
         <translation>De minimale toeslag betalen is prima mits het transactievolume kleiner is dan de ruimte in de blokken. Let wel op dat dit tot gevolg kan hebben dat een transactie nooit wordt bevestigd als er meer vraag is naar particltransacties dan het netwerk kan verwerken.</translation>
-=======
-        <source>Hide transaction fee settings</source>
-        <translation>Verberg transactiekosteninstellingen</translation>
-    </message>
-    <message>
-        <source>When there is less transaction volume than space in the blocks, miners as well as relaying nodes may enforce a minimum fee. Paying only this minimum fee is just fine, but be aware that this can result in a never confirming transaction once there is more demand for bitcoin transactions than the network can process.</source>
-        <translation>De minimale toeslag betalen is prima mits het transactievolume kleiner is dan de ruimte in de blokken. Let wel op dat dit tot gevolg kan hebben dat een transactie nooit wordt bevestigd als er meer vraag is naar bitcointransacties dan het netwerk kan verwerken.</translation>
->>>>>>> ff53433f
     </message>
     <message>
         <source>A too low fee might result in a never confirming transaction (read the tooltip)</source>
@@ -2368,8 +2346,8 @@
         <translation>Cr&amp;eëer Ongetekend</translation>
     </message>
     <message>
-        <source>Creates a Partially Signed Bitcoin Transaction (PSBT) for use with e.g. an offline %1 wallet, or a PSBT-compatible hardware wallet.</source>
-        <translation>Creëert een Partially Signed Bitcoin Transaction (PSBT) om te gebruiken met b.v. een offline %1 wallet, of een PSBT-compatibele hardware wallet.</translation>
+        <source>Creates a Partially Signed Particl Transaction (PSBT) for use with e.g. an offline %1 wallet, or a PSBT-compatible hardware wallet.</source>
+        <translation>Creëert een Partially Signed Particl Transaction (PSBT) om te gebruiken met b.v. een offline %1 wallet, of een PSBT-compatibele hardware wallet.</translation>
     </message>
     <message>
         <source> from wallet '%1'</source>
@@ -2392,8 +2370,8 @@
         <translation>Weet u zeker dat u wilt verzenden?</translation>
     </message>
     <message>
-        <source>Please, review your transaction proposal. This will produce a Partially Signed Bitcoin Transaction (PSBT) which you can copy and then sign with e.g. an offline %1 wallet, or a PSBT-compatible hardware wallet.</source>
-        <translation>Gelieve je transactie-voorstel te controleren. Dit zal een Partially Signed Bitcoin Transaction (PSBT) maken die je kan kopiëren en dan tekenen met b.v. een offline %1 wallet, of een PSBT-compatibele hardware wallet.</translation>
+        <source>Please, review your transaction proposal. This will produce a Partially Signed Particl Transaction (PSBT) which you can copy and then sign with e.g. an offline %1 wallet, or a PSBT-compatible hardware wallet.</source>
+        <translation>Gelieve je transactie-voorstel te controleren. Dit zal een Partially Signed Particl Transaction (PSBT) maken die je kan kopiëren en dan tekenen met b.v. een offline %1 wallet, of een PSBT-compatibele hardware wallet.</translation>
     </message>
     <message>
         <source>or</source>
@@ -2523,17 +2501,8 @@
         <translation>Kies een eerder gebruikt adres</translation>
     </message>
     <message>
-<<<<<<< HEAD
-        <source>This is a normal payment.</source>
-        <translation>Dit is een normale betaling.</translation>
-    </message>
-    <message>
         <source>The Particl address to send the payment to</source>
         <translation>Het Particladres om betaling aan te versturen</translation>
-=======
-        <source>The Bitcoin address to send the payment to</source>
-        <translation>Het Bitcoinadres om betaling aan te versturen</translation>
->>>>>>> ff53433f
     </message>
     <message>
         <source>Alt+A</source>
@@ -2552,17 +2521,12 @@
         <translation>Verwijder deze toevoeging</translation>
     </message>
     <message>
-<<<<<<< HEAD
+        <source>The amount to send in the selected unit</source>
+        <translation>Het te sturen bedrag in de geselecteerde eenheid</translation>
+    </message>
+    <message>
         <source>The fee will be deducted from the amount being sent. The recipient will receive less particl than you enter in the amount field. If multiple recipients are selected, the fee is split equally.</source>
         <translation>De transactiekosten zal worden afgetrokken van het bedrag dat verstuurd wordt. De ontvangers zullen minder particls ontvangen dan ingevoerd is in het hoeveelheidsveld. Als er meerdere ontvangers geselecteerd zijn, dan worden de transactiekosten gelijk verdeeld.</translation>
-=======
-        <source>The amount to send in the selected unit</source>
-        <translation>Het te sturen bedrag in de geselecteerde eenheid</translation>
-    </message>
-    <message>
-        <source>The fee will be deducted from the amount being sent. The recipient will receive less bitcoins than you enter in the amount field. If multiple recipients are selected, the fee is split equally.</source>
-        <translation>De transactiekosten zal worden afgetrokken van het bedrag dat verstuurd wordt. De ontvangers zullen minder bitcoins ontvangen dan ingevoerd is in het hoeveelheidsveld. Als er meerdere ontvangers geselecteerd zijn, dan worden de transactiekosten gelijk verdeeld.</translation>
->>>>>>> ff53433f
     </message>
     <message>
         <source>S&amp;ubtract fee from amount</source>
@@ -2687,21 +2651,16 @@
         <translation>Het Particladres waarmee het bericht ondertekend is</translation>
     </message>
     <message>
-<<<<<<< HEAD
+        <source>The signed message to verify</source>
+        <translation>Het te controleren ondertekend bericht</translation>
+    </message>
+    <message>
+        <source>The signature given when the message was signed</source>
+        <translation>De handtekening waarmee het bericht ondertekend werd</translation>
+    </message>
+    <message>
         <source>Verify the message to ensure it was signed with the specified Particl address</source>
         <translation>Controleer een bericht om te verifiëren dat het gespecificeerde Particladres het bericht heeft ondertekend.</translation>
-=======
-        <source>The signed message to verify</source>
-        <translation>Het te controleren ondertekend bericht</translation>
-    </message>
-    <message>
-        <source>The signature given when the message was signed</source>
-        <translation>De handtekening waarmee het bericht ondertekend werd</translation>
-    </message>
-    <message>
-        <source>Verify the message to ensure it was signed with the specified Bitcoin address</source>
-        <translation>Controleer een bericht om te verifiëren dat het gespecificeerde Bitcoinadres het bericht heeft ondertekend.</translation>
->>>>>>> ff53433f
     </message>
     <message>
         <source>Verify &amp;Message</source>
