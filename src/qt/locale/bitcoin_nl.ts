<TS language="nl" version="2.1">
<context>
    <name>AddressBookPage</name>
    <message>
        <source>Right-click to edit address or label</source>
        <translation>Rechtermuisklik om het adres of label te wijzigen</translation>
    </message>
    <message>
        <source>Create a new address</source>
        <translation>Maak een nieuw adres aan</translation>
    </message>
    <message>
        <source>&amp;New</source>
        <translation>&amp;Nieuw</translation>
    </message>
    <message>
        <source>Copy the currently selected address to the system clipboard</source>
        <translation>Kopieer het geselecteerde adres naar het klembord</translation>
    </message>
    <message>
        <source>&amp;Copy</source>
        <translation>&amp;Kopieer</translation>
    </message>
    <message>
        <source>C&amp;lose</source>
        <translation>S&amp;luiten</translation>
    </message>
    <message>
        <source>Delete the currently selected address from the list</source>
        <translation>Verwijder het geselecteerde adres van de lijst</translation>
    </message>
    <message>
        <source>Enter address or label to search</source>
        <translation>Vul adres of label in om te zoeken</translation>
    </message>
    <message>
        <source>Export the data in the current tab to a file</source>
        <translation>Exporteer de data in de huidige tab naar een bestand</translation>
    </message>
    <message>
        <source>&amp;Export</source>
        <translation>&amp;Exporteer</translation>
    </message>
    <message>
        <source>&amp;Delete</source>
        <translation>&amp;Verwijder</translation>
    </message>
    <message>
        <source>Choose the address to send coins to</source>
        <translation>Kies het adres om munten naar te versturen</translation>
    </message>
    <message>
        <source>Choose the address to receive coins with</source>
        <translation>Kies het adres om munten op te ontvangen</translation>
    </message>
    <message>
        <source>C&amp;hoose</source>
        <translation>K&amp;iezen</translation>
    </message>
    <message>
        <source>Sending addresses</source>
        <translation>Verzendadressen</translation>
    </message>
    <message>
        <source>Receiving addresses</source>
        <translation>Ontvangstadressen</translation>
    </message>
    <message>
        <source>These are your Particl addresses for sending payments. Always check the amount and the receiving address before sending coins.</source>
        <translation>Dit zijn uw Particladressen om betalingen mee te verzenden. Controleer altijd het bedrag en het ontvangstadres voordat u uw particl verzendt.</translation>
    </message>
    <message>
<<<<<<< HEAD
        <source>These are your Particl addresses for receiving payments. It is recommended to use a new receiving address for each transaction.</source>
        <translation>Dit zijn uw Particl-adressn waarmee u betalingen kunt ontvangen. We raden u aan om een nieuw ontvangstadres voor elke transactie te gebruiken.</translation>
=======
        <source>These are your Bitcoin addresses for receiving payments. Use the 'Create new receiving address' button in the receive tab to create new addresses.</source>
        <translation>Dit zijn jouw Bitcoin adressen voor het ontvangen van betalingen. Gebruik de 'Nieuwe ontvangst adres maken' knop in de ontvangst tab om een nieuwe adres te maken.</translation>
>>>>>>> a54e52b4
    </message>
    <message>
        <source>&amp;Copy Address</source>
        <translation>&amp;Kopiëer adres</translation>
    </message>
    <message>
        <source>Copy &amp;Label</source>
        <translation>Kopieer &amp;label</translation>
    </message>
    <message>
        <source>&amp;Edit</source>
        <translation>&amp;Bewerk</translation>
    </message>
    <message>
        <source>Export Address List</source>
        <translation>Exporteer adreslijst</translation>
    </message>
    <message>
        <source>Comma separated file (*.csv)</source>
        <translation>Kommagescheiden bestand (*.csv)</translation>
    </message>
    <message>
        <source>Exporting Failed</source>
        <translation>Exporteren mislukt</translation>
    </message>
    <message>
        <source>There was an error trying to save the address list to %1. Please try again.</source>
        <translation>Een fout is opgetreden tijdens het opslaan van deze adreslijst naar %1. Probeer het nogmaals.</translation>
    </message>
</context>
<context>
    <name>AddressTableModel</name>
    <message>
        <source>Label</source>
        <translation>Label</translation>
    </message>
    <message>
        <source>Address</source>
        <translation>Adres</translation>
    </message>
    <message>
        <source>(no label)</source>
        <translation>(geen label)</translation>
    </message>
</context>
<context>
    <name>AskPassphraseDialog</name>
    <message>
        <source>Passphrase Dialog</source>
        <translation>Wachtwoordzindialoog</translation>
    </message>
    <message>
        <source>Enter passphrase</source>
        <translation>Voer wachtwoordzin in</translation>
    </message>
    <message>
        <source>New passphrase</source>
        <translation>Nieuwe wachtwoordzin</translation>
    </message>
    <message>
        <source>Repeat new passphrase</source>
        <translation>Herhaal nieuwe wachtwoordzin</translation>
    </message>
    <message>
        <source>Show passphrase</source>
        <translation>Laat wachtwoord zien</translation>
    </message>
    <message>
        <source>Encrypt wallet</source>
        <translation>Versleutel portemonnee</translation>
    </message>
    <message>
        <source>This operation needs your wallet passphrase to unlock the wallet.</source>
        <translation>Deze operatie vereist uw portemonneewachtwoord om de portemonnee te openen.</translation>
    </message>
    <message>
        <source>Unlock wallet</source>
        <translation>Open portemonnee</translation>
    </message>
    <message>
        <source>This operation needs your wallet passphrase to decrypt the wallet.</source>
        <translation>Deze operatie vereist uw portemonneewachtwoord om de portemonnee te ontsleutelen</translation>
    </message>
    <message>
        <source>Decrypt wallet</source>
        <translation>Ontsleutel portemonnee</translation>
    </message>
    <message>
        <source>Change passphrase</source>
        <translation>Wijzig wachtwoord</translation>
    </message>
    <message>
        <source>Confirm wallet encryption</source>
        <translation>Bevestig versleuteling van de portemonnee</translation>
    </message>
    <message>
        <source>Warning: If you encrypt your wallet and lose your passphrase, you will &lt;b&gt;LOSE ALL OF YOUR PARTICL&lt;/b&gt;!</source>
        <translation>Waarschuwing: Als u uw portemonnee versleutelt en uw wachtwoord vergeet, zult u &lt;b&gt;AL UW PARTICL VERLIEZEN&lt;/b&gt;!</translation>
    </message>
    <message>
        <source>Are you sure you wish to encrypt your wallet?</source>
        <translation>Weet u zeker dat u uw portemonnee wilt versleutelen?</translation>
    </message>
    <message>
        <source>Wallet encrypted</source>
        <translation>Portemonnee versleuteld</translation>
    </message>
    <message>
<<<<<<< HEAD
        <source>%1 will close now to finish the encryption process. Remember that encrypting your wallet cannot fully protect your particl from being stolen by malware infecting your computer.</source>
        <translation>%1 zal nu afsluiten om het versleutelingsproces te voltooien. Onthoud dat het versleutelen van uw portemonnee u niet volledig kan beschermen: Malware kan uw computer infecteren en uw particl stelen.</translation>
=======
        <source>Remember that encrypting your wallet cannot fully protect your bitcoins from being stolen by malware infecting your computer.</source>
        <translation>Onthoud dat het versleutelen van uw portemonnee uw bitcoins niet volledig kan beschermen tegen diefstal, bijvoorbeeld door malware die uw computer infecteert.</translation>
    </message>
    <message>
        <source>Wallet to be encrypted</source>
        <translation>Portemonnee om te versleutelen</translation>
    </message>
    <message>
        <source>Your wallet is about to be encrypted. </source>
        <translation>Je portemonnee gaat versleuteld worden.</translation>
    </message>
    <message>
        <source>Your wallet is now encrypted. </source>
        <translation>Je portemonnee is nu versleuteld.</translation>
>>>>>>> a54e52b4
    </message>
    <message>
        <source>IMPORTANT: Any previous backups you have made of your wallet file should be replaced with the newly generated, encrypted wallet file. For security reasons, previous backups of the unencrypted wallet file will become useless as soon as you start using the new, encrypted wallet.</source>
        <translation>BELANGRIJK: Elke eerder gemaakte backup van uw portemonneebestand dient u te vervangen door het nieuw gegenereerde, versleutelde portemonneebestand. Om veiligheidsredenen zullen eerdere backups van het niet-versleutelde portemonneebestand onbruikbaar worden zodra u uw nieuwe, versleutelde, portemonnee begint te gebruiken.</translation>
    </message>
    <message>
        <source>Wallet encryption failed</source>
        <translation>Portemonneeversleuteling mislukt</translation>
    </message>
    <message>
        <source>Wallet encryption failed due to an internal error. Your wallet was not encrypted.</source>
        <translation>Portemonneeversleuteling mislukt door een interne fout. Uw portemonnee is niet versleuteld.</translation>
    </message>
    <message>
        <source>The supplied passphrases do not match.</source>
        <translation>De opgegeven wachtwoorden komen niet overeen</translation>
    </message>
    <message>
        <source>Wallet unlock failed</source>
        <translation>Portemonnee openen mislukt</translation>
    </message>
    <message>
        <source>The passphrase entered for the wallet decryption was incorrect.</source>
        <translation>Het opgegeven wachtwoord voor de portemonnee-ontsleuteling is niet correct.</translation>
    </message>
    <message>
        <source>Wallet decryption failed</source>
        <translation>Portemonnee-ontsleuteling mislukt</translation>
    </message>
    <message>
        <source>Wallet passphrase was successfully changed.</source>
        <translation>Portemonneewachtwoord is met succes gewijzigd.</translation>
    </message>
    <message>
        <source>Warning: The Caps Lock key is on!</source>
        <translation>Waarschuwing: De Caps-Lock-toets staat aan!</translation>
    </message>
</context>
<context>
    <name>BanTableModel</name>
    <message>
        <source>IP/Netmask</source>
        <translation>IP/Netmasker</translation>
    </message>
    <message>
        <source>Banned Until</source>
        <translation>Geband tot</translation>
    </message>
</context>
<context>
    <name>BitcoinGUI</name>
    <message>
        <source>Sign &amp;message...</source>
        <translation>&amp;Onderteken bericht...</translation>
    </message>
    <message>
        <source>Synchronizing with network...</source>
        <translation>Synchroniseren met netwerk...</translation>
    </message>
    <message>
        <source>&amp;Overview</source>
        <translation>&amp;Overzicht</translation>
    </message>
    <message>
        <source>Show general overview of wallet</source>
        <translation>Toon algemeen overzicht van uw portemonnee</translation>
    </message>
    <message>
        <source>&amp;Transactions</source>
        <translation>&amp;Transacties</translation>
    </message>
    <message>
        <source>Browse transaction history</source>
        <translation>Blader door transactiegescheidenis</translation>
    </message>
    <message>
        <source>E&amp;xit</source>
        <translation>A&amp;fsluiten</translation>
    </message>
    <message>
        <source>Quit application</source>
        <translation>Programma afsluiten</translation>
    </message>
    <message>
        <source>&amp;About %1</source>
        <translation>&amp;Over %1</translation>
    </message>
    <message>
        <source>Show information about %1</source>
        <translation>Toon informatie over %1</translation>
    </message>
    <message>
        <source>About &amp;Qt</source>
        <translation>Over &amp;Qt</translation>
    </message>
    <message>
        <source>Show information about Qt</source>
        <translation>Toon informatie over Qt</translation>
    </message>
    <message>
        <source>&amp;Options...</source>
        <translation>&amp;Opties...</translation>
    </message>
    <message>
        <source>Modify configuration options for %1</source>
        <translation>Wijzig configuratieopties voor %1</translation>
    </message>
    <message>
        <source>&amp;Encrypt Wallet...</source>
        <translation>&amp;Versleutel portemonnee...</translation>
    </message>
    <message>
        <source>&amp;Backup Wallet...</source>
        <translation>&amp;Backup portemonnee...</translation>
    </message>
    <message>
        <source>&amp;Change Passphrase...</source>
        <translation>&amp;Wijzig Wachtwoord</translation>
    </message>
    <message>
        <source>Open &amp;URI...</source>
        <translation>Open &amp;URI...</translation>
    </message>
    <message>
        <source>Create Wallet...</source>
        <translation>Wallet creëren </translation>
    </message>
    <message>
        <source>Create a new wallet</source>
        <translation>Nieuwe wallet creëren </translation>
    </message>
    <message>
        <source>Wallet:</source>
        <translation>Portemonnee:</translation>
    </message>
    <message>
        <source>Click to disable network activity.</source>
        <translation>Klik om de netwerkactiviteit te stoppen.</translation>
    </message>
    <message>
        <source>Network activity disabled.</source>
        <translation>Netwerkactiviteit gestopt.</translation>
    </message>
    <message>
        <source>Click to enable network activity again.</source>
        <translation>Klik om de netwerkactiviteit opnieuw te starten.</translation>
    </message>
    <message>
        <source>Syncing Headers (%1%)...</source>
        <translation>Blokhoofden synchroniseren (%1%)...</translation>
    </message>
    <message>
        <source>Reindexing blocks on disk...</source>
        <translation>Bezig met herindexeren van blokken op harde schijf...</translation>
    </message>
    <message>
        <source>Proxy is &lt;b&gt;enabled&lt;/b&gt;: %1</source>
        <translation>Proxy is &lt;b&gt;ingeschakeld&lt;/b&gt;: %1</translation>
    </message>
    <message>
        <source>Send coins to a Particl address</source>
        <translation>Verstuur munten naar een Particladres</translation>
    </message>
    <message>
        <source>Backup wallet to another location</source>
        <translation>Backup portemonnee naar een andere locatie</translation>
    </message>
    <message>
        <source>Change the passphrase used for wallet encryption</source>
        <translation>Wijzig het wachtwoord voor uw portemonneversleuteling</translation>
    </message>
    <message>
        <source>&amp;Debug window</source>
        <translation>&amp;Debugscherm</translation>
    </message>
    <message>
        <source>Open debugging and diagnostic console</source>
        <translation>Open debugging en diagnostische console</translation>
    </message>
    <message>
        <source>&amp;Verify message...</source>
        <translation>&amp;Verifiëer bericht...</translation>
    </message>
    <message>
<<<<<<< HEAD
        <source>Particl.</source>
        <translation>Particl.</translation>
    </message>
    <message>
        <source>Wallet</source>
        <translation>Portemonnee</translation>
    </message>
    <message>
=======
>>>>>>> a54e52b4
        <source>&amp;Send</source>
        <translation>&amp;Verstuur</translation>
    </message>
    <message>
        <source>&amp;Receive</source>
        <translation>&amp;Ontvangen</translation>
    </message>
    <message>
        <source>&amp;Show / Hide</source>
        <translation>&amp;Toon / verberg</translation>
    </message>
    <message>
        <source>Show or hide the main Window</source>
        <translation>Toon of verberg het hoofdvenster</translation>
    </message>
    <message>
        <source>Encrypt the private keys that belong to your wallet</source>
        <translation>Versleutel de geheime sleutels die bij uw portemonnee horen</translation>
    </message>
    <message>
        <source>Sign messages with your Particl addresses to prove you own them</source>
        <translation>Onderteken berichten met uw Particladressen om te bewijzen dat u deze adressen bezit</translation>
    </message>
    <message>
        <source>Verify messages to ensure they were signed with specified Particl addresses</source>
        <translation>Verifiëer handtekeningen om zeker te zijn dat de berichten zijn ondertekend met de gespecificeerde Particladressen</translation>
    </message>
    <message>
        <source>&amp;File</source>
        <translation>&amp;Bestand</translation>
    </message>
    <message>
        <source>&amp;Settings</source>
        <translation>&amp;Instellingen</translation>
    </message>
    <message>
        <source>&amp;Help</source>
        <translation>&amp;Hulp</translation>
    </message>
    <message>
        <source>Tabs toolbar</source>
        <translation>Tab-werkbalk</translation>
    </message>
    <message>
        <source>Request payments (generates QR codes and particl: URIs)</source>
        <translation>Vraag betaling aan (genereert QR-codes en particl: URI's)</translation>
    </message>
    <message>
        <source>Show the list of used sending addresses and labels</source>
        <translation>Toon de lijst met gebruikte verstuuradressen en -labels</translation>
    </message>
    <message>
        <source>Show the list of used receiving addresses and labels</source>
        <translation>Toon de lijst met gebruikte ontvangstadressen en labels</translation>
    </message>
    <message>
        <source>Open a particl: URI or payment request</source>
        <translation>Open een particl: URI of betalingsverzoek</translation>
    </message>
    <message>
        <source>&amp;Command-line options</source>
        <translation>&amp;Opdrachtregelopties</translation>
    </message>
    <message numerus="yes">
        <source>%n active connection(s) to Particl network</source>
        <translation><numerusform>%n actieve verbinding met Particlnetwerk</numerusform><numerusform>%n actieve verbindingen met Particlnetwerk</numerusform></translation>
    </message>
    <message>
        <source>Indexing blocks on disk...</source>
        <translation>Bezig met indexeren van blokken op harde schijf...</translation>
    </message>
    <message>
        <source>Processing blocks on disk...</source>
        <translation>Bezig met verwerken van blokken op harde schijf...</translation>
    </message>
    <message numerus="yes">
        <source>Processed %n block(s) of transaction history.</source>
        <translation><numerusform>%n blok aan transactiegeschiedenis verwerkt.</numerusform><numerusform>%n blokken aan transactiegeschiedenis verwerkt.</numerusform></translation>
    </message>
    <message>
        <source>%1 behind</source>
        <translation>%1 achter</translation>
    </message>
    <message>
        <source>Last received block was generated %1 ago.</source>
        <translation>Laatst ontvangen blok was %1 geleden gegenereerd.</translation>
    </message>
    <message>
        <source>Transactions after this will not yet be visible.</source>
        <translation>Transacties na dit moment zullen nu nog niet zichtbaar zijn.</translation>
    </message>
    <message>
        <source>Error</source>
        <translation>Fout</translation>
    </message>
    <message>
        <source>Warning</source>
        <translation>Waarschuwing</translation>
    </message>
    <message>
        <source>Information</source>
        <translation>Informatie</translation>
    </message>
    <message>
        <source>Up to date</source>
        <translation>Bijgewerkt</translation>
    </message>
    <message>
<<<<<<< HEAD
        <source>Show the %1 help message to get a list with possible Particl command-line options</source>
        <translation>Toon het %1 hulpbericht om een lijst te krijgen met mogelijke Particl commandoregelopties</translation>
=======
        <source>&amp;Sending addresses</source>
        <translation>Verzendadressen</translation>
    </message>
    <message>
        <source>&amp;Receiving addresses</source>
        <translation>Ontvangstadressen</translation>
    </message>
    <message>
        <source>Open Wallet</source>
        <translation>Portemonnee Openen</translation>
    </message>
    <message>
        <source>Open a wallet</source>
        <translation>Open een portemonnee</translation>
    </message>
    <message>
        <source>Close Wallet...</source>
        <translation>Portemonnee Sluiten...</translation>
    </message>
    <message>
        <source>Close wallet</source>
        <translation>Portemonnee Sluiten</translation>
    </message>
    <message>
        <source>Show the %1 help message to get a list with possible Bitcoin command-line options</source>
        <translation>Toon het %1 hulpbericht om een lijst te krijgen met mogelijke Bitcoin commandoregelopties</translation>
>>>>>>> a54e52b4
    </message>
    <message>
        <source>default wallet</source>
        <translation>standaard portemonnee</translation>
    </message>
    <message>
        <source>No wallets available</source>
        <translation>Geen portefeuilles beschikbaar</translation>
    </message>
    <message>
        <source>&amp;Window</source>
        <translation>&amp;Scherm</translation>
    </message>
    <message>
        <source>Minimize</source>
        <translation>Minimaliseer</translation>
    </message>
    <message>
        <source>Zoom</source>
        <translation>Zoom</translation>
    </message>
    <message>
        <source>Main Window</source>
        <translation>Hoofdscherm</translation>
    </message>
    <message>
        <source>%1 client</source>
        <translation>%1 client</translation>
    </message>
    <message>
        <source>Connecting to peers...</source>
        <translation>Verbinden met peers...</translation>
    </message>
    <message>
        <source>Catching up...</source>
        <translation>Aan het bijwerken...</translation>
    </message>
    <message>
        <source>Error: %1</source>
        <translation>Fout: %1</translation>
    </message>
    <message>
        <source>Warning: %1</source>
        <translation>Waarschuwing: %1</translation>
    </message>
    <message>
        <source>Date: %1
</source>
        <translation>Datum: %1
</translation>
    </message>
    <message>
        <source>Amount: %1
</source>
        <translation>Aantal: %1
</translation>
    </message>
    <message>
        <source>Wallet: %1
</source>
        <translation>Portemonnee: %1
</translation>
    </message>
    <message>
        <source>Type: %1
</source>
        <translation>Type: %1
</translation>
    </message>
    <message>
        <source>Label: %1
</source>
        <translation>Label: %1
</translation>
    </message>
    <message>
        <source>Address: %1
</source>
        <translation>Adres: %1
</translation>
    </message>
    <message>
        <source>Sent transaction</source>
        <translation>Verstuurde transactie</translation>
    </message>
    <message>
        <source>Incoming transaction</source>
        <translation>Binnenkomende transactie</translation>
    </message>
    <message>
        <source>HD key generation is &lt;b&gt;enabled&lt;/b&gt;</source>
        <translation>HD-sleutel voortbrenging is &lt;b&gt;ingeschakeld&lt;/b&gt;</translation>
    </message>
    <message>
        <source>HD key generation is &lt;b&gt;disabled&lt;/b&gt;</source>
        <translation>HD-sleutel voortbrenging is &lt;b&gt;uitgeschakeld&lt;/b&gt;</translation>
    </message>
    <message>
        <source>Private key &lt;b&gt;disabled&lt;/b&gt;</source>
        <translation>Prive sleutel &lt;b&gt;uitgeschakeld&lt;/b&gt;</translation>
    </message>
    <message>
        <source>Wallet is &lt;b&gt;encrypted&lt;/b&gt; and currently &lt;b&gt;unlocked&lt;/b&gt;</source>
        <translation>Portemonnee is &lt;b&gt;versleuteld&lt;/b&gt; en momenteel &lt;b&gt;geopend&lt;/b&gt;</translation>
    </message>
    <message>
        <source>Wallet is &lt;b&gt;encrypted&lt;/b&gt; and currently &lt;b&gt;locked&lt;/b&gt;</source>
        <translation>Portemonnee is &lt;b&gt;versleuteld&lt;/b&gt; en momenteel &lt;b&gt;gesloten&lt;/b&gt;</translation>
    </message>
    <message>
        <source>A fatal error occurred. Particl can no longer continue safely and will quit.</source>
        <translation>Een fatale fout heeft zich voorgedaan. Particl kan niet veilig worden verdergezet en wordt afgesloten.</translation>
    </message>
</context>
<context>
    <name>CoinControlDialog</name>
    <message>
        <source>Coin Selection</source>
        <translation>Munt Selectie</translation>
    </message>
    <message>
        <source>Quantity:</source>
        <translation>Kwantiteit</translation>
    </message>
    <message>
        <source>Bytes:</source>
        <translation>Bytes:</translation>
    </message>
    <message>
        <source>Amount:</source>
        <translation>Bedrag:</translation>
    </message>
    <message>
        <source>Fee:</source>
        <translation>Vergoeding:</translation>
    </message>
    <message>
        <source>Dust:</source>
        <translation>Stof:</translation>
    </message>
    <message>
        <source>After Fee:</source>
        <translation>Naheffing:</translation>
    </message>
    <message>
        <source>Change:</source>
        <translation>Wisselgeld:</translation>
    </message>
    <message>
        <source>(un)select all</source>
        <translation>(de)selecteer alles</translation>
    </message>
    <message>
        <source>Tree mode</source>
        <translation>Boom modus</translation>
    </message>
    <message>
        <source>List mode</source>
        <translation>Lijst modus</translation>
    </message>
    <message>
        <source>Amount</source>
        <translation>Bedrag</translation>
    </message>
    <message>
        <source>Received with label</source>
        <translation>Ontvangen met label</translation>
    </message>
    <message>
        <source>Received with address</source>
        <translation>Ontvangen met adres</translation>
    </message>
    <message>
        <source>Date</source>
        <translation>Datum</translation>
    </message>
    <message>
        <source>Confirmations</source>
        <translation>Bevestigingen</translation>
    </message>
    <message>
        <source>Confirmed</source>
        <translation>Bevestigd</translation>
    </message>
    <message>
        <source>Copy address</source>
        <translation>Kopieer adres</translation>
    </message>
    <message>
        <source>Copy label</source>
        <translation>Kopieer label</translation>
    </message>
    <message>
        <source>Copy amount</source>
        <translation>Kopieer bedrag</translation>
    </message>
    <message>
        <source>Copy transaction ID</source>
        <translation>Kopieer transactie-ID</translation>
    </message>
    <message>
        <source>Lock unspent</source>
        <translation>Blokeer ongebruikte</translation>
    </message>
    <message>
        <source>Unlock unspent</source>
        <translation>Deblokkeer ongebruikte</translation>
    </message>
    <message>
        <source>Copy quantity</source>
        <translation>Kopieer aantal</translation>
    </message>
    <message>
        <source>Copy fee</source>
        <translation>Kopieer vergoeding</translation>
    </message>
    <message>
        <source>Copy after fee</source>
        <translation>Kopieer na vergoeding</translation>
    </message>
    <message>
        <source>Copy bytes</source>
        <translation>Kopieer bytes</translation>
    </message>
    <message>
        <source>Copy dust</source>
        <translation>Kopieër stof</translation>
    </message>
    <message>
        <source>Copy change</source>
        <translation>Kopieer wijziging</translation>
    </message>
    <message>
        <source>(%1 locked)</source>
        <translation>(%1 geblokkeerd)</translation>
    </message>
    <message>
        <source>yes</source>
        <translation>ja</translation>
    </message>
    <message>
        <source>no</source>
        <translation>nee</translation>
    </message>
    <message>
        <source>This label turns red if any recipient receives an amount smaller than the current dust threshold.</source>
        <translation>Dit label wordt rood, als een ontvanger een bedrag van minder dan de huidige dust-drempel gekregen heeft.</translation>
    </message>
    <message>
        <source>Can vary +/- %1 satoshi(s) per input.</source>
        <translation>Kan per input +/- %1 satoshi(s)  variëren.</translation>
    </message>
    <message>
        <source>(no label)</source>
        <translation>(geen label)</translation>
    </message>
    <message>
        <source>change from %1 (%2)</source>
        <translation>wijzig van %1 (%2)</translation>
    </message>
    <message>
        <source>(change)</source>
        <translation>(wijzig)</translation>
    </message>
</context>
<context>
    <name>CreateWalletActivity</name>
    <message>
        <source>Creating Wallet &lt;b&gt;%1&lt;/b&gt;...</source>
        <translation>Aanmaken wallet&lt;b&gt;%1&lt;/b&gt;...</translation>
    </message>
    <message>
        <source>Create wallet failed</source>
        <translation>Aanmaken wallet mislukt</translation>
    </message>
    <message>
        <source>Create wallet warning</source>
        <translation>Aanmaken wallet waarschuwing</translation>
    </message>
</context>
<context>
    <name>CreateWalletDialog</name>
    <message>
        <source>Create Wallet</source>
        <translation>Creëer wallet </translation>
    </message>
    <message>
        <source>Wallet Name</source>
        <translation>Wallet Naam</translation>
    </message>
    <message>
        <source>Encrypt the wallet. The wallet will be encrypted with a passphrase of your choice.</source>
        <translation>Versleutel je portemonnee. Je portemonnee zal versleuteld zijn met een wachtwoordzin naar eigen keuze.</translation>
    </message>
    <message>
        <source>Encrypt Wallet</source>
        <translation>Versleutel portemonnee</translation>
    </message>
    <message>
        <source>Disable Private Keys</source>
        <translation>Schakel privésleutels uit</translation>
    </message>
    <message>
        <source>Create</source>
        <translation>Creëer </translation>
    </message>
</context>
<context>
    <name>EditAddressDialog</name>
    <message>
        <source>Edit Address</source>
        <translation>Bewerk adres</translation>
    </message>
    <message>
        <source>&amp;Label</source>
        <translation>&amp;Label</translation>
    </message>
    <message>
        <source>The label associated with this address list entry</source>
        <translation>Het label dat bij dit adres item hoort</translation>
    </message>
    <message>
        <source>The address associated with this address list entry. This can only be modified for sending addresses.</source>
        <translation>Het adres dat bij dit adresitem hoort. Dit kan alleen bewerkt worden voor verstuuradressen.</translation>
    </message>
    <message>
        <source>&amp;Address</source>
        <translation>&amp;Adres</translation>
    </message>
    <message>
        <source>New sending address</source>
        <translation>Nieuw verzendadres</translation>
    </message>
    <message>
        <source>Edit receiving address</source>
        <translation>Bewerk ontvangstadres</translation>
    </message>
    <message>
        <source>Edit sending address</source>
        <translation>Bewerk verzendadres</translation>
    </message>
    <message>
        <source>The entered address "%1" is not a valid Particl address.</source>
        <translation>Het opgegeven adres "%1" is een ongeldig Particladres.</translation>
    </message>
    <message>
        <source>Address "%1" already exists as a receiving address with label "%2" and so cannot be added as a sending address.</source>
        <translation>Adres "%1" bestaat al als ontvang adres met label "%2" en kan dus niet toegevoegd worden als verzend adres.</translation>
    </message>
    <message>
        <source>The entered address "%1" is already in the address book with label "%2".</source>
        <translation>Het opgegeven adres "%1" bestaat al in uw adresboek onder label "%2".</translation>
    </message>
    <message>
        <source>Could not unlock wallet.</source>
        <translation>Kon de portemonnee niet openen.</translation>
    </message>
    <message>
        <source>New key generation failed.</source>
        <translation>Genereren nieuwe sleutel mislukt.</translation>
    </message>
</context>
<context>
    <name>FreespaceChecker</name>
    <message>
        <source>A new data directory will be created.</source>
        <translation>Een nieuwe gegevensmap wordt aangemaakt.</translation>
    </message>
    <message>
        <source>name</source>
        <translation>naam</translation>
    </message>
    <message>
        <source>Directory already exists. Add %1 if you intend to create a new directory here.</source>
        <translation>Map bestaat al. Voeg %1 toe als u van plan bent hier een nieuwe map aan te maken.</translation>
    </message>
    <message>
        <source>Path already exists, and is not a directory.</source>
        <translation>Pad bestaat al en is geen map.</translation>
    </message>
    <message>
        <source>Cannot create data directory here.</source>
        <translation>Kan hier geen gegevensmap aanmaken.</translation>
    </message>
</context>
<context>
    <name>HelpMessageDialog</name>
    <message>
        <source>version</source>
        <translation>versie</translation>
    </message>
    <message>
        <source>(%1-bit)</source>
        <translation>(%1-bit)</translation>
    </message>
    <message>
        <source>About %1</source>
        <translation>Over %1</translation>
    </message>
    <message>
        <source>Command-line options</source>
        <translation>Opdrachtregelopties</translation>
    </message>
</context>
<context>
    <name>Intro</name>
    <message>
        <source>Welcome</source>
        <translation>Welkom</translation>
    </message>
    <message>
        <source>Welcome to %1.</source>
        <translation>Welkom bij %1.</translation>
    </message>
    <message>
        <source>As this is the first time the program is launched, you can choose where %1 will store its data.</source>
        <translation>Omdat dit de eerste keer is dat het programma gestart is, kunt u nu kiezen waar %1 de data moet opslaan.</translation>
    </message>
    <message>
        <source>When you click OK, %1 will begin to download and process the full %4 block chain (%2GB) starting with the earliest transactions in %3 when %4 initially launched.</source>
        <translation>Als u op OK klikt, dan zal %1 beginnen met downloaden en verwerken van de volledige %4 blokketen (%2GB) startend met de eerste transacties in %3 toen %4 initeel werd gestart.</translation>
    </message>
    <message>
        <source>This initial synchronisation is very demanding, and may expose hardware problems with your computer that had previously gone unnoticed. Each time you run %1, it will continue downloading where it left off.</source>
        <translation>Deze initiële synchronisatie is heel veeleisend, en kan hardware problemen met uw computer blootleggen die voorheen onopgemerkt bleven. Elke keer dat %1 gebruikt word, zal verdergegaan worden waar gebleven is.</translation>
    </message>
    <message>
        <source>If you have chosen to limit block chain storage (pruning), the historical data must still be downloaded and processed, but will be deleted afterward to keep your disk usage low.</source>
        <translation>Als u gekozen heeft om de blokketenopslag te beperken (pruning), dan moet de historische data nog steeds gedownload en verwerkt worden, maar zal verwijderd worden naderhand om schijf gebruik zo laag mogelijk te houden.</translation>
    </message>
    <message>
        <source>Use the default data directory</source>
        <translation>Gebruik de standaard gegevensmap</translation>
    </message>
    <message>
        <source>Use a custom data directory:</source>
        <translation>Gebruik een aangepaste gegevensmap:</translation>
    </message>
    <message>
        <source>Particl.</source>
        <translation>Particl.</translation>
    </message>
    <message>
        <source>At least %1 GB of data will be stored in this directory, and it will grow over time.</source>
        <translation>Tenminste %1 GB aan data zal worden opgeslagen in deze map, en dit zal naarmate de tijd voortschrijdt groeien.</translation>
    </message>
    <message>
        <source>Approximately %1 GB of data will be stored in this directory.</source>
        <translation>Gemiddeld %1 GB aan data zal worden opgeslagen in deze map.</translation>
    </message>
    <message>
        <source>%1 will download and store a copy of the Particl block chain.</source>
        <translation>%1 zal een kopie van de blokketen van Particl downloaden en opslaan.</translation>
    </message>
    <message>
        <source>The wallet will also be stored in this directory.</source>
        <translation>De portemonnee wordt ook in deze map opgeslagen.</translation>
    </message>
    <message>
        <source>Error: Specified data directory "%1" cannot be created.</source>
        <translation>Fout: De gespecificeerde map "%1" kan niet worden gecreëerd.</translation>
    </message>
    <message>
        <source>Error</source>
        <translation>Fout</translation>
    </message>
    <message numerus="yes">
        <source>%n GB of free space available</source>
        <translation><numerusform>%n GB aan vrije opslagruimte beschikbaar</numerusform><numerusform>%n GB aan vrije opslagruimte beschikbaar</numerusform></translation>
    </message>
    <message numerus="yes">
        <source>(of %n GB needed)</source>
        <translation><numerusform>(van %n GB nodig)</numerusform><numerusform>(van %n GB nodig)</numerusform></translation>
    </message>
    </context>
<context>
    <name>ModalOverlay</name>
    <message>
        <source>Form</source>
        <translation>Vorm</translation>
    </message>
    <message>
        <source>Recent transactions may not yet be visible, and therefore your wallet's balance might be incorrect. This information will be correct once your wallet has finished synchronizing with the particl network, as detailed below.</source>
        <translation>Recente transacties zijn mogelijk nog niet zichtbaar. De balans van de portemonnee is daarom mogelijk niet correct. Deze informatie is correct van zodra de synchronisatie met het Particl.netwerk werd voltooid, zoals onderaan beschreven.</translation>
    </message>
    <message>
        <source>Attempting to spend particl that are affected by not-yet-displayed transactions will not be accepted by the network.</source>
        <translation>Poging om particl te besteden die door "nog niet weergegeven" transacties worden beïnvloed, worden niet door het netwerk geaccepteerd.</translation>
    </message>
    <message>
        <source>Number of blocks left</source>
        <translation>Aantal blokken resterend.</translation>
    </message>
    <message>
        <source>Unknown...</source>
        <translation>Onbekend...</translation>
    </message>
    <message>
        <source>Last block time</source>
        <translation>Tijd laatste blok</translation>
    </message>
    <message>
        <source>Progress</source>
        <translation>Vooruitgang</translation>
    </message>
    <message>
        <source>Progress increase per hour</source>
        <translation>Vooruitgang per uur</translation>
    </message>
    <message>
        <source>calculating...</source>
        <translation>Berekenen...</translation>
    </message>
    <message>
        <source>Estimated time left until synced</source>
        <translation>Geschatte tijd tot volledig synchroon</translation>
    </message>
    <message>
        <source>Hide</source>
        <translation>Verbergen</translation>
    </message>
    <message>
        <source>Unknown. Syncing Headers (%1, %2%)...</source>
        <translation>Onbekend. Kopteksten synchroniseren (%1, %2%)...</translation>
    </message>
</context>
<context>
    <name>OpenURIDialog</name>
    <message>
        <source>Open URI</source>
        <translation>Open URI</translation>
    </message>
    <message>
        <source>Open payment request from URI or file</source>
        <translation>Open betalingsverzoek via URI of bestand</translation>
    </message>
    <message>
        <source>URI:</source>
        <translation>URI:</translation>
    </message>
    <message>
        <source>Select payment request file</source>
        <translation>Selecteer betalingsverzoek bestand</translation>
    </message>
    <message>
        <source>Select payment request file to open</source>
        <translation>Selecteer betalingsverzoekbestand om te openen</translation>
    </message>
</context>
<context>
    <name>OpenWalletActivity</name>
    <message>
        <source>Open wallet failed</source>
        <translation>Openen van portemonnee is mislukt</translation>
    </message>
    <message>
        <source>Open wallet warning</source>
        <translation>Openen van portemonnee heeft een waarschuwing</translation>
    </message>
    <message>
        <source>default wallet</source>
        <translation>standaard portemonnee</translation>
    </message>
    <message>
        <source>Opening Wallet &lt;b&gt;%1&lt;/b&gt;...</source>
        <translation>Open Portemonnee&lt;b&gt;%1&lt;/b&gt;...</translation>
    </message>
</context>
<context>
    <name>OptionsDialog</name>
    <message>
        <source>Options</source>
        <translation>Opties</translation>
    </message>
    <message>
        <source>&amp;Main</source>
        <translation>&amp;Algemeen</translation>
    </message>
    <message>
        <source>Automatically start %1 after logging in to the system.</source>
        <translation>Start %1 automatisch na inloggen in het systeem.</translation>
    </message>
    <message>
        <source>&amp;Start %1 on system login</source>
        <translation>&amp;Start %1 bij het inloggen op het systeem</translation>
    </message>
    <message>
        <source>Size of &amp;database cache</source>
        <translation>Grootte van de &amp;databasecache</translation>
    </message>
    <message>
        <source>Number of script &amp;verification threads</source>
        <translation>Aantal threads voor &amp;scriptverificatie</translation>
    </message>
    <message>
        <source>IP address of the proxy (e.g. IPv4: 127.0.0.1 / IPv6: ::1)</source>
        <translation>IP-adres van de proxy (bijv. IPv4: 127.0.0.1 / IPv6: ::1)</translation>
    </message>
    <message>
        <source>Shows if the supplied default SOCKS5 proxy is used to reach peers via this network type.</source>
        <translation>Toont aan of de aangeleverde standaard SOCKS5 proxy gebruikt word om peers te bereiken via dit netwerktype.</translation>
    </message>
    <message>
        <source>Use separate SOCKS&amp;5 proxy to reach peers via Tor hidden services:</source>
        <translation>Gebruik aparte SOCKS&amp;5-proxy om peers te bereiken via verborgen Tor-diensten:</translation>
    </message>
    <message>
        <source>Hide the icon from the system tray.</source>
        <translation>Verberg het icoon van de systeembalk.</translation>
    </message>
    <message>
        <source>&amp;Hide tray icon</source>
        <translation>&amp;Verberg systeembalkicoon</translation>
    </message>
    <message>
        <source>Minimize instead of exit the application when the window is closed. When this option is enabled, the application will be closed only after selecting Exit in the menu.</source>
        <translation>Minimaliseren in plaats van de applicatie af te sluiten wanneer het venster is afgesloten. Als deze optie is ingeschakeld, zal de toepassing pas worden afgesloten na het selecteren van Exit in het menu.</translation>
    </message>
    <message>
        <source>Third party URLs (e.g. a block explorer) that appear in the transactions tab as context menu items. %s in the URL is replaced by transaction hash. Multiple URLs are separated by vertical bar |.</source>
        <translation>URL's van derden (bijvoorbeeld blokexplorer) die in de transacties tab verschijnen als contextmenuelementen. %s in de URL is vervangen door transactiehash. Verscheidene URL's zijn gescheiden door een verticale streep |.  </translation>
    </message>
    <message>
        <source>Open the %1 configuration file from the working directory.</source>
        <translation>Open het %1 configuratiebestand van de werkmap.</translation>
    </message>
    <message>
        <source>Open Configuration File</source>
        <translation>Open configuratiebestand</translation>
    </message>
    <message>
        <source>Reset all client options to default.</source>
        <translation>Reset alle clientopties naar de standaardinstellingen.</translation>
    </message>
    <message>
        <source>&amp;Reset Options</source>
        <translation>&amp;Reset opties</translation>
    </message>
    <message>
        <source>&amp;Network</source>
        <translation>&amp;Netwerk</translation>
    </message>
    <message>
        <source>Disables some advanced features but all blocks will still be fully validated. Reverting this setting requires re-downloading the entire blockchain. Actual disk usage may be somewhat higher.</source>
        <translation>Geavanceerde functionaliteit wordt uitgeschakeld maar alle blokken worden nog steed volledig gevalideerd. Om deze instelling weer ongedaan te maken, moet de volledige blockchain opnieuw gedownload worden. Schijfgebruik kan iets toenemen.</translation>
    </message>
    <message>
        <source>Prune &amp;block storage to</source>
        <translation>Prune &amp; block opslag op</translation>
    </message>
    <message>
        <source>GB</source>
        <translation>GB</translation>
    </message>
    <message>
        <source>Reverting this setting requires re-downloading the entire blockchain.</source>
        <translation>Deze instelling terugzetten vereist het opnieuw downloaden van de gehele blockchain.</translation>
    </message>
    <message>
        <source>MiB</source>
        <translation>MiB</translation>
    </message>
    <message>
        <source>(0 = auto, &lt;0 = leave that many cores free)</source>
        <translation>(0 = auto, &lt;0 = laat dit aantal kernen vrij)</translation>
    </message>
    <message>
        <source>W&amp;allet</source>
        <translation>W&amp;allet</translation>
    </message>
    <message>
        <source>Expert</source>
        <translation>Expert</translation>
    </message>
    <message>
        <source>Enable coin &amp;control features</source>
        <translation>Coin &amp;control activeren</translation>
    </message>
    <message>
        <source>If you disable the spending of unconfirmed change, the change from a transaction cannot be used until that transaction has at least one confirmation. This also affects how your balance is computed.</source>
        <translation>Indien het uitgeven van onbevestigd wisselgeld uitgeschakeld wordt dan kan het wisselgeld van een transactie niet worden gebruikt totdat de transactie ten minste een bevestiging heeft. Dit heeft ook invloed op de manier waarop uw saldo wordt berekend.</translation>
    </message>
    <message>
        <source>&amp;Spend unconfirmed change</source>
        <translation>&amp;Spendeer onbevestigd wisselgeld</translation>
    </message>
    <message>
        <source>Automatically open the Particl client port on the router. This only works when your router supports UPnP and it is enabled.</source>
        <translation>Open de Particl poort automatisch op de router. Dit werkt alleen als de router UPnP ondersteunt en het aanstaat.</translation>
    </message>
    <message>
        <source>Map port using &amp;UPnP</source>
        <translation>Portmapping via &amp;UPnP</translation>
    </message>
    <message>
        <source>Accept connections from outside.</source>
        <translation>Accepteer verbindingen van buiten.</translation>
    </message>
    <message>
        <source>Allow incomin&amp;g connections</source>
        <translation>Sta inkomende verbindingen toe</translation>
    </message>
    <message>
        <source>Connect to the Particl network through a SOCKS5 proxy.</source>
        <translation>Verbind met het Particlnetwerk via een SOCKS5 proxy.</translation>
    </message>
    <message>
        <source>&amp;Connect through SOCKS5 proxy (default proxy):</source>
        <translation>&amp;Verbind via een SOCKS5-proxy (standaardproxy):</translation>
    </message>
    <message>
        <source>Proxy &amp;IP:</source>
        <translation>Proxy &amp;IP:</translation>
    </message>
    <message>
        <source>&amp;Port:</source>
        <translation>&amp;Poort:</translation>
    </message>
    <message>
        <source>Port of the proxy (e.g. 9050)</source>
        <translation>Poort van de proxy (bijv. 9050)</translation>
    </message>
    <message>
        <source>Used for reaching peers via:</source>
        <translation>Gebruikt om peers te bereiken via:</translation>
    </message>
    <message>
        <source>IPv4</source>
        <translation>IPv4</translation>
    </message>
    <message>
        <source>IPv6</source>
        <translation>IPv6</translation>
    </message>
    <message>
        <source>Tor</source>
        <translation>Tor</translation>
    </message>
    <message>
        <source>Connect to the Particl network through a separate SOCKS5 proxy for Tor hidden services.</source>
        <translation>Maak verbinding met Particlnetwerk door een aparte SOCKS5-proxy voor verborgen diensten van Tor.</translation>
    </message>
    <message>
        <source>&amp;Window</source>
        <translation>&amp;Scherm</translation>
    </message>
    <message>
        <source>Show only a tray icon after minimizing the window.</source>
        <translation>Laat alleen een systeemvakicoon zien wanneer het venster geminimaliseerd is</translation>
    </message>
    <message>
        <source>&amp;Minimize to the tray instead of the taskbar</source>
        <translation>&amp;Minimaliseer naar het systeemvak in plaats van de taakbalk</translation>
    </message>
    <message>
        <source>M&amp;inimize on close</source>
        <translation>M&amp;inimaliseer bij sluiten van het venster</translation>
    </message>
    <message>
        <source>&amp;Display</source>
        <translation>&amp;Interface</translation>
    </message>
    <message>
        <source>User Interface &amp;language:</source>
        <translation>Taal &amp;gebruikersinterface:</translation>
    </message>
    <message>
        <source>The user interface language can be set here. This setting will take effect after restarting %1.</source>
        <translation>De taal van de gebruikersinterface kan hier ingesteld worden. Deze instelling zal pas van kracht worden nadat %1 herstart wordt.</translation>
    </message>
    <message>
        <source>&amp;Unit to show amounts in:</source>
        <translation>&amp;Eenheid om bedrag in te tonen:</translation>
    </message>
    <message>
        <source>Choose the default subdivision unit to show in the interface and when sending coins.</source>
        <translation>Kies de standaardonderverdelingseenheid om weer te geven in uw programma, en voor het versturen van munten</translation>
    </message>
    <message>
        <source>Whether to show coin control features or not.</source>
        <translation>Munt controle functies weergeven of niet.</translation>
    </message>
    <message>
        <source>&amp;Third party transaction URLs</source>
        <translation>Transactie-URL's van &amp;derden</translation>
    </message>
    <message>
        <source>Options set in this dialog are overridden by the command line or in the configuration file:</source>
        <translation>Gekozen opties in dit dialoogvenster worden overschreven door de command line of in het configuratiebestand:</translation>
    </message>
    <message>
        <source>&amp;OK</source>
        <translation>&amp;Oké</translation>
    </message>
    <message>
        <source>&amp;Cancel</source>
        <translation>&amp;Annuleren</translation>
    </message>
    <message>
        <source>default</source>
        <translation>standaard</translation>
    </message>
    <message>
        <source>none</source>
        <translation>geen</translation>
    </message>
    <message>
        <source>Confirm options reset</source>
        <translation>Bevestig reset opties</translation>
    </message>
    <message>
        <source>Client restart required to activate changes.</source>
        <translation>Herstart van de client is vereist om veranderingen door te voeren.</translation>
    </message>
    <message>
        <source>Client will be shut down. Do you want to proceed?</source>
        <translation>Applicatie zal worden afgesloten. Wilt u doorgaan?</translation>
    </message>
    <message>
        <source>Configuration options</source>
        <translation>Configuratieopties</translation>
    </message>
    <message>
        <source>The configuration file is used to specify advanced user options which override GUI settings. Additionally, any command-line options will override this configuration file.</source>
        <translation>Het configuratiebestand wordt gebruikt om geavanceerde gebruikersopties te specificeren welke de GUI instellingen overschrijd. Daarnaast, zullen alle command-line opties dit configuratiebestand overschrijven.</translation>
    </message>
    <message>
        <source>Error</source>
        <translation>Fout</translation>
    </message>
    <message>
        <source>The configuration file could not be opened.</source>
        <translation>Het configuratiebestand kon niet worden geopend.</translation>
    </message>
    <message>
        <source>This change would require a client restart.</source>
        <translation>Om dit aan te passen moet de client opnieuw gestart worden.</translation>
    </message>
    <message>
        <source>The supplied proxy address is invalid.</source>
        <translation>Het opgegeven proxyadres is ongeldig.</translation>
    </message>
</context>
<context>
    <name>OverviewPage</name>
    <message>
        <source>Form</source>
        <translation>Vorm</translation>
    </message>
    <message>
        <source>The displayed information may be out of date. Your wallet automatically synchronizes with the Particl network after a connection is established, but this process has not completed yet.</source>
        <translation>De weergegeven informatie kan verouderd zijn. Uw portemonnee synchroniseert automatisch met het Particlnetwerk nadat een verbinding is gelegd, maar dit proces is nog niet voltooid.</translation>
    </message>
    <message>
        <source>Watch-only:</source>
        <translation>Alleen-bekijkbaar:</translation>
    </message>
    <message>
        <source>Available:</source>
        <translation>Beschikbaar:</translation>
    </message>
    <message>
        <source>Your current spendable balance</source>
        <translation>Uw beschikbare saldo</translation>
    </message>
    <message>
        <source>Pending:</source>
        <translation>Afwachtend:</translation>
    </message>
    <message>
        <source>Total of transactions that have yet to be confirmed, and do not yet count toward the spendable balance</source>
        <translation>De som van de transacties die nog bevestigd moeten worden, en nog niet meetellen in uw beschikbare saldo</translation>
    </message>
    <message>
        <source>Immature:</source>
        <translation>Immatuur:</translation>
    </message>
    <message>
        <source>Mined balance that has not yet matured</source>
        <translation>Gedolven saldo dat nog niet tot wasdom is gekomen</translation>
    </message>
    <message>
        <source>Balances</source>
        <translation>Saldi</translation>
    </message>
    <message>
        <source>Total:</source>
        <translation>Totaal:</translation>
    </message>
    <message>
        <source>Your current total balance</source>
        <translation>Uw totale saldo</translation>
    </message>
    <message>
        <source>Your current balance in watch-only addresses</source>
        <translation>Uw huidige balans in alleen-bekijkbare adressen</translation>
    </message>
    <message>
        <source>Spendable:</source>
        <translation>Besteedbaar:</translation>
    </message>
    <message>
        <source>Recent transactions</source>
        <translation>Recente transacties</translation>
    </message>
    <message>
        <source>Unconfirmed transactions to watch-only addresses</source>
        <translation>Onbevestigde transacties naar alleen-bekijkbare adressen</translation>
    </message>
    <message>
        <source>Mined balance in watch-only addresses that has not yet matured</source>
        <translation>Ontgonnen saldo dat nog niet tot wasdom is gekomen</translation>
    </message>
    <message>
        <source>Current total balance in watch-only addresses</source>
        <translation>Huidige balans in alleen-bekijkbare adressen.</translation>
    </message>
</context>
<context>
    <name>PaymentServer</name>
    <message>
        <source>Payment request error</source>
        <translation>Fout bij betalingsverzoek</translation>
    </message>
    <message>
        <source>Cannot start particl: click-to-pay handler</source>
        <translation>Kan particl niet starten: click-to-pay handler</translation>
    </message>
    <message>
        <source>URI handling</source>
        <translation>URI-behandeling</translation>
    </message>
    <message>
        <source>'particl://' is not a valid URI. Use 'particl:' instead.</source>
        <translation>'particl://' is niet een geldige URI. Gebruik 'particl:' in plaats daarvan.</translation>
    </message>
    <message>
        <source>You are using a BIP70 URL which will be unsupported in the future.</source>
        <translation>Je gebruikt een BIP70 URL wat in de toekomst niet langer ondersteund zal worden.</translation>
    </message>
    <message>
        <source>Payment request fetch URL is invalid: %1</source>
        <translation>URL om betalingsverzoek te verkrijgen is ongeldig: %1</translation>
    </message>
    <message>
        <source>Cannot process payment request because BIP70 support was not compiled in.</source>
        <translation>Kan het betalingsverzoek niet verwerken omdat BIP70 ondersteuning niet werd gecompileerd.</translation>
    </message>
    <message>
        <source>Invalid payment address %1</source>
        <translation>Ongeldig betalingsadres %1</translation>
    </message>
    <message>
        <source>URI cannot be parsed! This can be caused by an invalid Particl address or malformed URI parameters.</source>
        <translation>URI kan niet verwerkt worden! Dit kan het gevolg zijn van een ongeldig Particl adres of misvormde URI parameters.</translation>
    </message>
    <message>
        <source>Payment request file handling</source>
        <translation>Betalingsverzoek bestandsafhandeling</translation>
    </message>
    <message>
        <source>Payment request file cannot be read! This can be caused by an invalid payment request file.</source>
        <translation>Betalingsverzoekbestand kan niet gelezen of verwerkt worden! Dit kan veroorzaakt worden door een ongeldig betalingsverzoekbestand.</translation>
    </message>
    <message>
        <source>Payment request rejected</source>
        <translation>Betalingsverzoek geweigerd</translation>
    </message>
    <message>
        <source>Payment request network doesn't match client network.</source>
        <translation>Betalingsaanvraagnetwerk komt niet overeen met klantennetwerk.</translation>
    </message>
    <message>
        <source>Payment request expired.</source>
        <translation>Betalingsverzoek verlopen.</translation>
    </message>
    <message>
        <source>Payment request is not initialized.</source>
        <translation>Betalingsaanvraag is niet geïnitialiseerd.</translation>
    </message>
    <message>
        <source>Unverified payment requests to custom payment scripts are unsupported.</source>
        <translation>Niet-geverifieerde betalingsverzoeken naar aangepaste betalingsscripts worden niet ondersteund.</translation>
    </message>
    <message>
        <source>Invalid payment request.</source>
        <translation>Ongeldig betalingsverzoek.</translation>
    </message>
    <message>
        <source>Requested payment amount of %1 is too small (considered dust).</source>
        <translation>Het gevraagde betalingsbedrag van %1 is te weinig (beschouwd als stof).</translation>
    </message>
    <message>
        <source>Refund from %1</source>
        <translation>Restitutie van %1</translation>
    </message>
    <message>
        <source>Payment request %1 is too large (%2 bytes, allowed %3 bytes).</source>
        <translation>Betalingsverzoek %1 is te groot (%2 bytes, toegestaan ​​%3 bytes).</translation>
    </message>
    <message>
        <source>Error communicating with %1: %2</source>
        <translation>Fout bij communiceren met %1: %2</translation>
    </message>
    <message>
        <source>Payment request cannot be parsed!</source>
        <translation>Betalingsverzoek kan niet worden verwerkt!</translation>
    </message>
    <message>
        <source>Bad response from server %1</source>
        <translation>Ongeldige respons van server %1</translation>
    </message>
    <message>
        <source>Network request error</source>
        <translation>Fout bij netwerkverzoek</translation>
    </message>
    <message>
        <source>Payment acknowledged</source>
        <translation>Betaling bevestigd</translation>
    </message>
</context>
<context>
    <name>PeerTableModel</name>
    <message>
        <source>User Agent</source>
        <translation>User Agent</translation>
    </message>
    <message>
        <source>Node/Service</source>
        <translation>Node/Dienst</translation>
    </message>
    <message>
        <source>NodeId</source>
        <translation>Node ID</translation>
    </message>
    <message>
        <source>Ping</source>
        <translation>Ping</translation>
    </message>
    <message>
        <source>Sent</source>
        <translation>Verstuurd</translation>
    </message>
    <message>
        <source>Received</source>
        <translation>Ontvangen</translation>
    </message>
</context>
<context>
    <name>QObject</name>
    <message>
        <source>Amount</source>
        <translation>Bedrag</translation>
    </message>
    <message>
        <source>Enter a Particl address (e.g. %1)</source>
        <translation>Voer een Particladres in (bijv. %1)</translation>
    </message>
    <message>
        <source>%1 d</source>
        <translation>%1 d</translation>
    </message>
    <message>
        <source>%1 h</source>
        <translation>%1 uur</translation>
    </message>
    <message>
        <source>%1 m</source>
        <translation>%1 m</translation>
    </message>
    <message>
        <source>%1 s</source>
        <translation>%1 s</translation>
    </message>
    <message>
        <source>None</source>
        <translation>Geen</translation>
    </message>
    <message>
        <source>N/A</source>
        <translation>N.v.t.</translation>
    </message>
    <message>
        <source>%1 ms</source>
        <translation>%1 ms</translation>
    </message>
    <message numerus="yes">
        <source>%n second(s)</source>
        <translation><numerusform>%n seconde</numerusform><numerusform>%n seconden</numerusform></translation>
    </message>
    <message numerus="yes">
        <source>%n minute(s)</source>
        <translation><numerusform>%n minuut</numerusform><numerusform>%n minuten</numerusform></translation>
    </message>
    <message numerus="yes">
        <source>%n hour(s)</source>
        <translation><numerusform>%n uur</numerusform><numerusform>%n uren</numerusform></translation>
    </message>
    <message numerus="yes">
        <source>%n day(s)</source>
        <translation><numerusform>%n dag</numerusform><numerusform>%n dagen</numerusform></translation>
    </message>
    <message numerus="yes">
        <source>%n week(s)</source>
        <translation><numerusform>%n week</numerusform><numerusform>%n weken</numerusform></translation>
    </message>
    <message>
        <source>%1 and %2</source>
        <translation>%1 en %2</translation>
    </message>
    <message numerus="yes">
        <source>%n year(s)</source>
        <translation><numerusform>%n jaar</numerusform><numerusform>%n jaren</numerusform></translation>
    </message>
    <message>
        <source>%1 B</source>
        <translation>%1 B</translation>
    </message>
    <message>
        <source>%1 KB</source>
        <translation>%1 Kb</translation>
    </message>
    <message>
        <source>%1 MB</source>
        <translation>%1 MB</translation>
    </message>
    <message>
        <source>%1 GB</source>
        <translation>%1 Gb</translation>
    </message>
    <message>
        <source>Error: Specified data directory "%1" does not exist.</source>
        <translation>Fout: Opgegeven gegevensmap "%1" bestaat niet.</translation>
    </message>
    <message>
        <source>Error: Cannot parse configuration file: %1.</source>
        <translation>Fout: Kan niet het configuratie bestand parsen: %1.</translation>
    </message>
    <message>
        <source>Error: %1</source>
        <translation>Fout: %1</translation>
    </message>
    <message>
        <source>%1 didn't yet exit safely...</source>
        <translation>%1 sloot nog niet veilig af...</translation>
    </message>
    <message>
        <source>unknown</source>
        <translation>onbekend</translation>
    </message>
</context>
<context>
    <name>QRImageWidget</name>
    <message>
        <source>&amp;Save Image...</source>
        <translation>&amp;Sla afbeelding op...</translation>
    </message>
    <message>
        <source>&amp;Copy Image</source>
        <translation>&amp;Afbeelding kopiëren</translation>
    </message>
    <message>
        <source>Resulting URI too long, try to reduce the text for label / message.</source>
        <translation>Resulterende URI te lang, probeer de tekst korter te maken voor het label/bericht.</translation>
    </message>
    <message>
        <source>Error encoding URI into QR Code.</source>
        <translation>Fout tijdens encoderen URI in QR-code</translation>
    </message>
    <message>
        <source>QR code support not available.</source>
        <translation>QR code hulp niet beschikbaar</translation>
    </message>
    <message>
        <source>Save QR Code</source>
        <translation>Sla QR-code op</translation>
    </message>
    <message>
        <source>PNG Image (*.png)</source>
        <translation>PNG afbeelding (*.png)</translation>
    </message>
</context>
<context>
    <name>RPCConsole</name>
    <message>
        <source>N/A</source>
        <translation>N.v.t.</translation>
    </message>
    <message>
        <source>Client version</source>
        <translation>Clientversie</translation>
    </message>
    <message>
        <source>&amp;Information</source>
        <translation>&amp;Informatie</translation>
    </message>
    <message>
        <source>Debug window</source>
        <translation>Debug venster</translation>
    </message>
    <message>
        <source>General</source>
        <translation>Algemeen</translation>
    </message>
    <message>
        <source>Using BerkeleyDB version</source>
        <translation>Gebruikt BerkeleyDB versie</translation>
    </message>
    <message>
        <source>Datadir</source>
        <translation>Gegevensmap</translation>
    </message>
    <message>
        <source>To specify a non-default location of the data directory use the '%1' option.</source>
        <translation>Om een niet-standaard locatie in te stellen voor de gegevensmap, gebruik de '%1' optie.</translation>
    </message>
    <message>
        <source>Blocksdir</source>
        <translation>Blocksdir</translation>
    </message>
    <message>
        <source>To specify a non-default location of the blocks directory use the '%1' option.</source>
        <translation>Om een niet-standaard locatie in te stellen voor de blocks directory, gebruik de '%1' optie.</translation>
    </message>
    <message>
        <source>Startup time</source>
        <translation>Opstarttijd</translation>
    </message>
    <message>
        <source>Network</source>
        <translation>Netwerk</translation>
    </message>
    <message>
        <source>Name</source>
        <translation>Naam</translation>
    </message>
    <message>
        <source>Number of connections</source>
        <translation>Aantal connecties</translation>
    </message>
    <message>
        <source>Block chain</source>
        <translation>Blokketen</translation>
    </message>
    <message>
        <source>Current number of blocks</source>
        <translation>Huidig aantal blokken</translation>
    </message>
    <message>
        <source>Memory Pool</source>
        <translation>Geheugenpoel</translation>
    </message>
    <message>
        <source>Current number of transactions</source>
        <translation>Huidig aantal transacties</translation>
    </message>
    <message>
        <source>Memory usage</source>
        <translation>Geheugengebruik</translation>
    </message>
    <message>
        <source>Wallet: </source>
        <translation>Portemonnee:</translation>
    </message>
    <message>
        <source>(none)</source>
        <translation>(geen)</translation>
    </message>
    <message>
        <source>&amp;Reset</source>
        <translation>&amp;Reset</translation>
    </message>
    <message>
        <source>Received</source>
        <translation>Ontvangen</translation>
    </message>
    <message>
        <source>Sent</source>
        <translation>Verstuurd</translation>
    </message>
    <message>
        <source>&amp;Peers</source>
        <translation>&amp;Peers</translation>
    </message>
    <message>
        <source>Banned peers</source>
        <translation>Gebande peers</translation>
    </message>
    <message>
        <source>Select a peer to view detailed information.</source>
        <translation>Selecteer een peer om gedetailleerde informatie te bekijken.</translation>
    </message>
    <message>
        <source>Whitelisted</source>
        <translation>Toegestaan</translation>
    </message>
    <message>
        <source>Direction</source>
        <translation>Directie</translation>
    </message>
    <message>
        <source>Version</source>
        <translation>Versie</translation>
    </message>
    <message>
        <source>Starting Block</source>
        <translation>Start Blok</translation>
    </message>
    <message>
        <source>Synced Headers</source>
        <translation>Gesynchroniseerde headers</translation>
    </message>
    <message>
        <source>Synced Blocks</source>
        <translation>Gesynchroniseerde blokken</translation>
    </message>
    <message>
        <source>User Agent</source>
        <translation>User Agent</translation>
    </message>
    <message>
        <source>Open the %1 debug log file from the current data directory. This can take a few seconds for large log files.</source>
        <translation>Open het %1 debug-logbestand van de huidige gegevensmap. Dit kan een aantal seconden duren voor grote logbestanden.</translation>
    </message>
    <message>
        <source>Decrease font size</source>
        <translation>Verklein lettergrootte</translation>
    </message>
    <message>
        <source>Increase font size</source>
        <translation>Vergroot lettergrootte</translation>
    </message>
    <message>
        <source>Services</source>
        <translation>Diensten</translation>
    </message>
    <message>
        <source>Ban Score</source>
        <translation>Ban score</translation>
    </message>
    <message>
        <source>Connection Time</source>
        <translation>Connectie tijd</translation>
    </message>
    <message>
        <source>Last Send</source>
        <translation>Laatst verstuurd</translation>
    </message>
    <message>
        <source>Last Receive</source>
        <translation>Laatst ontvangen</translation>
    </message>
    <message>
        <source>Ping Time</source>
        <translation>Ping Tijd</translation>
    </message>
    <message>
        <source>The duration of a currently outstanding ping.</source>
        <translation>De tijdsduur van een op het moment openstaande ping.</translation>
    </message>
    <message>
        <source>Ping Wait</source>
        <translation>Pingwachttijd</translation>
    </message>
    <message>
        <source>Min Ping</source>
        <translation>Min Ping</translation>
    </message>
    <message>
        <source>Time Offset</source>
        <translation>Tijdcompensatie</translation>
    </message>
    <message>
        <source>Last block time</source>
        <translation>Tijd laatste blok</translation>
    </message>
    <message>
        <source>&amp;Open</source>
        <translation>&amp;Open</translation>
    </message>
    <message>
        <source>&amp;Console</source>
        <translation>&amp;Console</translation>
    </message>
    <message>
        <source>&amp;Network Traffic</source>
        <translation>&amp;Netwerkverkeer</translation>
    </message>
    <message>
        <source>Totals</source>
        <translation>Totalen</translation>
    </message>
    <message>
        <source>In:</source>
        <translation>In:</translation>
    </message>
    <message>
        <source>Out:</source>
        <translation>Uit:</translation>
    </message>
    <message>
        <source>Debug log file</source>
        <translation>Debuglogbestand</translation>
    </message>
    <message>
        <source>Clear console</source>
        <translation>Maak console leeg</translation>
    </message>
    <message>
        <source>1 &amp;hour</source>
        <translation>1 &amp;uur</translation>
    </message>
    <message>
        <source>1 &amp;day</source>
        <translation>1 &amp;dag</translation>
    </message>
    <message>
        <source>1 &amp;week</source>
        <translation>1 &amp;week</translation>
    </message>
    <message>
        <source>1 &amp;year</source>
        <translation>1 &amp;jaar</translation>
    </message>
    <message>
        <source>&amp;Disconnect</source>
        <translation>&amp;Verbreek verbinding</translation>
    </message>
    <message>
        <source>Ban for</source>
        <translation>Ban Node voor</translation>
    </message>
    <message>
        <source>&amp;Unban</source>
        <translation>&amp;Maak ban voor node ongedaan</translation>
    </message>
    <message>
        <source>Welcome to the %1 RPC console.</source>
        <translation>Welkom bij de %1 RPC-console.</translation>
    </message>
    <message>
        <source>Use up and down arrows to navigate history, and %1 to clear screen.</source>
        <translation>Gebruik pijltjes omhoog en omlaag om door de geschiedenis te navigeren en %1 om het scherm te wissen.</translation>
    </message>
    <message>
        <source>Type %1 for an overview of available commands.</source>
        <translation>Typ %1  voor een overzicht van de beschikbare commando's.</translation>
    </message>
    <message>
        <source>For more information on using this console type %1.</source>
        <translation>Typ %1 voor meer informatie over het gebruik van deze console.</translation>
    </message>
    <message>
        <source>WARNING: Scammers have been active, telling users to type commands here, stealing their wallet contents. Do not use this console without fully understanding the ramifications of a command.</source>
        <translation>WAARSCHUWING: Er zijn Scammers actief geweest, die gebruikers vragen om hier commando's te typen, waardoor de inhoud van hun portemonnee werd gestolen. Gebruik deze console niet zonder de gevolgen van een commando volledig te begrijpen.</translation>
    </message>
    <message>
        <source>Network activity disabled</source>
        <translation>Netwerkactiviteit uitgeschakeld</translation>
    </message>
    <message>
        <source>Executing command without any wallet</source>
        <translation>Uitvoeren van commando zonder gebruik van een portemonnee</translation>
    </message>
    <message>
        <source>Executing command using "%1" wallet</source>
        <translation>Uitvoeren van commando met portemonnee "%1"</translation>
    </message>
    <message>
        <source>(node id: %1)</source>
        <translation>(node id: %1)</translation>
    </message>
    <message>
        <source>via %1</source>
        <translation>via %1</translation>
    </message>
    <message>
        <source>never</source>
        <translation>nooit</translation>
    </message>
    <message>
        <source>Inbound</source>
        <translation>Inkomend</translation>
    </message>
    <message>
        <source>Outbound</source>
        <translation>Uitgaand</translation>
    </message>
    <message>
        <source>Yes</source>
        <translation>Ja</translation>
    </message>
    <message>
        <source>No</source>
        <translation>Nee</translation>
    </message>
    <message>
        <source>Unknown</source>
        <translation>Onbekend</translation>
    </message>
</context>
<context>
    <name>ReceiveCoinsDialog</name>
    <message>
        <source>&amp;Amount:</source>
        <translation>&amp;Bedrag</translation>
    </message>
    <message>
        <source>&amp;Label:</source>
        <translation>&amp;Label:</translation>
    </message>
    <message>
        <source>&amp;Message:</source>
        <translation>&amp;Bericht</translation>
    </message>
    <message>
        <source>An optional message to attach to the payment request, which will be displayed when the request is opened. Note: The message will not be sent with the payment over the Particl network.</source>
        <translation>Een optioneel bericht om bij te voegen aan het betalingsverzoek, welke zal getoond worden wanneer het verzoek is geopend. Opmerking: Het bericht zal niet worden verzonden met de betaling over het Particlnetwerk.</translation>
    </message>
    <message>
        <source>An optional label to associate with the new receiving address.</source>
        <translation>Een optioneel label om te associëren met het nieuwe ontvangstadres</translation>
    </message>
    <message>
        <source>Use this form to request payments. All fields are &lt;b&gt;optional&lt;/b&gt;.</source>
        <translation>Gebruik dit formulier om te verzoeken tot betaling. Alle velden zijn &lt;b&gt;optioneel&lt;/b&gt;.</translation>
    </message>
    <message>
        <source>An optional amount to request. Leave this empty or zero to not request a specific amount.</source>
        <translation>Een optioneel te verzoeken bedrag. Laat dit leeg, of nul, om geen specifiek bedrag aan te vragen.</translation>
    </message>
    <message>
        <source>Clear all fields of the form.</source>
        <translation>Wis alle velden op het formulier.</translation>
    </message>
    <message>
        <source>Clear</source>
        <translation>Wissen</translation>
    </message>
    <message>
        <source>Native segwit addresses (aka Bech32 or BIP-173) reduce your transaction fees later on and offer better protection against typos, but old wallets don't support them. When unchecked, an address compatible with older wallets will be created instead.</source>
        <translation>Native segwit-adressen (Bech32 of BIP-173) reduceren later je transactiekosten en bieden een betere bescherming tegen typefouten, maar oude portemonnees ondersteunen deze niet. Een adres dat is compatibel met oudere portemonnees zal worden gecreëerd indien dit niet is aangevinkt.</translation>
    </message>
    <message>
        <source>Generate native segwit (Bech32) address</source>
        <translation>Genereer native segwit-adres (Bech32)</translation>
    </message>
    <message>
        <source>Requested payments history</source>
        <translation>Geschiedenis van de betalingsverzoeken</translation>
    </message>
    <message>
        <source>Show the selected request (does the same as double clicking an entry)</source>
        <translation>Toon het geselecteerde verzoek (doet hetzelfde als dubbelklikken)</translation>
    </message>
    <message>
        <source>Show</source>
        <translation>Toon</translation>
    </message>
    <message>
        <source>Remove the selected entries from the list</source>
        <translation>Verwijder de geselecteerde items van de lijst</translation>
    </message>
    <message>
        <source>Remove</source>
        <translation>Verwijder</translation>
    </message>
    <message>
        <source>Copy URI</source>
        <translation>Kopieer URI</translation>
    </message>
    <message>
        <source>Copy label</source>
        <translation>Kopieer label</translation>
    </message>
    <message>
        <source>Copy message</source>
        <translation>Kopieer bericht</translation>
    </message>
    <message>
        <source>Copy amount</source>
        <translation>Kopieer bedrag</translation>
    </message>
</context>
<context>
    <name>ReceiveRequestDialog</name>
    <message>
        <source>QR Code</source>
        <translation>QR-code</translation>
    </message>
    <message>
        <source>Copy &amp;URI</source>
        <translation>Kopieer &amp;URI</translation>
    </message>
    <message>
        <source>Copy &amp;Address</source>
        <translation>Kopieer &amp;adres</translation>
    </message>
    <message>
        <source>&amp;Save Image...</source>
        <translation>&amp;Sla afbeelding op...</translation>
    </message>
    <message>
        <source>Request payment to %1</source>
        <translation>Betalingsverzoek tot %1</translation>
    </message>
    <message>
        <source>Payment information</source>
        <translation>Betalingsinformatie</translation>
    </message>
    <message>
        <source>URI</source>
        <translation>URI</translation>
    </message>
    <message>
        <source>Address</source>
        <translation>Adres</translation>
    </message>
    <message>
        <source>Amount</source>
        <translation>Bedrag</translation>
    </message>
    <message>
        <source>Label</source>
        <translation>Label</translation>
    </message>
    <message>
        <source>Message</source>
        <translation>Bericht</translation>
    </message>
    <message>
        <source>Wallet</source>
        <translation>Portemonnee</translation>
    </message>
</context>
<context>
    <name>RecentRequestsTableModel</name>
    <message>
        <source>Date</source>
        <translation>Datum</translation>
    </message>
    <message>
        <source>Label</source>
        <translation>Label</translation>
    </message>
    <message>
        <source>Message</source>
        <translation>Bericht</translation>
    </message>
    <message>
        <source>(no label)</source>
        <translation>(geen label)</translation>
    </message>
    <message>
        <source>(no message)</source>
        <translation>(geen bericht)</translation>
    </message>
    <message>
        <source>(no amount requested)</source>
        <translation>(geen bedrag aangevraagd)</translation>
    </message>
    <message>
        <source>Requested</source>
        <translation>Verzoek ingediend</translation>
    </message>
</context>
<context>
    <name>SendCoinsDialog</name>
    <message>
        <source>Send Coins</source>
        <translation>Verstuurde munten</translation>
    </message>
    <message>
        <source>Coin Control Features</source>
        <translation>Coin controle opties</translation>
    </message>
    <message>
        <source>Inputs...</source>
        <translation>Invoer...</translation>
    </message>
    <message>
        <source>automatically selected</source>
        <translation>automatisch geselecteerd</translation>
    </message>
    <message>
        <source>Insufficient funds!</source>
        <translation>Onvoldoende fonds!</translation>
    </message>
    <message>
        <source>Quantity:</source>
        <translation>Kwantiteit</translation>
    </message>
    <message>
        <source>Bytes:</source>
        <translation>Bytes:</translation>
    </message>
    <message>
        <source>Amount:</source>
        <translation>Bedrag:</translation>
    </message>
    <message>
        <source>Fee:</source>
        <translation>Vergoeding:</translation>
    </message>
    <message>
        <source>After Fee:</source>
        <translation>Naheffing:</translation>
    </message>
    <message>
        <source>Change:</source>
        <translation>Wisselgeld:</translation>
    </message>
    <message>
        <source>If this is activated, but the change address is empty or invalid, change will be sent to a newly generated address.</source>
        <translation>Als dit is geactiveerd, maar het wisselgeldadres is leeg of ongeldig, dan wordt het wisselgeld verstuurd naar een nieuw gegenereerd adres.</translation>
    </message>
    <message>
        <source>Custom change address</source>
        <translation>Aangepast wisselgeldadres</translation>
    </message>
    <message>
        <source>Transaction Fee:</source>
        <translation>Transactievergoeding:</translation>
    </message>
    <message>
        <source>Choose...</source>
        <translation>Kies...</translation>
    </message>
    <message>
        <source>Using the fallbackfee can result in sending a transaction that will take several hours or days (or never) to confirm. Consider choosing your fee manually or wait until you have validated the complete chain.</source>
        <translation>Gebruik van de terugvalkosten kan resulteren in het verzenden van een transactie die meerdere uren of dagen (of nooit) zal duren om bevestigd te worden. Overweeg om handmatig de vergoeding in te geven of wacht totdat je de volledige keten hebt gevalideerd.</translation>
    </message>
    <message>
        <source>Warning: Fee estimation is currently not possible.</source>
        <translation>Waarschuwing: Schatting van de vergoeding is momenteel niet mogelijk.</translation>
    </message>
    <message>
        <source>collapse fee-settings</source>
        <translation>verberg vergoeding-instellingen</translation>
    </message>
    <message>
        <source>Specify a custom fee per kB (1,000 bytes) of the transaction's virtual size.

Note:  Since the fee is calculated on a per-byte basis, a fee of "100 satoshis per kB" for a transaction size of 500 bytes (half of 1 kB) would ultimately yield a fee of only 50 satoshis.</source>
        <translation>Specificeer handmatig een vergoeding per kB (1,000 bytes) voor de virtuele grootte van de transactie.

Notitie: Omdat de vergoeding per byte wordt gerekend, zal een vergoeding van "100 satoshis per kB" voor een transactie ten grootte van 500 bytes (de helft van 1 kB) uiteindelijk een vergoeding van maar liefst 50 satoshis betekenen.</translation>
    </message>
    <message>
        <source>per kilobyte</source>
        <translation>per kilobyte</translation>
    </message>
    <message>
        <source>Hide</source>
        <translation>Verbergen</translation>
    </message>
    <message>
<<<<<<< HEAD
        <source>Paying only the minimum fee is just fine as long as there is less transaction volume than space in the blocks. But be aware that this can end up in a never confirming transaction once there is more demand for particl transactions than the network can process.</source>
        <translation>De minimale toeslag betalen is prima mits het transactievolume kleiner is dan de ruimte in de blokken. Let wel op dat dit tot gevolg kan hebben dat een transactie nooit wordt bevestigd als er meer vraag is naar particltransacties dan het netwerk kan verwerken.</translation>
    </message>
    <message>
        <source>(read the tooltip)</source>
        <translation>(lees de tooltip)</translation>
    </message>
    <message>
=======
>>>>>>> a54e52b4
        <source>Recommended:</source>
        <translation>Aanbevolen:</translation>
    </message>
    <message>
        <source>Custom:</source>
        <translation>Aangepast:</translation>
    </message>
    <message>
        <source>(Smart fee not initialized yet. This usually takes a few blocks...)</source>
        <translation>(Slimme transactiekosten is nog niet geïnitialiseerd. Dit duurt meestal een paar blokken...)</translation>
    </message>
    <message>
        <source>Send to multiple recipients at once</source>
        <translation>Verstuur in een keer aan verschillende ontvangers</translation>
    </message>
    <message>
        <source>Add &amp;Recipient</source>
        <translation>Voeg &amp;ontvanger toe</translation>
    </message>
    <message>
        <source>Clear all fields of the form.</source>
        <translation>Wis alle velden van het formulier.</translation>
    </message>
    <message>
        <source>Dust:</source>
        <translation>Stof:</translation>
    </message>
    <message>
        <source>When there is less transaction volume than space in the blocks, miners as well as relaying nodes may enforce a minimum fee. Paying only this minimum fee is just fine, but be aware that this can result in a never confirming transaction once there is more demand for bitcoin transactions than the network can process.</source>
        <translation>De minimale toeslag betalen is prima mits het transactievolume kleiner is dan de ruimte in de blokken. Let wel op dat dit tot gevolg kan hebben dat een transactie nooit wordt bevestigd als er meer vraag is naar bitcointransacties dan het netwerk kan verwerken.</translation>
    </message>
    <message>
        <source>A too low fee might result in a never confirming transaction (read the tooltip)</source>
        <translation>Een te lage toeslag kan tot gevolg hebben dat de transactie nooit bevestigd wordt (lees de tooltip)</translation>
    </message>
    <message>
        <source>Confirmation time target:</source>
        <translation>Bevestigingstijddoel:</translation>
    </message>
    <message>
        <source>Enable Replace-By-Fee</source>
        <translation>Activeer Replace-By-Fee</translation>
    </message>
    <message>
        <source>With Replace-By-Fee (BIP-125) you can increase a transaction's fee after it is sent. Without this, a higher fee may be recommended to compensate for increased transaction delay risk.</source>
        <translation>Met Replace-By-Fee (BIP-125) kun je de vergoeding voor een transactie verhogen na dat deze verstuurd is. Zonder dit kan een hogere vergoeding aangeraden worden om te compenseren voor de hogere kans op transactie vertragingen.</translation>
    </message>
    <message>
        <source>Clear &amp;All</source>
        <translation>Verwijder &amp;alles</translation>
    </message>
    <message>
        <source>Balance:</source>
        <translation>Saldo:</translation>
    </message>
    <message>
        <source>Confirm the send action</source>
        <translation>Bevestig de verstuuractie</translation>
    </message>
    <message>
        <source>S&amp;end</source>
        <translation>V&amp;erstuur</translation>
    </message>
    <message>
        <source>Copy quantity</source>
        <translation>Kopieer aantal</translation>
    </message>
    <message>
        <source>Copy amount</source>
        <translation>Kopieer bedrag</translation>
    </message>
    <message>
        <source>Copy fee</source>
        <translation>Kopieer vergoeding</translation>
    </message>
    <message>
        <source>Copy after fee</source>
        <translation>Kopieer na vergoeding</translation>
    </message>
    <message>
        <source>Copy bytes</source>
        <translation>Kopieer bytes</translation>
    </message>
    <message>
        <source>Copy dust</source>
        <translation>Kopieër stof</translation>
    </message>
    <message>
        <source>Copy change</source>
        <translation>Kopieer wijziging</translation>
    </message>
    <message>
        <source>%1 (%2 blocks)</source>
        <translation>%1 (%2 blokken)</translation>
    </message>
    <message>
        <source> from wallet '%1'</source>
        <translation> van portemonnee '%1'</translation>
    </message>
    <message>
        <source>%1 to '%2'</source>
        <translation>%1 naar %2</translation>
    </message>
    <message>
        <source>%1 to %2</source>
        <translation>%1 tot %2</translation>
    </message>
    <message>
        <source>Are you sure you want to send?</source>
        <translation>Weet u zeker dat u wilt verzenden?</translation>
    </message>
    <message>
        <source>or</source>
        <translation>of</translation>
    </message>
    <message>
        <source>You can increase the fee later (signals Replace-By-Fee, BIP-125).</source>
        <translation>Je kunt de vergoeding later verhogen (signaleert Replace-By-Fee, BIP-125).</translation>
    </message>
    <message>
        <source>Please, review your transaction.</source>
        <translation>Controleer uw transactie aub.</translation>
    </message>
    <message>
        <source>Transaction fee</source>
        <translation>Transactiekosten</translation>
    </message>
    <message>
        <source>Not signalling Replace-By-Fee, BIP-125.</source>
        <translation>Signaleert geen Replace-By-Fee, BIP-125.</translation>
    </message>
    <message>
        <source>Total Amount</source>
        <translation>Totaalbedrag</translation>
    </message>
    <message>
        <source>Confirm send coins</source>
        <translation>Bevestig versturen munten</translation>
    </message>
    <message>
        <source>The recipient address is not valid. Please recheck.</source>
        <translation>Het adres van de ontvanger is niet geldig. Gelieve opnieuw te controleren.</translation>
    </message>
    <message>
        <source>The amount to pay must be larger than 0.</source>
        <translation>Het ingevoerde bedrag moet groter zijn dan 0.</translation>
    </message>
    <message>
        <source>The amount exceeds your balance.</source>
        <translation>Het bedrag is hoger dan uw huidige saldo.</translation>
    </message>
    <message>
        <source>The total exceeds your balance when the %1 transaction fee is included.</source>
        <translation>Het totaal overschrijdt uw huidige saldo wanneer de %1 transactie vergoeding wordt meegerekend.</translation>
    </message>
    <message>
        <source>Duplicate address found: addresses should only be used once each.</source>
        <translation>Dubbel adres gevonden: adressen mogen maar één keer worden gebruikt worden.</translation>
    </message>
    <message>
        <source>Transaction creation failed!</source>
        <translation>Transactiecreatie mislukt</translation>
    </message>
    <message>
        <source>The transaction was rejected with the following reason: %1</source>
        <translation>De transactie werd afgewezen om de volgende reden: %1</translation>
    </message>
    <message>
        <source>A fee higher than %1 is considered an absurdly high fee.</source>
        <translation>Een vergoeding van meer dan %1 wordt beschouwd als een absurd hoge vergoeding.</translation>
    </message>
    <message>
        <source>Payment request expired.</source>
        <translation>Betalingsverzoek verlopen.</translation>
    </message>
    <message numerus="yes">
        <source>Estimated to begin confirmation within %n block(s).</source>
        <translation><numerusform>Schatting is dat bevestiging begint over %n blok.</numerusform><numerusform>Schatting is dat bevestiging begint over %n blokken.</numerusform></translation>
    </message>
    <message>
        <source>Warning: Invalid Particl address</source>
        <translation>Waarschuwing: Ongeldig Particladres</translation>
    </message>
    <message>
        <source>Warning: Unknown change address</source>
        <translation>Waarschuwing: Onbekend wisselgeldadres</translation>
    </message>
    <message>
        <source>Confirm custom change address</source>
        <translation>Bevestig aangepast wisselgeldadres</translation>
    </message>
    <message>
        <source>The address you selected for change is not part of this wallet. Any or all funds in your wallet may be sent to this address. Are you sure?</source>
        <translation>Het wisselgeldadres dat u heeft geselecteerd maakt geen deel uit van deze portemonnee. Een deel of zelfs alle geld in uw portemonnee kan mogelijk naar dit adres worden verzonden. Weet je het zeker?</translation>
    </message>
    <message>
        <source>(no label)</source>
        <translation>(geen label)</translation>
    </message>
</context>
<context>
    <name>SendCoinsEntry</name>
    <message>
        <source>A&amp;mount:</source>
        <translation>B&amp;edrag:</translation>
    </message>
    <message>
        <source>Pay &amp;To:</source>
        <translation>Betaal &amp;aan:</translation>
    </message>
    <message>
        <source>&amp;Label:</source>
        <translation>&amp;Label:</translation>
    </message>
    <message>
        <source>Choose previously used address</source>
        <translation>Kies een eerder gebruikt adres</translation>
    </message>
    <message>
        <source>This is a normal payment.</source>
        <translation>Dit is een normale betaling.</translation>
    </message>
    <message>
        <source>The Particl address to send the payment to</source>
        <translation>Het Particladres om betaling aan te versturen</translation>
    </message>
    <message>
        <source>Alt+A</source>
        <translation>Alt+A</translation>
    </message>
    <message>
        <source>Paste address from clipboard</source>
        <translation>Plak adres vanuit klembord</translation>
    </message>
    <message>
        <source>Alt+P</source>
        <translation>Alt+P</translation>
    </message>
    <message>
        <source>Remove this entry</source>
        <translation>Verwijder deze toevoeging</translation>
    </message>
    <message>
        <source>The fee will be deducted from the amount being sent. The recipient will receive less particl than you enter in the amount field. If multiple recipients are selected, the fee is split equally.</source>
        <translation>De transactiekosten zal worden afgetrokken van het bedrag dat verstuurd wordt. De ontvangers zullen minder particl ontvangen dan ingevoerd is in het hoeveelheidsveld. Als er meerdere ontvangers geselecteerd zijn, dan worden de transactiekosten gelijk verdeeld.</translation>
    </message>
    <message>
        <source>S&amp;ubtract fee from amount</source>
        <translation>Trek de transactiekosten a&amp;f van het bedrag.</translation>
    </message>
    <message>
        <source>Use available balance</source>
        <translation>Gebruik beschikbaar saldo</translation>
    </message>
    <message>
        <source>Message:</source>
        <translation>Bericht:</translation>
    </message>
    <message>
        <source>This is an unauthenticated payment request.</source>
        <translation>Dit is een niet-geverifieerd betalingsverzoek.</translation>
    </message>
    <message>
        <source>This is an authenticated payment request.</source>
        <translation>Dit is een geverifieerd betalingsverzoek.</translation>
    </message>
    <message>
        <source>Enter a label for this address to add it to the list of used addresses</source>
        <translation>Vul een label voor dit adres in om het aan de lijst met gebruikte adressen toe te voegen</translation>
    </message>
    <message>
        <source>A message that was attached to the particl: URI which will be stored with the transaction for your reference. Note: This message will not be sent over the Particl network.</source>
        <translation>Een bericht dat werd toegevoegd aan de particl: URI welke wordt opgeslagen met de transactie ter referentie. Opmerking: Dit bericht zal niet worden verzonden over het Particlnetwerk.</translation>
    </message>
    <message>
        <source>Pay To:</source>
        <translation>Betaal Aan:</translation>
    </message>
    <message>
        <source>Memo:</source>
        <translation>Memo:</translation>
    </message>
    <message>
        <source>Enter a label for this address to add it to your address book</source>
        <translation>Vul een label in voor dit adres om het toe te voegen aan uw adresboek</translation>
    </message>
</context>
<context>
    <name>SendConfirmationDialog</name>
    <message>
        <source>Yes</source>
        <translation>Ja</translation>
    </message>
</context>
<context>
    <name>ShutdownWindow</name>
    <message>
        <source>%1 is shutting down...</source>
        <translation>%1 is aan het afsluiten...</translation>
    </message>
    <message>
        <source>Do not shut down the computer until this window disappears.</source>
        <translation>Sluit de computer niet af totdat dit venster verdwenen is.</translation>
    </message>
</context>
<context>
    <name>SignVerifyMessageDialog</name>
    <message>
        <source>Signatures - Sign / Verify a Message</source>
        <translation>Handtekeningen – Onderteken een bericht / Verifiëer een handtekening</translation>
    </message>
    <message>
        <source>&amp;Sign Message</source>
        <translation>&amp;Onderteken bericht</translation>
    </message>
    <message>
        <source>You can sign messages/agreements with your addresses to prove you can receive particl sent to them. Be careful not to sign anything vague or random, as phishing attacks may try to trick you into signing your identity over to them. Only sign fully-detailed statements you agree to.</source>
        <translation>U kunt berichten/overeenkomsten ondertekenen met uw adres om te bewijzen dat u Particl kunt versturen. Wees voorzichtig met het ondertekenen van iets vaags of willekeurigs, omdat phishingaanvallen u kunnen proberen te misleiden tot het ondertekenen van overeenkomsten om uw identiteit aan hen toe te vertrouwen. Onderteken alleen volledig gedetailleerde verklaringen voordat u akkoord gaat.</translation>
    </message>
    <message>
        <source>The Particl address to sign the message with</source>
        <translation>Het Particladres om bericht mee te ondertekenen</translation>
    </message>
    <message>
        <source>Choose previously used address</source>
        <translation>Kies een eerder gebruikt adres</translation>
    </message>
    <message>
        <source>Alt+A</source>
        <translation>Alt+A</translation>
    </message>
    <message>
        <source>Paste address from clipboard</source>
        <translation>Plak adres vanuit klembord</translation>
    </message>
    <message>
        <source>Alt+P</source>
        <translation>Alt+P</translation>
    </message>
    <message>
        <source>Enter the message you want to sign here</source>
        <translation>Typ hier het bericht dat u wilt ondertekenen</translation>
    </message>
    <message>
        <source>Signature</source>
        <translation>Handtekening</translation>
    </message>
    <message>
        <source>Copy the current signature to the system clipboard</source>
        <translation>Kopieer de huidige handtekening naar het systeemklembord</translation>
    </message>
    <message>
        <source>Sign the message to prove you own this Particl address</source>
        <translation>Onderteken een bericht om te bewijzen dat u een bepaald Particladres bezit</translation>
    </message>
    <message>
        <source>Sign &amp;Message</source>
        <translation>Onderteken &amp;bericht</translation>
    </message>
    <message>
        <source>Reset all sign message fields</source>
        <translation>Verwijder alles in de invulvelden</translation>
    </message>
    <message>
        <source>Clear &amp;All</source>
        <translation>Verwijder &amp;alles</translation>
    </message>
    <message>
        <source>&amp;Verify Message</source>
        <translation>&amp;Verifiëer bericht</translation>
    </message>
    <message>
        <source>Enter the receiver's address, message (ensure you copy line breaks, spaces, tabs, etc. exactly) and signature below to verify the message. Be careful not to read more into the signature than what is in the signed message itself, to avoid being tricked by a man-in-the-middle attack. Note that this only proves the signing party receives with the address, it cannot prove sendership of any transaction!</source>
        <translation>Voer het adres van de ontvanger in, bericht (zorg ervoor dat de regeleinden, spaties, tabs etc. precies kloppen) en onderteken onderaan om het bericht te verifiëren. Wees voorzicht om niet meer in de ondertekening te lezen dan in het getekende bericht zelf, om te voorkomen dat je wordt aangevallen met een man-in-the-middle attack. Houd er mee rekening dat dit alleen de ondertekende partij bewijst met het ontvangen adres, er kan niet bewezen worden dat er een transactie heeft plaatsgevonden!</translation>
    </message>
    <message>
        <source>The Particl address the message was signed with</source>
        <translation>Het Particladres waarmee het bericht ondertekend is</translation>
    </message>
    <message>
        <source>Verify the message to ensure it was signed with the specified Particl address</source>
        <translation>Controleer een bericht om te verifiëren dat het gespecificeerde Particladres het bericht heeft ondertekend.</translation>
    </message>
    <message>
        <source>Verify &amp;Message</source>
        <translation>Verifiëer &amp;bericht</translation>
    </message>
    <message>
        <source>Reset all verify message fields</source>
        <translation>Verwijder alles in de invulvelden</translation>
    </message>
    <message>
        <source>Click "Sign Message" to generate signature</source>
        <translation>Klik op "Onderteken Bericht" om de handtekening te genereren</translation>
    </message>
    <message>
        <source>The entered address is invalid.</source>
        <translation>Het opgegeven adres is ongeldig.</translation>
    </message>
    <message>
        <source>Please check the address and try again.</source>
        <translation>Controleer het adres en probeer het opnieuw.</translation>
    </message>
    <message>
        <source>The entered address does not refer to a key.</source>
        <translation>Het opgegeven adres verwijst niet naar een sleutel.</translation>
    </message>
    <message>
        <source>Wallet unlock was cancelled.</source>
        <translation>Portemonnee-ontsleuteling is geannuleerd.</translation>
    </message>
    <message>
        <source>Private key for the entered address is not available.</source>
        <translation>Geheime sleutel voor het ingevoerde adres is niet beschikbaar.</translation>
    </message>
    <message>
        <source>Message signing failed.</source>
        <translation>Ondertekenen van het bericht is mislukt.</translation>
    </message>
    <message>
        <source>Message signed.</source>
        <translation>Bericht ondertekend.</translation>
    </message>
    <message>
        <source>The signature could not be decoded.</source>
        <translation>De handtekening kon niet worden gedecodeerd.</translation>
    </message>
    <message>
        <source>Please check the signature and try again.</source>
        <translation>Controleer de handtekening en probeer het opnieuw.</translation>
    </message>
    <message>
        <source>The signature did not match the message digest.</source>
        <translation>De handtekening hoort niet bij het bericht.</translation>
    </message>
    <message>
        <source>Message verification failed.</source>
        <translation>Berichtverificatie mislukt.</translation>
    </message>
    <message>
        <source>Message verified.</source>
        <translation>Bericht geverifiëerd.</translation>
    </message>
</context>
<context>
    <name>TrafficGraphWidget</name>
    <message>
        <source>KB/s</source>
        <translation>KB/s</translation>
    </message>
</context>
<context>
    <name>TransactionDesc</name>
    <message numerus="yes">
        <source>Open for %n more block(s)</source>
        <translation><numerusform>Open voor nog %n blok</numerusform><numerusform>Open voor nog %n blokken</numerusform></translation>
    </message>
    <message>
        <source>Open until %1</source>
        <translation>Open tot %1</translation>
    </message>
    <message>
        <source>conflicted with a transaction with %1 confirmations</source>
        <translation>geconflicteerd met een transactie met %1 confirmaties</translation>
    </message>
    <message>
        <source>0/unconfirmed, %1</source>
        <translation>0/onbevestigd, %1</translation>
    </message>
    <message>
        <source>in memory pool</source>
        <translation>in geheugenpoel</translation>
    </message>
    <message>
        <source>not in memory pool</source>
        <translation>niet in geheugenpoel</translation>
    </message>
    <message>
        <source>abandoned</source>
        <translation>opgegeven</translation>
    </message>
    <message>
        <source>%1/unconfirmed</source>
        <translation>%1/onbevestigd</translation>
    </message>
    <message>
        <source>%1 confirmations</source>
        <translation>%1 bevestigingen</translation>
    </message>
    <message>
        <source>Status</source>
        <translation>Status</translation>
    </message>
    <message>
        <source>Date</source>
        <translation>Datum</translation>
    </message>
    <message>
        <source>Source</source>
        <translation>Bron</translation>
    </message>
    <message>
        <source>Generated</source>
        <translation>Gegenereerd</translation>
    </message>
    <message>
        <source>From</source>
        <translation>Van</translation>
    </message>
    <message>
        <source>unknown</source>
        <translation>onbekend</translation>
    </message>
    <message>
        <source>To</source>
        <translation>Aan</translation>
    </message>
    <message>
        <source>own address</source>
        <translation>eigen adres</translation>
    </message>
    <message>
        <source>watch-only</source>
        <translation>alleen-bekijkbaar</translation>
    </message>
    <message>
        <source>label</source>
        <translation>label</translation>
    </message>
    <message>
        <source>Credit</source>
        <translation>Credit</translation>
    </message>
    <message numerus="yes">
        <source>matures in %n more block(s)</source>
        <translation><numerusform>komt beschikbaar na %n nieuwe blok</numerusform><numerusform>komt beschikbaar na %n nieuwe blokken</numerusform></translation>
    </message>
    <message>
        <source>not accepted</source>
        <translation>niet geaccepteerd</translation>
    </message>
    <message>
        <source>Debit</source>
        <translation>Debet</translation>
    </message>
    <message>
        <source>Total debit</source>
        <translation>Totaal debit</translation>
    </message>
    <message>
        <source>Total credit</source>
        <translation>Totaal credit</translation>
    </message>
    <message>
        <source>Transaction fee</source>
        <translation>Transactiekosten</translation>
    </message>
    <message>
        <source>Net amount</source>
        <translation>Netto bedrag</translation>
    </message>
    <message>
        <source>Message</source>
        <translation>Bericht</translation>
    </message>
    <message>
        <source>Comment</source>
        <translation>Opmerking</translation>
    </message>
    <message>
        <source>Transaction ID</source>
        <translation>Transactie-ID</translation>
    </message>
    <message>
        <source>Transaction total size</source>
        <translation>Transactie totale grootte</translation>
    </message>
    <message>
        <source>Transaction virtual size</source>
        <translation>Transactie virtuele grootte</translation>
    </message>
    <message>
        <source>Output index</source>
        <translation>Output index</translation>
    </message>
    <message>
        <source>Merchant</source>
        <translation>Handelaar</translation>
    </message>
    <message>
        <source>Generated coins must mature %1 blocks before they can be spent. When you generated this block, it was broadcast to the network to be added to the block chain. If it fails to get into the chain, its state will change to "not accepted" and it won't be spendable. This may occasionally happen if another node generates a block within a few seconds of yours.</source>
        <translation>Gegenereerde munten moeten %1 blokken rijpen voordat ze kunnen worden besteed. Toen dit blok gegenereerd werd, werd het uitgezonden naar het netwerk om aan de blokketen toegevoegd te worden. Als het niet lukt om in de keten toegevoegd te worden, zal de status te veranderen naar "niet geaccepteerd" en zal het niet besteedbaar zijn. Dit kan soms gebeuren als een ander node een blok genereert binnen een paar seconden na die van u.</translation>
    </message>
    <message>
        <source>Debug information</source>
        <translation>Debug-informatie</translation>
    </message>
    <message>
        <source>Transaction</source>
        <translation>Transactie</translation>
    </message>
    <message>
        <source>Inputs</source>
        <translation>Inputs</translation>
    </message>
    <message>
        <source>Amount</source>
        <translation>Bedrag</translation>
    </message>
    <message>
        <source>true</source>
        <translation>waar</translation>
    </message>
    <message>
        <source>false</source>
        <translation>onwaar</translation>
    </message>
</context>
<context>
    <name>TransactionDescDialog</name>
    <message>
        <source>This pane shows a detailed description of the transaction</source>
        <translation>Dit venster laat een uitgebreide beschrijving van de transactie zien</translation>
    </message>
    <message>
        <source>Details for %1</source>
        <translation>Details voor %1</translation>
    </message>
</context>
<context>
    <name>TransactionTableModel</name>
    <message>
        <source>Date</source>
        <translation>Datum</translation>
    </message>
    <message>
        <source>Type</source>
        <translation>Type</translation>
    </message>
    <message>
        <source>Label</source>
        <translation>Label</translation>
    </message>
    <message numerus="yes">
        <source>Open for %n more block(s)</source>
        <translation><numerusform>Open voor nog %n blok</numerusform><numerusform>Open voor nog %n blokken</numerusform></translation>
    </message>
    <message>
        <source>Open until %1</source>
        <translation>Open tot %1</translation>
    </message>
    <message>
        <source>Unconfirmed</source>
        <translation>Onbevestigd</translation>
    </message>
    <message>
        <source>Abandoned</source>
        <translation>Opgegeven</translation>
    </message>
    <message>
        <source>Confirming (%1 of %2 recommended confirmations)</source>
        <translation>Bevestigen (%1 van %2 aanbevolen bevestigingen)</translation>
    </message>
    <message>
        <source>Confirmed (%1 confirmations)</source>
        <translation>Bevestigd (%1 bevestigingen)</translation>
    </message>
    <message>
        <source>Conflicted</source>
        <translation>Conflicterend</translation>
    </message>
    <message>
        <source>Immature (%1 confirmations, will be available after %2)</source>
        <translation>Niet beschikbaar (%1 bevestigingen, zal beschikbaar zijn na %2)</translation>
    </message>
    <message>
        <source>Generated but not accepted</source>
        <translation>Gegenereerd maar niet geaccepteerd</translation>
    </message>
    <message>
        <source>Received with</source>
        <translation>Ontvangen met</translation>
    </message>
    <message>
        <source>Received from</source>
        <translation>Ontvangen van</translation>
    </message>
    <message>
        <source>Sent to</source>
        <translation>Verzonden aan</translation>
    </message>
    <message>
        <source>Payment to yourself</source>
        <translation>Betaling aan uzelf</translation>
    </message>
    <message>
        <source>Mined</source>
        <translation>Gedolven</translation>
    </message>
    <message>
        <source>watch-only</source>
        <translation>alleen-bekijkbaar</translation>
    </message>
    <message>
        <source>(n/a)</source>
        <translation>(nvt)</translation>
    </message>
    <message>
        <source>(no label)</source>
        <translation>(geen label)</translation>
    </message>
    <message>
        <source>Transaction status. Hover over this field to show number of confirmations.</source>
        <translation>Transactiestatus. Houd de cursor boven dit veld om het aantal bevestigingen te laten zien.</translation>
    </message>
    <message>
        <source>Date and time that the transaction was received.</source>
        <translation>Datum en tijd waarop deze transactie is ontvangen.</translation>
    </message>
    <message>
        <source>Type of transaction.</source>
        <translation>Type transactie.</translation>
    </message>
    <message>
        <source>Whether or not a watch-only address is involved in this transaction.</source>
        <translation>Of er een alleen-bekijken-adres is betrokken bij deze transactie.</translation>
    </message>
    <message>
        <source>User-defined intent/purpose of the transaction.</source>
        <translation>Door gebruiker gedefinieerde intentie/doel van de transactie.</translation>
    </message>
    <message>
        <source>Amount removed from or added to balance.</source>
        <translation>Bedrag verwijderd van of toegevoegd aan saldo.</translation>
    </message>
</context>
<context>
    <name>TransactionView</name>
    <message>
        <source>All</source>
        <translation>Alles</translation>
    </message>
    <message>
        <source>Today</source>
        <translation>Vandaag</translation>
    </message>
    <message>
        <source>This week</source>
        <translation>Deze week</translation>
    </message>
    <message>
        <source>This month</source>
        <translation>Deze maand</translation>
    </message>
    <message>
        <source>Last month</source>
        <translation>Vorige maand</translation>
    </message>
    <message>
        <source>This year</source>
        <translation>Dit jaar</translation>
    </message>
    <message>
        <source>Range...</source>
        <translation>Bereik...</translation>
    </message>
    <message>
        <source>Received with</source>
        <translation>Ontvangen met</translation>
    </message>
    <message>
        <source>Sent to</source>
        <translation>Verzonden aan</translation>
    </message>
    <message>
        <source>To yourself</source>
        <translation>Aan uzelf</translation>
    </message>
    <message>
        <source>Mined</source>
        <translation>Gedolven</translation>
    </message>
    <message>
        <source>Other</source>
        <translation>Anders</translation>
    </message>
    <message>
        <source>Enter address, transaction id, or label to search</source>
        <translation>Voer adres, transactie-ID of etiket in om te zoeken</translation>
    </message>
    <message>
        <source>Min amount</source>
        <translation>Min. bedrag</translation>
    </message>
    <message>
        <source>Abandon transaction</source>
        <translation>Doe afstand van transactie</translation>
    </message>
    <message>
        <source>Increase transaction fee</source>
        <translation>Toename transactiekosten</translation>
    </message>
    <message>
        <source>Copy address</source>
        <translation>Kopieer adres</translation>
    </message>
    <message>
        <source>Copy label</source>
        <translation>Kopieer label</translation>
    </message>
    <message>
        <source>Copy amount</source>
        <translation>Kopieer bedrag</translation>
    </message>
    <message>
        <source>Copy transaction ID</source>
        <translation>Kopieer transactie-ID</translation>
    </message>
    <message>
        <source>Copy raw transaction</source>
        <translation>Kopieer ruwe transactie</translation>
    </message>
    <message>
        <source>Copy full transaction details</source>
        <translation>Kopieer volledige transactiedetials</translation>
    </message>
    <message>
        <source>Edit label</source>
        <translation>Bewerk label</translation>
    </message>
    <message>
        <source>Show transaction details</source>
        <translation>Toon transactiedetails</translation>
    </message>
    <message>
        <source>Export Transaction History</source>
        <translation>Exporteer transactiegeschiedenis</translation>
    </message>
    <message>
        <source>Comma separated file (*.csv)</source>
        <translation>Kommagescheiden bestand (*.csv)</translation>
    </message>
    <message>
        <source>Confirmed</source>
        <translation>Bevestigd</translation>
    </message>
    <message>
        <source>Watch-only</source>
        <translation>Alleen-bekijkbaar</translation>
    </message>
    <message>
        <source>Date</source>
        <translation>Datum</translation>
    </message>
    <message>
        <source>Type</source>
        <translation>Type</translation>
    </message>
    <message>
        <source>Label</source>
        <translation>Label</translation>
    </message>
    <message>
        <source>Address</source>
        <translation>Adres</translation>
    </message>
    <message>
        <source>ID</source>
        <translation>ID</translation>
    </message>
    <message>
        <source>Exporting Failed</source>
        <translation>Export mislukt</translation>
    </message>
    <message>
        <source>There was an error trying to save the transaction history to %1.</source>
        <translation>Er is een fout opgetreden bij het opslaan van de transactiegeschiedenis naar %1.</translation>
    </message>
    <message>
        <source>Exporting Successful</source>
        <translation>Export succesvol</translation>
    </message>
    <message>
        <source>The transaction history was successfully saved to %1.</source>
        <translation>De transactiegeschiedenis was succesvol bewaard in %1.</translation>
    </message>
    <message>
        <source>Range:</source>
        <translation>Bereik:</translation>
    </message>
    <message>
        <source>to</source>
        <translation>naar</translation>
    </message>
</context>
<context>
    <name>UnitDisplayStatusBarControl</name>
    <message>
        <source>Unit to show amounts in. Click to select another unit.</source>
        <translation>Eenheid om bedragen uit te drukken. Klik om een andere eenheid te selecteren.</translation>
    </message>
</context>
<context>
    <name>WalletController</name>
    <message>
        <source>Close wallet</source>
        <translation>Portemonnee Sluiten</translation>
    </message>
    <message>
        <source>Closing the wallet for too long can result in having to resync the entire chain if pruning is enabled.</source>
        <translation>De portemonee te lang gesloten houden kan leiden tot het moeten hersynchroniseren van de hele keten als snoeien aktief is. </translation>
    </message>
</context>
<context>
    <name>WalletFrame</name>
    <message>
        <source>No wallet has been loaded.</source>
        <translation>Er is geen portemonnee geladen.</translation>
    </message>
</context>
<context>
    <name>WalletModel</name>
    <message>
        <source>Send Coins</source>
        <translation>Verstuur munten</translation>
    </message>
    <message>
        <source>Fee bump error</source>
        <translation>Vergoedingsverhoging fout</translation>
    </message>
    <message>
        <source>Increasing transaction fee failed</source>
        <translation>Verhogen transactie vergoeding is mislukt</translation>
    </message>
    <message>
        <source>Do you want to increase the fee?</source>
        <translation>Wil je de vergoeding verhogen?</translation>
    </message>
    <message>
        <source>Current fee:</source>
        <translation>Huidige vergoeding:</translation>
    </message>
    <message>
        <source>Increase:</source>
        <translation>Toename:</translation>
    </message>
    <message>
        <source>New fee:</source>
        <translation>Nieuwe vergoeding:</translation>
    </message>
    <message>
        <source>Confirm fee bump</source>
        <translation>Bevestig vergoedingsaanpassing</translation>
    </message>
    <message>
        <source>Can't sign transaction.</source>
        <translation>Kan transactie niet ondertekenen.</translation>
    </message>
    <message>
        <source>Could not commit transaction</source>
        <translation>Kon de transactie niet voltooien</translation>
    </message>
    <message>
        <source>default wallet</source>
        <translation>standaard portemonnee</translation>
    </message>
</context>
<context>
    <name>WalletView</name>
    <message>
        <source>&amp;Export</source>
        <translation>&amp;Exporteer</translation>
    </message>
    <message>
        <source>Export the data in the current tab to a file</source>
        <translation>Exporteer de data in de huidige tab naar een bestand</translation>
    </message>
    <message>
        <source>Backup Wallet</source>
        <translation>Portemonnee backuppen</translation>
    </message>
    <message>
        <source>Wallet Data (*.dat)</source>
        <translation>Portemonneedata (*.dat)</translation>
    </message>
    <message>
        <source>Backup Failed</source>
        <translation>Backup mislukt</translation>
    </message>
    <message>
        <source>There was an error trying to save the wallet data to %1.</source>
        <translation>Er is een fout opgetreden bij het wegschrijven van de portemonneedata naar %1.</translation>
    </message>
    <message>
        <source>Backup Successful</source>
        <translation>Backup succesvol</translation>
    </message>
    <message>
        <source>The wallet data was successfully saved to %1.</source>
        <translation>De portemonneedata is succesvol opgeslagen in %1.</translation>
    </message>
    <message>
        <source>Cancel</source>
        <translation>Annuleren</translation>
    </message>
</context>
<context>
    <name>bitcoin-core</name>
    <message>
        <source>Distributed under the MIT software license, see the accompanying file %s or %s</source>
        <translation>Uitgegeven onder de MIT software licentie, zie het bijgevoegde bestand %s of %s</translation>
    </message>
    <message>
        <source>Prune configured below the minimum of %d MiB.  Please use a higher number.</source>
        <translation>Prune is ingesteld op minder dan het minimum van %d MiB. Gebruik a.u.b. een hoger aantal.</translation>
    </message>
    <message>
        <source>Prune: last wallet synchronisation goes beyond pruned data. You need to -reindex (download the whole blockchain again in case of pruned node)</source>
        <translation>Prune: laatste wallet synchronisatie gaat verder terug dan de middels -prune beperkte data. U moet -reindex gebruiken (downloadt opnieuw de gehele blokketen voor een pruned node)</translation>
    </message>
    <message>
        <source>Rescans are not possible in pruned mode. You will need to use -reindex which will download the whole blockchain again.</source>
        <translation>Herscannen is niet mogelijk i.c.m. -prune. U moet -reindex gebruiken dat de hele blokketen opnieuw zal downloaden.</translation>
    </message>
    <message>
        <source>Error: A fatal internal error occurred, see debug.log for details</source>
        <translation>Fout: er is een fout opgetreden,  zie debug.log voor details</translation>
    </message>
    <message>
        <source>Pruning blockstore...</source>
        <translation>Blokopslag prunen...</translation>
    </message>
    <message>
        <source>Unable to start HTTP server. See debug log for details.</source>
        <translation>Niet mogelijk ok HTTP-server te starten. Zie debuglogboek voor details.</translation>
    </message>
    <message>
<<<<<<< HEAD
        <source>Particl Core</source>
        <translation>Particl Core</translation>
    </message>
    <message>
=======
>>>>>>> a54e52b4
        <source>The %s developers</source>
        <translation>De %s ontwikkelaars</translation>
    </message>
    <message>
        <source>Can't generate a change-address key. No keys in the internal keypool and can't generate any keys.</source>
        <translation>Kan geen rest-adres sleutel genereren. Er zijn geen sleutels in de interne sleutelverzameling en ik kan geen sleutels genereren. </translation>
    </message>
    <message>
        <source>Cannot obtain a lock on data directory %s. %s is probably already running.</source>
        <translation>Kan geen lock verkrijgen op gegevensmap %s. %s draait waarschijnlijk al.</translation>
    </message>
    <message>
        <source>Cannot provide specific connections and have addrman find outgoing connections at the same.</source>
        <translation>Kan niet specifieke verbindingen voorzien en tegelijk addrman uitgaande verbindingen laten vinden.</translation>
    </message>
    <message>
        <source>Error reading %s! All keys read correctly, but transaction data or address book entries might be missing or incorrect.</source>
        <translation>Waarschuwing: Fout bij het lezen van %s! Alle sleutels zijn in goede orde uitgelezen, maar transactiedata of adresboeklemma's zouden kunnen ontbreken of fouten bevatten.</translation>
    </message>
    <message>
        <source>Please check that your computer's date and time are correct! If your clock is wrong, %s will not work properly.</source>
        <translation>Waarschuwing: Controleer dat de datum en tijd van uw computer correct zijn ingesteld! Bij een onjuist ingestelde klok zal %s niet goed werken.</translation>
    </message>
    <message>
        <source>Please contribute if you find %s useful. Visit %s for further information about the software.</source>
        <translation>Gelieve bij te dragen als je %s nuttig vindt. Bezoek %s voor meer informatie over de software.</translation>
    </message>
    <message>
        <source>The block database contains a block which appears to be from the future. This may be due to your computer's date and time being set incorrectly. Only rebuild the block database if you are sure that your computer's date and time are correct</source>
        <translation>De blokdatabase bevat een blok dat lijkt uit de toekomst te komen. Dit kan gebeuren omdat de datum en tijd van uw computer niet goed staat. Herbouw de blokdatabase pas nadat u de datum en tijd van uw computer correct heeft ingesteld.</translation>
    </message>
    <message>
        <source>This is a pre-release test build - use at your own risk - do not use for mining or merchant applications</source>
        <translation>Dit is een pre-release testversie - gebruik op eigen risico! Gebruik deze niet voor het delven van munten of handelsdoeleinden</translation>
    </message>
    <message>
        <source>This is the transaction fee you may discard if change is smaller than dust at this level</source>
        <translation>Dit is de transactievergoeding die u mag afleggen als het wisselgeld kleiner is dan stof op dit niveau</translation>
    </message>
    <message>
        <source>Unable to replay blocks. You will need to rebuild the database using -reindex-chainstate.</source>
        <translation>Onmogelijk om blokken opnieuw af te spelen. U dient de database opnieuw op te bouwen met behulp van -reindex-chainstate.</translation>
    </message>
    <message>
        <source>Unable to rewind the database to a pre-fork state. You will need to redownload the blockchain</source>
        <translation>Niet mogelijk om de databank terug te draaien naar een staat voor de vork. Je zal je blokketen opnieuw moeten downloaden</translation>
    </message>
    <message>
        <source>Warning: The network does not appear to fully agree! Some miners appear to be experiencing issues.</source>
        <translation>Waarschuwing: Het lijkt erop dat het netwerk geen consensus kan vinden! Sommige delvers lijken problemen te ondervinden.</translation>
    </message>
    <message>
        <source>Warning: We do not appear to fully agree with our peers! You may need to upgrade, or other nodes may need to upgrade.</source>
        <translation>Waarschuwing: Het lijkt erop dat we geen consensus kunnen vinden met onze peers! Mogelijk dient u te upgraden, of andere nodes moeten wellicht upgraden.</translation>
    </message>
    <message>
        <source>%d of last 100 blocks have unexpected version</source>
        <translation>%d van de laatste 100 blokken hebben een onverwachte versie</translation>
    </message>
    <message>
        <source>%s corrupt, salvage failed</source>
        <translation>%s corrupt, veiligstellen mislukt</translation>
    </message>
    <message>
        <source>-maxmempool must be at least %d MB</source>
        <translation>-maxmempool moet minstens %d MB zijn</translation>
    </message>
    <message>
        <source>Cannot resolve -%s address: '%s'</source>
        <translation>Kan -%s adres niet herleiden: '%s'</translation>
    </message>
    <message>
        <source>Change index out of range</source>
        <translation>Wijzigingsindex buiten bereik</translation>
    </message>
    <message>
        <source>Config setting for %s only applied on %s network when in [%s] section.</source>
        <translation>Configuratie-instellingen voor %s alleen toegepast op %s network wanneer in [%s] sectie.</translation>
    </message>
    <message>
        <source>Copyright (C) %i-%i</source>
        <translation>Auteursrecht (C) %i-%i</translation>
    </message>
    <message>
        <source>Corrupted block database detected</source>
        <translation>Corrupte blokkendatabase gedetecteerd</translation>
    </message>
    <message>
        <source>Do you want to rebuild the block database now?</source>
        <translation>Wilt u de blokkendatabase nu herbouwen?</translation>
    </message>
    <message>
        <source>Error initializing block database</source>
        <translation>Fout bij intialisatie blokkendatabase</translation>
    </message>
    <message>
        <source>Error initializing wallet database environment %s!</source>
        <translation>Probleem met initializeren van de database-omgeving %s!</translation>
    </message>
    <message>
        <source>Error loading %s</source>
        <translation>Fout bij het laden van %s</translation>
    </message>
    <message>
        <source>Error loading %s: Private keys can only be disabled during creation</source>
        <translation>Fout bij het laden van %s: Geheime sleutels kunnen alleen worden uitgeschakeld tijdens het aanmaken</translation>
    </message>
    <message>
        <source>Error loading %s: Wallet corrupted</source>
        <translation>Fout bij het laden van %s: Portomonnee corrupt</translation>
    </message>
    <message>
        <source>Error loading %s: Wallet requires newer version of %s</source>
        <translation>Fout bij laden %s: Portemonnee vereist een nieuwere versie van %s</translation>
    </message>
    <message>
        <source>Error loading block database</source>
        <translation>Fout bij het laden van blokkendatabase</translation>
    </message>
    <message>
        <source>Error opening block database</source>
        <translation>Fout bij openen blokkendatabase</translation>
    </message>
    <message>
        <source>Failed to listen on any port. Use -listen=0 if you want this.</source>
        <translation>Mislukt om op welke poort dan ook te luisteren. Gebruik -listen=0 as u dit wilt.</translation>
    </message>
    <message>
        <source>Failed to rescan the wallet during initialization</source>
        <translation>Portemonnee herscannen tijdens initialisatie mislukt</translation>
    </message>
    <message>
        <source>Importing...</source>
        <translation>Importeren...</translation>
    </message>
    <message>
        <source>Incorrect or no genesis block found. Wrong datadir for network?</source>
        <translation>Incorrect of geen genesisblok gevonden. Verkeerde gegevensmap voor het netwerk?</translation>
    </message>
    <message>
        <source>Initialization sanity check failed. %s is shutting down.</source>
        <translation>Initialisatie sanity check mislukt. %s is aan het afsluiten.</translation>
    </message>
    <message>
        <source>Invalid P2P permission: '%s'</source>
        <translation>Ongeldige P2P-rechten: '%s'</translation>
    </message>
    <message>
        <source>Invalid amount for -%s=&lt;amount&gt;: '%s'</source>
        <translation>Ongeldig bedrag voor -%s=&lt;bedrag&gt;: '%s'</translation>
    </message>
    <message>
        <source>Invalid amount for -discardfee=&lt;amount&gt;: '%s'</source>
        <translation>Ongeldig bedrag for -discardfee=&lt;amount&gt;: '%s'</translation>
    </message>
    <message>
        <source>Invalid amount for -fallbackfee=&lt;amount&gt;: '%s'</source>
        <translation>Ongeldig bedrag voor -fallbackfee=&lt;bedrag&gt;: '%s'</translation>
    </message>
    <message>
        <source>Specified blocks directory "%s" does not exist.</source>
        <translation>Opgegeven blocks map "%s" bestaat niet.</translation>
    </message>
    <message>
        <source>Unknown address type '%s'</source>
        <translation>Onbekend adrestype '%s'</translation>
    </message>
    <message>
        <source>Unknown change type '%s'</source>
        <translation>Onbekend wijzigingstype '%s'</translation>
    </message>
    <message>
        <source>Upgrading txindex database</source>
        <translation>Upgraden txindex database</translation>
    </message>
    <message>
        <source>Loading P2P addresses...</source>
        <translation>P2P-adressen aan het laden...</translation>
    </message>
    <message>
        <source>Error: Disk space is too low!</source>
        <translation>Error: Opslagruimte te weinig!</translation>
    </message>
    <message>
        <source>Loading banlist...</source>
        <translation>Verbanningslijst aan het laden...</translation>
    </message>
    <message>
        <source>Not enough file descriptors available.</source>
        <translation>Niet genoeg file descriptors beschikbaar.</translation>
    </message>
    <message>
        <source>Prune cannot be configured with a negative value.</source>
        <translation>Prune kan niet worden geconfigureerd met een negatieve waarde.</translation>
    </message>
    <message>
        <source>Prune mode is incompatible with -txindex.</source>
        <translation>Prune-modus is niet compatible met -txindex</translation>
    </message>
    <message>
        <source>Replaying blocks...</source>
        <translation>Blokken opnieuw aan het afspelen...</translation>
    </message>
    <message>
        <source>Rewinding blocks...</source>
        <translation>Blokken aan het terugdraaien...</translation>
    </message>
    <message>
        <source>The source code is available from %s.</source>
        <translation>De broncode is beschikbaar van %s.</translation>
    </message>
    <message>
        <source>Transaction fee and change calculation failed</source>
        <translation>Transactievergoeding en wisselgeldberekening mislukt</translation>
    </message>
    <message>
        <source>Unable to bind to %s on this computer. %s is probably already running.</source>
        <translation>Niet in staat om %s te verbinden op deze computer. %s draait waarschijnlijk al.</translation>
    </message>
    <message>
        <source>Unable to generate keys</source>
        <translation>Niet mogelijk sleutels te genereren</translation>
    </message>
    <message>
        <source>Unsupported logging category %s=%s.</source>
        <translation>Niet-ondersteunde logcategorie %s=%s.</translation>
    </message>
    <message>
        <source>Upgrading UTXO database</source>
        <translation>Upgraden UTXO-database</translation>
    </message>
    <message>
        <source>User Agent comment (%s) contains unsafe characters.</source>
        <translation>User Agentcommentaar (%s) bevat onveilige karakters.</translation>
    </message>
    <message>
        <source>Verifying blocks...</source>
        <translation>Blokken aan het controleren...</translation>
    </message>
    <message>
        <source>Wallet needed to be rewritten: restart %s to complete</source>
        <translation>Portemonnee moest herschreven worden: Herstart %s om te voltooien</translation>
    </message>
    <message>
        <source>Error: Listening for incoming connections failed (listen returned error %s)</source>
        <translation>Fout: luisteren naar binnenkomende verbindingen mislukt (luisteren gaf foutmelding %s)</translation>
    </message>
    <message>
        <source>Invalid amount for -maxtxfee=&lt;amount&gt;: '%s' (must be at least the minrelay fee of %s to prevent stuck transactions)</source>
        <translation>ongeldig bedrag voor -maxtxfee=&lt;bedrag&gt;: '%s' (moet ten minste de minimale doorgeefvergoeding van %s zijn om vastgelopen transacties te voorkomen)</translation>
    </message>
    <message>
        <source>The transaction amount is too small to send after the fee has been deducted</source>
        <translation>Het transactiebedrag is te klein om te versturen nadat de transactievergoeding in mindering is gebracht</translation>
    </message>
    <message>
        <source>You need to rebuild the database using -reindex to go back to unpruned mode.  This will redownload the entire blockchain</source>
        <translation>U moet de database herbouwen met -reindex om terug te gaan naar de niet-prune modus. Dit zal de gehele blokketen opnieuw downloaden.</translation>
    </message>
    <message>
        <source>Error reading from database, shutting down.</source>
        <translation>Fout bij het lezen van de database, afsluiten. </translation>
    </message>
    <message>
        <source>Error upgrading chainstate database</source>
        <translation>Fout bij het upgraden van de ketenstaat database</translation>
    </message>
    <message>
        <source>Error: Disk space is low for %s</source>
        <translation>Fout: Weinig schijfruimte voor %s</translation>
    </message>
    <message>
        <source>Invalid -onion address or hostname: '%s'</source>
        <translation>Ongeldig -onion adress of hostnaam: '%s'</translation>
    </message>
    <message>
        <source>Invalid -proxy address or hostname: '%s'</source>
        <translation>Ongeldig -proxy adress of hostnaam: '%s'</translation>
    </message>
    <message>
        <source>Invalid amount for -paytxfee=&lt;amount&gt;: '%s' (must be at least %s)</source>
        <translation>Ongeldig bedrag voor -paytxfee=&lt;bedrag&gt;: '%s' (Minimum %s)</translation>
    </message>
    <message>
        <source>Invalid netmask specified in -whitelist: '%s'</source>
        <translation>Ongeldig netmask gespecificeerd in -whitelist: '%s'</translation>
    </message>
    <message>
        <source>Need to specify a port with -whitebind: '%s'</source>
        <translation>Verplicht een poort met -whitebind op te geven: '%s'</translation>
    </message>
    <message>
        <source>Reducing -maxconnections from %d to %d, because of system limitations.</source>
        <translation>Verminder -maxconnections van %d naar %d, vanwege systeembeperkingen.</translation>
    </message>
    <message>
        <source>Section [%s] is not recognized.</source>
        <translation>Sectie [%s] is niet herkend.</translation>
    </message>
    <message>
        <source>Signing transaction failed</source>
        <translation>Ondertekenen van transactie mislukt</translation>
    </message>
    <message>
        <source>Specified -walletdir "%s" does not exist</source>
        <translation>Opgegeven -walletdir "%s" bestaat niet</translation>
    </message>
    <message>
        <source>Specified -walletdir "%s" is a relative path</source>
        <translation>Opgegeven -walletdir "%s" is een relatief pad</translation>
    </message>
    <message>
        <source>Specified -walletdir "%s" is not a directory</source>
        <translation>Opgegeven -walletdir "%s" is geen map</translation>
    </message>
    <message>
        <source>The specified config file %s does not exist
</source>
        <translation>Het opgegeven configuratiebestand %s bestaat niet
</translation>
    </message>
    <message>
        <source>The transaction amount is too small to pay the fee</source>
        <translation>Het transactiebedrag is te klein om transactiekosten in rekening te brengen</translation>
    </message>
    <message>
        <source>This is experimental software.</source>
        <translation>Dit is experimentele software.</translation>
    </message>
    <message>
        <source>Transaction amount too small</source>
        <translation>Transactiebedrag te klein</translation>
    </message>
    <message>
        <source>Transaction too large</source>
        <translation>Transactie te groot</translation>
    </message>
    <message>
        <source>Unable to bind to %s on this computer (bind returned error %s)</source>
        <translation>Niet in staat om aan %s te binden op deze computer (bind gaf error %s)</translation>
    </message>
    <message>
        <source>Unable to create the PID file '%s': %s</source>
        <translation>Kan de PID file niet creëren. '%s': %s </translation>
    </message>
    <message>
        <source>Unable to generate initial keys</source>
        <translation>Niet mogelijk initiële sleutels te genereren</translation>
    </message>
    <message>
        <source>Verifying wallet(s)...</source>
        <translation>Portomenee(n) aan het verifiëren...</translation>
    </message>
    <message>
        <source>Warning: unknown new rules activated (versionbit %i)</source>
        <translation>Waarschuwing: onbekende nieuwe regels geactiveerd (versionbit %i)</translation>
    </message>
    <message>
        <source>Zapping all transactions from wallet...</source>
        <translation>Bezig met het zappen van alle transacties van de portemonnee...</translation>
    </message>
    <message>
        <source>-maxtxfee is set very high! Fees this large could be paid on a single transaction.</source>
        <translation>-maxtxfee staat zeer hoog! Transactiekosten van deze grootte kunnen worden gebruikt in een enkele transactie.</translation>
    </message>
    <message>
        <source>This is the transaction fee you may pay when fee estimates are not available.</source>
        <translation>Dit is de transactievergoeding die je mogelijk betaalt indien geschatte tarief niet beschikbaar is</translation>
    </message>
    <message>
        <source>This product includes software developed by the OpenSSL Project for use in the OpenSSL Toolkit %s and cryptographic software written by Eric Young and UPnP software written by Thomas Bernard.</source>
        <translation>Dit product bevat software dat ontwikkeld is door het OpenSSL Project voor gebruik in de OpenSSL Toolkit %s en cryptografische software geschreven door Eric Young en UPnP software geschreven door Thomas Bernard.</translation>
    </message>
    <message>
        <source>Total length of network version string (%i) exceeds maximum length (%i). Reduce the number or size of uacomments.</source>
        <translation>Totale lengte van netwerkversiestring (%i) overschrijdt maximale lengte (%i). Verminder het aantal of grootte van uacomments.</translation>
    </message>
    <message>
        <source>Warning: Wallet file corrupt, data salvaged! Original %s saved as %s in %s; if your balance or transactions are incorrect you should restore from a backup.</source>
        <translation>Waarschuwing: portemonnee bestand is corrupt, data is veiliggesteld! Originele %s is opgeslagen als %s in %s; als uw balans of transacties incorrect zijn dient u een backup terug te zetten.</translation>
    </message>
    <message>
        <source>%s is set very high!</source>
        <translation>%s is zeer hoog ingesteld!</translation>
    </message>
    <message>
        <source>Error loading wallet %s. Duplicate -wallet filename specified.</source>
        <translation>Fout bij laden van portemonnee %s. Duplicaat -wallet bestandsnaam opgegeven.</translation>
    </message>
    <message>
        <source>Starting network threads...</source>
        <translation>Netwerkthread starten...</translation>
    </message>
    <message>
        <source>The wallet will avoid paying less than the minimum relay fee.</source>
        <translation>De portemonnee vermijdt minder te betalen dan de minimale doorgeef vergoeding.</translation>
    </message>
    <message>
        <source>This is the minimum transaction fee you pay on every transaction.</source>
        <translation>Dit is de minimum transactievergoeding dat je betaalt op elke transactie.</translation>
    </message>
    <message>
        <source>This is the transaction fee you will pay if you send a transaction.</source>
        <translation>Dit is de transactievergoeding dat je betaalt wanneer je een transactie verstuurt.</translation>
    </message>
    <message>
        <source>Transaction amounts must not be negative</source>
        <translation>Transactiebedragen moeten positief zijn</translation>
    </message>
    <message>
        <source>Transaction has too long of a mempool chain</source>
        <translation>Transactie heeft een te lange mempoolketen</translation>
    </message>
    <message>
        <source>Transaction must have at least one recipient</source>
        <translation>Transactie moet ten minste één ontvanger hebben</translation>
    </message>
    <message>
        <source>Unknown network specified in -onlynet: '%s'</source>
        <translation>Onbekend netwerk gespecificeerd in -onlynet: '%s'</translation>
    </message>
    <message>
        <source>Insufficient funds</source>
        <translation>Ontoereikend saldo</translation>
    </message>
    <message>
        <source>Cannot upgrade a non HD split wallet without upgrading to support pre split keypool. Please use -upgradewallet=169900 or -upgradewallet with no version specified.</source>
        <translation>Het is niet mogelijk een non HD split portemonnee te upgraden zonder pre split keypool te ondersteunen. Gebruik -upgradewallet=169900 of -upgradewallet zonder een specifiek versie nummer.</translation>
    </message>
    <message>
        <source>Fee estimation failed. Fallbackfee is disabled. Wait a few blocks or enable -fallbackfee.</source>
        <translation>Het inschatten van de vergoeding is gefaald. Fallbackfee is uitgeschakeld. Wacht een aantal blocks of schakel -fallbackfee in.</translation>
    </message>
    <message>
        <source>Warning: Private keys detected in wallet {%s} with disabled private keys</source>
        <translation>Waarschuwing: Geheime sleutels gedetecteerd in portemonnee {%s} met uitgeschakelde geheime sleutels</translation>
    </message>
    <message>
        <source>Cannot write to data directory '%s'; check permissions.</source>
        <translation>Mag niet schrijven naar gegevensmap '%s'; controleer bestandsrechten.</translation>
    </message>
    <message>
        <source>Loading block index...</source>
        <translation>Blokindex aan het laden...</translation>
    </message>
    <message>
        <source>Loading wallet...</source>
        <translation>Portemonnee aan het laden...</translation>
    </message>
    <message>
        <source>Cannot downgrade wallet</source>
        <translation>Kan portemonnee niet downgraden</translation>
    </message>
    <message>
        <source>Rescanning...</source>
        <translation>Blokketen aan het herscannen...</translation>
    </message>
    <message>
        <source>Done loading</source>
        <translation>Klaar met laden</translation>
    </message>
</context>
</TS><|MERGE_RESOLUTION|>--- conflicted
+++ resolved
@@ -67,16 +67,11 @@
     </message>
     <message>
         <source>These are your Particl addresses for sending payments. Always check the amount and the receiving address before sending coins.</source>
-        <translation>Dit zijn uw Particladressen om betalingen mee te verzenden. Controleer altijd het bedrag en het ontvangstadres voordat u uw particl verzendt.</translation>
-    </message>
-    <message>
-<<<<<<< HEAD
-        <source>These are your Particl addresses for receiving payments. It is recommended to use a new receiving address for each transaction.</source>
-        <translation>Dit zijn uw Particl-adressn waarmee u betalingen kunt ontvangen. We raden u aan om een nieuw ontvangstadres voor elke transactie te gebruiken.</translation>
-=======
-        <source>These are your Bitcoin addresses for receiving payments. Use the 'Create new receiving address' button in the receive tab to create new addresses.</source>
-        <translation>Dit zijn jouw Bitcoin adressen voor het ontvangen van betalingen. Gebruik de 'Nieuwe ontvangst adres maken' knop in de ontvangst tab om een nieuwe adres te maken.</translation>
->>>>>>> a54e52b4
+        <translation>Dit zijn uw Particladressen om betalingen mee te verzenden. Controleer altijd het bedrag en het ontvangstadres voordat u uw particls verzendt.</translation>
+    </message>
+    <message>
+        <source>These are your Particl addresses for receiving payments. Use the 'Create new receiving address' button in the receive tab to create new addresses.</source>
+        <translation>Dit zijn jouw Particl adressen voor het ontvangen van betalingen. Gebruik de 'Nieuwe ontvangst adres maken' knop in de ontvangst tab om een nieuwe adres te maken.</translation>
     </message>
     <message>
         <source>&amp;Copy Address</source>
@@ -185,12 +180,8 @@
         <translation>Portemonnee versleuteld</translation>
     </message>
     <message>
-<<<<<<< HEAD
-        <source>%1 will close now to finish the encryption process. Remember that encrypting your wallet cannot fully protect your particl from being stolen by malware infecting your computer.</source>
-        <translation>%1 zal nu afsluiten om het versleutelingsproces te voltooien. Onthoud dat het versleutelen van uw portemonnee u niet volledig kan beschermen: Malware kan uw computer infecteren en uw particl stelen.</translation>
-=======
-        <source>Remember that encrypting your wallet cannot fully protect your bitcoins from being stolen by malware infecting your computer.</source>
-        <translation>Onthoud dat het versleutelen van uw portemonnee uw bitcoins niet volledig kan beschermen tegen diefstal, bijvoorbeeld door malware die uw computer infecteert.</translation>
+        <source>Remember that encrypting your wallet cannot fully protect your particl from being stolen by malware infecting your computer.</source>
+        <translation>Onthoud dat het versleutelen van uw portemonnee uw particls niet volledig kan beschermen tegen diefstal, bijvoorbeeld door malware die uw computer infecteert.</translation>
     </message>
     <message>
         <source>Wallet to be encrypted</source>
@@ -203,7 +194,6 @@
     <message>
         <source>Your wallet is now encrypted. </source>
         <translation>Je portemonnee is nu versleuteld.</translation>
->>>>>>> a54e52b4
     </message>
     <message>
         <source>IMPORTANT: Any previous backups you have made of your wallet file should be replaced with the newly generated, encrypted wallet file. For security reasons, previous backups of the unencrypted wallet file will become useless as soon as you start using the new, encrypted wallet.</source>
@@ -388,17 +378,6 @@
         <translation>&amp;Verifiëer bericht...</translation>
     </message>
     <message>
-<<<<<<< HEAD
-        <source>Particl.</source>
-        <translation>Particl.</translation>
-    </message>
-    <message>
-        <source>Wallet</source>
-        <translation>Portemonnee</translation>
-    </message>
-    <message>
-=======
->>>>>>> a54e52b4
         <source>&amp;Send</source>
         <translation>&amp;Verstuur</translation>
     </message>
@@ -507,37 +486,32 @@
         <translation>Bijgewerkt</translation>
     </message>
     <message>
-<<<<<<< HEAD
+        <source>&amp;Sending addresses</source>
+        <translation>Verzendadressen</translation>
+    </message>
+    <message>
+        <source>&amp;Receiving addresses</source>
+        <translation>Ontvangstadressen</translation>
+    </message>
+    <message>
+        <source>Open Wallet</source>
+        <translation>Portemonnee Openen</translation>
+    </message>
+    <message>
+        <source>Open a wallet</source>
+        <translation>Open een portemonnee</translation>
+    </message>
+    <message>
+        <source>Close Wallet...</source>
+        <translation>Portemonnee Sluiten...</translation>
+    </message>
+    <message>
+        <source>Close wallet</source>
+        <translation>Portemonnee Sluiten</translation>
+    </message>
+    <message>
         <source>Show the %1 help message to get a list with possible Particl command-line options</source>
         <translation>Toon het %1 hulpbericht om een lijst te krijgen met mogelijke Particl commandoregelopties</translation>
-=======
-        <source>&amp;Sending addresses</source>
-        <translation>Verzendadressen</translation>
-    </message>
-    <message>
-        <source>&amp;Receiving addresses</source>
-        <translation>Ontvangstadressen</translation>
-    </message>
-    <message>
-        <source>Open Wallet</source>
-        <translation>Portemonnee Openen</translation>
-    </message>
-    <message>
-        <source>Open a wallet</source>
-        <translation>Open een portemonnee</translation>
-    </message>
-    <message>
-        <source>Close Wallet...</source>
-        <translation>Portemonnee Sluiten...</translation>
-    </message>
-    <message>
-        <source>Close wallet</source>
-        <translation>Portemonnee Sluiten</translation>
-    </message>
-    <message>
-        <source>Show the %1 help message to get a list with possible Bitcoin command-line options</source>
-        <translation>Toon het %1 hulpbericht om een lijst te krijgen met mogelijke Bitcoin commandoregelopties</translation>
->>>>>>> a54e52b4
     </message>
     <message>
         <source>default wallet</source>
@@ -977,8 +951,8 @@
         <translation>Gebruik een aangepaste gegevensmap:</translation>
     </message>
     <message>
-        <source>Particl.</source>
-        <translation>Particl.</translation>
+        <source>Particl</source>
+        <translation>Particl</translation>
     </message>
     <message>
         <source>At least %1 GB of data will be stored in this directory, and it will grow over time.</source>
@@ -1021,11 +995,11 @@
     </message>
     <message>
         <source>Recent transactions may not yet be visible, and therefore your wallet's balance might be incorrect. This information will be correct once your wallet has finished synchronizing with the particl network, as detailed below.</source>
-        <translation>Recente transacties zijn mogelijk nog niet zichtbaar. De balans van de portemonnee is daarom mogelijk niet correct. Deze informatie is correct van zodra de synchronisatie met het Particl.netwerk werd voltooid, zoals onderaan beschreven.</translation>
+        <translation>Recente transacties zijn mogelijk nog niet zichtbaar. De balans van de portemonnee is daarom mogelijk niet correct. Deze informatie is correct van zodra de synchronisatie met het Particl-netwerk werd voltooid, zoals onderaan beschreven.</translation>
     </message>
     <message>
         <source>Attempting to spend particl that are affected by not-yet-displayed transactions will not be accepted by the network.</source>
-        <translation>Poging om particl te besteden die door "nog niet weergegeven" transacties worden beïnvloed, worden niet door het netwerk geaccepteerd.</translation>
+        <translation>Poging om particls te besteden die door "nog niet weergegeven" transacties worden beïnvloed, worden niet door het netwerk geaccepteerd.</translation>
     </message>
     <message>
         <source>Number of blocks left</source>
@@ -1226,7 +1200,7 @@
     </message>
     <message>
         <source>Automatically open the Particl client port on the router. This only works when your router supports UPnP and it is enabled.</source>
-        <translation>Open de Particl poort automatisch op de router. Dit werkt alleen als de router UPnP ondersteunt en het aanstaat.</translation>
+        <translation>Open de Particlpoort automatisch op de router. Dit werkt alleen als de router UPnP ondersteunt en het aanstaat.</translation>
     </message>
     <message>
         <source>Map port using &amp;UPnP</source>
@@ -2295,17 +2269,6 @@
         <translation>Verbergen</translation>
     </message>
     <message>
-<<<<<<< HEAD
-        <source>Paying only the minimum fee is just fine as long as there is less transaction volume than space in the blocks. But be aware that this can end up in a never confirming transaction once there is more demand for particl transactions than the network can process.</source>
-        <translation>De minimale toeslag betalen is prima mits het transactievolume kleiner is dan de ruimte in de blokken. Let wel op dat dit tot gevolg kan hebben dat een transactie nooit wordt bevestigd als er meer vraag is naar particltransacties dan het netwerk kan verwerken.</translation>
-    </message>
-    <message>
-        <source>(read the tooltip)</source>
-        <translation>(lees de tooltip)</translation>
-    </message>
-    <message>
-=======
->>>>>>> a54e52b4
         <source>Recommended:</source>
         <translation>Aanbevolen:</translation>
     </message>
@@ -2334,8 +2297,8 @@
         <translation>Stof:</translation>
     </message>
     <message>
-        <source>When there is less transaction volume than space in the blocks, miners as well as relaying nodes may enforce a minimum fee. Paying only this minimum fee is just fine, but be aware that this can result in a never confirming transaction once there is more demand for bitcoin transactions than the network can process.</source>
-        <translation>De minimale toeslag betalen is prima mits het transactievolume kleiner is dan de ruimte in de blokken. Let wel op dat dit tot gevolg kan hebben dat een transactie nooit wordt bevestigd als er meer vraag is naar bitcointransacties dan het netwerk kan verwerken.</translation>
+        <source>When there is less transaction volume than space in the blocks, miners as well as relaying nodes may enforce a minimum fee. Paying only this minimum fee is just fine, but be aware that this can result in a never confirming transaction once there is more demand for particl transactions than the network can process.</source>
+        <translation>De minimale toeslag betalen is prima mits het transactievolume kleiner is dan de ruimte in de blokken. Let wel op dat dit tot gevolg kan hebben dat een transactie nooit wordt bevestigd als er meer vraag is naar particltransacties dan het netwerk kan verwerken.</translation>
     </message>
     <message>
         <source>A too low fee might result in a never confirming transaction (read the tooltip)</source>
@@ -2550,7 +2513,7 @@
     </message>
     <message>
         <source>The fee will be deducted from the amount being sent. The recipient will receive less particl than you enter in the amount field. If multiple recipients are selected, the fee is split equally.</source>
-        <translation>De transactiekosten zal worden afgetrokken van het bedrag dat verstuurd wordt. De ontvangers zullen minder particl ontvangen dan ingevoerd is in het hoeveelheidsveld. Als er meerdere ontvangers geselecteerd zijn, dan worden de transactiekosten gelijk verdeeld.</translation>
+        <translation>De transactiekosten zal worden afgetrokken van het bedrag dat verstuurd wordt. De ontvangers zullen minder particls ontvangen dan ingevoerd is in het hoeveelheidsveld. Als er meerdere ontvangers geselecteerd zijn, dan worden de transactiekosten gelijk verdeeld.</translation>
     </message>
     <message>
         <source>S&amp;ubtract fee from amount</source>
@@ -3343,13 +3306,6 @@
         <translation>Niet mogelijk ok HTTP-server te starten. Zie debuglogboek voor details.</translation>
     </message>
     <message>
-<<<<<<< HEAD
-        <source>Particl Core</source>
-        <translation>Particl Core</translation>
-    </message>
-    <message>
-=======
->>>>>>> a54e52b4
         <source>The %s developers</source>
         <translation>De %s ontwikkelaars</translation>
     </message>
