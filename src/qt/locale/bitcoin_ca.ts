--- conflicted
+++ resolved
@@ -70,15 +70,10 @@
         <translation>Aquestes són les vostres adreces de Particl per enviar els pagaments. Sempre reviseu l'import i l'adreça del destinatari abans de transferir monedes.</translation>
     </message>
     <message>
-<<<<<<< HEAD
-        <source>These are your Particl addresses for receiving payments. Use the 'Create new receiving address' button in the receive tab to create new addresses.</source>
-        <translation>Aquestes són les teves adreces Particl per rebre pagaments. Utilitza el botó "Crear nova adreça de recepció" de la pestanya de recepció per crear noves adreces.</translation>
-=======
-        <source>These are your Bitcoin addresses for receiving payments. Use the 'Create new receiving address' button in the receive tab to create new addresses.
+        <source>These are your Particl addresses for receiving payments. Use the 'Create new receiving address' button in the receive tab to create new addresses.
 Signing is only possible with addresses of the type 'legacy'.</source>
-        <translation>Aquestes son les teves adreces de Bitcoin per rebre pagaments. Utilitza el botó "Crear nova adreça de recepció" de la pestanya de recepció per crear una nova adreça.
+        <translation>Aquestes son les teves adreces de Particl per rebre pagaments. Utilitza el botó "Crear nova adreça de recepció" de la pestanya de recepció per crear una nova adreça.
 Només és possible firmar amb adreces del tipus "legacy".</translation>
->>>>>>> 5174b534
     </message>
     <message>
         <source>&amp;Copy Address</source>
@@ -636,15 +631,7 @@
         <source>Wallet is &lt;b&gt;encrypted&lt;/b&gt; and currently &lt;b&gt;locked&lt;/b&gt;</source>
         <translation>La cartera està &lt;b&gt;encriptada&lt;/b&gt; i actualment &lt;b&gt;blocada&lt;/b&gt;</translation>
     </message>
-<<<<<<< HEAD
-    <message>
-        <source>A fatal error occurred. Particl can no longer continue safely and will quit.</source>
-        <translation>S'ha produït un error fatal. Particl no pot continuar amb seguretat i finalitzarà.</translation>
-    </message>
-</context>
-=======
     </context>
->>>>>>> 5174b534
 <context>
     <name>CoinControlDialog</name>
     <message>
@@ -1283,13 +1270,6 @@
         <translation>Tor</translation>
     </message>
     <message>
-<<<<<<< HEAD
-        <source>Connect to the Particl network through a separate SOCKS5 proxy for Tor hidden services.</source>
-        <translation>Conectar a la red de Particl a través de un proxy SOCKS5 per als serveis ocults de Tor</translation>
-    </message>
-    <message>
-=======
->>>>>>> 5174b534
         <source>&amp;Window</source>
         <translation>&amp;Finestra</translation>
     </message>
@@ -2367,13 +2347,6 @@
         <translation>Esteu segur que ho voleu enviar?</translation>
     </message>
     <message>
-<<<<<<< HEAD
-        <source>Please, review your transaction proposal. This will produce a Partially Signed Particl Transaction (PSBT) which you can copy and then sign with e.g. an offline %1 wallet, or a PSBT-compatible hardware wallet.</source>
-        <translation>Revisa la teva proposta de transacció. Es produirà una transacció de Particl amb signatura parcial (PSBT) que podeu copiar i després signar, per exemple, amb una cartera %1 de tipus fora de línia o una cartera física compatible amb PSBT.</translation>
-    </message>
-    <message>
-=======
->>>>>>> 5174b534
         <source>or</source>
         <translation>o</translation>
     </message>
