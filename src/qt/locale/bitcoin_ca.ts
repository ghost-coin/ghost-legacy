--- conflicted
+++ resolved
@@ -1096,21 +1096,16 @@
         <translation>Port obert amb &amp;UPnP</translation>
     </message>
     <message>
-<<<<<<< HEAD
+        <source>Accept connections from outside.</source>
+        <translation>Accepta connexions de fora</translation>
+    </message>
+    <message>
+        <source>Allow incomin&amp;g connections</source>
+        <translation>Permet connexions entrants</translation>
+    </message>
+    <message>
         <source>Connect to the Particl network through a SOCKS5 proxy.</source>
         <translation>Connecta a la xarxa Particl a través d'un proxy SOCKS5.</translation>
-=======
-        <source>Accept connections from outside.</source>
-        <translation>Accepta connexions de fora</translation>
-    </message>
-    <message>
-        <source>Allow incomin&amp;g connections</source>
-        <translation>Permet connexions entrants</translation>
-    </message>
-    <message>
-        <source>Connect to the Bitcoin network through a SOCKS5 proxy.</source>
-        <translation>Connecta a la xarxa Bitcoin a través d'un proxy SOCKS5.</translation>
->>>>>>> afc115d7
     </message>
     <message>
         <source>&amp;Connect through SOCKS5 proxy (default proxy):</source>
