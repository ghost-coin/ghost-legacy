<TS language="ca" version="2.1">
<context>
    <name>AddressBookPage</name>
    <message>
        <source>Right-click to edit address or label</source>
        <translation>Feu clic dret per a editar l'adreça o l'etiqueta</translation>
    </message>
    <message>
        <source>Create a new address</source>
        <translation>Crea una adreça nova</translation>
    </message>
    <message>
        <source>&amp;New</source>
        <translation>&amp;Nova</translation>
    </message>
    <message>
        <source>Copy the currently selected address to the system clipboard</source>
        <translation>Copia l'adreça seleccionada al porta-retalls del sistema</translation>
    </message>
    <message>
        <source>&amp;Copy</source>
        <translation>&amp;Copia</translation>
    </message>
    <message>
        <source>C&amp;lose</source>
        <translation>&amp;Tanca</translation>
    </message>
    <message>
        <source>Delete the currently selected address from the list</source>
        <translation>Elimina l'adreça seleccionada actualment de la llista</translation>
    </message>
    <message>
        <source>Enter address or label to search</source>
        <translation>Introduïu una adreça o una etiqueta per cercar</translation>
    </message>
    <message>
        <source>Export the data in the current tab to a file</source>
        <translation>Exporta les dades de la pestanya actual a un fitxer</translation>
    </message>
    <message>
        <source>&amp;Export</source>
        <translation>&amp;Exporta</translation>
    </message>
    <message>
        <source>&amp;Delete</source>
        <translation>&amp;Esborra</translation>
    </message>
    <message>
        <source>Choose the address to send coins to</source>
        <translation>Trieu l'adreça on enviar les monedes</translation>
    </message>
    <message>
        <source>Choose the address to receive coins with</source>
        <translation>Trieu l'adreça on rebre les monedes</translation>
    </message>
    <message>
        <source>C&amp;hoose</source>
        <translation>&amp;Tria</translation>
    </message>
    <message>
        <source>Sending addresses</source>
        <translation>Adreces d'enviament</translation>
    </message>
    <message>
        <source>Receiving addresses</source>
        <translation>Adreces de recepció</translation>
    </message>
    <message>
        <source>These are your Particl addresses for sending payments. Always check the amount and the receiving address before sending coins.</source>
        <translation>Aquestes són les vostres adreces de Particl per enviar els pagaments. Sempre reviseu l'import i l'adreça del destinatari abans de transferir monedes.</translation>
    </message>
    <message>
        <source>&amp;Copy Address</source>
        <translation>&amp;Copia l'adreça</translation>
    </message>
    <message>
        <source>Copy &amp;Label</source>
        <translation>Copia l'&amp;etiqueta</translation>
    </message>
    <message>
        <source>&amp;Edit</source>
        <translation>&amp;Edita</translation>
    </message>
    <message>
        <source>Export Address List</source>
        <translation>Exporta la llista d'adreces</translation>
    </message>
    <message>
        <source>Comma separated file (*.csv)</source>
        <translation>Fitxer separat per comes (*.csv)</translation>
    </message>
    <message>
        <source>Exporting Failed</source>
        <translation>L'exportació ha fallat</translation>
    </message>
    <message>
        <source>There was an error trying to save the address list to %1. Please try again.</source>
        <translation>S'ha produït un error en desar la llista d'adreces a %1. Torneu-ho a provar.</translation>
    </message>
</context>
<context>
    <name>AddressTableModel</name>
    <message>
        <source>Label</source>
        <translation>Etiqueta</translation>
    </message>
    <message>
        <source>Address</source>
        <translation>Adreça</translation>
    </message>
    <message>
        <source>(no label)</source>
        <translation>(sense etiqueta)</translation>
    </message>
</context>
<context>
    <name>AskPassphraseDialog</name>
    <message>
        <source>Passphrase Dialog</source>
        <translation>Diàleg de contrasenya</translation>
    </message>
    <message>
        <source>Enter passphrase</source>
        <translation>Introduïu una contrasenya</translation>
    </message>
    <message>
        <source>New passphrase</source>
        <translation>Contrasenya nova</translation>
    </message>
    <message>
        <source>Repeat new passphrase</source>
        <translation>Repetiu la contrasenya nova</translation>
    </message>
    <message>
        <source>Show passphrase</source>
        <translation>Mostra la contrasenya</translation>
    </message>
    <message>
        <source>Encrypt wallet</source>
        <translation>Xifra la cartera</translation>
    </message>
    <message>
        <source>This operation needs your wallet passphrase to unlock the wallet.</source>
        <translation>Aquesta operació requereix la contrasenya de la cartera per a desblocar-la.</translation>
    </message>
    <message>
        <source>Unlock wallet</source>
        <translation>Desbloca la cartera</translation>
    </message>
    <message>
        <source>This operation needs your wallet passphrase to decrypt the wallet.</source>
        <translation>Aquesta operació requereix la contrasenya de la cartera per a desxifrar-la.</translation>
    </message>
    <message>
        <source>Decrypt wallet</source>
        <translation>Desxifra la cartera</translation>
    </message>
    <message>
        <source>Change passphrase</source>
        <translation>Canvia la contrasenya</translation>
    </message>
    <message>
        <source>Confirm wallet encryption</source>
        <translation>Confirma el xifratge de la cartera</translation>
    </message>
    <message>
<<<<<<< HEAD
        <source>Warning: If you encrypt your wallet and lose your passphrase, you will &lt;b&gt;LOSE ALL OF YOUR PARTICL&lt;/b&gt;!</source>
        <translation>Avís: si xifreu el vostre moneder i perdeu la contrasenya, &lt;b&gt;PERDREU TOTS ELS VOSTRES PARTICL&lt;/b&gt;!</translation>
=======
        <source>Warning: If you encrypt your wallet and lose your passphrase, you will &lt;b&gt;LOSE ALL OF YOUR BITCOINS&lt;/b&gt;!</source>
        <translation>Avís: si xifreu la cartera i perdeu la contrasenya, &lt;b&gt;PERDREU TOTS ELS BITCOINS&lt;/b&gt;!</translation>
>>>>>>> 7358ae6d
    </message>
    <message>
        <source>Are you sure you wish to encrypt your wallet?</source>
        <translation>Esteu segurs que voleu xifrar la vostra cartera?</translation>
    </message>
    <message>
        <source>Wallet encrypted</source>
        <translation>Cartera xifrada</translation>
    </message>
    <message>
        <source>Enter the new passphrase for the wallet.&lt;br/&gt;Please use a passphrase of &lt;b&gt;ten or more random characters&lt;/b&gt;, or &lt;b&gt;eight or more words&lt;/b&gt;.</source>
        <translation>Introduïu la contrasenya nova a la cartera.&lt;br/&gt;Utilitzeu una contrasenya de &lt;b&gt;deu o més caràcters aleatoris&lt;/b&gt;, o &lt;b&gt;vuit o més paraules&lt;/b&gt;.</translation>
    </message>
    <message>
        <source>Enter the old passphrase and new passphrase for the wallet.</source>
        <translation>Introduïu la contrasenya antiga i la contrasenya nova a la cartera.</translation>
    </message>
    <message>
        <source>Your wallet is now encrypted. </source>
        <translation>S'ha xifrat la cartera.</translation>
    </message>
    <message>
        <source>IMPORTANT: Any previous backups you have made of your wallet file should be replaced with the newly generated, encrypted wallet file. For security reasons, previous backups of the unencrypted wallet file will become useless as soon as you start using the new, encrypted wallet.</source>
        <translation>IMPORTANT: Tota copia de seguretat del fitxer de la cartera que hàgiu realitzat hauria de ser reemplaçada pel fitxer xifrat de la cartera generat recentment. Per motius de seguretat, les còpies de seguretat anteriors del fitxer de la cartera no xifrada esdevindran inusables tan aviat com comenceu a utilitzar la cartera xifrada nova.</translation>
    </message>
    <message>
        <source>Wallet encryption failed</source>
        <translation>Ha fallat el xifratge de la cartera</translation>
    </message>
    <message>
        <source>Wallet encryption failed due to an internal error. Your wallet was not encrypted.</source>
        <translation>El xifrat del moneder ha fallat per un error intern. El moneder no ha estat xifrat.</translation>
    </message>
    <message>
        <source>The supplied passphrases do not match.</source>
        <translation>Les contrasenyes introduïdes no coincideixen.</translation>
    </message>
    <message>
        <source>Wallet unlock failed</source>
        <translation>El desbloqueig del moneder ha fallat</translation>
    </message>
    <message>
        <source>The passphrase entered for the wallet decryption was incorrect.</source>
        <translation>La contrasenya introduïda per a desxifrar el moneder és incorrecta.</translation>
    </message>
    <message>
        <source>Wallet decryption failed</source>
        <translation>El desxifrat del moneder ha fallat</translation>
    </message>
    <message>
        <source>Wallet passphrase was successfully changed.</source>
        <translation>La contrasenya del moneder ha estat canviada correctament.</translation>
    </message>
    <message>
        <source>Warning: The Caps Lock key is on!</source>
        <translation>Avís: Les lletres majúscules estan activades!</translation>
    </message>
</context>
<context>
    <name>BanTableModel</name>
    <message>
        <source>IP/Netmask</source>
        <translation>IP / Màscara de xarxa</translation>
    </message>
    <message>
        <source>Banned Until</source>
        <translation>Bandejat fins</translation>
    </message>
</context>
<context>
    <name>BitcoinGUI</name>
    <message>
        <source>Sign &amp;message...</source>
        <translation>Signa el &amp;missatge...</translation>
    </message>
    <message>
        <source>Synchronizing with network...</source>
        <translation>S'està sincronitzant amb la xarxa ...</translation>
    </message>
    <message>
        <source>&amp;Overview</source>
        <translation>&amp;Visió general</translation>
    </message>
    <message>
        <source>Show general overview of wallet</source>
        <translation>Mostra una visió general del moneder</translation>
    </message>
    <message>
        <source>&amp;Transactions</source>
        <translation>&amp;Transaccions</translation>
    </message>
    <message>
        <source>Browse transaction history</source>
        <translation>Explora l'historial de transaccions</translation>
    </message>
    <message>
        <source>E&amp;xit</source>
        <translation>S&amp;urt</translation>
    </message>
    <message>
        <source>Quit application</source>
        <translation>Surt de l'aplicació</translation>
    </message>
    <message>
        <source>&amp;About %1</source>
        <translation>Qu&amp;ant al %1</translation>
    </message>
    <message>
        <source>Show information about %1</source>
        <translation>Mosta informació sobre el %1</translation>
    </message>
    <message>
        <source>About &amp;Qt</source>
        <translation>Quant a &amp;Qt</translation>
    </message>
    <message>
        <source>Show information about Qt</source>
        <translation>Mostra informació sobre Qt</translation>
    </message>
    <message>
        <source>&amp;Options...</source>
        <translation>&amp;Opcions...</translation>
    </message>
    <message>
        <source>Modify configuration options for %1</source>
        <translation>Modifica les opcions de configuració de %1</translation>
    </message>
    <message>
        <source>&amp;Encrypt Wallet...</source>
        <translation>&amp;Encripta la cartera...</translation>
    </message>
    <message>
        <source>&amp;Backup Wallet...</source>
        <translation>&amp;Realitza una còpia de seguretat del moneder...</translation>
    </message>
    <message>
        <source>&amp;Change Passphrase...</source>
        <translation>&amp;Canvia la contrasenya...</translation>
    </message>
    <message>
        <source>Open &amp;URI...</source>
        <translation>Obre un &amp;URI...</translation>
    </message>
    <message>
        <source>Wallet:</source>
        <translation>Moneder:</translation>
    </message>
    <message>
        <source>Click to disable network activity.</source>
        <translation>Feu clic per inhabilitar l'activitat de la xarxa.</translation>
    </message>
    <message>
        <source>Network activity disabled.</source>
        <translation>S'ha inhabilitat l'activitat de la xarxa.</translation>
    </message>
    <message>
        <source>Backup wallet to another location</source>
        <translation>Realitza una còpia de seguretat de la cartera a una altra ubicació</translation>
    </message>
    <message>
        <source>Change the passphrase used for wallet encryption</source>
        <translation>Canvia la contrasenya d'encriptació de la cartera</translation>
    </message>
    <message>
        <source>Encrypt the private keys that belong to your wallet</source>
        <translation>Encripta les claus privades pertanyents de la cartera</translation>
    </message>
    <message>
        <source>&amp;Sending addresses</source>
        <translation>Adreces d'&amp;enviament</translation>
    </message>
    <message>
        <source>&amp;Receiving addresses</source>
        <translation>Adreces de &amp;recepció</translation>
    </message>
    <message>
        <source>Open Wallet</source>
        <translation>Obre la cartera</translation>
    </message>
    <message>
        <source>Open a wallet</source>
        <translation>Obre la cartera</translation>
    </message>
    <message>
        <source>Close Wallet...</source>
        <translation>Tanca la cartera...</translation>
    </message>
    <message>
        <source>Close wallet</source>
        <translation>Tanca la cartera</translation>
    </message>
    <message>
        <source>default wallet</source>
        <translation>cartera predeterminada</translation>
    </message>
    <message>
        <source>No wallets available</source>
        <translation>No hi ha cap cartera disponible</translation>
    </message>
    <message>
        <source>Zoom</source>
        <translation>Escala</translation>
    </message>
    <message>
        <source>Main Window</source>
        <translation>Finestra principal</translation>
    </message>
    <message>
        <source>Error: %1</source>
        <translation>Avís: %1</translation>
    </message>
    <message>
        <source>Wallet: %1
</source>
        <translation>Cartera: %1
</translation>
    </message>
    <message>
        <source>Private key &lt;b&gt;disabled&lt;/b&gt;</source>
        <translation>Clau privada &lt;b&gt;inhabilitada&lt;/b&gt;</translation>
    </message>
    <message>
        <source>Wallet is &lt;b&gt;encrypted&lt;/b&gt; and currently &lt;b&gt;unlocked&lt;/b&gt;</source>
        <translation>La cartera està &lt;b&gt;encriptada&lt;/b&gt; i actualment &lt;b&gt;desblocada&lt;/b&gt;</translation>
    </message>
    <message>
        <source>Wallet is &lt;b&gt;encrypted&lt;/b&gt; and currently &lt;b&gt;locked&lt;/b&gt;</source>
        <translation>La cartera està &lt;b&gt;encriptada&lt;/b&gt; i actualment &lt;b&gt;blocada&lt;/b&gt;</translation>
    </message>
    </context>
<context>
    <name>CoinControlDialog</name>
    <message>
        <source>Quantity:</source>
        <translation>Quantitat:</translation>
    </message>
    <message>
        <source>Bytes:</source>
        <translation>Bytes:</translation>
    </message>
    <message>
        <source>Amount:</source>
        <translation>Import:</translation>
    </message>
    <message>
        <source>Fee:</source>
        <translation>Comissió:</translation>
    </message>
    <message>
        <source>Dust:</source>
        <translation>Polsim:</translation>
    </message>
    <message>
        <source>After Fee:</source>
        <translation>Comissió posterior:</translation>
    </message>
    <message>
        <source>Change:</source>
        <translation>Canvi:</translation>
    </message>
    <message>
        <source>Amount</source>
        <translation>Import</translation>
    </message>
    <message>
        <source>Date</source>
        <translation>Data</translation>
    </message>
    <message>
        <source>Copy label</source>
        <translation>Copia l'etiqueta</translation>
    </message>
    <message>
        <source>Copy amount</source>
        <translation>Copia l'import</translation>
    </message>
    <message>
        <source>Copy quantity</source>
        <translation>Copia la quantitat</translation>
    </message>
    <message>
        <source>Copy fee</source>
        <translation>Copia la comissió</translation>
    </message>
    <message>
        <source>Copy after fee</source>
        <translation>Copia la comissió posterior</translation>
    </message>
    <message>
        <source>Copy bytes</source>
        <translation>Copia els bytes</translation>
    </message>
    <message>
        <source>Copy dust</source>
        <translation>Copia el polsim</translation>
    </message>
    <message>
        <source>Copy change</source>
        <translation>Copia el canvi</translation>
    </message>
    <message>
        <source>(no label)</source>
        <translation>(sense etiqueta)</translation>
    </message>
    </context>
<context>
    <name>CreateWalletActivity</name>
    </context>
<context>
    <name>CreateWalletDialog</name>
    </context>
<context>
    <name>EditAddressDialog</name>
    <message>
        <source>Could not unlock wallet.</source>
        <translation>No s'ha pogut desblocar la cartera.</translation>
    </message>
    </context>
<context>
    <name>FreespaceChecker</name>
    </context>
<context>
    <name>HelpMessageDialog</name>
    </context>
<context>
    <name>Intro</name>
    <message>
        <source>The wallet will also be stored in this directory.</source>
        <translation>La cartera també serà emmagatzemat en aquest directori.</translation>
    </message>
    </context>
<context>
    <name>ModalOverlay</name>
    <message>
        <source>Recent transactions may not yet be visible, and therefore your wallet's balance might be incorrect. This information will be correct once your wallet has finished synchronizing with the bitcoin network, as detailed below.</source>
        <translation>És possible que les transaccions recents encara no siguin visibles i, per tant, el saldo de la vostra cartera podria ser incorrecte. Aquesta informació serà correcta una vegada que la cartera hagi finalitzat la sincronització amb la xarxa bitcoin, tal com es detalla més avall.</translation>
    </message>
    <message>
        <source>Last block time</source>
        <translation>Últim temps de bloc</translation>
    </message>
    <message>
        <source>Hide</source>
        <translation>Amaga</translation>
    </message>
    <message>
        <source>Unknown. Syncing Headers (%1, %2%)...</source>
        <translation>Desconegut. Sincronització de les capçaleres (%1, %2%)...</translation>
    </message>
</context>
<context>
    <name>OpenURIDialog</name>
    </context>
<context>
    <name>OpenWalletActivity</name>
    <message>
        <source>default wallet</source>
        <translation>moneder per defecte</translation>
    </message>
    <message>
        <source>Opening Wallet &lt;b&gt;%1&lt;/b&gt;...</source>
        <translation>S'està obrint la cartera &lt;b&gt;%1&lt;/b&gt;...</translation>
    </message>
</context>
<context>
    <name>OptionsDialog</name>
    <message>
        <source>MiB</source>
        <translation>MiB</translation>
    </message>
    </context>
<context>
    <name>OverviewPage</name>
    <message>
        <source>The displayed information may be out of date. Your wallet automatically synchronizes with the Bitcoin network after a connection is established, but this process has not completed yet.</source>
        <translation>La informació mostrada pot no estar al dia. El vostra cartera se sincronitza automàticament amb la xarxa Bitcoin un cop s'ha establert connexió, però aquest proces encara no ha finalitzat.</translation>
    </message>
    </context>
<context>
    <name>PaymentServer</name>
    <message>
        <source>You are using a BIP70 URL which will be unsupported in the future.</source>
        <translation>Esteu fent servir un URL BIP70, que podria no tenir suport en el futur.</translation>
    </message>
    </context>
<context>
    <name>PeerTableModel</name>
    <message>
        <source>User Agent</source>
        <translation>Agent d'usuari</translation>
    </message>
    <message>
        <source>Sent</source>
        <translation>Enviat</translation>
    </message>
    <message>
        <source>Received</source>
        <translation>Rebut</translation>
    </message>
</context>
<context>
    <name>QObject</name>
    <message>
        <source>Amount</source>
        <translation>Import</translation>
    </message>
    <message>
        <source>Error: Specified data directory "%1" does not exist.</source>
        <translation>Error: El directori de dades especificat «%1» no existeix.</translation>
    </message>
    <message>
        <source>Error: Cannot parse configuration file: %1.</source>
        <translation>Error: No es pot interpretar el fitxer de configuració: %1.</translation>
    </message>
    <message>
        <source>Error: %1</source>
        <translation>Avís: %1</translation>
    </message>
    </context>
<context>
    <name>QRImageWidget</name>
    <message>
        <source>&amp;Save Image...</source>
        <translation>De&amp;sa la imatge...</translation>
    </message>
    <message>
        <source>Resulting URI too long, try to reduce the text for label / message.</source>
        <translation>URI resultant massa llarga, intenta reduir el text per a la etiqueta / missatge</translation>
    </message>
    <message>
        <source>Error encoding URI into QR Code.</source>
        <translation>Error en codificar l'URI en un codi QR.</translation>
    </message>
    </context>
<context>
    <name>RPCConsole</name>
    <message>
        <source>Blocksdir</source>
        <translation>Directori de blocs</translation>
    </message>
    <message>
        <source>Name</source>
        <translation>Nom</translation>
    </message>
    <message>
        <source>Number of connections</source>
        <translation>Nombre de connexions</translation>
    </message>
    <message>
        <source>Block chain</source>
        <translation>Cadena de blocs</translation>
    </message>
    <message>
        <source>Current number of blocks</source>
        <translation>Nombre de blocs actuals</translation>
    </message>
    <message>
        <source>Memory Pool</source>
        <translation>Reserva de memòria</translation>
    </message>
    <message>
        <source>Current number of transactions</source>
        <translation>Nombre actual de transaccions</translation>
    </message>
    <message>
        <source>Memory usage</source>
        <translation>Ús de memòria</translation>
    </message>
    <message>
        <source>Wallet: </source>
        <translation>Cartera:</translation>
    </message>
    <message>
        <source>(none)</source>
        <translation>(cap)</translation>
    </message>
    <message>
        <source>&amp;Reset</source>
        <translation>&amp;Reinicialitza</translation>
    </message>
    <message>
        <source>Received</source>
        <translation>Rebut</translation>
    </message>
    <message>
        <source>Sent</source>
        <translation>Enviat</translation>
    </message>
    <message>
        <source>&amp;Peers</source>
        <translation>&amp;Iguals</translation>
    </message>
    <message>
        <source>Banned peers</source>
        <translation>Iguals bandejats</translation>
    </message>
    <message>
        <source>Select a peer to view detailed information.</source>
        <translation>Seleccioneu un igual per mostrar informació detallada.</translation>
    </message>
    <message>
        <source>Whitelisted</source>
        <translation>A la llista blanca</translation>
    </message>
    <message>
        <source>Direction</source>
        <translation>Direcció</translation>
    </message>
    <message>
        <source>Version</source>
        <translation>Versió</translation>
    </message>
    <message>
        <source>Starting Block</source>
        <translation>Bloc d'inici</translation>
    </message>
    <message>
        <source>Synced Headers</source>
        <translation>Capçaleres sincronitzades</translation>
    </message>
    <message>
        <source>Synced Blocks</source>
        <translation>Blocs sincronitzats</translation>
    </message>
    <message>
        <source>User Agent</source>
        <translation>Agent d'usuari</translation>
    </message>
    <message>
        <source>Open the %1 debug log file from the current data directory. This can take a few seconds for large log files.</source>
        <translation>Obre el fitxer de registre de depuració %1 del directori de dades actual. Això pot trigar uns segons en fitxers de registre grans.</translation>
    </message>
    <message>
        <source>Decrease font size</source>
        <translation>Disminueix la mida de la lletra</translation>
    </message>
    <message>
        <source>Increase font size</source>
        <translation>Augmenta la mida de la lletra</translation>
    </message>
    <message>
        <source>Services</source>
        <translation>Serveis</translation>
    </message>
    <message>
        <source>Ban Score</source>
        <translation>Puntuació de bandeig</translation>
    </message>
    <message>
        <source>Connection Time</source>
        <translation>Temps de connexió</translation>
    </message>
    <message>
        <source>Last Send</source>
        <translation>Darrer enviament</translation>
    </message>
    <message>
        <source>Last Receive</source>
        <translation>Darrera recepció</translation>
    </message>
    <message>
        <source>Ping Time</source>
        <translation>Temps de ping</translation>
    </message>
    <message>
        <source>The duration of a currently outstanding ping.</source>
        <translation>La duració d'un ping més destacat actualment.</translation>
    </message>
    <message>
        <source>Ping Wait</source>
        <translation>Espera de ping</translation>
    </message>
    <message>
        <source>Time Offset</source>
        <translation>Diferència horària</translation>
    </message>
    <message>
        <source>Last block time</source>
        <translation>Últim temps de bloc</translation>
    </message>
    <message>
        <source>&amp;Open</source>
        <translation>&amp;Obre</translation>
    </message>
    <message>
        <source>&amp;Console</source>
        <translation>&amp;Consola</translation>
    </message>
    <message>
        <source>&amp;Network Traffic</source>
        <translation>Trà&amp;nsit de la xarxa</translation>
    </message>
    <message>
        <source>Totals</source>
        <translation>Totals</translation>
    </message>
    <message>
        <source>In:</source>
        <translation>Dins:</translation>
    </message>
    <message>
        <source>Out:</source>
        <translation>Fora:</translation>
    </message>
    <message>
        <source>Debug log file</source>
        <translation>Fitxer de registre de depuració</translation>
    </message>
    <message>
        <source>Clear console</source>
        <translation>Neteja la consola</translation>
    </message>
    <message>
        <source>1 &amp;hour</source>
        <translation>1 &amp;hora</translation>
    </message>
    <message>
        <source>1 &amp;day</source>
        <translation>1 &amp;dia</translation>
    </message>
    <message>
        <source>1 &amp;week</source>
        <translation>1 &amp;setmana</translation>
    </message>
    <message>
        <source>1 &amp;year</source>
        <translation>1 &amp;any</translation>
    </message>
    <message>
        <source>&amp;Disconnect</source>
        <translation>&amp;Desconnecta</translation>
    </message>
    <message>
        <source>Ban for</source>
        <translation>Bandeja per</translation>
    </message>
    <message>
        <source>&amp;Unban</source>
        <translation>&amp;Desbandeja</translation>
    </message>
    <message>
        <source>Welcome to the %1 RPC console.</source>
        <translation>Us donem la benvinguda a la consola RPC de %1</translation>
    </message>
    <message>
        <source>WARNING: Scammers have been active, telling users to type commands here, stealing their wallet contents. Do not use this console without fully understanding the ramifications of a command.</source>
        <translation>ADVERTIMENT: Els estafadors han estat actius, dient als usuaris que escriguin ordres aquí, robant els contingut de les seves carteres. No utilitzeu aquesta consola sense comprendre completament les ramificacions d'una ordre.</translation>
    </message>
    <message>
        <source>Executing command without any wallet</source>
        <translation>S'està executant l'ordre sense cap cartera</translation>
    </message>
    <message>
        <source>Executing command using "%1" wallet</source>
        <translation>S'està executant comanda usant la cartera "%1"</translation>
    </message>
    <message>
        <source>via %1</source>
        <translation>a través de %1</translation>
    </message>
    <message>
        <source>never</source>
        <translation>mai</translation>
    </message>
    <message>
        <source>Inbound</source>
        <translation>Entrant</translation>
    </message>
    <message>
        <source>Outbound</source>
        <translation>Sortint</translation>
    </message>
    <message>
        <source>Yes</source>
        <translation>Sí</translation>
    </message>
    <message>
        <source>No</source>
        <translation>No</translation>
    </message>
    <message>
        <source>Unknown</source>
        <translation>Desconegut</translation>
    </message>
</context>
<context>
    <name>ReceiveCoinsDialog</name>
    <message>
        <source>&amp;Amount:</source>
        <translation>Im&amp;port:</translation>
    </message>
    <message>
        <source>&amp;Label:</source>
        <translation>&amp;Etiqueta:</translation>
    </message>
    <message>
        <source>&amp;Message:</source>
        <translation>&amp;Missatge:</translation>
    </message>
    <message>
        <source>Clear all fields of the form.</source>
        <translation>Neteja tots els camps del formulari.</translation>
    </message>
    <message>
        <source>Clear</source>
        <translation>Neteja</translation>
    </message>
    <message>
        <source>Native segwit addresses (aka Bech32 or BIP-173) reduce your transaction fees later on and offer better protection against typos, but old wallets don't support them. When unchecked, an address compatible with older wallets will be created instead.</source>
        <translation>Les adreces segwit natives (més conegudes com Bech32 o BIP-173) redueixen les vostres comisions de les transaccions i ofereixen millor protecció contra errades tipogràfiques, però els moneders antics no les suporten. Quan desmarqui la casella, es generarà una adreça compatible amb moneders antics.</translation>
    </message>
    <message>
        <source>Generate native segwit (Bech32) address</source>
        <translation>Generar una adreça segwit nativa (Bech32)</translation>
    </message>
    <message>
        <source>Copy URI</source>
        <translation>Copia l'URI</translation>
    </message>
    <message>
        <source>Copy label</source>
        <translation>Copia l'etiqueta</translation>
    </message>
    <message>
        <source>Copy message</source>
        <translation>Copia el missatge</translation>
    </message>
    <message>
        <source>Copy amount</source>
        <translation>Copia l'import</translation>
    </message>
</context>
<context>
    <name>ReceiveRequestDialog</name>
    <message>
        <source>QR Code</source>
        <translation>Codi QR</translation>
    </message>
    <message>
        <source>Copy &amp;URI</source>
        <translation>Copia l'&amp;URI</translation>
    </message>
    <message>
        <source>Copy &amp;Address</source>
        <translation>Copia l'&amp;adreça</translation>
    </message>
    <message>
        <source>&amp;Save Image...</source>
        <translation>De&amp;sa la imatge...</translation>
    </message>
    <message>
        <source>Request payment to %1</source>
        <translation>Sol·licita un pagament a %1</translation>
    </message>
    <message>
        <source>Payment information</source>
        <translation>Informació de pagament</translation>
    </message>
    <message>
        <source>URI</source>
        <translation>URI</translation>
    </message>
    <message>
        <source>Address</source>
        <translation>Adreça</translation>
    </message>
    <message>
        <source>Amount</source>
        <translation>Import</translation>
    </message>
    <message>
        <source>Label</source>
        <translation>Etiqueta</translation>
    </message>
    <message>
        <source>Message</source>
        <translation>Missatge</translation>
    </message>
    <message>
        <source>Wallet</source>
        <translation>Cartera</translation>
    </message>
</context>
<context>
    <name>RecentRequestsTableModel</name>
    <message>
        <source>Date</source>
        <translation>Data</translation>
    </message>
    <message>
        <source>Label</source>
        <translation>Etiqueta</translation>
    </message>
    <message>
        <source>Message</source>
        <translation>Missatge</translation>
    </message>
    <message>
        <source>(no label)</source>
        <translation>(sense etiqueta)</translation>
    </message>
    <message>
        <source>(no message)</source>
        <translation>(sense missatge)</translation>
    </message>
    <message>
        <source>(no amount requested)</source>
        <translation>(no s'ha sol·licitat import)</translation>
    </message>
    <message>
        <source>Requested</source>
        <translation>Sol·licitat</translation>
    </message>
</context>
<context>
    <name>SendCoinsDialog</name>
    <message>
        <source>Send Coins</source>
        <translation>Envia monedes</translation>
    </message>
    <message>
        <source>Coin Control Features</source>
        <translation>Característiques de control de les monedes</translation>
    </message>
    <message>
        <source>Inputs...</source>
        <translation>Entrades...</translation>
    </message>
    <message>
        <source>automatically selected</source>
        <translation>seleccionat automàticament</translation>
    </message>
    <message>
        <source>Insufficient funds!</source>
        <translation>Fons insuficients!</translation>
    </message>
    <message>
        <source>Quantity:</source>
        <translation>Quantitat:</translation>
    </message>
    <message>
        <source>Bytes:</source>
        <translation>Bytes:</translation>
    </message>
    <message>
        <source>Amount:</source>
        <translation>Import:</translation>
    </message>
    <message>
        <source>Fee:</source>
        <translation>Comissió:</translation>
    </message>
    <message>
        <source>After Fee:</source>
        <translation>Comissió posterior:</translation>
    </message>
    <message>
        <source>Change:</source>
        <translation>Canvi:</translation>
    </message>
    <message>
        <source>Transaction Fee:</source>
        <translation>Comissió de transacció</translation>
    </message>
    <message>
        <source>Choose...</source>
        <translation>Tria...</translation>
    </message>
    <message>
        <source>per kilobyte</source>
        <translation>per kilobyte</translation>
    </message>
    <message>
        <source>Hide</source>
        <translation>Amaga</translation>
    </message>
    <message>
        <source>Recommended:</source>
        <translation>Recomanada:</translation>
    </message>
    <message>
        <source>Custom:</source>
        <translation>Personalitzada:</translation>
    </message>
    <message>
        <source>(Smart fee not initialized yet. This usually takes a few blocks...)</source>
        <translation>(No s'ha inicialitzat encara la comissió intel·ligent. Normalment pren uns pocs blocs...)</translation>
    </message>
    <message>
        <source>Send to multiple recipients at once</source>
        <translation>Envia a múltiples destinataris al mateix temps</translation>
    </message>
    <message>
        <source>Add &amp;Recipient</source>
        <translation>Afegeix &amp;destinatari</translation>
    </message>
    <message>
        <source>Clear all fields of the form.</source>
        <translation>Neteja tots els camps del formulari.</translation>
    </message>
    <message>
        <source>Dust:</source>
        <translation>Polsim:</translation>
    </message>
    <message>
        <source>Clear &amp;All</source>
        <translation>Neteja-ho &amp;tot</translation>
    </message>
    <message>
        <source>Copy quantity</source>
        <translation>Copia la quantitat</translation>
    </message>
    <message>
        <source>Copy amount</source>
        <translation>Copia l'import</translation>
    </message>
    <message>
        <source>Copy fee</source>
        <translation>Copia la comissió</translation>
    </message>
    <message>
        <source>Copy after fee</source>
        <translation>Copia la comissió posterior</translation>
    </message>
    <message>
        <source>Copy bytes</source>
        <translation>Copia els bytes</translation>
    </message>
    <message>
        <source>Copy dust</source>
        <translation>Copia el polsim</translation>
    </message>
    <message>
        <source>Copy change</source>
        <translation>Copia el canvi</translation>
    </message>
    <message>
        <source>%1 (%2 blocks)</source>
        <translation>%1 (%2 blocs)</translation>
    </message>
    <message>
        <source> from wallet '%1'</source>
        <translation>de la cartera "%1"</translation>
    </message>
    <message>
        <source>Are you sure you want to send?</source>
        <translation>Esteu segur que ho voleu enviar?</translation>
    </message>
    <message>
        <source>or</source>
        <translation>o</translation>
    </message>
    <message>
        <source>You can increase the fee later (signals Replace-By-Fee, BIP-125).</source>
        <translation>Pot incrementar la comissió més tard (senyala Replace-By-Fee o substitució per comissió, BIP-125).</translation>
    </message>
    <message>
        <source>Please, review your transaction.</source>
        <translation>Reviseu la transacció</translation>
    </message>
    <message>
        <source>Transaction fee</source>
        <translation>Comissió de transacció</translation>
    </message>
    <message>
        <source>Total Amount</source>
        <translation>Import total</translation>
    </message>
    <message>
        <source>Confirm send coins</source>
        <translation>Confirma l'enviament de monedes</translation>
    </message>
    <message>
        <source>The address you selected for change is not part of this wallet. Any or all funds in your wallet may be sent to this address. Are you sure?</source>
        <translation>L'adreça que heu seleccionat per al canvi no és part d'aquesta cartera. Tots els fons de la vostra cartera es poden enviar a aquesta adreça. N'esteu segur?</translation>
    </message>
    <message>
        <source>(no label)</source>
        <translation>(sense etiqueta)</translation>
    </message>
</context>
<context>
    <name>SendCoinsEntry</name>
    <message>
        <source>&amp;Label:</source>
        <translation>&amp;Etiqueta:</translation>
    </message>
    <message>
        <source>Alt+A</source>
        <translation>Alta+A</translation>
    </message>
    <message>
        <source>Paste address from clipboard</source>
        <translation>Enganxa l'adreça del porta-retalls</translation>
    </message>
    <message>
        <source>Alt+P</source>
        <translation>Alt+P</translation>
    </message>
    <message>
        <source>Use available balance</source>
        <translation>Usa el saldo disponible</translation>
    </message>
    <message>
        <source>Message:</source>
        <translation>Missatge:</translation>
    </message>
    <message>
        <source>This is an unauthenticated payment request.</source>
        <translation>Aquesta és una sol·licitud de pagament no autenticada.</translation>
    </message>
    <message>
        <source>This is an authenticated payment request.</source>
        <translation>Aquesta és una sol·licitud de pagament autenticada.</translation>
    </message>
    <message>
        <source>Pay To:</source>
        <translation>Paga a:</translation>
    </message>
    <message>
        <source>Memo:</source>
        <translation>Memo:</translation>
    </message>
    <message>
        <source>Enter a label for this address to add it to your address book</source>
        <translation>Introduïu una etiqueta per a aquesta adreça per afegir-la a la llibreta d'adreces</translation>
    </message>
</context>
<context>
    <name>SendConfirmationDialog</name>
    <message>
        <source>Yes</source>
        <translation>Sí</translation>
    </message>
</context>
<context>
    <name>ShutdownWindow</name>
    <message>
        <source>%1 is shutting down...</source>
        <translation>%1 s'està tancant ...</translation>
    </message>
    <message>
        <source>Do not shut down the computer until this window disappears.</source>
        <translation>No apagueu l'ordinador fins que no desaparegui aquesta finestra.</translation>
    </message>
</context>
<context>
    <name>SignVerifyMessageDialog</name>
    <message>
        <source>Signatures - Sign / Verify a Message</source>
        <translation>Signatures - Signa o verifica un missatge</translation>
    </message>
    <message>
        <source>&amp;Sign Message</source>
        <translation>&amp;Signa el missatge</translation>
    </message>
    <message>
        <source>Alt+A</source>
        <translation>Alta+A</translation>
    </message>
    <message>
        <source>Paste address from clipboard</source>
        <translation>Enganxa l'adreça del porta-retalls</translation>
    </message>
    <message>
        <source>Alt+P</source>
        <translation>Alt+P</translation>
    </message>
    <message>
        <source>Enter the message you want to sign here</source>
        <translation>Introduïu aquí el missatge que voleu signar</translation>
    </message>
    <message>
        <source>Signature</source>
        <translation>Signatura</translation>
    </message>
    <message>
        <source>Clear &amp;All</source>
        <translation>Neteja-ho &amp;tot</translation>
    </message>
    <message>
        <source>Wallet unlock was cancelled.</source>
        <translation>S'ha cancel·lat el desblocatge de la cartera.</translation>
    </message>
    </context>
<context>
    <name>TrafficGraphWidget</name>
    </context>
<context>
    <name>TransactionDesc</name>
    <message>
        <source>Date</source>
        <translation>Data</translation>
    </message>
    <message>
        <source>Transaction fee</source>
        <translation>Comissió de transacció</translation>
    </message>
    <message>
        <source>Message</source>
        <translation>Missatge</translation>
    </message>
    <message>
        <source>Transaction virtual size</source>
        <translation>Mida virtual de la transacció</translation>
    </message>
    <message>
        <source>Amount</source>
        <translation>Import</translation>
    </message>
    </context>
<context>
    <name>TransactionDescDialog</name>
    </context>
<context>
    <name>TransactionTableModel</name>
    <message>
        <source>Date</source>
        <translation>Data</translation>
    </message>
    <message>
        <source>Label</source>
        <translation>Etiqueta</translation>
    </message>
    <message>
        <source>(no label)</source>
        <translation>(sense etiqueta)</translation>
    </message>
    </context>
<context>
    <name>TransactionView</name>
    <message>
        <source>Enter address, transaction id, or label to search</source>
        <translation>Introduïu una adreça, la id de la transacció o l'etiqueta per a cercar</translation>
    </message>
    <message>
        <source>Copy label</source>
        <translation>Copia l'etiqueta</translation>
    </message>
    <message>
        <source>Copy amount</source>
        <translation>Copia l'import</translation>
    </message>
    <message>
        <source>Comma separated file (*.csv)</source>
        <translation>Fitxer separat per comes (*.csv)</translation>
    </message>
    <message>
        <source>Date</source>
        <translation>Data</translation>
    </message>
    <message>
        <source>Label</source>
        <translation>Etiqueta</translation>
    </message>
    <message>
        <source>Address</source>
        <translation>Adreça</translation>
    </message>
    <message>
        <source>Exporting Failed</source>
        <translation>L'exportació ha fallat</translation>
    </message>
    </context>
<context>
    <name>UnitDisplayStatusBarControl</name>
    </context>
<context>
    <name>WalletController</name>
    <message>
        <source>Close wallet</source>
        <translation>Tanca la cartera</translation>
    </message>
    </context>
<context>
    <name>WalletFrame</name>
    <message>
        <source>No wallet has been loaded.</source>
        <translation>No s'ha carregat cap cartera.</translation>
    </message>
</context>
<context>
    <name>WalletModel</name>
    <message>
        <source>Send Coins</source>
        <translation>Envia monedes</translation>
    </message>
    <message>
        <source>default wallet</source>
        <translation>cartera predeterminada</translation>
    </message>
</context>
<context>
    <name>WalletView</name>
    <message>
        <source>&amp;Export</source>
        <translation>&amp;Exporta</translation>
    </message>
    <message>
        <source>Export the data in the current tab to a file</source>
        <translation>Exporta les dades de la pestanya actual a un fitxer</translation>
    </message>
    <message>
        <source>Backup Wallet</source>
        <translation>Còpia de seguretat de la cartera</translation>
    </message>
    <message>
        <source>Wallet Data (*.dat)</source>
        <translation>Dades de cartera (*.dat)</translation>
    </message>
    <message>
        <source>There was an error trying to save the wallet data to %1.</source>
        <translation>S'ha produït un error en provar de desar les dades de la cartera a %1.</translation>
    </message>
    <message>
        <source>The wallet data was successfully saved to %1.</source>
        <translation>S'han desat correctament %1 les dades de la cartera a .</translation>
    </message>
    <message>
        <source>Cancel</source>
        <translation>Cancel·la</translation>
    </message>
</context>
<context>
    <name>bitcoin-core</name>
    <message>
        <source>Prune: last wallet synchronisation goes beyond pruned data. You need to -reindex (download the whole blockchain again in case of pruned node)</source>
        <translation>Poda: la darrera sincronització de la cartera va més enllà de les dades podades. Cal que activeu -reindex (baixeu tota la cadena de blocs de nou en cas de node podat)</translation>
    </message>
    <message>
        <source>Error initializing wallet database environment %s!</source>
        <translation>Error inicialitzant l'entorn de la base de dades de la cartera %s!</translation>
    </message>
    <message>
        <source>Error loading %s: Wallet corrupted</source>
        <translation>S'ha produït un error en carregar %s: la cartera és corrupta</translation>
    </message>
    <message>
        <source>Error loading %s: Wallet requires newer version of %s</source>
        <translation>S'ha produït un error en carregar %s: la cartera requereix una versió més nova de %s</translation>
    </message>
    <message>
        <source>Unable to generate keys</source>
        <translation>No s'han pogut generar les claus</translation>
    </message>
    <message>
        <source>Wallet needed to be rewritten: restart %s to complete</source>
        <translation>Cal tornar a escriure la cartera: reinicieu %s per a completar-ho</translation>
    </message>
    <message>
        <source>Section [%s] is not recognized.</source>
        <translation>No es reconeix la secció [%s]</translation>
    </message>
    <message>
        <source>Unable to generate initial keys</source>
        <translation>No s'han pogut generar les claus inicials</translation>
    </message>
    <message>
        <source>Verifying wallet(s)...</source>
        <translation>S'estan verificant les carteres...</translation>
    </message>
    <message>
        <source>Zapping all transactions from wallet...</source>
        <translation>Se suprimeixen totes les transaccions de la cartera..</translation>
    </message>
    <message>
        <source>Warning: Wallet file corrupt, data salvaged! Original %s saved as %s in %s; if your balance or transactions are incorrect you should restore from a backup.</source>
        <translation>Advertència: la cartera és malmesa, les dades es recuperen! Original %s desat com a %s en %s; si el vostre saldo o transaccions són incorrectes, haureu de restaurar des d'una còpia de seguretat.</translation>
    </message>
    <message>
        <source>Error loading wallet %s. Duplicate -wallet filename specified.</source>
        <translation>S'ha produït un error en carregar la cartera %s. S'ha especificat un nom de fitxer duplicat -wallet.</translation>
    </message>
    <message>
        <source>The wallet will avoid paying less than the minimum relay fee.</source>
        <translation>La cartera evitarà pagar menys de la comissió de tramesa mínima</translation>
    </message>
    <message>
        <source>Cannot write to data directory '%s'; check permissions.</source>
        <translation>No es pot escriure en el directori de dades "%s". Reviseu-ne els permisos.</translation>
    </message>
    <message>
        <source>Loading wallet...</source>
        <translation>S'està carregant la cartera...</translation>
    </message>
    <message>
        <source>Cannot downgrade wallet</source>
        <translation>No es pot reduir la versió de la cartera</translation>
    </message>
    </context>
</TS><|MERGE_RESOLUTION|>--- conflicted
+++ resolved
@@ -164,13 +164,8 @@
         <translation>Confirma el xifratge de la cartera</translation>
     </message>
     <message>
-<<<<<<< HEAD
         <source>Warning: If you encrypt your wallet and lose your passphrase, you will &lt;b&gt;LOSE ALL OF YOUR PARTICL&lt;/b&gt;!</source>
-        <translation>Avís: si xifreu el vostre moneder i perdeu la contrasenya, &lt;b&gt;PERDREU TOTS ELS VOSTRES PARTICL&lt;/b&gt;!</translation>
-=======
-        <source>Warning: If you encrypt your wallet and lose your passphrase, you will &lt;b&gt;LOSE ALL OF YOUR BITCOINS&lt;/b&gt;!</source>
-        <translation>Avís: si xifreu la cartera i perdeu la contrasenya, &lt;b&gt;PERDREU TOTS ELS BITCOINS&lt;/b&gt;!</translation>
->>>>>>> 7358ae6d
+        <translation>Avís: si xifreu la cartera i perdeu la contrasenya, &lt;b&gt;PERDREU TOTS ELS PARTICL&lt;/b&gt;!</translation>
     </message>
     <message>
         <source>Are you sure you wish to encrypt your wallet?</source>
