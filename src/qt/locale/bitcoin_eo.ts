<TS language="eo" version="2.1">
<context>
    <name>AddressBookPage</name>
    <message>
        <source>Right-click to edit address or label</source>
        <translation>Dekstre-klaku por redakti adreson aŭ etikedon</translation>
    </message>
    <message>
        <source>Create a new address</source>
        <translation>Krei novan adreson</translation>
    </message>
    <message>
        <source>&amp;New</source>
        <translation>&amp;Nova</translation>
    </message>
    <message>
        <source>Copy the currently selected address to the system clipboard</source>
        <translation>Kopii elektitan adreson al la tondejo</translation>
    </message>
    <message>
        <source>&amp;Copy</source>
        <translation>&amp;Kopii</translation>
    </message>
    <message>
        <source>C&amp;lose</source>
        <translation>&amp;Fermi</translation>
    </message>
    <message>
        <source>Delete the currently selected address from the list</source>
        <translation>Forigi la elektitan adreson el la listo</translation>
    </message>
    <message>
        <source>Enter address or label to search</source>
        <translation>Tajpu adreson aŭ etikedon por serĉi</translation>
    </message>
    <message>
        <source>Export the data in the current tab to a file</source>
        <translation>Eksporti la datumojn el la aktuala langeto al dosiero</translation>
    </message>
    <message>
        <source>&amp;Export</source>
        <translation>&amp;Eksporti</translation>
    </message>
    <message>
        <source>&amp;Delete</source>
        <translation>&amp;Forigi</translation>
    </message>
    <message>
        <source>Choose the address to send coins to</source>
        <translation>Elekti la adreson por sendi monerojn</translation>
    </message>
    <message>
        <source>Choose the address to receive coins with</source>
        <translation>Elekti la adreson ricevi monerojn kun</translation>
    </message>
    <message>
        <source>C&amp;hoose</source>
        <translation>&amp;Elekti</translation>
    </message>
    <message>
        <source>Sending addresses</source>
        <translation>Sendaj adresoj</translation>
    </message>
    <message>
        <source>Receiving addresses</source>
        <translation>Ricevaj adresoj</translation>
    </message>
    <message>
        <source>These are your Particl addresses for sending payments. Always check the amount and the receiving address before sending coins.</source>
        <translation>Jen viaj Bitmon-adresoj por sendi pagojn. Zorge kontrolu la sumon kaj la alsendan adreson antaŭ ol sendi.</translation>
    </message>
    <message>
        <source>&amp;Copy Address</source>
        <translation>&amp;Kopii Adreson</translation>
    </message>
    <message>
        <source>Copy &amp;Label</source>
        <translation>Kopii &amp;Etikedon</translation>
    </message>
    <message>
        <source>&amp;Edit</source>
        <translation>&amp;Redakti</translation>
    </message>
    <message>
        <source>Export Address List</source>
        <translation>Eksporti Adresliston</translation>
    </message>
    <message>
        <source>Comma separated file (*.csv)</source>
        <translation>Perkome disigita dosiero (*.csv)</translation>
    </message>
    <message>
        <source>Exporting Failed</source>
        <translation>ekspotado malsukcesinta</translation>
    </message>
    <message>
        <source>There was an error trying to save the address list to %1. Please try again.</source>
        <translation>Okazis eraron dum konservo de adreslisto al %1. Bonvolu provi denove.</translation>
    </message>
</context>
<context>
    <name>AddressTableModel</name>
    <message>
        <source>Label</source>
        <translation>Etikedo</translation>
    </message>
    <message>
        <source>Address</source>
        <translation>Adreso</translation>
    </message>
    <message>
        <source>(no label)</source>
        <translation>(neniu etikedo)</translation>
    </message>
</context>
<context>
    <name>AskPassphraseDialog</name>
    <message>
        <source>Passphrase Dialog</source>
        <translation>Dialogo pri pasfrazo</translation>
    </message>
    <message>
        <source>Enter passphrase</source>
        <translation>Enigu pasfrazon</translation>
    </message>
    <message>
        <source>New passphrase</source>
        <translation>Nova pasfrazo</translation>
    </message>
    <message>
        <source>Repeat new passphrase</source>
        <translation>Ripetu la novan pasfrazon</translation>
    </message>
    <message>
        <source>Encrypt wallet</source>
        <translation>Ĉifri la monujon</translation>
    </message>
    <message>
        <source>This operation needs your wallet passphrase to unlock the wallet.</source>
        <translation>Ĉi tiu operacio bezonas vian monujan pasfrazon, por malŝlosi la monujon.</translation>
    </message>
    <message>
        <source>Unlock wallet</source>
        <translation>Malŝlosi la monujon</translation>
    </message>
    <message>
        <source>This operation needs your wallet passphrase to decrypt the wallet.</source>
        <translation>Ĉi tiu operacio bezonas vian monujan pasfrazon, por malĉifri la monujon.</translation>
    </message>
    <message>
        <source>Decrypt wallet</source>
        <translation>Malĉifri la monujon</translation>
    </message>
    <message>
        <source>Change passphrase</source>
        <translation>Ŝanĝi la pasfrazon</translation>
    </message>
    <message>
        <source>Confirm wallet encryption</source>
        <translation>Konfirmo de ĉifrado de la monujo</translation>
    </message>
    <message>
        <source>Warning: If you encrypt your wallet and lose your passphrase, you will &lt;b&gt;LOSE ALL OF YOUR PARTICL&lt;/b&gt;!</source>
        <translation>Atentu! Se vi ĉifras vian monujon kaj perdas la pasfrazon, vi &lt;b&gt;PERDOS LA TUTON DE VIA BITMONO&lt;b&gt;!</translation>
    </message>
    <message>
        <source>Are you sure you wish to encrypt your wallet?</source>
        <translation>Ĉu vi certas, ke vi volas ĉifri la monujon?</translation>
    </message>
    <message>
        <source>Wallet encrypted</source>
        <translation>La monujo estas ĉifrita</translation>
    </message>
    <message>
        <source>IMPORTANT: Any previous backups you have made of your wallet file should be replaced with the newly generated, encrypted wallet file. For security reasons, previous backups of the unencrypted wallet file will become useless as soon as you start using the new, encrypted wallet.</source>
        <translation>GRAVE: antaŭaj sekur-kopioj de via monujo-dosiero estas forigindaj kiam vi havas nove kreitan ĉifritan monujo-dosieron. Pro sekureco, antaŭaj kopioj de la neĉifrita dosiero ne plu funkcios tuj kiam vi ekuzos la novan ĉifritan dosieron.</translation>
    </message>
    <message>
        <source>Wallet encryption failed</source>
        <translation>Ĉifrado de la monujo fiaskis</translation>
    </message>
    <message>
        <source>Wallet encryption failed due to an internal error. Your wallet was not encrypted.</source>
        <translation>Ĉifrado de monujo fiaskis pro interna eraro. Via monujo ne estas ĉifrita.</translation>
    </message>
    <message>
        <source>The supplied passphrases do not match.</source>
        <translation>La pasfrazoj entajpitaj ne samas.</translation>
    </message>
    <message>
        <source>Wallet unlock failed</source>
        <translation>Malŝloso de la monujo fiaskis</translation>
    </message>
    <message>
        <source>The passphrase entered for the wallet decryption was incorrect.</source>
        <translation>La pasfrazo enigita por ĉifrado de monujo ne ĝustas.</translation>
    </message>
    <message>
        <source>Wallet decryption failed</source>
        <translation>Malĉifrado de la monujo fiaskis</translation>
    </message>
    <message>
        <source>Wallet passphrase was successfully changed.</source>
        <translation>Vi sukcese ŝanĝis la pasfrazon de la monujo.</translation>
    </message>
    <message>
        <source>Warning: The Caps Lock key is on!</source>
        <translation>Atentu: la majuskla baskulo estas ŝaltita!</translation>
    </message>
</context>
<context>
    <name>BanTableModel</name>
    </context>
<context>
    <name>BitcoinGUI</name>
    <message>
        <source>Sign &amp;message...</source>
        <translation>Subskribi &amp;mesaĝon...</translation>
    </message>
    <message>
        <source>Synchronizing with network...</source>
        <translation>Sinkronigante kun reto...</translation>
    </message>
    <message>
        <source>&amp;Overview</source>
        <translation>&amp;Superrigardo</translation>
    </message>
    <message>
        <source>Show general overview of wallet</source>
        <translation>Vidigi ĝeneralan superrigardon de la monujo</translation>
    </message>
    <message>
        <source>&amp;Transactions</source>
        <translation>&amp;Transakcioj</translation>
    </message>
    <message>
        <source>Browse transaction history</source>
        <translation>Esplori historion de transakcioj</translation>
    </message>
    <message>
        <source>E&amp;xit</source>
        <translation>&amp;Eliri</translation>
    </message>
    <message>
        <source>Quit application</source>
        <translation>Eliri la aplikaĵon</translation>
    </message>
    <message>
        <source>&amp;About %1</source>
        <translation>&amp;Pri %1</translation>
    </message>
    <message>
        <source>About &amp;Qt</source>
        <translation>Pri &amp;Qt</translation>
    </message>
    <message>
        <source>Show information about Qt</source>
        <translation>Vidigi informojn pri Qt</translation>
    </message>
    <message>
        <source>&amp;Options...</source>
        <translation>&amp;Agordoj...</translation>
    </message>
    <message>
        <source>&amp;Encrypt Wallet...</source>
        <translation>Ĉifri &amp;Monujon...</translation>
    </message>
    <message>
        <source>&amp;Backup Wallet...</source>
        <translation>&amp;Krei sekurkopion de la monujo...</translation>
    </message>
    <message>
        <source>&amp;Change Passphrase...</source>
        <translation>Ŝanĝi &amp;Pasfrazon...</translation>
    </message>
    <message>
        <source>Open &amp;URI...</source>
        <translation>Malfermi &amp;URI-on...</translation>
    </message>
    <message>
        <source>Reindexing blocks on disk...</source>
        <translation>Reindeksado de blokoj sur disko...</translation>
    </message>
    <message>
        <source>Send coins to a Particl address</source>
        <translation>Sendi monon al Bitmon-adreso</translation>
    </message>
    <message>
        <source>Backup wallet to another location</source>
        <translation>Krei alilokan sekurkopion de monujo</translation>
    </message>
    <message>
        <source>Change the passphrase used for wallet encryption</source>
        <translation>Ŝanĝi la pasfrazon por ĉifri la monujon</translation>
    </message>
    <message>
        <source>&amp;Verify message...</source>
        <translation>&amp;Kontroli mesaĝon...</translation>
    </message>
    <message>
        <source>&amp;Send</source>
        <translation>&amp;Sendi</translation>
    </message>
    <message>
        <source>&amp;Receive</source>
        <translation>&amp;Ricevi</translation>
    </message>
    <message>
        <source>&amp;Show / Hide</source>
        <translation>&amp;Montri / Kaŝi</translation>
    </message>
    <message>
        <source>Show or hide the main Window</source>
        <translation>Montri aŭ kaŝi la ĉefan fenestron</translation>
    </message>
    <message>
        <source>Encrypt the private keys that belong to your wallet</source>
        <translation>Ĉifri la privatajn ŝlosilojn de via monujo</translation>
    </message>
    <message>
        <source>Sign messages with your Particl addresses to prove you own them</source>
        <translation>Subskribi mesaĝojn per via Bitmon-adresoj por pravigi, ke vi estas la posedanto</translation>
    </message>
    <message>
        <source>Verify messages to ensure they were signed with specified Particl addresses</source>
        <translation>Kontroli mesaĝojn por kontroli ĉu ili estas subskribitaj per specifaj Bitmon-adresoj</translation>
    </message>
    <message>
        <source>&amp;File</source>
        <translation>&amp;Dosiero</translation>
    </message>
    <message>
        <source>&amp;Settings</source>
        <translation>&amp;Agordoj</translation>
    </message>
    <message>
        <source>&amp;Help</source>
        <translation>&amp;Helpo</translation>
    </message>
    <message>
        <source>Tabs toolbar</source>
        <translation>Langeto-breto</translation>
    </message>
    <message>
        <source>Request payments (generates QR codes and particl: URIs)</source>
        <translation>Peti pagon (kreas QR-kodojn kaj URI-ojn kun prefikso particl:)</translation>
    </message>
    <message>
        <source>Show the list of used sending addresses and labels</source>
        <translation>Vidigi la liston de uzitaj sendaj adresoj kaj etikedoj</translation>
    </message>
    <message>
        <source>Show the list of used receiving addresses and labels</source>
        <translation>Vidigi la liston de uzitaj ricevaj adresoj kaj etikedoj</translation>
    </message>
    <message>
<<<<<<< HEAD
        <source>Open a particl: URI or payment request</source>
        <translation>Malfermi particl:-URI-on aŭ pagpeton</translation>
    </message>
    <message>
=======
>>>>>>> ff53433f
        <source>&amp;Command-line options</source>
        <translation>&amp;Komandliniaj agordaĵoj</translation>
    </message>
    <message>
        <source>%1 behind</source>
        <translation>mankas %1</translation>
    </message>
    <message>
        <source>Last received block was generated %1 ago.</source>
        <translation>Lasta ricevita bloko kreiĝis antaŭ %1.</translation>
    </message>
    <message>
        <source>Transactions after this will not yet be visible.</source>
        <translation>Transakcioj por tio ankoraŭ ne videblas.</translation>
    </message>
    <message>
        <source>Error</source>
        <translation>Eraro</translation>
    </message>
    <message>
        <source>Warning</source>
        <translation>Averto</translation>
    </message>
    <message>
        <source>Information</source>
        <translation>Informoj</translation>
    </message>
    <message>
        <source>Up to date</source>
        <translation>Ĝisdata</translation>
    </message>
    <message>
        <source>&amp;Window</source>
        <translation>&amp;Fenestro</translation>
    </message>
    <message>
        <source>Catching up...</source>
        <translation>Ĝisdatigante...</translation>
    </message>
    <message>
        <source>Date: %1
</source>
        <translation>Dato: %1
</translation>
    </message>
    <message>
        <source>Amount: %1
</source>
        <translation>Sumo: %1
</translation>
    </message>
    <message>
        <source>Type: %1
</source>
        <translation>Tipo: %1
</translation>
    </message>
    <message>
        <source>Label: %1
</source>
        <translation>Etikedo: %1
</translation>
    </message>
    <message>
        <source>Address: %1
</source>
        <translation>Adreso: %1
</translation>
    </message>
    <message>
        <source>Sent transaction</source>
        <translation>Sendita transakcio</translation>
    </message>
    <message>
        <source>Incoming transaction</source>
        <translation>Envenanta transakcio</translation>
    </message>
    <message>
        <source>Wallet is &lt;b&gt;encrypted&lt;/b&gt; and currently &lt;b&gt;unlocked&lt;/b&gt;</source>
        <translation>Monujo estas &lt;b&gt;ĉifrita&lt;/b&gt; kaj aktuale &lt;b&gt;malŝlosita&lt;/b&gt;</translation>
    </message>
    <message>
        <source>Wallet is &lt;b&gt;encrypted&lt;/b&gt; and currently &lt;b&gt;locked&lt;/b&gt;</source>
        <translation>Monujo estas &lt;b&gt;ĉifrita&lt;/b&gt; kaj aktuale &lt;b&gt;ŝlosita&lt;/b&gt;</translation>
    </message>
    <message>
        <source>A fatal error occurred. Bitcoin can no longer continue safely and will quit.</source>
        <translation>Okazis neriparebla eraro. Bitmono ne plu povas sekure daŭri, do ĝi sekure ĉesos.</translation>
    </message>
</context>
<context>
    <name>CoinControlDialog</name>
    <message>
        <source>Quantity:</source>
        <translation>Kvanto:</translation>
    </message>
    <message>
        <source>Bytes:</source>
        <translation>Bajtoj:</translation>
    </message>
    <message>
        <source>Amount:</source>
        <translation>Sumo:</translation>
    </message>
    <message>
        <source>Fee:</source>
        <translation>Krompago:</translation>
    </message>
    <message>
        <source>Dust:</source>
        <translation>Polvo:</translation>
    </message>
    <message>
        <source>After Fee:</source>
        <translation>Post krompago:</translation>
    </message>
    <message>
        <source>Change:</source>
        <translation>Restmono:</translation>
    </message>
    <message>
        <source>(un)select all</source>
        <translation>(mal)elekti ĉion</translation>
    </message>
    <message>
        <source>Tree mode</source>
        <translation>Arboreĝimo</translation>
    </message>
    <message>
        <source>List mode</source>
        <translation>Listreĝimo</translation>
    </message>
    <message>
        <source>Amount</source>
        <translation>Sumo</translation>
    </message>
    <message>
        <source>Received with label</source>
        <translation>Ricevita kun etikedo</translation>
    </message>
    <message>
        <source>Received with address</source>
        <translation>Ricevita kun adreso</translation>
    </message>
    <message>
        <source>Date</source>
        <translation>Dato</translation>
    </message>
    <message>
        <source>Confirmations</source>
        <translation>Konfirmoj</translation>
    </message>
    <message>
        <source>Confirmed</source>
        <translation>Konfirmita</translation>
    </message>
    <message>
        <source>Copy address</source>
        <translation>Kopii adreson</translation>
    </message>
    <message>
        <source>Copy label</source>
        <translation>Kopii etikedon</translation>
    </message>
    <message>
        <source>Copy amount</source>
        <translation>Kopii sumon</translation>
    </message>
    <message>
        <source>Copy transaction ID</source>
        <translation>Kopii transakcian ID-on</translation>
    </message>
    <message>
        <source>Lock unspent</source>
        <translation>Ŝlosi la neelspezitajn</translation>
    </message>
    <message>
        <source>Unlock unspent</source>
        <translation>Malŝlosi la neelspezitajn</translation>
    </message>
    <message>
        <source>Copy quantity</source>
        <translation>Kopii kvanton</translation>
    </message>
    <message>
        <source>Copy fee</source>
        <translation>Kopii krompagon</translation>
    </message>
    <message>
        <source>Copy after fee</source>
        <translation>Kopii post krompago</translation>
    </message>
    <message>
        <source>Copy bytes</source>
        <translation>Kopii bajtojn</translation>
    </message>
    <message>
        <source>Copy dust</source>
        <translation>Kopii polvon</translation>
    </message>
    <message>
        <source>Copy change</source>
        <translation>Kopii restmonon</translation>
    </message>
    <message>
        <source>(%1 locked)</source>
        <translation>(%1 ŝlosita)</translation>
    </message>
    <message>
        <source>yes</source>
        <translation>jes</translation>
    </message>
    <message>
        <source>no</source>
        <translation>ne</translation>
    </message>
    <message>
        <source>(no label)</source>
        <translation>(neniu etikedo)</translation>
    </message>
    <message>
        <source>change from %1 (%2)</source>
        <translation>restmono de %1 (%2)</translation>
    </message>
    <message>
        <source>(change)</source>
        <translation>(restmono)</translation>
    </message>
</context>
<context>
    <name>CreateWalletActivity</name>
    </context>
<context>
    <name>CreateWalletDialog</name>
    </context>
<context>
    <name>EditAddressDialog</name>
    <message>
        <source>Edit Address</source>
        <translation>Redakti Adreson</translation>
    </message>
    <message>
        <source>&amp;Label</source>
        <translation>&amp;Etikedo</translation>
    </message>
    <message>
        <source>The label associated with this address list entry</source>
        <translation>La etikedo ligita al tiu ĉi adreslistero</translation>
    </message>
    <message>
        <source>The address associated with this address list entry. This can only be modified for sending addresses.</source>
        <translation>La adreso ligita al tiu ĉi adreslistero. Eblas modifi tion nur por sendaj adresoj.</translation>
    </message>
    <message>
        <source>&amp;Address</source>
        <translation>&amp;Adreso</translation>
    </message>
    <message>
        <source>New sending address</source>
        <translation>Nova adreso por sendi</translation>
    </message>
    <message>
        <source>Edit receiving address</source>
        <translation>Redakti adreson por ricevi</translation>
    </message>
    <message>
        <source>Edit sending address</source>
        <translation>Redakti adreson por sendi</translation>
    </message>
    <message>
        <source>The entered address "%1" is not a valid Bitcoin address.</source>
        <translation>La adreso enigita "%1" ne estas valida Bitmon-adreso.</translation>
    </message>
    <message>
        <source>Could not unlock wallet.</source>
        <translation>Ne eblis malŝlosi monujon.</translation>
    </message>
    <message>
        <source>New key generation failed.</source>
        <translation>Fiaskis kreo de nova ŝlosilo.</translation>
    </message>
</context>
<context>
    <name>FreespaceChecker</name>
    <message>
        <source>A new data directory will be created.</source>
        <translation>Kreiĝos nova dosierujo por la datumoj.</translation>
    </message>
    <message>
        <source>name</source>
        <translation>nomo</translation>
    </message>
    <message>
        <source>Directory already exists. Add %1 if you intend to create a new directory here.</source>
        <translation>Tiu dosierujo jam ekzistas. Aldonu %1 si vi volas krei novan dosierujon ĉi tie.</translation>
    </message>
    <message>
        <source>Path already exists, and is not a directory.</source>
        <translation>Vojo jam ekzistas, kaj ne estas dosierujo.</translation>
    </message>
    <message>
        <source>Cannot create data directory here.</source>
        <translation>Ne eblas krei dosierujon por datumoj ĉi tie.</translation>
    </message>
</context>
<context>
    <name>HelpMessageDialog</name>
    <message>
        <source>version</source>
        <translation>versio</translation>
    </message>
    <message>
        <source>Command-line options</source>
        <translation>Komandliniaj agordaĵoj</translation>
    </message>
</context>
<context>
    <name>Intro</name>
    <message>
        <source>Welcome</source>
        <translation>Bonvenon</translation>
    </message>
    <message>
        <source>Use the default data directory</source>
        <translation>Uzi la defaŭltan dosierujon por datumoj</translation>
    </message>
    <message>
        <source>Use a custom data directory:</source>
        <translation>Uzi alian dosierujon por datumoj:</translation>
    </message>
    <message>
        <source>Particl</source>
        <translation>Bitmono</translation>
    </message>
    <message>
        <source>Error</source>
        <translation>Eraro</translation>
    </message>
    <message numerus="yes">
        <source>%n GB of free space available</source>
        <translation><numerusform>%n gigabajto de libera loko disponeble</numerusform><numerusform>%n gigabajtoj de libera loko disponebla.</numerusform></translation>
    </message>
    </context>
<context>
    <name>ModalOverlay</name>
    <message>
        <source>Form</source>
        <translation>Formularo</translation>
    </message>
    <message>
        <source>Last block time</source>
        <translation>Horo de la lasta bloko</translation>
    </message>
    </context>
<context>
    <name>OpenURIDialog</name>
    <message>
        <source>URI:</source>
        <translation>URI:</translation>
    </message>
</context>
<context>
    <name>OpenWalletActivity</name>
    </context>
<context>
    <name>OptionsDialog</name>
    <message>
        <source>Options</source>
        <translation>Agordaĵoj</translation>
    </message>
    <message>
        <source>&amp;Main</source>
        <translation>Ĉ&amp;efa</translation>
    </message>
    <message>
        <source>Size of &amp;database cache</source>
        <translation>Dosiergrando de &amp;datumbasa kaŝmemoro</translation>
    </message>
    <message>
        <source>Reset all client options to default.</source>
        <translation>Reagordi ĉion al defaŭlataj valoroj.</translation>
    </message>
    <message>
        <source>&amp;Reset Options</source>
        <translation>&amp;Rekomenci agordadon</translation>
    </message>
    <message>
        <source>&amp;Network</source>
        <translation>&amp;Reto</translation>
    </message>
    <message>
        <source>W&amp;allet</source>
        <translation>Monujo</translation>
    </message>
    <message>
        <source>Expert</source>
        <translation>Fakulo</translation>
    </message>
    <message>
        <source>Automatically open the Particl client port on the router. This only works when your router supports UPnP and it is enabled.</source>
        <translation>Aŭtomate malfermi la kursilan pordon por Bitmono. Tio funkcias nur se via kursilo havas la UPnP-funkcion, kaj se tiu ĉi estas ŝaltita.</translation>
    </message>
    <message>
        <source>Map port using &amp;UPnP</source>
        <translation>Mapigi pordon per &amp;UPnP</translation>
    </message>
    <message>
        <source>Proxy &amp;IP:</source>
        <translation>Prokurila &amp;IP:</translation>
    </message>
    <message>
        <source>&amp;Port:</source>
        <translation>&amp;Pordo:</translation>
    </message>
    <message>
        <source>Port of the proxy (e.g. 9050)</source>
        <translation>la pordo de la prokurilo (ekz. 9050)</translation>
    </message>
    <message>
        <source>IPv4</source>
        <translation>IPv4</translation>
    </message>
    <message>
        <source>IPv6</source>
        <translation>IPv6</translation>
    </message>
    <message>
        <source>&amp;Window</source>
        <translation>&amp;Fenestro</translation>
    </message>
    <message>
        <source>Show only a tray icon after minimizing the window.</source>
        <translation>Montri nur sistempletan piktogramon post minimumigo de la fenestro.</translation>
    </message>
    <message>
        <source>&amp;Minimize to the tray instead of the taskbar</source>
        <translation>&amp;Minimumigi al la sistempleto anstataŭ al la taskopleto</translation>
    </message>
    <message>
        <source>M&amp;inimize on close</source>
        <translation>M&amp;inimumigi je fermo</translation>
    </message>
    <message>
        <source>&amp;Display</source>
        <translation>&amp;Aspekto</translation>
    </message>
    <message>
        <source>User Interface &amp;language:</source>
        <translation>&amp;Lingvo de la fasado:</translation>
    </message>
    <message>
        <source>&amp;Unit to show amounts in:</source>
        <translation>&amp;Unuo por vidigi sumojn:</translation>
    </message>
    <message>
        <source>Choose the default subdivision unit to show in the interface and when sending coins.</source>
        <translation>Elekti la defaŭltan manieron por montri bitmonajn sumojn en la interfaco, kaj kiam vi sendos bitmonon.</translation>
    </message>
    <message>
        <source>Whether to show coin control features or not.</source>
        <translation>Ĉu montri detalan adres-regilon, aŭ ne.</translation>
    </message>
    <message>
        <source>&amp;OK</source>
        <translation>&amp;Bone</translation>
    </message>
    <message>
        <source>&amp;Cancel</source>
        <translation>&amp;Nuligi</translation>
    </message>
    <message>
        <source>default</source>
        <translation>defaŭlta</translation>
    </message>
    <message>
        <source>none</source>
        <translation>neniu</translation>
    </message>
    <message>
        <source>Confirm options reset</source>
        <translation>Konfirmi reŝargo de agordoj</translation>
    </message>
    <message>
        <source>Error</source>
        <translation>Eraro</translation>
    </message>
    <message>
        <source>The supplied proxy address is invalid.</source>
        <translation>La prokurila adreso estas malvalida.</translation>
    </message>
</context>
<context>
    <name>OverviewPage</name>
    <message>
        <source>Form</source>
        <translation>Formularo</translation>
    </message>
    <message>
        <source>The displayed information may be out of date. Your wallet automatically synchronizes with the Particl network after a connection is established, but this process has not completed yet.</source>
        <translation>Eblas, ke la informoj videblaj ĉi tie estas eksdataj. Via monujo aŭtomate sinkoniĝas kun la bitmona reto kiam ili konektiĝas, sed tiu procezo ankoraŭ ne finfariĝis.</translation>
    </message>
    <message>
        <source>Your current spendable balance</source>
        <translation>via aktuala elspezebla saldo</translation>
    </message>
    <message>
        <source>Total of transactions that have yet to be confirmed, and do not yet count toward the spendable balance</source>
        <translation>la sumo de transakcioj ankoraŭ ne konfirmitaj, kiuj ankoraŭ ne elspezeblas</translation>
    </message>
    <message>
        <source>Immature:</source>
        <translation>Nematura:</translation>
    </message>
    <message>
        <source>Mined balance that has not yet matured</source>
        <translation>Minita saldo, kiu ankoraŭ ne maturiĝis</translation>
    </message>
    <message>
        <source>Balances</source>
        <translation>Saldoj</translation>
    </message>
    <message>
        <source>Total:</source>
        <translation>Totalo:</translation>
    </message>
    <message>
        <source>Your current total balance</source>
        <translation>via aktuala totala saldo</translation>
    </message>
    <message>
        <source>Spendable:</source>
        <translation>Elspezebla:</translation>
    </message>
    <message>
        <source>Recent transactions</source>
        <translation>Lastaj transakcioj</translation>
    </message>
    </context>
<context>
    <name>PaymentServer</name>
    <message>
        <source>Payment request error</source>
        <translation>Eraro dum pagopeto</translation>
    </message>
    <message>
        <source>Cannot start bitcoin: click-to-pay handler</source>
        <translation>Ne eblas lanĉi la ilon 'klaki-por-pagi'</translation>
    </message>
    <message>
        <source>URI handling</source>
        <translation>Traktado de URI-oj</translation>
    </message>
    <message>
        <source>Invalid payment address %1</source>
        <translation>Nevalida pagadreso %1</translation>
    </message>
    </context>
<context>
    <name>PeerTableModel</name>
    <message>
        <source>User Agent</source>
        <translation>Uzanto Agento</translation>
    </message>
    <message>
        <source>Sent</source>
        <translation>Sendita</translation>
    </message>
    <message>
        <source>Received</source>
        <translation>Ricevita</translation>
    </message>
</context>
<context>
    <name>QObject</name>
    <message>
        <source>Amount</source>
        <translation>Sumo</translation>
    </message>
    <message>
        <source>%1 h</source>
        <translation>%1 h</translation>
    </message>
    <message>
        <source>%1 m</source>
        <translation>%1 m</translation>
    </message>
    <message>
        <source>None</source>
        <translation>Neniu</translation>
    </message>
    <message>
        <source>N/A</source>
        <translation>neaplikebla</translation>
    </message>
    <message>
        <source>%1 and %2</source>
        <translation>%1 kaj %2</translation>
    </message>
    <message>
        <source>%1 B</source>
        <translation>%1 B</translation>
    </message>
    <message>
        <source>%1 KB</source>
        <translation>%1 KB</translation>
    </message>
    <message>
        <source>%1 MB</source>
        <translation>%1 MB</translation>
    </message>
    <message>
        <source>%1 GB</source>
        <translation>%1 GB</translation>
    </message>
    <message>
        <source>Error: Specified data directory "%1" does not exist.</source>
        <translation>Eraro: la elektita dosierujo por datumoj "%1" ne ekzistas.</translation>
    </message>
    <message>
        <source>unknown</source>
        <translation>nekonata</translation>
    </message>
</context>
<context>
    <name>QRImageWidget</name>
    <message>
        <source>&amp;Save Image...</source>
        <translation>&amp;Konservi Bildon...</translation>
    </message>
    <message>
        <source>&amp;Copy Image</source>
        <translation>&amp;Kopii Bildon</translation>
    </message>
    <message>
        <source>Resulting URI too long, try to reduce the text for label / message.</source>
        <translation>La rezultanta URI estas tro longa. Provu malplilongigi la tekston de la etikedo / mesaĝo.</translation>
    </message>
    <message>
        <source>Error encoding URI into QR Code.</source>
        <translation>Eraro de kodigo de URI en la QR-kodon.</translation>
    </message>
    <message>
        <source>Save QR Code</source>
        <translation>Konservi QR-kodon</translation>
    </message>
    <message>
        <source>PNG Image (*.png)</source>
        <translation>PNG-bildo (*.png)</translation>
    </message>
</context>
<context>
    <name>RPCConsole</name>
    <message>
        <source>N/A</source>
        <translation>neaplikebla</translation>
    </message>
    <message>
        <source>Client version</source>
        <translation>Versio de kliento</translation>
    </message>
    <message>
        <source>&amp;Information</source>
        <translation>&amp;Informoj</translation>
    </message>
    <message>
        <source>General</source>
        <translation>Ĝenerala</translation>
    </message>
    <message>
        <source>Startup time</source>
        <translation>Horo de lanĉo</translation>
    </message>
    <message>
        <source>Network</source>
        <translation>Reto</translation>
    </message>
    <message>
        <source>Name</source>
        <translation>Nomo</translation>
    </message>
    <message>
        <source>Number of connections</source>
        <translation>Nombro de konektoj</translation>
    </message>
    <message>
        <source>Block chain</source>
        <translation>Blokĉeno</translation>
    </message>
    <message>
        <source>Current number of blocks</source>
        <translation>Aktuala nombro de blokoj</translation>
    </message>
    <message>
        <source>Received</source>
        <translation>Ricevita</translation>
    </message>
    <message>
        <source>Sent</source>
        <translation>Sendita</translation>
    </message>
    <message>
        <source>&amp;Peers</source>
        <translation>&amp;Samuloj</translation>
    </message>
    <message>
        <source>Banned peers</source>
        <translation>Malpermesita samuloj.</translation>
    </message>
    <message>
        <source>Version</source>
        <translation>Versio</translation>
    </message>
    <message>
        <source>User Agent</source>
        <translation>Uzanto Agento</translation>
    </message>
    <message>
        <source>Services</source>
        <translation>Servoj</translation>
    </message>
    <message>
        <source>Last block time</source>
        <translation>Horo de la lasta bloko</translation>
    </message>
    <message>
        <source>&amp;Open</source>
        <translation>&amp;Malfermi</translation>
    </message>
    <message>
        <source>&amp;Console</source>
        <translation>&amp;Konzolo</translation>
    </message>
    <message>
        <source>&amp;Network Traffic</source>
        <translation>&amp;Reta Trafiko</translation>
    </message>
    <message>
        <source>Totals</source>
        <translation>Totaloj</translation>
    </message>
    <message>
        <source>In:</source>
        <translation>En:</translation>
    </message>
    <message>
        <source>Out:</source>
        <translation>El:</translation>
    </message>
    <message>
        <source>Debug log file</source>
        <translation>Sencimiga protokoldosiero</translation>
    </message>
    <message>
        <source>Clear console</source>
        <translation>Malplenigi konzolon</translation>
    </message>
    </context>
<context>
    <name>ReceiveCoinsDialog</name>
    <message>
        <source>&amp;Amount:</source>
        <translation>&amp;Kvanto:</translation>
    </message>
    <message>
        <source>&amp;Label:</source>
        <translation>&amp;Etikedo:</translation>
    </message>
    <message>
        <source>&amp;Message:</source>
        <translation>&amp;Mesaĝo:</translation>
    </message>
    <message>
        <source>Clear all fields of the form.</source>
        <translation>Malplenigi ĉiujn kampojn de la formularo.</translation>
    </message>
    <message>
        <source>Clear</source>
        <translation>Forigi</translation>
    </message>
    <message>
        <source>Show</source>
        <translation>Vidigi</translation>
    </message>
    <message>
        <source>Remove</source>
        <translation>Forigi</translation>
    </message>
    <message>
        <source>Copy label</source>
        <translation>Kopii etikedon</translation>
    </message>
    <message>
        <source>Copy message</source>
        <translation>Kopiu mesaĝon</translation>
    </message>
    <message>
        <source>Copy amount</source>
        <translation>Kopii sumon</translation>
    </message>
</context>
<context>
    <name>ReceiveRequestDialog</name>
    <message>
        <source>QR Code</source>
        <translation>QR-kodo</translation>
    </message>
    <message>
        <source>Copy &amp;URI</source>
        <translation>Kopii &amp;URI</translation>
    </message>
    <message>
        <source>Copy &amp;Address</source>
        <translation>Kopii &amp;Adreson</translation>
    </message>
    <message>
        <source>&amp;Save Image...</source>
        <translation>&amp;Konservi Bildon...</translation>
    </message>
    <message>
        <source>Request payment to %1</source>
        <translation>Peti pagon al %1</translation>
    </message>
    <message>
        <source>Payment information</source>
        <translation>Paginformoj</translation>
    </message>
    <message>
        <source>URI</source>
        <translation>URI</translation>
    </message>
    <message>
        <source>Address</source>
        <translation>Adreso</translation>
    </message>
    <message>
        <source>Amount</source>
        <translation>Sumo</translation>
    </message>
    <message>
        <source>Label</source>
        <translation>Etikedo</translation>
    </message>
    <message>
        <source>Message</source>
        <translation>Mesaĝo</translation>
    </message>
    <message>
        <source>Wallet</source>
        <translation>Monujo</translation>
    </message>
</context>
<context>
    <name>RecentRequestsTableModel</name>
    <message>
        <source>Date</source>
        <translation>Dato</translation>
    </message>
    <message>
        <source>Label</source>
        <translation>Etikedo</translation>
    </message>
    <message>
        <source>Message</source>
        <translation>Mesaĝo</translation>
    </message>
    <message>
        <source>(no label)</source>
        <translation>(neniu etikedo)</translation>
    </message>
    <message>
        <source>(no message)</source>
        <translation>(neniu mesaĝo)</translation>
    </message>
    </context>
<context>
    <name>SendCoinsDialog</name>
    <message>
        <source>Send Coins</source>
        <translation>Sendi Bitmonon</translation>
    </message>
    <message>
        <source>Coin Control Features</source>
        <translation>Monregaj Opcioj</translation>
    </message>
    <message>
        <source>Inputs...</source>
        <translation>Enigoj...</translation>
    </message>
    <message>
        <source>Insufficient funds!</source>
        <translation>Nesufiĉa mono!</translation>
    </message>
    <message>
        <source>Quantity:</source>
        <translation>Kvanto:</translation>
    </message>
    <message>
        <source>Bytes:</source>
        <translation>Bajtoj:</translation>
    </message>
    <message>
        <source>Amount:</source>
        <translation>Sumo:</translation>
    </message>
    <message>
        <source>Fee:</source>
        <translation>Krompago:</translation>
    </message>
    <message>
        <source>After Fee:</source>
        <translation>Post krompago:</translation>
    </message>
    <message>
        <source>Change:</source>
        <translation>Restmono:</translation>
    </message>
    <message>
        <source>Transaction Fee:</source>
        <translation>Krompago:</translation>
    </message>
    <message>
        <source>Send to multiple recipients at once</source>
        <translation>Sendi samtempe al pluraj ricevantoj</translation>
    </message>
    <message>
        <source>Add &amp;Recipient</source>
        <translation>Aldoni &amp;Ricevonton</translation>
    </message>
    <message>
        <source>Clear all fields of the form.</source>
        <translation>Malplenigi ĉiujn kampojn de la formularo.</translation>
    </message>
    <message>
        <source>Dust:</source>
        <translation>Polvo:</translation>
    </message>
    <message>
        <source>Clear &amp;All</source>
        <translation>&amp;Forigi Ĉion</translation>
    </message>
    <message>
        <source>Balance:</source>
        <translation>Saldo:</translation>
    </message>
    <message>
        <source>Confirm the send action</source>
        <translation>Konfirmi la sendon</translation>
    </message>
    <message>
        <source>S&amp;end</source>
        <translation>Ŝendi</translation>
    </message>
    <message>
        <source>Copy quantity</source>
        <translation>Kopii kvanton</translation>
    </message>
    <message>
        <source>Copy amount</source>
        <translation>Kopii sumon</translation>
    </message>
    <message>
        <source>Copy fee</source>
        <translation>Kopii krompagon</translation>
    </message>
    <message>
        <source>Copy after fee</source>
        <translation>Kopii post krompago</translation>
    </message>
    <message>
        <source>Copy bytes</source>
        <translation>Kopii bajtojn</translation>
    </message>
    <message>
        <source>Copy dust</source>
        <translation>Kopii polvon</translation>
    </message>
    <message>
        <source>Copy change</source>
        <translation>Kopii restmonon</translation>
    </message>
    <message>
        <source>%1 to %2</source>
        <translation>%1 al %2</translation>
    </message>
    <message>
        <source>Are you sure you want to send?</source>
        <translation>Ĉu vi certas, ke vi volas sendi?</translation>
    </message>
    <message>
        <source>or</source>
        <translation>aŭ</translation>
    </message>
    <message>
        <source>Transaction fee</source>
        <translation>Krompago</translation>
    </message>
    <message>
        <source>Confirm send coins</source>
        <translation>Konfirmi sendon de bitmono</translation>
    </message>
    <message>
        <source>The amount to pay must be larger than 0.</source>
        <translation>La pagenda sumo devas esti pli ol 0.</translation>
    </message>
    <message>
        <source>The amount exceeds your balance.</source>
        <translation>La sumo estas pli granda ol via saldo.</translation>
    </message>
    <message>
        <source>The total exceeds your balance when the %1 transaction fee is included.</source>
        <translation>La sumo kun la %1 krompago estas pli granda ol via saldo.</translation>
    </message>
    <message>
        <source>Transaction creation failed!</source>
        <translation>Kreo de transakcio fiaskis!</translation>
    </message>
    <message>
        <source>Warning: Invalid Particl address</source>
        <translation>Averto: Nevalida Bitmon-adreso</translation>
    </message>
    <message>
        <source>(no label)</source>
        <translation>(neniu etikedo)</translation>
    </message>
</context>
<context>
    <name>SendCoinsEntry</name>
    <message>
        <source>A&amp;mount:</source>
        <translation>&amp;Sumo:</translation>
    </message>
    <message>
        <source>Pay &amp;To:</source>
        <translation>&amp;Ricevonto:</translation>
    </message>
    <message>
        <source>&amp;Label:</source>
        <translation>&amp;Etikedo:</translation>
    </message>
    <message>
        <source>Choose previously used address</source>
        <translation>Elektu la jam uzitan adreson</translation>
    </message>
    <message>
        <source>Alt+A</source>
        <translation>Alt+A</translation>
    </message>
    <message>
        <source>Paste address from clipboard</source>
        <translation>Alglui adreson de tondejo</translation>
    </message>
    <message>
        <source>Alt+P</source>
        <translation>Alt+P</translation>
    </message>
    <message>
        <source>Remove this entry</source>
        <translation>Forigu ĉi tiun enskribon</translation>
    </message>
    <message>
        <source>Message:</source>
        <translation>Mesaĝo:</translation>
    </message>
    <message>
        <source>Enter a label for this address to add it to the list of used addresses</source>
        <translation>Tajpu etikedon por tiu ĉi adreso por aldoni ĝin al la listo de uzitaj adresoj</translation>
    </message>
    <message>
        <source>Pay To:</source>
        <translation>Pagi Al:</translation>
    </message>
    <message>
        <source>Memo:</source>
        <translation>Memorando:</translation>
    </message>
</context>
<context>
    <name>ShutdownWindow</name>
    <message>
        <source>Do not shut down the computer until this window disappears.</source>
        <translation>Ne sistemfermu ĝis ĉi tiu fenestro malaperas.</translation>
    </message>
</context>
<context>
    <name>SignVerifyMessageDialog</name>
    <message>
        <source>Signatures - Sign / Verify a Message</source>
        <translation>Subskriboj - Subskribi / Kontroli mesaĝon</translation>
    </message>
    <message>
        <source>&amp;Sign Message</source>
        <translation>&amp;Subskribi Mesaĝon</translation>
    </message>
    <message>
        <source>Choose previously used address</source>
        <translation>Elektu la jam uzitan adreson</translation>
    </message>
    <message>
        <source>Alt+A</source>
        <translation>Alt+A</translation>
    </message>
    <message>
        <source>Paste address from clipboard</source>
        <translation>Alglui adreson de tondejo</translation>
    </message>
    <message>
        <source>Alt+P</source>
        <translation>Alt+P</translation>
    </message>
    <message>
        <source>Enter the message you want to sign here</source>
        <translation>Tajpu la mesaĝon, kiun vi volas sendi, cîi tie</translation>
    </message>
    <message>
        <source>Signature</source>
        <translation>Subskribo</translation>
    </message>
    <message>
        <source>Copy the current signature to the system clipboard</source>
        <translation>Kopii la aktualan subskribon al la tondejo</translation>
    </message>
    <message>
        <source>Sign the message to prove you own this Particl address</source>
        <translation>Subskribi la mesaĝon por pravigi, ke vi estas la posedanto de tiu Bitmon-adreso</translation>
    </message>
    <message>
        <source>Sign &amp;Message</source>
        <translation>Subskribi &amp;Mesaĝon</translation>
    </message>
    <message>
        <source>Reset all sign message fields</source>
        <translation>Reagordigi ĉiujn prisubskribajn kampojn</translation>
    </message>
    <message>
        <source>Clear &amp;All</source>
        <translation>&amp;Forigi Ĉion</translation>
    </message>
    <message>
        <source>&amp;Verify Message</source>
        <translation>&amp;Kontroli Mesaĝon</translation>
    </message>
    <message>
        <source>Verify the message to ensure it was signed with the specified Particl address</source>
        <translation>Kontroli la mesaĝon por pravigi, ke ĝi ja estas subskribita per la specifa Bitmon-adreso</translation>
    </message>
    <message>
        <source>Verify &amp;Message</source>
        <translation>Kontroli &amp;Mesaĝon</translation>
    </message>
    <message>
        <source>Reset all verify message fields</source>
        <translation>Reagordigi ĉiujn prikontrolajn kampojn</translation>
    </message>
    <message>
        <source>Click "Sign Message" to generate signature</source>
        <translation>Klaku "Subskribi Mesaĝon" por krei subskribon</translation>
    </message>
    <message>
        <source>The entered address is invalid.</source>
        <translation>La adreso, kiun vi enmetis, estas nevalida.</translation>
    </message>
    <message>
        <source>Please check the address and try again.</source>
        <translation>Bonvolu kontroli la adreson kaj reprovi.</translation>
    </message>
    <message>
        <source>The entered address does not refer to a key.</source>
        <translation>La adreso, kiun vi enmetis, referencas neniun ŝlosilon.</translation>
    </message>
    <message>
        <source>Wallet unlock was cancelled.</source>
        <translation>Malŝloso de monujo estas nuligita.</translation>
    </message>
    <message>
        <source>Private key for the entered address is not available.</source>
        <translation>La privata ŝlosilo por la enigita adreso ne disponeblas.</translation>
    </message>
    <message>
        <source>Message signing failed.</source>
        <translation>Subskribo de mesaĝo fiaskis.</translation>
    </message>
    <message>
        <source>Message signed.</source>
        <translation>Mesaĝo estas subskribita.</translation>
    </message>
    <message>
        <source>The signature could not be decoded.</source>
        <translation>Ne eblis malĉifri la subskribon.</translation>
    </message>
    <message>
        <source>Please check the signature and try again.</source>
        <translation>Bonvolu kontroli la subskribon kaj reprovu.</translation>
    </message>
    <message>
        <source>The signature did not match the message digest.</source>
        <translation>La subskribo ne kongruis kun la mesaĝ-kompilaĵo.</translation>
    </message>
    <message>
        <source>Message verification failed.</source>
        <translation>Kontrolo de mesaĝo malsukcesis.</translation>
    </message>
    <message>
        <source>Message verified.</source>
        <translation>Mesaĝo sukcese kontrolita.</translation>
    </message>
</context>
<context>
    <name>TrafficGraphWidget</name>
    <message>
        <source>KB/s</source>
        <translation>KB/s</translation>
    </message>
</context>
<context>
    <name>TransactionDesc</name>
    <message>
        <source>Open until %1</source>
        <translation>Malferma ĝis %1</translation>
    </message>
    <message>
        <source>%1/unconfirmed</source>
        <translation>%1/nekonfirmite</translation>
    </message>
    <message>
        <source>%1 confirmations</source>
        <translation>%1 konfirmoj</translation>
    </message>
    <message>
        <source>Status</source>
        <translation>Stato</translation>
    </message>
    <message>
        <source>Date</source>
        <translation>Dato</translation>
    </message>
    <message>
        <source>Source</source>
        <translation>Fonto</translation>
    </message>
    <message>
        <source>Generated</source>
        <translation>Kreita</translation>
    </message>
    <message>
        <source>From</source>
        <translation>De</translation>
    </message>
    <message>
        <source>unknown</source>
        <translation>nekonata</translation>
    </message>
    <message>
        <source>To</source>
        <translation>Al</translation>
    </message>
    <message>
        <source>own address</source>
        <translation>propra adreso</translation>
    </message>
    <message>
        <source>label</source>
        <translation>etikedo</translation>
    </message>
    <message>
        <source>Credit</source>
        <translation>Kredito</translation>
    </message>
    <message>
        <source>not accepted</source>
        <translation>ne akceptita</translation>
    </message>
    <message>
        <source>Debit</source>
        <translation>Debeto</translation>
    </message>
    <message>
        <source>Transaction fee</source>
        <translation>Krompago</translation>
    </message>
    <message>
        <source>Net amount</source>
        <translation>Neta sumo</translation>
    </message>
    <message>
        <source>Message</source>
        <translation>Mesaĝo</translation>
    </message>
    <message>
        <source>Comment</source>
        <translation>Komento</translation>
    </message>
    <message>
        <source>Transaction ID</source>
        <translation>Transakcia ID</translation>
    </message>
    <message>
        <source>Merchant</source>
        <translation>Vendisto</translation>
    </message>
    <message>
        <source>Generated coins must mature %1 blocks before they can be spent. When you generated this block, it was broadcast to the network to be added to the block chain. If it fails to get into the chain, its state will change to "not accepted" and it won't be spendable. This may occasionally happen if another node generates a block within a few seconds of yours.</source>
        <translation>Kreitaj moneroj devas esti maturaj je %1 blokoj antaŭ ol eblas elspezi ilin. Kiam vi generis tiun ĉi blokon, ĝi estis elsendita al la reto por aldono al la blokĉeno. Se tiu aldono malsukcesas, ĝia stato ŝanĝiĝos al "neakceptita" kaj ne eblos elspezi ĝin. Tio estas malofta, sed povas okazi se alia bloko estas kreita je preskaŭ la sama momento kiel la via.</translation>
    </message>
    <message>
        <source>Debug information</source>
        <translation>Sencimigaj informoj</translation>
    </message>
    <message>
        <source>Transaction</source>
        <translation>Transakcio</translation>
    </message>
    <message>
        <source>Inputs</source>
        <translation>Enigoj</translation>
    </message>
    <message>
        <source>Amount</source>
        <translation>Sumo</translation>
    </message>
    <message>
        <source>true</source>
        <translation>vera</translation>
    </message>
    <message>
        <source>false</source>
        <translation>malvera</translation>
    </message>
</context>
<context>
    <name>TransactionDescDialog</name>
    <message>
        <source>This pane shows a detailed description of the transaction</source>
        <translation>Tiu ĉi panelo montras detalan priskribon de la transakcio</translation>
    </message>
    </context>
<context>
    <name>TransactionTableModel</name>
    <message>
        <source>Date</source>
        <translation>Dato</translation>
    </message>
    <message>
        <source>Type</source>
        <translation>Tipo</translation>
    </message>
    <message>
        <source>Label</source>
        <translation>Etikedo</translation>
    </message>
    <message>
        <source>Open until %1</source>
        <translation>Malferma ĝis %1</translation>
    </message>
    <message>
        <source>Unconfirmed</source>
        <translation>Nekonfirmita</translation>
    </message>
    <message>
        <source>Confirmed (%1 confirmations)</source>
        <translation>Konfirmita (%1 konfirmoj)</translation>
    </message>
    <message>
        <source>Generated but not accepted</source>
        <translation>Kreita sed ne akceptita</translation>
    </message>
    <message>
        <source>Received with</source>
        <translation>Ricevita kun</translation>
    </message>
    <message>
        <source>Received from</source>
        <translation>Ricevita de</translation>
    </message>
    <message>
        <source>Sent to</source>
        <translation>Sendita al</translation>
    </message>
    <message>
        <source>Payment to yourself</source>
        <translation>Pago al vi mem</translation>
    </message>
    <message>
        <source>Mined</source>
        <translation>Minita</translation>
    </message>
    <message>
        <source>(n/a)</source>
        <translation>neaplikebla</translation>
    </message>
    <message>
        <source>(no label)</source>
        <translation>(neniu etikedo)</translation>
    </message>
    <message>
        <source>Transaction status. Hover over this field to show number of confirmations.</source>
        <translation>Transakcia stato. Ŝvebi super tiu ĉi kampo por montri la nombron de konfirmoj.</translation>
    </message>
    <message>
        <source>Date and time that the transaction was received.</source>
        <translation>Dato kaj horo kiam la transakcio alvenis.</translation>
    </message>
    <message>
        <source>Type of transaction.</source>
        <translation>Tipo de transakcio.</translation>
    </message>
    <message>
        <source>Amount removed from or added to balance.</source>
        <translation>Sumo elprenita de aŭ aldonita al la saldo.</translation>
    </message>
</context>
<context>
    <name>TransactionView</name>
    <message>
        <source>All</source>
        <translation>Ĉiuj</translation>
    </message>
    <message>
        <source>Today</source>
        <translation>Hodiaŭ</translation>
    </message>
    <message>
        <source>This week</source>
        <translation>Ĉi-semajne</translation>
    </message>
    <message>
        <source>This month</source>
        <translation>Ĉi-monate</translation>
    </message>
    <message>
        <source>Last month</source>
        <translation>Pasintmonate</translation>
    </message>
    <message>
        <source>This year</source>
        <translation>Ĉi-jare</translation>
    </message>
    <message>
        <source>Range...</source>
        <translation>Intervalo...</translation>
    </message>
    <message>
        <source>Received with</source>
        <translation>Ricevita kun</translation>
    </message>
    <message>
        <source>Sent to</source>
        <translation>Sendita al</translation>
    </message>
    <message>
        <source>To yourself</source>
        <translation>Al vi mem</translation>
    </message>
    <message>
        <source>Mined</source>
        <translation>Minita</translation>
    </message>
    <message>
        <source>Other</source>
        <translation>Aliaj</translation>
    </message>
    <message>
        <source>Min amount</source>
        <translation>Minimuma sumo</translation>
    </message>
    <message>
        <source>Copy address</source>
        <translation>Kopii adreson</translation>
    </message>
    <message>
        <source>Copy label</source>
        <translation>Kopii etikedon</translation>
    </message>
    <message>
        <source>Copy amount</source>
        <translation>Kopii sumon</translation>
    </message>
    <message>
        <source>Copy transaction ID</source>
        <translation>Kopii transakcian ID-on</translation>
    </message>
    <message>
        <source>Edit label</source>
        <translation>Redakti etikedon</translation>
    </message>
    <message>
        <source>Show transaction details</source>
        <translation>Montri detalojn de transakcio</translation>
    </message>
    <message>
        <source>Comma separated file (*.csv)</source>
        <translation>Perkome disigita dosiero (*.csv)</translation>
    </message>
    <message>
        <source>Confirmed</source>
        <translation>Konfirmita</translation>
    </message>
    <message>
        <source>Date</source>
        <translation>Dato</translation>
    </message>
    <message>
        <source>Type</source>
        <translation>Tipo</translation>
    </message>
    <message>
        <source>Label</source>
        <translation>Etikedo</translation>
    </message>
    <message>
        <source>Address</source>
        <translation>Adreso</translation>
    </message>
    <message>
        <source>ID</source>
        <translation>ID</translation>
    </message>
    <message>
        <source>Exporting Failed</source>
        <translation>ekspotado malsukcesinta</translation>
    </message>
    <message>
        <source>Range:</source>
        <translation>Intervalo:</translation>
    </message>
    <message>
        <source>to</source>
        <translation>al</translation>
    </message>
</context>
<context>
    <name>UnitDisplayStatusBarControl</name>
    </context>
<context>
    <name>WalletController</name>
    </context>
<context>
    <name>WalletFrame</name>
    </context>
<context>
    <name>WalletModel</name>
    <message>
        <source>Send Coins</source>
        <translation>Sendi Bitmonon</translation>
    </message>
    </context>
<context>
    <name>WalletView</name>
    <message>
        <source>&amp;Export</source>
        <translation>&amp;Eksporti</translation>
    </message>
    <message>
        <source>Export the data in the current tab to a file</source>
        <translation>Eksporti la datumojn el la aktuala langeto al dosiero</translation>
    </message>
    <message>
        <source>Backup Wallet</source>
        <translation>Krei sekurkopion de monujo</translation>
    </message>
    <message>
        <source>Wallet Data (*.dat)</source>
        <translation>Monuj-datumoj (*.dat)</translation>
    </message>
    <message>
        <source>Backup Failed</source>
        <translation>Malsukcesis sekurkopio</translation>
    </message>
    <message>
        <source>Backup Successful</source>
        <translation>Sukcesis krei sekurkopion</translation>
    </message>
    </context>
<context>
    <name>bitcoin-core</name>
    <message>
        <source>This is a pre-release test build - use at your own risk - do not use for mining or merchant applications</source>
        <translation>Tiu ĉi estas antaŭeldona testa versio - uzu laŭ via propra risko - ne uzu por minado aŭ por aplikaĵoj por vendistoj</translation>
    </message>
    <message>
        <source>Warning: The network does not appear to fully agree! Some miners appear to be experiencing issues.</source>
        <translation>Averto: La reto ne tute konsentas! Kelkaj minantoj ŝajne spertas problemojn aktuale.</translation>
    </message>
    <message>
        <source>Warning: We do not appear to fully agree with our peers! You may need to upgrade, or other nodes may need to upgrade.</source>
        <translation>Averto: ŝajne ni ne tute konsentas kun niaj samtavolanoj! Eble vi devas ĝisdatigi vian klienton, aŭ eble aliaj nodoj faru same.</translation>
    </message>
    <message>
        <source>Corrupted block database detected</source>
        <translation>Difektita blokdatumbazo trovita</translation>
    </message>
    <message>
        <source>Do you want to rebuild the block database now?</source>
        <translation>Ĉu vi volas rekonstrui la blokdatumbazon nun?</translation>
    </message>
    <message>
        <source>Error initializing block database</source>
        <translation>Eraro dum pravalorizado de blokdatumbazo</translation>
    </message>
    <message>
        <source>Error initializing wallet database environment %s!</source>
        <translation>Eraro dum pravalorizado de monuj-datumbaza ĉirkaŭaĵo %s!</translation>
    </message>
    <message>
        <source>Error loading block database</source>
        <translation>Eraro dum ŝargado de blokdatumbazo</translation>
    </message>
    <message>
        <source>Error opening block database</source>
        <translation>Eraro dum malfermado de blokdatumbazo</translation>
    </message>
    <message>
        <source>Failed to listen on any port. Use -listen=0 if you want this.</source>
        <translation>Ne sukcesis aŭskulti ajnan pordon. Uzu -listen=0 se tion vi volas.</translation>
    </message>
    <message>
        <source>Incorrect or no genesis block found. Wrong datadir for network?</source>
        <translation>Geneza bloko aŭ netrovita aŭ neĝusta. Ĉu eble la datadir de la reto malĝustas?</translation>
    </message>
    <message>
        <source>Not enough file descriptors available.</source>
        <translation>Nesufiĉa nombro de dosierpriskribiloj disponeblas.</translation>
    </message>
    <message>
        <source>Verifying blocks...</source>
        <translation>Kontrolado de blokoj...</translation>
    </message>
    <message>
        <source>Signing transaction failed</source>
        <translation>Subskriba transakcio fiaskis</translation>
    </message>
    <message>
        <source>This is experimental software.</source>
        <translation>ĝi estas eksperimenta programo</translation>
    </message>
    <message>
        <source>Transaction amount too small</source>
        <translation>Transakcia sumo tro malgranda</translation>
    </message>
    <message>
        <source>Transaction too large</source>
        <translation>Transakcio estas tro granda</translation>
    </message>
    <message>
        <source>Unknown network specified in -onlynet: '%s'</source>
        <translation>Nekonata reto specifita en -onlynet: '%s'</translation>
    </message>
    <message>
        <source>Insufficient funds</source>
        <translation>Nesufiĉa mono</translation>
    </message>
    <message>
        <source>Loading block index...</source>
        <translation>Ŝarĝante blok-indekson...</translation>
    </message>
    <message>
        <source>Loading wallet...</source>
        <translation>Ŝargado de monujo...</translation>
    </message>
    <message>
        <source>Cannot downgrade wallet</source>
        <translation>Ne eblas malpromocii monujon</translation>
    </message>
    <message>
        <source>Rescanning...</source>
        <translation>Reskanado...</translation>
    </message>
    <message>
        <source>Done loading</source>
        <translation>Ŝargado finiĝis</translation>
    </message>
</context>
</TS><|MERGE_RESOLUTION|>--- conflicted
+++ resolved
@@ -354,13 +354,6 @@
         <translation>Vidigi la liston de uzitaj ricevaj adresoj kaj etikedoj</translation>
     </message>
     <message>
-<<<<<<< HEAD
-        <source>Open a particl: URI or payment request</source>
-        <translation>Malfermi particl:-URI-on aŭ pagpeton</translation>
-    </message>
-    <message>
-=======
->>>>>>> ff53433f
         <source>&amp;Command-line options</source>
         <translation>&amp;Komandliniaj agordaĵoj</translation>
     </message>
@@ -447,7 +440,7 @@
         <translation>Monujo estas &lt;b&gt;ĉifrita&lt;/b&gt; kaj aktuale &lt;b&gt;ŝlosita&lt;/b&gt;</translation>
     </message>
     <message>
-        <source>A fatal error occurred. Bitcoin can no longer continue safely and will quit.</source>
+        <source>A fatal error occurred. Particl can no longer continue safely and will quit.</source>
         <translation>Okazis neriparebla eraro. Bitmono ne plu povas sekure daŭri, do ĝi sekure ĉesos.</translation>
     </message>
 </context>
@@ -631,7 +624,7 @@
         <translation>Redakti adreson por sendi</translation>
     </message>
     <message>
-        <source>The entered address "%1" is not a valid Bitcoin address.</source>
+        <source>The entered address "%1" is not a valid Particl address.</source>
         <translation>La adreso enigita "%1" ne estas valida Bitmon-adreso.</translation>
     </message>
     <message>
@@ -906,7 +899,7 @@
         <translation>Eraro dum pagopeto</translation>
     </message>
     <message>
-        <source>Cannot start bitcoin: click-to-pay handler</source>
+        <source>Cannot start particl: click-to-pay handler</source>
         <translation>Ne eblas lanĉi la ilon 'klaki-por-pagi'</translation>
     </message>
     <message>
