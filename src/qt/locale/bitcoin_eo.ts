<TS language="eo" version="2.1">
<context>
    <name>AddressBookPage</name>
    <message>
        <source>Right-click to edit address or label</source>
        <translation>Dekstre-klaku por redakti adreson aŭ etikedon</translation>
    </message>
    <message>
        <source>Create a new address</source>
        <translation>Krei novan adreson</translation>
    </message>
    <message>
        <source>&amp;New</source>
        <translation>&amp;Nova</translation>
    </message>
    <message>
        <source>Copy the currently selected address to the system clipboard</source>
        <translation>Kopii elektitan adreson al la tondejo</translation>
    </message>
    <message>
        <source>&amp;Copy</source>
        <translation>&amp;Kopii</translation>
    </message>
    <message>
        <source>C&amp;lose</source>
        <translation>&amp;Fermi</translation>
    </message>
    <message>
        <source>Delete the currently selected address from the list</source>
        <translation>Forigi la elektitan adreson el la listo</translation>
    </message>
    <message>
        <source>Enter address or label to search</source>
        <translation>Tajpu adreson aŭ etikedon por serĉi</translation>
    </message>
    <message>
        <source>Export the data in the current tab to a file</source>
        <translation>Eksporti la datumojn el la aktuala langeto al dosiero</translation>
    </message>
    <message>
        <source>&amp;Export</source>
        <translation>&amp;Eksporti</translation>
    </message>
    <message>
        <source>&amp;Delete</source>
        <translation>&amp;Forigi</translation>
    </message>
    <message>
        <source>Choose the address to send coins to</source>
        <translation>Elekti la adreson por sendi monerojn</translation>
    </message>
    <message>
        <source>Choose the address to receive coins with</source>
        <translation>Elekti la adreson ricevi monerojn kun</translation>
    </message>
    <message>
        <source>C&amp;hoose</source>
        <translation>&amp;Elekti</translation>
    </message>
    <message>
        <source>Sending addresses</source>
        <translation>Sendaj adresoj</translation>
    </message>
    <message>
        <source>Receiving addresses</source>
        <translation>Ricevaj adresoj</translation>
    </message>
    <message>
        <source>These are your Particl addresses for sending payments. Always check the amount and the receiving address before sending coins.</source>
        <translation>Jen viaj Bitmon-adresoj por sendi pagojn. Zorge kontrolu la sumon kaj la alsendan adreson antaŭ ol sendi.</translation>
    </message>
    <message>
<<<<<<< HEAD
        <source>These are your Particl addresses for receiving payments. It is recommended to use a new receiving address for each transaction.</source>
        <translation>Jen viaj bitmonaj adresoj por ricevi pagojn. Estas konsilinde uzi apartan ricevan adreson por ĉiu transakcio.</translation>
    </message>
    <message>
=======
>>>>>>> a54e52b4
        <source>&amp;Copy Address</source>
        <translation>&amp;Kopii Adreson</translation>
    </message>
    <message>
        <source>Copy &amp;Label</source>
        <translation>Kopii &amp;Etikedon</translation>
    </message>
    <message>
        <source>&amp;Edit</source>
        <translation>&amp;Redakti</translation>
    </message>
    <message>
        <source>Export Address List</source>
        <translation>Eksporti Adresliston</translation>
    </message>
    <message>
        <source>Comma separated file (*.csv)</source>
        <translation>Perkome disigita dosiero (*.csv)</translation>
    </message>
    <message>
        <source>Exporting Failed</source>
        <translation>ekspotado malsukcesinta</translation>
    </message>
    <message>
        <source>There was an error trying to save the address list to %1. Please try again.</source>
        <translation>Okazis eraron dum konservo de adreslisto al %1. Bonvolu provi denove.</translation>
    </message>
</context>
<context>
    <name>AddressTableModel</name>
    <message>
        <source>Label</source>
        <translation>Etikedo</translation>
    </message>
    <message>
        <source>Address</source>
        <translation>Adreso</translation>
    </message>
    <message>
        <source>(no label)</source>
        <translation>(neniu etikedo)</translation>
    </message>
</context>
<context>
    <name>AskPassphraseDialog</name>
    <message>
        <source>Passphrase Dialog</source>
        <translation>Dialogo pri pasfrazo</translation>
    </message>
    <message>
        <source>Enter passphrase</source>
        <translation>Enigu pasfrazon</translation>
    </message>
    <message>
        <source>New passphrase</source>
        <translation>Nova pasfrazo</translation>
    </message>
    <message>
        <source>Repeat new passphrase</source>
        <translation>Ripetu la novan pasfrazon</translation>
    </message>
    <message>
        <source>Encrypt wallet</source>
        <translation>Ĉifri la monujon</translation>
    </message>
    <message>
        <source>This operation needs your wallet passphrase to unlock the wallet.</source>
        <translation>Ĉi tiu operacio bezonas vian monujan pasfrazon, por malŝlosi la monujon.</translation>
    </message>
    <message>
        <source>Unlock wallet</source>
        <translation>Malŝlosi la monujon</translation>
    </message>
    <message>
        <source>This operation needs your wallet passphrase to decrypt the wallet.</source>
        <translation>Ĉi tiu operacio bezonas vian monujan pasfrazon, por malĉifri la monujon.</translation>
    </message>
    <message>
        <source>Decrypt wallet</source>
        <translation>Malĉifri la monujon</translation>
    </message>
    <message>
        <source>Change passphrase</source>
        <translation>Ŝanĝi la pasfrazon</translation>
    </message>
    <message>
        <source>Confirm wallet encryption</source>
        <translation>Konfirmo de ĉifrado de la monujo</translation>
    </message>
    <message>
        <source>Warning: If you encrypt your wallet and lose your passphrase, you will &lt;b&gt;LOSE ALL OF YOUR PARTICL&lt;/b&gt;!</source>
        <translation>Atentu! Se vi ĉifras vian monujon kaj perdas la pasfrazon, vi &lt;b&gt;PERDOS LA TUTON DE VIA BITMONO&lt;b&gt;!</translation>
    </message>
    <message>
        <source>Are you sure you wish to encrypt your wallet?</source>
        <translation>Ĉu vi certas, ke vi volas ĉifri la monujon?</translation>
    </message>
    <message>
        <source>Wallet encrypted</source>
        <translation>La monujo estas ĉifrita</translation>
    </message>
    <message>
<<<<<<< HEAD
        <source>%1 will close now to finish the encryption process. Remember that encrypting your wallet cannot fully protect your particl from being stolen by malware infecting your computer.</source>
        <translation>%1 nun fermiĝos por fini la ĉifradon. Memoru, ke eĉ ĉifrado ne protektas kontraŭ ĉiu atako, ekz. se viruso infektus vian komputilon.</translation>
    </message>
    <message>
=======
>>>>>>> a54e52b4
        <source>IMPORTANT: Any previous backups you have made of your wallet file should be replaced with the newly generated, encrypted wallet file. For security reasons, previous backups of the unencrypted wallet file will become useless as soon as you start using the new, encrypted wallet.</source>
        <translation>GRAVE: antaŭaj sekur-kopioj de via monujo-dosiero estas forigindaj kiam vi havas nove kreitan ĉifritan monujo-dosieron. Pro sekureco, antaŭaj kopioj de la neĉifrita dosiero ne plu funkcios tuj kiam vi ekuzos la novan ĉifritan dosieron.</translation>
    </message>
    <message>
        <source>Wallet encryption failed</source>
        <translation>Ĉifrado de la monujo fiaskis</translation>
    </message>
    <message>
        <source>Wallet encryption failed due to an internal error. Your wallet was not encrypted.</source>
        <translation>Ĉifrado de monujo fiaskis pro interna eraro. Via monujo ne estas ĉifrita.</translation>
    </message>
    <message>
        <source>The supplied passphrases do not match.</source>
        <translation>La pasfrazoj entajpitaj ne samas.</translation>
    </message>
    <message>
        <source>Wallet unlock failed</source>
        <translation>Malŝloso de la monujo fiaskis</translation>
    </message>
    <message>
        <source>The passphrase entered for the wallet decryption was incorrect.</source>
        <translation>La pasfrazo enigita por ĉifrado de monujo ne ĝustas.</translation>
    </message>
    <message>
        <source>Wallet decryption failed</source>
        <translation>Malĉifrado de la monujo fiaskis</translation>
    </message>
    <message>
        <source>Wallet passphrase was successfully changed.</source>
        <translation>Vi sukcese ŝanĝis la pasfrazon de la monujo.</translation>
    </message>
    <message>
        <source>Warning: The Caps Lock key is on!</source>
        <translation>Atentu: la majuskla baskulo estas ŝaltita!</translation>
    </message>
</context>
<context>
    <name>BanTableModel</name>
    </context>
<context>
    <name>BitcoinGUI</name>
    <message>
        <source>Sign &amp;message...</source>
        <translation>Subskribi &amp;mesaĝon...</translation>
    </message>
    <message>
        <source>Synchronizing with network...</source>
        <translation>Sinkronigante kun reto...</translation>
    </message>
    <message>
        <source>&amp;Overview</source>
        <translation>&amp;Superrigardo</translation>
    </message>
    <message>
        <source>Show general overview of wallet</source>
        <translation>Vidigi ĝeneralan superrigardon de la monujo</translation>
    </message>
    <message>
        <source>&amp;Transactions</source>
        <translation>&amp;Transakcioj</translation>
    </message>
    <message>
        <source>Browse transaction history</source>
        <translation>Esplori historion de transakcioj</translation>
    </message>
    <message>
        <source>E&amp;xit</source>
        <translation>&amp;Eliri</translation>
    </message>
    <message>
        <source>Quit application</source>
        <translation>Eliri la aplikaĵon</translation>
    </message>
    <message>
        <source>&amp;About %1</source>
        <translation>&amp;Pri %1</translation>
    </message>
    <message>
        <source>About &amp;Qt</source>
        <translation>Pri &amp;Qt</translation>
    </message>
    <message>
        <source>Show information about Qt</source>
        <translation>Vidigi informojn pri Qt</translation>
    </message>
    <message>
        <source>&amp;Options...</source>
        <translation>&amp;Agordoj...</translation>
    </message>
    <message>
        <source>&amp;Encrypt Wallet...</source>
        <translation>Ĉifri &amp;Monujon...</translation>
    </message>
    <message>
        <source>&amp;Backup Wallet...</source>
        <translation>&amp;Krei sekurkopion de la monujo...</translation>
    </message>
    <message>
        <source>&amp;Change Passphrase...</source>
        <translation>Ŝanĝi &amp;Pasfrazon...</translation>
    </message>
    <message>
        <source>Open &amp;URI...</source>
        <translation>Malfermi &amp;URI-on...</translation>
    </message>
    <message>
        <source>Reindexing blocks on disk...</source>
        <translation>Reindeksado de blokoj sur disko...</translation>
    </message>
    <message>
        <source>Send coins to a Particl address</source>
        <translation>Sendi monon al Bitmon-adreso</translation>
    </message>
    <message>
        <source>Backup wallet to another location</source>
        <translation>Krei alilokan sekurkopion de monujo</translation>
    </message>
    <message>
        <source>Change the passphrase used for wallet encryption</source>
        <translation>Ŝanĝi la pasfrazon por ĉifri la monujon</translation>
    </message>
    <message>
        <source>&amp;Debug window</source>
        <translation>Sen&amp;cimiga fenestro</translation>
    </message>
    <message>
        <source>Open debugging and diagnostic console</source>
        <translation>Malfermi konzolon de sencimigo kaj diagnozo</translation>
    </message>
    <message>
        <source>&amp;Verify message...</source>
        <translation>&amp;Kontroli mesaĝon...</translation>
    </message>
    <message>
<<<<<<< HEAD
        <source>Particl.</source>
        <translation>Bitmono</translation>
    </message>
    <message>
        <source>Wallet</source>
        <translation>Monujo</translation>
    </message>
    <message>
=======
>>>>>>> a54e52b4
        <source>&amp;Send</source>
        <translation>&amp;Sendi</translation>
    </message>
    <message>
        <source>&amp;Receive</source>
        <translation>&amp;Ricevi</translation>
    </message>
    <message>
        <source>&amp;Show / Hide</source>
        <translation>&amp;Montri / Kaŝi</translation>
    </message>
    <message>
        <source>Show or hide the main Window</source>
        <translation>Montri aŭ kaŝi la ĉefan fenestron</translation>
    </message>
    <message>
        <source>Encrypt the private keys that belong to your wallet</source>
        <translation>Ĉifri la privatajn ŝlosilojn de via monujo</translation>
    </message>
    <message>
        <source>Sign messages with your Particl addresses to prove you own them</source>
        <translation>Subskribi mesaĝojn per via Bitmon-adresoj por pravigi, ke vi estas la posedanto</translation>
    </message>
    <message>
        <source>Verify messages to ensure they were signed with specified Particl addresses</source>
        <translation>Kontroli mesaĝojn por kontroli ĉu ili estas subskribitaj per specifaj Bitmon-adresoj</translation>
    </message>
    <message>
        <source>&amp;File</source>
        <translation>&amp;Dosiero</translation>
    </message>
    <message>
        <source>&amp;Settings</source>
        <translation>&amp;Agordoj</translation>
    </message>
    <message>
        <source>&amp;Help</source>
        <translation>&amp;Helpo</translation>
    </message>
    <message>
        <source>Tabs toolbar</source>
        <translation>Langeto-breto</translation>
    </message>
    <message>
        <source>Request payments (generates QR codes and particl: URIs)</source>
        <translation>Peti pagon (kreas QR-kodojn kaj URI-ojn kun prefikso particl:)</translation>
    </message>
    <message>
        <source>Show the list of used sending addresses and labels</source>
        <translation>Vidigi la liston de uzitaj sendaj adresoj kaj etikedoj</translation>
    </message>
    <message>
        <source>Show the list of used receiving addresses and labels</source>
        <translation>Vidigi la liston de uzitaj ricevaj adresoj kaj etikedoj</translation>
    </message>
    <message>
        <source>Open a particl: URI or payment request</source>
        <translation>Malfermi particl:-URI-on aŭ pagpeton</translation>
    </message>
    <message>
        <source>&amp;Command-line options</source>
        <translation>&amp;Komandliniaj agordaĵoj</translation>
    </message>
    <message>
        <source>%1 behind</source>
        <translation>mankas %1</translation>
    </message>
    <message>
        <source>Last received block was generated %1 ago.</source>
        <translation>Lasta ricevita bloko kreiĝis antaŭ %1.</translation>
    </message>
    <message>
        <source>Transactions after this will not yet be visible.</source>
        <translation>Transakcioj por tio ankoraŭ ne videblas.</translation>
    </message>
    <message>
        <source>Error</source>
        <translation>Eraro</translation>
    </message>
    <message>
        <source>Warning</source>
        <translation>Averto</translation>
    </message>
    <message>
        <source>Information</source>
        <translation>Informoj</translation>
    </message>
    <message>
        <source>Up to date</source>
        <translation>Ĝisdata</translation>
    </message>
    <message>
        <source>&amp;Window</source>
        <translation>&amp;Fenestro</translation>
    </message>
    <message>
        <source>Catching up...</source>
        <translation>Ĝisdatigante...</translation>
    </message>
    <message>
        <source>Date: %1
</source>
        <translation>Dato: %1
</translation>
    </message>
    <message>
        <source>Amount: %1
</source>
        <translation>Sumo: %1
</translation>
    </message>
    <message>
        <source>Type: %1
</source>
        <translation>Tipo: %1
</translation>
    </message>
    <message>
        <source>Label: %1
</source>
        <translation>Etikedo: %1
</translation>
    </message>
    <message>
        <source>Address: %1
</source>
        <translation>Adreso: %1
</translation>
    </message>
    <message>
        <source>Sent transaction</source>
        <translation>Sendita transakcio</translation>
    </message>
    <message>
        <source>Incoming transaction</source>
        <translation>Envenanta transakcio</translation>
    </message>
    <message>
        <source>Wallet is &lt;b&gt;encrypted&lt;/b&gt; and currently &lt;b&gt;unlocked&lt;/b&gt;</source>
        <translation>Monujo estas &lt;b&gt;ĉifrita&lt;/b&gt; kaj aktuale &lt;b&gt;malŝlosita&lt;/b&gt;</translation>
    </message>
    <message>
        <source>Wallet is &lt;b&gt;encrypted&lt;/b&gt; and currently &lt;b&gt;locked&lt;/b&gt;</source>
        <translation>Monujo estas &lt;b&gt;ĉifrita&lt;/b&gt; kaj aktuale &lt;b&gt;ŝlosita&lt;/b&gt;</translation>
    </message>
    </context>
<context>
    <name>CoinControlDialog</name>
    <message>
        <source>Quantity:</source>
        <translation>Kvanto:</translation>
    </message>
    <message>
        <source>Bytes:</source>
        <translation>Bajtoj:</translation>
    </message>
    <message>
        <source>Amount:</source>
        <translation>Sumo:</translation>
    </message>
    <message>
        <source>Fee:</source>
        <translation>Krompago:</translation>
    </message>
    <message>
        <source>Dust:</source>
        <translation>Polvo:</translation>
    </message>
    <message>
        <source>After Fee:</source>
        <translation>Post krompago:</translation>
    </message>
    <message>
        <source>Change:</source>
        <translation>Restmono:</translation>
    </message>
    <message>
        <source>(un)select all</source>
        <translation>(mal)elekti ĉion</translation>
    </message>
    <message>
        <source>Tree mode</source>
        <translation>Arboreĝimo</translation>
    </message>
    <message>
        <source>List mode</source>
        <translation>Listreĝimo</translation>
    </message>
    <message>
        <source>Amount</source>
        <translation>Sumo</translation>
    </message>
    <message>
        <source>Received with label</source>
        <translation>Ricevita kun etikedo</translation>
    </message>
    <message>
        <source>Received with address</source>
        <translation>Ricevita kun adreso</translation>
    </message>
    <message>
        <source>Date</source>
        <translation>Dato</translation>
    </message>
    <message>
        <source>Confirmations</source>
        <translation>Konfirmoj</translation>
    </message>
    <message>
        <source>Confirmed</source>
        <translation>Konfirmita</translation>
    </message>
    <message>
        <source>Copy address</source>
        <translation>Kopii adreson</translation>
    </message>
    <message>
        <source>Copy label</source>
        <translation>Kopii etikedon</translation>
    </message>
    <message>
        <source>Copy amount</source>
        <translation>Kopii sumon</translation>
    </message>
    <message>
        <source>Copy transaction ID</source>
        <translation>Kopii transakcian ID-on</translation>
    </message>
    <message>
        <source>Copy quantity</source>
        <translation>Kopii kvanton</translation>
    </message>
    <message>
        <source>Copy fee</source>
        <translation>Kopii krompagon</translation>
    </message>
    <message>
        <source>Copy after fee</source>
        <translation>Kopii post krompago</translation>
    </message>
    <message>
        <source>Copy bytes</source>
        <translation>Kopii bajtojn</translation>
    </message>
    <message>
        <source>Copy dust</source>
        <translation>Kopii polvon</translation>
    </message>
    <message>
        <source>Copy change</source>
        <translation>Kopii restmonon</translation>
    </message>
    <message>
        <source>(no label)</source>
        <translation>(neniu etikedo)</translation>
    </message>
    </context>
<context>
    <name>CreateWalletActivity</name>
    </context>
<context>
    <name>CreateWalletDialog</name>
    </context>
<context>
    <name>EditAddressDialog</name>
    <message>
        <source>Edit Address</source>
        <translation>Redakti Adreson</translation>
    </message>
    <message>
        <source>&amp;Label</source>
        <translation>&amp;Etikedo</translation>
    </message>
    <message>
        <source>The label associated with this address list entry</source>
        <translation>La etikedo ligita al tiu ĉi adreslistero</translation>
    </message>
    <message>
        <source>The address associated with this address list entry. This can only be modified for sending addresses.</source>
        <translation>La adreso ligita al tiu ĉi adreslistero. Eblas modifi tion nur por sendaj adresoj.</translation>
    </message>
    <message>
        <source>&amp;Address</source>
        <translation>&amp;Adreso</translation>
    </message>
    </context>
<context>
    <name>FreespaceChecker</name>
    <message>
        <source>A new data directory will be created.</source>
        <translation>Kreiĝos nova dosierujo por la datumoj.</translation>
    </message>
    <message>
        <source>name</source>
        <translation>nomo</translation>
    </message>
    <message>
        <source>Directory already exists. Add %1 if you intend to create a new directory here.</source>
        <translation>Tiu dosierujo jam ekzistas. Aldonu %1 si vi volas krei novan dosierujon ĉi tie.</translation>
    </message>
    <message>
        <source>Path already exists, and is not a directory.</source>
        <translation>Vojo jam ekzistas, kaj ne estas dosierujo.</translation>
    </message>
    <message>
        <source>Cannot create data directory here.</source>
        <translation>Ne eblas krei dosierujon por datumoj ĉi tie.</translation>
    </message>
</context>
<context>
    <name>HelpMessageDialog</name>
    <message>
        <source>version</source>
        <translation>versio</translation>
    </message>
    <message>
        <source>Command-line options</source>
        <translation>Komandliniaj agordaĵoj</translation>
    </message>
</context>
<context>
    <name>Intro</name>
    <message>
        <source>Welcome</source>
        <translation>Bonvenon</translation>
    </message>
    <message>
        <source>Use the default data directory</source>
        <translation>Uzi la defaŭltan dosierujon por datumoj</translation>
    </message>
    <message>
        <source>Use a custom data directory:</source>
        <translation>Uzi alian dosierujon por datumoj:</translation>
    </message>
    <message>
        <source>Particl.</source>
        <translation>Bitmono</translation>
    </message>
    <message>
        <source>Error</source>
        <translation>Eraro</translation>
    </message>
    <message numerus="yes">
        <source>%n GB of free space available</source>
        <translation><numerusform>%n gigabajto de libera loko disponeble</numerusform><numerusform>%n gigabajtoj de libera loko disponebla.</numerusform></translation>
    </message>
    </context>
<context>
    <name>ModalOverlay</name>
    <message>
        <source>Form</source>
        <translation>Formularo</translation>
    </message>
    <message>
        <source>Last block time</source>
        <translation>Horo de la lasta bloko</translation>
    </message>
    </context>
<context>
    <name>OpenURIDialog</name>
    <message>
        <source>Open URI</source>
        <translation>Malfermi URI-on</translation>
    </message>
    <message>
        <source>Open payment request from URI or file</source>
        <translation>Malfermi pagpeton el URI aŭ dosiero</translation>
    </message>
    <message>
        <source>URI:</source>
        <translation>URI:</translation>
    </message>
    <message>
        <source>Select payment request file</source>
        <translation>Elektu la dosieron de la pagpeto</translation>
    </message>
    </context>
<context>
    <name>OpenWalletActivity</name>
    </context>
<context>
    <name>OptionsDialog</name>
    <message>
        <source>Options</source>
        <translation>Agordaĵoj</translation>
    </message>
    <message>
        <source>&amp;Main</source>
        <translation>Ĉ&amp;efa</translation>
    </message>
    <message>
        <source>Size of &amp;database cache</source>
        <translation>Dosiergrando de &amp;datumbasa kaŝmemoro</translation>
    </message>
    <message>
        <source>Reset all client options to default.</source>
        <translation>Reagordi ĉion al defaŭlataj valoroj.</translation>
    </message>
    <message>
        <source>&amp;Reset Options</source>
        <translation>&amp;Rekomenci agordadon</translation>
    </message>
    <message>
        <source>&amp;Network</source>
        <translation>&amp;Reto</translation>
    </message>
    <message>
        <source>W&amp;allet</source>
        <translation>Monujo</translation>
    </message>
    <message>
        <source>Expert</source>
        <translation>Fakulo</translation>
    </message>
    <message>
        <source>Automatically open the Particl client port on the router. This only works when your router supports UPnP and it is enabled.</source>
        <translation>Aŭtomate malfermi la kursilan pordon por Bitmono. Tio funkcias nur se via kursilo havas la UPnP-funkcion, kaj se tiu ĉi estas ŝaltita.</translation>
    </message>
    <message>
        <source>Map port using &amp;UPnP</source>
        <translation>Mapigi pordon per &amp;UPnP</translation>
    </message>
    <message>
        <source>Proxy &amp;IP:</source>
        <translation>Prokurila &amp;IP:</translation>
    </message>
    <message>
        <source>&amp;Port:</source>
        <translation>&amp;Pordo:</translation>
    </message>
    <message>
        <source>Port of the proxy (e.g. 9050)</source>
        <translation>la pordo de la prokurilo (ekz. 9050)</translation>
    </message>
    <message>
        <source>IPv4</source>
        <translation>IPv4</translation>
    </message>
    <message>
        <source>IPv6</source>
        <translation>IPv6</translation>
    </message>
    <message>
        <source>&amp;Window</source>
        <translation>&amp;Fenestro</translation>
    </message>
    <message>
        <source>Show only a tray icon after minimizing the window.</source>
        <translation>Montri nur sistempletan piktogramon post minimumigo de la fenestro.</translation>
    </message>
    <message>
        <source>&amp;Minimize to the tray instead of the taskbar</source>
        <translation>&amp;Minimumigi al la sistempleto anstataŭ al la taskopleto</translation>
    </message>
    <message>
        <source>M&amp;inimize on close</source>
        <translation>M&amp;inimumigi je fermo</translation>
    </message>
    <message>
        <source>&amp;Display</source>
        <translation>&amp;Aspekto</translation>
    </message>
    <message>
        <source>User Interface &amp;language:</source>
        <translation>&amp;Lingvo de la fasado:</translation>
    </message>
    <message>
        <source>&amp;Unit to show amounts in:</source>
        <translation>&amp;Unuo por vidigi sumojn:</translation>
    </message>
    <message>
        <source>Choose the default subdivision unit to show in the interface and when sending coins.</source>
        <translation>Elekti la defaŭltan manieron por montri bitmonajn sumojn en la interfaco, kaj kiam vi sendos bitmonon.</translation>
    </message>
    <message>
        <source>Whether to show coin control features or not.</source>
        <translation>Ĉu montri detalan adres-regilon, aŭ ne.</translation>
    </message>
    <message>
        <source>&amp;OK</source>
        <translation>&amp;Bone</translation>
    </message>
    <message>
        <source>&amp;Cancel</source>
        <translation>&amp;Nuligi</translation>
    </message>
    <message>
        <source>default</source>
        <translation>defaŭlta</translation>
    </message>
    <message>
        <source>none</source>
        <translation>neniu</translation>
    </message>
    <message>
        <source>Confirm options reset</source>
        <translation>Konfirmi reŝargo de agordoj</translation>
    </message>
    <message>
        <source>Error</source>
        <translation>Eraro</translation>
    </message>
    <message>
        <source>The supplied proxy address is invalid.</source>
        <translation>La prokurila adreso estas malvalida.</translation>
    </message>
</context>
<context>
    <name>OverviewPage</name>
    <message>
        <source>Form</source>
        <translation>Formularo</translation>
    </message>
    <message>
        <source>The displayed information may be out of date. Your wallet automatically synchronizes with the Particl network after a connection is established, but this process has not completed yet.</source>
        <translation>Eblas, ke la informoj videblaj ĉi tie estas eksdataj. Via monujo aŭtomate sinkoniĝas kun la bitmona reto kiam ili konektiĝas, sed tiu procezo ankoraŭ ne finfariĝis.</translation>
    </message>
    <message>
        <source>Your current spendable balance</source>
        <translation>via aktuala elspezebla saldo</translation>
    </message>
    <message>
        <source>Total of transactions that have yet to be confirmed, and do not yet count toward the spendable balance</source>
        <translation>la sumo de transakcioj ankoraŭ ne konfirmitaj, kiuj ankoraŭ ne elspezeblas</translation>
    </message>
    <message>
        <source>Immature:</source>
        <translation>Nematura:</translation>
    </message>
    <message>
        <source>Mined balance that has not yet matured</source>
        <translation>Minita saldo, kiu ankoraŭ ne maturiĝis</translation>
    </message>
    <message>
        <source>Balances</source>
        <translation>Saldoj</translation>
    </message>
    <message>
        <source>Total:</source>
        <translation>Totalo:</translation>
    </message>
    <message>
        <source>Your current total balance</source>
        <translation>via aktuala totala saldo</translation>
    </message>
    <message>
        <source>Spendable:</source>
        <translation>Elspezebla:</translation>
    </message>
    <message>
        <source>Recent transactions</source>
        <translation>Lastaj transakcioj</translation>
    </message>
    </context>
<context>
    <name>PaymentServer</name>
    </context>
<context>
    <name>PeerTableModel</name>
    <message>
        <source>User Agent</source>
        <translation>Uzanto Agento</translation>
    </message>
    <message>
        <source>Sent</source>
        <translation>Sendita</translation>
    </message>
    <message>
        <source>Received</source>
        <translation>Ricevita</translation>
    </message>
</context>
<context>
    <name>QObject</name>
    <message>
        <source>Amount</source>
        <translation>Sumo</translation>
    </message>
    <message>
        <source>%1 h</source>
        <translation>%1 h</translation>
    </message>
    <message>
        <source>%1 m</source>
        <translation>%1 m</translation>
    </message>
    <message>
        <source>None</source>
        <translation>Neniu</translation>
    </message>
    <message>
        <source>N/A</source>
        <translation>neaplikebla</translation>
    </message>
    <message>
        <source>%1 and %2</source>
        <translation>%1 kaj %2</translation>
    </message>
    <message>
        <source>%1 B</source>
        <translation>%1 B</translation>
    </message>
    <message>
        <source>%1 KB</source>
        <translation>%1 KB</translation>
    </message>
    <message>
        <source>%1 MB</source>
        <translation>%1 MB</translation>
    </message>
    <message>
        <source>%1 GB</source>
        <translation>%1 GB</translation>
    </message>
    <message>
        <source>Error: Specified data directory "%1" does not exist.</source>
        <translation>Eraro: la elektita dosierujo por datumoj "%1" ne ekzistas.</translation>
    </message>
    <message>
        <source>unknown</source>
        <translation>nekonata</translation>
    </message>
</context>
<context>
    <name>QRImageWidget</name>
    <message>
        <source>&amp;Save Image...</source>
        <translation>&amp;Konservi Bildon...</translation>
    </message>
    <message>
        <source>Resulting URI too long, try to reduce the text for label / message.</source>
        <translation>La rezultanta URI estas tro longa. Provu malplilongigi la tekston de la etikedo / mesaĝo.</translation>
    </message>
    <message>
        <source>Error encoding URI into QR Code.</source>
        <translation>Eraro de kodigo de URI en la QR-kodon.</translation>
    </message>
    </context>
<context>
    <name>RPCConsole</name>
    <message>
        <source>N/A</source>
        <translation>neaplikebla</translation>
    </message>
    <message>
        <source>Client version</source>
        <translation>Versio de kliento</translation>
    </message>
    <message>
        <source>&amp;Information</source>
        <translation>&amp;Informoj</translation>
    </message>
    <message>
        <source>Debug window</source>
        <translation>Sencimiga fenestro</translation>
    </message>
    <message>
        <source>General</source>
        <translation>Ĝenerala</translation>
    </message>
    <message>
        <source>Startup time</source>
        <translation>Horo de lanĉo</translation>
    </message>
    <message>
        <source>Network</source>
        <translation>Reto</translation>
    </message>
    <message>
        <source>Name</source>
        <translation>Nomo</translation>
    </message>
    <message>
        <source>Number of connections</source>
        <translation>Nombro de konektoj</translation>
    </message>
    <message>
        <source>Block chain</source>
        <translation>Blokĉeno</translation>
    </message>
    <message>
        <source>Current number of blocks</source>
        <translation>Aktuala nombro de blokoj</translation>
    </message>
    <message>
        <source>Received</source>
        <translation>Ricevita</translation>
    </message>
    <message>
        <source>Sent</source>
        <translation>Sendita</translation>
    </message>
    <message>
        <source>&amp;Peers</source>
        <translation>&amp;Samuloj</translation>
    </message>
    <message>
        <source>Banned peers</source>
        <translation>Malpermesita samuloj.</translation>
    </message>
    <message>
        <source>Version</source>
        <translation>Versio</translation>
    </message>
    <message>
        <source>User Agent</source>
        <translation>Uzanto Agento</translation>
    </message>
    <message>
        <source>Services</source>
        <translation>Servoj</translation>
    </message>
    <message>
        <source>Last block time</source>
        <translation>Horo de la lasta bloko</translation>
    </message>
    <message>
        <source>&amp;Open</source>
        <translation>&amp;Malfermi</translation>
    </message>
    <message>
        <source>&amp;Console</source>
        <translation>&amp;Konzolo</translation>
    </message>
    <message>
        <source>&amp;Network Traffic</source>
        <translation>&amp;Reta Trafiko</translation>
    </message>
    <message>
        <source>Totals</source>
        <translation>Totaloj</translation>
    </message>
    <message>
        <source>In:</source>
        <translation>En:</translation>
    </message>
    <message>
        <source>Out:</source>
        <translation>El:</translation>
    </message>
    <message>
        <source>Debug log file</source>
        <translation>Sencimiga protokoldosiero</translation>
    </message>
    <message>
        <source>Clear console</source>
        <translation>Malplenigi konzolon</translation>
    </message>
    </context>
<context>
    <name>ReceiveCoinsDialog</name>
    <message>
        <source>&amp;Amount:</source>
        <translation>&amp;Kvanto:</translation>
    </message>
    <message>
        <source>&amp;Label:</source>
        <translation>&amp;Etikedo:</translation>
    </message>
    <message>
        <source>&amp;Message:</source>
        <translation>&amp;Mesaĝo:</translation>
    </message>
    <message>
        <source>Clear all fields of the form.</source>
        <translation>Malplenigi ĉiujn kampojn de la formularo.</translation>
    </message>
    <message>
        <source>Clear</source>
        <translation>Forigi</translation>
    </message>
    <message>
        <source>Show</source>
        <translation>Vidigi</translation>
    </message>
    <message>
        <source>Remove</source>
        <translation>Forigi</translation>
    </message>
    <message>
        <source>Copy label</source>
        <translation>Kopii etikedon</translation>
    </message>
    <message>
        <source>Copy message</source>
        <translation>Kopiu mesaĝon</translation>
    </message>
    <message>
        <source>Copy amount</source>
        <translation>Kopii sumon</translation>
    </message>
</context>
<context>
    <name>ReceiveRequestDialog</name>
    <message>
        <source>QR Code</source>
        <translation>QR-kodo</translation>
    </message>
    <message>
        <source>Copy &amp;URI</source>
        <translation>Kopii &amp;URI</translation>
    </message>
    <message>
        <source>Copy &amp;Address</source>
        <translation>Kopii &amp;Adreson</translation>
    </message>
    <message>
        <source>&amp;Save Image...</source>
        <translation>&amp;Konservi Bildon...</translation>
    </message>
    <message>
        <source>Request payment to %1</source>
        <translation>Peti pagon al %1</translation>
    </message>
    <message>
        <source>Payment information</source>
        <translation>Paginformoj</translation>
    </message>
    <message>
        <source>URI</source>
        <translation>URI</translation>
    </message>
    <message>
        <source>Address</source>
        <translation>Adreso</translation>
    </message>
    <message>
        <source>Amount</source>
        <translation>Sumo</translation>
    </message>
    <message>
        <source>Label</source>
        <translation>Etikedo</translation>
    </message>
    <message>
        <source>Message</source>
        <translation>Mesaĝo</translation>
    </message>
    <message>
        <source>Wallet</source>
        <translation>Monujo</translation>
    </message>
</context>
<context>
    <name>RecentRequestsTableModel</name>
    <message>
        <source>Date</source>
        <translation>Dato</translation>
    </message>
    <message>
        <source>Label</source>
        <translation>Etikedo</translation>
    </message>
    <message>
        <source>Message</source>
        <translation>Mesaĝo</translation>
    </message>
    <message>
        <source>(no label)</source>
        <translation>(neniu etikedo)</translation>
    </message>
    <message>
        <source>(no message)</source>
        <translation>(neniu mesaĝo)</translation>
    </message>
    </context>
<context>
    <name>SendCoinsDialog</name>
    <message>
        <source>Send Coins</source>
        <translation>Sendi Bitmonon</translation>
    </message>
    <message>
        <source>Coin Control Features</source>
        <translation>Monregaj Opcioj</translation>
    </message>
    <message>
        <source>Inputs...</source>
        <translation>Enigoj...</translation>
    </message>
    <message>
        <source>Insufficient funds!</source>
        <translation>Nesufiĉa mono!</translation>
    </message>
    <message>
        <source>Quantity:</source>
        <translation>Kvanto:</translation>
    </message>
    <message>
        <source>Bytes:</source>
        <translation>Bajtoj:</translation>
    </message>
    <message>
        <source>Amount:</source>
        <translation>Sumo:</translation>
    </message>
    <message>
        <source>Fee:</source>
        <translation>Krompago:</translation>
    </message>
    <message>
        <source>After Fee:</source>
        <translation>Post krompago:</translation>
    </message>
    <message>
        <source>Change:</source>
        <translation>Restmono:</translation>
    </message>
    <message>
        <source>Transaction Fee:</source>
        <translation>Krompago:</translation>
    </message>
    <message>
        <source>Send to multiple recipients at once</source>
        <translation>Sendi samtempe al pluraj ricevantoj</translation>
    </message>
    <message>
        <source>Add &amp;Recipient</source>
        <translation>Aldoni &amp;Ricevonton</translation>
    </message>
    <message>
        <source>Clear all fields of the form.</source>
        <translation>Malplenigi ĉiujn kampojn de la formularo.</translation>
    </message>
    <message>
        <source>Dust:</source>
        <translation>Polvo:</translation>
    </message>
    <message>
        <source>Clear &amp;All</source>
        <translation>&amp;Forigi Ĉion</translation>
    </message>
    <message>
        <source>Balance:</source>
        <translation>Saldo:</translation>
    </message>
    <message>
        <source>Confirm the send action</source>
        <translation>Konfirmi la sendon</translation>
    </message>
    <message>
        <source>S&amp;end</source>
        <translation>Ŝendi</translation>
    </message>
    <message>
        <source>Copy quantity</source>
        <translation>Kopii kvanton</translation>
    </message>
    <message>
        <source>Copy amount</source>
        <translation>Kopii sumon</translation>
    </message>
    <message>
        <source>Copy fee</source>
        <translation>Kopii krompagon</translation>
    </message>
    <message>
        <source>Copy after fee</source>
        <translation>Kopii post krompago</translation>
    </message>
    <message>
        <source>Copy bytes</source>
        <translation>Kopii bajtojn</translation>
    </message>
    <message>
        <source>Copy dust</source>
        <translation>Kopii polvon</translation>
    </message>
    <message>
        <source>Copy change</source>
        <translation>Kopii restmonon</translation>
    </message>
    <message>
        <source>%1 to %2</source>
        <translation>%1 al %2</translation>
    </message>
    <message>
        <source>Are you sure you want to send?</source>
        <translation>Ĉu vi certas, ke vi volas sendi?</translation>
    </message>
    <message>
        <source>or</source>
        <translation>aŭ</translation>
    </message>
    <message>
        <source>Transaction fee</source>
        <translation>Krompago</translation>
    </message>
    <message>
        <source>Confirm send coins</source>
        <translation>Konfirmi sendon de bitmono</translation>
    </message>
    <message>
        <source>The amount to pay must be larger than 0.</source>
        <translation>La pagenda sumo devas esti pli ol 0.</translation>
    </message>
    <message>
        <source>The amount exceeds your balance.</source>
        <translation>La sumo estas pli granda ol via saldo.</translation>
    </message>
    <message>
        <source>The total exceeds your balance when the %1 transaction fee is included.</source>
        <translation>La sumo kun la %1 krompago estas pli granda ol via saldo.</translation>
    </message>
    <message>
        <source>Transaction creation failed!</source>
        <translation>Kreo de transakcio fiaskis!</translation>
    </message>
    <message>
        <source>Warning: Invalid Particl address</source>
        <translation>Averto: Nevalida Bitmon-adreso</translation>
    </message>
    <message>
        <source>(no label)</source>
        <translation>(neniu etikedo)</translation>
    </message>
</context>
<context>
    <name>SendCoinsEntry</name>
    <message>
        <source>A&amp;mount:</source>
        <translation>&amp;Sumo:</translation>
    </message>
    <message>
        <source>Pay &amp;To:</source>
        <translation>&amp;Ricevonto:</translation>
    </message>
    <message>
        <source>&amp;Label:</source>
        <translation>&amp;Etikedo:</translation>
    </message>
    <message>
        <source>Choose previously used address</source>
        <translation>Elektu la jam uzitan adreson</translation>
    </message>
    <message>
        <source>This is a normal payment.</source>
        <translation>Tio estas normala pago.</translation>
    </message>
    <message>
        <source>Alt+A</source>
        <translation>Alt+A</translation>
    </message>
    <message>
        <source>Paste address from clipboard</source>
        <translation>Alglui adreson de tondejo</translation>
    </message>
    <message>
        <source>Alt+P</source>
        <translation>Alt+P</translation>
    </message>
    <message>
        <source>Remove this entry</source>
        <translation>Forigu ĉi tiun enskribon</translation>
    </message>
    <message>
        <source>Message:</source>
        <translation>Mesaĝo:</translation>
    </message>
    <message>
        <source>Enter a label for this address to add it to the list of used addresses</source>
        <translation>Tajpu etikedon por tiu ĉi adreso por aldoni ĝin al la listo de uzitaj adresoj</translation>
    </message>
    <message>
        <source>Pay To:</source>
        <translation>Pagi Al:</translation>
    </message>
    <message>
        <source>Memo:</source>
        <translation>Memorando:</translation>
    </message>
    <message>
        <source>Enter a label for this address to add it to your address book</source>
        <translation>Tajpu etikedon por tiu ĉi adreso kaj aldonu ĝin al via adresaro</translation>
    </message>
</context>
<context>
    <name>SendConfirmationDialog</name>
    </context>
<context>
    <name>ShutdownWindow</name>
    <message>
        <source>Do not shut down the computer until this window disappears.</source>
        <translation>Ne sistemfermu ĝis ĉi tiu fenestro malaperas.</translation>
    </message>
</context>
<context>
    <name>SignVerifyMessageDialog</name>
    <message>
        <source>Signatures - Sign / Verify a Message</source>
        <translation>Subskriboj - Subskribi / Kontroli mesaĝon</translation>
    </message>
    <message>
        <source>&amp;Sign Message</source>
        <translation>&amp;Subskribi Mesaĝon</translation>
    </message>
    <message>
        <source>Choose previously used address</source>
        <translation>Elektu la jam uzitan adreson</translation>
    </message>
    <message>
        <source>Alt+A</source>
        <translation>Alt+A</translation>
    </message>
    <message>
        <source>Paste address from clipboard</source>
        <translation>Alglui adreson de tondejo</translation>
    </message>
    <message>
        <source>Alt+P</source>
        <translation>Alt+P</translation>
    </message>
    <message>
        <source>Enter the message you want to sign here</source>
        <translation>Tajpu la mesaĝon, kiun vi volas sendi, cîi tie</translation>
    </message>
    <message>
        <source>Signature</source>
        <translation>Subskribo</translation>
    </message>
    <message>
        <source>Copy the current signature to the system clipboard</source>
        <translation>Kopii la aktualan subskribon al la tondejo</translation>
    </message>
    <message>
        <source>Sign the message to prove you own this Particl address</source>
        <translation>Subskribi la mesaĝon por pravigi, ke vi estas la posedanto de tiu Bitmon-adreso</translation>
    </message>
    <message>
        <source>Sign &amp;Message</source>
        <translation>Subskribi &amp;Mesaĝon</translation>
    </message>
    <message>
        <source>Reset all sign message fields</source>
        <translation>Reagordigi ĉiujn prisubskribajn kampojn</translation>
    </message>
    <message>
        <source>Clear &amp;All</source>
        <translation>&amp;Forigi Ĉion</translation>
    </message>
    <message>
        <source>&amp;Verify Message</source>
        <translation>&amp;Kontroli Mesaĝon</translation>
    </message>
    <message>
        <source>Verify the message to ensure it was signed with the specified Particl address</source>
        <translation>Kontroli la mesaĝon por pravigi, ke ĝi ja estas subskribita per la specifa Bitmon-adreso</translation>
    </message>
    <message>
        <source>Verify &amp;Message</source>
        <translation>Kontroli &amp;Mesaĝon</translation>
    </message>
    <message>
        <source>Reset all verify message fields</source>
        <translation>Reagordigi ĉiujn prikontrolajn kampojn</translation>
    </message>
    <message>
        <source>Click "Sign Message" to generate signature</source>
        <translation>Klaku "Subskribi Mesaĝon" por krei subskribon</translation>
    </message>
    <message>
        <source>The entered address is invalid.</source>
        <translation>La adreso, kiun vi enmetis, estas nevalida.</translation>
    </message>
    <message>
        <source>Please check the address and try again.</source>
        <translation>Bonvolu kontroli la adreson kaj reprovi.</translation>
    </message>
    <message>
        <source>The entered address does not refer to a key.</source>
        <translation>La adreso, kiun vi enmetis, referencas neniun ŝlosilon.</translation>
    </message>
    <message>
        <source>Wallet unlock was cancelled.</source>
        <translation>Malŝloso de monujo estas nuligita.</translation>
    </message>
    <message>
        <source>Private key for the entered address is not available.</source>
        <translation>La privata ŝlosilo por la enigita adreso ne disponeblas.</translation>
    </message>
    <message>
        <source>Message signing failed.</source>
        <translation>Subskribo de mesaĝo fiaskis.</translation>
    </message>
    <message>
        <source>Message signed.</source>
        <translation>Mesaĝo estas subskribita.</translation>
    </message>
    <message>
        <source>The signature could not be decoded.</source>
        <translation>Ne eblis malĉifri la subskribon.</translation>
    </message>
    <message>
        <source>Please check the signature and try again.</source>
        <translation>Bonvolu kontroli la subskribon kaj reprovu.</translation>
    </message>
    <message>
        <source>The signature did not match the message digest.</source>
        <translation>La subskribo ne kongruis kun la mesaĝ-kompilaĵo.</translation>
    </message>
    <message>
        <source>Message verification failed.</source>
        <translation>Kontrolo de mesaĝo malsukcesis.</translation>
    </message>
    <message>
        <source>Message verified.</source>
        <translation>Mesaĝo sukcese kontrolita.</translation>
    </message>
</context>
<context>
    <name>TrafficGraphWidget</name>
    <message>
        <source>KB/s</source>
        <translation>KB/s</translation>
    </message>
</context>
<context>
    <name>TransactionDesc</name>
    <message>
        <source>Open until %1</source>
        <translation>Malferma ĝis %1</translation>
    </message>
    <message>
        <source>%1/unconfirmed</source>
        <translation>%1/nekonfirmite</translation>
    </message>
    <message>
        <source>%1 confirmations</source>
        <translation>%1 konfirmoj</translation>
    </message>
    <message>
        <source>Status</source>
        <translation>Stato</translation>
    </message>
    <message>
        <source>Date</source>
        <translation>Dato</translation>
    </message>
    <message>
        <source>Source</source>
        <translation>Fonto</translation>
    </message>
    <message>
        <source>Generated</source>
        <translation>Kreita</translation>
    </message>
    <message>
        <source>From</source>
        <translation>De</translation>
    </message>
    <message>
        <source>unknown</source>
        <translation>nekonata</translation>
    </message>
    <message>
        <source>To</source>
        <translation>Al</translation>
    </message>
    <message>
        <source>own address</source>
        <translation>propra adreso</translation>
    </message>
    <message>
        <source>label</source>
        <translation>etikedo</translation>
    </message>
    <message>
        <source>Credit</source>
        <translation>Kredito</translation>
    </message>
    <message>
        <source>not accepted</source>
        <translation>ne akceptita</translation>
    </message>
    <message>
        <source>Debit</source>
        <translation>Debeto</translation>
    </message>
    <message>
        <source>Transaction fee</source>
        <translation>Krompago</translation>
    </message>
    <message>
        <source>Net amount</source>
        <translation>Neta sumo</translation>
    </message>
    <message>
        <source>Message</source>
        <translation>Mesaĝo</translation>
    </message>
    <message>
        <source>Comment</source>
        <translation>Komento</translation>
    </message>
    <message>
        <source>Transaction ID</source>
        <translation>Transakcia ID</translation>
    </message>
    <message>
        <source>Merchant</source>
        <translation>Vendisto</translation>
    </message>
    <message>
        <source>Generated coins must mature %1 blocks before they can be spent. When you generated this block, it was broadcast to the network to be added to the block chain. If it fails to get into the chain, its state will change to "not accepted" and it won't be spendable. This may occasionally happen if another node generates a block within a few seconds of yours.</source>
        <translation>Kreitaj moneroj devas esti maturaj je %1 blokoj antaŭ ol eblas elspezi ilin. Kiam vi generis tiun ĉi blokon, ĝi estis elsendita al la reto por aldono al la blokĉeno. Se tiu aldono malsukcesas, ĝia stato ŝanĝiĝos al "neakceptita" kaj ne eblos elspezi ĝin. Tio estas malofta, sed povas okazi se alia bloko estas kreita je preskaŭ la sama momento kiel la via.</translation>
    </message>
    <message>
        <source>Debug information</source>
        <translation>Sencimigaj informoj</translation>
    </message>
    <message>
        <source>Transaction</source>
        <translation>Transakcio</translation>
    </message>
    <message>
        <source>Inputs</source>
        <translation>Enigoj</translation>
    </message>
    <message>
        <source>Amount</source>
        <translation>Sumo</translation>
    </message>
    <message>
        <source>true</source>
        <translation>vera</translation>
    </message>
    <message>
        <source>false</source>
        <translation>malvera</translation>
    </message>
</context>
<context>
    <name>TransactionDescDialog</name>
    <message>
        <source>This pane shows a detailed description of the transaction</source>
        <translation>Tiu ĉi panelo montras detalan priskribon de la transakcio</translation>
    </message>
    </context>
<context>
    <name>TransactionTableModel</name>
    <message>
        <source>Date</source>
        <translation>Dato</translation>
    </message>
    <message>
        <source>Type</source>
        <translation>Tipo</translation>
    </message>
    <message>
        <source>Label</source>
        <translation>Etikedo</translation>
    </message>
    <message>
        <source>Open until %1</source>
        <translation>Malferma ĝis %1</translation>
    </message>
    <message>
        <source>Unconfirmed</source>
        <translation>Nekonfirmita</translation>
    </message>
    <message>
        <source>Confirmed (%1 confirmations)</source>
        <translation>Konfirmita (%1 konfirmoj)</translation>
    </message>
    <message>
        <source>Generated but not accepted</source>
        <translation>Kreita sed ne akceptita</translation>
    </message>
    <message>
        <source>Received with</source>
        <translation>Ricevita kun</translation>
    </message>
    <message>
        <source>Received from</source>
        <translation>Ricevita de</translation>
    </message>
    <message>
        <source>Sent to</source>
        <translation>Sendita al</translation>
    </message>
    <message>
        <source>Payment to yourself</source>
        <translation>Pago al vi mem</translation>
    </message>
    <message>
        <source>Mined</source>
        <translation>Minita</translation>
    </message>
    <message>
        <source>(n/a)</source>
        <translation>neaplikebla</translation>
    </message>
    <message>
        <source>(no label)</source>
        <translation>(neniu etikedo)</translation>
    </message>
    <message>
        <source>Transaction status. Hover over this field to show number of confirmations.</source>
        <translation>Transakcia stato. Ŝvebi super tiu ĉi kampo por montri la nombron de konfirmoj.</translation>
    </message>
    <message>
        <source>Date and time that the transaction was received.</source>
        <translation>Dato kaj horo kiam la transakcio alvenis.</translation>
    </message>
    <message>
        <source>Type of transaction.</source>
        <translation>Tipo de transakcio.</translation>
    </message>
    <message>
        <source>Amount removed from or added to balance.</source>
        <translation>Sumo elprenita de aŭ aldonita al la saldo.</translation>
    </message>
</context>
<context>
    <name>TransactionView</name>
    <message>
        <source>All</source>
        <translation>Ĉiuj</translation>
    </message>
    <message>
        <source>Today</source>
        <translation>Hodiaŭ</translation>
    </message>
    <message>
        <source>This week</source>
        <translation>Ĉi-semajne</translation>
    </message>
    <message>
        <source>This month</source>
        <translation>Ĉi-monate</translation>
    </message>
    <message>
        <source>Last month</source>
        <translation>Pasintmonate</translation>
    </message>
    <message>
        <source>This year</source>
        <translation>Ĉi-jare</translation>
    </message>
    <message>
        <source>Range...</source>
        <translation>Intervalo...</translation>
    </message>
    <message>
        <source>Received with</source>
        <translation>Ricevita kun</translation>
    </message>
    <message>
        <source>Sent to</source>
        <translation>Sendita al</translation>
    </message>
    <message>
        <source>To yourself</source>
        <translation>Al vi mem</translation>
    </message>
    <message>
        <source>Mined</source>
        <translation>Minita</translation>
    </message>
    <message>
        <source>Other</source>
        <translation>Aliaj</translation>
    </message>
    <message>
        <source>Min amount</source>
        <translation>Minimuma sumo</translation>
    </message>
    <message>
        <source>Copy address</source>
        <translation>Kopii adreson</translation>
    </message>
    <message>
        <source>Copy label</source>
        <translation>Kopii etikedon</translation>
    </message>
    <message>
        <source>Copy amount</source>
        <translation>Kopii sumon</translation>
    </message>
    <message>
        <source>Copy transaction ID</source>
        <translation>Kopii transakcian ID-on</translation>
    </message>
    <message>
        <source>Edit label</source>
        <translation>Redakti etikedon</translation>
    </message>
    <message>
        <source>Show transaction details</source>
        <translation>Montri detalojn de transakcio</translation>
    </message>
    <message>
        <source>Comma separated file (*.csv)</source>
        <translation>Perkome disigita dosiero (*.csv)</translation>
    </message>
    <message>
        <source>Confirmed</source>
        <translation>Konfirmita</translation>
    </message>
    <message>
        <source>Date</source>
        <translation>Dato</translation>
    </message>
    <message>
        <source>Type</source>
        <translation>Tipo</translation>
    </message>
    <message>
        <source>Label</source>
        <translation>Etikedo</translation>
    </message>
    <message>
        <source>Address</source>
        <translation>Adreso</translation>
    </message>
    <message>
        <source>ID</source>
        <translation>ID</translation>
    </message>
    <message>
        <source>Exporting Failed</source>
        <translation>ekspotado malsukcesinta</translation>
    </message>
    <message>
        <source>Range:</source>
        <translation>Intervalo:</translation>
    </message>
    <message>
        <source>to</source>
        <translation>al</translation>
    </message>
</context>
<context>
    <name>UnitDisplayStatusBarControl</name>
    </context>
<context>
    <name>WalletController</name>
    </context>
<context>
    <name>WalletFrame</name>
    </context>
<context>
    <name>WalletModel</name>
    <message>
        <source>Send Coins</source>
        <translation>Sendi Bitmonon</translation>
    </message>
    </context>
<context>
    <name>WalletView</name>
    <message>
        <source>&amp;Export</source>
        <translation>&amp;Eksporti</translation>
    </message>
    <message>
        <source>Export the data in the current tab to a file</source>
        <translation>Eksporti la datumojn el la aktuala langeto al dosiero</translation>
    </message>
    <message>
        <source>Backup Wallet</source>
        <translation>Krei sekurkopion de monujo</translation>
    </message>
    <message>
        <source>Wallet Data (*.dat)</source>
        <translation>Monuj-datumoj (*.dat)</translation>
    </message>
    <message>
        <source>Backup Failed</source>
        <translation>Malsukcesis sekurkopio</translation>
    </message>
    <message>
        <source>Backup Successful</source>
        <translation>Sukcesis krei sekurkopion</translation>
    </message>
    </context>
<context>
    <name>bitcoin-core</name>
    <message>
<<<<<<< HEAD
        <source>Particl Core</source>
        <translation>Kerno de Bitmono</translation>
    </message>
    <message>
=======
>>>>>>> a54e52b4
        <source>This is a pre-release test build - use at your own risk - do not use for mining or merchant applications</source>
        <translation>Tiu ĉi estas antaŭeldona testa versio - uzu laŭ via propra risko - ne uzu por minado aŭ por aplikaĵoj por vendistoj</translation>
    </message>
    <message>
        <source>Warning: The network does not appear to fully agree! Some miners appear to be experiencing issues.</source>
        <translation>Averto: La reto ne tute konsentas! Kelkaj minantoj ŝajne spertas problemojn aktuale.</translation>
    </message>
    <message>
        <source>Warning: We do not appear to fully agree with our peers! You may need to upgrade, or other nodes may need to upgrade.</source>
        <translation>Averto: ŝajne ni ne tute konsentas kun niaj samtavolanoj! Eble vi devas ĝisdatigi vian klienton, aŭ eble aliaj nodoj faru same.</translation>
    </message>
    <message>
        <source>Corrupted block database detected</source>
        <translation>Difektita blokdatumbazo trovita</translation>
    </message>
    <message>
        <source>Do you want to rebuild the block database now?</source>
        <translation>Ĉu vi volas rekonstrui la blokdatumbazon nun?</translation>
    </message>
    <message>
        <source>Error initializing block database</source>
        <translation>Eraro dum pravalorizado de blokdatumbazo</translation>
    </message>
    <message>
        <source>Error initializing wallet database environment %s!</source>
        <translation>Eraro dum pravalorizado de monuj-datumbaza ĉirkaŭaĵo %s!</translation>
    </message>
    <message>
        <source>Error loading block database</source>
        <translation>Eraro dum ŝargado de blokdatumbazo</translation>
    </message>
    <message>
        <source>Error opening block database</source>
        <translation>Eraro dum malfermado de blokdatumbazo</translation>
    </message>
    <message>
        <source>Failed to listen on any port. Use -listen=0 if you want this.</source>
        <translation>Ne sukcesis aŭskulti ajnan pordon. Uzu -listen=0 se tion vi volas.</translation>
    </message>
    <message>
        <source>Incorrect or no genesis block found. Wrong datadir for network?</source>
        <translation>Geneza bloko aŭ netrovita aŭ neĝusta. Ĉu eble la datadir de la reto malĝustas?</translation>
    </message>
    <message>
        <source>Not enough file descriptors available.</source>
        <translation>Nesufiĉa nombro de dosierpriskribiloj disponeblas.</translation>
    </message>
    <message>
        <source>Verifying blocks...</source>
        <translation>Kontrolado de blokoj...</translation>
    </message>
    <message>
        <source>Signing transaction failed</source>
        <translation>Subskriba transakcio fiaskis</translation>
    </message>
    <message>
        <source>This is experimental software.</source>
        <translation>ĝi estas eksperimenta programo</translation>
    </message>
    <message>
        <source>Transaction amount too small</source>
        <translation>Transakcia sumo tro malgranda</translation>
    </message>
    <message>
        <source>Transaction too large</source>
        <translation>Transakcio estas tro granda</translation>
    </message>
    <message>
        <source>Unknown network specified in -onlynet: '%s'</source>
        <translation>Nekonata reto specifita en -onlynet: '%s'</translation>
    </message>
    <message>
        <source>Insufficient funds</source>
        <translation>Nesufiĉa mono</translation>
    </message>
    <message>
        <source>Loading block index...</source>
        <translation>Ŝarĝante blok-indekson...</translation>
    </message>
    <message>
        <source>Loading wallet...</source>
        <translation>Ŝargado de monujo...</translation>
    </message>
    <message>
        <source>Cannot downgrade wallet</source>
        <translation>Ne eblas malpromocii monujon</translation>
    </message>
    <message>
        <source>Rescanning...</source>
        <translation>Reskanado...</translation>
    </message>
    <message>
        <source>Done loading</source>
        <translation>Ŝargado finiĝis</translation>
    </message>
</context>
</TS><|MERGE_RESOLUTION|>--- conflicted
+++ resolved
@@ -70,13 +70,6 @@
         <translation>Jen viaj Bitmon-adresoj por sendi pagojn. Zorge kontrolu la sumon kaj la alsendan adreson antaŭ ol sendi.</translation>
     </message>
     <message>
-<<<<<<< HEAD
-        <source>These are your Particl addresses for receiving payments. It is recommended to use a new receiving address for each transaction.</source>
-        <translation>Jen viaj bitmonaj adresoj por ricevi pagojn. Estas konsilinde uzi apartan ricevan adreson por ĉiu transakcio.</translation>
-    </message>
-    <message>
-=======
->>>>>>> a54e52b4
         <source>&amp;Copy Address</source>
         <translation>&amp;Kopii Adreson</translation>
     </message>
@@ -179,13 +172,6 @@
         <translation>La monujo estas ĉifrita</translation>
     </message>
     <message>
-<<<<<<< HEAD
-        <source>%1 will close now to finish the encryption process. Remember that encrypting your wallet cannot fully protect your particl from being stolen by malware infecting your computer.</source>
-        <translation>%1 nun fermiĝos por fini la ĉifradon. Memoru, ke eĉ ĉifrado ne protektas kontraŭ ĉiu atako, ekz. se viruso infektus vian komputilon.</translation>
-    </message>
-    <message>
-=======
->>>>>>> a54e52b4
         <source>IMPORTANT: Any previous backups you have made of your wallet file should be replaced with the newly generated, encrypted wallet file. For security reasons, previous backups of the unencrypted wallet file will become useless as soon as you start using the new, encrypted wallet.</source>
         <translation>GRAVE: antaŭaj sekur-kopioj de via monujo-dosiero estas forigindaj kiam vi havas nove kreitan ĉifritan monujo-dosieron. Pro sekureco, antaŭaj kopioj de la neĉifrita dosiero ne plu funkcios tuj kiam vi ekuzos la novan ĉifritan dosieron.</translation>
     </message>
@@ -320,17 +306,6 @@
         <translation>&amp;Kontroli mesaĝon...</translation>
     </message>
     <message>
-<<<<<<< HEAD
-        <source>Particl.</source>
-        <translation>Bitmono</translation>
-    </message>
-    <message>
-        <source>Wallet</source>
-        <translation>Monujo</translation>
-    </message>
-    <message>
-=======
->>>>>>> a54e52b4
         <source>&amp;Send</source>
         <translation>&amp;Sendi</translation>
     </message>
@@ -666,7 +641,7 @@
         <translation>Uzi alian dosierujon por datumoj:</translation>
     </message>
     <message>
-        <source>Particl.</source>
+        <source>Particl</source>
         <translation>Bitmono</translation>
     </message>
     <message>
@@ -1909,13 +1884,6 @@
 <context>
     <name>bitcoin-core</name>
     <message>
-<<<<<<< HEAD
-        <source>Particl Core</source>
-        <translation>Kerno de Bitmono</translation>
-    </message>
-    <message>
-=======
->>>>>>> a54e52b4
         <source>This is a pre-release test build - use at your own risk - do not use for mining or merchant applications</source>
         <translation>Tiu ĉi estas antaŭeldona testa versio - uzu laŭ via propra risko - ne uzu por minado aŭ por aplikaĵoj por vendistoj</translation>
     </message>
