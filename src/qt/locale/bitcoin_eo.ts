<TS language="eo" version="2.1">
<context>
    <name>AddressBookPage</name>
    <message>
        <source>Right-click to edit address or label</source>
        <translation>Dekstre-klaku por redakti adreson aŭ etikedon</translation>
    </message>
    <message>
        <source>Create a new address</source>
        <translation>Krei novan adreson</translation>
    </message>
    <message>
        <source>&amp;New</source>
        <translation>&amp;Nova</translation>
    </message>
    <message>
        <source>Copy the currently selected address to the system clipboard</source>
        <translation>Kopii elektitan adreson al la tondejo</translation>
    </message>
    <message>
        <source>&amp;Copy</source>
        <translation>&amp;Kopii</translation>
    </message>
    <message>
        <source>C&amp;lose</source>
        <translation>&amp;Fermi</translation>
    </message>
    <message>
        <source>Delete the currently selected address from the list</source>
        <translation>Forigi la elektitan adreson el la listo</translation>
    </message>
    <message>
        <source>Enter address or label to search</source>
        <translation>Tajpu adreson aŭ etikedon por serĉi</translation>
    </message>
    <message>
        <source>Export the data in the current tab to a file</source>
        <translation>Eksporti la datumojn el la aktuala langeto al dosiero</translation>
    </message>
    <message>
        <source>&amp;Export</source>
        <translation>&amp;Eksporti</translation>
    </message>
    <message>
        <source>&amp;Delete</source>
        <translation>&amp;Forigi</translation>
    </message>
    <message>
        <source>Choose the address to send coins to</source>
        <translation>Elekti la adreson por sendi monerojn</translation>
    </message>
    <message>
        <source>Choose the address to receive coins with</source>
        <translation>Elekti la adreson ricevi monerojn kun</translation>
    </message>
    <message>
        <source>C&amp;hoose</source>
        <translation>&amp;Elekti</translation>
    </message>
    <message>
        <source>Sending addresses</source>
        <translation>Sendaj adresoj</translation>
    </message>
    <message>
        <source>Receiving addresses</source>
        <translation>Ricevaj adresoj</translation>
    </message>
    <message>
        <source>These are your Particl addresses for sending payments. Always check the amount and the receiving address before sending coins.</source>
        <translation>Jen viaj Bitmon-adresoj por sendi pagojn. Zorge kontrolu la sumon kaj la alsendan adreson antaŭ ol sendi.</translation>
    </message>
    <message>
        <source>&amp;Copy Address</source>
        <translation>&amp;Kopii Adreson</translation>
    </message>
    <message>
        <source>Copy &amp;Label</source>
        <translation>Kopii &amp;Etikedon</translation>
    </message>
    <message>
        <source>&amp;Edit</source>
        <translation>&amp;Redakti</translation>
    </message>
    <message>
        <source>Export Address List</source>
        <translation>Eksporti Adresliston</translation>
    </message>
    <message>
        <source>Comma separated file (*.csv)</source>
        <translation>Perkome disigita dosiero (*.csv)</translation>
    </message>
    <message>
        <source>Exporting Failed</source>
        <translation>ekspotado malsukcesinta</translation>
    </message>
    <message>
        <source>There was an error trying to save the address list to %1. Please try again.</source>
        <translation>Okazis eraron dum konservo de adreslisto al %1. Bonvolu provi denove.</translation>
    </message>
</context>
<context>
    <name>AddressTableModel</name>
    <message>
        <source>Label</source>
        <translation>Etikedo</translation>
    </message>
    <message>
        <source>Address</source>
        <translation>Adreso</translation>
    </message>
    <message>
        <source>(no label)</source>
        <translation>(neniu etikedo)</translation>
    </message>
</context>
<context>
    <name>AskPassphraseDialog</name>
    <message>
        <source>Passphrase Dialog</source>
        <translation>Dialogo pri pasfrazo</translation>
    </message>
    <message>
        <source>Enter passphrase</source>
        <translation>Enigu pasfrazon</translation>
    </message>
    <message>
        <source>New passphrase</source>
        <translation>Nova pasfrazo</translation>
    </message>
    <message>
        <source>Repeat new passphrase</source>
        <translation>Ripetu la novan pasfrazon</translation>
    </message>
    <message>
        <source>Encrypt wallet</source>
        <translation>Ĉifri la monujon</translation>
    </message>
    <message>
        <source>This operation needs your wallet passphrase to unlock the wallet.</source>
        <translation>Ĉi tiu operacio bezonas vian monujan pasfrazon, por malŝlosi la monujon.</translation>
    </message>
    <message>
        <source>Unlock wallet</source>
        <translation>Malŝlosi la monujon</translation>
    </message>
    <message>
        <source>This operation needs your wallet passphrase to decrypt the wallet.</source>
        <translation>Ĉi tiu operacio bezonas vian monujan pasfrazon, por malĉifri la monujon.</translation>
    </message>
    <message>
        <source>Decrypt wallet</source>
        <translation>Malĉifri la monujon</translation>
    </message>
    <message>
        <source>Change passphrase</source>
        <translation>Ŝanĝi la pasfrazon</translation>
    </message>
    <message>
        <source>Confirm wallet encryption</source>
        <translation>Konfirmo de ĉifrado de la monujo</translation>
    </message>
    <message>
        <source>Warning: If you encrypt your wallet and lose your passphrase, you will &lt;b&gt;LOSE ALL OF YOUR PARTICL&lt;/b&gt;!</source>
        <translation>Atentu! Se vi ĉifras vian monujon kaj perdas la pasfrazon, vi &lt;b&gt;PERDOS LA TUTON DE VIA BITMONO&lt;b&gt;!</translation>
    </message>
    <message>
        <source>Are you sure you wish to encrypt your wallet?</source>
        <translation>Ĉu vi certas, ke vi volas ĉifri la monujon?</translation>
    </message>
    <message>
        <source>Wallet encrypted</source>
        <translation>La monujo estas ĉifrita</translation>
    </message>
    <message>
        <source>IMPORTANT: Any previous backups you have made of your wallet file should be replaced with the newly generated, encrypted wallet file. For security reasons, previous backups of the unencrypted wallet file will become useless as soon as you start using the new, encrypted wallet.</source>
        <translation>GRAVE: antaŭaj sekur-kopioj de via monujo-dosiero estas forigindaj kiam vi havas nove kreitan ĉifritan monujo-dosieron. Pro sekureco, antaŭaj kopioj de la neĉifrita dosiero ne plu funkcios tuj kiam vi ekuzos la novan ĉifritan dosieron.</translation>
    </message>
    <message>
        <source>Wallet encryption failed</source>
        <translation>Ĉifrado de la monujo fiaskis</translation>
    </message>
    <message>
        <source>Wallet encryption failed due to an internal error. Your wallet was not encrypted.</source>
        <translation>Ĉifrado de monujo fiaskis pro interna eraro. Via monujo ne estas ĉifrita.</translation>
    </message>
    <message>
        <source>The supplied passphrases do not match.</source>
        <translation>La pasfrazoj entajpitaj ne samas.</translation>
    </message>
    <message>
        <source>Wallet unlock failed</source>
        <translation>Malŝloso de la monujo fiaskis</translation>
    </message>
    <message>
        <source>The passphrase entered for the wallet decryption was incorrect.</source>
        <translation>La pasfrazo enigita por ĉifrado de monujo ne ĝustas.</translation>
    </message>
    <message>
        <source>Wallet decryption failed</source>
        <translation>Malĉifrado de la monujo fiaskis</translation>
    </message>
    <message>
        <source>Wallet passphrase was successfully changed.</source>
        <translation>Vi sukcese ŝanĝis la pasfrazon de la monujo.</translation>
    </message>
    <message>
        <source>Warning: The Caps Lock key is on!</source>
        <translation>Atentu: la majuskla baskulo estas ŝaltita!</translation>
    </message>
</context>
<context>
    <name>BanTableModel</name>
    </context>
<context>
    <name>BitcoinGUI</name>
    <message>
        <source>Sign &amp;message...</source>
        <translation>Subskribi &amp;mesaĝon...</translation>
    </message>
    <message>
        <source>Synchronizing with network...</source>
        <translation>Sinkronigante kun reto...</translation>
    </message>
    <message>
        <source>&amp;Overview</source>
        <translation>&amp;Superrigardo</translation>
    </message>
    <message>
        <source>Show general overview of wallet</source>
        <translation>Vidigi ĝeneralan superrigardon de la monujo</translation>
    </message>
    <message>
        <source>&amp;Transactions</source>
        <translation>&amp;Transakcioj</translation>
    </message>
    <message>
        <source>Browse transaction history</source>
        <translation>Esplori historion de transakcioj</translation>
    </message>
    <message>
        <source>E&amp;xit</source>
        <translation>&amp;Eliri</translation>
    </message>
    <message>
        <source>Quit application</source>
        <translation>Eliri la aplikaĵon</translation>
    </message>
    <message>
        <source>&amp;About %1</source>
        <translation>&amp;Pri %1</translation>
    </message>
    <message>
        <source>About &amp;Qt</source>
        <translation>Pri &amp;Qt</translation>
    </message>
    <message>
        <source>Show information about Qt</source>
        <translation>Vidigi informojn pri Qt</translation>
    </message>
    <message>
        <source>&amp;Options...</source>
        <translation>&amp;Agordoj...</translation>
    </message>
    <message>
        <source>&amp;Encrypt Wallet...</source>
        <translation>Ĉifri &amp;Monujon...</translation>
    </message>
    <message>
        <source>&amp;Backup Wallet...</source>
        <translation>&amp;Krei sekurkopion de la monujo...</translation>
    </message>
    <message>
        <source>&amp;Change Passphrase...</source>
        <translation>Ŝanĝi &amp;Pasfrazon...</translation>
    </message>
    <message>
        <source>Open &amp;URI...</source>
        <translation>Malfermi &amp;URI-on...</translation>
    </message>
    <message>
        <source>Reindexing blocks on disk...</source>
        <translation>Reindeksado de blokoj sur disko...</translation>
    </message>
    <message>
        <source>Send coins to a Particl address</source>
        <translation>Sendi monon al Bitmon-adreso</translation>
    </message>
    <message>
        <source>Backup wallet to another location</source>
        <translation>Krei alilokan sekurkopion de monujo</translation>
    </message>
    <message>
        <source>Change the passphrase used for wallet encryption</source>
        <translation>Ŝanĝi la pasfrazon por ĉifri la monujon</translation>
    </message>
    <message>
        <source>&amp;Verify message...</source>
        <translation>&amp;Kontroli mesaĝon...</translation>
    </message>
    <message>
        <source>&amp;Send</source>
        <translation>&amp;Sendi</translation>
    </message>
    <message>
        <source>&amp;Receive</source>
        <translation>&amp;Ricevi</translation>
    </message>
    <message>
        <source>&amp;Show / Hide</source>
        <translation>&amp;Montri / Kaŝi</translation>
    </message>
    <message>
        <source>Show or hide the main Window</source>
        <translation>Montri aŭ kaŝi la ĉefan fenestron</translation>
    </message>
    <message>
        <source>Encrypt the private keys that belong to your wallet</source>
        <translation>Ĉifri la privatajn ŝlosilojn de via monujo</translation>
    </message>
    <message>
        <source>Sign messages with your Particl addresses to prove you own them</source>
        <translation>Subskribi mesaĝojn per via Bitmon-adresoj por pravigi, ke vi estas la posedanto</translation>
    </message>
    <message>
        <source>Verify messages to ensure they were signed with specified Particl addresses</source>
        <translation>Kontroli mesaĝojn por kontroli ĉu ili estas subskribitaj per specifaj Bitmon-adresoj</translation>
    </message>
    <message>
        <source>&amp;File</source>
        <translation>&amp;Dosiero</translation>
    </message>
    <message>
        <source>&amp;Settings</source>
        <translation>&amp;Agordoj</translation>
    </message>
    <message>
        <source>&amp;Help</source>
        <translation>&amp;Helpo</translation>
    </message>
    <message>
        <source>Tabs toolbar</source>
        <translation>Langeto-breto</translation>
    </message>
    <message>
        <source>Request payments (generates QR codes and particl: URIs)</source>
        <translation>Peti pagon (kreas QR-kodojn kaj URI-ojn kun prefikso particl:)</translation>
    </message>
    <message>
        <source>Show the list of used sending addresses and labels</source>
        <translation>Vidigi la liston de uzitaj sendaj adresoj kaj etikedoj</translation>
    </message>
    <message>
        <source>Show the list of used receiving addresses and labels</source>
        <translation>Vidigi la liston de uzitaj ricevaj adresoj kaj etikedoj</translation>
    </message>
    <message>
        <source>&amp;Command-line options</source>
        <translation>&amp;Komandliniaj agordaĵoj</translation>
    </message>
    <message>
        <source>%1 behind</source>
        <translation>mankas %1</translation>
    </message>
    <message>
        <source>Last received block was generated %1 ago.</source>
        <translation>Lasta ricevita bloko kreiĝis antaŭ %1.</translation>
    </message>
    <message>
        <source>Transactions after this will not yet be visible.</source>
        <translation>Transakcioj por tio ankoraŭ ne videblas.</translation>
    </message>
    <message>
        <source>Error</source>
        <translation>Eraro</translation>
    </message>
    <message>
        <source>Warning</source>
        <translation>Averto</translation>
    </message>
    <message>
        <source>Information</source>
        <translation>Informoj</translation>
    </message>
    <message>
        <source>Up to date</source>
        <translation>Ĝisdata</translation>
    </message>
    <message>
        <source>&amp;Window</source>
        <translation>&amp;Fenestro</translation>
    </message>
    <message>
        <source>Catching up...</source>
        <translation>Ĝisdatigante...</translation>
    </message>
    <message>
        <source>Date: %1
</source>
        <translation>Dato: %1
</translation>
    </message>
    <message>
        <source>Amount: %1
</source>
        <translation>Sumo: %1
</translation>
    </message>
    <message>
        <source>Type: %1
</source>
        <translation>Tipo: %1
</translation>
    </message>
    <message>
        <source>Label: %1
</source>
        <translation>Etikedo: %1
</translation>
    </message>
    <message>
        <source>Address: %1
</source>
        <translation>Adreso: %1
</translation>
    </message>
    <message>
        <source>Sent transaction</source>
        <translation>Sendita transakcio</translation>
    </message>
    <message>
        <source>Incoming transaction</source>
        <translation>Envenanta transakcio</translation>
    </message>
    <message>
        <source>Wallet is &lt;b&gt;encrypted&lt;/b&gt; and currently &lt;b&gt;unlocked&lt;/b&gt;</source>
        <translation>Monujo estas &lt;b&gt;ĉifrita&lt;/b&gt; kaj aktuale &lt;b&gt;malŝlosita&lt;/b&gt;</translation>
    </message>
    <message>
        <source>Wallet is &lt;b&gt;encrypted&lt;/b&gt; and currently &lt;b&gt;locked&lt;/b&gt;</source>
        <translation>Monujo estas &lt;b&gt;ĉifrita&lt;/b&gt; kaj aktuale &lt;b&gt;ŝlosita&lt;/b&gt;</translation>
    </message>
<<<<<<< HEAD
    <message>
        <source>A fatal error occurred. Particl can no longer continue safely and will quit.</source>
        <translation>Okazis neriparebla eraro. Bitmono ne plu povas sekure daŭri, do ĝi sekure ĉesos.</translation>
    </message>
</context>
=======
    </context>
>>>>>>> 5174b534
<context>
    <name>CoinControlDialog</name>
    <message>
        <source>Quantity:</source>
        <translation>Kvanto:</translation>
    </message>
    <message>
        <source>Bytes:</source>
        <translation>Bajtoj:</translation>
    </message>
    <message>
        <source>Amount:</source>
        <translation>Sumo:</translation>
    </message>
    <message>
        <source>Fee:</source>
        <translation>Krompago:</translation>
    </message>
    <message>
        <source>Dust:</source>
        <translation>Polvo:</translation>
    </message>
    <message>
        <source>After Fee:</source>
        <translation>Post krompago:</translation>
    </message>
    <message>
        <source>Change:</source>
        <translation>Restmono:</translation>
    </message>
    <message>
        <source>(un)select all</source>
        <translation>(mal)elekti ĉion</translation>
    </message>
    <message>
        <source>Tree mode</source>
        <translation>Arboreĝimo</translation>
    </message>
    <message>
        <source>List mode</source>
        <translation>Listreĝimo</translation>
    </message>
    <message>
        <source>Amount</source>
        <translation>Sumo</translation>
    </message>
    <message>
        <source>Received with label</source>
        <translation>Ricevita kun etikedo</translation>
    </message>
    <message>
        <source>Received with address</source>
        <translation>Ricevita kun adreso</translation>
    </message>
    <message>
        <source>Date</source>
        <translation>Dato</translation>
    </message>
    <message>
        <source>Confirmations</source>
        <translation>Konfirmoj</translation>
    </message>
    <message>
        <source>Confirmed</source>
        <translation>Konfirmita</translation>
    </message>
    <message>
        <source>Copy address</source>
        <translation>Kopii adreson</translation>
    </message>
    <message>
        <source>Copy label</source>
        <translation>Kopii etikedon</translation>
    </message>
    <message>
        <source>Copy amount</source>
        <translation>Kopii sumon</translation>
    </message>
    <message>
        <source>Copy transaction ID</source>
        <translation>Kopii transakcian ID-on</translation>
    </message>
    <message>
        <source>Lock unspent</source>
        <translation>Ŝlosi la neelspezitajn</translation>
    </message>
    <message>
        <source>Unlock unspent</source>
        <translation>Malŝlosi la neelspezitajn</translation>
    </message>
    <message>
        <source>Copy quantity</source>
        <translation>Kopii kvanton</translation>
    </message>
    <message>
        <source>Copy fee</source>
        <translation>Kopii krompagon</translation>
    </message>
    <message>
        <source>Copy after fee</source>
        <translation>Kopii post krompago</translation>
    </message>
    <message>
        <source>Copy bytes</source>
        <translation>Kopii bajtojn</translation>
    </message>
    <message>
        <source>Copy dust</source>
        <translation>Kopii polvon</translation>
    </message>
    <message>
        <source>Copy change</source>
        <translation>Kopii restmonon</translation>
    </message>
    <message>
        <source>(%1 locked)</source>
        <translation>(%1 ŝlosita)</translation>
    </message>
    <message>
        <source>yes</source>
        <translation>jes</translation>
    </message>
    <message>
        <source>no</source>
        <translation>ne</translation>
    </message>
    <message>
        <source>(no label)</source>
        <translation>(neniu etikedo)</translation>
    </message>
    <message>
        <source>change from %1 (%2)</source>
        <translation>restmono de %1 (%2)</translation>
    </message>
    <message>
        <source>(change)</source>
        <translation>(restmono)</translation>
    </message>
</context>
<context>
    <name>CreateWalletActivity</name>
    </context>
<context>
    <name>CreateWalletDialog</name>
    </context>
<context>
    <name>EditAddressDialog</name>
    <message>
        <source>Edit Address</source>
        <translation>Redakti Adreson</translation>
    </message>
    <message>
        <source>&amp;Label</source>
        <translation>&amp;Etikedo</translation>
    </message>
    <message>
        <source>The label associated with this address list entry</source>
        <translation>La etikedo ligita al tiu ĉi adreslistero</translation>
    </message>
    <message>
        <source>The address associated with this address list entry. This can only be modified for sending addresses.</source>
        <translation>La adreso ligita al tiu ĉi adreslistero. Eblas modifi tion nur por sendaj adresoj.</translation>
    </message>
    <message>
        <source>&amp;Address</source>
        <translation>&amp;Adreso</translation>
    </message>
    <message>
        <source>New sending address</source>
        <translation>Nova adreso por sendi</translation>
    </message>
    <message>
        <source>Edit receiving address</source>
        <translation>Redakti adreson por ricevi</translation>
    </message>
    <message>
        <source>Edit sending address</source>
        <translation>Redakti adreson por sendi</translation>
    </message>
    <message>
        <source>The entered address "%1" is not a valid Particl address.</source>
        <translation>La adreso enigita "%1" ne estas valida Bitmon-adreso.</translation>
    </message>
    <message>
        <source>Could not unlock wallet.</source>
        <translation>Ne eblis malŝlosi monujon.</translation>
    </message>
    <message>
        <source>New key generation failed.</source>
        <translation>Fiaskis kreo de nova ŝlosilo.</translation>
    </message>
</context>
<context>
    <name>FreespaceChecker</name>
    <message>
        <source>A new data directory will be created.</source>
        <translation>Kreiĝos nova dosierujo por la datumoj.</translation>
    </message>
    <message>
        <source>name</source>
        <translation>nomo</translation>
    </message>
    <message>
        <source>Directory already exists. Add %1 if you intend to create a new directory here.</source>
        <translation>Tiu dosierujo jam ekzistas. Aldonu %1 si vi volas krei novan dosierujon ĉi tie.</translation>
    </message>
    <message>
        <source>Path already exists, and is not a directory.</source>
        <translation>Vojo jam ekzistas, kaj ne estas dosierujo.</translation>
    </message>
    <message>
        <source>Cannot create data directory here.</source>
        <translation>Ne eblas krei dosierujon por datumoj ĉi tie.</translation>
    </message>
</context>
<context>
    <name>HelpMessageDialog</name>
    <message>
        <source>version</source>
        <translation>versio</translation>
    </message>
    <message>
        <source>Command-line options</source>
        <translation>Komandliniaj agordaĵoj</translation>
    </message>
</context>
<context>
    <name>Intro</name>
    <message>
        <source>Welcome</source>
        <translation>Bonvenon</translation>
    </message>
    <message>
        <source>Use the default data directory</source>
        <translation>Uzi la defaŭltan dosierujon por datumoj</translation>
    </message>
    <message>
        <source>Use a custom data directory:</source>
        <translation>Uzi alian dosierujon por datumoj:</translation>
    </message>
    <message>
        <source>Particl</source>
        <translation>Bitmono</translation>
    </message>
    <message>
        <source>Error</source>
        <translation>Eraro</translation>
    </message>
    <message numerus="yes">
        <source>%n GB of free space available</source>
        <translation><numerusform>%n gigabajto de libera loko disponeble</numerusform><numerusform>%n gigabajtoj de libera loko disponebla.</numerusform></translation>
    </message>
    </context>
<context>
    <name>ModalOverlay</name>
    <message>
        <source>Form</source>
        <translation>Formularo</translation>
    </message>
    <message>
        <source>Last block time</source>
        <translation>Horo de la lasta bloko</translation>
    </message>
    </context>
<context>
    <name>OpenURIDialog</name>
    <message>
        <source>URI:</source>
        <translation>URI:</translation>
    </message>
</context>
<context>
    <name>OpenWalletActivity</name>
    </context>
<context>
    <name>OptionsDialog</name>
    <message>
        <source>Options</source>
        <translation>Agordaĵoj</translation>
    </message>
    <message>
        <source>&amp;Main</source>
        <translation>Ĉ&amp;efa</translation>
    </message>
    <message>
        <source>Size of &amp;database cache</source>
        <translation>Dosiergrando de &amp;datumbasa kaŝmemoro</translation>
    </message>
    <message>
        <source>Reset all client options to default.</source>
        <translation>Reagordi ĉion al defaŭlataj valoroj.</translation>
    </message>
    <message>
        <source>&amp;Reset Options</source>
        <translation>&amp;Rekomenci agordadon</translation>
    </message>
    <message>
        <source>&amp;Network</source>
        <translation>&amp;Reto</translation>
    </message>
    <message>
        <source>W&amp;allet</source>
        <translation>Monujo</translation>
    </message>
    <message>
        <source>Expert</source>
        <translation>Fakulo</translation>
    </message>
    <message>
        <source>Automatically open the Particl client port on the router. This only works when your router supports UPnP and it is enabled.</source>
        <translation>Aŭtomate malfermi la kursilan pordon por Bitmono. Tio funkcias nur se via kursilo havas la UPnP-funkcion, kaj se tiu ĉi estas ŝaltita.</translation>
    </message>
    <message>
        <source>Map port using &amp;UPnP</source>
        <translation>Mapigi pordon per &amp;UPnP</translation>
    </message>
    <message>
        <source>Proxy &amp;IP:</source>
        <translation>Prokurila &amp;IP:</translation>
    </message>
    <message>
        <source>&amp;Port:</source>
        <translation>&amp;Pordo:</translation>
    </message>
    <message>
        <source>Port of the proxy (e.g. 9050)</source>
        <translation>la pordo de la prokurilo (ekz. 9050)</translation>
    </message>
    <message>
        <source>IPv4</source>
        <translation>IPv4</translation>
    </message>
    <message>
        <source>IPv6</source>
        <translation>IPv6</translation>
    </message>
    <message>
        <source>&amp;Window</source>
        <translation>&amp;Fenestro</translation>
    </message>
    <message>
        <source>Show only a tray icon after minimizing the window.</source>
        <translation>Montri nur sistempletan piktogramon post minimumigo de la fenestro.</translation>
    </message>
    <message>
        <source>&amp;Minimize to the tray instead of the taskbar</source>
        <translation>&amp;Minimumigi al la sistempleto anstataŭ al la taskopleto</translation>
    </message>
    <message>
        <source>M&amp;inimize on close</source>
        <translation>M&amp;inimumigi je fermo</translation>
    </message>
    <message>
        <source>&amp;Display</source>
        <translation>&amp;Aspekto</translation>
    </message>
    <message>
        <source>User Interface &amp;language:</source>
        <translation>&amp;Lingvo de la fasado:</translation>
    </message>
    <message>
        <source>&amp;Unit to show amounts in:</source>
        <translation>&amp;Unuo por vidigi sumojn:</translation>
    </message>
    <message>
        <source>Choose the default subdivision unit to show in the interface and when sending coins.</source>
        <translation>Elekti la defaŭltan manieron por montri bitmonajn sumojn en la interfaco, kaj kiam vi sendos bitmonon.</translation>
    </message>
    <message>
        <source>Whether to show coin control features or not.</source>
        <translation>Ĉu montri detalan adres-regilon, aŭ ne.</translation>
    </message>
    <message>
        <source>&amp;OK</source>
        <translation>&amp;Bone</translation>
    </message>
    <message>
        <source>&amp;Cancel</source>
        <translation>&amp;Nuligi</translation>
    </message>
    <message>
        <source>default</source>
        <translation>defaŭlta</translation>
    </message>
    <message>
        <source>none</source>
        <translation>neniu</translation>
    </message>
    <message>
        <source>Confirm options reset</source>
        <translation>Konfirmi reŝargo de agordoj</translation>
    </message>
    <message>
        <source>Error</source>
        <translation>Eraro</translation>
    </message>
    <message>
        <source>The supplied proxy address is invalid.</source>
        <translation>La prokurila adreso estas malvalida.</translation>
    </message>
</context>
<context>
    <name>OverviewPage</name>
    <message>
        <source>Form</source>
        <translation>Formularo</translation>
    </message>
    <message>
        <source>The displayed information may be out of date. Your wallet automatically synchronizes with the Particl network after a connection is established, but this process has not completed yet.</source>
        <translation>Eblas, ke la informoj videblaj ĉi tie estas eksdataj. Via monujo aŭtomate sinkoniĝas kun la bitmona reto kiam ili konektiĝas, sed tiu procezo ankoraŭ ne finfariĝis.</translation>
    </message>
    <message>
        <source>Your current spendable balance</source>
        <translation>via aktuala elspezebla saldo</translation>
    </message>
    <message>
        <source>Total of transactions that have yet to be confirmed, and do not yet count toward the spendable balance</source>
        <translation>la sumo de transakcioj ankoraŭ ne konfirmitaj, kiuj ankoraŭ ne elspezeblas</translation>
    </message>
    <message>
        <source>Immature:</source>
        <translation>Nematura:</translation>
    </message>
    <message>
        <source>Mined balance that has not yet matured</source>
        <translation>Minita saldo, kiu ankoraŭ ne maturiĝis</translation>
    </message>
    <message>
        <source>Balances</source>
        <translation>Saldoj</translation>
    </message>
    <message>
        <source>Total:</source>
        <translation>Totalo:</translation>
    </message>
    <message>
        <source>Your current total balance</source>
        <translation>via aktuala totala saldo</translation>
    </message>
    <message>
        <source>Spendable:</source>
        <translation>Elspezebla:</translation>
    </message>
    <message>
        <source>Recent transactions</source>
        <translation>Lastaj transakcioj</translation>
    </message>
    </context>
<context>
    <name>PSBTOperationsDialog</name>
    <message>
        <source>or</source>
        <translation>aŭ</translation>
    </message>
    </context>
<context>
    <name>PaymentServer</name>
    <message>
        <source>Payment request error</source>
        <translation>Eraro dum pagopeto</translation>
    </message>
    <message>
        <source>Cannot start particl: click-to-pay handler</source>
        <translation>Ne eblas lanĉi la ilon 'klaki-por-pagi'</translation>
    </message>
    <message>
        <source>URI handling</source>
        <translation>Traktado de URI-oj</translation>
    </message>
    <message>
        <source>Invalid payment address %1</source>
        <translation>Nevalida pagadreso %1</translation>
    </message>
    </context>
<context>
    <name>PeerTableModel</name>
    <message>
        <source>User Agent</source>
        <translation>Uzanto Agento</translation>
    </message>
    <message>
        <source>Sent</source>
        <translation>Sendita</translation>
    </message>
    <message>
        <source>Received</source>
        <translation>Ricevita</translation>
    </message>
</context>
<context>
    <name>QObject</name>
    <message>
        <source>Amount</source>
        <translation>Sumo</translation>
    </message>
    <message>
        <source>%1 h</source>
        <translation>%1 h</translation>
    </message>
    <message>
        <source>%1 m</source>
        <translation>%1 m</translation>
    </message>
    <message>
        <source>None</source>
        <translation>Neniu</translation>
    </message>
    <message>
        <source>N/A</source>
        <translation>neaplikebla</translation>
    </message>
    <message>
        <source>%1 and %2</source>
        <translation>%1 kaj %2</translation>
    </message>
    <message>
        <source>%1 B</source>
        <translation>%1 B</translation>
    </message>
    <message>
        <source>%1 KB</source>
        <translation>%1 KB</translation>
    </message>
    <message>
        <source>%1 MB</source>
        <translation>%1 MB</translation>
    </message>
    <message>
        <source>%1 GB</source>
        <translation>%1 GB</translation>
    </message>
    <message>
        <source>Error: Specified data directory "%1" does not exist.</source>
        <translation>Eraro: la elektita dosierujo por datumoj "%1" ne ekzistas.</translation>
    </message>
    <message>
        <source>unknown</source>
        <translation>nekonata</translation>
    </message>
</context>
<context>
    <name>QRImageWidget</name>
    <message>
        <source>&amp;Save Image...</source>
        <translation>&amp;Konservi Bildon...</translation>
    </message>
    <message>
        <source>&amp;Copy Image</source>
        <translation>&amp;Kopii Bildon</translation>
    </message>
    <message>
        <source>Resulting URI too long, try to reduce the text for label / message.</source>
        <translation>La rezultanta URI estas tro longa. Provu malplilongigi la tekston de la etikedo / mesaĝo.</translation>
    </message>
    <message>
        <source>Error encoding URI into QR Code.</source>
        <translation>Eraro de kodigo de URI en la QR-kodon.</translation>
    </message>
    <message>
        <source>Save QR Code</source>
        <translation>Konservi QR-kodon</translation>
    </message>
    <message>
        <source>PNG Image (*.png)</source>
        <translation>PNG-bildo (*.png)</translation>
    </message>
</context>
<context>
    <name>RPCConsole</name>
    <message>
        <source>N/A</source>
        <translation>neaplikebla</translation>
    </message>
    <message>
        <source>Client version</source>
        <translation>Versio de kliento</translation>
    </message>
    <message>
        <source>&amp;Information</source>
        <translation>&amp;Informoj</translation>
    </message>
    <message>
        <source>General</source>
        <translation>Ĝenerala</translation>
    </message>
    <message>
        <source>Startup time</source>
        <translation>Horo de lanĉo</translation>
    </message>
    <message>
        <source>Network</source>
        <translation>Reto</translation>
    </message>
    <message>
        <source>Name</source>
        <translation>Nomo</translation>
    </message>
    <message>
        <source>Number of connections</source>
        <translation>Nombro de konektoj</translation>
    </message>
    <message>
        <source>Block chain</source>
        <translation>Blokĉeno</translation>
    </message>
    <message>
        <source>Received</source>
        <translation>Ricevita</translation>
    </message>
    <message>
        <source>Sent</source>
        <translation>Sendita</translation>
    </message>
    <message>
        <source>&amp;Peers</source>
        <translation>&amp;Samuloj</translation>
    </message>
    <message>
        <source>Banned peers</source>
        <translation>Malpermesita samuloj.</translation>
    </message>
    <message>
        <source>Version</source>
        <translation>Versio</translation>
    </message>
    <message>
        <source>User Agent</source>
        <translation>Uzanto Agento</translation>
    </message>
    <message>
        <source>Services</source>
        <translation>Servoj</translation>
    </message>
    <message>
        <source>Last block time</source>
        <translation>Horo de la lasta bloko</translation>
    </message>
    <message>
        <source>&amp;Open</source>
        <translation>&amp;Malfermi</translation>
    </message>
    <message>
        <source>&amp;Console</source>
        <translation>&amp;Konzolo</translation>
    </message>
    <message>
        <source>&amp;Network Traffic</source>
        <translation>&amp;Reta Trafiko</translation>
    </message>
    <message>
        <source>Totals</source>
        <translation>Totaloj</translation>
    </message>
    <message>
        <source>In:</source>
        <translation>En:</translation>
    </message>
    <message>
        <source>Out:</source>
        <translation>El:</translation>
    </message>
    <message>
        <source>Debug log file</source>
        <translation>Sencimiga protokoldosiero</translation>
    </message>
    <message>
        <source>Clear console</source>
        <translation>Malplenigi konzolon</translation>
    </message>
    </context>
<context>
    <name>ReceiveCoinsDialog</name>
    <message>
        <source>&amp;Amount:</source>
        <translation>&amp;Kvanto:</translation>
    </message>
    <message>
        <source>&amp;Label:</source>
        <translation>&amp;Etikedo:</translation>
    </message>
    <message>
        <source>&amp;Message:</source>
        <translation>&amp;Mesaĝo:</translation>
    </message>
    <message>
        <source>Clear all fields of the form.</source>
        <translation>Malplenigi ĉiujn kampojn de la formularo.</translation>
    </message>
    <message>
        <source>Clear</source>
        <translation>Forigi</translation>
    </message>
    <message>
        <source>Show</source>
        <translation>Vidigi</translation>
    </message>
    <message>
        <source>Remove</source>
        <translation>Forigi</translation>
    </message>
    <message>
        <source>Copy label</source>
        <translation>Kopii etikedon</translation>
    </message>
    <message>
        <source>Copy message</source>
        <translation>Kopiu mesaĝon</translation>
    </message>
    <message>
        <source>Copy amount</source>
        <translation>Kopii sumon</translation>
    </message>
    <message>
        <source>Could not unlock wallet.</source>
        <translation>Ne eblis malŝlosi monujon.</translation>
    </message>
    </context>
<context>
    <name>ReceiveRequestDialog</name>
    <message>
        <source>Amount:</source>
        <translation>Sumo:</translation>
    </message>
    <message>
        <source>Label:</source>
        <translation>Etikedo:</translation>
    </message>
    <message>
        <source>Message:</source>
        <translation>Mesaĝo:</translation>
    </message>
    <message>
        <source>Copy &amp;URI</source>
        <translation>Kopii &amp;URI</translation>
    </message>
    <message>
        <source>Copy &amp;Address</source>
        <translation>Kopii &amp;Adreson</translation>
    </message>
    <message>
        <source>&amp;Save Image...</source>
        <translation>&amp;Konservi Bildon...</translation>
    </message>
    <message>
        <source>Request payment to %1</source>
        <translation>Peti pagon al %1</translation>
    </message>
    <message>
        <source>Payment information</source>
        <translation>Paginformoj</translation>
    </message>
</context>
<context>
    <name>RecentRequestsTableModel</name>
    <message>
        <source>Date</source>
        <translation>Dato</translation>
    </message>
    <message>
        <source>Label</source>
        <translation>Etikedo</translation>
    </message>
    <message>
        <source>Message</source>
        <translation>Mesaĝo</translation>
    </message>
    <message>
        <source>(no label)</source>
        <translation>(neniu etikedo)</translation>
    </message>
    <message>
        <source>(no message)</source>
        <translation>(neniu mesaĝo)</translation>
    </message>
    </context>
<context>
    <name>SendCoinsDialog</name>
    <message>
        <source>Send Coins</source>
        <translation>Sendi Bitmonon</translation>
    </message>
    <message>
        <source>Coin Control Features</source>
        <translation>Monregaj Opcioj</translation>
    </message>
    <message>
        <source>Inputs...</source>
        <translation>Enigoj...</translation>
    </message>
    <message>
        <source>Insufficient funds!</source>
        <translation>Nesufiĉa mono!</translation>
    </message>
    <message>
        <source>Quantity:</source>
        <translation>Kvanto:</translation>
    </message>
    <message>
        <source>Bytes:</source>
        <translation>Bajtoj:</translation>
    </message>
    <message>
        <source>Amount:</source>
        <translation>Sumo:</translation>
    </message>
    <message>
        <source>Fee:</source>
        <translation>Krompago:</translation>
    </message>
    <message>
        <source>After Fee:</source>
        <translation>Post krompago:</translation>
    </message>
    <message>
        <source>Change:</source>
        <translation>Restmono:</translation>
    </message>
    <message>
        <source>Transaction Fee:</source>
        <translation>Krompago:</translation>
    </message>
    <message>
        <source>Send to multiple recipients at once</source>
        <translation>Sendi samtempe al pluraj ricevantoj</translation>
    </message>
    <message>
        <source>Add &amp;Recipient</source>
        <translation>Aldoni &amp;Ricevonton</translation>
    </message>
    <message>
        <source>Clear all fields of the form.</source>
        <translation>Malplenigi ĉiujn kampojn de la formularo.</translation>
    </message>
    <message>
        <source>Dust:</source>
        <translation>Polvo:</translation>
    </message>
    <message>
        <source>Clear &amp;All</source>
        <translation>&amp;Forigi Ĉion</translation>
    </message>
    <message>
        <source>Balance:</source>
        <translation>Saldo:</translation>
    </message>
    <message>
        <source>Confirm the send action</source>
        <translation>Konfirmi la sendon</translation>
    </message>
    <message>
        <source>S&amp;end</source>
        <translation>Ŝendi</translation>
    </message>
    <message>
        <source>Copy quantity</source>
        <translation>Kopii kvanton</translation>
    </message>
    <message>
        <source>Copy amount</source>
        <translation>Kopii sumon</translation>
    </message>
    <message>
        <source>Copy fee</source>
        <translation>Kopii krompagon</translation>
    </message>
    <message>
        <source>Copy after fee</source>
        <translation>Kopii post krompago</translation>
    </message>
    <message>
        <source>Copy bytes</source>
        <translation>Kopii bajtojn</translation>
    </message>
    <message>
        <source>Copy dust</source>
        <translation>Kopii polvon</translation>
    </message>
    <message>
        <source>Copy change</source>
        <translation>Kopii restmonon</translation>
    </message>
    <message>
        <source>%1 to %2</source>
        <translation>%1 al %2</translation>
    </message>
    <message>
        <source>Are you sure you want to send?</source>
        <translation>Ĉu vi certas, ke vi volas sendi?</translation>
    </message>
    <message>
        <source>or</source>
        <translation>aŭ</translation>
    </message>
    <message>
        <source>Transaction fee</source>
        <translation>Krompago</translation>
    </message>
    <message>
        <source>Confirm send coins</source>
        <translation>Konfirmi sendon de bitmono</translation>
    </message>
    <message>
        <source>The amount to pay must be larger than 0.</source>
        <translation>La pagenda sumo devas esti pli ol 0.</translation>
    </message>
    <message>
        <source>The amount exceeds your balance.</source>
        <translation>La sumo estas pli granda ol via saldo.</translation>
    </message>
    <message>
        <source>The total exceeds your balance when the %1 transaction fee is included.</source>
        <translation>La sumo kun la %1 krompago estas pli granda ol via saldo.</translation>
    </message>
    <message>
        <source>Transaction creation failed!</source>
        <translation>Kreo de transakcio fiaskis!</translation>
    </message>
    <message>
        <source>Warning: Invalid Particl address</source>
        <translation>Averto: Nevalida Bitmon-adreso</translation>
    </message>
    <message>
        <source>(no label)</source>
        <translation>(neniu etikedo)</translation>
    </message>
</context>
<context>
    <name>SendCoinsEntry</name>
    <message>
        <source>A&amp;mount:</source>
        <translation>&amp;Sumo:</translation>
    </message>
    <message>
        <source>Pay &amp;To:</source>
        <translation>&amp;Ricevonto:</translation>
    </message>
    <message>
        <source>&amp;Label:</source>
        <translation>&amp;Etikedo:</translation>
    </message>
    <message>
        <source>Choose previously used address</source>
        <translation>Elektu la jam uzitan adreson</translation>
    </message>
    <message>
        <source>Alt+A</source>
        <translation>Alt+A</translation>
    </message>
    <message>
        <source>Paste address from clipboard</source>
        <translation>Alglui adreson de tondejo</translation>
    </message>
    <message>
        <source>Alt+P</source>
        <translation>Alt+P</translation>
    </message>
    <message>
        <source>Remove this entry</source>
        <translation>Forigu ĉi tiun enskribon</translation>
    </message>
    <message>
        <source>Message:</source>
        <translation>Mesaĝo:</translation>
    </message>
    <message>
        <source>Enter a label for this address to add it to the list of used addresses</source>
        <translation>Tajpu etikedon por tiu ĉi adreso por aldoni ĝin al la listo de uzitaj adresoj</translation>
    </message>
    <message>
        <source>Pay To:</source>
        <translation>Pagi Al:</translation>
    </message>
    <message>
        <source>Memo:</source>
        <translation>Memorando:</translation>
    </message>
</context>
<context>
    <name>ShutdownWindow</name>
    <message>
        <source>Do not shut down the computer until this window disappears.</source>
        <translation>Ne sistemfermu ĝis ĉi tiu fenestro malaperas.</translation>
    </message>
</context>
<context>
    <name>SignVerifyMessageDialog</name>
    <message>
        <source>Signatures - Sign / Verify a Message</source>
        <translation>Subskriboj - Subskribi / Kontroli mesaĝon</translation>
    </message>
    <message>
        <source>&amp;Sign Message</source>
        <translation>&amp;Subskribi Mesaĝon</translation>
    </message>
    <message>
        <source>Choose previously used address</source>
        <translation>Elektu la jam uzitan adreson</translation>
    </message>
    <message>
        <source>Alt+A</source>
        <translation>Alt+A</translation>
    </message>
    <message>
        <source>Paste address from clipboard</source>
        <translation>Alglui adreson de tondejo</translation>
    </message>
    <message>
        <source>Alt+P</source>
        <translation>Alt+P</translation>
    </message>
    <message>
        <source>Enter the message you want to sign here</source>
        <translation>Tajpu la mesaĝon, kiun vi volas sendi, cîi tie</translation>
    </message>
    <message>
        <source>Signature</source>
        <translation>Subskribo</translation>
    </message>
    <message>
        <source>Copy the current signature to the system clipboard</source>
        <translation>Kopii la aktualan subskribon al la tondejo</translation>
    </message>
    <message>
        <source>Sign the message to prove you own this Particl address</source>
        <translation>Subskribi la mesaĝon por pravigi, ke vi estas la posedanto de tiu Bitmon-adreso</translation>
    </message>
    <message>
        <source>Sign &amp;Message</source>
        <translation>Subskribi &amp;Mesaĝon</translation>
    </message>
    <message>
        <source>Reset all sign message fields</source>
        <translation>Reagordigi ĉiujn prisubskribajn kampojn</translation>
    </message>
    <message>
        <source>Clear &amp;All</source>
        <translation>&amp;Forigi Ĉion</translation>
    </message>
    <message>
        <source>&amp;Verify Message</source>
        <translation>&amp;Kontroli Mesaĝon</translation>
    </message>
    <message>
        <source>Verify the message to ensure it was signed with the specified Particl address</source>
        <translation>Kontroli la mesaĝon por pravigi, ke ĝi ja estas subskribita per la specifa Bitmon-adreso</translation>
    </message>
    <message>
        <source>Verify &amp;Message</source>
        <translation>Kontroli &amp;Mesaĝon</translation>
    </message>
    <message>
        <source>Reset all verify message fields</source>
        <translation>Reagordigi ĉiujn prikontrolajn kampojn</translation>
    </message>
    <message>
        <source>Click "Sign Message" to generate signature</source>
        <translation>Klaku "Subskribi Mesaĝon" por krei subskribon</translation>
    </message>
    <message>
        <source>The entered address is invalid.</source>
        <translation>La adreso, kiun vi enmetis, estas nevalida.</translation>
    </message>
    <message>
        <source>Please check the address and try again.</source>
        <translation>Bonvolu kontroli la adreson kaj reprovi.</translation>
    </message>
    <message>
        <source>The entered address does not refer to a key.</source>
        <translation>La adreso, kiun vi enmetis, referencas neniun ŝlosilon.</translation>
    </message>
    <message>
        <source>Wallet unlock was cancelled.</source>
        <translation>Malŝloso de monujo estas nuligita.</translation>
    </message>
    <message>
        <source>Private key for the entered address is not available.</source>
        <translation>La privata ŝlosilo por la enigita adreso ne disponeblas.</translation>
    </message>
    <message>
        <source>Message signing failed.</source>
        <translation>Subskribo de mesaĝo fiaskis.</translation>
    </message>
    <message>
        <source>Message signed.</source>
        <translation>Mesaĝo estas subskribita.</translation>
    </message>
    <message>
        <source>The signature could not be decoded.</source>
        <translation>Ne eblis malĉifri la subskribon.</translation>
    </message>
    <message>
        <source>Please check the signature and try again.</source>
        <translation>Bonvolu kontroli la subskribon kaj reprovu.</translation>
    </message>
    <message>
        <source>The signature did not match the message digest.</source>
        <translation>La subskribo ne kongruis kun la mesaĝ-kompilaĵo.</translation>
    </message>
    <message>
        <source>Message verification failed.</source>
        <translation>Kontrolo de mesaĝo malsukcesis.</translation>
    </message>
    <message>
        <source>Message verified.</source>
        <translation>Mesaĝo sukcese kontrolita.</translation>
    </message>
</context>
<context>
    <name>TrafficGraphWidget</name>
    <message>
        <source>KB/s</source>
        <translation>KB/s</translation>
    </message>
</context>
<context>
    <name>TransactionDesc</name>
    <message>
        <source>Open until %1</source>
        <translation>Malferma ĝis %1</translation>
    </message>
    <message>
        <source>%1/unconfirmed</source>
        <translation>%1/nekonfirmite</translation>
    </message>
    <message>
        <source>%1 confirmations</source>
        <translation>%1 konfirmoj</translation>
    </message>
    <message>
        <source>Status</source>
        <translation>Stato</translation>
    </message>
    <message>
        <source>Date</source>
        <translation>Dato</translation>
    </message>
    <message>
        <source>Source</source>
        <translation>Fonto</translation>
    </message>
    <message>
        <source>Generated</source>
        <translation>Kreita</translation>
    </message>
    <message>
        <source>From</source>
        <translation>De</translation>
    </message>
    <message>
        <source>unknown</source>
        <translation>nekonata</translation>
    </message>
    <message>
        <source>To</source>
        <translation>Al</translation>
    </message>
    <message>
        <source>own address</source>
        <translation>propra adreso</translation>
    </message>
    <message>
        <source>label</source>
        <translation>etikedo</translation>
    </message>
    <message>
        <source>Credit</source>
        <translation>Kredito</translation>
    </message>
    <message>
        <source>not accepted</source>
        <translation>ne akceptita</translation>
    </message>
    <message>
        <source>Debit</source>
        <translation>Debeto</translation>
    </message>
    <message>
        <source>Transaction fee</source>
        <translation>Krompago</translation>
    </message>
    <message>
        <source>Net amount</source>
        <translation>Neta sumo</translation>
    </message>
    <message>
        <source>Message</source>
        <translation>Mesaĝo</translation>
    </message>
    <message>
        <source>Comment</source>
        <translation>Komento</translation>
    </message>
    <message>
        <source>Transaction ID</source>
        <translation>Transakcia ID</translation>
    </message>
    <message>
        <source>Merchant</source>
        <translation>Vendisto</translation>
    </message>
    <message>
        <source>Generated coins must mature %1 blocks before they can be spent. When you generated this block, it was broadcast to the network to be added to the block chain. If it fails to get into the chain, its state will change to "not accepted" and it won't be spendable. This may occasionally happen if another node generates a block within a few seconds of yours.</source>
        <translation>Kreitaj moneroj devas esti maturaj je %1 blokoj antaŭ ol eblas elspezi ilin. Kiam vi generis tiun ĉi blokon, ĝi estis elsendita al la reto por aldono al la blokĉeno. Se tiu aldono malsukcesas, ĝia stato ŝanĝiĝos al "neakceptita" kaj ne eblos elspezi ĝin. Tio estas malofta, sed povas okazi se alia bloko estas kreita je preskaŭ la sama momento kiel la via.</translation>
    </message>
    <message>
        <source>Debug information</source>
        <translation>Sencimigaj informoj</translation>
    </message>
    <message>
        <source>Transaction</source>
        <translation>Transakcio</translation>
    </message>
    <message>
        <source>Inputs</source>
        <translation>Enigoj</translation>
    </message>
    <message>
        <source>Amount</source>
        <translation>Sumo</translation>
    </message>
    <message>
        <source>true</source>
        <translation>vera</translation>
    </message>
    <message>
        <source>false</source>
        <translation>malvera</translation>
    </message>
</context>
<context>
    <name>TransactionDescDialog</name>
    <message>
        <source>This pane shows a detailed description of the transaction</source>
        <translation>Tiu ĉi panelo montras detalan priskribon de la transakcio</translation>
    </message>
    </context>
<context>
    <name>TransactionTableModel</name>
    <message>
        <source>Date</source>
        <translation>Dato</translation>
    </message>
    <message>
        <source>Type</source>
        <translation>Tipo</translation>
    </message>
    <message>
        <source>Label</source>
        <translation>Etikedo</translation>
    </message>
    <message>
        <source>Open until %1</source>
        <translation>Malferma ĝis %1</translation>
    </message>
    <message>
        <source>Unconfirmed</source>
        <translation>Nekonfirmita</translation>
    </message>
    <message>
        <source>Confirmed (%1 confirmations)</source>
        <translation>Konfirmita (%1 konfirmoj)</translation>
    </message>
    <message>
        <source>Generated but not accepted</source>
        <translation>Kreita sed ne akceptita</translation>
    </message>
    <message>
        <source>Received with</source>
        <translation>Ricevita kun</translation>
    </message>
    <message>
        <source>Received from</source>
        <translation>Ricevita de</translation>
    </message>
    <message>
        <source>Sent to</source>
        <translation>Sendita al</translation>
    </message>
    <message>
        <source>Payment to yourself</source>
        <translation>Pago al vi mem</translation>
    </message>
    <message>
        <source>Mined</source>
        <translation>Minita</translation>
    </message>
    <message>
        <source>(n/a)</source>
        <translation>neaplikebla</translation>
    </message>
    <message>
        <source>(no label)</source>
        <translation>(neniu etikedo)</translation>
    </message>
    <message>
        <source>Transaction status. Hover over this field to show number of confirmations.</source>
        <translation>Transakcia stato. Ŝvebi super tiu ĉi kampo por montri la nombron de konfirmoj.</translation>
    </message>
    <message>
        <source>Date and time that the transaction was received.</source>
        <translation>Dato kaj horo kiam la transakcio alvenis.</translation>
    </message>
    <message>
        <source>Type of transaction.</source>
        <translation>Tipo de transakcio.</translation>
    </message>
    <message>
        <source>Amount removed from or added to balance.</source>
        <translation>Sumo elprenita de aŭ aldonita al la saldo.</translation>
    </message>
</context>
<context>
    <name>TransactionView</name>
    <message>
        <source>All</source>
        <translation>Ĉiuj</translation>
    </message>
    <message>
        <source>Today</source>
        <translation>Hodiaŭ</translation>
    </message>
    <message>
        <source>This week</source>
        <translation>Ĉi-semajne</translation>
    </message>
    <message>
        <source>This month</source>
        <translation>Ĉi-monate</translation>
    </message>
    <message>
        <source>Last month</source>
        <translation>Pasintmonate</translation>
    </message>
    <message>
        <source>This year</source>
        <translation>Ĉi-jare</translation>
    </message>
    <message>
        <source>Range...</source>
        <translation>Intervalo...</translation>
    </message>
    <message>
        <source>Received with</source>
        <translation>Ricevita kun</translation>
    </message>
    <message>
        <source>Sent to</source>
        <translation>Sendita al</translation>
    </message>
    <message>
        <source>To yourself</source>
        <translation>Al vi mem</translation>
    </message>
    <message>
        <source>Mined</source>
        <translation>Minita</translation>
    </message>
    <message>
        <source>Other</source>
        <translation>Aliaj</translation>
    </message>
    <message>
        <source>Min amount</source>
        <translation>Minimuma sumo</translation>
    </message>
    <message>
        <source>Copy address</source>
        <translation>Kopii adreson</translation>
    </message>
    <message>
        <source>Copy label</source>
        <translation>Kopii etikedon</translation>
    </message>
    <message>
        <source>Copy amount</source>
        <translation>Kopii sumon</translation>
    </message>
    <message>
        <source>Copy transaction ID</source>
        <translation>Kopii transakcian ID-on</translation>
    </message>
    <message>
        <source>Edit label</source>
        <translation>Redakti etikedon</translation>
    </message>
    <message>
        <source>Show transaction details</source>
        <translation>Montri detalojn de transakcio</translation>
    </message>
    <message>
        <source>Comma separated file (*.csv)</source>
        <translation>Perkome disigita dosiero (*.csv)</translation>
    </message>
    <message>
        <source>Confirmed</source>
        <translation>Konfirmita</translation>
    </message>
    <message>
        <source>Date</source>
        <translation>Dato</translation>
    </message>
    <message>
        <source>Type</source>
        <translation>Tipo</translation>
    </message>
    <message>
        <source>Label</source>
        <translation>Etikedo</translation>
    </message>
    <message>
        <source>Address</source>
        <translation>Adreso</translation>
    </message>
    <message>
        <source>ID</source>
        <translation>ID</translation>
    </message>
    <message>
        <source>Exporting Failed</source>
        <translation>ekspotado malsukcesinta</translation>
    </message>
    <message>
        <source>Range:</source>
        <translation>Intervalo:</translation>
    </message>
    <message>
        <source>to</source>
        <translation>al</translation>
    </message>
</context>
<context>
    <name>UnitDisplayStatusBarControl</name>
    </context>
<context>
    <name>WalletController</name>
    </context>
<context>
    <name>WalletFrame</name>
    </context>
<context>
    <name>WalletModel</name>
    <message>
        <source>Send Coins</source>
        <translation>Sendi Bitmonon</translation>
    </message>
    </context>
<context>
    <name>WalletView</name>
    <message>
        <source>&amp;Export</source>
        <translation>&amp;Eksporti</translation>
    </message>
    <message>
        <source>Export the data in the current tab to a file</source>
        <translation>Eksporti la datumojn el la aktuala langeto al dosiero</translation>
    </message>
    <message>
        <source>Error</source>
        <translation>Eraro</translation>
    </message>
    <message>
        <source>Backup Wallet</source>
        <translation>Krei sekurkopion de monujo</translation>
    </message>
    <message>
        <source>Wallet Data (*.dat)</source>
        <translation>Monuj-datumoj (*.dat)</translation>
    </message>
    <message>
        <source>Backup Failed</source>
        <translation>Malsukcesis sekurkopio</translation>
    </message>
    <message>
        <source>Backup Successful</source>
        <translation>Sukcesis krei sekurkopion</translation>
    </message>
    </context>
<context>
    <name>bitcoin-core</name>
    <message>
        <source>This is a pre-release test build - use at your own risk - do not use for mining or merchant applications</source>
        <translation>Tiu ĉi estas antaŭeldona testa versio - uzu laŭ via propra risko - ne uzu por minado aŭ por aplikaĵoj por vendistoj</translation>
    </message>
    <message>
        <source>Warning: The network does not appear to fully agree! Some miners appear to be experiencing issues.</source>
        <translation>Averto: La reto ne tute konsentas! Kelkaj minantoj ŝajne spertas problemojn aktuale.</translation>
    </message>
    <message>
        <source>Warning: We do not appear to fully agree with our peers! You may need to upgrade, or other nodes may need to upgrade.</source>
        <translation>Averto: ŝajne ni ne tute konsentas kun niaj samtavolanoj! Eble vi devas ĝisdatigi vian klienton, aŭ eble aliaj nodoj faru same.</translation>
    </message>
    <message>
        <source>Corrupted block database detected</source>
        <translation>Difektita blokdatumbazo trovita</translation>
    </message>
    <message>
        <source>Do you want to rebuild the block database now?</source>
        <translation>Ĉu vi volas rekonstrui la blokdatumbazon nun?</translation>
    </message>
    <message>
        <source>Error initializing block database</source>
        <translation>Eraro dum pravalorizado de blokdatumbazo</translation>
    </message>
    <message>
        <source>Error initializing wallet database environment %s!</source>
        <translation>Eraro dum pravalorizado de monuj-datumbaza ĉirkaŭaĵo %s!</translation>
    </message>
    <message>
        <source>Error loading block database</source>
        <translation>Eraro dum ŝargado de blokdatumbazo</translation>
    </message>
    <message>
        <source>Error opening block database</source>
        <translation>Eraro dum malfermado de blokdatumbazo</translation>
    </message>
    <message>
        <source>Failed to listen on any port. Use -listen=0 if you want this.</source>
        <translation>Ne sukcesis aŭskulti ajnan pordon. Uzu -listen=0 se tion vi volas.</translation>
    </message>
    <message>
        <source>Incorrect or no genesis block found. Wrong datadir for network?</source>
        <translation>Geneza bloko aŭ netrovita aŭ neĝusta. Ĉu eble la datadir de la reto malĝustas?</translation>
    </message>
    <message>
        <source>Not enough file descriptors available.</source>
        <translation>Nesufiĉa nombro de dosierpriskribiloj disponeblas.</translation>
    </message>
    <message>
        <source>Verifying blocks...</source>
        <translation>Kontrolado de blokoj...</translation>
    </message>
    <message>
        <source>Signing transaction failed</source>
        <translation>Subskriba transakcio fiaskis</translation>
    </message>
    <message>
        <source>This is experimental software.</source>
        <translation>ĝi estas eksperimenta programo</translation>
    </message>
    <message>
        <source>Transaction amount too small</source>
        <translation>Transakcia sumo tro malgranda</translation>
    </message>
    <message>
        <source>Transaction too large</source>
        <translation>Transakcio estas tro granda</translation>
    </message>
    <message>
        <source>Unknown network specified in -onlynet: '%s'</source>
        <translation>Nekonata reto specifita en -onlynet: '%s'</translation>
    </message>
    <message>
        <source>Insufficient funds</source>
        <translation>Nesufiĉa mono</translation>
    </message>
    <message>
        <source>Loading block index...</source>
        <translation>Ŝarĝante blok-indekson...</translation>
    </message>
    <message>
        <source>Loading wallet...</source>
        <translation>Ŝargado de monujo...</translation>
    </message>
    <message>
        <source>Cannot downgrade wallet</source>
        <translation>Ne eblas malpromocii monujon</translation>
    </message>
    <message>
        <source>Rescanning...</source>
        <translation>Reskanado...</translation>
    </message>
    <message>
        <source>Done loading</source>
        <translation>Ŝargado finiĝis</translation>
    </message>
</context>
</TS><|MERGE_RESOLUTION|>--- conflicted
+++ resolved
@@ -439,15 +439,7 @@
         <source>Wallet is &lt;b&gt;encrypted&lt;/b&gt; and currently &lt;b&gt;locked&lt;/b&gt;</source>
         <translation>Monujo estas &lt;b&gt;ĉifrita&lt;/b&gt; kaj aktuale &lt;b&gt;ŝlosita&lt;/b&gt;</translation>
     </message>
-<<<<<<< HEAD
-    <message>
-        <source>A fatal error occurred. Particl can no longer continue safely and will quit.</source>
-        <translation>Okazis neriparebla eraro. Bitmono ne plu povas sekure daŭri, do ĝi sekure ĉesos.</translation>
-    </message>
-</context>
-=======
     </context>
->>>>>>> 5174b534
 <context>
     <name>CoinControlDialog</name>
     <message>
