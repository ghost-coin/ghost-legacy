<TS language="ca@valencia" version="2.1">
<context>
    <name>AddressBookPage</name>
    <message>
        <source>Right-click to edit address or label</source>
        <translation>Feu clic dret per a editar l'adreça o l'etiqueta</translation>
    </message>
    <message>
        <source>Create a new address</source>
        <translation>Crea una nova adreça</translation>
    </message>
    <message>
        <source>&amp;New</source>
        <translation>&amp;Nova</translation>
    </message>
    <message>
        <source>Copy the currently selected address to the system clipboard</source>
        <translation>Copia l'adreça seleccionada al porta-retalls del sistema</translation>
    </message>
    <message>
        <source>&amp;Copy</source>
        <translation>&amp;Copia</translation>
    </message>
    <message>
        <source>C&amp;lose</source>
        <translation>&amp;Tanca</translation>
    </message>
    <message>
        <source>Delete the currently selected address from the list</source>
        <translation>Elimina l'adreça sel·leccionada actualment de la llista</translation>
    </message>
    <message>
        <source>Enter address or label to search</source>
        <translation>Introduïu una adreça o una etiqueta per cercar</translation>
    </message>
    <message>
        <source>Export the data in the current tab to a file</source>
        <translation>Exporta les dades de la pestanya actual a un fitxer</translation>
    </message>
    <message>
        <source>&amp;Export</source>
        <translation>&amp;Exporta</translation>
    </message>
    <message>
        <source>&amp;Delete</source>
        <translation>&amp;Elimina</translation>
    </message>
    <message>
        <source>Choose the address to send coins to</source>
        <translation>Trieu una adreça on voleu enviar monedes</translation>
    </message>
    <message>
        <source>Choose the address to receive coins with</source>
        <translation>Trieu l'adreça on voleu rebre monedes</translation>
    </message>
    <message>
        <source>C&amp;hoose</source>
        <translation>T&amp;ria</translation>
    </message>
    <message>
        <source>Sending addresses</source>
        <translation>S'estan enviant les adreces</translation>
    </message>
    <message>
        <source>Receiving addresses</source>
        <translation>S'estan rebent les adreces</translation>
    </message>
    <message>
        <source>These are your Particl addresses for sending payments. Always check the amount and the receiving address before sending coins.</source>
        <translation>Estes són les vostres adreces de Particl per enviar els pagaments. Sempre reviseu l'import i l'adreça del destinatari abans de transferir monedes.</translation>
    </message>
    <message>
        <source>These are your Particl addresses for receiving payments. It is recommended to use a new receiving address for each transaction.</source>
        <translation>Estes són les vostres adreces Particl per rebre pagaments. Es recomana utilitzar una adreça nova de recepció per a cada transacció.</translation>
    </message>
    <message>
        <source>&amp;Copy Address</source>
        <translation>&amp;Copia l'adreça</translation>
    </message>
    <message>
        <source>Copy &amp;Label</source>
        <translation>Copia l'&amp;etiqueta</translation>
    </message>
    <message>
        <source>&amp;Edit</source>
        <translation>&amp;Edita</translation>
    </message>
    <message>
        <source>Export Address List</source>
        <translation>Exporta la llista d'adreces</translation>
    </message>
    <message>
        <source>Comma separated file (*.csv)</source>
        <translation>Fitxer de separació amb comes (*.csv)</translation>
    </message>
    <message>
        <source>Exporting Failed</source>
        <translation>L'exportació ha fallat</translation>
    </message>
    <message>
        <source>There was an error trying to save the address list to %1. Please try again.</source>
        <translation>S'ha produït un error en guardar la llista d'adreces a %1. Torneu-ho a provar.</translation>
    </message>
</context>
<context>
    <name>AddressTableModel</name>
    <message>
        <source>Label</source>
        <translation>Etiqueta</translation>
    </message>
    <message>
        <source>Address</source>
        <translation>Adreça</translation>
    </message>
    <message>
        <source>(no label)</source>
        <translation>(sense etiqueta)</translation>
    </message>
</context>
<context>
    <name>AskPassphraseDialog</name>
    <message>
        <source>Passphrase Dialog</source>
        <translation>Diàleg de contrasenya</translation>
    </message>
    <message>
        <source>Enter passphrase</source>
        <translation>Introduïu una contrasenya</translation>
    </message>
    <message>
        <source>New passphrase</source>
        <translation>Nova contrasenya</translation>
    </message>
    <message>
        <source>Repeat new passphrase</source>
        <translation>Repetiu la nova contrasenya</translation>
    </message>
    <message>
        <source>Enter the new passphrase to the wallet.&lt;br/&gt;Please use a passphrase of &lt;b&gt;ten or more random characters&lt;/b&gt;, or &lt;b&gt;eight or more words&lt;/b&gt;.</source>
        <translation>Introduïu la contrasenya nova al moneder.&lt;br/&gt;Utilitzeu una contrasenya de &lt;b&gt;deu o més caràcters aleatoris&lt;/b&gt;, o &lt;b&gt;vuit o més paraules&lt;/b&gt;.</translation>
    </message>
    <message>
        <source>Encrypt wallet</source>
        <translation>Encripta el moneder</translation>
    </message>
    <message>
        <source>This operation needs your wallet passphrase to unlock the wallet.</source>
        <translation>Esta operació requereix la contrasenya del moneder per a desbloquejar-lo.</translation>
    </message>
    <message>
        <source>Unlock wallet</source>
        <translation>Desbloqueja el moneder</translation>
    </message>
    <message>
        <source>This operation needs your wallet passphrase to decrypt the wallet.</source>
        <translation>Esta operació requereix la contrasenya del moneder per desencriptar-lo.</translation>
    </message>
    <message>
        <source>Decrypt wallet</source>
        <translation>Desencripta el moneder</translation>
    </message>
    <message>
        <source>Change passphrase</source>
        <translation>Canvia la contrasenya</translation>
    </message>
    <message>
        <source>Enter the old passphrase and new passphrase to the wallet.</source>
        <translation>Introduïu la contrasenya antiga i la contrasenya nova al moneder.</translation>
    </message>
    <message>
        <source>Confirm wallet encryption</source>
        <translation>Confirma l'encriptació del moneder</translation>
    </message>
    <message>
        <source>Warning: If you encrypt your wallet and lose your passphrase, you will &lt;b&gt;LOSE ALL OF YOUR PARTICL&lt;/b&gt;!</source>
        <translation>Avís: si encripteu el vostre moneder i perdeu la contrasenya, &lt;b&gt;PERDREU TOTS ELS VOSTRES PARTICL&lt;/b&gt;!</translation>
    </message>
    <message>
        <source>Are you sure you wish to encrypt your wallet?</source>
        <translation>Esteu segur que voleu encriptar el vostre moneder?</translation>
    </message>
    <message>
        <source>Wallet encrypted</source>
        <translation>Moneder encriptat</translation>
    </message>
    <message>
        <source>IMPORTANT: Any previous backups you have made of your wallet file should be replaced with the newly generated, encrypted wallet file. For security reasons, previous backups of the unencrypted wallet file will become useless as soon as you start using the new, encrypted wallet.</source>
        <translation>IMPORTANT: Tota copia de seguretat que hàgeu realitzat hauria de ser reemplaçada pel, recentment generat, fitxer encriptat del moneder.</translation>
    </message>
    <message>
        <source>Wallet encryption failed</source>
        <translation>L'encriptació del moneder ha fallat</translation>
    </message>
    <message>
        <source>Wallet encryption failed due to an internal error. Your wallet was not encrypted.</source>
        <translation>L'encriptació del moneder ha fallat per un error intern. El moneder no ha estat encriptat.</translation>
    </message>
    <message>
        <source>The supplied passphrases do not match.</source>
        <translation>La contrasenya introduïda no coincideix.</translation>
    </message>
    <message>
        <source>Wallet unlock failed</source>
        <translation>El desbloqueig del moneder ha fallat</translation>
    </message>
    <message>
        <source>The passphrase entered for the wallet decryption was incorrect.</source>
        <translation>La contrasenya introduïda per a desencriptar el moneder és incorrecta.</translation>
    </message>
    <message>
        <source>Wallet decryption failed</source>
        <translation>La desencriptació del moneder ha fallat</translation>
    </message>
    <message>
        <source>Wallet passphrase was successfully changed.</source>
        <translation>La contrasenya del moneder ha estat modificada correctament.</translation>
    </message>
    <message>
        <source>Warning: The Caps Lock key is on!</source>
        <translation>Avís: Les lletres majúscules estan activades!</translation>
    </message>
</context>
<context>
    <name>BanTableModel</name>
    </context>
<context>
    <name>BitcoinGUI</name>
    <message>
        <source>Sign &amp;message...</source>
        <translation>Signa el &amp;missatge...</translation>
    </message>
    <message>
        <source>Synchronizing with network...</source>
        <translation>S'està sincronitzant amb la xarxa ...</translation>
    </message>
    <message>
        <source>&amp;Overview</source>
        <translation>&amp;Panorama general</translation>
    </message>
    <message>
        <source>Show general overview of wallet</source>
        <translation>Mostra el panorama general del moneder</translation>
    </message>
    <message>
        <source>&amp;Transactions</source>
        <translation>&amp;Transaccions</translation>
    </message>
    <message>
        <source>Browse transaction history</source>
        <translation>Cerca a l'historial de transaccions</translation>
    </message>
    <message>
        <source>E&amp;xit</source>
        <translation>I&amp;x</translation>
    </message>
    <message>
        <source>Quit application</source>
        <translation>Ix de l'aplicació</translation>
    </message>
    <message>
        <source>About &amp;Qt</source>
        <translation>Quant a &amp;Qt</translation>
    </message>
    <message>
        <source>Show information about Qt</source>
        <translation>Mostra informació sobre Qt</translation>
    </message>
    <message>
        <source>&amp;Options...</source>
        <translation>&amp;Opcions...</translation>
    </message>
    <message>
        <source>&amp;Encrypt Wallet...</source>
        <translation>&amp;Encripta el moneder...</translation>
    </message>
    <message>
        <source>&amp;Backup Wallet...</source>
        <translation>&amp;Realitza una còpia de seguretat del moneder...</translation>
    </message>
    <message>
        <source>&amp;Change Passphrase...</source>
        <translation>&amp;Canvia la contrasenya...</translation>
    </message>
    <message>
        <source>Open &amp;URI...</source>
        <translation>Obri un &amp;URI...</translation>
    </message>
    <message>
        <source>Reindexing blocks on disk...</source>
        <translation>S'estan reindexant els blocs al disc...</translation>
    </message>
    <message>
        <source>Send coins to a Particl address</source>
        <translation>Envia monedes a una adreça Particl.</translation>
    </message>
    <message>
        <source>Backup wallet to another location</source>
        <translation>Realitza una còpia de seguretat del moneder a una altra ubicació</translation>
    </message>
    <message>
        <source>Change the passphrase used for wallet encryption</source>
        <translation>Canvia la contrasenya d'encriptació del moneder</translation>
    </message>
    <message>
        <source>&amp;Debug window</source>
        <translation>&amp;Finestra de depuració</translation>
    </message>
    <message>
        <source>Open debugging and diagnostic console</source>
        <translation>Obri la consola de diagnòstic i depuració</translation>
    </message>
    <message>
        <source>&amp;Verify message...</source>
        <translation>&amp;Verifica el missatge...</translation>
    </message>
    <message>
        <source>Particl.</source>
        <translation>Particl.</translation>
    </message>
    <message>
        <source>&amp;Send</source>
        <translation>&amp;Envia</translation>
    </message>
    <message>
        <source>&amp;Receive</source>
        <translation>&amp;Rep</translation>
    </message>
    <message>
        <source>&amp;Show / Hide</source>
        <translation>&amp;Mostra / Amaga</translation>
    </message>
    <message>
        <source>Show or hide the main Window</source>
        <translation>Mostra o amaga la finestra principal</translation>
    </message>
    <message>
        <source>Encrypt the private keys that belong to your wallet</source>
        <translation>Encripta les claus privades pertanyents al moneder</translation>
    </message>
    <message>
        <source>Sign messages with your Particl addresses to prove you own them</source>
        <translation>Signa el missatges amb la seua adreça de Particl per provar que les poseeixes</translation>
    </message>
    <message>
        <source>Verify messages to ensure they were signed with specified Particl addresses</source>
        <translation>Verifiqueu els missatges per assegurar-vos que han estat signats amb una adreça Particl específica.</translation>
    </message>
    <message>
        <source>&amp;File</source>
        <translation>&amp;Fitxer</translation>
    </message>
    <message>
        <source>&amp;Settings</source>
        <translation>&amp;Configuració</translation>
    </message>
    <message>
        <source>&amp;Help</source>
        <translation>&amp;Ajuda</translation>
    </message>
    <message>
        <source>Tabs toolbar</source>
        <translation>Barra d'eines de les pestanyes</translation>
    </message>
    <message>
        <source>Request payments (generates QR codes and particl: URIs)</source>
        <translation>Sol·licita pagaments (genera codis QR i particl: URI)</translation>
    </message>
    <message>
        <source>Show the list of used sending addresses and labels</source>
        <translation>Mostra la llista d'adreces d'enviament i etiquetes utilitzades</translation>
    </message>
    <message>
        <source>Show the list of used receiving addresses and labels</source>
        <translation>Mostra la llista d'adreces de recepció i etiquetes utilitzades</translation>
    </message>
    <message>
        <source>Open a particl: URI or payment request</source>
        <translation>Obri una particl: sol·licitud d'URI o pagament</translation>
    </message>
    <message>
        <source>&amp;Command-line options</source>
        <translation>Opcions de la &amp;línia d'ordes</translation>
    </message>
    <message>
        <source>%1 behind</source>
        <translation>%1 darrere</translation>
    </message>
    <message>
        <source>Last received block was generated %1 ago.</source>
        <translation>El darrer bloc rebut ha estat generat fa %1.</translation>
    </message>
    <message>
        <source>Transactions after this will not yet be visible.</source>
        <translation>Les transaccions a partir d'això no seran visibles.</translation>
    </message>
    <message>
        <source>Error</source>
        <translation>Error</translation>
    </message>
    <message>
        <source>Warning</source>
        <translation>Avís</translation>
    </message>
    <message>
        <source>Information</source>
        <translation>Informació</translation>
    </message>
    <message>
        <source>Up to date</source>
        <translation>Al dia</translation>
    </message>
    <message>
        <source>&amp;Window</source>
        <translation>&amp;Finestra</translation>
    </message>
    <message>
        <source>Catching up...</source>
        <translation>S'està posant al dia ...</translation>
    </message>
    <message>
        <source>Date: %1
</source>
        <translation>Data: %1
</translation>
    </message>
    <message>
        <source>Amount: %1
</source>
        <translation>Import: %1
</translation>
    </message>
    <message>
        <source>Type: %1
</source>
        <translation>Tipus: %1
</translation>
    </message>
    <message>
        <source>Label: %1
</source>
        <translation>Etiqueta: %1
</translation>
    </message>
    <message>
        <source>Address: %1
</source>
        <translation>Adreça: %1
</translation>
    </message>
    <message>
        <source>Sent transaction</source>
        <translation>Transacció enviada</translation>
    </message>
    <message>
        <source>Incoming transaction</source>
        <translation>Transacció entrant</translation>
    </message>
    <message>
        <source>Wallet is &lt;b&gt;encrypted&lt;/b&gt; and currently &lt;b&gt;unlocked&lt;/b&gt;</source>
        <translation>El moneder està &lt;b&gt;encriptat&lt;/b&gt; i actualment &lt;b&gt;desbloquejat&lt;/b&gt;</translation>
    </message>
    <message>
        <source>Wallet is &lt;b&gt;encrypted&lt;/b&gt; and currently &lt;b&gt;locked&lt;/b&gt;</source>
        <translation>El moneder està &lt;b&gt;encriptat&lt;/b&gt; i actualment &lt;b&gt;bloquejat&lt;/b&gt;</translation>
    </message>
    <message>
        <source>A fatal error occurred. Particl can no longer continue safely and will quit.</source>
        <translation>Ha tingut lloc un error fatal. Particl no pot continuar executant-se de manera segura i es tancará.</translation>
    </message>
</context>
<context>
    <name>CoinControlDialog</name>
    <message>
        <source>Coin Selection</source>
        <translation>Selecció de moneda</translation>
    </message>
    <message>
        <source>Quantity:</source>
        <translation>Quantitat:</translation>
    </message>
    <message>
        <source>Bytes:</source>
        <translation>Bytes:</translation>
    </message>
    <message>
        <source>Amount:</source>
        <translation>Import:</translation>
    </message>
    <message>
        <source>Fee:</source>
        <translation>Comissió</translation>
    </message>
    <message>
        <source>Dust:</source>
        <translation>Polsim:</translation>
    </message>
    <message>
        <source>After Fee:</source>
        <translation>Comissió posterior:</translation>
    </message>
    <message>
        <source>Change:</source>
        <translation>Canvi:</translation>
    </message>
    <message>
        <source>(un)select all</source>
        <translation>(des)selecciona-ho tot</translation>
    </message>
    <message>
        <source>Tree mode</source>
        <translation>Mode arbre</translation>
    </message>
    <message>
        <source>List mode</source>
        <translation>Mode llista</translation>
    </message>
    <message>
        <source>Amount</source>
        <translation>Import</translation>
    </message>
    <message>
        <source>Received with label</source>
        <translation>Rebut amb l'etiqueta</translation>
    </message>
    <message>
        <source>Received with address</source>
        <translation>Rebut amb l'adreça</translation>
    </message>
    <message>
        <source>Date</source>
        <translation>Data</translation>
    </message>
    <message>
        <source>Confirmations</source>
        <translation>Confirmacions</translation>
    </message>
    <message>
        <source>Confirmed</source>
        <translation>Confirmat</translation>
    </message>
    <message>
        <source>Copy address</source>
        <translation>Copiar adreça </translation>
    </message>
    <message>
        <source>Copy label</source>
        <translation>Copiar etiqueta</translation>
    </message>
    <message>
        <source>Copy amount</source>
        <translation>Copia l'import</translation>
    </message>
    <message>
        <source>Copy transaction ID</source>
        <translation>Copiar ID de transacció</translation>
    </message>
    <message>
        <source>Lock unspent</source>
        <translation>Bloqueja sense gastar</translation>
    </message>
    <message>
        <source>Unlock unspent</source>
        <translation>Desbloqueja sense gastar</translation>
    </message>
    <message>
        <source>Copy quantity</source>
        <translation>Copia la quantitat</translation>
    </message>
    <message>
        <source>Copy fee</source>
        <translation>Copia la comissió</translation>
    </message>
    <message>
        <source>Copy after fee</source>
        <translation>Copia la comissió posterior</translation>
    </message>
    <message>
        <source>Copy bytes</source>
        <translation>Copia els bytes</translation>
    </message>
    <message>
        <source>Copy dust</source>
        <translation>Copia el polsim</translation>
    </message>
    <message>
        <source>Copy change</source>
        <translation>Copia el canvi</translation>
    </message>
    <message>
        <source>(%1 locked)</source>
        <translation>(%1 bloquejada)</translation>
    </message>
    <message>
        <source>yes</source>
        <translation>sí</translation>
    </message>
    <message>
        <source>no</source>
        <translation>no</translation>
    </message>
    <message>
        <source>Can vary +/- %1 satoshi(s) per input.</source>
        <translation>Pot variar +/- %1 satoshi(s) per entrada.</translation>
    </message>
    <message>
        <source>(no label)</source>
        <translation>(sense etiqueta)</translation>
    </message>
    <message>
        <source>change from %1 (%2)</source>
        <translation>canvia de %1 (%2)</translation>
    </message>
    <message>
        <source>(change)</source>
        <translation>(canvia)</translation>
    </message>
</context>
<context>
    <name>EditAddressDialog</name>
    <message>
        <source>Edit Address</source>
        <translation>Edita l'adreça</translation>
    </message>
    <message>
        <source>&amp;Label</source>
        <translation>&amp;Etiqueta</translation>
    </message>
    <message>
        <source>The label associated with this address list entry</source>
        <translation>L'etiqueta associada amb esta entrada de llista d'adreces</translation>
    </message>
    <message>
        <source>The address associated with this address list entry. This can only be modified for sending addresses.</source>
        <translation>L'adreça associada amb esta entrada de llista d'adreces. Només es pot modificar per a les adreces d'enviament.</translation>
    </message>
    <message>
        <source>&amp;Address</source>
        <translation>&amp;Adreça</translation>
    </message>
    <message>
        <source>New sending address</source>
        <translation>Nova adreça d'enviament</translation>
    </message>
    <message>
        <source>Edit receiving address</source>
        <translation>Edita les adreces de recepció</translation>
    </message>
    <message>
        <source>Edit sending address</source>
        <translation>Edita les adreces d'enviament</translation>
    </message>
    <message>
        <source>The entered address "%1" is not a valid Particl address.</source>
        <translation>L'adreça introduïda «%1» no és una adreça de Particl vàlida.</translation>
    </message>
    <message>
        <source>Could not unlock wallet.</source>
        <translation>No s'ha pogut desbloquejar el moneder.</translation>
    </message>
    <message>
        <source>New key generation failed.</source>
        <translation>Ha fallat la generació d'una nova clau.</translation>
    </message>
</context>
<context>
    <name>FreespaceChecker</name>
    <message>
        <source>A new data directory will be created.</source>
        <translation>Es crearà un nou directori de dades.</translation>
    </message>
    <message>
        <source>name</source>
        <translation>nom</translation>
    </message>
    <message>
        <source>Directory already exists. Add %1 if you intend to create a new directory here.</source>
        <translation>El directori ja existeix. Afig %1 si vols crear un nou directori en esta ubicació.</translation>
    </message>
    <message>
        <source>Path already exists, and is not a directory.</source>
        <translation>El camí ja existeix i no és cap directori.</translation>
    </message>
    <message>
        <source>Cannot create data directory here.</source>
        <translation>No es pot crear el directori de dades ací.</translation>
    </message>
</context>
<context>
    <name>HelpMessageDialog</name>
    <message>
        <source>version</source>
        <translation>versió</translation>
    </message>
    <message>
        <source>(%1-bit)</source>
        <translation>(%1-bit)</translation>
    </message>
    <message>
        <source>Command-line options</source>
        <translation>Opcions de línia d'ordes</translation>
    </message>
</context>
<context>
    <name>Intro</name>
    <message>
        <source>Welcome</source>
        <translation>Vos donem la benviguda</translation>
    </message>
    <message>
        <source>Use the default data directory</source>
        <translation>Utilitza el directori de dades per defecte</translation>
    </message>
    <message>
        <source>Use a custom data directory:</source>
        <translation>Utilitza un directori de dades personalitzat:</translation>
    </message>
    <message>
        <source>Particl.</source>
        <translation>Particl.</translation>
    </message>
    <message>
        <source>Error: Specified data directory "%1" cannot be created.</source>
        <translation>Error: el directori de dades «%1» especificat no pot ser creat.</translation>
    </message>
    <message>
        <source>Error</source>
        <translation>Error</translation>
    </message>
    </context>
<context>
    <name>ModalOverlay</name>
    <message>
        <source>Form</source>
        <translation>Formulari</translation>
    </message>
    <message>
        <source>Last block time</source>
        <translation>Últim temps de bloc</translation>
    </message>
    <message>
        <source>Hide</source>
        <translation>Amaga</translation>
    </message>
    </context>
<context>
    <name>OpenURIDialog</name>
    <message>
        <source>Open URI</source>
        <translation>Obri un URI</translation>
    </message>
    <message>
        <source>Open payment request from URI or file</source>
        <translation>Obri una sol·licitud de pagament des d'un URI o un fitxer</translation>
    </message>
    <message>
        <source>URI:</source>
        <translation>URI:</translation>
    </message>
    <message>
        <source>Select payment request file</source>
        <translation>Selecciona un fitxer de sol·licitud de pagament</translation>
    </message>
    <message>
        <source>Select payment request file to open</source>
        <translation>Selecciona el fitxer de sol·licitud de pagament per obrir</translation>
    </message>
</context>
<context>
    <name>OptionsDialog</name>
    <message>
        <source>Options</source>
        <translation>Opcions</translation>
    </message>
    <message>
        <source>&amp;Main</source>
        <translation>&amp;Principal</translation>
    </message>
    <message>
        <source>Size of &amp;database cache</source>
        <translation>Mida de la memòria cau de la base de &amp;dades</translation>
    </message>
    <message>
        <source>Number of script &amp;verification threads</source>
        <translation>Nombre de fils de &amp;verificació d'scripts</translation>
    </message>
    <message>
        <source>IP address of the proxy (e.g. IPv4: 127.0.0.1 / IPv6: ::1)</source>
        <translation>Adreça IP del proxy (p. ex. IPv4: 127.0.0.1 / IPv6: ::1)</translation>
    </message>
    <message>
        <source>Minimize instead of exit the application when the window is closed. When this option is enabled, the application will be closed only after selecting Exit in the menu.</source>
        <translation>Minimitza en comptes d'eixir de l'aplicació quan la finestra es tanca. Quan s'habilita esta opció l'aplicació es tancara només quan se selecciona Ix del menú. </translation>
    </message>
    <message>
        <source>Third party URLs (e.g. a block explorer) that appear in the transactions tab as context menu items. %s in the URL is replaced by transaction hash. Multiple URLs are separated by vertical bar |.</source>
        <translation>URL de terceres parts (p. ex. explorador de blocs) que apareix en la pestanya de transaccions com elements del menú contextual. %s en l'URL es reemplaçat pel resum de la transacció. Diferents URL estan separades per una barra vertical |.</translation>
    </message>
    <message>
        <source>Reset all client options to default.</source>
        <translation>Reestableix totes les opcions del client.</translation>
    </message>
    <message>
        <source>&amp;Reset Options</source>
        <translation>&amp;Reestableix les opcions</translation>
    </message>
    <message>
        <source>&amp;Network</source>
        <translation>&amp;Xarxa</translation>
    </message>
    <message>
        <source>(0 = auto, &lt;0 = leave that many cores free)</source>
        <translation>(0 = auto, &lt;0 = deixa tants nuclis lliures)</translation>
    </message>
    <message>
        <source>W&amp;allet</source>
        <translation>&amp;Moneder</translation>
    </message>
    <message>
        <source>Expert</source>
        <translation>Expert</translation>
    </message>
    <message>
        <source>Enable coin &amp;control features</source>
        <translation>Activa les funcions de &amp;control de les monedes</translation>
    </message>
    <message>
        <source>If you disable the spending of unconfirmed change, the change from a transaction cannot be used until that transaction has at least one confirmation. This also affects how your balance is computed.</source>
        <translation>Si inhabiliteu la despesa d'un canvi sense confirmar, el canvi d'una transacció no pot ser utilitzat fins que la transacció no tinga com a mínim una confirmació. Això també afecta com es calcula el vostre balanç.</translation>
    </message>
    <message>
        <source>&amp;Spend unconfirmed change</source>
        <translation>&amp;Gasta el canvi sense confirmar</translation>
    </message>
    <message>
        <source>Automatically open the Particl client port on the router. This only works when your router supports UPnP and it is enabled.</source>
        <translation>Obri el port del client de Particl al router de forma automàtica. Això només funciona quan el router implementa UPnP i l'opció està activada.</translation>
    </message>
    <message>
        <source>Map port using &amp;UPnP</source>
        <translation>Port obert amb &amp;UPnP</translation>
    </message>
    <message>
        <source>Connect to the Particl network through a SOCKS5 proxy.</source>
        <translation>Connecta a la xarxa Particl a través d'un proxy SOCKS5.</translation>
    </message>
    <message>
        <source>&amp;Connect through SOCKS5 proxy (default proxy):</source>
        <translation>&amp;Connecta a través d'un proxy SOCKS5 (proxy per defecte):</translation>
    </message>
    <message>
        <source>Proxy &amp;IP:</source>
        <translation>&amp;IP del proxy:</translation>
    </message>
    <message>
        <source>&amp;Port:</source>
        <translation>&amp;Port:</translation>
    </message>
    <message>
        <source>Port of the proxy (e.g. 9050)</source>
        <translation>Port del proxy (per exemple 9050)</translation>
    </message>
    <message>
        <source>&amp;Window</source>
        <translation>&amp;Finestra</translation>
    </message>
    <message>
        <source>Show only a tray icon after minimizing the window.</source>
        <translation>Mostra només la icona de la barra en minimitzar la finestra.</translation>
    </message>
    <message>
        <source>&amp;Minimize to the tray instead of the taskbar</source>
        <translation>&amp;Minimitza a la barra d'aplicacions en comptes de la barra de tasques</translation>
    </message>
    <message>
        <source>M&amp;inimize on close</source>
        <translation>M&amp;inimitza en tancar</translation>
    </message>
    <message>
        <source>&amp;Display</source>
        <translation>&amp;Pantalla</translation>
    </message>
    <message>
        <source>User Interface &amp;language:</source>
        <translation>&amp;Llengua de la interfície d'usuari:</translation>
    </message>
    <message>
        <source>&amp;Unit to show amounts in:</source>
        <translation>&amp;Unitats per mostrar els imports en:</translation>
    </message>
    <message>
        <source>Choose the default subdivision unit to show in the interface and when sending coins.</source>
        <translation>Selecciona la unitat de subdivisió per defecte per mostrar en la interfície quan s'envien monedes.</translation>
    </message>
    <message>
        <source>Whether to show coin control features or not.</source>
        <translation>Si voleu mostrar les funcions de control de monedes o no.</translation>
    </message>
    <message>
        <source>&amp;OK</source>
        <translation>&amp;D'acord</translation>
    </message>
    <message>
        <source>&amp;Cancel</source>
        <translation>&amp;Cancel·la</translation>
    </message>
    <message>
        <source>default</source>
        <translation>Per defecte</translation>
    </message>
    <message>
        <source>none</source>
        <translation>cap</translation>
    </message>
    <message>
        <source>Confirm options reset</source>
        <translation>Confirmeu el reestabliment de les opcions</translation>
    </message>
    <message>
        <source>Client restart required to activate changes.</source>
        <translation>Cal reiniciar el client per activar els canvis.</translation>
    </message>
    <message>
        <source>Client will be shut down. Do you want to proceed?</source>
        <translation>Es pararà el client. Voleu procedir?</translation>
    </message>
    <message>
        <source>Error</source>
        <translation>Error</translation>
    </message>
    <message>
        <source>This change would require a client restart.</source>
        <translation>Amb este canvi cal un reinici del client.</translation>
    </message>
    <message>
        <source>The supplied proxy address is invalid.</source>
        <translation>L'adreça proxy introduïda és invalida.</translation>
    </message>
</context>
<context>
    <name>OverviewPage</name>
    <message>
        <source>Form</source>
        <translation>Formulari</translation>
    </message>
    <message>
        <source>The displayed information may be out of date. Your wallet automatically synchronizes with the Particl network after a connection is established, but this process has not completed yet.</source>
        <translation>La informació mostrada pot no estar al día. El teu moneder es sincronitza automàticament amb la xarxa Particl un cop s'ha establit connexió, però este proces no s'ha completat encara.</translation>
    </message>
    <message>
        <source>Watch-only:</source>
        <translation>Només lectura:</translation>
    </message>
    <message>
        <source>Available:</source>
        <translation>Disponible:</translation>
    </message>
    <message>
        <source>Your current spendable balance</source>
        <translation>El balanç que podeu gastar actualment</translation>
    </message>
    <message>
        <source>Pending:</source>
        <translation>Pendent:</translation>
    </message>
    <message>
        <source>Total of transactions that have yet to be confirmed, and do not yet count toward the spendable balance</source>
        <translation>Total de transaccions que encara han de confirmar-se i que encara no compten en el balanç que es pot gastar</translation>
    </message>
    <message>
        <source>Immature:</source>
        <translation>Immadur:</translation>
    </message>
    <message>
        <source>Mined balance that has not yet matured</source>
        <translation>Balanç minat que encara no ha madurat</translation>
    </message>
    <message>
        <source>Balances</source>
        <translation>Balances</translation>
    </message>
    <message>
        <source>Total:</source>
        <translation>Total:</translation>
    </message>
    <message>
        <source>Your current total balance</source>
        <translation>El balanç total actual</translation>
    </message>
    <message>
        <source>Your current balance in watch-only addresses</source>
        <translation>El vostre balanç actual en adreces de només lectura</translation>
    </message>
    <message>
        <source>Spendable:</source>
        <translation>Que es pot gastar:</translation>
    </message>
    <message>
        <source>Recent transactions</source>
        <translation>Transaccions recents</translation>
    </message>
    <message>
        <source>Unconfirmed transactions to watch-only addresses</source>
        <translation>Transaccions sense confirmar a adreces de només lectura</translation>
    </message>
    <message>
        <source>Mined balance in watch-only addresses that has not yet matured</source>
        <translation>Balanç minat en adreces de només lectura que encara no ha madurat</translation>
    </message>
    <message>
        <source>Current total balance in watch-only addresses</source>
        <translation>Balanç total actual en adreces de només lectura</translation>
    </message>
</context>
<context>
    <name>PaymentServer</name>
    <message>
        <source>Payment request error</source>
        <translation>Error en la sol·licitud de pagament</translation>
    </message>
    <message>
        <source>Cannot start particl: click-to-pay handler</source>
        <translation>No es pot iniciar particl: gestor clica-per-pagar</translation>
    </message>
    <message>
        <source>URI handling</source>
        <translation>Gestió d'URI</translation>
    </message>
    <message>
        <source>Payment request fetch URL is invalid: %1</source>
        <translation>L'URL de recuperació de la sol·licitud de pagament no és vàlida: %1</translation>
    </message>
    <message>
        <source>Invalid payment address %1</source>
        <translation>Adreça de pagament no vàlida %1</translation>
    </message>
    <message>
        <source>URI cannot be parsed! This can be caused by an invalid Particl address or malformed URI parameters.</source>
        <translation>L'URI no pot ser analitzat! Això pot ser a causa d'una adreça de Particl no vàlida o per paràmetres URI amb mal format.</translation>
    </message>
    <message>
        <source>Payment request file handling</source>
        <translation>Gestió de fitxers de les sol·licituds de pagament</translation>
    </message>
    <message>
        <source>Payment request file cannot be read! This can be caused by an invalid payment request file.</source>
        <translation>No es pot llegir el fitxer de la sol·licitud de pagament. Això pot ser causat per un fitxer de sol·licitud de pagament no vàlid.</translation>
    </message>
    <message>
        <source>Payment request rejected</source>
        <translation>La sol·licitud de pagament s'ha rebutjat</translation>
    </message>
    <message>
        <source>Payment request network doesn't match client network.</source>
        <translation>La xarxa de la sol·licitud de pagament no coincideix amb la xarxa del client.</translation>
    </message>
    <message>
        <source>Payment request expired.</source>
        <translation>La sol·licitud de pagament ha vençut.</translation>
    </message>
    <message>
        <source>Payment request is not initialized.</source>
        <translation>La sol·licitud de pagament no està inicialitzada.</translation>
    </message>
    <message>
        <source>Unverified payment requests to custom payment scripts are unsupported.</source>
        <translation>No s'accepten sol·licituds de pagament no verificades a scripts de pagament personalitzats.</translation>
    </message>
    <message>
        <source>Invalid payment request.</source>
        <translation>Sol·licitud de pagament no vàlida.</translation>
    </message>
    <message>
        <source>Requested payment amount of %1 is too small (considered dust).</source>
        <translation>L'import de pagament sol·licitat %1 és massa petit (es considera polsim).</translation>
    </message>
    <message>
        <source>Refund from %1</source>
        <translation>Reemborsament de %1</translation>
    </message>
    <message>
        <source>Payment request %1 is too large (%2 bytes, allowed %3 bytes).</source>
        <translation>La sol·licitud de pagament %1 és massa gran (%2 bytes, permés %3 bytes).</translation>
    </message>
    <message>
        <source>Error communicating with %1: %2</source>
        <translation>Error en comunicar amb %1: %2</translation>
    </message>
    <message>
        <source>Payment request cannot be parsed!</source>
        <translation>No es pot analitzar la sol·licitud de pagament!</translation>
    </message>
    <message>
        <source>Bad response from server %1</source>
        <translation>Mala resposta del servidor %1</translation>
    </message>
    <message>
        <source>Network request error</source>
        <translation>Error en la sol·licitud de xarxa</translation>
    </message>
    <message>
        <source>Payment acknowledged</source>
        <translation>Pagament reconegut</translation>
    </message>
</context>
<context>
    <name>PeerTableModel</name>
    <message>
        <source>User Agent</source>
        <translation>Agent d'usuari</translation>
    </message>
    <message>
        <source>Node/Service</source>
        <translation>Node/Servei</translation>
    </message>
    <message>
        <source>Sent</source>
        <translation>Enviat</translation>
    </message>
    <message>
        <source>Received</source>
        <translation>Rebut</translation>
    </message>
</context>
<context>
    <name>QObject</name>
    <message>
        <source>Amount</source>
        <translation>Import</translation>
    </message>
    <message>
        <source>Enter a Particl address (e.g. %1)</source>
        <translation>Introduïu una adreça de Particl (p. ex. %1)</translation>
    </message>
    <message>
        <source>%1 d</source>
        <translation>%1 d</translation>
    </message>
    <message>
        <source>%1 h</source>
        <translation>%1 h</translation>
    </message>
    <message>
        <source>%1 m</source>
        <translation>%1 m</translation>
    </message>
    <message>
        <source>%1 s</source>
        <translation>%1 s</translation>
    </message>
    <message>
        <source>None</source>
        <translation>Cap</translation>
    </message>
    <message>
        <source>N/A</source>
        <translation>N/A</translation>
    </message>
    <message>
        <source>%1 ms</source>
        <translation>%1 ms</translation>
    </message>
    <message>
        <source>%1 and %2</source>
        <translation>%1 i %2</translation>
    </message>
    <message>
        <source>%1 B</source>
        <translation>%1 B</translation>
    </message>
    <message>
        <source>%1 KB</source>
        <translation>%1 KB</translation>
    </message>
    <message>
        <source>%1 MB</source>
        <translation>%1 MB</translation>
    </message>
    <message>
        <source>%1 GB</source>
        <translation>%1 GB</translation>
    </message>
    <message>
        <source>unknown</source>
        <translation>desconegut</translation>
    </message>
</context>
<context>
    <name>QObject::QObject</name>
    <message>
        <source>Error: Specified data directory "%1" does not exist.</source>
        <translation>Error: El directori de dades especificat «%1» no existeix.</translation>
    </message>
    </context>
<context>
    <name>QRImageWidget</name>
    <message>
        <source>&amp;Save Image...</source>
        <translation>&amp;Guarda la imatge...</translation>
    </message>
    <message>
        <source>&amp;Copy Image</source>
        <translation>&amp;Copia la imatge</translation>
    </message>
    <message>
        <source>Save QR Code</source>
        <translation>Guarda el codi QR</translation>
    </message>
    <message>
        <source>PNG Image (*.png)</source>
        <translation>Imatge PNG (*.png)</translation>
    </message>
</context>
<context>
    <name>RPCConsole</name>
    <message>
        <source>N/A</source>
        <translation>N/A</translation>
    </message>
    <message>
        <source>Client version</source>
        <translation>Versió del client</translation>
    </message>
    <message>
        <source>&amp;Information</source>
        <translation>&amp;Informació</translation>
    </message>
    <message>
        <source>Debug window</source>
        <translation>Finestra de depuració</translation>
    </message>
    <message>
        <source>General</source>
        <translation>General</translation>
    </message>
    <message>
        <source>Using BerkeleyDB version</source>
        <translation>Utilitzant BerkeleyDB versió</translation>
    </message>
    <message>
        <source>Startup time</source>
        <translation>&amp;Temps d'inici</translation>
    </message>
    <message>
        <source>Network</source>
        <translation>Xarxa</translation>
    </message>
    <message>
        <source>Name</source>
        <translation>Nom</translation>
    </message>
    <message>
        <source>Number of connections</source>
        <translation>Nombre de connexions</translation>
    </message>
    <message>
        <source>Block chain</source>
        <translation>Cadena de blocs</translation>
    </message>
    <message>
        <source>Current number of blocks</source>
        <translation>Nombre de blocs actuals</translation>
    </message>
    <message>
        <source>Received</source>
        <translation>Rebut</translation>
    </message>
    <message>
        <source>Sent</source>
        <translation>Enviat</translation>
    </message>
    <message>
        <source>&amp;Peers</source>
        <translation>&amp;Iguals</translation>
    </message>
    <message>
        <source>Select a peer to view detailed information.</source>
        <translation>Seleccioneu un igual per mostrar informació detallada.</translation>
    </message>
    <message>
        <source>Direction</source>
        <translation>Direcció</translation>
    </message>
    <message>
        <source>Version</source>
        <translation>Versió</translation>
    </message>
    <message>
        <source>User Agent</source>
        <translation>Agent d'usuari</translation>
    </message>
    <message>
        <source>Services</source>
        <translation>Serveis</translation>
    </message>
    <message>
        <source>Ban Score</source>
        <translation>Puntuació de bandeig</translation>
    </message>
    <message>
        <source>Connection Time</source>
        <translation>Temps de connexió</translation>
    </message>
    <message>
        <source>Last Send</source>
        <translation>Darrer enviament</translation>
    </message>
    <message>
        <source>Last Receive</source>
        <translation>Darrera recepció</translation>
    </message>
    <message>
        <source>Ping Time</source>
        <translation>Temps de ping</translation>
    </message>
    <message>
        <source>Time Offset</source>
        <translation>Diferència horària</translation>
    </message>
    <message>
        <source>Last block time</source>
        <translation>Últim temps de bloc</translation>
    </message>
    <message>
        <source>&amp;Open</source>
        <translation>&amp;Obri</translation>
    </message>
    <message>
        <source>&amp;Console</source>
        <translation>&amp;Consola</translation>
    </message>
    <message>
        <source>&amp;Network Traffic</source>
        <translation>Trà&amp;nsit de la xarxa</translation>
    </message>
    <message>
        <source>Totals</source>
        <translation>Totals</translation>
    </message>
    <message>
        <source>In:</source>
        <translation>Dins:</translation>
    </message>
    <message>
        <source>Out:</source>
        <translation>Fora:</translation>
    </message>
    <message>
        <source>Debug log file</source>
        <translation>Fitxer de registre de depuració</translation>
    </message>
    <message>
        <source>Clear console</source>
        <translation>Neteja la consola</translation>
    </message>
    <message>
        <source>via %1</source>
        <translation>a través de %1</translation>
    </message>
    <message>
        <source>never</source>
        <translation>mai</translation>
    </message>
    <message>
        <source>Inbound</source>
        <translation>Entrant</translation>
    </message>
    <message>
        <source>Outbound</source>
        <translation>Eixint</translation>
    </message>
    <message>
        <source>Yes</source>
        <translation>Sí</translation>
    </message>
    <message>
        <source>No</source>
        <translation>No</translation>
    </message>
    <message>
        <source>Unknown</source>
        <translation>Desconegut</translation>
    </message>
</context>
<context>
    <name>ReceiveCoinsDialog</name>
    <message>
        <source>&amp;Amount:</source>
        <translation>Im&amp;port:</translation>
    </message>
    <message>
        <source>&amp;Label:</source>
        <translation>&amp;Etiqueta:</translation>
    </message>
    <message>
        <source>&amp;Message:</source>
        <translation>&amp;Missatge:</translation>
    </message>
    <message>
        <source>An optional message to attach to the payment request, which will be displayed when the request is opened. Note: The message will not be sent with the payment over the Particl network.</source>
        <translation>Un missatge opcional que s'adjuntarà a la sol·licitud de pagament, que es mostrarà quan s'òbriga la sol·licitud. Nota: El missatge no s'enviarà amb el pagament per la xarxa Particl.</translation>
    </message>
    <message>
        <source>An optional label to associate with the new receiving address.</source>
        <translation>Una etiqueta opcional que s'associarà amb la nova adreça receptora.</translation>
    </message>
    <message>
        <source>Use this form to request payments. All fields are &lt;b&gt;optional&lt;/b&gt;.</source>
        <translation>Utilitzeu este formulari per sol·licitar pagaments. Tots els camps són &lt;b&gt;opcionals&lt;/b&gt;.</translation>
    </message>
    <message>
        <source>An optional amount to request. Leave this empty or zero to not request a specific amount.</source>
        <translation>Un import opcional per sol·licitar. Deixeu-ho en blanc o zero per no sol·licitar cap import específic.</translation>
    </message>
    <message>
        <source>Clear all fields of the form.</source>
        <translation>Netejar tots els camps del formulari.</translation>
    </message>
    <message>
        <source>Clear</source>
        <translation>Neteja</translation>
    </message>
    <message>
        <source>Requested payments history</source>
        <translation>Historial de pagaments sol·licitats</translation>
    </message>
    <message>
        <source>&amp;Request payment</source>
        <translation>&amp;Sol·licitud de pagament</translation>
    </message>
    <message>
        <source>Show the selected request (does the same as double clicking an entry)</source>
        <translation>Mostra la sol·licitud seleccionada (fa el mateix que el doble clic a una entrada)</translation>
    </message>
    <message>
        <source>Show</source>
        <translation>Mostra</translation>
    </message>
    <message>
        <source>Remove the selected entries from the list</source>
        <translation>Esborra les entrades seleccionades de la llista</translation>
    </message>
    <message>
        <source>Remove</source>
        <translation>Esborra</translation>
    </message>
    <message>
        <source>Copy label</source>
        <translation>Copiar etiqueta</translation>
    </message>
    <message>
        <source>Copy message</source>
        <translation>Copia el missatge</translation>
    </message>
    <message>
        <source>Copy amount</source>
        <translation>Copia l'import</translation>
    </message>
</context>
<context>
    <name>ReceiveRequestDialog</name>
    <message>
        <source>QR Code</source>
        <translation>Codi QR</translation>
    </message>
    <message>
        <source>Copy &amp;URI</source>
        <translation>Copia l'&amp;URI</translation>
    </message>
    <message>
        <source>Copy &amp;Address</source>
        <translation>Copia l'&amp;adreça</translation>
    </message>
    <message>
        <source>&amp;Save Image...</source>
        <translation>&amp;Guarda la imatge...</translation>
    </message>
    <message>
        <source>Request payment to %1</source>
        <translation>Sol·licita un pagament a %1</translation>
    </message>
    <message>
        <source>Payment information</source>
        <translation>Informació de pagament</translation>
    </message>
    <message>
        <source>URI</source>
        <translation>URI</translation>
    </message>
    <message>
        <source>Address</source>
        <translation>Adreça</translation>
    </message>
    <message>
        <source>Amount</source>
        <translation>Import</translation>
    </message>
    <message>
        <source>Label</source>
        <translation>Etiqueta</translation>
    </message>
    <message>
        <source>Message</source>
        <translation>Missatge</translation>
    </message>
    <message>
        <source>Wallet</source>
        <translation>Moneder</translation>
    </message>
    <message>
        <source>Resulting URI too long, try to reduce the text for label / message.</source>
        <translation>URI resultant massa llarga, intenta reduir el text per a la etiqueta / missatge</translation>
    </message>
    <message>
        <source>Error encoding URI into QR Code.</source>
        <translation>Error en codificar l'URI en un codi QR.</translation>
    </message>
</context>
<context>
    <name>RecentRequestsTableModel</name>
    <message>
        <source>Date</source>
        <translation>Data</translation>
    </message>
    <message>
        <source>Label</source>
        <translation>Etiqueta</translation>
    </message>
    <message>
        <source>Message</source>
        <translation>Missatge</translation>
    </message>
    <message>
        <source>(no label)</source>
        <translation>(sense etiqueta)</translation>
    </message>
    <message>
        <source>(no message)</source>
        <translation>(sense missatge)</translation>
    </message>
    </context>
<context>
    <name>SendCoinsDialog</name>
    <message>
        <source>Send Coins</source>
        <translation>Envia monedes</translation>
    </message>
    <message>
        <source>Coin Control Features</source>
        <translation>Característiques de control de les monedes</translation>
    </message>
    <message>
        <source>Inputs...</source>
        <translation>Entrades...</translation>
    </message>
    <message>
        <source>automatically selected</source>
        <translation>seleccionat automàticament</translation>
    </message>
    <message>
        <source>Insufficient funds!</source>
        <translation>Fons insuficients!</translation>
    </message>
    <message>
        <source>Quantity:</source>
        <translation>Quantitat:</translation>
    </message>
    <message>
        <source>Bytes:</source>
        <translation>Bytes:</translation>
    </message>
    <message>
        <source>Amount:</source>
        <translation>Import:</translation>
    </message>
    <message>
        <source>Fee:</source>
        <translation>Comissió</translation>
    </message>
    <message>
        <source>After Fee:</source>
        <translation>Comissió posterior:</translation>
    </message>
    <message>
        <source>Change:</source>
        <translation>Canvi:</translation>
    </message>
    <message>
        <source>If this is activated, but the change address is empty or invalid, change will be sent to a newly generated address.</source>
        <translation>Si s'activa això, però l'adreça de canvi està buida o bé no és vàlida, el canvi s'enviarà a una adreça generada de nou.</translation>
    </message>
    <message>
        <source>Custom change address</source>
        <translation>Personalitza l'adreça de canvi</translation>
    </message>
    <message>
        <source>Transaction Fee:</source>
        <translation>Comissió de transacció</translation>
    </message>
    <message>
        <source>Choose...</source>
        <translation>Tria...</translation>
    </message>
    <message>
        <source>collapse fee-settings</source>
        <translation>redueix els paràmetres de comissió</translation>
    </message>
    <message>
        <source>per kilobyte</source>
        <translation>per kilobyte</translation>
    </message>
    <message>
        <source>Hide</source>
        <translation>Amaga</translation>
    </message>
    <message>
<<<<<<< HEAD
        <source>Paying only the minimum fee is just fine as long as there is less transaction volume than space in the blocks. But be aware that this can end up in a never confirming transaction once there is more demand for particl transactions than the network can process.</source>
        <translation>No hi ha cap problema en pagar només la comissió mínima sempre que hi haja menys volum de transacció que espai en els blocs. Però tingueu present que això pot acabar en una transacció que mai es confirme una vegada hi haja més demanda de transaccions de particl que la xarxa puga processar.</translation>
    </message>
    <message>
        <source>(read the tooltip)</source>
        <translation>(llegiu l'indicador de funció)</translation>
    </message>
    <message>
=======
>>>>>>> 936ef73f
        <source>Recommended:</source>
        <translation>Recomanada:</translation>
    </message>
    <message>
        <source>Custom:</source>
        <translation>Personalitzada:</translation>
    </message>
    <message>
        <source>(Smart fee not initialized yet. This usually takes a few blocks...)</source>
        <translation>(No s'ha inicialitzat encara la comissió intel·ligent. Normalment pren uns pocs blocs...)</translation>
    </message>
    <message>
        <source>Send to multiple recipients at once</source>
        <translation>Envia a múltiples destinataris al mateix temps</translation>
    </message>
    <message>
        <source>Add &amp;Recipient</source>
        <translation>Afig &amp;destinatari</translation>
    </message>
    <message>
        <source>Clear all fields of the form.</source>
        <translation>Netejar tots els camps del formulari.</translation>
    </message>
    <message>
        <source>Dust:</source>
        <translation>Polsim:</translation>
    </message>
    <message>
        <source>Clear &amp;All</source>
        <translation>Neteja-ho &amp;tot</translation>
    </message>
    <message>
        <source>Balance:</source>
        <translation>Balanç:</translation>
    </message>
    <message>
        <source>Confirm the send action</source>
        <translation>Confirma l'acció d'enviament</translation>
    </message>
    <message>
        <source>S&amp;end</source>
        <translation>E&amp;nvia</translation>
    </message>
    <message>
        <source>Copy quantity</source>
        <translation>Copia la quantitat</translation>
    </message>
    <message>
        <source>Copy amount</source>
        <translation>Copia l'import</translation>
    </message>
    <message>
        <source>Copy fee</source>
        <translation>Copia la comissió</translation>
    </message>
    <message>
        <source>Copy after fee</source>
        <translation>Copia la comissió posterior</translation>
    </message>
    <message>
        <source>Copy bytes</source>
        <translation>Copia els bytes</translation>
    </message>
    <message>
        <source>Copy dust</source>
        <translation>Copia el polsim</translation>
    </message>
    <message>
        <source>Copy change</source>
        <translation>Copia el canvi</translation>
    </message>
    <message>
        <source>%1 to %2</source>
        <translation>%1 a %2</translation>
    </message>
    <message>
        <source>Are you sure you want to send?</source>
        <translation>Esteu segur que ho voleu enviar?</translation>
    </message>
    <message>
        <source>or</source>
        <translation>o</translation>
    </message>
    <message>
        <source>Transaction fee</source>
        <translation>Comissió de transacció</translation>
    </message>
    <message>
        <source>Confirm send coins</source>
        <translation>Confirma l'enviament de monedes</translation>
    </message>
    <message>
        <source>The recipient address is not valid. Please recheck.</source>
        <translation>L'adreça de destinatari no és vàlida. Torneu-la a comprovar.</translation>
    </message>
    <message>
        <source>The amount to pay must be larger than 0.</source>
        <translation>L'import a pagar ha de ser major que 0.</translation>
    </message>
    <message>
        <source>The amount exceeds your balance.</source>
        <translation>L'import supera el vostre balanç.</translation>
    </message>
    <message>
        <source>The total exceeds your balance when the %1 transaction fee is included.</source>
        <translation>El total excedeix el teu balanç quan s'afig la comissió a la transacció %1.</translation>
    </message>
    <message>
        <source>Duplicate address found: addresses should only be used once each.</source>
        <translation>S'ha trobat una adreça duplicada: cal utilitzar les adreces només un cop cada vegada.</translation>
    </message>
    <message>
        <source>Transaction creation failed!</source>
        <translation>Ha fallat la creació de la transacció!</translation>
    </message>
    <message>
        <source>A fee higher than %1 is considered an absurdly high fee.</source>
        <translation>Una comissió superior a %1 es considera una comissió absurdament alta.</translation>
    </message>
    <message>
        <source>Payment request expired.</source>
        <translation>La sol·licitud de pagament ha vençut.</translation>
    </message>
    <message>
        <source>Warning: Invalid Particl address</source>
        <translation>Avís: adreça Particl no vàlida</translation>
    </message>
    <message>
        <source>Warning: Unknown change address</source>
        <translation>Avís: adreça de canvi desconeguda</translation>
    </message>
    <message>
        <source>(no label)</source>
        <translation>(sense etiqueta)</translation>
    </message>
</context>
<context>
    <name>SendCoinsEntry</name>
    <message>
        <source>A&amp;mount:</source>
        <translation>Q&amp;uantitat:</translation>
    </message>
    <message>
        <source>Pay &amp;To:</source>
        <translation>Paga &amp;a:</translation>
    </message>
    <message>
        <source>&amp;Label:</source>
        <translation>&amp;Etiqueta:</translation>
    </message>
    <message>
        <source>Choose previously used address</source>
        <translation>Tria les adreces fetes servir amb anterioritat</translation>
    </message>
    <message>
        <source>This is a normal payment.</source>
        <translation>Això és un pagament normal.</translation>
    </message>
    <message>
        <source>The Particl address to send the payment to</source>
        <translation>L'adreça Particl on enviar el pagament</translation>
    </message>
    <message>
        <source>Alt+A</source>
        <translation>Alt+A</translation>
    </message>
    <message>
        <source>Paste address from clipboard</source>
        <translation>Apega l'adreça del porta-retalls</translation>
    </message>
    <message>
        <source>Alt+P</source>
        <translation>Alt+P</translation>
    </message>
    <message>
        <source>Remove this entry</source>
        <translation>Elimina esta entrada</translation>
    </message>
    <message>
        <source>The fee will be deducted from the amount being sent. The recipient will receive less particl than you enter in the amount field. If multiple recipients are selected, the fee is split equally.</source>
        <translation>La comissió es deduirà de l'import que s'enviarà. El destinatari rebrà menys particl que les que introduïu al camp d'import. Si se seleccionen múltiples destinataris, la comissió es dividirà per igual.</translation>
    </message>
    <message>
        <source>S&amp;ubtract fee from amount</source>
        <translation>S&amp;ubstreu la comissió de l'import</translation>
    </message>
    <message>
        <source>Message:</source>
        <translation>Missatge:</translation>
    </message>
    <message>
        <source>This is an unauthenticated payment request.</source>
        <translation>Esta és una sol·licitud de pagament no autenticada.</translation>
    </message>
    <message>
        <source>This is an authenticated payment request.</source>
        <translation>Esta és una sol·licitud de pagament autenticada.</translation>
    </message>
    <message>
        <source>Enter a label for this address to add it to the list of used addresses</source>
        <translation>Introduïu una etiqueta per a esta adreça per afegir-la a la llista d'adreces utilitzades</translation>
    </message>
    <message>
        <source>A message that was attached to the particl: URI which will be stored with the transaction for your reference. Note: This message will not be sent over the Particl network.</source>
        <translation>Un missatge que s'ha adjuntat al particl: URI que s'emmagatzemarà amb la transacció per a la vostra referència. Nota: el missatge no s'enviarà a través de la xarxa Particl.</translation>
    </message>
    <message>
        <source>Pay To:</source>
        <translation>Paga a:</translation>
    </message>
    <message>
        <source>Memo:</source>
        <translation>Memo:</translation>
    </message>
    <message>
        <source>Enter a label for this address to add it to your address book</source>
        <translation>Introduïu una etiqueta per a esta adreça per afegir-la a la llibreta d'adreces</translation>
    </message>
</context>
<context>
    <name>SendConfirmationDialog</name>
    <message>
        <source>Yes</source>
        <translation>Sí</translation>
    </message>
</context>
<context>
    <name>ShutdownWindow</name>
    <message>
        <source>Do not shut down the computer until this window disappears.</source>
        <translation>No apagueu l'ordinador fins que no desaparegui esta finestra.</translation>
    </message>
</context>
<context>
    <name>SignVerifyMessageDialog</name>
    <message>
        <source>Signatures - Sign / Verify a Message</source>
        <translation>Signatures - Signa / verifica un missatge</translation>
    </message>
    <message>
        <source>&amp;Sign Message</source>
        <translation>&amp;Signa el missatge</translation>
    </message>
    <message>
        <source>You can sign messages/agreements with your addresses to prove you can receive particl sent to them. Be careful not to sign anything vague or random, as phishing attacks may try to trick you into signing your identity over to them. Only sign fully-detailed statements you agree to.</source>
        <translation>Podeu signar missatges/acords amb les vostres adreces per provar que rebeu les particl que s'hi envien. Aneu amb compte no signar res que siga vague o aleatori, perquè en alguns atacs de suplantació es pot provar que hi signeu la vostra identitat. Només signeu aquelles declaracions completament detallades en què hi esteu d'acord. </translation>
    </message>
    <message>
        <source>The Particl address to sign the message with</source>
        <translation>L'adreça Particl amb què signar el missatge</translation>
    </message>
    <message>
        <source>Choose previously used address</source>
        <translation>Tria les adreces fetes servir amb anterioritat</translation>
    </message>
    <message>
        <source>Alt+A</source>
        <translation>Alt+A</translation>
    </message>
    <message>
        <source>Paste address from clipboard</source>
        <translation>Apega l'adreça del porta-retalls</translation>
    </message>
    <message>
        <source>Alt+P</source>
        <translation>Alt+P</translation>
    </message>
    <message>
        <source>Enter the message you want to sign here</source>
        <translation>Introduïu ací el missatge que voleu signar</translation>
    </message>
    <message>
        <source>Signature</source>
        <translation>Signatura</translation>
    </message>
    <message>
        <source>Copy the current signature to the system clipboard</source>
        <translation>Copia la signatura actual al porta-retalls del sistema</translation>
    </message>
    <message>
        <source>Sign the message to prove you own this Particl address</source>
        <translation>Signa el missatge per provar que ets propietari d'esta adreça Particl.</translation>
    </message>
    <message>
        <source>Sign &amp;Message</source>
        <translation>Signa el &amp;missatge</translation>
    </message>
    <message>
        <source>Reset all sign message fields</source>
        <translation>Neteja tots els camps de clau</translation>
    </message>
    <message>
        <source>Clear &amp;All</source>
        <translation>Neteja-ho &amp;tot</translation>
    </message>
    <message>
        <source>&amp;Verify Message</source>
        <translation>&amp;Verifica el missatge</translation>
    </message>
    <message>
        <source>Enter the receiver's address, message (ensure you copy line breaks, spaces, tabs, etc. exactly) and signature below to verify the message. Be careful not to read more into the signature than what is in the signed message itself, to avoid being tricked by a man-in-the-middle attack. Note that this only proves the signing party receives with the address, it cannot prove sendership of any transaction!</source>
        <translation>Introduïu l'adreça del receptor, el missatge (assegureu-vos de copiar els salts de línia, espais, tabuladors, etc. exactament) i signatura de sota per verificar el missatge. Tingueu cura de no llegir més en la signatura del que està al missatge signat, per evitar ser enganyat per un atac d'home-en-el-mig. Tingueu en compte que això només demostra que la part que signa rep amb l'adreça, i no es pot provar l'enviament de qualsevol transacció!</translation>
    </message>
    <message>
        <source>The Particl address the message was signed with</source>
        <translation>L'adreça Particl amb què va ser signat el missatge</translation>
    </message>
    <message>
        <source>Verify the message to ensure it was signed with the specified Particl address</source>
        <translation>Verificar el missatge per assegurar-se que ha estat signat amb una adreça Particl específica</translation>
    </message>
    <message>
        <source>Verify &amp;Message</source>
        <translation>Verifica el &amp;missatge</translation>
    </message>
    <message>
        <source>Reset all verify message fields</source>
        <translation>Neteja tots els camps de verificació de missatge</translation>
    </message>
    <message>
        <source>Click "Sign Message" to generate signature</source>
        <translation>Feu clic a «Signa el missatge» per a generar una signatura</translation>
    </message>
    <message>
        <source>The entered address is invalid.</source>
        <translation>L'adreça introduïda no és vàlida.</translation>
    </message>
    <message>
        <source>Please check the address and try again.</source>
        <translation>Comproveu l'adreça i torneu-ho a provar.</translation>
    </message>
    <message>
        <source>The entered address does not refer to a key.</source>
        <translation>L'adreça introduïda no referencia a cap clau.</translation>
    </message>
    <message>
        <source>Wallet unlock was cancelled.</source>
        <translation>El desbloqueig del moneder ha estat cancelat.</translation>
    </message>
    <message>
        <source>Private key for the entered address is not available.</source>
        <translation>La clau privada per a la adreça introduïda no està disponible.</translation>
    </message>
    <message>
        <source>Message signing failed.</source>
        <translation>La signatura del missatge ha fallat.</translation>
    </message>
    <message>
        <source>Message signed.</source>
        <translation>Missatge signat.</translation>
    </message>
    <message>
        <source>The signature could not be decoded.</source>
        <translation>La signatura no s'ha pogut descodificar.</translation>
    </message>
    <message>
        <source>Please check the signature and try again.</source>
        <translation>Comproveu la signatura i torneu-ho a provar.</translation>
    </message>
    <message>
        <source>The signature did not match the message digest.</source>
        <translation>La signatura no coincideix amb el resum del missatge.</translation>
    </message>
    <message>
        <source>Message verification failed.</source>
        <translation>Ha fallat la verificació del missatge.</translation>
    </message>
    <message>
        <source>Message verified.</source>
        <translation>Missatge verificat.</translation>
    </message>
</context>
<context>
    <name>SplashScreen</name>
    <message>
        <source>[testnet]</source>
        <translation>[testnet]</translation>
    </message>
</context>
<context>
    <name>TrafficGraphWidget</name>
    <message>
        <source>KB/s</source>
        <translation>KB/s</translation>
    </message>
</context>
<context>
    <name>TransactionDesc</name>
    <message>
        <source>Open until %1</source>
        <translation>Obert fins %1</translation>
    </message>
    <message>
        <source>%1/unconfirmed</source>
        <translation>%1/sense confirmar</translation>
    </message>
    <message>
        <source>%1 confirmations</source>
        <translation>%1 confirmacions</translation>
    </message>
    <message>
        <source>Status</source>
        <translation>Estat</translation>
    </message>
    <message>
        <source>Date</source>
        <translation>Data</translation>
    </message>
    <message>
        <source>Source</source>
        <translation>Font</translation>
    </message>
    <message>
        <source>Generated</source>
        <translation>Generat</translation>
    </message>
    <message>
        <source>From</source>
        <translation>Des de</translation>
    </message>
    <message>
        <source>unknown</source>
        <translation>desconegut</translation>
    </message>
    <message>
        <source>To</source>
        <translation>A</translation>
    </message>
    <message>
        <source>own address</source>
        <translation>Adreça pròpia</translation>
    </message>
    <message>
        <source>watch-only</source>
        <translation>només lectura</translation>
    </message>
    <message>
        <source>label</source>
        <translation>etiqueta</translation>
    </message>
    <message>
        <source>Credit</source>
        <translation>Crèdit</translation>
    </message>
    <message>
        <source>not accepted</source>
        <translation>no acceptat</translation>
    </message>
    <message>
        <source>Debit</source>
        <translation>Dèbit</translation>
    </message>
    <message>
        <source>Total debit</source>
        <translation>Dèbit total</translation>
    </message>
    <message>
        <source>Total credit</source>
        <translation>Crèdit total</translation>
    </message>
    <message>
        <source>Transaction fee</source>
        <translation>Comissió de transacció</translation>
    </message>
    <message>
        <source>Net amount</source>
        <translation>Import net</translation>
    </message>
    <message>
        <source>Message</source>
        <translation>Missatge</translation>
    </message>
    <message>
        <source>Comment</source>
        <translation>Comentar</translation>
    </message>
    <message>
        <source>Transaction ID</source>
        <translation>ID de transacció</translation>
    </message>
    <message>
        <source>Merchant</source>
        <translation>Mercader</translation>
    </message>
    <message>
        <source>Generated coins must mature %1 blocks before they can be spent. When you generated this block, it was broadcast to the network to be added to the block chain. If it fails to get into the chain, its state will change to "not accepted" and it won't be spendable. This may occasionally happen if another node generates a block within a few seconds of yours.</source>
        <translation>Les monedes generades han de madurar %1 blocs abans de poder ser gastades. Quan genereu este bloc, es farà saber a la xarxa per tal d'afegir-lo a la cadena de blocs. Si no pot fer-se lloc a la cadena, el seu estat canviarà a «no acceptat» i no es podrà gastar. Això pot passar ocasionalment si un altre node genera un bloc en un marge de segons respecte al vostre.</translation>
    </message>
    <message>
        <source>Debug information</source>
        <translation>Informació de depuració</translation>
    </message>
    <message>
        <source>Transaction</source>
        <translation>Transacció</translation>
    </message>
    <message>
        <source>Inputs</source>
        <translation>Entrades</translation>
    </message>
    <message>
        <source>Amount</source>
        <translation>Import</translation>
    </message>
    <message>
        <source>true</source>
        <translation>cert</translation>
    </message>
    <message>
        <source>false</source>
        <translation>fals</translation>
    </message>
</context>
<context>
    <name>TransactionDescDialog</name>
    <message>
        <source>This pane shows a detailed description of the transaction</source>
        <translation>Este panell mostra una descripció detallada de la transacció</translation>
    </message>
    </context>
<context>
    <name>TransactionTableModel</name>
    <message>
        <source>Date</source>
        <translation>Data</translation>
    </message>
    <message>
        <source>Type</source>
        <translation>Tipus</translation>
    </message>
    <message>
        <source>Label</source>
        <translation>Etiqueta</translation>
    </message>
    <message>
        <source>Open until %1</source>
        <translation>Obert fins %1</translation>
    </message>
    <message>
        <source>Unconfirmed</source>
        <translation>Sense confirmar</translation>
    </message>
    <message>
        <source>Confirming (%1 of %2 recommended confirmations)</source>
        <translation>Confirmant (%1 de %2 confirmacions recomanades)</translation>
    </message>
    <message>
        <source>Confirmed (%1 confirmations)</source>
        <translation>Confirmat (%1 confirmacions)</translation>
    </message>
    <message>
        <source>Conflicted</source>
        <translation>En conflicte</translation>
    </message>
    <message>
        <source>Immature (%1 confirmations, will be available after %2)</source>
        <translation>Immadur (%1 confirmacions, serà disponible després de %2)</translation>
    </message>
    <message>
        <source>Generated but not accepted</source>
        <translation>Generat però no acceptat</translation>
    </message>
    <message>
        <source>Received with</source>
        <translation>Rebut amb</translation>
    </message>
    <message>
        <source>Received from</source>
        <translation>Rebut de</translation>
    </message>
    <message>
        <source>Sent to</source>
        <translation>Enviat a</translation>
    </message>
    <message>
        <source>Payment to yourself</source>
        <translation>Pagament a un mateix</translation>
    </message>
    <message>
        <source>Mined</source>
        <translation>Minat</translation>
    </message>
    <message>
        <source>watch-only</source>
        <translation>només lectura</translation>
    </message>
    <message>
        <source>(n/a)</source>
        <translation>(n/a)</translation>
    </message>
    <message>
        <source>(no label)</source>
        <translation>(sense etiqueta)</translation>
    </message>
    <message>
        <source>Transaction status. Hover over this field to show number of confirmations.</source>
        <translation>Estat de la transacció. Desplaceu-vos sobre este camp per mostrar el nombre de confirmacions.</translation>
    </message>
    <message>
        <source>Date and time that the transaction was received.</source>
        <translation>Data i hora en que la transacció va ser rebuda.</translation>
    </message>
    <message>
        <source>Type of transaction.</source>
        <translation>Tipus de transacció.</translation>
    </message>
    <message>
        <source>Whether or not a watch-only address is involved in this transaction.</source>
        <translation>Si està implicada o no una adreça només de lectura en la transacció.</translation>
    </message>
    <message>
        <source>User-defined intent/purpose of the transaction.</source>
        <translation>Intenció/propòsit de la transacció definida per l'usuari.</translation>
    </message>
    <message>
        <source>Amount removed from or added to balance.</source>
        <translation>Import extret o afegit del balanç.</translation>
    </message>
</context>
<context>
    <name>TransactionView</name>
    <message>
        <source>All</source>
        <translation>Tot</translation>
    </message>
    <message>
        <source>Today</source>
        <translation>Hui</translation>
    </message>
    <message>
        <source>This week</source>
        <translation>Esta setmana</translation>
    </message>
    <message>
        <source>This month</source>
        <translation>Este mes</translation>
    </message>
    <message>
        <source>Last month</source>
        <translation>El mes passat</translation>
    </message>
    <message>
        <source>This year</source>
        <translation>Enguany</translation>
    </message>
    <message>
        <source>Range...</source>
        <translation>Rang...</translation>
    </message>
    <message>
        <source>Received with</source>
        <translation>Rebut amb</translation>
    </message>
    <message>
        <source>Sent to</source>
        <translation>Enviat a</translation>
    </message>
    <message>
        <source>To yourself</source>
        <translation>A un mateix</translation>
    </message>
    <message>
        <source>Mined</source>
        <translation>Minat</translation>
    </message>
    <message>
        <source>Other</source>
        <translation>Altres</translation>
    </message>
    <message>
        <source>Min amount</source>
        <translation>Import mínim</translation>
    </message>
    <message>
        <source>Copy address</source>
        <translation>Copiar adreça </translation>
    </message>
    <message>
        <source>Copy label</source>
        <translation>Copiar etiqueta</translation>
    </message>
    <message>
        <source>Copy amount</source>
        <translation>Copia l'import</translation>
    </message>
    <message>
        <source>Copy transaction ID</source>
        <translation>Copiar ID de transacció</translation>
    </message>
    <message>
        <source>Edit label</source>
        <translation>Editar etiqueta</translation>
    </message>
    <message>
        <source>Show transaction details</source>
        <translation>Mostra detalls de la transacció</translation>
    </message>
    <message>
        <source>Export Transaction History</source>
        <translation>Exporta l'historial de transacció</translation>
    </message>
    <message>
        <source>Comma separated file (*.csv)</source>
        <translation>Fitxer de separació amb comes (*.csv)</translation>
    </message>
    <message>
        <source>Confirmed</source>
        <translation>Confirmat</translation>
    </message>
    <message>
        <source>Watch-only</source>
        <translation>Només de lectura</translation>
    </message>
    <message>
        <source>Date</source>
        <translation>Data</translation>
    </message>
    <message>
        <source>Type</source>
        <translation>Tipus</translation>
    </message>
    <message>
        <source>Label</source>
        <translation>Etiqueta</translation>
    </message>
    <message>
        <source>Address</source>
        <translation>Adreça</translation>
    </message>
    <message>
        <source>ID</source>
        <translation>ID</translation>
    </message>
    <message>
        <source>Exporting Failed</source>
        <translation>L'exportació ha fallat</translation>
    </message>
    <message>
        <source>There was an error trying to save the transaction history to %1.</source>
        <translation>S'ha produït un error en provar de guardar l'historial de transacció a %1.</translation>
    </message>
    <message>
        <source>Exporting Successful</source>
        <translation>Exportació amb èxit</translation>
    </message>
    <message>
        <source>The transaction history was successfully saved to %1.</source>
        <translation>L'historial de transaccions s'ha guardat correctament a %1.</translation>
    </message>
    <message>
        <source>Range:</source>
        <translation>Rang:</translation>
    </message>
    <message>
        <source>to</source>
        <translation>a</translation>
    </message>
</context>
<context>
    <name>UnitDisplayStatusBarControl</name>
    <message>
        <source>Unit to show amounts in. Click to select another unit.</source>
        <translation>Unitat en què mostrar els imports. Feu clic per seleccionar una altra unitat.</translation>
    </message>
</context>
<context>
    <name>WalletFrame</name>
    <message>
        <source>No wallet has been loaded.</source>
        <translation>No s'ha carregat cap moneder.</translation>
    </message>
</context>
<context>
    <name>WalletModel</name>
    <message>
        <source>Send Coins</source>
        <translation>Envia monedes</translation>
    </message>
    </context>
<context>
    <name>WalletView</name>
    <message>
        <source>&amp;Export</source>
        <translation>&amp;Exporta</translation>
    </message>
    <message>
        <source>Export the data in the current tab to a file</source>
        <translation>Exporta les dades de la pestanya actual a un fitxer</translation>
    </message>
    <message>
        <source>Backup Wallet</source>
        <translation>Còpia de seguretat del moneder</translation>
    </message>
    <message>
        <source>Wallet Data (*.dat)</source>
        <translation>Dades del moneder (*.dat)</translation>
    </message>
    <message>
        <source>Backup Failed</source>
        <translation>Ha fallat la còpia de seguretat</translation>
    </message>
    <message>
        <source>There was an error trying to save the wallet data to %1.</source>
        <translation>S'ha produït un error en provar de guardar les dades del moneder a %1.</translation>
    </message>
    <message>
        <source>Backup Successful</source>
        <translation>La còpia de seguretat s'ha realitzat correctament</translation>
    </message>
    <message>
        <source>The wallet data was successfully saved to %1.</source>
        <translation>S'han guardat les dades del moneder correctament a %1.</translation>
    </message>
    </context>
<context>
    <name>bitcoin-core</name>
    <message>
        <source>Error: A fatal internal error occurred, see debug.log for details</source>
        <translation>Error: s'ha produït un error intern fatal. Vegeu debug.log per a més detalls</translation>
    </message>
    <message>
        <source>Pruning blockstore...</source>
        <translation>S'està podant l'emmagatzemament de blocs...</translation>
    </message>
    <message>
        <source>Particl Core</source>
        <translation>Particl Core</translation>
    </message>
    <message>
        <source>This is a pre-release test build - use at your own risk - do not use for mining or merchant applications</source>
        <translation>Esta és una versió de pre-llançament - utilitza-la sota la teva responsabilitat - No usar per a minería o aplicacions de compra-venda</translation>
    </message>
    <message>
        <source>Warning: The network does not appear to fully agree! Some miners appear to be experiencing issues.</source>
        <translation>Avís: la xarxa no pareix que hi estiga plenament d'acord. Alguns miners pareix que estan experimentant problemes.</translation>
    </message>
    <message>
        <source>Warning: We do not appear to fully agree with our peers! You may need to upgrade, or other nodes may need to upgrade.</source>
        <translation>Avís: pareix que no estem plenament d'acord amb els nostres iguals! Podria caldre que actualitzar l'aplicació, o potser que ho facen altres nodes.</translation>
    </message>
    <message>
        <source>Corrupted block database detected</source>
        <translation>S'ha detectat una base de dades de blocs corrupta</translation>
    </message>
    <message>
        <source>Do you want to rebuild the block database now?</source>
        <translation>Voleu reconstruir la base de dades de blocs ara?</translation>
    </message>
    <message>
        <source>Error initializing block database</source>
        <translation>Error carregant la base de dades de blocs</translation>
    </message>
    <message>
        <source>Error initializing wallet database environment %s!</source>
        <translation>Error inicialitzant l'entorn de la base de dades del moneder %s!</translation>
    </message>
    <message>
        <source>Error loading block database</source>
        <translation>Error carregant la base de dades del bloc</translation>
    </message>
    <message>
        <source>Error opening block database</source>
        <translation>Error en obrir la base de dades de blocs</translation>
    </message>
    <message>
        <source>Error: Disk space is low!</source>
        <translation>Error: Espai al disc baix!</translation>
    </message>
    <message>
        <source>Failed to listen on any port. Use -listen=0 if you want this.</source>
        <translation>Ha fallat escoltar a qualsevol port. Feu servir -listen=0 si voleu fer això.</translation>
    </message>
    <message>
        <source>Importing...</source>
        <translation>S'està important...</translation>
    </message>
    <message>
        <source>Incorrect or no genesis block found. Wrong datadir for network?</source>
        <translation>No s'ha trobat el bloc de gènesi o és incorrecte. El directori de dades de la xarxa és incorrecte?</translation>
    </message>
    <message>
        <source>Not enough file descriptors available.</source>
        <translation>No hi ha suficient descriptors de fitxers disponibles.</translation>
    </message>
    <message>
        <source>Prune cannot be configured with a negative value.</source>
        <translation>La poda no es pot configurar amb un valor negatiu.</translation>
    </message>
    <message>
        <source>Prune mode is incompatible with -txindex.</source>
        <translation>El mode de poda és incompatible amb -txindex.</translation>
    </message>
    <message>
        <source>Verifying blocks...</source>
        <translation>S'estan verificant els blocs...</translation>
    </message>
    <message>
        <source>Error: Listening for incoming connections failed (listen returned error %s)</source>
        <translation>Error: ha fallat escoltar les connexions entrants (l'escoltament ha retornat l'error %s)</translation>
    </message>
    <message>
        <source>Invalid amount for -maxtxfee=&lt;amount&gt;: '%s' (must be at least the minrelay fee of %s to prevent stuck transactions)</source>
        <translation>Import no vàlid per a -maxtxfee=&lt;amount&gt;: '%s' (cal que siga com a mínim la comissió de minrelay de %s per evitar que les comissions s'encallin)</translation>
    </message>
    <message>
        <source>The transaction amount is too small to send after the fee has been deducted</source>
        <translation>L'import de la transacció és massa petit per enviar-la després que se'n deduïsca la comissió</translation>
    </message>
    <message>
        <source>You need to rebuild the database using -reindex to go back to unpruned mode.  This will redownload the entire blockchain</source>
        <translation>Cal que torneu a construir la base de dades fent servir -reindex per tornar al mode no podat. Això tornarà a baixar la cadena de blocs sencera</translation>
    </message>
    <message>
        <source>Error reading from database, shutting down.</source>
        <translation>Error en llegir la base de dades, tancant.</translation>
    </message>
    <message>
        <source>Information</source>
        <translation>Informació</translation>
    </message>
    <message>
        <source>Invalid amount for -paytxfee=&lt;amount&gt;: '%s' (must be at least %s)</source>
        <translation>Import no vàlid per a -paytxfee=&lt;amount&gt;: «%s» (ha de ser com a mínim %s)</translation>
    </message>
    <message>
        <source>Invalid netmask specified in -whitelist: '%s'</source>
        <translation>S'ha especificat una màscara de xarxa no vàlida a -whitelist: «%s»</translation>
    </message>
    <message>
        <source>Need to specify a port with -whitebind: '%s'</source>
        <translation>Cal especificar un port amb -whitebind: «%s»</translation>
    </message>
    <message>
        <source>Signing transaction failed</source>
        <translation>Ha fallat la signatura de la transacció</translation>
    </message>
    <message>
        <source>The transaction amount is too small to pay the fee</source>
        <translation>L'import de la transacció és massa petit per pagar-ne una comissió</translation>
    </message>
    <message>
        <source>This is experimental software.</source>
        <translation>Això és programari experimental.</translation>
    </message>
    <message>
        <source>Transaction amount too small</source>
        <translation>Import de la transacció massa petit</translation>
    </message>
    <message>
        <source>Transaction too large for fee policy</source>
        <translation>Transacció massa gran per a la política de comissions</translation>
    </message>
    <message>
        <source>Transaction too large</source>
        <translation>La transacció és massa gran</translation>
    </message>
    <message>
        <source>Unable to bind to %s on this computer (bind returned error %s)</source>
        <translation>No s'ha pogut vincular a %s en este ordinador (la vinculació ha retornat l'error %s)</translation>
    </message>
    <message>
        <source>Warning</source>
        <translation>Avís</translation>
    </message>
    <message>
        <source>Zapping all transactions from wallet...</source>
        <translation>Se suprimeixen totes les transaccions del moneder...</translation>
    </message>
    <message>
        <source>Unknown network specified in -onlynet: '%s'</source>
        <translation>Xarxa desconeguda especificada a -onlynet: '%s'</translation>
    </message>
    <message>
        <source>Insufficient funds</source>
        <translation>Balanç insuficient</translation>
    </message>
    <message>
        <source>Loading block index...</source>
        <translation>S'està carregant l'índex de blocs...</translation>
    </message>
    <message>
        <source>Loading wallet...</source>
        <translation>S'està carregant el moneder...</translation>
    </message>
    <message>
        <source>Cannot downgrade wallet</source>
        <translation>No es pot reduir la versió del moneder</translation>
    </message>
    <message>
        <source>Rescanning...</source>
        <translation>S'està reescanejant...</translation>
    </message>
    <message>
        <source>Done loading</source>
        <translation>Ha acabat la càrrega</translation>
    </message>
    <message>
        <source>Error</source>
        <translation>Error</translation>
    </message>
</context>
</TS><|MERGE_RESOLUTION|>--- conflicted
+++ resolved
@@ -291,7 +291,7 @@
     </message>
     <message>
         <source>Send coins to a Particl address</source>
-        <translation>Envia monedes a una adreça Particl.</translation>
+        <translation>Envia monedes a una adreça Particl</translation>
     </message>
     <message>
         <source>Backup wallet to another location</source>
@@ -314,8 +314,8 @@
         <translation>&amp;Verifica el missatge...</translation>
     </message>
     <message>
-        <source>Particl.</source>
-        <translation>Particl.</translation>
+        <source>Particl</source>
+        <translation>Particl</translation>
     </message>
     <message>
         <source>&amp;Send</source>
@@ -715,8 +715,8 @@
         <translation>Utilitza un directori de dades personalitzat:</translation>
     </message>
     <message>
-        <source>Particl.</source>
-        <translation>Particl.</translation>
+        <source>Particl</source>
+        <translation>Particl</translation>
     </message>
     <message>
         <source>Error: Specified data directory "%1" cannot be created.</source>
@@ -1613,17 +1613,6 @@
         <translation>Amaga</translation>
     </message>
     <message>
-<<<<<<< HEAD
-        <source>Paying only the minimum fee is just fine as long as there is less transaction volume than space in the blocks. But be aware that this can end up in a never confirming transaction once there is more demand for particl transactions than the network can process.</source>
-        <translation>No hi ha cap problema en pagar només la comissió mínima sempre que hi haja menys volum de transacció que espai en els blocs. Però tingueu present que això pot acabar en una transacció que mai es confirme una vegada hi haja més demanda de transaccions de particl que la xarxa puga processar.</translation>
-    </message>
-    <message>
-        <source>(read the tooltip)</source>
-        <translation>(llegiu l'indicador de funció)</translation>
-    </message>
-    <message>
-=======
->>>>>>> 936ef73f
         <source>Recommended:</source>
         <translation>Recomanada:</translation>
     </message>
@@ -1804,7 +1793,7 @@
     </message>
     <message>
         <source>The fee will be deducted from the amount being sent. The recipient will receive less particl than you enter in the amount field. If multiple recipients are selected, the fee is split equally.</source>
-        <translation>La comissió es deduirà de l'import que s'enviarà. El destinatari rebrà menys particl que les que introduïu al camp d'import. Si se seleccionen múltiples destinataris, la comissió es dividirà per igual.</translation>
+        <translation>La comissió es deduirà de l'import que s'enviarà. El destinatari rebrà menys particls que les que introduïu al camp d'import. Si se seleccionen múltiples destinataris, la comissió es dividirà per igual.</translation>
     </message>
     <message>
         <source>S&amp;ubtract fee from amount</source>
@@ -1869,7 +1858,7 @@
     </message>
     <message>
         <source>You can sign messages/agreements with your addresses to prove you can receive particl sent to them. Be careful not to sign anything vague or random, as phishing attacks may try to trick you into signing your identity over to them. Only sign fully-detailed statements you agree to.</source>
-        <translation>Podeu signar missatges/acords amb les vostres adreces per provar que rebeu les particl que s'hi envien. Aneu amb compte no signar res que siga vague o aleatori, perquè en alguns atacs de suplantació es pot provar que hi signeu la vostra identitat. Només signeu aquelles declaracions completament detallades en què hi esteu d'acord. </translation>
+        <translation>Podeu signar missatges/acords amb les vostres adreces per provar que rebeu les particls que s'hi envien. Aneu amb compte no signar res que siga vague o aleatori, perquè en alguns atacs de suplantació es pot provar que hi signeu la vostra identitat. Només signeu aquelles declaracions completament detallades en què hi esteu d'acord. </translation>
     </message>
     <message>
         <source>The Particl address to sign the message with</source>
@@ -1905,7 +1894,7 @@
     </message>
     <message>
         <source>Sign the message to prove you own this Particl address</source>
-        <translation>Signa el missatge per provar que ets propietari d'esta adreça Particl.</translation>
+        <translation>Signa el missatge per provar que ets propietari d'esta adreça Particl</translation>
     </message>
     <message>
         <source>Sign &amp;Message</source>
