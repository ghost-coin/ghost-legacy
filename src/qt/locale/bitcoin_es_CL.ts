--- conflicted
+++ resolved
@@ -71,9 +71,9 @@
         <translation>Estas son sus direcciones de Particl para enviar pagos. Siempre verifique el monto y la dirección de recepción antes de enviar monedas.</translation>
     </message>
     <message>
-        <source>These are your Bitcoin addresses for receiving payments. Use the 'Create new receiving address' button in the receive tab to create new addresses.
+        <source>These are your Particl addresses for receiving payments. Use the 'Create new receiving address' button in the receive tab to create new addresses.
 Signing is only possible with addresses of the type 'legacy'.</source>
-        <translation>Estas son sus direcciones de Bitcoin para recibir los pagos.
+        <translation>Estas son sus direcciones de Particl para recibir los pagos.
 Usa el boton "Crear nueva direccion de recibimiento" en la pestaña de recibir para crear una nueva direccion.  Firmar es posible solo con la direccion del tipo "legado"</translation>
     </message>
     <message>
@@ -183,21 +183,16 @@
         <translation>Billetera encriptada</translation>
     </message>
     <message>
-<<<<<<< HEAD
+        <source>Enter the new passphrase for the wallet.&lt;br/&gt;Please use a passphrase of &lt;b&gt;ten or more random characters&lt;/b&gt;, or &lt;b&gt;eight or more words&lt;/b&gt;.</source>
+        <translation>Introducir la nueva contraseña para la billetera. Por favor usa una contraseña de diez o mas caracteres aleatorios, u ocho o mas palabras.</translation>
+    </message>
+    <message>
+        <source>Enter the old passphrase and new passphrase for the wallet.</source>
+        <translation>Introducir la vieja contraseña y la nueva contraseña para la billetera.</translation>
+    </message>
+    <message>
         <source>Remember that encrypting your wallet cannot fully protect your particl from being stolen by malware infecting your computer.</source>
         <translation>Recuerda que codificando tu billetera no garantiza mantener a salvo tus particl en caso de tener virus en el computador.</translation>
-=======
-        <source>Enter the new passphrase for the wallet.&lt;br/&gt;Please use a passphrase of &lt;b&gt;ten or more random characters&lt;/b&gt;, or &lt;b&gt;eight or more words&lt;/b&gt;.</source>
-        <translation>Introducir la nueva contraseña para la billetera. Por favor usa una contraseña de diez o mas caracteres aleatorios, u ocho o mas palabras.</translation>
-    </message>
-    <message>
-        <source>Enter the old passphrase and new passphrase for the wallet.</source>
-        <translation>Introducir la vieja contraseña y la nueva contraseña para la billetera.</translation>
-    </message>
-    <message>
-        <source>Remember that encrypting your wallet cannot fully protect your bitcoins from being stolen by malware infecting your computer.</source>
-        <translation>Recuerda que codificando tu billetera no garantiza mantener a salvo tus bitcoins en caso de tener virus en el computador.</translation>
->>>>>>> 926f76cb
     </message>
     <message>
         <source>Wallet to be encrypted</source>
@@ -490,21 +485,16 @@
         <translation>A hoy</translation>
     </message>
     <message>
-<<<<<<< HEAD
+        <source>&amp;Load PSBT from file...</source>
+        <translation>&amp;Load PSBT desde el archivo...</translation>
+    </message>
+    <message>
+        <source>Load Partially Signed Particl Transaction</source>
+        <translation>Cargar transacción de Particl parcialmente firmada</translation>
+    </message>
+    <message>
         <source>Show the %1 help message to get a list with possible Particl command-line options</source>
         <translation>Muestre el mensaje de ayuda %1 para obtener una lista con posibles opciones de línea de comandos de Particl</translation>
-=======
-        <source>&amp;Load PSBT from file...</source>
-        <translation>&amp;Load PSBT desde el archivo...</translation>
-    </message>
-    <message>
-        <source>Load Partially Signed Bitcoin Transaction</source>
-        <translation>Cargar transacción de Bitcoin parcialmente firmada</translation>
-    </message>
-    <message>
-        <source>Show the %1 help message to get a list with possible Bitcoin command-line options</source>
-        <translation>Muestre el mensaje de ayuda %1 para obtener una lista con posibles opciones de línea de comandos de Bitcoin</translation>
->>>>>>> 926f76cb
     </message>
     <message>
         <source>&amp;Window</source>
