<TS language="ko" version="2.1">
<context>
    <name>AddressBookPage</name>
    <message>
        <source>Right-click to edit address or label</source>
        <translation>지갑 주소나 라벨을 수정/변경하려면 우클릭을 하십시오.</translation>
    </message>
    <message>
        <source>Create a new address</source>
        <translation>새로운 지갑 주소 생성하기.</translation>
    </message>
    <message>
        <source>&amp;New</source>
        <translation>새 항목(&amp;N)</translation>
    </message>
    <message>
        <source>Copy the currently selected address to the system clipboard</source>
        <translation>현재 선택한 주소를 시스템 클립보드로 복사하기</translation>
    </message>
    <message>
        <source>&amp;Copy</source>
        <translation>복사(&amp;C)</translation>
    </message>
    <message>
        <source>C&amp;lose</source>
        <translation>닫기(&amp;L)</translation>
    </message>
    <message>
        <source>Delete the currently selected address from the list</source>
        <translation>현재 목록에 선택한 주소 삭제</translation>
    </message>
    <message>
        <source>Enter address or label to search</source>
        <translation>검색하려는 주소 또는 라벨 입력</translation>
    </message>
    <message>
        <source>Export the data in the current tab to a file</source>
        <translation>현재 탭에 있는 데이터를 파일로 내보내기</translation>
    </message>
    <message>
        <source>&amp;Export</source>
        <translation>내보내기(&amp;E)</translation>
    </message>
    <message>
        <source>&amp;Delete</source>
        <translation>삭제(&amp;D)</translation>
    </message>
    <message>
        <source>Choose the address to send coins to</source>
        <translation>코인을 보내실 주소를 선택하세요</translation>
    </message>
    <message>
        <source>Choose the address to receive coins with</source>
        <translation>코인을 받으실 주소를 선택하세요</translation>
    </message>
    <message>
        <source>C&amp;hoose</source>
        <translation>선택 (&amp;H)</translation>
    </message>
    <message>
        <source>Sending addresses</source>
        <translation>보내는 주소들</translation>
    </message>
    <message>
        <source>Receiving addresses</source>
        <translation>받는 주소들</translation>
    </message>
    <message>
        <source>These are your Particl addresses for sending payments. Always check the amount and the receiving address before sending coins.</source>
        <translation>비트코인을 보내는 계좌 주소입니다. 코인을 보내기 전에 금액과 받는 주소를 항상 확인하세요.</translation>
    </message>
    <message>
        <source>These are your Particl addresses for receiving payments. Use the 'Create new receiving address' button in the receive tab to create new addresses.</source>
        <translation>지불 수신용 비트코인주소. 신규 주소를 만들려면 'Create new receiving address' 버튼을 사용하세요.</translation>
    </message>
    <message>
        <source>&amp;Copy Address</source>
        <translation>주소 복사(&amp;C)</translation>
    </message>
    <message>
        <source>Copy &amp;Label</source>
        <translation>라벨 복사(&amp;L)</translation>
    </message>
    <message>
        <source>&amp;Edit</source>
        <translation>편집 (&amp;E)</translation>
    </message>
    <message>
        <source>Export Address List</source>
        <translation>주소 목록 내보내기</translation>
    </message>
    <message>
        <source>Comma separated file (*.csv)</source>
        <translation>쉼표로 구분된 파일 (*.csv)</translation>
    </message>
    <message>
        <source>Exporting Failed</source>
        <translation>내보내기 실패</translation>
    </message>
    <message>
        <source>There was an error trying to save the address list to %1. Please try again.</source>
        <translation>%1으로 주소 리스트를 저장하는 동안 오류가 발생했습니다. 다시 시도해주세요.</translation>
    </message>
</context>
<context>
    <name>AddressTableModel</name>
    <message>
        <source>Label</source>
        <translation>라벨</translation>
    </message>
    <message>
        <source>Address</source>
        <translation>주소</translation>
    </message>
    <message>
        <source>(no label)</source>
        <translation>(라벨 없음)</translation>
    </message>
</context>
<context>
    <name>AskPassphraseDialog</name>
    <message>
        <source>Passphrase Dialog</source>
        <translation>암호문 대화상자</translation>
    </message>
    <message>
        <source>Enter passphrase</source>
        <translation>암호 입력하기</translation>
    </message>
    <message>
        <source>New passphrase</source>
        <translation>새로운 암호</translation>
    </message>
    <message>
        <source>Repeat new passphrase</source>
        <translation>새로운 암호 재입력</translation>
    </message>
    <message>
        <source>Show passphrase</source>
        <translation>암호 보기</translation>
    </message>
    <message>
        <source>Encrypt wallet</source>
        <translation>지갑 암호화</translation>
    </message>
    <message>
        <source>This operation needs your wallet passphrase to unlock the wallet.</source>
        <translation>이 작업은 지갑 잠금해제를 위해 사용자 지갑의 암호가 필요합니다.</translation>
    </message>
    <message>
        <source>Unlock wallet</source>
        <translation>지갑 잠금해제</translation>
    </message>
    <message>
        <source>This operation needs your wallet passphrase to decrypt the wallet.</source>
        <translation>이 작업은 지갑을 복호화하기 위해 사용자 지갑의 암호가 필요합니다.</translation>
    </message>
    <message>
        <source>Decrypt wallet</source>
        <translation>지갑 복호화</translation>
    </message>
    <message>
        <source>Change passphrase</source>
        <translation>암호 변경</translation>
    </message>
    <message>
        <source>Confirm wallet encryption</source>
        <translation>지갑 암호화 승인</translation>
    </message>
    <message>
        <source>Warning: If you encrypt your wallet and lose your passphrase, you will &lt;b&gt;LOSE ALL OF YOUR PARTICL&lt;/b&gt;!</source>
        <translation>경고: 만약 암호화 된 지갑의 비밀번호를 잃어버릴 경우, &lt;b&gt;모든 비트코인들을 잃어버릴 수 있습니다&lt;/b&gt;!</translation>
    </message>
    <message>
        <source>Are you sure you wish to encrypt your wallet?</source>
        <translation>지갑 암호화를 허용하시겠습니까?</translation>
    </message>
    <message>
        <source>Wallet encrypted</source>
        <translation>지갑 암호화 완료</translation>
    </message>
    <message>
        <source>Enter the new passphrase for the wallet.&lt;br/&gt;Please use a passphrase of &lt;b&gt;ten or more random characters&lt;/b&gt;, or &lt;b&gt;eight or more words&lt;/b&gt;.</source>
        <translation>새로운 지갑 비밀번호를 입력하세요. 암호는 10개 이상의 문자 또는 8개 이상의 단어로 입력하세요.</translation>
    </message>
    <message>
        <source>Enter the old passphrase and new passphrase for the wallet.</source>
        <translation>지갑의 이전 비밀번호와 새로운 비밀번호를 입력하세요.</translation>
    </message>
    <message>
        <source>Remember that encrypting your wallet cannot fully protect your bitcoins from being stolen by malware infecting your computer.</source>
        <translation>지갑을 암호화 해도 컴퓨터에 바이러스가 있을시 안전하기 않다는 것을 참고하세요.</translation>
    </message>
    <message>
        <source>Wallet to be encrypted</source>
        <translation>암호화할 지갑</translation>
    </message>
    <message>
        <source>Your wallet is about to be encrypted. </source>
        <translation>지갑이 바로 암호화 됩니다.</translation>
    </message>
    <message>
        <source>Your wallet is now encrypted. </source>
        <translation>지갑이 암호화 되었습니다.</translation>
    </message>
    <message>
        <source>IMPORTANT: Any previous backups you have made of your wallet file should be replaced with the newly generated, encrypted wallet file. For security reasons, previous backups of the unencrypted wallet file will become useless as soon as you start using the new, encrypted wallet.</source>
        <translation>중요: 본인 지갑 파일에서 만든 예전 백업들은 새로 생성한 암호화된 지갑 파일로 교체해야 합니다. 보안상 이유로, 새 암호화된 지갑을 사용하게 되면 이전에 암호화하지 않은 지갑 파일의 백업은 사용할 수 없게 됩니다.</translation>
    </message>
    <message>
        <source>Wallet encryption failed</source>
        <translation>지갑 암호화 실패</translation>
    </message>
    <message>
        <source>Wallet encryption failed due to an internal error. Your wallet was not encrypted.</source>
        <translation>지갑 암호화가 내부 오류로 인해 실패했습니다.  당신의 지갑은 암호화 되지 않았습니다.</translation>
    </message>
    <message>
        <source>The supplied passphrases do not match.</source>
        <translation>지정한 암호가 일치하지 않습니다.</translation>
    </message>
    <message>
        <source>Wallet unlock failed</source>
        <translation>지갑 잠금해제 실패</translation>
    </message>
    <message>
        <source>The passphrase entered for the wallet decryption was incorrect.</source>
        <translation>지갑 복호화를 위한 암호가 틀렸습니다.</translation>
    </message>
    <message>
        <source>Wallet decryption failed</source>
        <translation>지갑 복호화 실패</translation>
    </message>
    <message>
        <source>Wallet passphrase was successfully changed.</source>
        <translation>지갑 암호가 성공적으로 변경되었습니다.</translation>
    </message>
    <message>
        <source>Warning: The Caps Lock key is on!</source>
        <translation>경고: Caps Lock키가 켜져있습니다!</translation>
    </message>
</context>
<context>
    <name>BanTableModel</name>
    <message>
        <source>IP/Netmask</source>
        <translation>IP주소/넷마스크</translation>
    </message>
    <message>
        <source>Banned Until</source>
        <translation>해당 일정까지 밴됨.</translation>
    </message>
</context>
<context>
    <name>BitcoinGUI</name>
    <message>
        <source>Sign &amp;message...</source>
        <translation>메시지 서명(&amp;M)...</translation>
    </message>
    <message>
        <source>Synchronizing with network...</source>
        <translation>네트워크와 동기화중...</translation>
    </message>
    <message>
        <source>&amp;Overview</source>
        <translation>개요(&amp;O)</translation>
    </message>
    <message>
        <source>Show general overview of wallet</source>
        <translation>지갑의 일반적 개요를 보여줍니다</translation>
    </message>
    <message>
        <source>&amp;Transactions</source>
        <translation>거래(&amp;T)</translation>
    </message>
    <message>
        <source>Browse transaction history</source>
        <translation>거래내역을 검색합니다</translation>
    </message>
    <message>
        <source>E&amp;xit</source>
        <translation>나가기(&amp;X)</translation>
    </message>
    <message>
        <source>Quit application</source>
        <translation>어플리케이션 종료</translation>
    </message>
    <message>
        <source>&amp;About %1</source>
        <translation>%1 정보(&amp;A)</translation>
    </message>
    <message>
        <source>Show information about %1</source>
        <translation>%1 정보를 표시합니다</translation>
    </message>
    <message>
        <source>About &amp;Qt</source>
        <translation>&amp;Qt 정보</translation>
    </message>
    <message>
        <source>Show information about Qt</source>
        <translation>Qt 정보를 표시합니다</translation>
    </message>
    <message>
        <source>&amp;Options...</source>
        <translation>옵션(&amp;O)...</translation>
    </message>
    <message>
        <source>Modify configuration options for %1</source>
        <translation>%1 설정 옵션 수정</translation>
    </message>
    <message>
        <source>&amp;Encrypt Wallet...</source>
        <translation>지갑 암호화(&amp;E)...</translation>
    </message>
    <message>
        <source>&amp;Backup Wallet...</source>
        <translation>지갑 백업(&amp;B)...</translation>
    </message>
    <message>
        <source>&amp;Change Passphrase...</source>
        <translation>암호 변경(&amp;C)...</translation>
    </message>
    <message>
        <source>Open &amp;URI...</source>
        <translation>&amp;URI 열기...</translation>
    </message>
    <message>
        <source>Create Wallet...</source>
        <translation>지갑 생성하기...</translation>
    </message>
    <message>
        <source>Create a new wallet</source>
        <translation>새로운 지갑 생성하기</translation>
    </message>
    <message>
        <source>Wallet:</source>
        <translation>지갑:</translation>
    </message>
    <message>
        <source>Click to disable network activity.</source>
        <translation>네트워크 활동을 중지하려면 클릭하세요.</translation>
    </message>
    <message>
        <source>Network activity disabled.</source>
        <translation>네트워크 활동이 정지됨.</translation>
    </message>
    <message>
        <source>Click to enable network activity again.</source>
        <translation>네트워크 활동을 다시 시작하려면 클릭하세요.</translation>
    </message>
    <message>
        <source>Syncing Headers (%1%)...</source>
        <translation>헤더 동기화중 (%1%)...</translation>
    </message>
    <message>
        <source>Reindexing blocks on disk...</source>
        <translation>디스크에서 블록 다시 색인중...</translation>
    </message>
    <message>
        <source>Proxy is &lt;b&gt;enabled&lt;/b&gt;: %1</source>
        <translation>프록시가 &lt;b&gt;활성화&lt;/b&gt; 되었습니다: %1</translation>
    </message>
    <message>
        <source>Send coins to a Particl address</source>
        <translation>비트코인 주소로 코인을 전송합니다</translation>
    </message>
    <message>
        <source>Backup wallet to another location</source>
        <translation>지갑을 다른장소에 백업합니다</translation>
    </message>
    <message>
        <source>Change the passphrase used for wallet encryption</source>
        <translation>지갑 암호화에 사용되는 암호를 변경합니다</translation>
    </message>
    <message>
        <source>&amp;Verify message...</source>
        <translation>메시지 검증(&amp;V)...</translation>
    </message>
    <message>
        <source>&amp;Send</source>
        <translation>보내기(&amp;S)</translation>
    </message>
    <message>
        <source>&amp;Receive</source>
        <translation>받기(&amp;R)</translation>
    </message>
    <message>
        <source>&amp;Show / Hide</source>
        <translation>보이기/숨기기(&amp;S)</translation>
    </message>
    <message>
        <source>Show or hide the main Window</source>
        <translation>메인창 보이기 또는 숨기기</translation>
    </message>
    <message>
        <source>Encrypt the private keys that belong to your wallet</source>
        <translation>지갑에 포함된 개인키 암호화하기</translation>
    </message>
    <message>
        <source>Sign messages with your Particl addresses to prove you own them</source>
        <translation>지갑 주소가 본인 소유인지 증명하기 위해 메시지를 서명합니다</translation>
    </message>
    <message>
        <source>Verify messages to ensure they were signed with specified Particl addresses</source>
        <translation>해당 비트코인 주소로 서명되었는지 확인하기 위해 메시지를 검증합니다</translation>
    </message>
    <message>
        <source>&amp;File</source>
        <translation>파일(&amp;F)</translation>
    </message>
    <message>
        <source>&amp;Settings</source>
        <translation>설정(&amp;S)</translation>
    </message>
    <message>
        <source>&amp;Help</source>
        <translation>도움말(&amp;H)</translation>
    </message>
    <message>
        <source>Tabs toolbar</source>
        <translation>툴바 색인표</translation>
    </message>
    <message>
        <source>Request payments (generates QR codes and particl: URIs)</source>
        <translation>지불 요청하기 (QR코드와 particl: URI를 생성합니다)</translation>
    </message>
    <message>
        <source>Show the list of used sending addresses and labels</source>
        <translation>한번 이상 사용된 보내는 주소와 라벨의 목록을 보여줍니다</translation>
    </message>
    <message>
        <source>Show the list of used receiving addresses and labels</source>
        <translation>한번 이상 사용된 받는 주소와 라벨의 목록을 보여줍니다</translation>
    </message>
    <message>
        <source>&amp;Command-line options</source>
        <translation>명령줄 옵션(&amp;C)</translation>
    </message>
    <message numerus="yes">
        <source>%n active connection(s) to Particl network</source>
        <translation><numerusform>비트코인 네트워크에 %n개의 연결 활성화됨</numerusform></translation>
    </message>
    <message>
        <source>Indexing blocks on disk...</source>
        <translation>디스크에서 블록 색인중...</translation>
    </message>
    <message>
        <source>Processing blocks on disk...</source>
        <translation>디스크에서 블록 처리중...</translation>
    </message>
    <message numerus="yes">
        <source>Processed %n block(s) of transaction history.</source>
        <translation><numerusform>%n 블록 만큼의 거래 기록이 처리됨.</numerusform></translation>
    </message>
    <message>
        <source>%1 behind</source>
        <translation>%1 뒷처짐</translation>
    </message>
    <message>
        <source>Last received block was generated %1 ago.</source>
        <translation>최근에 받은 블록은 %1 전에 생성되었습니다.</translation>
    </message>
    <message>
        <source>Transactions after this will not yet be visible.</source>
        <translation>이 후의 거래들은 아직 보이지 않을 것입니다.</translation>
    </message>
    <message>
        <source>Error</source>
        <translation>오류</translation>
    </message>
    <message>
        <source>Warning</source>
        <translation>경고</translation>
    </message>
    <message>
        <source>Information</source>
        <translation>정보</translation>
    </message>
    <message>
        <source>Up to date</source>
        <translation>최신의</translation>
    </message>
    <message>
        <source>Node window</source>
        <translation>노드 창</translation>
    </message>
    <message>
        <source>Open node debugging and diagnostic console</source>
        <translation>노드 디버깅 및 진단 콘솔 열기 </translation>
    </message>
    <message>
        <source>&amp;Sending addresses</source>
        <translation>보내는 주소(&amp;S)</translation>
    </message>
    <message>
        <source>&amp;Receiving addresses</source>
        <translation>받는 주소(&amp;R)</translation>
    </message>
    <message>
        <source>Open a bitcoin: URI</source>
        <translation>bitcoin: URI 열기</translation>
    </message>
    <message>
        <source>Open Wallet</source>
        <translation>지갑 열기</translation>
    </message>
    <message>
        <source>Open a wallet</source>
        <translation>지갑 하나 열기</translation>
    </message>
    <message>
        <source>Close Wallet...</source>
        <translation>지갑 닫기...</translation>
    </message>
    <message>
        <source>Close wallet</source>
        <translation>지갑 닫기</translation>
    </message>
    <message>
        <source>Show the %1 help message to get a list with possible Particl command-line options</source>
        <translation>사용할 수 있는 비트코인 명령줄 옵션 목록을 가져오기 위해 %1 도움말 메시지를 표시합니다</translation>
    </message>
    <message>
        <source>default wallet</source>
        <translation>기본 지갑</translation>
    </message>
    <message>
        <source>No wallets available</source>
        <translation>사용 가능한 블록이 없습니다.</translation>
    </message>
    <message>
        <source>&amp;Window</source>
        <translation>창(&amp;W)</translation>
    </message>
    <message>
        <source>Minimize</source>
        <translation>최소화</translation>
    </message>
    <message>
        <source>Zoom</source>
        <translation>최대화</translation>
    </message>
    <message>
        <source>Main Window</source>
        <translation>메인창</translation>
    </message>
    <message>
        <source>%1 client</source>
        <translation>%1 클라이언트</translation>
    </message>
    <message>
        <source>Connecting to peers...</source>
        <translation>피어에 연결중...</translation>
    </message>
    <message>
        <source>Catching up...</source>
        <translation>블록 따라잡기...</translation>
    </message>
    <message>
        <source>Error: %1</source>
        <translation>오류: %1</translation>
    </message>
    <message>
        <source>Warning: %1</source>
        <translation>경고: %1</translation>
    </message>
    <message>
        <source>Date: %1
</source>
        <translation>날짜: %1
</translation>
    </message>
    <message>
        <source>Amount: %1
</source>
        <translation>금액: %1
</translation>
    </message>
    <message>
        <source>Wallet: %1
</source>
        <translation>지갑: %1
</translation>
    </message>
    <message>
        <source>Type: %1
</source>
        <translation>종류: %1
</translation>
    </message>
    <message>
        <source>Label: %1
</source>
        <translation>라벨: %1
</translation>
    </message>
    <message>
        <source>Address: %1
</source>
        <translation>주소: %1
</translation>
    </message>
    <message>
        <source>Sent transaction</source>
        <translation>발송된 거래</translation>
    </message>
    <message>
        <source>Incoming transaction</source>
        <translation>들어오고 있는 거래</translation>
    </message>
    <message>
        <source>HD key generation is &lt;b&gt;enabled&lt;/b&gt;</source>
        <translation>HD 키 생성이 &lt;b&gt;활성화되었습니다&lt;/b&gt;</translation>
    </message>
    <message>
        <source>HD key generation is &lt;b&gt;disabled&lt;/b&gt;</source>
        <translation>HD 키 생성이 &lt;b&gt;비활성화되었습니다&lt;/b&gt;</translation>
    </message>
    <message>
        <source>Private key &lt;b&gt;disabled&lt;/b&gt;</source>
        <translation>개인키 &lt;b&gt;비활성화됨&lt;/b&gt;</translation>
    </message>
    <message>
        <source>Wallet is &lt;b&gt;encrypted&lt;/b&gt; and currently &lt;b&gt;unlocked&lt;/b&gt;</source>
        <translation>지갑이 &lt;b&gt;암호화&lt;/b&gt; 되었고 현재 &lt;b&gt;잠금해제&lt;/b&gt; 되었습니다</translation>
    </message>
    <message>
        <source>Wallet is &lt;b&gt;encrypted&lt;/b&gt; and currently &lt;b&gt;locked&lt;/b&gt;</source>
        <translation>지갑이 &lt;b&gt;암호화&lt;/b&gt; 되었고 현재 &lt;b&gt;잠겨져&lt;/b&gt; 있습니다</translation>
    </message>
    <message>
        <source>A fatal error occurred. Particl can no longer continue safely and will quit.</source>
        <translation>치명적인 오류가 발생했습니다. 비트코인을 더이상 안전하게 진행할 수 없어 곧 종료합니다.</translation>
    </message>
</context>
<context>
    <name>CoinControlDialog</name>
    <message>
        <source>Coin Selection</source>
        <translation>코인 선택</translation>
    </message>
    <message>
        <source>Quantity:</source>
        <translation>수량:</translation>
    </message>
    <message>
        <source>Bytes:</source>
        <translation>바이트:</translation>
    </message>
    <message>
        <source>Amount:</source>
        <translation>금액:</translation>
    </message>
    <message>
        <source>Fee:</source>
        <translation>수수료:</translation>
    </message>
    <message>
        <source>Dust:</source>
        <translation>더스트:</translation>
    </message>
    <message>
        <source>After Fee:</source>
        <translation>수수료 이후:</translation>
    </message>
    <message>
        <source>Change:</source>
        <translation>잔돈:</translation>
    </message>
    <message>
        <source>(un)select all</source>
        <translation>모두 선택(하지 않음)</translation>
    </message>
    <message>
        <source>Tree mode</source>
        <translation>트리 모드</translation>
    </message>
    <message>
        <source>List mode</source>
        <translation>리스트 모드</translation>
    </message>
    <message>
        <source>Amount</source>
        <translation>거래액</translation>
    </message>
    <message>
        <source>Received with label</source>
        <translation>입금과 함께 수신된 라벨</translation>
    </message>
    <message>
        <source>Received with address</source>
        <translation>입금과 함께 수신된 주소</translation>
    </message>
    <message>
        <source>Date</source>
        <translation>날짜</translation>
    </message>
    <message>
        <source>Confirmations</source>
        <translation>확인</translation>
    </message>
    <message>
        <source>Confirmed</source>
        <translation>확인됨</translation>
    </message>
    <message>
        <source>Copy address</source>
        <translation>주소 복사</translation>
    </message>
    <message>
        <source>Copy label</source>
        <translation>라벨 복사</translation>
    </message>
    <message>
        <source>Copy amount</source>
        <translation>금액 복사</translation>
    </message>
    <message>
        <source>Copy transaction ID</source>
        <translation>거래 아이디 복사</translation>
    </message>
    <message>
        <source>Lock unspent</source>
        <translation>사용되지 않은 주소를 잠금 처리합니다.</translation>
    </message>
    <message>
        <source>Unlock unspent</source>
        <translation>사용되지 않은 주소를 잠금 해제합니다.</translation>
    </message>
    <message>
        <source>Copy quantity</source>
        <translation>수량 복사</translation>
    </message>
    <message>
        <source>Copy fee</source>
        <translation>수수료 복사</translation>
    </message>
    <message>
        <source>Copy after fee</source>
        <translation>수수료 이후 복사</translation>
    </message>
    <message>
        <source>Copy bytes</source>
        <translation>bytes 복사</translation>
    </message>
    <message>
        <source>Copy dust</source>
        <translation>더스트 복사</translation>
    </message>
    <message>
        <source>Copy change</source>
        <translation>잔돈 복사</translation>
    </message>
    <message>
        <source>(%1 locked)</source>
        <translation>(%1 잠금)</translation>
    </message>
    <message>
        <source>yes</source>
        <translation>예</translation>
    </message>
    <message>
        <source>no</source>
        <translation>아니요</translation>
    </message>
    <message>
        <source>This label turns red if any recipient receives an amount smaller than the current dust threshold.</source>
        <translation>수령인이 현재 더스트 임계값보다 작은 양을 수신하면 이 라벨이 빨간색으로 변합니다.</translation>
    </message>
    <message>
        <source>Can vary +/- %1 satoshi(s) per input.</source>
        <translation>입력마다 +/- %1 사토시가 변할 수 있습니다.</translation>
    </message>
    <message>
        <source>(no label)</source>
        <translation>(라벨 없음)</translation>
    </message>
    <message>
        <source>change from %1 (%2)</source>
        <translation>%1로부터 변경 (%2)</translation>
    </message>
    <message>
        <source>(change)</source>
        <translation>(잔돈)</translation>
    </message>
</context>
<context>
    <name>CreateWalletActivity</name>
    <message>
        <source>Creating Wallet &lt;b&gt;%1&lt;/b&gt;...</source>
        <translation>지갑 &lt;b&gt;%1&lt;/b&gt; 생성중...</translation>
    </message>
    <message>
        <source>Create wallet failed</source>
        <translation>지갑 생성하기 실패</translation>
    </message>
    <message>
        <source>Create wallet warning</source>
        <translation>지갑 생성 경고</translation>
    </message>
</context>
<context>
    <name>CreateWalletDialog</name>
    <message>
        <source>Create Wallet</source>
        <translation>지갑 생성하기</translation>
    </message>
    <message>
        <source>Wallet Name</source>
        <translation>지갑 이름</translation>
    </message>
    <message>
        <source>Encrypt the wallet. The wallet will be encrypted with a passphrase of your choice.</source>
        <translation>지갑 암호화하기. 해당 지갑은 당신이 설정한 문자열 비밀번호로 암호화될 겁니다.</translation>
    </message>
    <message>
        <source>Encrypt Wallet</source>
        <translation>지갑 암호화</translation>
    </message>
    <message>
        <source>Disable Private Keys</source>
        <translation>개인키 비활성화 하기</translation>
    </message>
    <message>
        <source>Make Blank Wallet</source>
        <translation>빈 지갑 만들기</translation>
    </message>
    <message>
        <source>Create</source>
        <translation>생성하기</translation>
    </message>
</context>
<context>
    <name>EditAddressDialog</name>
    <message>
        <source>Edit Address</source>
        <translation>주소 편집</translation>
    </message>
    <message>
        <source>&amp;Label</source>
        <translation>라벨(&amp;L)</translation>
    </message>
    <message>
        <source>The label associated with this address list entry</source>
        <translation>현재 선택된 주소 필드의 제목입니다.</translation>
    </message>
    <message>
        <source>The address associated with this address list entry. This can only be modified for sending addresses.</source>
        <translation>본 주소록 입력은 주소와 연계되었습니다.  이것은 보내는 주소들에서만 변경될수 있습니다.</translation>
    </message>
    <message>
        <source>&amp;Address</source>
        <translation>주소(&amp;A)</translation>
    </message>
    <message>
        <source>New sending address</source>
        <translation>새 보내는 주소</translation>
    </message>
    <message>
        <source>Edit receiving address</source>
        <translation>받는 주소 편집</translation>
    </message>
    <message>
        <source>Edit sending address</source>
        <translation>보내는 주소 편집</translation>
    </message>
    <message>
        <source>The entered address "%1" is not a valid Particl address.</source>
        <translation>입력한 "%1" 주소는 올바른 비트코인 주소가 아닙니다.</translation>
    </message>
    <message>
        <source>Address "%1" already exists as a receiving address with label "%2" and so cannot be added as a sending address.</source>
        <translation>주소 "%1"은 이미 라벨 "%2"로 받는 주소에 존재하여 보내는 주소로 추가될 수 없습니다.</translation>
    </message>
    <message>
        <source>The entered address "%1" is already in the address book with label "%2".</source>
        <translation>입력된 주소 "%1"은 라벨 "%2"로 이미 주소록에 있습니다.</translation>
    </message>
    <message>
        <source>Could not unlock wallet.</source>
        <translation>지갑을 잠금해제 할 수 없습니다.</translation>
    </message>
    <message>
        <source>New key generation failed.</source>
        <translation>새로운 키 생성이 실패하였습니다.</translation>
    </message>
</context>
<context>
    <name>FreespaceChecker</name>
    <message>
        <source>A new data directory will be created.</source>
        <translation>새로운 데이터 폴더가 생성됩니다.</translation>
    </message>
    <message>
        <source>name</source>
        <translation>이름</translation>
    </message>
    <message>
        <source>Directory already exists. Add %1 if you intend to create a new directory here.</source>
        <translation>폴더가 이미 존재합니다. 새로운 폴더 생성을 원한다면 %1 명령어를 추가하세요.</translation>
    </message>
    <message>
        <source>Path already exists, and is not a directory.</source>
        <translation>경로가 이미 존재합니다. 그리고 그것은 폴더가 아닙니다.</translation>
    </message>
    <message>
        <source>Cannot create data directory here.</source>
        <translation>데이터 폴더를 여기에 생성할 수 없습니다.</translation>
    </message>
</context>
<context>
    <name>HelpMessageDialog</name>
    <message>
        <source>version</source>
        <translation>버전</translation>
    </message>
    <message>
        <source>About %1</source>
        <translation>%1 정보</translation>
    </message>
    <message>
        <source>Command-line options</source>
        <translation>명령줄 옵션</translation>
    </message>
</context>
<context>
    <name>Intro</name>
    <message>
        <source>Welcome</source>
        <translation>환영합니다</translation>
    </message>
    <message>
        <source>Welcome to %1.</source>
        <translation>%1에 오신것을 환영합니다.</translation>
    </message>
    <message>
        <source>As this is the first time the program is launched, you can choose where %1 will store its data.</source>
        <translation>프로그램이 처음으로 실행되고 있습니다. %1가 어디에 데이터를 저장할지 선택할 수 있습니다.</translation>
    </message>
    <message>
        <source>When you click OK, %1 will begin to download and process the full %4 block chain (%2GB) starting with the earliest transactions in %3 when %4 initially launched.</source>
        <translation>확인을 클릭하면 %1은 모든 %4블록 체인 (%2GB) 장부를 %3 안에 다운로드하고 처리하기 시작합니다.  이는 %4가 시작될 때 생성된 가장 오래된 트랜잭션부터 시작합니다.</translation>
    </message>
    <message>
        <source>This initial synchronisation is very demanding, and may expose hardware problems with your computer that had previously gone unnoticed. Each time you run %1, it will continue downloading where it left off.</source>
        <translation>초기 동기화는 매우 오래 걸리며 이전에는 본 적 없는  하드웨어 문제가 발생할 수 있습니다. %1을 실행할 때마다 중단 된 곳에서 다시 계속 다운로드 됩니다.</translation>
    </message>
    <message>
        <source>If you have chosen to limit block chain storage (pruning), the historical data must still be downloaded and processed, but will be deleted afterward to keep your disk usage low.</source>
        <translation>블록 체인 저장 영역 (블록축소)을 제한하도록 선택한 경우, 이력 데이터는 계속해서 다운로드 및 처리 되어야 하지만 차후 디스크 용량을 줄이기 위해 삭제됩니다.</translation>
    </message>
    <message>
        <source>Use the default data directory</source>
        <translation>기본 데이터 폴더를 사용하기</translation>
    </message>
    <message>
        <source>Use a custom data directory:</source>
        <translation>커스텀 데이터 폴더 사용:</translation>
    </message>
    <message>
        <source>Particl</source>
        <translation>비트코인</translation>
    </message>
    <message>
        <source>At least %1 GB of data will be stored in this directory, and it will grow over time.</source>
        <translation>최소 %1 GB의 데이터가 이 디렉토리에 저장되며 시간이 지남에 따라 증가할 것입니다.</translation>
    </message>
    <message>
        <source>Approximately %1 GB of data will be stored in this directory.</source>
        <translation>약 %1 GB의 데이터가 이 디렉토리에 저장됩니다.</translation>
    </message>
    <message>
        <source>%1 will download and store a copy of the Particl block chain.</source>
        <translation>%1은 비트코인 블록체인의 사본을 다운로드하여 저장합니다.</translation>
    </message>
    <message>
        <source>The wallet will also be stored in this directory.</source>
        <translation>지갑도 이 디렉토리에 저장됩니다.</translation>
    </message>
    <message>
        <source>Error: Specified data directory "%1" cannot be created.</source>
        <translation>오류: 지정한 데이터 디렉토리 "%1" 를 생성할 수 없습니다.</translation>
    </message>
    <message>
        <source>Error</source>
        <translation>오류</translation>
    </message>
    <message numerus="yes">
        <source>%n GB of free space available</source>
        <translation><numerusform>%n GB 사용가능</numerusform></translation>
    </message>
    <message numerus="yes">
        <source>(of %n GB needed)</source>
        <translation><numerusform>(%n GB가 필요)</numerusform></translation>
    </message>
    <message numerus="yes">
        <source>(%n GB needed for full chain)</source>
        <translation><numerusform>(Full 체인이 되려면 %n GB 가 필요합니다)</numerusform></translation>
    </message>
</context>
<context>
    <name>ModalOverlay</name>
    <message>
        <source>Form</source>
        <translation>유형</translation>
    </message>
    <message>
        <source>Recent transactions may not yet be visible, and therefore your wallet's balance might be incorrect. This information will be correct once your wallet has finished synchronizing with the particl network, as detailed below.</source>
        <translation>최근 거래는 아직 보이지 않을 것입니다, 그러므로 당신의 지갑의 잔액이 틀릴 수도 있습니다. 이 정보는 비트코인 네트워크와 완전한 동기화가 완료되면 아래의 설명과 같이 정확해집니다.</translation>
    </message>
    <message>
        <source>Attempting to spend particl that are affected by not-yet-displayed transactions will not be accepted by the network.</source>
        <translation>아직 표시되지 않은 거래의 영향을 받는 비트코인을 사용하려고 하는 것은 네트워크에서 허가되지 않습니다.</translation>
    </message>
    <message>
        <source>Number of blocks left</source>
        <translation>남은 블록의 수</translation>
    </message>
    <message>
        <source>Unknown...</source>
        <translation>알수없음...</translation>
    </message>
    <message>
        <source>Last block time</source>
        <translation>최종 블록 시각</translation>
    </message>
    <message>
        <source>Progress</source>
        <translation>진행</translation>
    </message>
    <message>
        <source>Progress increase per hour</source>
        <translation>시간당 진행 증가율</translation>
    </message>
    <message>
        <source>calculating...</source>
        <translation>계산중...</translation>
    </message>
    <message>
        <source>Estimated time left until synced</source>
        <translation>동기화 완료까지 예상 시간</translation>
    </message>
    <message>
        <source>Hide</source>
        <translation>숨기기</translation>
    </message>
    <message>
        <source>Esc</source>
        <translation>Esc</translation>
    </message>
    <message>
        <source>Unknown. Syncing Headers (%1, %2%)...</source>
        <translation>알 수 없음. 헤더 동기화 중(%1,%2%)...</translation>
    </message>
</context>
<context>
    <name>OpenURIDialog</name>
    <message>
        <source>Open bitcoin URI</source>
        <translation>비트코인 URI 열기</translation>
    </message>
    <message>
        <source>URI:</source>
        <translation>URI:</translation>
    </message>
</context>
<context>
    <name>OpenWalletActivity</name>
    <message>
        <source>Open wallet failed</source>
        <translation>지갑 열기 실패</translation>
    </message>
    <message>
        <source>Open wallet warning</source>
        <translation>지갑 열기 경고</translation>
    </message>
    <message>
        <source>default wallet</source>
        <translation>기본 지갑</translation>
    </message>
    <message>
        <source>Opening Wallet &lt;b&gt;%1&lt;/b&gt;...</source>
        <translation>지갑 &lt;b&gt;%1&lt;/b&gt; 여는중...</translation>
    </message>
</context>
<context>
    <name>OptionsDialog</name>
    <message>
        <source>Options</source>
        <translation>환경설정</translation>
    </message>
    <message>
        <source>&amp;Main</source>
        <translation>메인(&amp;M)</translation>
    </message>
    <message>
        <source>Automatically start %1 after logging in to the system.</source>
        <translation>시스템 로그인후에 %1을 자동으로 시작합니다.</translation>
    </message>
    <message>
        <source>&amp;Start %1 on system login</source>
        <translation>시스템 로그인시 %1 시작(&amp;S)</translation>
    </message>
    <message>
        <source>Size of &amp;database cache</source>
        <translation>데이터베이스 캐시 크기(&amp;D)</translation>
    </message>
    <message>
        <source>Number of script &amp;verification threads</source>
        <translation>스크립트 인증 쓰레드의 개수(&amp;V)</translation>
    </message>
    <message>
        <source>IP address of the proxy (e.g. IPv4: 127.0.0.1 / IPv6: ::1)</source>
        <translation>프록시 아이피 주소 (예. IPv4:127.0.0.1 / IPv6: ::1)</translation>
    </message>
    <message>
        <source>Shows if the supplied default SOCKS5 proxy is used to reach peers via this network type.</source>
        <translation>제공된 기본 SOCKS5 프록시가 이 네트워크 유형을 통해 피어에 도달하는 경우 표시됩니다.</translation>
    </message>
    <message>
        <source>Use separate SOCKS&amp;5 proxy to reach peers via Tor hidden services:</source>
        <translation>Tor 서비스를 이용하여 피어에게 연결하기 위해 분리된 SOCKS5 프록시 사용:</translation>
    </message>
    <message>
        <source>Hide the icon from the system tray.</source>
        <translation>시스템 트레이 로 부터 아이콘 숨기기</translation>
    </message>
    <message>
        <source>&amp;Hide tray icon</source>
        <translation>트레이 아이콘 숨기기(&amp;H)</translation>
    </message>
    <message>
        <source>Minimize instead of exit the application when the window is closed. When this option is enabled, the application will be closed only after selecting Exit in the menu.</source>
        <translation>창을 닫으면 종료 대신 트레이로 보내기. 이 옵션을 활성화하면 메뉴에서 종료를 선택한 후에만 어플리케이션이 종료됩니다.</translation>
    </message>
    <message>
        <source>Third party URLs (e.g. a block explorer) that appear in the transactions tab as context menu items. %s in the URL is replaced by transaction hash. Multiple URLs are separated by vertical bar |.</source>
        <translation>서드-파티 URLs (예. 블록 탐색기)는 거래 탭의 컨텍스트 메뉴에 나타납니다. URL의 %s는 거래 해시값으로 대체됩니다. 여러 URLs는 수직 바 | 에서 나누어 집니다.</translation>
    </message>
    <message>
        <source>Open the %1 configuration file from the working directory.</source>
        <translation>작업 디렉토리에서 %1 설정 파일을 엽니다.</translation>
    </message>
    <message>
        <source>Open Configuration File</source>
        <translation>설정 파일 열기</translation>
    </message>
    <message>
        <source>Reset all client options to default.</source>
        <translation>모든 클라이언트 옵션을 기본값으로 재설정합니다.</translation>
    </message>
    <message>
        <source>&amp;Reset Options</source>
        <translation>옵션 재설정(&amp;R)</translation>
    </message>
    <message>
        <source>&amp;Network</source>
        <translation>네트워크(&amp;N)</translation>
    </message>
    <message>
        <source>Disables some advanced features but all blocks will still be fully validated. Reverting this setting requires re-downloading the entire blockchain. Actual disk usage may be somewhat higher.</source>
        <translation>일부분의 고급 기능을 취소 하지만 모든 블록들은 검증될 것입니다. 이 설정을 되돌리려면 처음부터 블록체인을 다시 다운로드 받아야 합니다. 실제 디스크 사용량은 더 많을수도 있습니다.</translation>
    </message>
    <message>
        <source>Prune &amp;block storage to</source>
        <translation>블록 데이터를 지정된 크기로 축소합니다:</translation>
    </message>
    <message>
        <source>GB</source>
        <translation>GB</translation>
    </message>
    <message>
        <source>Reverting this setting requires re-downloading the entire blockchain.</source>
        <translation>이 설정을 되돌리려면 처음주터 블록체인을 다시 다운로드 받아야 합니다.</translation>
    </message>
    <message>
        <source>MiB</source>
        <translation>MiB</translation>
    </message>
    <message>
        <source>(0 = auto, &lt;0 = leave that many cores free)</source>
        <translation>(0 = 자동, &lt;0 = 지정된 코어 개수만큼 사용 안함)</translation>
    </message>
    <message>
        <source>W&amp;allet</source>
        <translation>지갑(&amp;A)</translation>
    </message>
    <message>
        <source>Expert</source>
        <translation>전문가</translation>
    </message>
    <message>
        <source>Enable coin &amp;control features</source>
        <translation>코인 상세 제어기능을 활성화합니다 (&amp;C)</translation>
    </message>
    <message>
        <source>If you disable the spending of unconfirmed change, the change from a transaction cannot be used until that transaction has at least one confirmation. This also affects how your balance is computed.</source>
        <translation>검증되지 않은 잔돈 쓰기를 비활성화하면 거래가 적어도 1회 이상 검증되기 전까지 그 거래의 거스름돈은 사용할 수 없습니다. 이는 잔액 계산 방법에도 영향을 미칩니다.</translation>
    </message>
    <message>
        <source>&amp;Spend unconfirmed change</source>
        <translation>검증되지 않은 잔돈 쓰기 (&amp;S)</translation>
    </message>
    <message>
        <source>Automatically open the Particl client port on the router. This only works when your router supports UPnP and it is enabled.</source>
        <translation>라우터에서 비트코인 클라이언트 포트를 자동적으로 엽니다. 라우터에서 UPnP를 지원하고 활성화 했을 경우에만 동작합니다.</translation>
    </message>
    <message>
        <source>Map port using &amp;UPnP</source>
        <translation>&amp;UPnP를 이용해 포트 매핑</translation>
    </message>
    <message>
        <source>Accept connections from outside.</source>
        <translation>외부로부터의 연결을 승인합니다.</translation>
    </message>
    <message>
        <source>Allow incomin&amp;g connections</source>
        <translation>연결 요청을 허용 (&amp;G)</translation>
    </message>
    <message>
        <source>Connect to the Particl network through a SOCKS5 proxy.</source>
        <translation>SOCKS5 프록시를 통해 비트코인 네트워크에 연결합니다.</translation>
    </message>
    <message>
        <source>&amp;Connect through SOCKS5 proxy (default proxy):</source>
        <translation>SOCKS5 프록시를 거쳐 연결합니다(&amp;C) (기본 프록시):</translation>
    </message>
    <message>
        <source>Proxy &amp;IP:</source>
        <translation>프록시 &amp;IP:</translation>
    </message>
    <message>
        <source>&amp;Port:</source>
        <translation>포트(&amp;P):</translation>
    </message>
    <message>
        <source>Port of the proxy (e.g. 9050)</source>
        <translation>프록시의 포트번호 (예: 9050)</translation>
    </message>
    <message>
        <source>Used for reaching peers via:</source>
        <translation>피어에 연결하기 위해 사용된 방법:</translation>
    </message>
    <message>
        <source>IPv4</source>
        <translation>IPv4</translation>
    </message>
    <message>
        <source>IPv6</source>
        <translation>IPv6</translation>
    </message>
    <message>
        <source>Tor</source>
        <translation>Tor</translation>
    </message>
    <message>
        <source>Connect to the Particl network through a separate SOCKS5 proxy for Tor hidden services.</source>
        <translation>Tor 서비스를 경유하여 비트코인 네트워크에 연결하기 위해 분리된 SOCKS5 프록시를 사용합니다.</translation>
    </message>
    <message>
        <source>&amp;Window</source>
        <translation>창(&amp;W)</translation>
    </message>
    <message>
        <source>Show only a tray icon after minimizing the window.</source>
        <translation>창을 최소화 하면 트레이에 아이콘만 표시합니다.</translation>
    </message>
    <message>
        <source>&amp;Minimize to the tray instead of the taskbar</source>
        <translation>작업 표시줄 대신 트레이로 최소화(&amp;M)</translation>
    </message>
    <message>
        <source>M&amp;inimize on close</source>
        <translation>닫을때 최소화(&amp;I)</translation>
    </message>
    <message>
        <source>&amp;Display</source>
        <translation>표시(&amp;D)</translation>
    </message>
    <message>
        <source>User Interface &amp;language:</source>
        <translation>사용자 인터페이스 언어(&amp;L):</translation>
    </message>
    <message>
        <source>The user interface language can be set here. This setting will take effect after restarting %1.</source>
        <translation>사용자 인터페이스 언어를 여기서 설정할 수 있습니다. 이 설정은 %1을 다시 시작할때 적용됩니다.</translation>
    </message>
    <message>
        <source>&amp;Unit to show amounts in:</source>
        <translation>금액을 표시할 단위(&amp;U):</translation>
    </message>
    <message>
        <source>Choose the default subdivision unit to show in the interface and when sending coins.</source>
        <translation>인터페이스에 표시하고 코인을 보낼때 사용할 기본 최소화 단위를 선택하십시오.</translation>
    </message>
    <message>
        <source>Whether to show coin control features or not.</source>
        <translation>코인 상세 제어기능에 대한 표시 여부를 선택할 수 있습니다.</translation>
    </message>
    <message>
        <source>&amp;Third party transaction URLs</source>
        <translation>제 3자 거래 URL들 (&amp;T)</translation>
    </message>
    <message>
        <source>Options set in this dialog are overridden by the command line or in the configuration file:</source>
        <translation>이 다이얼로그에서 설정한 옵션은 커맨드라인이나 설정파일에 의해 바뀔수 있습니다:</translation>
    </message>
    <message>
        <source>&amp;OK</source>
        <translation>확인(&amp;O)</translation>
    </message>
    <message>
        <source>&amp;Cancel</source>
        <translation>취소(&amp;C)</translation>
    </message>
    <message>
        <source>default</source>
        <translation>기본값</translation>
    </message>
    <message>
        <source>none</source>
        <translation>없음</translation>
    </message>
    <message>
        <source>Confirm options reset</source>
        <translation>옵션 초기화를 확인</translation>
    </message>
    <message>
        <source>Client restart required to activate changes.</source>
        <translation>변경 사항을 적용하기 위해서는 프로그램이 종료 후 재시작되어야 합니다.</translation>
    </message>
    <message>
        <source>Client will be shut down. Do you want to proceed?</source>
        <translation>클라이언트가 종료됩니다, 계속 진행하시겠습니까?</translation>
    </message>
    <message>
        <source>Configuration options</source>
        <translation>설정 옵션</translation>
    </message>
    <message>
        <source>The configuration file is used to specify advanced user options which override GUI settings. Additionally, any command-line options will override this configuration file.</source>
        <translation>설정 파일은 GUI 설정을 우선하는 고급 사용자 옵션을 지정하는 데 사용됩니다. 또한 모든 명령 줄 옵션이 설정 파일보다 우선합니다.</translation>
    </message>
    <message>
        <source>Error</source>
        <translation>오류</translation>
    </message>
    <message>
        <source>The configuration file could not be opened.</source>
        <translation>설정 파일을 열 수 없습니다.</translation>
    </message>
    <message>
        <source>This change would require a client restart.</source>
        <translation>이 변경 사항 적용을 위해 프로그램 재시작이 필요합니다.</translation>
    </message>
    <message>
        <source>The supplied proxy address is invalid.</source>
        <translation>지정한 프록시 주소가 잘못되었습니다.</translation>
    </message>
</context>
<context>
    <name>OverviewPage</name>
    <message>
        <source>Form</source>
        <translation>유형</translation>
    </message>
    <message>
        <source>The displayed information may be out of date. Your wallet automatically synchronizes with the Particl network after a connection is established, but this process has not completed yet.</source>
        <translation>표시된 정보가 오래된 것 같습니다. 비트코인 네트워크에 연결하고 난 다음에 지갑을 자동으로 동기화 하지만, 아직 과정이 끝나지는 않았습니다.</translation>
    </message>
    <message>
        <source>Watch-only:</source>
        <translation>조회전용:</translation>
    </message>
    <message>
        <source>Available:</source>
        <translation>사용 가능:</translation>
    </message>
    <message>
        <source>Your current spendable balance</source>
        <translation>당신의 현재 사용 가능한 잔액</translation>
    </message>
    <message>
        <source>Pending:</source>
        <translation>미확정:</translation>
    </message>
    <message>
        <source>Total of transactions that have yet to be confirmed, and do not yet count toward the spendable balance</source>
        <translation>아직 확인되지 않아 사용가능한 잔액에 반영되지 않은 거래 총액</translation>
    </message>
    <message>
        <source>Immature:</source>
        <translation>아직 사용 불가능:</translation>
    </message>
    <message>
        <source>Mined balance that has not yet matured</source>
        <translation>아직 사용 가능하지 않은 채굴된 잔액</translation>
    </message>
    <message>
        <source>Balances</source>
        <translation>잔액</translation>
    </message>
    <message>
        <source>Total:</source>
        <translation>총액:</translation>
    </message>
    <message>
        <source>Your current total balance</source>
        <translation>당신의 현재 총액</translation>
    </message>
    <message>
        <source>Your current balance in watch-only addresses</source>
        <translation>조회전용 주소의 현재 잔액</translation>
    </message>
    <message>
        <source>Spendable:</source>
        <translation>사용가능:</translation>
    </message>
    <message>
        <source>Recent transactions</source>
        <translation>최근 거래</translation>
    </message>
    <message>
        <source>Unconfirmed transactions to watch-only addresses</source>
        <translation>조회전용 주소의 검증되지 않은 거래</translation>
    </message>
    <message>
        <source>Mined balance in watch-only addresses that has not yet matured</source>
        <translation>조회전용 주소의 채굴된 잔액 중 사용가능하지 않은 금액</translation>
    </message>
    <message>
        <source>Current total balance in watch-only addresses</source>
        <translation>조회전용 주소의 현재 잔액</translation>
    </message>
</context>
<context>
    <name>PaymentServer</name>
    <message>
        <source>Payment request error</source>
        <translation>지불 요청 오류</translation>
    </message>
    <message>
        <source>Cannot start particl: click-to-pay handler</source>
        <translation>particl: 핸들러를 시작할 수 없음</translation>
    </message>
    <message>
        <source>URI handling</source>
        <translation>URI 핸들링</translation>
    </message>
    <message>
        <source>'particl://' is not a valid URI. Use 'particl:' instead.</source>
        <translation>'particl://"은 잘못된 URI입니다. 'particl:'을 사용하십시오.</translation>
    </message>
    <message>
        <source>Cannot process payment request because BIP70 is not supported.</source>
        <translation>BIP70을 지원하지 않아서 지불 요청을 처리할 수 없습니다.</translation>
    </message>
    <message>
        <source>Due to widespread security flaws in BIP70 it's strongly recommended that any merchant instructions to switch wallets be ignored.</source>
        <translation>BIP70의 보안적 결함 때문에 상점에 불문하고 "지갑을 바꾸라"라는 권고 또는 지시는 대부분의 경우 무시하는 방법을 강력하게 권장합니다.</translation>
    </message>
    <message>
        <source>If you are receiving this error you should request the merchant provide a BIP21 compatible URI.</source>
        <translation>만약 이 오류 메시지가 보인다면, 상점에 BIP21이 호환되는 URI를 제공해달라고 요청해주세요.</translation>
    </message>
    <message>
        <source>Invalid payment address %1</source>
        <translation>잘못된 지불 주소 %1</translation>
    </message>
    <message>
        <source>URI cannot be parsed! This can be caused by an invalid Particl address or malformed URI parameters.</source>
        <translation>URI의 파싱에 문제가 발생했습니다. 잘못된 비트코인 주소나 URI 파라미터 구성에 오류가 존재할 수 있습니다.</translation>
    </message>
    <message>
        <source>Payment request file handling</source>
        <translation>지불 요청 파일 처리중</translation>
    </message>
</context>
<context>
    <name>PeerTableModel</name>
    <message>
        <source>User Agent</source>
        <translation>유저 에이전트</translation>
    </message>
    <message>
        <source>Node/Service</source>
        <translation>노드/서비스</translation>
    </message>
    <message>
        <source>NodeId</source>
        <translation>노드 ID</translation>
    </message>
    <message>
        <source>Ping</source>
        <translation>핑</translation>
    </message>
    <message>
        <source>Sent</source>
        <translation>보냄</translation>
    </message>
    <message>
        <source>Received</source>
        <translation>받음</translation>
    </message>
</context>
<context>
    <name>QObject</name>
    <message>
        <source>Amount</source>
        <translation>금액</translation>
    </message>
    <message>
        <source>Enter a Particl address (e.g. %1)</source>
        <translation>비트코인 주소를 입력하세요 (예. %1)</translation>
    </message>
    <message>
        <source>%1 d</source>
        <translation>%1 일</translation>
    </message>
    <message>
        <source>%1 h</source>
        <translation>%1 시간</translation>
    </message>
    <message>
        <source>%1 m</source>
        <translation>%1 분</translation>
    </message>
    <message>
        <source>%1 s</source>
        <translation>%1 초</translation>
    </message>
    <message>
        <source>None</source>
        <translation>없음</translation>
    </message>
    <message>
        <source>N/A</source>
        <translation>없음</translation>
    </message>
    <message>
        <source>%1 ms</source>
        <translation>%1 ms</translation>
    </message>
    <message numerus="yes">
        <source>%n second(s)</source>
        <translation><numerusform>%n 초</numerusform></translation>
    </message>
    <message numerus="yes">
        <source>%n minute(s)</source>
        <translation><numerusform>%n 분</numerusform></translation>
    </message>
    <message numerus="yes">
        <source>%n hour(s)</source>
        <translation><numerusform>%n 시간</numerusform></translation>
    </message>
    <message numerus="yes">
        <source>%n day(s)</source>
        <translation><numerusform>&amp;n 일</numerusform></translation>
    </message>
    <message numerus="yes">
        <source>%n week(s)</source>
        <translation><numerusform>%n 주</numerusform></translation>
    </message>
    <message>
        <source>%1 and %2</source>
        <translation>%1 그리고 %2</translation>
    </message>
    <message numerus="yes">
        <source>%n year(s)</source>
        <translation><numerusform>%n 년</numerusform></translation>
    </message>
    <message>
        <source>%1 B</source>
        <translation>%1 바이트</translation>
    </message>
    <message>
        <source>%1 KB</source>
        <translation>%1 킬로바이트</translation>
    </message>
    <message>
        <source>%1 MB</source>
        <translation>%1 메가바이트</translation>
    </message>
    <message>
        <source>%1 GB</source>
        <translation>%1 기가바이트</translation>
    </message>
    <message>
        <source>Error: Specified data directory "%1" does not exist.</source>
        <translation>오류: 지정한 데이터 폴더 "%1"은 존재하지 않습니다.</translation>
    </message>
    <message>
        <source>Error: Cannot parse configuration file: %1.</source>
        <translation>오류: 설성 파일 %1을 파싱할 수 없습니다</translation>
    </message>
    <message>
        <source>Error: %1</source>
        <translation>오류: %1</translation>
    </message>
    <message>
        <source>%1 didn't yet exit safely...</source>
        <translation>%1가 아직 안전하게 종료되지 않았습니다...</translation>
    </message>
    <message>
        <source>unknown</source>
        <translation>알수없음</translation>
    </message>
</context>
<context>
    <name>QRImageWidget</name>
    <message>
        <source>&amp;Save Image...</source>
        <translation>이미지 저장(&amp;S)...</translation>
    </message>
    <message>
        <source>&amp;Copy Image</source>
        <translation>이미지 복사(&amp;C)</translation>
    </message>
    <message>
        <source>Resulting URI too long, try to reduce the text for label / message.</source>
        <translation>URI 결과가 너무 깁니다. 라벨 / 메세지를 줄이세요.</translation>
    </message>
    <message>
        <source>Error encoding URI into QR Code.</source>
        <translation>URI를 QR 코드로 인코딩하는 중 오류가 발생했습니다.</translation>
    </message>
    <message>
        <source>QR code support not available.</source>
        <translation>QR 코드를 지원하지 않습니다.</translation>
    </message>
    <message>
        <source>Save QR Code</source>
        <translation>QR코드 저장</translation>
    </message>
    <message>
        <source>PNG Image (*.png)</source>
        <translation>PNG 이미지(*.png)</translation>
    </message>
</context>
<context>
    <name>RPCConsole</name>
    <message>
        <source>N/A</source>
        <translation>N/A</translation>
    </message>
    <message>
        <source>Client version</source>
        <translation>클라이언트 버전</translation>
    </message>
    <message>
        <source>&amp;Information</source>
        <translation>정보(&amp;I)</translation>
    </message>
    <message>
        <source>General</source>
        <translation>일반</translation>
    </message>
    <message>
        <source>Using BerkeleyDB version</source>
        <translation>사용 중인 BerkeleyDB 버전</translation>
    </message>
    <message>
        <source>Datadir</source>
        <translation>데이터 폴더</translation>
    </message>
    <message>
        <source>To specify a non-default location of the data directory use the '%1' option.</source>
        <translation>기본 위치가 아닌 곳으로 데이타 폴더를 지정하려면 '%1' 옵션을 사용하세요.</translation>
    </message>
    <message>
        <source>Blocksdir</source>
        <translation>Blocksdir</translation>
    </message>
    <message>
        <source>To specify a non-default location of the blocks directory use the '%1' option.</source>
        <translation>기본 위치가 아닌 곳으로 블럭 폴더를 지정하려면 '%1' 옵션을 사용하세요.</translation>
    </message>
    <message>
        <source>Startup time</source>
        <translation>시작 시간</translation>
    </message>
    <message>
        <source>Network</source>
        <translation>네트워크</translation>
    </message>
    <message>
        <source>Name</source>
        <translation>이름</translation>
    </message>
    <message>
        <source>Number of connections</source>
        <translation>연결 수</translation>
    </message>
    <message>
        <source>Block chain</source>
        <translation>블록 체인</translation>
    </message>
    <message>
        <source>Current number of blocks</source>
        <translation>현재 블록 수</translation>
    </message>
    <message>
        <source>Memory Pool</source>
        <translation>메모리 풀</translation>
    </message>
    <message>
        <source>Current number of transactions</source>
        <translation>현재 거래 수</translation>
    </message>
    <message>
        <source>Memory usage</source>
        <translation>메모리 사용량</translation>
    </message>
    <message>
        <source>Wallet: </source>
        <translation>지갑:</translation>
    </message>
    <message>
        <source>(none)</source>
        <translation>(없음)</translation>
    </message>
    <message>
        <source>&amp;Reset</source>
        <translation>리셋(&amp;R)</translation>
    </message>
    <message>
        <source>Received</source>
        <translation>받음</translation>
    </message>
    <message>
        <source>Sent</source>
        <translation>보냄</translation>
    </message>
    <message>
        <source>&amp;Peers</source>
        <translation>피어(&amp;P)</translation>
    </message>
    <message>
        <source>Banned peers</source>
        <translation>차단된 피어</translation>
    </message>
    <message>
        <source>Select a peer to view detailed information.</source>
        <translation>자세한 정보를 보려면 피어를 선택하세요.</translation>
    </message>
    <message>
        <source>Whitelisted</source>
        <translation>화이트리스트에 포함</translation>
    </message>
    <message>
        <source>Direction</source>
        <translation>방향</translation>
    </message>
    <message>
        <source>Version</source>
        <translation>버전</translation>
    </message>
    <message>
        <source>Starting Block</source>
        <translation>시작된 블록</translation>
    </message>
    <message>
        <source>Synced Headers</source>
        <translation>동기화된 헤더</translation>
    </message>
    <message>
        <source>Synced Blocks</source>
        <translation>동기화된 블록</translation>
    </message>
    <message>
        <source>User Agent</source>
        <translation>유저 에이전트</translation>
    </message>
    <message>
        <source>Node window</source>
        <translation>노드 창</translation>
    </message>
    <message>
        <source>Open the %1 debug log file from the current data directory. This can take a few seconds for large log files.</source>
        <translation>%1 디버그 로그파일을 현재 데이터 폴더에서 엽니다. 용량이 큰 로그 파일들은 몇 초가 걸릴 수 있습니다.</translation>
    </message>
    <message>
        <source>Decrease font size</source>
        <translation>글자 크기 축소</translation>
    </message>
    <message>
        <source>Increase font size</source>
        <translation>글자 크기 확대</translation>
    </message>
    <message>
        <source>Services</source>
        <translation>서비스</translation>
    </message>
    <message>
        <source>Ban Score</source>
        <translation>밴 스코어</translation>
    </message>
    <message>
        <source>Connection Time</source>
        <translation>접속 시간</translation>
    </message>
    <message>
        <source>Last Send</source>
        <translation>마지막으로 보낸 시간</translation>
    </message>
    <message>
        <source>Last Receive</source>
        <translation>마지막으로 받은 시간</translation>
    </message>
    <message>
        <source>Ping Time</source>
        <translation>Ping 시간</translation>
    </message>
    <message>
        <source>The duration of a currently outstanding ping.</source>
        <translation>현재 진행중인 PING에 걸린 시간.</translation>
    </message>
    <message>
        <source>Ping Wait</source>
        <translation>Ping 대기</translation>
    </message>
    <message>
        <source>Min Ping</source>
        <translation>최소 핑</translation>
    </message>
    <message>
        <source>Time Offset</source>
        <translation>시간 오프셋</translation>
    </message>
    <message>
        <source>Last block time</source>
        <translation>최종 블록 시각</translation>
    </message>
    <message>
        <source>&amp;Open</source>
        <translation>열기(&amp;O)</translation>
    </message>
    <message>
        <source>&amp;Console</source>
        <translation>콘솔(&amp;C)</translation>
    </message>
    <message>
        <source>&amp;Network Traffic</source>
        <translation>네트워크 트래픽(&amp;N)</translation>
    </message>
    <message>
        <source>Totals</source>
        <translation>총액</translation>
    </message>
    <message>
        <source>In:</source>
        <translation>In:</translation>
    </message>
    <message>
        <source>Out:</source>
        <translation>Out:</translation>
    </message>
    <message>
        <source>Debug log file</source>
        <translation>로그 파일 디버그</translation>
    </message>
    <message>
        <source>Clear console</source>
        <translation>콘솔 초기화</translation>
    </message>
    <message>
        <source>1 &amp;hour</source>
        <translation>1시간(&amp;H)</translation>
    </message>
    <message>
        <source>1 &amp;day</source>
        <translation>1일(&amp;D)</translation>
    </message>
    <message>
        <source>1 &amp;week</source>
        <translation>1주(&amp;W)</translation>
    </message>
    <message>
        <source>1 &amp;year</source>
        <translation>1년(&amp;Y)</translation>
    </message>
    <message>
        <source>&amp;Disconnect</source>
        <translation>접속 끊기(&amp;D)</translation>
    </message>
    <message>
        <source>Ban for</source>
        <translation>차단사유:</translation>
    </message>
    <message>
        <source>&amp;Unban</source>
        <translation>노드 차단 취소(&amp;U)</translation>
    </message>
    <message>
        <source>Welcome to the %1 RPC console.</source>
        <translation>%1 RPC 콘솔에 오신걸 환영합니다.</translation>
    </message>
    <message>
        <source>Use up and down arrows to navigate history, and %1 to clear screen.</source>
        <translation>기록을 탐색하려면 위 / 아래 화살표를 사용하고 화면을 지우려면 %1을 사용하십시오.</translation>
    </message>
    <message>
        <source>Type %1 for an overview of available commands.</source>
        <translation>사용할 수 있는 명령을 둘러보려면 %1 를 입력하십시요.</translation>
    </message>
    <message>
        <source>For more information on using this console type %1.</source>
        <translation>더 많은 정보를 보기 위해선 콘솔에 %1를 치세요.</translation>
    </message>
    <message>
        <source>WARNING: Scammers have been active, telling users to type commands here, stealing their wallet contents. Do not use this console without fully understanding the ramifications of a command.</source>
        <translation>경고 : 사기꾼이 사용자에게 여기에 명령을 입력하게 하여 지갑 내용을 훔칠수 있다는 사실을 알려드립니다. 명령어를 완전히 이해하지 못한다면 콘솔을 사용하지 마십시오.</translation>
    </message>
    <message>
        <source>Network activity disabled</source>
        <translation>네트워크 활동이 정지됨.</translation>
    </message>
    <message>
        <source>Executing command without any wallet</source>
        <translation>지갑 없이 명령 실행</translation>
    </message>
    <message>
        <source>Executing command using "%1" wallet</source>
        <translation>"%1" 지갑을 사용하여 명령 실행</translation>
    </message>
    <message>
        <source>(node id: %1)</source>
        <translation>(노드 ID: %1)</translation>
    </message>
    <message>
        <source>via %1</source>
        <translation>%1 경유</translation>
    </message>
    <message>
        <source>never</source>
        <translation>없음</translation>
    </message>
    <message>
        <source>Inbound</source>
        <translation>인바운드</translation>
    </message>
    <message>
        <source>Outbound</source>
        <translation>아웃바운드</translation>
    </message>
    <message>
        <source>Yes</source>
        <translation>예</translation>
    </message>
    <message>
        <source>No</source>
        <translation>아니오</translation>
    </message>
    <message>
        <source>Unknown</source>
        <translation>알수없음</translation>
    </message>
</context>
<context>
    <name>ReceiveCoinsDialog</name>
    <message>
        <source>&amp;Amount:</source>
        <translation>거래액(&amp;A):</translation>
    </message>
    <message>
        <source>&amp;Label:</source>
        <translation>라벨(&amp;L):</translation>
    </message>
    <message>
        <source>&amp;Message:</source>
        <translation>메시지(&amp;M):</translation>
    </message>
    <message>
        <source>An optional message to attach to the payment request, which will be displayed when the request is opened. Note: The message will not be sent with the payment over the Particl network.</source>
        <translation>지불 요청에 첨부되는 선택가능한 메시지 입니다. 이 메세지는 요청이 열릴 때 표시될 것 입니다. 메모: 이 메시지는 비트코인 네트워크로 전송되지 않습니다.</translation>
    </message>
    <message>
        <source>An optional label to associate with the new receiving address.</source>
        <translation>새로운 받기 주소와 결합될 부가적인 라벨.</translation>
    </message>
    <message>
        <source>Use this form to request payments. All fields are &lt;b&gt;optional&lt;/b&gt;.</source>
        <translation>지급을 요청하기 위해 아래 형식을 사용하세요. 입력값은 &lt;b&gt;선택 사항&lt;/b&gt; 입니다.</translation>
    </message>
    <message>
        <source>An optional amount to request. Leave this empty or zero to not request a specific amount.</source>
        <translation>요청할 금액 입력칸으로 선택 사항입니다. 빈 칸으로 두거나 특정 금액이 필요하지 않는 경우 0을 입력하세요.</translation>
    </message>
    <message>
        <source>&amp;Create new receiving address</source>
        <translation>&amp;새 받을 주소 생성하기</translation>
    </message>
    <message>
        <source>Clear all fields of the form.</source>
        <translation>양식의 모든 필드를 지웁니다.</translation>
    </message>
    <message>
        <source>Clear</source>
        <translation>지우기</translation>
    </message>
    <message>
        <source>Native segwit addresses (aka Bech32 or BIP-173) reduce your transaction fees later on and offer better protection against typos, but old wallets don't support them. When unchecked, an address compatible with older wallets will be created instead.</source>
        <translation>세그윗 주소(Bech32 또는 BIP-173)는 거래 수수료를 줄여주고 오입력을 방지하지만 구버전 지갑은 이를 지원하지 않습니다. 체크하지 않으면 구버전 지갑과 호환되는 주소가 생성됩니다.</translation>
    </message>
    <message>
        <source>Generate native segwit (Bech32) address</source>
        <translation>Bech32 세그윗 주소 생성</translation>
    </message>
    <message>
        <source>Requested payments history</source>
        <translation>지불 요청 이력</translation>
    </message>
    <message>
        <source>Show the selected request (does the same as double clicking an entry)</source>
        <translation>선택된 요청을 표시하기 (더블 클릭으로 항목을 표시할 수 있습니다)</translation>
    </message>
    <message>
        <source>Show</source>
        <translation>보기</translation>
    </message>
    <message>
        <source>Remove the selected entries from the list</source>
        <translation>목록에서 삭제할 항목을 선택하시오</translation>
    </message>
    <message>
        <source>Remove</source>
        <translation>삭제</translation>
    </message>
    <message>
        <source>Copy URI</source>
        <translation>URI 복사</translation>
    </message>
    <message>
        <source>Copy label</source>
        <translation>라벨 복사</translation>
    </message>
    <message>
        <source>Copy message</source>
        <translation>메시지 복사</translation>
    </message>
    <message>
        <source>Copy amount</source>
        <translation>거래액 복사</translation>
    </message>
</context>
<context>
    <name>ReceiveRequestDialog</name>
    <message>
        <source>QR Code</source>
        <translation>QR 코드</translation>
    </message>
    <message>
        <source>Copy &amp;URI</source>
        <translation>URI 복사(&amp;U)</translation>
    </message>
    <message>
        <source>Copy &amp;Address</source>
        <translation>주소 복사(&amp;A)</translation>
    </message>
    <message>
        <source>&amp;Save Image...</source>
        <translation>이미지 저장(&amp;S)...</translation>
    </message>
    <message>
        <source>Request payment to %1</source>
        <translation>%1에 지불을 요청했습니다</translation>
    </message>
    <message>
        <source>Payment information</source>
        <translation>지불 정보</translation>
    </message>
    <message>
        <source>URI</source>
        <translation>URI</translation>
    </message>
    <message>
        <source>Address</source>
        <translation>주소</translation>
    </message>
    <message>
        <source>Amount</source>
        <translation>거래액</translation>
    </message>
    <message>
        <source>Label</source>
        <translation>라벨</translation>
    </message>
    <message>
        <source>Message</source>
        <translation>메시지</translation>
    </message>
    <message>
        <source>Wallet</source>
        <translation>지갑</translation>
    </message>
</context>
<context>
    <name>RecentRequestsTableModel</name>
    <message>
        <source>Date</source>
        <translation>날짜</translation>
    </message>
    <message>
        <source>Label</source>
        <translation>라벨</translation>
    </message>
    <message>
        <source>Message</source>
        <translation>메시지</translation>
    </message>
    <message>
        <source>(no label)</source>
        <translation>(라벨 없음)</translation>
    </message>
    <message>
        <source>(no message)</source>
        <translation>(메세지가 없습니다)</translation>
    </message>
    <message>
        <source>(no amount requested)</source>
        <translation>(요청한 거래액 없음)</translation>
    </message>
    <message>
        <source>Requested</source>
        <translation>요청됨</translation>
    </message>
</context>
<context>
    <name>SendCoinsDialog</name>
    <message>
        <source>Send Coins</source>
        <translation>코인 전송내기</translation>
    </message>
    <message>
        <source>Coin Control Features</source>
        <translation>코인 컨트롤 기능들</translation>
    </message>
    <message>
        <source>Inputs...</source>
        <translation>입력...</translation>
    </message>
    <message>
        <source>automatically selected</source>
        <translation>자동 선택됨</translation>
    </message>
    <message>
        <source>Insufficient funds!</source>
        <translation>잔액이 부족합니다!</translation>
    </message>
    <message>
        <source>Quantity:</source>
        <translation>수량:</translation>
    </message>
    <message>
        <source>Bytes:</source>
        <translation>바이트:</translation>
    </message>
    <message>
        <source>Amount:</source>
        <translation>거래액:</translation>
    </message>
    <message>
        <source>Fee:</source>
        <translation>수수료:</translation>
    </message>
    <message>
        <source>After Fee:</source>
        <translation>수수료 이후:</translation>
    </message>
    <message>
        <source>Change:</source>
        <translation>잔돈:</translation>
    </message>
    <message>
        <source>If this is activated, but the change address is empty or invalid, change will be sent to a newly generated address.</source>
        <translation>이 기능이 활성화되면 거스름돈 주소가 공란이거나 무효인 경우, 거스름돈은 새롭게 생성된 주소로 송금됩니다.</translation>
    </message>
    <message>
        <source>Custom change address</source>
        <translation>주소변경</translation>
    </message>
    <message>
        <source>Transaction Fee:</source>
        <translation>거래 수수료:</translation>
    </message>
    <message>
        <source>Choose...</source>
        <translation>선택 하기...</translation>
    </message>
    <message>
        <source>Using the fallbackfee can result in sending a transaction that will take several hours or days (or never) to confirm. Consider choosing your fee manually or wait until you have validated the complete chain.</source>
        <translation>Fallbackfee를 사용하게 될 경우 보낸 거래가 승인이 완료 될 때까지 몇 시간 혹은 몇 일 (혹은 영원히) 이 걸릴 수 있습니다. 수동으로 수수료를 선택하거나 전체 체인의 유효성이 검증될 때까지 기다리십시오.</translation>
    </message>
    <message>
        <source>Warning: Fee estimation is currently not possible.</source>
        <translation>경고: 지금은 수수료 예측이 불가능합니다.</translation>
    </message>
    <message>
        <source>Specify a custom fee per kB (1,000 bytes) of the transaction's virtual size.

Note:  Since the fee is calculated on a per-byte basis, a fee of "100 satoshis per kB" for a transaction size of 500 bytes (half of 1 kB) would ultimately yield a fee of only 50 satoshis.</source>
        <translation>거래 가상 크기의 kB (1,000 바이트)당 수수료을 지정하십시오.

참고 : 수수료는 바이트 단위로 계산되므로 거래 크기가 500 바이트 (1kB의 절반)일때에 수수료가 "100 satoshis / kB"이면 궁극적으로 50사토시의 수수료만 발생합니다.</translation>
    </message>
    <message>
        <source>per kilobyte</source>
        <translation>킬로바이트 당</translation>
    </message>
    <message>
        <source>Hide</source>
        <translation>숨기기</translation>
    </message>
    <message>
        <source>Recommended:</source>
        <translation>권장:</translation>
    </message>
    <message>
        <source>Custom:</source>
        <translation>사용자 정의:</translation>
    </message>
    <message>
        <source>(Smart fee not initialized yet. This usually takes a few blocks...)</source>
        <translation>(Smart fee가 아직 초기화 되지 않았습니다. 블록 분석이 완전하게 끝날 때 까지 기다려주십시오...)</translation>
    </message>
    <message>
        <source>Send to multiple recipients at once</source>
        <translation>다수의 수령인들에게 한번에 보내기</translation>
    </message>
    <message>
        <source>Add &amp;Recipient</source>
        <translation>수령인 추가하기(&amp;R)</translation>
    </message>
    <message>
        <source>Clear all fields of the form.</source>
        <translation>양식의 모든 필드를 지웁니다.</translation>
    </message>
    <message>
        <source>Dust:</source>
        <translation>더스트:</translation>
    </message>
    <message>
<<<<<<< HEAD
        <source>When there is less transaction volume than space in the blocks, miners as well as relaying nodes may enforce a minimum fee. Paying only this minimum fee is just fine, but be aware that this can result in a never confirming transaction once there is more demand for particl transactions than the network can process.</source>
=======
        <source>Hide transaction fee settings</source>
        <translation>거래 수수료 설정 숨기기</translation>
    </message>
    <message>
        <source>When there is less transaction volume than space in the blocks, miners as well as relaying nodes may enforce a minimum fee. Paying only this minimum fee is just fine, but be aware that this can result in a never confirming transaction once there is more demand for bitcoin transactions than the network can process.</source>
>>>>>>> 4f807348
        <translation>거래량이 블록에 남은 공간보다 적은 경우에는 채굴자나 중계 노드들이 최소 수수료를 허용할 수 있습니다. 최소 수수료만 지불하는건 괜찮지만, 네트워크가 처리할 수 있는 용량을 넘는 비트코인 거래가 있을 경우에는 이 거래가 승인이 안될 수 있다는 점을 유의하세요.</translation>
    </message>
    <message>
        <source>A too low fee might result in a never confirming transaction (read the tooltip)</source>
        <translation>너무 적은 수수료로는 거래 승인이 안될 수도 있습니다 (툴팁을 참고하세요)</translation>
    </message>
    <message>
        <source>Confirmation time target:</source>
        <translation>승인 시간 목표:</translation>
    </message>
    <message>
        <source>Enable Replace-By-Fee</source>
        <translation>Replace-By-Fee 옵션 활성화</translation>
    </message>
    <message>
        <source>With Replace-By-Fee (BIP-125) you can increase a transaction's fee after it is sent. Without this, a higher fee may be recommended to compensate for increased transaction delay risk.</source>
        <translation>Replace-By-Fee (BIP-125) 옵션은 보낸 거래의 수수료 상향을 지원해 줍니다. 이 옵션이 없을 경우 거래 지연을 방지하기 위해 더 높은 수수료가 권장됩니다.</translation>
    </message>
    <message>
        <source>Clear &amp;All</source>
        <translation>모두 지우기(&amp;A)</translation>
    </message>
    <message>
        <source>Balance:</source>
        <translation>잔액:</translation>
    </message>
    <message>
        <source>Confirm the send action</source>
        <translation>전송 기능 확인</translation>
    </message>
    <message>
        <source>S&amp;end</source>
        <translation>보내기(&amp;E)</translation>
    </message>
    <message>
        <source>Copy quantity</source>
        <translation>수량 복사</translation>
    </message>
    <message>
        <source>Copy amount</source>
        <translation>거래액 복사</translation>
    </message>
    <message>
        <source>Copy fee</source>
        <translation>수수료 복사</translation>
    </message>
    <message>
        <source>Copy after fee</source>
        <translation>수수료 이후 복사</translation>
    </message>
    <message>
        <source>Copy bytes</source>
        <translation>bytes 복사</translation>
    </message>
    <message>
        <source>Copy dust</source>
        <translation>더스트 복사</translation>
    </message>
    <message>
        <source>Copy change</source>
        <translation>잔돈 복사</translation>
    </message>
    <message>
        <source>%1 (%2 blocks)</source>
        <translation>%1(%2 블록)</translation>
    </message>
    <message>
        <source> from wallet '%1'</source>
        <translation>%1 지갑에서</translation>
    </message>
    <message>
        <source>%1 to '%2'</source>
        <translation>%1을(를) %2(으)로</translation>
    </message>
    <message>
        <source>%1 to %2</source>
        <translation>%1을(를) %2(으)로</translation>
    </message>
    <message>
        <source>Are you sure you want to send?</source>
        <translation>정말로 보내시겠습니까?</translation>
    </message>
    <message>
        <source>or</source>
        <translation>또는</translation>
    </message>
    <message>
        <source>You can increase the fee later (signals Replace-By-Fee, BIP-125).</source>
        <translation>추후에 거래 수수료를 올릴 수 있습니다 (Replace-By-Fee, BIP-125 지원)</translation>
    </message>
    <message>
        <source>Please, review your transaction.</source>
        <translation>거래를 재검토 하십시오</translation>
    </message>
    <message>
        <source>Transaction fee</source>
        <translation>거래 수수료</translation>
    </message>
    <message>
        <source>Not signalling Replace-By-Fee, BIP-125.</source>
        <translation>Replace-By-Fee, BIP-125 지원 안함</translation>
    </message>
    <message>
        <source>Total Amount</source>
        <translation>총액</translation>
    </message>
    <message>
        <source>To review recipient list click "Show Details..."</source>
        <translation>수령인 목록을 검토하려면 "거래 세부 내역 보기" 를 클릭하십시오</translation>
    </message>
    <message>
        <source>Confirm send coins</source>
        <translation>코인 전송을 확인</translation>
    </message>
    <message>
        <source>Copy PSBT to clipboard</source>
        <translation>PSBT를 클립보드에 복사</translation>
    </message>
    <message>
        <source>Send</source>
        <translation>보내기</translation>
    </message>
    <message>
        <source>PSBT copied</source>
        <translation>PSBT 복사됨</translation>
    </message>
    <message>
        <source>Watch-only balance:</source>
        <translation>조회전용 잔액:</translation>
    </message>
    <message>
        <source>The recipient address is not valid. Please recheck.</source>
        <translation>수령인 주소가 정확하지 않습니다. 재확인 바랍니다</translation>
    </message>
    <message>
        <source>The amount to pay must be larger than 0.</source>
        <translation>지불하는 금액은 0 보다 커야 합니다.</translation>
    </message>
    <message>
        <source>The amount exceeds your balance.</source>
        <translation>잔고를 초과하였습니다.</translation>
    </message>
    <message>
        <source>The total exceeds your balance when the %1 transaction fee is included.</source>
        <translation>%1 의 거래수수료를 포함하면 잔고를 초과합니다.</translation>
    </message>
    <message>
        <source>Duplicate address found: addresses should only be used once each.</source>
        <translation>중복된 주소 발견: 주소는 한번만 사용되어야 합니다.</translation>
    </message>
    <message>
        <source>Transaction creation failed!</source>
        <translation>거래 생성에 실패했습니다!</translation>
    </message>
    <message>
        <source>A fee higher than %1 is considered an absurdly high fee.</source>
        <translation>%1 보다 큰 수수료는 지나치게 높은 수수료 입니다.</translation>
    </message>
    <message>
        <source>Payment request expired.</source>
        <translation>지불 요청이 만료되었습니다.</translation>
    </message>
    <message numerus="yes">
        <source>Estimated to begin confirmation within %n block(s).</source>
        <translation><numerusform>%n 블록 안에 승인이 시작될 것으로 추정됩니다.</numerusform></translation>
    </message>
    <message>
        <source>Warning: Invalid Particl address</source>
        <translation>경고: 잘못된 비트코인주소입니다</translation>
    </message>
    <message>
        <source>Warning: Unknown change address</source>
        <translation>경고: 알려지지 않은 주소변경입니다</translation>
    </message>
    <message>
        <source>Confirm custom change address</source>
        <translation>맞춤 주소 변경 확인</translation>
    </message>
    <message>
        <source>The address you selected for change is not part of this wallet. Any or all funds in your wallet may be sent to this address. Are you sure?</source>
        <translation>거스름돈을 위해 선택한 주소는 이 지갑의 일부가 아닙니다. 지갑에 있는 일부 또는 모든 금액을 이 주소로 보낼 수 있습니다. 확실합니까?</translation>
    </message>
    <message>
        <source>(no label)</source>
        <translation>(라벨 없음)</translation>
    </message>
</context>
<context>
    <name>SendCoinsEntry</name>
    <message>
        <source>A&amp;mount:</source>
        <translation>금액(&amp;M):</translation>
    </message>
    <message>
        <source>Pay &amp;To:</source>
        <translation>송금할 대상(&amp;T):</translation>
    </message>
    <message>
        <source>&amp;Label:</source>
        <translation>라벨(&amp;L):</translation>
    </message>
    <message>
        <source>Choose previously used address</source>
        <translation>이전에 사용한 주소를 선택하기</translation>
    </message>
    <message>
        <source>The Particl address to send the payment to</source>
        <translation>이 비트코인 주소로 송금됩니다</translation>
    </message>
    <message>
        <source>Alt+A</source>
        <translation>Alt+A</translation>
    </message>
    <message>
        <source>Paste address from clipboard</source>
        <translation>클립보드로 부터 주소 붙여넣기</translation>
    </message>
    <message>
        <source>Alt+P</source>
        <translation>Alt+P</translation>
    </message>
    <message>
        <source>Remove this entry</source>
        <translation>입력된 항목 삭제</translation>
    </message>
    <message>
        <source>The fee will be deducted from the amount being sent. The recipient will receive less particl than you enter in the amount field. If multiple recipients are selected, the fee is split equally.</source>
        <translation>수수료가 송금되는 금액에서 공제됩니다. 수령자는 금액 필드에서 입력한 금액보다 적은 금액을 전송받게 됩니다. 받는 사람이 여러 명인 경우 수수료는 균등하게 나누어집니다.</translation>
    </message>
    <message>
        <source>S&amp;ubtract fee from amount</source>
        <translation>송금액에서 수수료 공제(&amp;U)</translation>
    </message>
    <message>
        <source>Use available balance</source>
        <translation>잔액 전부 사용하기</translation>
    </message>
    <message>
        <source>Message:</source>
        <translation>메시지:</translation>
    </message>
    <message>
        <source>This is an unauthenticated payment request.</source>
        <translation>인증 되지 않은 지불 요청입니다.</translation>
    </message>
    <message>
        <source>This is an authenticated payment request.</source>
        <translation>인증 된 지불 요청 입니다.</translation>
    </message>
    <message>
        <source>Enter a label for this address to add it to the list of used addresses</source>
        <translation>이 주소에 라벨을 입력하면 사용된 주소 목록에 라벨이 표시됩니다</translation>
    </message>
    <message>
        <source>A message that was attached to the particl: URI which will be stored with the transaction for your reference. Note: This message will not be sent over the Particl network.</source>
        <translation>particl: URI에 추가된 메시지는 참고를 위해 거래내역과 함께 저장될 것입니다. Note: 이 메시지는 비트코인 네트워크로 전송되지 않습니다.</translation>
    </message>
    <message>
        <source>Pay To:</source>
        <translation>보낼 주소:</translation>
    </message>
    <message>
        <source>Memo:</source>
        <translation>메모:</translation>
    </message>
</context>
<context>
    <name>ShutdownWindow</name>
    <message>
        <source>%1 is shutting down...</source>
        <translation>%1이 종료 중입니다...</translation>
    </message>
    <message>
        <source>Do not shut down the computer until this window disappears.</source>
        <translation>이 창이 사라지기 전까지 컴퓨터를 끄지 마세요.</translation>
    </message>
</context>
<context>
    <name>SignVerifyMessageDialog</name>
    <message>
        <source>Signatures - Sign / Verify a Message</source>
        <translation>서명 - 싸인 / 메시지 검증</translation>
    </message>
    <message>
        <source>&amp;Sign Message</source>
        <translation>메시지 서명(&amp;S)</translation>
    </message>
    <message>
        <source>You can sign messages/agreements with your addresses to prove you can receive particl sent to them. Be careful not to sign anything vague or random, as phishing attacks may try to trick you into signing your identity over to them. Only sign fully-detailed statements you agree to.</source>
        <translation>당신이 해당 주소로 비트코인을 받을 수 있다는 것을 증명하기 위해 메시지/합의문을 그 주소로 서명할 수 있습니다. 피싱 공격이 당신을 속일 수 있으므로 임의의 내용이나 모호한 내용에 서명하지 않도록 주의하세요. 당신이 동의하는 명확한 조항들에만 서명하세요.</translation>
    </message>
    <message>
        <source>The Particl address to sign the message with</source>
        <translation>메세지를 서명할 비트코인 주소</translation>
    </message>
    <message>
        <source>Choose previously used address</source>
        <translation>이전에 사용한 주소 선택</translation>
    </message>
    <message>
        <source>Alt+A</source>
        <translation>Alt+A</translation>
    </message>
    <message>
        <source>Paste address from clipboard</source>
        <translation>클립보드에서 주소 복사</translation>
    </message>
    <message>
        <source>Alt+P</source>
        <translation>Alt+P</translation>
    </message>
    <message>
        <source>Enter the message you want to sign here</source>
        <translation>여기에 서명할 메시지를 입력하세요</translation>
    </message>
    <message>
        <source>Signature</source>
        <translation>서명</translation>
    </message>
    <message>
        <source>Copy the current signature to the system clipboard</source>
        <translation>이 서명을 시스템 클립보드로 복사</translation>
    </message>
    <message>
        <source>Sign the message to prove you own this Particl address</source>
        <translation>당신이 이 비트코인 주소를 소유한다는 증명을 위해 메시지를 서명합니다</translation>
    </message>
    <message>
        <source>Sign &amp;Message</source>
        <translation>메시지 서명(&amp;M)</translation>
    </message>
    <message>
        <source>Reset all sign message fields</source>
        <translation>모든 입력항목을 초기화합니다</translation>
    </message>
    <message>
        <source>Clear &amp;All</source>
        <translation>모두 지우기(&amp;A)</translation>
    </message>
    <message>
        <source>&amp;Verify Message</source>
        <translation>메시지 검증(&amp;V)</translation>
    </message>
    <message>
        <source>Enter the receiver's address, message (ensure you copy line breaks, spaces, tabs, etc. exactly) and signature below to verify the message. Be careful not to read more into the signature than what is in the signed message itself, to avoid being tricked by a man-in-the-middle attack. Note that this only proves the signing party receives with the address, it cannot prove sendership of any transaction!</source>
        <translation>메시지를 검증하기 위해 아래 칸에 각각 지갑 주소와 메시지, 서명을 입력하세요 (메시지 원본의 띄어쓰기, 들여쓰기, 행 나눔 등이 정확하게 입력되어야 하므로 원본을 복사해서 입력하세요). 네트워크 침입자의 속임수에 넘어가지 않도록 서명된 메시지 내용 이외의 내용은 참고하지 않도록 유의하세요. 이 기능은 단순히 서명한 쪽에서 해당 주소로 송금을 받을 수 있다는 것을 증명하는 것 뿐이며 그 이상은 어떤 것도 보증하지 않습니다.</translation>
    </message>
    <message>
        <source>The Particl address the message was signed with</source>
        <translation>메세지의 서명에 사용된 비트코인 주소</translation>
    </message>
    <message>
        <source>Verify the message to ensure it was signed with the specified Particl address</source>
        <translation>입력된 비트코인 주소로 메시지가 서명되었는지 검증합니다</translation>
    </message>
    <message>
        <source>Verify &amp;Message</source>
        <translation>메시지 검증(&amp;M)</translation>
    </message>
    <message>
        <source>Reset all verify message fields</source>
        <translation>모든 입력 항목을 초기화합니다</translation>
    </message>
    <message>
        <source>Click "Sign Message" to generate signature</source>
        <translation>서명을 만들려면 "메시지 서명"을 클릭하세요</translation>
    </message>
    <message>
        <source>The entered address is invalid.</source>
        <translation>입력한 주소가 잘못되었습니다.</translation>
    </message>
    <message>
        <source>Please check the address and try again.</source>
        <translation>주소를 확인하고 다시 시도하십시오.</translation>
    </message>
    <message>
        <source>The entered address does not refer to a key.</source>
        <translation>입력한 주소는 지갑내 키를 참조하지 않습니다.</translation>
    </message>
    <message>
        <source>Wallet unlock was cancelled.</source>
        <translation>지갑 잠금 해제를 취소했습니다.</translation>
    </message>
    <message>
        <source>No error</source>
        <translation>오류 없음</translation>
    </message>
    <message>
        <source>Private key for the entered address is not available.</source>
        <translation>입력한 주소에 대한 개인키가 없습니다.</translation>
    </message>
    <message>
        <source>Message signing failed.</source>
        <translation>메시지 서명에 실패했습니다.</translation>
    </message>
    <message>
        <source>Message signed.</source>
        <translation>메시지를 서명했습니다.</translation>
    </message>
    <message>
        <source>The signature could not be decoded.</source>
        <translation>서명을 해독할 수 없습니다.</translation>
    </message>
    <message>
        <source>Please check the signature and try again.</source>
        <translation>서명을 확인하고 다시 시도하십시오.</translation>
    </message>
    <message>
        <source>The signature did not match the message digest.</source>
        <translation>메시지 다이제스트와 서명이 일치하지 않습니다.</translation>
    </message>
    <message>
        <source>Message verification failed.</source>
        <translation>메시지 검증에 실패했습니다.</translation>
    </message>
    <message>
        <source>Message verified.</source>
        <translation>메시지가 검증됐습니다.</translation>
    </message>
</context>
<context>
    <name>TrafficGraphWidget</name>
    <message>
        <source>KB/s</source>
        <translation>KB/s</translation>
    </message>
</context>
<context>
    <name>TransactionDesc</name>
    <message numerus="yes">
        <source>Open for %n more block(s)</source>
        <translation><numerusform>%n개의 더 많은 블록 열기</numerusform></translation>
    </message>
    <message>
        <source>Open until %1</source>
        <translation>%1 까지 열림</translation>
    </message>
    <message>
        <source>conflicted with a transaction with %1 confirmations</source>
        <translation>%1 승인이 있는 거래와 충돌함</translation>
    </message>
    <message>
        <source>0/unconfirmed, %1</source>
        <translation>0/미승인, %1</translation>
    </message>
    <message>
        <source>in memory pool</source>
        <translation>메모리 풀 안에 있음</translation>
    </message>
    <message>
        <source>not in memory pool</source>
        <translation>메모리 풀 안에 없음</translation>
    </message>
    <message>
        <source>abandoned</source>
        <translation>버려진</translation>
    </message>
    <message>
        <source>%1/unconfirmed</source>
        <translation>%1/미확인</translation>
    </message>
    <message>
        <source>%1 confirmations</source>
        <translation>%1 확인됨</translation>
    </message>
    <message>
        <source>Status</source>
        <translation>상태</translation>
    </message>
    <message>
        <source>Date</source>
        <translation>날짜</translation>
    </message>
    <message>
        <source>Source</source>
        <translation>소스</translation>
    </message>
    <message>
        <source>Generated</source>
        <translation>생성됨</translation>
    </message>
    <message>
        <source>From</source>
        <translation>보낸 주소</translation>
    </message>
    <message>
        <source>unknown</source>
        <translation>알수없음</translation>
    </message>
    <message>
        <source>To</source>
        <translation>받는 주소</translation>
    </message>
    <message>
        <source>own address</source>
        <translation>자신의 주소</translation>
    </message>
    <message>
        <source>watch-only</source>
        <translation>조회전용</translation>
    </message>
    <message>
        <source>label</source>
        <translation>라벨</translation>
    </message>
    <message>
        <source>Credit</source>
        <translation>입금액</translation>
    </message>
    <message numerus="yes">
        <source>matures in %n more block(s)</source>
        <translation><numerusform>%n개의 블록검증이 더 필요함</numerusform></translation>
    </message>
    <message>
        <source>not accepted</source>
        <translation>승인되지 않음</translation>
    </message>
    <message>
        <source>Debit</source>
        <translation>출금액</translation>
    </message>
    <message>
        <source>Total debit</source>
        <translation>총 출금액</translation>
    </message>
    <message>
        <source>Total credit</source>
        <translation>총 입금액</translation>
    </message>
    <message>
        <source>Transaction fee</source>
        <translation>거래 수수료</translation>
    </message>
    <message>
        <source>Net amount</source>
        <translation>총 거래액</translation>
    </message>
    <message>
        <source>Message</source>
        <translation>메시지</translation>
    </message>
    <message>
        <source>Comment</source>
        <translation>설명</translation>
    </message>
    <message>
        <source>Transaction ID</source>
        <translation>거래 ID</translation>
    </message>
    <message>
        <source>Transaction total size</source>
        <translation>거래 총 크기</translation>
    </message>
    <message>
        <source>Transaction virtual size</source>
        <translation>가상 거래 사이즈</translation>
    </message>
    <message>
        <source>Output index</source>
        <translation>출력 인덱스</translation>
    </message>
    <message>
        <source> (Certificate was not verified)</source>
        <translation>(인증서가 확인되지 않았습니다)</translation>
    </message>
    <message>
        <source>Merchant</source>
        <translation>상점</translation>
    </message>
    <message>
        <source>Generated coins must mature %1 blocks before they can be spent. When you generated this block, it was broadcast to the network to be added to the block chain. If it fails to get into the chain, its state will change to "not accepted" and it won't be spendable. This may occasionally happen if another node generates a block within a few seconds of yours.</source>
        <translation>신규 채굴된 코인이 사용되기 위해서는 %1 개의 블록이 경과되어야 합니다. 블록을 생성할 때 블록체인에 추가되도록 네트워크에 전파되는 과정을 거치는데, 블록체인에 포함되지 못하고 실패한다면 해당 블록의 상태는 '미승인'으로 표현되고 비트코인 또한 사용될 수 없습니다. 이 현상은 다른 노드가 비슷한 시간대에 동시에 블록을 생성할 때 종종 발생할 수 있습니다.</translation>
    </message>
    <message>
        <source>Debug information</source>
        <translation>디버깅 정보</translation>
    </message>
    <message>
        <source>Transaction</source>
        <translation>거래</translation>
    </message>
    <message>
        <source>Inputs</source>
        <translation>입력</translation>
    </message>
    <message>
        <source>Amount</source>
        <translation>거래액</translation>
    </message>
    <message>
        <source>true</source>
        <translation>참</translation>
    </message>
    <message>
        <source>false</source>
        <translation>거짓</translation>
    </message>
</context>
<context>
    <name>TransactionDescDialog</name>
    <message>
        <source>This pane shows a detailed description of the transaction</source>
        <translation>이 창은 거래의 세부내역을 보여줍니다</translation>
    </message>
    <message>
        <source>Details for %1</source>
        <translation>%1에 대한 세부 정보</translation>
    </message>
</context>
<context>
    <name>TransactionTableModel</name>
    <message>
        <source>Date</source>
        <translation>날짜</translation>
    </message>
    <message>
        <source>Type</source>
        <translation>형식</translation>
    </message>
    <message>
        <source>Label</source>
        <translation>라벨</translation>
    </message>
    <message numerus="yes">
        <source>Open for %n more block(s)</source>
        <translation><numerusform>%n개의 더 많은 블록 열기</numerusform></translation>
    </message>
    <message>
        <source>Open until %1</source>
        <translation>%1 까지 열림</translation>
    </message>
    <message>
        <source>Unconfirmed</source>
        <translation>미확인</translation>
    </message>
    <message>
        <source>Abandoned</source>
        <translation>버려진</translation>
    </message>
    <message>
        <source>Confirming (%1 of %2 recommended confirmations)</source>
        <translation>승인 중 (권장되는 승인 회수 %2 대비 현재 승인 수 %1)</translation>
    </message>
    <message>
        <source>Confirmed (%1 confirmations)</source>
        <translation>승인됨 (%1 확인됨)</translation>
    </message>
    <message>
        <source>Conflicted</source>
        <translation>충돌</translation>
    </message>
    <message>
        <source>Immature (%1 confirmations, will be available after %2)</source>
        <translation>충분히 숙성되지 않은 상태 (%1 승인, %2 후에 사용 가능합니다)</translation>
    </message>
    <message>
        <source>Generated but not accepted</source>
        <translation>생성되었으나 거절됨</translation>
    </message>
    <message>
        <source>Received with</source>
        <translation>받음(받은 주소)</translation>
    </message>
    <message>
        <source>Received from</source>
        <translation>받음(보낸 주소)</translation>
    </message>
    <message>
        <source>Sent to</source>
        <translation>보냄(받는 주소)</translation>
    </message>
    <message>
        <source>Payment to yourself</source>
        <translation>자신에게 지불</translation>
    </message>
    <message>
        <source>Mined</source>
        <translation>채굴</translation>
    </message>
    <message>
        <source>watch-only</source>
        <translation>조회전용</translation>
    </message>
    <message>
        <source>(n/a)</source>
        <translation>(없음)</translation>
    </message>
    <message>
        <source>(no label)</source>
        <translation>(라벨 없음)</translation>
    </message>
    <message>
        <source>Transaction status. Hover over this field to show number of confirmations.</source>
        <translation>거래상황. 마우스를 올리면 검증횟수가 표시됩니다.</translation>
    </message>
    <message>
        <source>Date and time that the transaction was received.</source>
        <translation>거래가 이루어진 날짜와 시각.</translation>
    </message>
    <message>
        <source>Type of transaction.</source>
        <translation>거래의 종류.</translation>
    </message>
    <message>
        <source>Whether or not a watch-only address is involved in this transaction.</source>
        <translation>조회전용 주소가 이 거래에 참여하는지 여부입니다.</translation>
    </message>
    <message>
        <source>User-defined intent/purpose of the transaction.</source>
        <translation>거래에 대해 사용자가 정의한 의도나 목적.</translation>
    </message>
    <message>
        <source>Amount removed from or added to balance.</source>
        <translation>늘어나거나 줄어든 액수.</translation>
    </message>
</context>
<context>
    <name>TransactionView</name>
    <message>
        <source>All</source>
        <translation>전체</translation>
    </message>
    <message>
        <source>Today</source>
        <translation>오늘</translation>
    </message>
    <message>
        <source>This week</source>
        <translation>이번주</translation>
    </message>
    <message>
        <source>This month</source>
        <translation>이번 달</translation>
    </message>
    <message>
        <source>Last month</source>
        <translation>지난 달</translation>
    </message>
    <message>
        <source>This year</source>
        <translation>올 해</translation>
    </message>
    <message>
        <source>Range...</source>
        <translation>범위...</translation>
    </message>
    <message>
        <source>Received with</source>
        <translation>받은 주소</translation>
    </message>
    <message>
        <source>Sent to</source>
        <translation>보낸 주소</translation>
    </message>
    <message>
        <source>To yourself</source>
        <translation>자기거래</translation>
    </message>
    <message>
        <source>Mined</source>
        <translation>채굴</translation>
    </message>
    <message>
        <source>Other</source>
        <translation>기타</translation>
    </message>
    <message>
        <source>Enter address, transaction id, or label to search</source>
        <translation>검색하기 위한 주소, 거래 아이디 또는 라벨 입력</translation>
    </message>
    <message>
        <source>Min amount</source>
        <translation>최소 거래액</translation>
    </message>
    <message>
        <source>Abandon transaction</source>
        <translation>버려진 거래</translation>
    </message>
    <message>
        <source>Increase transaction fee</source>
        <translation>거래 수수료 증가</translation>
    </message>
    <message>
        <source>Copy address</source>
        <translation>주소 복사</translation>
    </message>
    <message>
        <source>Copy label</source>
        <translation>라벨 복사</translation>
    </message>
    <message>
        <source>Copy amount</source>
        <translation>거래액 복사</translation>
    </message>
    <message>
        <source>Copy transaction ID</source>
        <translation>거래 아이디 복사</translation>
    </message>
    <message>
        <source>Copy raw transaction</source>
        <translation>거래 원본(raw transaction) 복사</translation>
    </message>
    <message>
        <source>Copy full transaction details</source>
        <translation>거래 세부 내역 복사</translation>
    </message>
    <message>
        <source>Edit label</source>
        <translation>라벨 수정</translation>
    </message>
    <message>
        <source>Show transaction details</source>
        <translation>거래 세부 내역 보기</translation>
    </message>
    <message>
        <source>Export Transaction History</source>
        <translation>거래 기록 내보내기</translation>
    </message>
    <message>
        <source>Comma separated file (*.csv)</source>
        <translation>쉼표로 구분된 파일 (*.csv)</translation>
    </message>
    <message>
        <source>Confirmed</source>
        <translation>확인됨</translation>
    </message>
    <message>
        <source>Watch-only</source>
        <translation>조회전용</translation>
    </message>
    <message>
        <source>Date</source>
        <translation>날짜</translation>
    </message>
    <message>
        <source>Type</source>
        <translation>형식</translation>
    </message>
    <message>
        <source>Label</source>
        <translation>라벨</translation>
    </message>
    <message>
        <source>Address</source>
        <translation>주소</translation>
    </message>
    <message>
        <source>ID</source>
        <translation>아이디</translation>
    </message>
    <message>
        <source>Exporting Failed</source>
        <translation>내보내기 실패</translation>
    </message>
    <message>
        <source>There was an error trying to save the transaction history to %1.</source>
        <translation>%1으로 거래 기록을 저장하는데 에러가 있었습니다.</translation>
    </message>
    <message>
        <source>Exporting Successful</source>
        <translation>내보내기 성공</translation>
    </message>
    <message>
        <source>The transaction history was successfully saved to %1.</source>
        <translation>거래 기록이 성공적으로 %1에 저장되었습니다.</translation>
    </message>
    <message>
        <source>Range:</source>
        <translation>범위:</translation>
    </message>
    <message>
        <source>to</source>
        <translation>상대방</translation>
    </message>
</context>
<context>
    <name>UnitDisplayStatusBarControl</name>
    <message>
        <source>Unit to show amounts in. Click to select another unit.</source>
        <translation>거래액을 표시하는 단위. 클릭해서 다른 단위를 선택할 수 있습니다.</translation>
    </message>
</context>
<context>
    <name>WalletController</name>
    <message>
        <source>Close wallet</source>
        <translation>지갑 닫기</translation>
    </message>
    <message>
        <source>Are you sure you wish to close the wallet &lt;i&gt;%1&lt;/i&gt;?</source>
        <translation>정말로 지갑 &lt;i&gt;%1&lt;/i&gt; 을 닫겠습니까?</translation>
    </message>
    <message>
        <source>Closing the wallet for too long can result in having to resync the entire chain if pruning is enabled.</source>
        <translation>블록축소를 하고 지갑을 너무 오랫동안 닫으면 체인 전체를 다시 동기화해야 할 수도 있습니다.</translation>
    </message>
</context>
<context>
    <name>WalletFrame</name>
    <message>
        <source>No wallet has been loaded.</source>
        <translation>지갑 불러오기가 안됩니다.</translation>
    </message>
</context>
<context>
    <name>WalletModel</name>
    <message>
        <source>Send Coins</source>
        <translation>코인 보내기</translation>
    </message>
    <message>
        <source>Fee bump error</source>
        <translation>수수료 상향 오류</translation>
    </message>
    <message>
        <source>Increasing transaction fee failed</source>
        <translation>거래 수수료 상향 실패</translation>
    </message>
    <message>
        <source>Do you want to increase the fee?</source>
        <translation>수수료를 올리시겠습니까?</translation>
    </message>
    <message>
        <source>Current fee:</source>
        <translation>현재 수수료:</translation>
    </message>
    <message>
        <source>Increase:</source>
        <translation>증가:</translation>
    </message>
    <message>
        <source>New fee:</source>
        <translation>새로운 수수료:</translation>
    </message>
    <message>
        <source>Confirm fee bump</source>
        <translation>수수료 상향 승인</translation>
    </message>
    <message>
        <source>PSBT copied</source>
        <translation>PSBT 복사됨</translation>
    </message>
    <message>
        <source>Can't sign transaction.</source>
        <translation>거래에 서명 할 수 없습니다.</translation>
    </message>
    <message>
        <source>Could not commit transaction</source>
        <translation>거래를 커밋 할 수 없습니다.</translation>
    </message>
    <message>
        <source>default wallet</source>
        <translation>기본 지갑</translation>
    </message>
</context>
<context>
    <name>WalletView</name>
    <message>
        <source>&amp;Export</source>
        <translation>내보내기 (&amp;E)</translation>
    </message>
    <message>
        <source>Export the data in the current tab to a file</source>
        <translation>현재 탭에 있는 데이터를 파일로 내보내기</translation>
    </message>
    <message>
        <source>Backup Wallet</source>
        <translation>지갑 백업</translation>
    </message>
    <message>
        <source>Wallet Data (*.dat)</source>
        <translation>지갑 데이터 (*.dat)</translation>
    </message>
    <message>
        <source>Backup Failed</source>
        <translation>백업 실패</translation>
    </message>
    <message>
        <source>There was an error trying to save the wallet data to %1.</source>
        <translation>지갑 데이터를 %1 폴더에 저장하는 동안 오류가 발생했습니다.</translation>
    </message>
    <message>
        <source>Backup Successful</source>
        <translation>백업 성공</translation>
    </message>
    <message>
        <source>The wallet data was successfully saved to %1.</source>
        <translation>지갑 정보가 %1에 성공적으로 저장되었습니다.</translation>
    </message>
    <message>
        <source>Cancel</source>
        <translation>취소</translation>
    </message>
</context>
<context>
    <name>bitcoin-core</name>
    <message>
        <source>Distributed under the MIT software license, see the accompanying file %s or %s</source>
        <translation>MIT 소프트웨어 라이센스에 따라 배포 됨, 첨부 파일 %s 또는 %s을 참조하십시오.</translation>
    </message>
    <message>
        <source>Prune configured below the minimum of %d MiB.  Please use a higher number.</source>
        <translation>블록 축소가 최소치인 %d MiB 밑으로 설정되어 있습니다. 더 높은 값을 사용해 주세요.</translation>
    </message>
    <message>
        <source>Prune: last wallet synchronisation goes beyond pruned data. You need to -reindex (download the whole blockchain again in case of pruned node)</source>
        <translation>블록 축소: 마지막 지갑 동기화 지점이 축소된 데이터보다 과거의 것 입니다. -reindex가 필요합니다 (축소된 노드의 경우 모든 블록체인을 재다운로드합니다)</translation>
    </message>
    <message>
        <source>Error: A fatal internal error occurred, see debug.log for details</source>
        <translation>오류: 치명적인 내부 오류가 발생했습니다, 자세한 내용은 debug.log 를 확인해주세요.</translation>
    </message>
    <message>
        <source>Pruning blockstore...</source>
        <translation>블록 데이터를 축소 중입니다..</translation>
    </message>
    <message>
        <source>Unable to start HTTP server. See debug log for details.</source>
        <translation>HTTP 서버를 시작할 수 없습니다. 자세한 사항은 디버그 로그를 확인 하세요.</translation>
    </message>
    <message>
        <source>The %s developers</source>
        <translation>%s 개발자</translation>
    </message>
    <message>
        <source>Can't generate a change-address key. No keys in the internal keypool and can't generate any keys.</source>
        <translation>거스름돈 주소 생성 불가. 내장 지갑 열쇠 보관함에 열쇠가 없으면 새로운 열쇠를 생성할 수 없습니다.</translation>
    </message>
    <message>
        <source>Cannot obtain a lock on data directory %s. %s is probably already running.</source>
        <translation>%s 데이터 디렉토리에 락을 걸 수 없었습니다. %s가 이미 실행 중인 것으로 보입니다.</translation>
    </message>
    <message>
        <source>Cannot provide specific connections and have addrman find outgoing connections at the same.</source>
        <translation>특정 연결을 제공 할 수없고 addrman이 나가는 연결을 찾을 수 없습니다.</translation>
    </message>
    <message>
        <source>Error reading %s! All keys read correctly, but transaction data or address book entries might be missing or incorrect.</source>
        <translation>%s 불러오기 오류: 주소 키는 모두 정확하게 로드되었으나 거래 데이터와 주소록 필드에서 누락이나 오류가 존재할 수 있습니다.</translation>
    </message>
    <message>
        <source>Please check that your computer's date and time are correct! If your clock is wrong, %s will not work properly.</source>
        <translation>컴퓨터의 날짜와 시간이 올바른지 확인하십시오! 시간이 잘못되면 %s은 제대로 동작하지 않습니다.</translation>
    </message>
    <message>
        <source>Please contribute if you find %s useful. Visit %s for further information about the software.</source>
        <translation>%s가 유용하다고 생각한다면 프로젝트에 공헌해주세요. 이 소프트웨어에 대한 보다 자세한 정보는 %s를 방문해주십시오.</translation>
    </message>
    <message>
        <source>The block database contains a block which appears to be from the future. This may be due to your computer's date and time being set incorrectly. Only rebuild the block database if you are sure that your computer's date and time are correct</source>
        <translation>블록 데이터베이스에 미래의 블록이 포함되어 있습니다. 이것은 사용자의 컴퓨터의 날짜와 시간이 올바르게 설정되어 있지 않을때 나타날 수 있습니다. 만약 사용자의 컴퓨터의 날짜와 시간이 올바르다고 확신할 때에만 블록 데이터 베이스의 재구성을 하십시오</translation>
    </message>
    <message>
        <source>This is a pre-release test build - use at your own risk - do not use for mining or merchant applications</source>
        <translation>출시 전의 테스트 빌드 입니다. 스스로의 책임하에 사용하십시오. 채굴이나 상업적 용도로 사용하지 마십시오.</translation>
    </message>
    <message>
        <source>This is the transaction fee you may discard if change is smaller than dust at this level</source>
        <translation>이것은 거스름돈이 현재 레벨의 더스트보다 적은 경우 버릴 수 있는 수수료입니다.</translation>
    </message>
    <message>
        <source>Unable to replay blocks. You will need to rebuild the database using -reindex-chainstate.</source>
        <translation>블록을 재생할 수 없습니다. -reindex-chainstate를 사용하여 데이터베이스를 다시 빌드 해야 합니다.</translation>
    </message>
    <message>
        <source>Unable to rewind the database to a pre-fork state. You will need to redownload the blockchain</source>
        <translation>데이터베이스를 포크 전 상태로 돌리지 못했습니다. 블록체인을 다시 다운로드 해주십시오.</translation>
    </message>
    <message>
        <source>Warning: The network does not appear to fully agree! Some miners appear to be experiencing issues.</source>
        <translation>경고 : 모든 네트워크가 동의해야 하나, 일부 채굴자들에게 문제가 있는 것으로 보입니다.</translation>
    </message>
    <message>
        <source>Warning: We do not appear to fully agree with our peers! You may need to upgrade, or other nodes may need to upgrade.</source>
        <translation>경고: 현재 비트코인 버전이 다른 네트워크 참여자들과 동일하지 않은 것 같습니다. 당신 또는 다른 참여자들이 동일한 비트코인 버전으로 업그레이드 할 필요가 있습니다.</translation>
    </message>
    <message>
        <source>%d of last 100 blocks have unexpected version</source>
        <translation>지난 100개의 블록 중 %d개에 예상치 못한 버전이 있습니다.</translation>
    </message>
    <message>
        <source>%s corrupt, salvage failed</source>
        <translation>%s 손상되었고 복구가 실패하였습니다</translation>
    </message>
    <message>
        <source>-maxmempool must be at least %d MB</source>
        <translation>-maxmempool은 최소한 %d MB 이어야 합니다</translation>
    </message>
    <message>
        <source>Cannot resolve -%s address: '%s'</source>
        <translation>%s 주소를 확인할 수 없습니다: '%s'</translation>
    </message>
    <message>
        <source>Change index out of range</source>
        <translation>범위 밖의 인덱스 변경</translation>
    </message>
    <message>
        <source>Config setting for %s only applied on %s network when in [%s] section.</source>
        <translation>%s의 설정은 [%s] 항목에 있을 때 %s 네트워크에만 적용됩니다.</translation>
    </message>
    <message>
        <source>Copyright (C) %i-%i</source>
        <translation>Copyright (C) %i-%i</translation>
    </message>
    <message>
        <source>Corrupted block database detected</source>
        <translation>손상된 블록 데이터베이스가 감지되었습니다</translation>
    </message>
    <message>
        <source>Could not find asmap file %s</source>
        <translation>asmap file %s 을/를 찾을 수 없습니다</translation>
    </message>
    <message>
        <source>Could not parse asmap file %s</source>
        <translation>asmap file %s 을/를 파싱할 수 없습니다</translation>
    </message>
    <message>
        <source>Do you want to rebuild the block database now?</source>
        <translation>블록 데이터베이스를 다시 생성하시겠습니까?</translation>
    </message>
    <message>
        <source>Error initializing block database</source>
        <translation>블록 데이터베이스를 초기화하는데 오류</translation>
    </message>
    <message>
        <source>Error initializing wallet database environment %s!</source>
        <translation>지갑 데이터베이스 환경 초기화하는데 오류 %s</translation>
    </message>
    <message>
        <source>Error loading %s</source>
        <translation>%s 불러오기 오류</translation>
    </message>
    <message>
        <source>Error loading %s: Private keys can only be disabled during creation</source>
        <translation>%s 로딩 실패: 개인키는 생성할때만 비활성화 할 수 있습니다</translation>
    </message>
    <message>
        <source>Error loading %s: Wallet corrupted</source>
        <translation>%s 불러오기 오류: 지갑이 손상됨</translation>
    </message>
    <message>
        <source>Error loading %s: Wallet requires newer version of %s</source>
        <translation>%s 불러오기 에러: 지갑은 새 버전의 %s이 필요합니다</translation>
    </message>
    <message>
        <source>Error loading block database</source>
        <translation>블록 데이터베이스를 불러오는데 오류</translation>
    </message>
    <message>
        <source>Error opening block database</source>
        <translation>블록 데이터베이스를 여는데 오류</translation>
    </message>
    <message>
        <source>Failed to listen on any port. Use -listen=0 if you want this.</source>
        <translation>어떤 포트도 열지 못했습니다. 필요하다면 -listen=0 옵션을 사용하세요.</translation>
    </message>
    <message>
        <source>Failed to rescan the wallet during initialization</source>
        <translation>지갑 스캔 오류</translation>
    </message>
    <message>
        <source>Importing...</source>
        <translation>불러오는 중...</translation>
    </message>
    <message>
        <source>Incorrect or no genesis block found. Wrong datadir for network?</source>
        <translation>제네시스 블록이 없거나 잘못됐습니다. 네트워크의 datadir이 잘못됐을수도 있습니다.</translation>
    </message>
    <message>
        <source>Initialization sanity check failed. %s is shutting down.</source>
        <translation>무결성 확인 초기화가 실패했습니다. %s가 종료됩니다.</translation>
    </message>
    <message>
        <source>Invalid P2P permission: '%s'</source>
        <translation>잘못된 P2P 권한: '%s'</translation>
    </message>
    <message>
        <source>Invalid amount for -%s=&lt;amount&gt;: '%s'</source>
        <translation>유효하지 않은 금액 -%s=&lt;amount&gt;: '%s'</translation>
    </message>
    <message>
        <source>Invalid amount for -discardfee=&lt;amount&gt;: '%s'</source>
        <translation>유효하지 않은 금액 -discardfee=&lt;amount&gt;: '%s'</translation>
    </message>
    <message>
        <source>Invalid amount for -fallbackfee=&lt;amount&gt;: '%s'</source>
        <translation>유효하지 않은 금액 -fallbackfee=&lt;amount&gt;: '%s'</translation>
    </message>
    <message>
        <source>Specified blocks directory "%s" does not exist.</source>
        <translation>지정한 블록 디렉토리 "%s" 가 존재하지 않습니다.</translation>
    </message>
    <message>
        <source>Unknown change type '%s'</source>
        <translation>알 수 없는 변경 형식 '%s'</translation>
    </message>
    <message>
        <source>Upgrading txindex database</source>
        <translation>txindex 데이터베이스 업테이트중</translation>
    </message>
    <message>
        <source>Loading P2P addresses...</source>
        <translation>P2P 주소 불러오는 중...</translation>
    </message>
    <message>
        <source>Error: Disk space is too low!</source>
        <translation>오류: 디스크 공간이 부족합니다!</translation>
    </message>
    <message>
        <source>Loading banlist...</source>
        <translation>추방리스트를 불러오는 중...</translation>
    </message>
    <message>
        <source>Not enough file descriptors available.</source>
        <translation>파일 디스크립터가 부족합니다.</translation>
    </message>
    <message>
        <source>Prune cannot be configured with a negative value.</source>
        <translation>블록 축소는 음수로 설정할 수 없습니다.</translation>
    </message>
    <message>
        <source>Prune mode is incompatible with -txindex.</source>
        <translation>블록 축소 모드는 -txindex와 호환되지 않습니다.</translation>
    </message>
    <message>
        <source>Replaying blocks...</source>
        <translation>블록 재생중...</translation>
    </message>
    <message>
        <source>Rewinding blocks...</source>
        <translation>블록 되감는중...</translation>
    </message>
    <message>
        <source>The source code is available from %s.</source>
        <translation>소스코드는 %s 에서 확인하실 수 있습니다.</translation>
    </message>
    <message>
        <source>Transaction fee and change calculation failed</source>
        <translation>거래 수수료 및 잔돈 계산에 실패했습니다.</translation>
    </message>
    <message>
        <source>Unable to bind to %s on this computer. %s is probably already running.</source>
        <translation>이 컴퓨터의 %s에 바인딩 할 수 없습니다. 아마도 %s이 실행중인 것 같습니다.</translation>
    </message>
    <message>
        <source>Unable to generate keys</source>
        <translation>키 생성 불가</translation>
    </message>
    <message>
        <source>Unsupported logging category %s=%s.</source>
        <translation>지원되지 않는 로깅 카테고리 %s = %s.</translation>
    </message>
    <message>
        <source>Upgrading UTXO database</source>
        <translation>UTXO 데이터베이스 업그레이드</translation>
    </message>
    <message>
        <source>User Agent comment (%s) contains unsafe characters.</source>
        <translation>사용자 정의 코멘트 (%s)에 안전하지 못한 글자가 포함되어 있습니다.</translation>
    </message>
    <message>
        <source>Verifying blocks...</source>
        <translation>블록 검증중...</translation>
    </message>
    <message>
        <source>Wallet needed to be rewritten: restart %s to complete</source>
        <translation>지갑을 새로 써야 합니다:  진행을 위해 %s 를 다시 시작하세요.</translation>
    </message>
    <message>
        <source>Error: Listening for incoming connections failed (listen returned error %s)</source>
        <translation>오류: 들어오는 연결을 허용하는데 실패했습니다 (listen returned error %s)</translation>
    </message>
    <message>
        <source>Invalid amount for -maxtxfee=&lt;amount&gt;: '%s' (must be at least the minrelay fee of %s to prevent stuck transactions)</source>
        <translation>유효하지 않은 금액 -maxtxfee=&lt;amount&gt;: '%s' (거래가 막히는 상황을 방지하게 위해 적어도 %s 의 중계 수수료를 지정해야 합니다)</translation>
    </message>
    <message>
        <source>The transaction amount is too small to send after the fee has been deducted</source>
        <translation>거래액이 수수료를 지불하기엔 너무 작습니다</translation>
    </message>
    <message>
        <source>You need to rebuild the database using -reindex to go back to unpruned mode.  This will redownload the entire blockchain</source>
        <translation>블록 축소 모드를 해제하려면 데이터베이스를 재구성하기 위해 -reindex를 사용해야 합니다. 이 명령은 전체 블록체인을 다시 다운로드합니다.</translation>
    </message>
    <message>
        <source>Error reading from database, shutting down.</source>
        <translation>블록 데이터베이스를 불러오는데 오류가 발생하였습니다, 종료됩니다.</translation>
    </message>
    <message>
        <source>Error upgrading chainstate database</source>
        <translation>체인 상태 데이터베이스 업그레이드 중 오류가 발생했습니다.</translation>
    </message>
    <message>
        <source>Error: Disk space is low for %s</source>
        <translation>오류: %s 하기엔 저장공간이 부족합니다</translation>
    </message>
    <message>
        <source>Invalid -onion address or hostname: '%s'</source>
        <translation>올바르지 않은 -onion 주소 또는 호스트 이름: '%s'</translation>
    </message>
    <message>
        <source>Invalid -proxy address or hostname: '%s'</source>
        <translation>올바르지 않은 -proxy 주소 또는 호스트 이름: '%s'</translation>
    </message>
    <message>
        <source>Invalid amount for -paytxfee=&lt;amount&gt;: '%s' (must be at least %s)</source>
        <translation>유효하지 않은 금액 -paytxfee=&lt;amount&gt;: "%s" (최소 %s 이상이어야 됨)</translation>
    </message>
    <message>
        <source>Invalid netmask specified in -whitelist: '%s'</source>
        <translation>유효하지 않은 넷마스크가 -whitelist: '%s" 를 통해 지정됨</translation>
    </message>
    <message>
        <source>Need to specify a port with -whitebind: '%s'</source>
        <translation>-whitebind: '%s' 를 이용하여 포트를 지정해야 합니다</translation>
    </message>
    <message>
        <source>Prune mode is incompatible with -blockfilterindex.</source>
        <translation>블록 축소 모드는 -blockfileterindex와 호환되지 않습니다.</translation>
    </message>
    <message>
        <source>Reducing -maxconnections from %d to %d, because of system limitations.</source>
        <translation>시스템 한계로 인하여 -maxconnections를 %d 에서 %d로 줄였습니다.</translation>
    </message>
    <message>
        <source>Section [%s] is not recognized.</source>
        <translation>[%s] 항목은 인정되지 않습니다.</translation>
    </message>
    <message>
        <source>Signing transaction failed</source>
        <translation>거래 서명에 실패했습니다</translation>
    </message>
    <message>
        <source>Specified -walletdir "%s" does not exist</source>
        <translation>지정한 -walletdir "%s"은 존재하지 않습니다</translation>
    </message>
    <message>
        <source>Specified -walletdir "%s" is a relative path</source>
        <translation>지정한 -walletdir "%s"은 상대 경로입니다</translation>
    </message>
    <message>
        <source>Specified -walletdir "%s" is not a directory</source>
        <translation>지정한 -walletdir "%s"은 디렉토리가 아닙니다</translation>
    </message>
    <message>
        <source>The specified config file %s does not exist
</source>
        <translation>지정한 설정 파일 "%s"는 존재하지 않습니다
</translation>
    </message>
    <message>
        <source>The transaction amount is too small to pay the fee</source>
        <translation>거래액이 수수료를 지불하기엔 너무 작습니다</translation>
    </message>
    <message>
        <source>This is experimental software.</source>
        <translation>이 소프트웨어는 시험적입니다.</translation>
    </message>
    <message>
        <source>Transaction amount too small</source>
        <translation>거래액이 너무 적습니다</translation>
    </message>
    <message>
        <source>Transaction too large</source>
        <translation>거래가 너무 큽니다</translation>
    </message>
    <message>
        <source>Unable to bind to %s on this computer (bind returned error %s)</source>
        <translation>이 컴퓨터의 %s 에 바인딩할 수 없습니다 (바인딩 과정에 %s 오류 발생)</translation>
    </message>
    <message>
        <source>Unable to create the PID file '%s': %s</source>
        <translation>PID 파일 생성 실패 '%s': %s</translation>
    </message>
    <message>
        <source>Unable to generate initial keys</source>
        <translation>초기 키값 생성 불가</translation>
    </message>
    <message>
        <source>Unknown -blockfilterindex value %s.</source>
        <translation>알 수 없는 -blockfileterindex 값 %s.</translation>
    </message>
    <message>
        <source>Verifying wallet(s)...</source>
        <translation>지갑 검증중...</translation>
    </message>
    <message>
        <source>Warning: unknown new rules activated (versionbit %i)</source>
        <translation>경고: 알려지지 않은 새로운 규칙이 활성화되었습니다. (버전비트 %i)</translation>
    </message>
    <message>
        <source>Zapping all transactions from wallet...</source>
        <translation>지갑의 모든거래내역 건너뛰기...</translation>
    </message>
    <message>
        <source>-maxtxfee is set very high! Fees this large could be paid on a single transaction.</source>
        <translation>-maxtxfee 값이 너무 큽니다!  하나의 거래에 너무 큰 수수료가 지불 됩니다.</translation>
    </message>
    <message>
        <source>This is the transaction fee you may pay when fee estimates are not available.</source>
        <translation>이것은 수수료 추정을 이용할 수 없을 때 사용되는 거래 수수료입니다.</translation>
    </message>
    <message>
        <source>Total length of network version string (%i) exceeds maximum length (%i). Reduce the number or size of uacomments.</source>
        <translation>네트워크 버전 문자 (%i)의 길이가 최대길이 (%i)를 초과합니다. uacomments의 갯수나 길이를 줄이세요.</translation>
    </message>
    <message>
        <source>Warning: Wallet file corrupt, data salvaged! Original %s saved as %s in %s; if your balance or transactions are incorrect you should restore from a backup.</source>
        <translation>경고 : 지갑파일이 손상되어 데이터가 복구되었습니다. 원래의 %s 파일은 %s 후에 %s 이름으로 저장됩니다. 잔액과 거래 내역이 정확하지 않다면 백업 파일로 부터 복원해야 합니다.</translation>
    </message>
    <message>
        <source>%s is set very high!</source>
        <translation>%s가 매우 높게 설정되었습니다!</translation>
    </message>
    <message>
        <source>Error loading wallet %s. Duplicate -wallet filename specified.</source>
        <translation>지갑 %s 로딩 에러,  중복된 -wallet 파일이름을 입력했습니다.</translation>
    </message>
    <message>
        <source>Starting network threads...</source>
        <translation>네트워크 스레드 시작중...</translation>
    </message>
    <message>
        <source>The wallet will avoid paying less than the minimum relay fee.</source>
        <translation>지갑은 최소 중계 수수료보다 적은 금액을 지불하는 것을 피할 것입니다.</translation>
    </message>
    <message>
        <source>This is the minimum transaction fee you pay on every transaction.</source>
        <translation>이것은 모든 거래에서 지불하는 최소 거래 수수료입니다.</translation>
    </message>
    <message>
        <source>This is the transaction fee you will pay if you send a transaction.</source>
        <translation>이것은 거래를 보낼 경우 지불 할 거래 수수료입니다.</translation>
    </message>
    <message>
        <source>Transaction amounts must not be negative</source>
        <translation>거래액은 반드시 0보다 큰 값이어야 합니다.</translation>
    </message>
    <message>
        <source>Transaction has too long of a mempool chain</source>
        <translation>거래가 너무 긴 mempool 체인을 갖고 있습니다</translation>
    </message>
    <message>
        <source>Transaction must have at least one recipient</source>
        <translation>거래에는 최소한 한명의 수령인이 있어야 합니다.</translation>
    </message>
    <message>
        <source>Unknown network specified in -onlynet: '%s'</source>
        <translation>-onlynet: '%s' 에 알수없는 네트워크가 지정되었습니다</translation>
    </message>
    <message>
        <source>Insufficient funds</source>
        <translation>잔액이 부족합니다</translation>
    </message>
    <message>
        <source>Cannot upgrade a non HD split wallet without upgrading to support pre split keypool. Please use -upgradewallet=169900 or -upgradewallet with no version specified.</source>
        <translation>HD split을 하지 않은 지갑은 pre split keypool로 업그레이드 하지 않은 이상 업그레이드가 불가능합니다. -upgradewallet=169900 이나 -upgradewallet (버전을 정하지 않고) 명령을 사용하십시오.</translation>
    </message>
    <message>
        <source>Fee estimation failed. Fallbackfee is disabled. Wait a few blocks or enable -fallbackfee.</source>
        <translation>수수료 추정이 실패했습니다. Fallbackfee가 비활성화 상태입니다. 몇 블록을 기다리거나 -fallbackfee를 활성화 하세요.</translation>
    </message>
    <message>
        <source>Warning: Private keys detected in wallet {%s} with disabled private keys</source>
        <translation>경고: 비활성화된 개인키 지갑 {%s} 에서 개인키들이 발견되었습니다</translation>
    </message>
    <message>
        <source>Cannot write to data directory '%s'; check permissions.</source>
        <translation>"%s" 데이터 폴더에 기록하지 못했습니다. 접근권한을 확인하세요.</translation>
    </message>
    <message>
        <source>Loading block index...</source>
        <translation>블록 인덱스를 불러오는 중...</translation>
    </message>
    <message>
        <source>Loading wallet...</source>
        <translation>지갑을 불러오는 중...</translation>
    </message>
    <message>
        <source>Cannot downgrade wallet</source>
        <translation>지갑을 다운그레이드 할 수 없습니다</translation>
    </message>
    <message>
        <source>Rescanning...</source>
        <translation>재스캔 중...</translation>
    </message>
    <message>
        <source>Done loading</source>
        <translation>로딩 완료</translation>
    </message>
</context>
</TS><|MERGE_RESOLUTION|>--- conflicted
+++ resolved
@@ -188,7 +188,7 @@
         <translation>지갑의 이전 비밀번호와 새로운 비밀번호를 입력하세요.</translation>
     </message>
     <message>
-        <source>Remember that encrypting your wallet cannot fully protect your bitcoins from being stolen by malware infecting your computer.</source>
+        <source>Remember that encrypting your wallet cannot fully protect your particl from being stolen by malware infecting your computer.</source>
         <translation>지갑을 암호화 해도 컴퓨터에 바이러스가 있을시 안전하기 않다는 것을 참고하세요.</translation>
     </message>
     <message>
@@ -498,8 +498,8 @@
         <translation>받는 주소(&amp;R)</translation>
     </message>
     <message>
-        <source>Open a bitcoin: URI</source>
-        <translation>bitcoin: URI 열기</translation>
+        <source>Open a particl: URI</source>
+        <translation>particl: URI 열기</translation>
     </message>
     <message>
         <source>Open Wallet</source>
@@ -1057,7 +1057,7 @@
 <context>
     <name>OpenURIDialog</name>
     <message>
-        <source>Open bitcoin URI</source>
+        <source>Open particl URI</source>
         <translation>비트코인 URI 열기</translation>
     </message>
     <message>
@@ -2241,15 +2241,11 @@
         <translation>더스트:</translation>
     </message>
     <message>
-<<<<<<< HEAD
-        <source>When there is less transaction volume than space in the blocks, miners as well as relaying nodes may enforce a minimum fee. Paying only this minimum fee is just fine, but be aware that this can result in a never confirming transaction once there is more demand for particl transactions than the network can process.</source>
-=======
         <source>Hide transaction fee settings</source>
         <translation>거래 수수료 설정 숨기기</translation>
     </message>
     <message>
-        <source>When there is less transaction volume than space in the blocks, miners as well as relaying nodes may enforce a minimum fee. Paying only this minimum fee is just fine, but be aware that this can result in a never confirming transaction once there is more demand for bitcoin transactions than the network can process.</source>
->>>>>>> 4f807348
+        <source>When there is less transaction volume than space in the blocks, miners as well as relaying nodes may enforce a minimum fee. Paying only this minimum fee is just fine, but be aware that this can result in a never confirming transaction once there is more demand for particl transactions than the network can process.</source>
         <translation>거래량이 블록에 남은 공간보다 적은 경우에는 채굴자나 중계 노드들이 최소 수수료를 허용할 수 있습니다. 최소 수수료만 지불하는건 괜찮지만, 네트워크가 처리할 수 있는 용량을 넘는 비트코인 거래가 있을 경우에는 이 거래가 승인이 안될 수 있다는 점을 유의하세요.</translation>
     </message>
     <message>
