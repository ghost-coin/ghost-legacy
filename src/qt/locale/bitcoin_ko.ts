--- conflicted
+++ resolved
@@ -70,13 +70,6 @@
         <translation>비트코인을 보내는 계좌 주소입니다. 코인을 보내기 전에 금액과 받는 주소를 항상 확인하세요.</translation>
     </message>
     <message>
-<<<<<<< HEAD
-        <source>These are your Particl addresses for receiving payments. Use the 'Create new receiving address' button in the receive tab to create new addresses.</source>
-        <translation>지불 수신용 비트코인주소. 신규 주소를 만들려면 'Create new receiving address' 버튼을 사용하세요.</translation>
-    </message>
-    <message>
-=======
->>>>>>> 5174b534
         <source>&amp;Copy Address</source>
         <translation>주소 복사(&amp;C)</translation>
     </message>
@@ -632,15 +625,7 @@
         <source>Wallet is &lt;b&gt;encrypted&lt;/b&gt; and currently &lt;b&gt;locked&lt;/b&gt;</source>
         <translation>지갑이 &lt;b&gt;암호화&lt;/b&gt; 되었고 현재 &lt;b&gt;잠겨져&lt;/b&gt; 있습니다</translation>
     </message>
-<<<<<<< HEAD
-    <message>
-        <source>A fatal error occurred. Particl can no longer continue safely and will quit.</source>
-        <translation>치명적인 오류가 발생했습니다. 비트코인을 더이상 안전하게 진행할 수 없어 곧 종료합니다.</translation>
-    </message>
-</context>
-=======
     </context>
->>>>>>> 5174b534
 <context>
     <name>CoinControlDialog</name>
     <message>
@@ -1258,13 +1243,6 @@
         <translation>Tor</translation>
     </message>
     <message>
-<<<<<<< HEAD
-        <source>Connect to the Particl network through a separate SOCKS5 proxy for Tor hidden services.</source>
-        <translation>Tor 서비스를 경유하여 비트코인 네트워크에 연결하기 위해 분리된 SOCKS5 프록시를 사용합니다.</translation>
-    </message>
-    <message>
-=======
->>>>>>> 5174b534
         <source>&amp;Window</source>
         <translation>창(&amp;W)</translation>
     </message>
