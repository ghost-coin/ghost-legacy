<TS language="ta" version="2.1">
<context>
    <name>AddressBookPage</name>
    <message>
        <source>Right-click to edit address or label</source>
        <translation>முகவரியை மாற்ற ரைட் கிளிக் செய்யவும்</translation>
    </message>
    <message>
        <source>Create a new address</source>
        <translation>புதிய முகவரியை உருவாக்கு</translation>
    </message>
    <message>
        <source>&amp;New</source>
        <translation>&amp;புதியது</translation>
    </message>
    <message>
        <source>Copy the currently selected address to the system clipboard</source>
        <translation>தற்போது தேர்ந்தெடுக்கப்பட்ட முகவரியை கணினி கிளிப்போர்டுக்கு காபி செய்யவும்.</translation>
    </message>
    <message>
        <source>&amp;Copy</source>
        <translation>&amp;காபி</translation>
    </message>
    <message>
        <source>C&amp;lose</source>
        <translation>&amp;மூடு</translation>
    </message>
    <message>
        <source>Delete the currently selected address from the list</source>
        <translation>பட்டியலிலிருந்து தற்போது தேர்ந்தெடுக்கப்பட்ட முகவரி நீக்கவும்</translation>
    </message>
    <message>
        <source>Enter address or label to search</source>
        <translation>தேட முகவரி அல்லது லேபிளை உள்ளிடவும்</translation>
    </message>
    <message>
        <source>Export the data in the current tab to a file</source>
        <translation>தற்போதைய டாபில் உள்ள தகவலை ஒரு பைலிற்கு ஏக்ஸ்போர்ட் செய்க</translation>
    </message>
    <message>
        <source>&amp;Export</source>
        <translation>&amp;எக்ஸ்போர்ட்</translation>
    </message>
    <message>
        <source>&amp;Delete</source>
        <translation>&amp;அழி</translation>
    </message>
    <message>
        <source>Choose the address to send coins to</source>
        <translation>பிட்காயினை அனுப்புவதற்கு முகவரியைத் தேர்வு செய்க</translation>
    </message>
    <message>
        <source>Choose the address to receive coins with</source>
        <translation>பிட்காயின்களை பெற முகவரியைத் தேர்வுசெய்யவும்</translation>
    </message>
    <message>
        <source>C&amp;hoose</source>
        <translation>தே&amp;ர்வுசெய் </translation>
    </message>
    <message>
        <source>Sending addresses</source>
        <translation>முகவரிகள் அனுப்பப்படுகின்றன</translation>
    </message>
    <message>
        <source>Receiving addresses</source>
        <translation>முகவரிகள் பெறப்படுகின்றன</translation>
    </message>
    <message>
<<<<<<< HEAD
        <source>These are your Particl addresses for sending payments. Always check the amount and the receiving address before sending coins.</source>
        <translation>இவை பணம் அனுப்புவதற்கு உங்கள் பிட்கின் முகவரிகள். நாணயங்களை அனுப்புவதற்கு முன் எப்பொழுதும் தொகையும் பெறுதலையும் சரிபார்க்கவும்.</translation>
=======
        <source>These are your Bitcoin addresses for sending payments. Always check the amount and the receiving address before sending coins.</source>
        <translation>இவை பணம் அனுப்புவதற்கு உங்களின் பிட்காயின் முகவரிகள். பிட்காயின்களை அனுப்புவதற்கு முன் எப்பொழுதும் தொகையும் பெறுதலையும் சரிபார்க்கவும்.</translation>
    </message>
    <message>
        <source>These are your Bitcoin addresses for receiving payments. Use the 'Create new receiving address' button in the receive tab to create new addresses.</source>
        <translation>பிட்காயின் பெறுவதற்காக உங்கள் முகவரி இவை. புதிய முகவரிகளை உருவாக்க 'புதிய முகவரியை உருவாக்கு' என்ற பட்டனை கிளிக் செய்யவும்.</translation>
>>>>>>> ff53433f
    </message>
    <message>
        <source>&amp;Copy Address</source>
        <translation>&amp;காபி முகவரி</translation>
    </message>
    <message>
        <source>Copy &amp;Label</source>
        <translation>காபி &amp;லேபிள்</translation>
    </message>
    <message>
        <source>&amp;Edit</source>
        <translation>&amp;எடிட்</translation>
    </message>
    <message>
        <source>Export Address List</source>
        <translation>முகவரி பட்டியல் ஏக்ஸ்போர்ட் செய்க </translation>
    </message>
    <message>
        <source>Comma separated file (*.csv)</source>
        <translation>கமா பிரிக்கப்பட்ட கோப்பு (*.csv)</translation>
    </message>
    <message>
        <source>Exporting Failed</source>
        <translation>ஏக்ஸ்போர்ட் தோல்வியடைந்தது</translation>
    </message>
    <message>
        <source>There was an error trying to save the address list to %1. Please try again.</source>
        <translation>முகவரி பட்டியலை %1 க்கு சேமிக்க முயற்சிக்கும் ஒரு பிழை ஏற்பட்டது. தயவுசெய்து மீண்டும் முயற்சிக்கவும்.</translation>
    </message>
</context>
<context>
    <name>AddressTableModel</name>
    <message>
        <source>Label</source>
        <translation>லேபிள்</translation>
    </message>
    <message>
        <source>Address</source>
        <translation>முகவரி</translation>
    </message>
    <message>
        <source>(no label)</source>
        <translation>(லேபிள் இல்லை)</translation>
    </message>
</context>
<context>
    <name>AskPassphraseDialog</name>
    <message>
        <source>Passphrase Dialog</source>
        <translation>கடவுச்சொல் உரையாடல் </translation>
    </message>
    <message>
        <source>Enter passphrase</source>
        <translation>கடவுச்சொற்றொடரை உள்ளிடுக</translation>
    </message>
    <message>
        <source>New passphrase</source>
        <translation>புதிய கடவுச்சொல்</translation>
    </message>
    <message>
        <source>Repeat new passphrase</source>
        <translation>புதிய கடவுச்சொற்றொடரைக் கோருக</translation>
    </message>
    <message>
        <source>Show passphrase</source>
        <translation>கடவுச்சொல்லை காட்டு</translation>
    </message>
    <message>
        <source>Encrypt wallet</source>
        <translation>வாலட்டை குறியாக்கு</translation>
    </message>
    <message>
        <source>This operation needs your wallet passphrase to unlock the wallet.</source>
        <translation>பணப்பையை திறக்க, உங்கள் செயல்பாடு உங்கள் பணப்பை கடவுச்சொல்லை தேவை.</translation>
    </message>
    <message>
        <source>Unlock wallet</source>
        <translation>பணப்பை திறக்க</translation>
    </message>
    <message>
        <source>This operation needs your wallet passphrase to decrypt the wallet.</source>
        <translation>இந்தப் பணிக்கான பணப்பையை டிராப் செய்ய உங்கள் பணப்பை கடவுச்சொல் தேவை.</translation>
    </message>
    <message>
        <source>Decrypt wallet</source>
        <translation>பணப்பை குறியாக்க</translation>
    </message>
    <message>
        <source>Change passphrase</source>
        <translation>கடுவு சொற்றொடரை மாற்று</translation>
    </message>
    <message>
        <source>Confirm wallet encryption</source>
        <translation>பணப்பை குறியாக்கத்தை உறுதிப்படுத்துக</translation>
    </message>
    <message>
        <source>Warning: If you encrypt your wallet and lose your passphrase, you will &lt;b&gt;LOSE ALL OF YOUR PARTICL&lt;/b&gt;!</source>
        <translation>எச்சரிக்கை: உங்கள் பணப்பையை குறியாக்கி உங்கள் கடவுச்சொற்றொடரை இழந்தால், நீங்கள் உங்கள் பைட்கோனை இழக்கலாம்!</translation>
    </message>
    <message>
        <source>Are you sure you wish to encrypt your wallet?</source>
        <translation>உங்கள் பணப்பை மறைக்க விரும்புகிறீர்களா?</translation>
    </message>
    <message>
        <source>Wallet encrypted</source>
        <translation>கைப்பை குறியாக்கம் செய்யப்பட்டது</translation>
    </message>
    <message>
        <source>Enter the new passphrase for the wallet.&lt;br/&gt;Please use a passphrase of &lt;b&gt;ten or more random characters&lt;/b&gt;, or &lt;b&gt;eight or more words&lt;/b&gt;.</source>
        <translation>வாலட்டை பாதுகாக்க புதிய கடவுச்சொல்லை உல்லிடவும். பத்து அல்லது அதற்கு மேற்பட்ட எழுத்துகள் அல்லது எட்டு அல்லது அதற்கு மேற்பட்ட எழுத்துக்களை கடவுச்சொல்லாக பயன்படுத்தவும்.</translation>
    </message>
    <message>
        <source>Enter the old passphrase and new passphrase for the wallet.</source>
        <translation>பழைய கடவுச்சொல் மற்றும் புதிய கடுவுசொல்லை உள்ளிடுக.</translation>
    </message>
    <message>
        <source>Remember that encrypting your wallet cannot fully protect your bitcoins from being stolen by malware infecting your computer.</source>
        <translation>வாலட்டை குறியாக்கம் செய்தால் மட்டும் உங்கள் பிட்காயினை வைரஸிடம் இருந்து பாதுகாக்க இயலாது.</translation>
    </message>
    <message>
        <source>Wallet to be encrypted</source>
        <translation>குறியாக்கம் செய்யப்பட வேண்டிய வால்லட்</translation>
    </message>
    <message>
        <source>Your wallet is about to be encrypted. </source>
        <translation>உங்கள் வால்லட் குறியாக்கம் செய்யப்பட உள்ளது.</translation>
    </message>
    <message>
        <source>Your wallet is now encrypted. </source>
        <translation>வால்லட் இப்போது குறியாக்கம் செய்யப்பட்டது.</translation>
    </message>
    <message>
        <source>IMPORTANT: Any previous backups you have made of your wallet file should be replaced with the newly generated, encrypted wallet file. For security reasons, previous backups of the unencrypted wallet file will become useless as soon as you start using the new, encrypted wallet.</source>
        <translation>முக்கியமானது: உங்கள் பணப்பரிமாற்றத்தை நீங்கள் உருவாக்கிய முந்தைய காப்புப்பிரதி புதிதாக உருவாக்கப்பட்ட, மறைகுறியாக்கப்பட்ட பணப்பரிமாற்றத்துடன் மாற்றப்பட வேண்டும். பாதுகாப்பு காரணங்களுக்காக, நீங்கள் புதிய, மறைகுறியாக்கப்பட்ட பணப்பையைப் பயன்படுத்த ஆரம்பித்தவுடன், மறைகுறியாக்கப்பட்ட பணப்பல் கோப்பின் முந்தைய காப்புப்பிரதிகள் பயனற்றதாகிவிடும்.</translation>
    </message>
    <message>
        <source>Wallet encryption failed</source>
        <translation>கைப்பை குறியாக்கம் தோல்வியடைந்தது</translation>
    </message>
    <message>
        <source>Wallet encryption failed due to an internal error. Your wallet was not encrypted.</source>
        <translation>உள்ளக பிழை காரணமாக வால்லெட் குறியாக்கம் தோல்வியடைந்தது. உங்கள் பணப்பை மறைகுறியாக்கப்படவில்லை.</translation>
    </message>
    <message>
        <source>The supplied passphrases do not match.</source>
        <translation>வழங்கப்பட்ட கடவுச்சொற்கள் பொருந்தவில்லை.</translation>
    </message>
    <message>
        <source>Wallet unlock failed</source>
        <translation>Wallet திறத்தல் தோல்வி</translation>
    </message>
    <message>
        <source>The passphrase entered for the wallet decryption was incorrect.</source>
        <translation>பணப்பைக் குறியாக்கத்திற்கு அனுப்பப்பட்ட கடவுச்சொல் தவறானது.</translation>
    </message>
    <message>
        <source>Wallet decryption failed</source>
        <translation>Wallet குறியாக்கம் தோல்வியடைந்தது</translation>
    </message>
    <message>
        <source>Wallet passphrase was successfully changed.</source>
        <translation>Wallet குறியாக்கம் தோல்வியடைந்தது</translation>
    </message>
    <message>
        <source>Warning: The Caps Lock key is on!</source>
        <translation>எச்சரிக்கை: Caps Lock விசை இயக்கத்தில் உள்ளது!</translation>
    </message>
</context>
<context>
    <name>BanTableModel</name>
    <message>
        <source>IP/Netmask</source>
        <translation>IP/Netmask</translation>
    </message>
    <message>
        <source>Banned Until</source>
        <translation>வரை தடை செய்யப்பட்டது</translation>
    </message>
</context>
<context>
    <name>BitcoinGUI</name>
    <message>
        <source>Sign &amp;message...</source>
        <translation>கையொப்பம் &amp; செய்தி ...</translation>
    </message>
    <message>
        <source>Synchronizing with network...</source>
        <translation>நெட்வொர்க்குடன் ஒத்திசை ...</translation>
    </message>
    <message>
        <source>&amp;Overview</source>
        <translation>&amp;கண்ணோட்டம்</translation>
    </message>
    <message>
        <source>Show general overview of wallet</source>
        <translation>பணப்பை பொது கண்ணோட்டத்தை காட்டு</translation>
    </message>
    <message>
        <source>&amp;Transactions</source>
        <translation>&amp;பரிவர்த்தனைகள்</translation>
    </message>
    <message>
        <source>Browse transaction history</source>
        <translation>பணப்பை பொது கண்ணோட்டத்தை காட்டு</translation>
    </message>
    <message>
        <source>E&amp;xit</source>
        <translation>&amp;வெளியேறு</translation>
    </message>
    <message>
        <source>Quit application</source>
        <translation>விலகு</translation>
    </message>
    <message>
        <source>&amp;About %1</source>
        <translation>&amp; %1 பற்றி</translation>
    </message>
    <message>
        <source>Show information about %1</source>
        <translation>%1 பற்றிய தகவலைக் காட்டு</translation>
    </message>
    <message>
        <source>About &amp;Qt</source>
        <translation>&amp;Qt-ஐ பற்றி</translation>
    </message>
    <message>
        <source>Show information about Qt</source>
        <translation>Qt பற்றி தகவலைக் காட்டு</translation>
    </message>
    <message>
        <source>&amp;Options...</source>
        <translation>&amp;விருப்பங்கள்...</translation>
    </message>
    <message>
        <source>Modify configuration options for %1</source>
        <translation>%1 க்கான கட்டமைப்பு விருப்பங்களை மாற்றுக</translation>
    </message>
    <message>
        <source>&amp;Encrypt Wallet...</source>
        <translation>&amp;என்க்ரிப்ட் பணப்பை...</translation>
    </message>
    <message>
        <source>&amp;Backup Wallet...</source>
        <translation>&amp;1 இல் கட்டமைப்பு விருப்பங்களை மாற்றுக</translation>
    </message>
    <message>
        <source>&amp;Change Passphrase...</source>
        <translation>கடவுச்சொல்லை மாற்று &amp; ...</translation>
    </message>
    <message>
        <source>Open &amp;URI...</source>
        <translation>&amp;URI-ஐ திற</translation>
    </message>
    <message>
        <source>Create Wallet...</source>
        <translation>வாலட்டை உருவாக்கு...</translation>
    </message>
    <message>
        <source>Create a new wallet</source>
        <translation>புதிய வாலட்டை உருவாக்கு</translation>
    </message>
    <message>
        <source>Wallet:</source>
        <translation>கைப்பை:</translation>
    </message>
    <message>
        <source>Click to disable network activity.</source>
        <translation>பிணைய செயல்பாட்டை முடக்க கிளிக் செய்க.</translation>
    </message>
    <message>
        <source>Network activity disabled.</source>
        <translation>நெட்வொர்க் செயல்பாடு முடக்கப்பட்டது.</translation>
    </message>
    <message>
        <source>Click to enable network activity again.</source>
        <translation>நெட்வொர்க் செயல்பாட்டை மீண்டும் இயக்க கிளிக் செய்க.</translation>
    </message>
    <message>
        <source>Syncing Headers (%1%)...</source>
        <translation>தலைப்புகளை ஒத்திசைக்கிறது (%1%)</translation>
    </message>
    <message>
        <source>Reindexing blocks on disk...</source>
        <translation>வட்டில் தொகுதிகளை மறுஇயக்குகிறது ...</translation>
    </message>
    <message>
        <source>Proxy is &lt;b&gt;enabled&lt;/b&gt;: %1</source>
        <translation>ப்ராக்ஸி இயக்கப்பட்டது: %1</translation>
    </message>
    <message>
        <source>Send coins to a Particl address</source>
        <translation>ஒரு விக்கிபீடியா முகவரிக்கு நாணயங்களை அனுப்பவும்</translation>
    </message>
    <message>
        <source>Backup wallet to another location</source>
        <translation>வேறொரு இடத்திற்கு காப்புப் பெட்டகம்</translation>
    </message>
    <message>
        <source>Change the passphrase used for wallet encryption</source>
        <translation>பணப்பை குறியாக்கத்திற்காக பயன்படுத்தப்படும் கடவுச்சொற்றொடரை மாற்றவும்</translation>
    </message>
    <message>
        <source>&amp;Verify message...</source>
        <translation>&amp;செய்தியை சரிசெய்...</translation>
    </message>
    <message>
        <source>&amp;Send</source>
        <translation>&amp;அனுப்பு</translation>
    </message>
    <message>
        <source>&amp;Receive</source>
        <translation>&amp;பெறு</translation>
    </message>
    <message>
        <source>&amp;Show / Hide</source>
        <translation>&amp;காட்டு/மறை</translation>
    </message>
    <message>
        <source>Show or hide the main Window</source>
        <translation>முக்கிய சாளரத்தை காட்டு அல்லது மறைக்க</translation>
    </message>
    <message>
        <source>Encrypt the private keys that belong to your wallet</source>
        <translation>உங்கள் பணப்பைச் சேர்ந்த தனிப்பட்ட விசைகளை குறியாக்குக</translation>
    </message>
    <message>
        <source>Sign messages with your Particl addresses to prove you own them</source>
        <translation>உங்கள் பிட்டினின் முகவரியுடன் செய்திகளை உங்களிடம் வைத்திருப்பதை நிரூபிக்க</translation>
    </message>
    <message>
        <source>Verify messages to ensure they were signed with specified Particl addresses</source>
        <translation>குறிப்பிடப்பட்ட விக்கிபீடியா முகவர்களுடன் கையொப்பமிடப்பட்டதை உறுதிப்படுத்த, செய்திகளை சரிபார்க்கவும்</translation>
    </message>
    <message>
        <source>&amp;File</source>
        <translation>&amp;கோப்பு</translation>
    </message>
    <message>
        <source>&amp;Settings</source>
        <translation>&amp;அமைப்பு</translation>
    </message>
    <message>
        <source>&amp;Help</source>
        <translation>&amp;உதவி</translation>
    </message>
    <message>
        <source>Tabs toolbar</source>
        <translation>தாவல்கள் கருவிப்பட்டி</translation>
    </message>
    <message>
        <source>Request payments (generates QR codes and particl: URIs)</source>
        <translation>கொடுப்பனவுகளை கோருதல் (QR குறியீடுகள் மற்றும் particl உருவாக்குகிறது: URI கள்)</translation>
    </message>
    <message>
        <source>Show the list of used sending addresses and labels</source>
        <translation>பயன்படுத்தப்பட்ட அனுப்புதல்கள் மற்றும் லேபிள்களின் பட்டியலைக் காட்டு</translation>
    </message>
    <message>
        <source>Show the list of used receiving addresses and labels</source>
        <translation>பயன்படுத்திய முகவரிகள் மற்றும் லேபிள்களின் பட்டியலைக் காட்டு</translation>
    </message>
    <message>
<<<<<<< HEAD
        <source>Open a particl: URI or payment request</source>
        <translation>ஒரு Particl திறக்க: URI அல்லது பணம் கோரிக்கை</translation>
    </message>
    <message>
=======
>>>>>>> ff53433f
        <source>&amp;Command-line options</source>
        <translation>&amp; கட்டளை வரி விருப்பங்கள்</translation>
    </message>
    <message numerus="yes">
        <source>%n active connection(s) to Bitcoin network</source>
        <translation><numerusform>பிட்காயின் வலையமைப்புடன் %n செயலில் உள்ள இணைப்புகள்</numerusform><numerusform>பிட்காயின் வலையமைப்புடன் %n செயலில் உள்ள இணைப்புகள்</numerusform></translation>
    </message>
    <message>
        <source>Indexing blocks on disk...</source>
        <translation>வட்டில் தொகுதிகளை குறியாக்குகிறது ...</translation>
    </message>
    <message>
        <source>Processing blocks on disk...</source>
        <translation>வட்டில் தொகுதிகள் செயலாக்கப்படுகின்றன ...</translation>
    </message>
    <message numerus="yes">
        <source>Processed %n block(s) of transaction history.</source>
        <translation><numerusform>பரிவர்த்தனை வரலாற்றில் %n ப்லாக் செயலாக்கப்பட்டது.</numerusform><numerusform>பரிவர்த்தனை வரலாற்றில் %n ப்லாக்ககள் செயலாக்கப்பட்டன.</numerusform></translation>
    </message>
    <message>
        <source>%1 behind</source>
        <translation>%1 பின்னால்</translation>
    </message>
    <message>
        <source>Last received block was generated %1 ago.</source>
        <translation>கடைசியாக கிடைத்த தொகுதி %1 முன்பு உருவாக்கப்பட்டது.</translation>
    </message>
    <message>
        <source>Transactions after this will not yet be visible.</source>
        <translation>இதற்குப் பின் பரிமாற்றங்கள் இன்னும் காணப்படாது.</translation>
    </message>
    <message>
        <source>Error</source>
        <translation>பிழை</translation>
    </message>
    <message>
        <source>Warning</source>
        <translation>எச்சரிக்கை</translation>
    </message>
    <message>
        <source>Information</source>
        <translation>தகவல்</translation>
    </message>
    <message>
        <source>Up to date</source>
        <translation>தேதி வரை</translation>
    </message>
    <message>
        <source>&amp;Sending addresses</source>
        <translation>முகவரிகள் அனுப்புகிறது</translation>
    </message>
    <message>
        <source>&amp;Receiving addresses</source>
        <translation>முகவரிகள் பெறுதல்</translation>
    </message>
    <message>
<<<<<<< HEAD
        <source>Show the %1 help message to get a list with possible Particl command-line options</source>
        <translation>சாத்தியமான Particl கட்டளை-வரி விருப்பங்களைக் கொண்ட பட்டியலைப் பெற %1 உதவிச் செய்தியைக் காட்டு</translation>
=======
        <source>Open Wallet</source>
        <translation>வாலட்டை திற</translation>
    </message>
    <message>
        <source>Open a wallet</source>
        <translation>வாலட்டை திற</translation>
    </message>
    <message>
        <source>Close Wallet...</source>
        <translation>வாலட்டை மூடு...</translation>
    </message>
    <message>
        <source>Close wallet</source>
        <translation>வாலட்டை மூடு</translation>
    </message>
    <message>
        <source>Show the %1 help message to get a list with possible Bitcoin command-line options</source>
        <translation>சாத்தியமான Bitcoin கட்டளை-வரி விருப்பங்களைக் கொண்ட பட்டியலைப் பெற %1 உதவிச் செய்தியைக் காட்டு</translation>
>>>>>>> ff53433f
    </message>
    <message>
        <source>default wallet</source>
        <translation>அடிப்படை வாலட்</translation>
    </message>
    <message>
        <source>No wallets available</source>
        <translation>வாலட் எதுவும் இல்லை</translation>
    </message>
    <message>
        <source>&amp;Window</source>
        <translation>&amp;சாளரம்</translation>
    </message>
    <message>
        <source>Minimize</source>
        <translation>குறைத்தல்</translation>
    </message>
    <message>
        <source>Zoom</source>
        <translation>பெரிதாக்கு</translation>
    </message>
    <message>
        <source>Main Window</source>
        <translation>முதன்மை சாளரம்</translation>
    </message>
    <message>
        <source>%1 client</source>
        <translation>%1 கிளையன்</translation>
    </message>
    <message>
        <source>Connecting to peers...</source>
        <translation>சக இணைக்கும்...</translation>
    </message>
    <message>
        <source>Catching up...</source>
        <translation>பிடித்துகொள்...</translation>
    </message>
    <message>
        <source>Error: %1</source>
        <translation>பிழை: %1</translation>
    </message>
    <message>
        <source>Warning: %1</source>
        <translation>எச்சரிக்கை: %1</translation>
    </message>
    <message>
        <source>Date: %1
</source>
        <translation>தேதி: %1
</translation>
    </message>
    <message>
        <source>Amount: %1
</source>
        <translation>தொகை: %1
</translation>
    </message>
    <message>
        <source>Wallet: %1
</source>
        <translation>வாலட்: %1
</translation>
    </message>
    <message>
        <source>Type: %1
</source>
        <translation>வகை: %1
</translation>
    </message>
    <message>
        <source>Label: %1
</source>
        <translation>லேபிள்: %1
</translation>
    </message>
    <message>
        <source>Address: %1
</source>
        <translation>முகவரி: %1
</translation>
    </message>
    <message>
        <source>Sent transaction</source>
        <translation>அனுப்பிய பரிவர்த்தனை</translation>
    </message>
    <message>
        <source>Incoming transaction</source>
        <translation>உள்வரும் பரிவர்த்தனை</translation>
    </message>
    <message>
        <source>HD key generation is &lt;b&gt;enabled&lt;/b&gt;</source>
        <translation>HD முக்கிய தலைமுறை இயக்கப்பட்டது</translation>
    </message>
    <message>
        <source>HD key generation is &lt;b&gt;disabled&lt;/b&gt;</source>
        <translation>HD முக்கிய தலைமுறை முடக்கப்பட்டுள்ளது</translation>
    </message>
    <message>
        <source>Private key &lt;b&gt;disabled&lt;/b&gt;</source>
        <translation>தனிப்பட்ட விசை முடக்கப்பட்டது</translation>
    </message>
    <message>
        <source>Wallet is &lt;b&gt;encrypted&lt;/b&gt; and currently &lt;b&gt;unlocked&lt;/b&gt;</source>
        <translation>Wallet குறியாக்கப்பட்டு தற்போது திறக்கப்பட்டது</translation>
    </message>
    <message>
        <source>Wallet is &lt;b&gt;encrypted&lt;/b&gt; and currently &lt;b&gt;locked&lt;/b&gt;</source>
        <translation>Wallet குறியாக்கப்பட்டு தற்போது பூட்டப்பட்டுள்ளது</translation>
    </message>
    <message>
        <source>A fatal error occurred. Particl can no longer continue safely and will quit.</source>
        <translation>Wallet குறியாக்கப்பட்டு தற்போது பூட்டப்பட்டுள்ளது</translation>
    </message>
</context>
<context>
    <name>CoinControlDialog</name>
    <message>
        <source>Coin Selection</source>
        <translation>நாணயம் தேர்வு</translation>
    </message>
    <message>
        <source>Quantity:</source>
        <translation>அளவு</translation>
    </message>
    <message>
        <source>Bytes:</source>
        <translation>பைட்டுகள்</translation>
    </message>
    <message>
        <source>Amount:</source>
        <translation>விலை:</translation>
    </message>
    <message>
        <source>Fee:</source>
        <translation>கட்டணம்:</translation>
    </message>
    <message>
        <source>Dust:</source>
        <translation>டஸ்ட்</translation>
    </message>
    <message>
        <source>After Fee:</source>
        <translation>கட்டணத்திறகுப் பின்:</translation>
    </message>
    <message>
        <source>Change:</source>
        <translation>மாற்று:</translation>
    </message>
    <message>
        <source>(un)select all</source>
        <translation>(அனைத்தையும் தேர்வுநீக்கு)</translation>
    </message>
    <message>
        <source>Tree mode</source>
        <translation>மரம் பயன்முறை</translation>
    </message>
    <message>
        <source>List mode</source>
        <translation>பட்டியல் பயன்முறை</translation>
    </message>
    <message>
        <source>Amount</source>
        <translation>விலை</translation>
    </message>
    <message>
        <source>Received with label</source>
        <translation>லேபல் மூலம் பெறப்பட்டது</translation>
    </message>
    <message>
        <source>Received with address</source>
        <translation>முகவரி பெற்றார்</translation>
    </message>
    <message>
        <source>Date</source>
        <translation>தேதி</translation>
    </message>
    <message>
        <source>Confirmations</source>
        <translation>உறுதிப்படுத்தல்கள்</translation>
    </message>
    <message>
        <source>Confirmed</source>
        <translation>உறுதியாக</translation>
    </message>
    <message>
        <source>Copy address</source>
        <translation>முகவரி முகவரியை நகலெடுக்கவும்</translation>
    </message>
    <message>
        <source>Copy label</source>
        <translation>லேபிளை நகலெடு</translation>
    </message>
    <message>
        <source>Copy amount</source>
        <translation>நகல் நகல்</translation>
    </message>
    <message>
        <source>Copy transaction ID</source>
        <translation>பரிவர்த்தனை ஐடியை நகலெடு</translation>
    </message>
    <message>
        <source>Lock unspent</source>
        <translation>விலக்கு இல்லை</translation>
    </message>
    <message>
        <source>Unlock unspent</source>
        <translation>விலக்கு திறக்க</translation>
    </message>
    <message>
        <source>Copy quantity</source>
        <translation>அளவு அளவு</translation>
    </message>
    <message>
        <source>Copy fee</source>
        <translation>நகல் கட்டணம்</translation>
    </message>
    <message>
        <source>Copy after fee</source>
        <translation>நகல் கட்டணம்</translation>
    </message>
    <message>
        <source>Copy bytes</source>
        <translation>பைட்டுகள் நகலெடுக்கவும்</translation>
    </message>
    <message>
        <source>Copy dust</source>
        <translation>தூசி நகலெடுக்கவும்</translation>
    </message>
    <message>
        <source>Copy change</source>
        <translation>மாற்றத்தை நகலெடுக்கவும்</translation>
    </message>
    <message>
        <source>(%1 locked)</source>
        <translation>(%1 பூட்டப்பட்டது)</translation>
    </message>
    <message>
        <source>yes</source>
        <translation>ஆம்</translation>
    </message>
    <message>
        <source>no</source>
        <translation>இல்லை</translation>
    </message>
    <message>
        <source>This label turns red if any recipient receives an amount smaller than the current dust threshold.</source>
        <translation>நடப்பு தூசி நிலையை விட குறைவான அளவு பெறுநரை பெறுமானால் இந்த லேபிள் சிவப்பு நிறமாக மாறும்.</translation>
    </message>
    <message>
        <source>Can vary +/- %1 satoshi(s) per input.</source>
        <translation>உள்ளீடு ஒன்றுக்கு +/- %1 சாத்தோஷி (கள்) மாறுபடலாம்</translation>
    </message>
    <message>
        <source>(no label)</source>
        <translation>(லேபிள் இல்லை)</translation>
    </message>
    <message>
        <source>change from %1 (%2)</source>
        <translation>%1 (%2) இலிருந்து மாற்றவும்</translation>
    </message>
    <message>
        <source>(change)</source>
        <translation>(மாற்றம்)</translation>
    </message>
</context>
<context>
    <name>CreateWalletActivity</name>
    <message>
        <source>Creating Wallet &lt;b&gt;%1&lt;/b&gt;...</source>
        <translation>வாலட் உருவாக்கம்&lt;b&gt;%1&lt;/b&gt;...</translation>
    </message>
    <message>
        <source>Create wallet failed</source>
        <translation>வாலட் உருவாக்கம் தோல்வி அடைந்தது</translation>
    </message>
    <message>
        <source>Create wallet warning</source>
        <translation>வாலட் உருவாக்கம் எச்சரிக்கை</translation>
    </message>
</context>
<context>
    <name>CreateWalletDialog</name>
    <message>
        <source>Create Wallet</source>
        <translation>வாலட்டை உருவாக்கு</translation>
    </message>
    <message>
        <source>Wallet Name</source>
        <translation>வாலட் பெயர்</translation>
    </message>
    <message>
        <source>Encrypt the wallet. The wallet will be encrypted with a passphrase of your choice.</source>
        <translation>வாலட்டை குறியாக்கம் செய்யவும். உங்கள் விருப்பப்படி கடவுச்சொல்லுடன் வாலட் குறியாக்கம் செய்யப்படும்.</translation>
    </message>
    <message>
        <source>Encrypt Wallet</source>
        <translation>வாலட்டை குறியாக்குக</translation>
    </message>
    <message>
        <source>Disable private keys for this wallet. Wallets with private keys disabled will have no private keys and cannot have an HD seed or imported private keys. This is ideal for watch-only wallets.</source>
        <translation>இந்த வாலட்டிற்கு ப்ரைவேட் கீஸை முடக்கு. முடக்கப்பட்ட ப்ரைவேட் கீஸ் கொண்ட வாலட்டிற்கு ப்ரைவேட் கீஸ் இருக்காது மற்றும் எச்டி ஸீட் அல்லது இம்போர்ட் செய்யப்பட்ட ப்ரைவேட் கீஸ் இருக்கக்கூடாது. பார்க்க-மட்டும் உதவும் வாலட்டிற்கு இது ஏற்றது.</translation>
    </message>
    <message>
        <source>Disable Private Keys</source>
        <translation>ப்ரைவேட் கீஸ் ஐ முடக்கு</translation>
    </message>
    <message>
        <source>Make a blank wallet. Blank wallets do not initially have private keys or scripts. Private keys and addresses can be imported, or an HD seed can be set, at a later time.</source>
        <translation>காலியான வாலட்டை உருவாக்கு. காலியான வாலட்டிற்கு ஆரம்பத்தில் ப்ரைவேட் கீஸ் மற்றும் ஸ்கிரிப்ட் இருக்காது. ப்ரைவேட் கீஸ் மற்றும் முகவரிகளை இம்போர்ட் செய்து கொள்ளலாம், அல்லது எச்டி ஸீடை பின்னர், அமைத்து கொள்ளலாம்.</translation>
    </message>
    <message>
        <source>Make Blank Wallet</source>
        <translation>காலியான வாலட்டை உருவாக்கு</translation>
    </message>
    <message>
        <source>Create</source>
        <translation>உருவாக்கு</translation>
    </message>
</context>
<context>
    <name>EditAddressDialog</name>
    <message>
        <source>Edit Address</source>
        <translation>முகவரி திருத்த</translation>
    </message>
    <message>
        <source>&amp;Label</source>
        <translation>&amp; சிட்டை</translation>
    </message>
    <message>
        <source>The label associated with this address list entry</source>
        <translation>இந்த முகவரி பட்டியலுடன் தொடர்புடைய லேபிள்</translation>
    </message>
    <message>
        <source>The address associated with this address list entry. This can only be modified for sending addresses.</source>
        <translation>முகவரி முகவரியுடன் தொடர்புடைய முகவரி முகவரி. முகவரிகள் அனுப்புவதற்கு இது மாற்றியமைக்கப்படலாம்.</translation>
    </message>
    <message>
        <source>&amp;Address</source>
        <translation>&amp;முகவரி</translation>
    </message>
    <message>
        <source>New sending address</source>
        <translation>முகவரி அனுப்பும் புதியது</translation>
    </message>
    <message>
        <source>Edit receiving address</source>
        <translation>முகவரியைப் பெறுதல் திருத்து</translation>
    </message>
    <message>
        <source>Edit sending address</source>
        <translation>முகவரியை அனுப்புவதைத் திருத்து</translation>
    </message>
    <message>
        <source>The entered address "%1" is not a valid Particl address.</source>
        <translation>உள்ளிட்ட முகவரி "%1" என்பது செல்லுபடியாகும் விக்கிபீடியா முகவரி அல்ல.</translation>
    </message>
    <message>
        <source>Address "%1" already exists as a receiving address with label "%2" and so cannot be added as a sending address.</source>
        <translation>முகவரி "%1" ஏற்கனவே லேபிள் "%2" உடன் பெறும் முகவரியாக உள்ளது, எனவே அனுப்பும் முகவரியாக சேர்க்க முடியாது.</translation>
    </message>
    <message>
        <source>The entered address "%1" is already in the address book with label "%2".</source>
        <translation>"%1" உள்ளிடப்பட்ட முகவரி முன்பே "%2" என்ற லேபிளுடன் முகவரி புத்தகத்தில் உள்ளது.</translation>
    </message>
    <message>
        <source>Could not unlock wallet.</source>
        <translation>பணப்பை திறக்க முடியவில்லை.</translation>
    </message>
    <message>
        <source>New key generation failed.</source>
        <translation>புதிய முக்கிய தலைமுறை தோல்வியடைந்தது.</translation>
    </message>
</context>
<context>
    <name>FreespaceChecker</name>
    <message>
        <source>A new data directory will be created.</source>
        <translation>புதிய தரவு அடைவு உருவாக்கப்படும்.</translation>
    </message>
    <message>
        <source>name</source>
        <translation>பெயர்</translation>
    </message>
    <message>
        <source>Directory already exists. Add %1 if you intend to create a new directory here.</source>
        <translation>அடைவு ஏற்கனவே உள்ளது. நீங்கள் ஒரு புதிய கோப்பகத்தை உருவாக்க விரும்பினால், %1 ஐ சேர்க்கவும்</translation>
    </message>
    <message>
        <source>Path already exists, and is not a directory.</source>
        <translation>பாதை ஏற்கனவே உள்ளது, மற்றும் ஒரு அடைவு இல்லை.</translation>
    </message>
    <message>
        <source>Cannot create data directory here.</source>
        <translation>இங்கே தரவு அடைவு உருவாக்க முடியாது.</translation>
    </message>
</context>
<context>
    <name>HelpMessageDialog</name>
    <message>
        <source>version</source>
        <translation>பதிப்பு</translation>
    </message>
    <message>
        <source>About %1</source>
        <translation>%1 பற்றி</translation>
    </message>
    <message>
        <source>Command-line options</source>
        <translation>கட்டளை வரி விருப்பங்கள்</translation>
    </message>
</context>
<context>
    <name>Intro</name>
    <message>
        <source>Welcome</source>
        <translation>நல்வரவு</translation>
    </message>
    <message>
        <source>Welcome to %1.</source>
        <translation>%1 க்கு வரவேற்கிறோம்.</translation>
    </message>
    <message>
        <source>As this is the first time the program is launched, you can choose where %1 will store its data.</source>
        <translation>இது முதல் முறையாக துவங்கியது, நீங்கள் %1 அதன் தரவை எங்கு சேமித்து வைக்கும் என்பதை தேர்வு செய்யலாம்.</translation>
    </message>
    <message>
        <source>When you click OK, %1 will begin to download and process the full %4 block chain (%2GB) starting with the earliest transactions in %3 when %4 initially launched.</source>
        <translation>நீங்கள் சரி என்பதைக் கிளிக் செய்தால் %1 ஆரம்பத்தில் %4 இல் ஆரம்பிக்கப்பட்ட %3 இன் ஆரம்ப பரிவர்த்தனைகளைத் தொடங்கும் போது முழு %4 தொகுதி சங்கிலி (%2GB) பதிவிறக்க மற்றும் செயலாக்கத் தொடங்கும்.</translation>
    </message>
    <message>
        <source>Reverting this setting requires re-downloading the entire blockchain. It is faster to download the full chain first and prune it later. Disables some advanced features.</source>
        <translation>இந்த அமைப்பை மாற்றியமைக்க முழு பிளாக்செயினையும் மீண்டும் டவுன்லோட் செய்ய வேண்டும். முதலில் முழு செயினையும் டவுன்லோட் செய்த பின்னர் ப்ரூன் செய்வது வேகமான செயல் ஆகும். சில மேம்பட்ட அம்சங்களை முடக்கும்.</translation>
    </message>
    <message>
        <source>This initial synchronisation is very demanding, and may expose hardware problems with your computer that had previously gone unnoticed. Each time you run %1, it will continue downloading where it left off.</source>
        <translation>இந்த ஆரம்ப ஒத்திசைவு மிகவும் கோரி வருகிறது, முன்பு கவனிக்கப்படாத உங்கள் கணினியுடன் வன்பொருள் சிக்கல்களை அம்பலப்படுத்தலாம். ஒவ்வொரு முறையும் நீங்கள் %1 ரன் இயங்கும் போது, ​​அது எங்கிருந்து வெளியேறும் என்பதைத் தொடர்ந்து பதிவிறக்கும்.</translation>
    </message>
    <message>
        <source>If you have chosen to limit block chain storage (pruning), the historical data must still be downloaded and processed, but will be deleted afterward to keep your disk usage low.</source>
        <translation>தடுப்பு சங்கிலி சேமிப்பகத்தை (கத்தரித்து) கட்டுப்படுத்த நீங்கள் தேர்ந்தெடுக்கப்பட்டிருந்தால், வரலாற்றுத் தரவுகள் இன்னும் பதிவிறக்கம் செய்யப்பட்டு, செயல்படுத்தப்பட வேண்டும், ஆனால் உங்கள் வட்டுப் பயன்பாட்டை குறைவாக வைத்திருப்பதற்குப் பிறகு நீக்கப்படும்.</translation>
    </message>
    <message>
        <source>Use the default data directory</source>
        <translation>இயல்புநிலை தரவு கோப்பகத்தைப் பயன்படுத்தவும்</translation>
    </message>
    <message>
        <source>Use a custom data directory:</source>
        <translation>தனிப்பயன் தரவு கோப்பகத்தைப் பயன்படுத்தவும்:</translation>
    </message>
    <message>
        <source>Particl</source>
        <translation>Particl</translation>
    </message>
    <message>
        <source>Discard blocks after verification, except most recent %1 GB (prune)</source>
        <translation>சமீபத்திய %1 ஜிபி ப்லாக்கை தவிர (ப்ரூன்), சரிபார்ப்புக்குப் பிறகு மற்ற ப்லாக்கை நிராகரிக்கவும்</translation>
    </message>
    <message>
        <source>At least %1 GB of data will be stored in this directory, and it will grow over time.</source>
        <translation>குறைந்தது %1 ஜிபி தரவு இந்த அடைவில் சேமிக்கப்படும், மேலும் காலப்போக்கில் அது வளரும்.</translation>
    </message>
    <message>
        <source>Approximately %1 GB of data will be stored in this directory.</source>
        <translation>இந்த அடைவில் %1 ஜிபி தரவு சேமிக்கப்படும்.</translation>
    </message>
    <message>
        <source>%1 will download and store a copy of the Particl block chain.</source>
        <translation>Particl தொகுதி சங்கிலியின் நகலை %1 பதிவிறக்கம் செய்து சேமித்து வைக்கும்.</translation>
    </message>
    <message>
        <source>The wallet will also be stored in this directory.</source>
        <translation>பணத்தாள் இந்த அடைவில் சேமிக்கப்படும்.</translation>
    </message>
    <message>
        <source>Error: Specified data directory "%1" cannot be created.</source>
        <translation>பிழை: குறிப்பிட்ட தரவு அடைவு "%1" உருவாக்க முடியாது.</translation>
    </message>
    <message>
        <source>Error</source>
        <translation>பிழை</translation>
    </message>
    <message numerus="yes">
        <source>%n GB of free space available</source>
        <translation><numerusform>%n ஜிபி அளவு காலியாக உள்ளது</numerusform><numerusform>%n ஜிபி அளவு காலியாக உள்ளது</numerusform></translation>
    </message>
    <message numerus="yes">
        <source>(of %n GB needed)</source>
        <translation><numerusform>(%n ஜிபி தேவை)</numerusform><numerusform>(%n ஜிபி தேவை)</numerusform></translation>
    </message>
    </context>
<context>
    <name>ModalOverlay</name>
    <message>
        <source>Form</source>
        <translation>படிவம்</translation>
    </message>
    <message>
        <source>Recent transactions may not yet be visible, and therefore your wallet's balance might be incorrect. This information will be correct once your wallet has finished synchronizing with the particl network, as detailed below.</source>
        <translation>சமீபத்திய பரிவர்த்தனைகள் இன்னும் காணப்படாமல் இருக்கலாம், எனவே உங்கள் பணப்பையின் சமநிலை தவறாக இருக்கலாம். கீழே விவரிக்கப்பட்டுள்ளபடி, உங்கள் பணப்பை பிட்ஃபோனை நெட்வொர்க்குடன் ஒத்திசைக்க முடிந்ததும் இந்த தகவல் சரியாக இருக்கும்.</translation>
    </message>
    <message>
        <source>Attempting to spend particl that are affected by not-yet-displayed transactions will not be accepted by the network.</source>
        <translation>இதுவரை காட்டப்படாத பரிவர்த்தனைகளால் பாதிக்கப்படும் பிட்னிக்களை செலவிடுவதற்கு முயற்சி பிணையத்தால் ஏற்கப்படாது.</translation>
    </message>
    <message>
        <source>Number of blocks left</source>
        <translation>மீதமுள்ள தொகுதிகள் உள்ளன</translation>
    </message>
    <message>
        <source>Unknown...</source>
        <translation>தெரியாதது ...</translation>
    </message>
    <message>
        <source>Last block time</source>
        <translation>கடைசி தடுப்பு நேரம்</translation>
    </message>
    <message>
        <source>Progress</source>
        <translation>முன்னேற்றம்</translation>
    </message>
    <message>
        <source>Progress increase per hour</source>
        <translation>மணி நேரத்திற்கு முன்னேற்றம் அதிகரிப்பு</translation>
    </message>
    <message>
        <source>calculating...</source>
        <translation>கணக்கிடுகிறது ...</translation>
    </message>
    <message>
        <source>Estimated time left until synced</source>
        <translation>ஒத்திசைக்கப்படும் வரை மதிப்பிடப்பட்ட நேரங்கள் உள்ளன</translation>
    </message>
    <message>
        <source>Hide</source>
        <translation>மறை</translation>
    </message>
    <message>
        <source>Unknown. Syncing Headers (%1, %2%)...</source>
        <translation>தெரியாத. தலைப்புகளை ஒத்திசைக்கிறது (%1, %2%)</translation>
    </message>
</context>
<context>
    <name>OpenURIDialog</name>
    <message>
        <source>URI:</source>
        <translation>URI:</translation>
    </message>
</context>
<context>
    <name>OpenWalletActivity</name>
    <message>
        <source>Open wallet failed</source>
        <translation>வாலட் திறத்தல் தோல்வியுற்றது</translation>
    </message>
    <message>
        <source>Open wallet warning</source>
        <translation>வாலட் திறத்தல் எச்சரிக்கை</translation>
    </message>
    <message>
        <source>default wallet</source>
        <translation>அடிப்படை வாலட்</translation>
    </message>
    <message>
        <source>Opening Wallet &lt;b&gt;%1&lt;/b&gt;...</source>
        <translation>வாலட் திறத்தல் &lt;b&gt;%1&lt;/b&gt;...</translation>
    </message>
</context>
<context>
    <name>OptionsDialog</name>
    <message>
        <source>Options</source>
        <translation>விருப்பத்தேர்வு</translation>
    </message>
    <message>
        <source>&amp;Main</source>
        <translation>&amp;தலைமை</translation>
    </message>
    <message>
        <source>Automatically start %1 after logging in to the system.</source>
        <translation>கணினியில் உள்நுழைந்தவுடன் தானாக %1 ஐ துவங்கவும்.</translation>
    </message>
    <message>
        <source>&amp;Start %1 on system login</source>
        <translation>கணினி உள்நுழைவில் %1 ஐத் தொடங்குங்கள்</translation>
    </message>
    <message>
        <source>Size of &amp;database cache</source>
        <translation>&amp; தரவுத்தள தேக்ககத்தின் அளவு</translation>
    </message>
    <message>
        <source>Number of script &amp;verification threads</source>
        <translation>ஸ்கிரிப்ட் &amp; சரிபார்ப்பு நூல்கள் எண்ணிக்கை</translation>
    </message>
    <message>
        <source>IP address of the proxy (e.g. IPv4: 127.0.0.1 / IPv6: ::1)</source>
        <translation>ப்ராக்ஸியின் IP முகவரி (எ.கா. IPv4: 127.0.0.1 / IPv6: :: 1)</translation>
    </message>
    <message>
        <source>Shows if the supplied default SOCKS5 proxy is used to reach peers via this network type.</source>
        <translation>வழங்கப்பட்ட முன்னிருப்பு SOCKS5 ப்ராக்ஸி இந்த நெட்வொர்க் வகையின் மூலம் சகலருக்கும் சென்றால் பயன்படுத்தப்படுகிறது.</translation>
    </message>
    <message>
        <source>Use separate SOCKS&amp;5 proxy to reach peers via Tor hidden services:</source>
        <translation>Tor மறைக்கப்பட்ட சேவைகளை வழியாக சகலரையும் அணுக தனித்த SOCKS &amp; 5 ப்ராக்ஸி பயன்படுத்தவும்</translation>
    </message>
    <message>
        <source>Hide the icon from the system tray.</source>
        <translation>கணினி தட்டில் இருந்து ஐகானை மறைக்கவும்.</translation>
    </message>
    <message>
        <source>&amp;Hide tray icon</source>
        <translation>தட்டில் ஐகானை மறை</translation>
    </message>
    <message>
        <source>Minimize instead of exit the application when the window is closed. When this option is enabled, the application will be closed only after selecting Exit in the menu.</source>
        <translation>சாளரத்தை மூடும்போது பயன்பாட்டை வெளியேற்றுவதற்குப் பதிலாக சிறிதாக்கவும். இந்த விருப்பம் இயக்கப்பட்டால், மெனுவில் வெளியேறு தேர்வு செய்த பின் மட்டுமே பயன்பாடு மூடப்படும்.</translation>
    </message>
    <message>
        <source>Third party URLs (e.g. a block explorer) that appear in the transactions tab as context menu items. %s in the URL is replaced by transaction hash. Multiple URLs are separated by vertical bar |.</source>
        <translation>பரிமாற்ற மெனு உருப்படிகளாக பரிவர்த்தனை தாவலில் தோன்றும் மூன்றாம் தரப்பு URL கள் (எ.கா. பிளாக் எக்ஸ்ப்ளோரர்). URL இல் %s ஆனது பரிவர்த்தனை ஹாஷ் மூலம் மாற்றப்பட்டுள்ளது. பல URL கள் செங்குத்துப் பட்டையால் பிரிக்கப்படுகின்றன.</translation>
    </message>
    <message>
        <source>Open the %1 configuration file from the working directory.</source>
        <translation>பணி அடைவில் இருந்து %1 உள்ளமைவு கோப்பை திறக்கவும்.</translation>
    </message>
    <message>
        <source>Open Configuration File</source>
        <translation>கட்டமைப்பு கோப்பை திற</translation>
    </message>
    <message>
        <source>Reset all client options to default.</source>
        <translation>அனைத்து வாடிக்கையாளர் விருப்பங்களையும் இயல்புநிலைக்கு மீட்டமைக்கவும்.</translation>
    </message>
    <message>
        <source>&amp;Reset Options</source>
        <translation>&amp; மீட்டமை விருப்பங்கள்</translation>
    </message>
    <message>
        <source>&amp;Network</source>
        <translation>&amp;பிணையம்</translation>
    </message>
    <message>
        <source>Disables some advanced features but all blocks will still be fully validated. Reverting this setting requires re-downloading the entire blockchain. Actual disk usage may be somewhat higher.</source>
        <translation>சில மேம்பட்ட அம்சங்களை முடக்குகிறது ஆனால் அனைத்து தொகுதிகள் இன்னும் முழுமையாக சரிபார்க்கப்படும். இந்த அமைப்பை மறுபரிசீலனை செய்வது முழுமையான blockchain ஐ மீண்டும் பதிவிறக்க வேண்டும். உண்மையான வட்டு பயன்பாடு ஓரளவு அதிகமாக இருக்கலாம்.</translation>
    </message>
    <message>
        <source>Prune &amp;block storage to</source>
        <translation>பிரவுன் &amp; தடுப்பு சேமிப்பு</translation>
    </message>
    <message>
        <source>GB</source>
        <translation>ஜிபி</translation>
    </message>
    <message>
        <source>Reverting this setting requires re-downloading the entire blockchain.</source>
        <translation>இந்த அமைப்பை மறுபரிசீலனை செய்வது முழுமையான blockchain ஐ மீண்டும் பதிவிறக்க வேண்டும்.</translation>
    </message>
    <message>
        <source>MiB</source>
        <translation>மெபி.பை.</translation>
    </message>
    <message>
        <source>(0 = auto, &lt;0 = leave that many cores free)</source>
        <translation>(0 = தானாக, &lt;0 = பல கருக்கள் விடுபடுகின்றன)</translation>
    </message>
    <message>
        <source>W&amp;allet</source>
        <translation>&amp;பணப்பை</translation>
    </message>
    <message>
        <source>Expert</source>
        <translation>வல்லுநர்</translation>
    </message>
    <message>
        <source>Enable coin &amp;control features</source>
        <translation>நாணயம் மற்றும் கட்டுப்பாட்டு அம்சங்களை இயக்கவும்</translation>
    </message>
    <message>
        <source>If you disable the spending of unconfirmed change, the change from a transaction cannot be used until that transaction has at least one confirmation. This also affects how your balance is computed.</source>
        <translation>உறுதிப்படுத்தப்படாத மாற்றத்தின் செலவினத்தை நீங்கள் முடக்கினால், பரிவர்த்தனையில் குறைந்தது ஒரு உறுதிப்படுத்தல் வரை பரிமாற்றத்திலிருந்து வரும் மாற்றம் பயன்படுத்தப்படாது. இது உங்கள் இருப்பு எவ்வாறு கணக்கிடப்படுகிறது என்பதைப் பாதிக்கிறது.</translation>
    </message>
    <message>
        <source>&amp;Spend unconfirmed change</source>
        <translation>&amp; உறுதிப்படுத்தப்படாத மாற்றத்தை செலவழிக்கவும்</translation>
    </message>
    <message>
        <source>Automatically open the Particl client port on the router. This only works when your router supports UPnP and it is enabled.</source>
        <translation>ரூட்டரில் Particl கிளையன்ட் போர்ட் தானாக திறக்க. இது உங்கள் திசைவி UPnP ஐ ஆதரிக்கும் போது மட்டுமே இயங்குகிறது.</translation>
    </message>
    <message>
        <source>Map port using &amp;UPnP</source>
        <translation>&amp; UPnP ஐப் பயன்படுத்தி வரைபடம் துறைமுகம்</translation>
    </message>
    <message>
        <source>Accept connections from outside.</source>
        <translation>வெளியே இருந்து இணைப்புகளை ஏற்கவும்.</translation>
    </message>
    <message>
        <source>Allow incomin&amp;g connections</source>
        <translation>Incomin &amp; g இணைப்புகளை அனுமதிக்கவும்</translation>
    </message>
    <message>
        <source>Connect to the Particl network through a SOCKS5 proxy.</source>
        <translation>Particl பிணையத்துடன் SOCKS5 ப்ராக்ஸி மூலம் இணைக்கவும்.</translation>
    </message>
    <message>
        <source>&amp;Connect through SOCKS5 proxy (default proxy):</source>
        <translation>&amp; SOCKS5 ப்ராக்ஸி மூலம் இணைக்கவும் (இயல்புநிலை ப்ராக்ஸி):</translation>
    </message>
    <message>
        <source>Proxy &amp;IP:</source>
        <translation>ப்ராக்சி ஐ பி:</translation>
    </message>
    <message>
        <source>&amp;Port:</source>
        <translation>&amp; போர்ட்:</translation>
    </message>
    <message>
        <source>Port of the proxy (e.g. 9050)</source>
        <translation>ப்ராக்ஸியின் போர்ட் (எ.கா 9050)</translation>
    </message>
    <message>
        <source>Used for reaching peers via:</source>
        <translation>சகாக்கள் வழியாக வருவதற்குப் பயன்படுத்தப்பட்டது:</translation>
    </message>
    <message>
        <source>IPv4</source>
        <translation>IPv4</translation>
    </message>
    <message>
        <source>IPv6</source>
        <translation>IPv6</translation>
    </message>
    <message>
        <source>Tor</source>
        <translation>Tor</translation>
    </message>
    <message>
        <source>Connect to the Particl network through a separate SOCKS5 proxy for Tor hidden services.</source>
        <translation>டார் மறைக்கப்பட்ட சேவைகளை தனித்த SOCKS5 ப்ராக்ஸி மூலம் பிட்கோடு நெட்வொர்க்குடன் இணைக்கவும்.</translation>
    </message>
    <message>
        <source>&amp;Window</source>
        <translation>&amp;சாளரம்</translation>
    </message>
    <message>
        <source>Show only a tray icon after minimizing the window.</source>
        <translation>சாளரத்தை குறைப்பதன் பின்னர் ஒரு தட்டு ஐகானை மட்டும் காண்பி.</translation>
    </message>
    <message>
        <source>&amp;Minimize to the tray instead of the taskbar</source>
        <translation>&amp; Taskbar க்கு பதிலாக தட்டில் குறைக்கவும்</translation>
    </message>
    <message>
        <source>M&amp;inimize on close</source>
        <translation>எம் &amp; நெருக்கமாக உள்ளமை</translation>
    </message>
    <message>
        <source>&amp;Display</source>
        <translation>&amp;காட்டு</translation>
    </message>
    <message>
        <source>User Interface &amp;language:</source>
        <translation>பயனர் இடைமுகம் &amp; மொழி:</translation>
    </message>
    <message>
        <source>The user interface language can be set here. This setting will take effect after restarting %1.</source>
        <translation>பயனர் இடைமுக மொழி இங்கே அமைக்கப்படலாம். %1 ஐ மறுதொடக்கம் செய்த பிறகு இந்த அமைப்பு செயல்படுத்தப்படும்.</translation>
    </message>
    <message>
        <source>&amp;Unit to show amounts in:</source>
        <translation>&amp; அளவு:</translation>
    </message>
    <message>
        <source>Choose the default subdivision unit to show in the interface and when sending coins.</source>
        <translation>இடைமுகத்தில் காண்பிக்க மற்றும் நாணயங்களை அனுப்புகையில் இயல்புநிலை துணைப்பிரிவு யூனிட்டை தேர்வு செய்யவும்.</translation>
    </message>
    <message>
        <source>Whether to show coin control features or not.</source>
        <translation>நாணயக் கட்டுப்பாட்டு அம்சங்களைக் காட்டலாமா அல்லது இல்லையா.</translation>
    </message>
    <message>
        <source>&amp;Third party transaction URLs</source>
        <translation>&amp; மூன்றாம் தரப்பு பரிவர்த்தனை URL கள்</translation>
    </message>
    <message>
        <source>Options set in this dialog are overridden by the command line or in the configuration file:</source>
        <translation>இந்த உரையாடலில் அமைக்கப்பட்டுள்ள விருப்பங்கள் கட்டளை வரியில் அல்லது கட்டமைப்பு கோப்பில் மீளமைக்கப்படும்:</translation>
    </message>
    <message>
        <source>&amp;OK</source>
        <translation>&amp;சரி</translation>
    </message>
    <message>
        <source>&amp;Cancel</source>
        <translation>&amp;ரத்து</translation>
    </message>
    <message>
        <source>default</source>
        <translation>இயல்புநிலை</translation>
    </message>
    <message>
        <source>none</source>
        <translation>none</translation>
    </message>
    <message>
        <source>Confirm options reset</source>
        <translation>விருப்பங்களை மீட்டமைக்கவும்</translation>
    </message>
    <message>
        <source>Client restart required to activate changes.</source>
        <translation>மாற்றங்களைச் செயல்படுத்த கிளையன் மறுதொடக்கம் தேவை.</translation>
    </message>
    <message>
        <source>Client will be shut down. Do you want to proceed?</source>
        <translation>கிளையண்ட் மூடப்படும். நீங்கள் தொடர விரும்புகிறீர்களா?</translation>
    </message>
    <message>
        <source>Configuration options</source>
        <translation>கட்டமைப்பு விருப்பங்கள்</translation>
    </message>
    <message>
        <source>The configuration file is used to specify advanced user options which override GUI settings. Additionally, any command-line options will override this configuration file.</source>
        <translation>GUI அமைப்புகளை மேலெழுதக்கூடிய மேம்பட்ட பயனர் விருப்பங்களைக் குறிப்பிட கட்டமைப்பு கோப்பு பயன்படுத்தப்படுகிறது. கூடுதலாக, எந்த கட்டளை வரி விருப்பங்கள் இந்த கட்டமைப்பு கோப்பு புறக்கணிக்க வேண்டும்.</translation>
    </message>
    <message>
        <source>Error</source>
        <translation>பிழை</translation>
    </message>
    <message>
        <source>The configuration file could not be opened.</source>
        <translation>கட்டமைப்பு கோப்பை திறக்க முடியவில்லை.</translation>
    </message>
    <message>
        <source>This change would require a client restart.</source>
        <translation>இந்த மாற்றம் கிளையன் மறுதொடக்கம் தேவைப்படும்.</translation>
    </message>
    <message>
        <source>The supplied proxy address is invalid.</source>
        <translation>வழங்கப்பட்ட ப்ராக்ஸி முகவரி தவறானது.</translation>
    </message>
</context>
<context>
    <name>OverviewPage</name>
    <message>
        <source>Form</source>
        <translation>படிவம்</translation>
    </message>
    <message>
        <source>The displayed information may be out of date. Your wallet automatically synchronizes with the Particl network after a connection is established, but this process has not completed yet.</source>
        <translation>காட்டப்படும் தகவல் காலாவதியானதாக இருக்கலாம். ஒரு இணைப்பு நிறுவப்பட்ட பிறகு, உங்கள் பணப்பை தானாக பிட்கோடு நெட்வொர்க்குடன் ஒத்திசைக்கிறது, ஆனால் இந்த செயல்முறை இன்னும் முடிவடையவில்லை.</translation>
    </message>
    <message>
        <source>Watch-only:</source>
        <translation>பார்க்க மட்டுமே:</translation>
    </message>
    <message>
        <source>Available:</source>
        <translation>கிடைக்ககூடிய:</translation>
    </message>
    <message>
        <source>Your current spendable balance</source>
        <translation>உங்கள் தற்போதைய செலவிடத்தக்க இருப்பு</translation>
    </message>
    <message>
        <source>Pending:</source>
        <translation>நிலுவையில்:</translation>
    </message>
    <message>
        <source>Total of transactions that have yet to be confirmed, and do not yet count toward the spendable balance</source>
        <translation>இன்னும் உறுதிப்படுத்தப்பட வேண்டிய பரிவர்த்தனைகளின் மொத்த அளவு, இன்னும் செலவழித்த சமநிலையை நோக்கி கணக்கிடவில்லை</translation>
    </message>
    <message>
        <source>Immature:</source>
        <translation>முதிராத:</translation>
    </message>
    <message>
        <source>Mined balance that has not yet matured</source>
        <translation>இன்னும் முதிர்ச்சியடைந்த மின்கல சமநிலை</translation>
    </message>
    <message>
        <source>Balances</source>
        <translation>மீதி</translation>
    </message>
    <message>
        <source>Total:</source>
        <translation>மொத்தம்:</translation>
    </message>
    <message>
        <source>Your current total balance</source>
        <translation>உங்கள் தற்போதைய மொத்தச் சமநிலை</translation>
    </message>
    <message>
        <source>Your current balance in watch-only addresses</source>
        <translation>வாட்ச் மட்டும் முகவரிகள் உள்ள உங்கள் தற்போதைய இருப்பு</translation>
    </message>
    <message>
        <source>Spendable:</source>
        <translation>Spendable:</translation>
    </message>
    <message>
        <source>Recent transactions</source>
        <translation>சமீபத்திய பரிவர்த்தனைகள்</translation>
    </message>
    <message>
        <source>Unconfirmed transactions to watch-only addresses</source>
        <translation>உறுதிப்படுத்தப்படாத பரிவர்த்தனைகள் மட்டுமே பார்க்கும் முகவரிகள்</translation>
    </message>
    <message>
        <source>Mined balance in watch-only addresses that has not yet matured</source>
        <translation>இன்னும் முதிர்ச்சியடையாமல் இருக்கும் கண்காணிப்பு மட்டும் முகவரிகளில் மின்தடப்பு சமநிலை</translation>
    </message>
    <message>
        <source>Current total balance in watch-only addresses</source>
        <translation>தற்போதைய மொத்த சமநிலை வாட்ச் மட்டும் முகவரிகள்</translation>
    </message>
</context>
<context>
    <name>PaymentServer</name>
    <message>
        <source>Payment request error</source>
        <translation>கட்டணம் கோரிக்கை பிழை</translation>
    </message>
    <message>
        <source>Cannot start particl: click-to-pay handler</source>
        <translation>Particl தொடங்க முடியாது: கிளிக் க்கு ஊதியம் கையாளுதல்</translation>
    </message>
    <message>
        <source>URI handling</source>
        <translation>URI கையாளுதல்</translation>
    </message>
    <message>
        <source>'particl://' is not a valid URI. Use 'particl:' instead.</source>
        <translation>'particl: //' சரியான URI அல்ல. அதற்கு பதிலாக 'பிட்கின்:' பயன்படுத்தவும்.</translation>
    </message>
    <message>
        <source>Due to widespread security flaws in BIP70 it's strongly recommended that any merchant instructions to switch wallets be ignored.</source>
        <translation>பிப்70 இல் உள்ள பரவலான பாதுகாப்பு குறைபாடுகள் காரணமாக, வாலட்டை மாற்றுவதற்கான எந்தவொரு வணிக அறிவுறுத்தல்களும் புறக்கணிக்கப்பட வேண்டும் என்று கடுமையாக பரிந்துரைக்கப்படுகிறது.</translation>
    </message>
    <message>
        <source>If you are receiving this error you should request the merchant provide a BIP21 compatible URI.</source>
        <translation>இந்த பிழையை நீங்கள் பெறுகிறீர்கள் என்றால், வணிகரிடம் பிப்21 இணக்கமான யுஆர்எல் லை வழங்குமாறு கேட்க வேண்டும்.</translation>
    </message>
    <message>
        <source>Invalid payment address %1</source>
        <translation>தவறான கட்டண முகவரி %1</translation>
    </message>
    <message>
        <source>URI cannot be parsed! This can be caused by an invalid Particl address or malformed URI parameters.</source>
        <translation>URI அலச முடியாது! தவறான பிட்கின் முகவரி அல்லது தவறான URI அளவுருக்கள் காரணமாக இது ஏற்படலாம்.</translation>
    </message>
    <message>
        <source>Payment request file handling</source>
        <translation>பணம் கோரிக்கை கோப்பு கையாளுதல்</translation>
    </message>
</context>
<context>
    <name>PeerTableModel</name>
    <message>
        <source>User Agent</source>
        <translation>பயனர் முகவர்</translation>
    </message>
    <message>
        <source>Node/Service</source>
        <translation>கணு / சேவை</translation>
    </message>
    <message>
        <source>NodeId</source>
        <translation>NodeId</translation>
    </message>
    <message>
        <source>Ping</source>
        <translation>பிங்</translation>
    </message>
    <message>
        <source>Sent</source>
        <translation>அனுப்பிய</translation>
    </message>
    <message>
        <source>Received</source>
        <translation>பெறப்பட்டது</translation>
    </message>
</context>
<context>
    <name>QObject</name>
    <message>
        <source>Amount</source>
        <translation>விலை</translation>
    </message>
    <message>
        <source>Enter a Particl address (e.g. %1)</source>
        <translation>ஒரு விக்கிபீடியா முகவரியை உள்ளிடவும் (எ.கா. %1)</translation>
    </message>
    <message>
        <source>%1 d</source>
        <translation>%1 d</translation>
    </message>
    <message>
        <source>%1 h</source>
        <translation>%1 h</translation>
    </message>
    <message>
        <source>%1 m</source>
        <translation>%1 m</translation>
    </message>
    <message>
        <source>%1 s</source>
        <translation>%1 s</translation>
    </message>
    <message>
        <source>None</source>
        <translation>யாரும்</translation>
    </message>
    <message>
        <source>N/A</source>
        <translation>N/A</translation>
    </message>
    <message>
        <source>%1 ms</source>
        <translation>%1 ms</translation>
    </message>
    <message>
        <source>%1 and %2</source>
        <translation>%1 மற்றும் %2</translation>
    </message>
    <message>
        <source>%1 B</source>
        <translation>%1 B</translation>
    </message>
    <message>
        <source>%1 KB</source>
        <translation>%1 KB</translation>
    </message>
    <message>
        <source>%1 MB</source>
        <translation>%1 MB</translation>
    </message>
    <message>
        <source>%1 GB</source>
        <translation>%1 GB</translation>
    </message>
    <message>
        <source>Error: Specified data directory "%1" does not exist.</source>
        <translation>பிழை: குறிப்பிட்ட தரவு அடைவு "%1" இல்லை.</translation>
    </message>
    <message>
        <source>Error: Cannot parse configuration file: %1.</source>
        <translation>பிழை: கட்டமைப்பு கோப்பை அலச முடியவில்லை: %1.</translation>
    </message>
    <message>
        <source>Error: %1</source>
        <translation>பிழை: %1</translation>
    </message>
    <message>
        <source>%1 didn't yet exit safely...</source>
        <translation>%1 இன்னும் பாதுகாப்பாக வெளியேறவில்லை ...</translation>
    </message>
    <message>
        <source>unknown</source>
        <translation>தெரியாத</translation>
    </message>
</context>
<context>
    <name>QRImageWidget</name>
    <message>
        <source>&amp;Save Image...</source>
        <translation>&amp; படத்தை சேமி ...</translation>
    </message>
    <message>
        <source>&amp;Copy Image</source>
        <translation>&amp;படத்தை நகலெடு</translation>
    </message>
    <message>
        <source>Resulting URI too long, try to reduce the text for label / message.</source>
        <translation>யு.ஐ.ஐ. முடிவுக்கு நீண்ட காலம், லேபிள் / செய்திக்கு உரைகளை குறைக்க முயற்சிக்கவும்.</translation>
    </message>
    <message>
        <source>Error encoding URI into QR Code.</source>
        <translation>QR குறியீட்டில் யு.ஆர்.ஐ குறியாக்கப் பிழை.</translation>
    </message>
    <message>
        <source>QR code support not available.</source>
        <translation>க்யு ஆர் கோட் சப்போர்ட் இல்லை</translation>
    </message>
    <message>
        <source>Save QR Code</source>
        <translation>QR குறியீடு சேமிக்கவும்</translation>
    </message>
    <message>
        <source>PNG Image (*.png)</source>
        <translation>PNG படம் (* .png)</translation>
    </message>
</context>
<context>
    <name>RPCConsole</name>
    <message>
        <source>N/A</source>
        <translation>N/A</translation>
    </message>
    <message>
        <source>Client version</source>
        <translation>வாடிக்கையாளர் பதிப்பு</translation>
    </message>
    <message>
        <source>&amp;Information</source>
        <translation>&amp;தகவல்</translation>
    </message>
    <message>
        <source>General</source>
        <translation>பொது</translation>
    </message>
    <message>
        <source>Using BerkeleyDB version</source>
        <translation>BerkeleyDB பதிப்பைப் பயன்படுத்துதல்</translation>
    </message>
    <message>
        <source>Datadir</source>
        <translation>Datadir</translation>
    </message>
    <message>
        <source>To specify a non-default location of the data directory use the '%1' option.</source>
        <translation>தரவு அடைவின் இயல்புநிலை இருப்பிடத்தை குறிப்பிட ' %1' விருப்பத்தை பயன்படுத்தவும்.</translation>
    </message>
    <message>
        <source>Blocksdir</source>
        <translation>Blocksdir</translation>
    </message>
    <message>
        <source>To specify a non-default location of the blocks directory use the '%1' option.</source>
        <translation>தொகுதிகள் அடைவின் இயல்புநிலை இருப்பிடத்தை குறிப்பிட ' %1' விருப்பத்தை பயன்படுத்தவும்.</translation>
    </message>
    <message>
        <source>Startup time</source>
        <translation>தொடக்க நேரம்</translation>
    </message>
    <message>
        <source>Network</source>
        <translation>பிணையம்</translation>
    </message>
    <message>
        <source>Name</source>
        <translation>பெயர்</translation>
    </message>
    <message>
        <source>Number of connections</source>
        <translation>இணைப்புகள் எண்ணிக்கை</translation>
    </message>
    <message>
        <source>Block chain</source>
        <translation>தடுப்பு சங்கிலி</translation>
    </message>
    <message>
        <source>Current number of blocks</source>
        <translation>தொகுதிகள் தற்போதைய எண்</translation>
    </message>
    <message>
        <source>Memory Pool</source>
        <translation>நினைவக குளம்</translation>
    </message>
    <message>
        <source>Current number of transactions</source>
        <translation>பரிவர்த்தனைகளின் தற்போதைய எண்</translation>
    </message>
    <message>
        <source>Memory usage</source>
        <translation>நினைவக பயன்பாடு</translation>
    </message>
    <message>
        <source>Wallet: </source>
        <translation>கைப்பை:</translation>
    </message>
    <message>
        <source>(none)</source>
        <translation>(ஏதுமில்லை)</translation>
    </message>
    <message>
        <source>&amp;Reset</source>
        <translation>&amp; மீட்டமை</translation>
    </message>
    <message>
        <source>Received</source>
        <translation>பெறப்பட்டது</translation>
    </message>
    <message>
        <source>Sent</source>
        <translation>அனுப்பிய</translation>
    </message>
    <message>
        <source>&amp;Peers</source>
        <translation>&amp;சக</translation>
    </message>
    <message>
        <source>Banned peers</source>
        <translation>தடைசெய்யப்பட்டவர்கள்</translation>
    </message>
    <message>
        <source>Select a peer to view detailed information.</source>
        <translation>விரிவான தகவலைப் பார்வையிட ஒரு சகவரைத் தேர்ந்தெடுக்கவும்.</translation>
    </message>
    <message>
        <source>Whitelisted</source>
        <translation>அனுமதிக்கப்பட்டவை</translation>
    </message>
    <message>
        <source>Direction</source>
        <translation>திசை</translation>
    </message>
    <message>
        <source>Version</source>
        <translation>பதிப்பு</translation>
    </message>
    <message>
        <source>Starting Block</source>
        <translation>பிளாக் தொடங்குகிறது</translation>
    </message>
    <message>
        <source>Synced Headers</source>
        <translation>ஒத்திசைக்கப்பட்ட தலைப்புகள்</translation>
    </message>
    <message>
        <source>Synced Blocks</source>
        <translation>ஒத்திசைக்கப்பட்ட பிளாக்ஸ்</translation>
    </message>
    <message>
        <source>User Agent</source>
        <translation>பயனர் முகவர்</translation>
    </message>
    <message>
        <source>Open the %1 debug log file from the current data directory. This can take a few seconds for large log files.</source>
        <translation>தற்போதைய தரவு அடைவில் இருந்து %1 பிழைத்திருத்த பதிவு கோப்பைத் திறக்கவும். இது பெரிய பதிவு கோப்புகளை சில விநாடிகள் எடுக்கலாம்.</translation>
    </message>
    <message>
        <source>Decrease font size</source>
        <translation>எழுத்துரு அளவைக் குறைக்கவும்</translation>
    </message>
    <message>
        <source>Increase font size</source>
        <translation>எழுத்துரு அளவை அதிகரிக்கவும்</translation>
    </message>
    <message>
        <source>Services</source>
        <translation>சேவைகள்</translation>
    </message>
    <message>
        <source>Ban Score</source>
        <translation>பான் ஸ்கோர்</translation>
    </message>
    <message>
        <source>Connection Time</source>
        <translation>இணைப்பு நேரம்</translation>
    </message>
    <message>
        <source>Last Send</source>
        <translation>கடைசி அனுப்பவும்</translation>
    </message>
    <message>
        <source>Last Receive</source>
        <translation>கடைசியாக பெறவும்</translation>
    </message>
    <message>
        <source>Ping Time</source>
        <translation>பிங் நேரம்</translation>
    </message>
    <message>
        <source>The duration of a currently outstanding ping.</source>
        <translation>தற்போது நிலுவையில் இருக்கும் பிங் கால.</translation>
    </message>
    <message>
        <source>Ping Wait</source>
        <translation>பிங் காத்திருக்கவும்</translation>
    </message>
    <message>
        <source>Min Ping</source>
        <translation>குறைந்த பிங்</translation>
    </message>
    <message>
        <source>Time Offset</source>
        <translation>நேரம் ஆஃப்செட்</translation>
    </message>
    <message>
        <source>Last block time</source>
        <translation>கடைசி தடுப்பு நேரம்</translation>
    </message>
    <message>
        <source>&amp;Open</source>
        <translation>&amp;திற</translation>
    </message>
    <message>
        <source>&amp;Console</source>
        <translation>&amp;பணியகம்</translation>
    </message>
    <message>
        <source>&amp;Network Traffic</source>
        <translation>&amp; நெட்வொர்க் ட்ராஃபிக்</translation>
    </message>
    <message>
        <source>Totals</source>
        <translation>மொத்தம்</translation>
    </message>
    <message>
        <source>In:</source>
        <translation>உள்ளே:</translation>
    </message>
    <message>
        <source>Out:</source>
        <translation>வெளியே:</translation>
    </message>
    <message>
        <source>Debug log file</source>
        <translation>பதிவுப் பதிவுக் கோப்பு</translation>
    </message>
    <message>
        <source>Clear console</source>
        <translation>பணியகத்தை அழிக்கவும்</translation>
    </message>
    <message>
        <source>1 &amp;hour</source>
        <translation>1 &amp;மணி</translation>
    </message>
    <message>
        <source>1 &amp;day</source>
        <translation>1 &amp;நாள்</translation>
    </message>
    <message>
        <source>1 &amp;week</source>
        <translation>1 &amp;வாரம்</translation>
    </message>
    <message>
        <source>1 &amp;year</source>
        <translation>1 &amp;ஆண்டு</translation>
    </message>
    <message>
        <source>&amp;Disconnect</source>
        <translation>&amp; துண்டி</translation>
    </message>
    <message>
        <source>Ban for</source>
        <translation>தடை செய்</translation>
    </message>
    <message>
        <source>&amp;Unban</source>
        <translation>&amp; நீக்கு</translation>
    </message>
    <message>
        <source>Welcome to the %1 RPC console.</source>
        <translation>%1 RPC பணியகத்திற்கு வரவேற்கிறோம்.</translation>
    </message>
    <message>
        <source>Use up and down arrows to navigate history, and %1 to clear screen.</source>
        <translation>வரலாற்றை நகர்த்த, அம்புக்குறியைப் பயன்படுத்தவும் மற்றும் திரையை அழிக்க %1 ஐப் பயன்படுத்தவும்.</translation>
    </message>
    <message>
        <source>Type %1 for an overview of available commands.</source>
        <translation>கிடைக்கும் கட்டளைகளின் கண்ணோட்டத்திற்கு %1 ஐ தட்டச்சு செய்க.</translation>
    </message>
    <message>
        <source>For more information on using this console type %1.</source>
        <translation>இந்த பணியிட வகை %1 ஐப் பயன்படுத்துவதற்கான மேலும் தகவலுக்கு.</translation>
    </message>
    <message>
        <source>WARNING: Scammers have been active, telling users to type commands here, stealing their wallet contents. Do not use this console without fully understanding the ramifications of a command.</source>
        <translation>எச்சரிக்கை: Scammers செயலில் இருந்தன, பயனர்களுக்கு இங்கே கட்டளைகளை தட்டச்சு செய்ய, தங்கள் பணப்பை உள்ளடக்கங்களை திருடி. கட்டளையின் கிளைகளை முழுமையாக புரிந்துகொள்ளாமல் இந்த பணியகத்தை பயன்படுத்த வேண்டாம்.</translation>
    </message>
    <message>
        <source>Network activity disabled</source>
        <translation>நெட்வொர்க் செயல்பாடு முடக்கப்பட்டது</translation>
    </message>
    <message>
        <source>Executing command without any wallet</source>
        <translation>எந்த பணமும் இல்லாமல் கட்டளையை நிறைவேற்றும்</translation>
    </message>
    <message>
        <source>Executing command using "%1" wallet</source>
        <translation>கட்டளையை "%1" பணியகத்தை பயன்படுத்துகிறது</translation>
    </message>
    <message>
        <source>(node id: %1)</source>
        <translation>(கணு ஐடி: %1)</translation>
    </message>
    <message>
        <source>via %1</source>
        <translation>via %1</translation>
    </message>
    <message>
        <source>never</source>
        <translation>ஒருபோதும்</translation>
    </message>
    <message>
        <source>Inbound</source>
        <translation>உள்வரும்</translation>
    </message>
    <message>
        <source>Outbound</source>
        <translation>வெளி செல்லும்</translation>
    </message>
    <message>
        <source>Yes</source>
        <translation>ஆம்</translation>
    </message>
    <message>
        <source>No</source>
        <translation>மறு</translation>
    </message>
    <message>
        <source>Unknown</source>
        <translation>அறியப்படாத</translation>
    </message>
</context>
<context>
    <name>ReceiveCoinsDialog</name>
    <message>
        <source>&amp;Amount:</source>
        <translation>&amp;தொகை:</translation>
    </message>
    <message>
        <source>&amp;Label:</source>
        <translation>&amp;சிட்டை:</translation>
    </message>
    <message>
        <source>&amp;Message:</source>
        <translation>&amp;செய்தி:</translation>
    </message>
    <message>
        <source>An optional message to attach to the payment request, which will be displayed when the request is opened. Note: The message will not be sent with the payment over the Particl network.</source>
        <translation>கோரிக்கையை திறக்கும் போது காட்டப்படும் இது பணம் கோரிக்கை இணைக்க ஒரு விருப்ப செய்தி. குறிப்பு: Particl நெட்வொர்க்கில் பணம் செலுத்தியவுடன் செய்தி அனுப்பப்படாது.</translation>
    </message>
    <message>
        <source>An optional label to associate with the new receiving address.</source>
        <translation>புதிய பெறுதல் முகவரியுடன் தொடர்பு கொள்ள ஒரு விருப்ப லேபிள்.</translation>
    </message>
    <message>
        <source>Use this form to request payments. All fields are &lt;b&gt;optional&lt;/b&gt;.</source>
        <translation>பணம் செலுத்த வேண்டுமெனில் இந்த படிவத்தைப் பயன்படுத்தவும். அனைத்து துறைகள் விருப்பமானவை.</translation>
    </message>
    <message>
        <source>An optional amount to request. Leave this empty or zero to not request a specific amount.</source>
        <translation>கோரிக்கைக்கு விருப்பமான தொகை. ஒரு குறிப்பிட்ட தொகையை கோர வேண்டாம் இந்த வெற்று அல்லது பூஜ்ஜியத்தை விடு.</translation>
    </message>
    <message>
        <source>&amp;Create new receiving address</source>
        <translation>&amp;புதிய பிட்காயின் பெறும் முகவரியை உருவாக்கு</translation>
    </message>
    <message>
        <source>Clear all fields of the form.</source>
        <translation>படிவத்தின் அனைத்து துறையையும் அழி.</translation>
    </message>
    <message>
        <source>Clear</source>
        <translation>நீக்கு</translation>
    </message>
    <message>
        <source>Native segwit addresses (aka Bech32 or BIP-173) reduce your transaction fees later on and offer better protection against typos, but old wallets don't support them. When unchecked, an address compatible with older wallets will be created instead.</source>
        <translation>நேட்டிவ் செக்யூரிட் முகவரிகள் (ach Bech32 அல்லது BIP-173) உங்கள் பரிவர்த்தனைக் கட்டணத்தை பின்னர் குறைக்க மற்றும் எழுத்துப்பிழைகள் எதிராக சிறந்த பாதுகாப்பு வழங்க, ஆனால் பழைய பணப்பைகள் அவர்களுக்கு ஆதரவு இல்லை. Unchecked போது, ​​பழைய பணப்பைகள் இணக்கமான ஒரு முகவரியை பதிலாக உருவாக்கப்படும்.</translation>
    </message>
    <message>
        <source>Generate native segwit (Bech32) address</source>
        <translation>சொந்த segwit (Bech32) முகவரியை உருவாக்குங்கள்</translation>
    </message>
    <message>
        <source>Requested payments history</source>
        <translation>பணம் செலுத்திய வரலாறு கோரப்பட்டது</translation>
    </message>
    <message>
        <source>Show the selected request (does the same as double clicking an entry)</source>
        <translation>தேர்ந்தெடுக்கப்பட்ட கோரிக்கையை காட்டு (இரட்டை இடுகையை இரட்டை கிளிக் செய்தால்)</translation>
    </message>
    <message>
        <source>Show</source>
        <translation>காண்பி</translation>
    </message>
    <message>
        <source>Remove the selected entries from the list</source>
        <translation>பட்டியலில் இருந்து தேர்ந்தெடுக்கப்பட்ட உள்ளீடுகளை நீக்கவும்</translation>
    </message>
    <message>
        <source>Remove</source>
        <translation>நீக்கு</translation>
    </message>
    <message>
        <source>Copy URI</source>
        <translation>URI ஐ நகலெடு</translation>
    </message>
    <message>
        <source>Copy label</source>
        <translation>லேபிளை நகலெடு</translation>
    </message>
    <message>
        <source>Copy message</source>
        <translation>செய்தியை நகலெடுக்கவும்</translation>
    </message>
    <message>
        <source>Copy amount</source>
        <translation>நகல் நகல்</translation>
    </message>
</context>
<context>
    <name>ReceiveRequestDialog</name>
    <message>
        <source>QR Code</source>
        <translation>QR குறியீடு</translation>
    </message>
    <message>
        <source>Copy &amp;URI</source>
        <translation>நகலை &amp;URI</translation>
    </message>
    <message>
        <source>Copy &amp;Address</source>
        <translation>நகலை விலாசம்</translation>
    </message>
    <message>
        <source>&amp;Save Image...</source>
        <translation>&amp;படத்தை சேமி...</translation>
    </message>
    <message>
        <source>Request payment to %1</source>
        <translation>%1 க்கு கட்டணம் கோரவும்</translation>
    </message>
    <message>
        <source>Payment information</source>
        <translation>கொடுப்பனவு தகவல்</translation>
    </message>
    <message>
        <source>URI</source>
        <translation>URI</translation>
    </message>
    <message>
        <source>Address</source>
        <translation>முகவரி</translation>
    </message>
    <message>
        <source>Amount</source>
        <translation>தொகை</translation>
    </message>
    <message>
        <source>Label</source>
        <translation>லேபிள்</translation>
    </message>
    <message>
        <source>Message</source>
        <translation>செய்தி</translation>
    </message>
    <message>
        <source>Wallet</source>
        <translation>பணப்பை</translation>
    </message>
</context>
<context>
    <name>RecentRequestsTableModel</name>
    <message>
        <source>Date</source>
        <translation>தேதி</translation>
    </message>
    <message>
        <source>Label</source>
        <translation>லேபிள்</translation>
    </message>
    <message>
        <source>Message</source>
        <translation>செய்தி</translation>
    </message>
    <message>
        <source>(no label)</source>
        <translation>(லேபிள் இல்லை)</translation>
    </message>
    <message>
        <source>(no message)</source>
        <translation>(எந்த செய்தியும் இல்லை)</translation>
    </message>
    <message>
        <source>(no amount requested)</source>
        <translation>(தொகை கோரப்படவில்லை)</translation>
    </message>
    <message>
        <source>Requested</source>
        <translation>கோரப்பட்டது</translation>
    </message>
</context>
<context>
    <name>SendCoinsDialog</name>
    <message>
        <source>Send Coins</source>
        <translation>நாணயங்களை அனுப்பவும்</translation>
    </message>
    <message>
        <source>Coin Control Features</source>
        <translation>நாணயம் கட்டுப்பாடு அம்சங்கள்</translation>
    </message>
    <message>
        <source>Inputs...</source>
        <translation>உள்ளீடுகள் ...</translation>
    </message>
    <message>
        <source>automatically selected</source>
        <translation>தானாக தேர்ந்தெடுக்கப்பட்டது</translation>
    </message>
    <message>
        <source>Insufficient funds!</source>
        <translation>போதுமான பணம் இல்லை!</translation>
    </message>
    <message>
        <source>Quantity:</source>
        <translation>அளவு</translation>
    </message>
    <message>
        <source>Bytes:</source>
        <translation>பைட்டுகள்</translation>
    </message>
    <message>
        <source>Amount:</source>
        <translation>விலை</translation>
    </message>
    <message>
        <source>Fee:</source>
        <translation>கட்டணம்:</translation>
    </message>
    <message>
        <source>After Fee:</source>
        <translation>கட்டணத்திறகுப் பின்:</translation>
    </message>
    <message>
        <source>Change:</source>
        <translation>மாற்று:</translation>
    </message>
    <message>
        <source>If this is activated, but the change address is empty or invalid, change will be sent to a newly generated address.</source>
        <translation>இது செயல்படுத்தப்பட்டால், ஆனால் மாற்றம் முகவரி காலியாக உள்ளது அல்லது தவறானது, புதிதாக உருவாக்கப்பட்ட முகவரிக்கு மாற்றம் அனுப்பப்படும்.</translation>
    </message>
    <message>
        <source>Custom change address</source>
        <translation>விருப்ப மாற்று முகவரி</translation>
    </message>
    <message>
        <source>Transaction Fee:</source>
        <translation>பரிமாற்ற கட்டணம்:</translation>
    </message>
    <message>
        <source>Choose...</source>
        <translation>தேர்ந்தெடு...</translation>
    </message>
    <message>
        <source>Using the fallbackfee can result in sending a transaction that will take several hours or days (or never) to confirm. Consider choosing your fee manually or wait until you have validated the complete chain.</source>
        <translation>Fallbackfee பயன்படுத்தி ஒரு பரிவர்த்தனை அனுப்புவதன் மூலம் பல மணிநேரங்கள் அல்லது நாட்கள் (அல்லது ஒருபோதும்) உறுதிப்படுத்த முடியாது. உங்கள் கட்டணத்தை கைமுறையாக தேர்வு செய்யுங்கள் அல்லது முழு சங்கிலியை சரிபார்த்து வரும் வரை காத்திருக்கவும்.</translation>
    </message>
    <message>
        <source>Warning: Fee estimation is currently not possible.</source>
        <translation>எச்சரிக்கை: கட்டணம் மதிப்பீடு தற்போது சாத்தியமில்லை.</translation>
    </message>
    <message>
        <source>Specify a custom fee per kB (1,000 bytes) of the transaction's virtual size.

Note:  Since the fee is calculated on a per-byte basis, a fee of "100 satoshis per kB" for a transaction size of 500 bytes (half of 1 kB) would ultimately yield a fee of only 50 satoshis.</source>
        <translation>பரிமாற்றத்தின் மெய்நிகர் அளவுக்கு kB (1,000 பைட்டுகளுக்கு) ஒரு தனிபயன் கட்டணத்தை குறிப்பிடவும்.

குறிப்பு: கட்டணம் ஒவ்வொரு பைட் அடிப்படையில் கணக்கிடப்பட்டதால், 500 பைட்டுகள் (1 kB இன் பாதி) பரிவர்த்தனை அளவுக்கு "kB க்காக 100 satoshis" என்ற கட்டணம் இறுதியில் 50 சாத்தோஷிகளுக்கு கட்டணம் மட்டுமே கிடைக்கும்.</translation>
    </message>
    <message>
        <source>per kilobyte</source>
        <translation>ஒரு கிலோபைட்</translation>
    </message>
    <message>
        <source>Hide</source>
        <translation>மறை</translation>
    </message>
    <message>
        <source>Recommended:</source>
        <translation>பரிந்துரைக்கப்படுகிறது:</translation>
    </message>
    <message>
        <source>Custom:</source>
        <translation>விருப்ப:</translation>
    </message>
    <message>
        <source>(Smart fee not initialized yet. This usually takes a few blocks...)</source>
        <translation>(ஸ்மார்ட் கட்டணம் இன்னும் துவக்கப்படவில்லை இது பொதுவாக ஒரு சில தொகுதிகள் எடுக்கிறது ...)</translation>
    </message>
    <message>
        <source>Send to multiple recipients at once</source>
        <translation>ஒரே நேரத்தில் பல பெறுநர்களுக்கு அனுப்பவும்</translation>
    </message>
    <message>
        <source>Add &amp;Recipient</source>
        <translation>சேர் &amp; பெறுக</translation>
    </message>
    <message>
        <source>Clear all fields of the form.</source>
        <translation>படிவத்தின் அனைத்து துறையையும் அழி.</translation>
    </message>
    <message>
        <source>Dust:</source>
        <translation>டஸ்ட்</translation>
    </message>
    <message>
        <source>When there is less transaction volume than space in the blocks, miners as well as relaying nodes may enforce a minimum fee. Paying only this minimum fee is just fine, but be aware that this can result in a never confirming transaction once there is more demand for particl transactions than the network can process.</source>
        <translation>தொகுதிகள் உள்ள இடத்தை விட குறைவான பரிவர்த்தனை அளவு இருக்கும் போது, ​​சுரங்க தொழிலாளர்கள் மற்றும் ரிலேடிங் முனைகள் குறைந்தபட்ச கட்டணத்தைச் செயல்படுத்தலாம். இந்த குறைந்தபட்ச கட்டணத்தை மட்டும் செலுத்துவது நன்றாக உள்ளது, ஆனால் நெட்வொர்க்கில் செயல்படுவதை விட particl பரிவர்த்தனைகளுக்கு இன்னும் கோரிக்கை தேவைப்பட்டால் இது ஒருபோதும் உறுதிப்படுத்தாத பரிவர்த்தனைக்கு காரணமாக இருக்கலாம்.</translation>
    </message>
    <message>
        <source>A too low fee might result in a never confirming transaction (read the tooltip)</source>
        <translation>ஒரு மிக குறைந்த கட்டணம் ஒரு உறுதி பரிவர்த்தனை விளைவாக (உதவிக்குறிப்பு வாசிக்க)</translation>
    </message>
    <message>
        <source>Confirmation time target:</source>
        <translation>உறுதிப்படுத்தும் நேர இலக்கு:</translation>
    </message>
    <message>
        <source>Enable Replace-By-Fee</source>
        <translation>மாற்று-கட்டணத்தை இயக்கு</translation>
    </message>
    <message>
        <source>With Replace-By-Fee (BIP-125) you can increase a transaction's fee after it is sent. Without this, a higher fee may be recommended to compensate for increased transaction delay risk.</source>
        <translation>மாற்று-கட்டணத்தின் (பிப்-125) மூலம், ஒரு பரிவர்த்தனையின் கட்டணத்தை அனுப்பிய பின் அதை அதிகரிக்கலாம். இது இல்லை என்றால், பரிவர்த்தனையின் தாமத அபாயத்தை ஈடுசெய்ய அதிக கட்டணம் பரிந்துரைக்கப்படலாம்.</translation>
    </message>
    <message>
        <source>Clear &amp;All</source>
        <translation>அழி &amp;அனைத்து</translation>
    </message>
    <message>
        <source>Balance:</source>
        <translation>இருப்பு:</translation>
    </message>
    <message>
        <source>Confirm the send action</source>
        <translation>அனுப்பும் செயலை உறுதிப்படுத்து</translation>
    </message>
    <message>
        <source>S&amp;end</source>
        <translation>&amp;அனுப்பு</translation>
    </message>
    <message>
        <source>Copy quantity</source>
        <translation>அளவு அளவு</translation>
    </message>
    <message>
        <source>Copy amount</source>
        <translation>நகல் நகல்</translation>
    </message>
    <message>
        <source>Copy fee</source>
        <translation>நகல் கட்டணம்</translation>
    </message>
    <message>
        <source>Copy after fee</source>
        <translation>நகல் கட்டணம்</translation>
    </message>
    <message>
        <source>Copy bytes</source>
        <translation>நகல் கட்டணம்</translation>
    </message>
    <message>
        <source>Copy dust</source>
        <translation>தூசி நகலெடுக்கவும்</translation>
    </message>
    <message>
        <source>Copy change</source>
        <translation>மாற்றத்தை நகலெடுக்கவும்</translation>
    </message>
    <message>
        <source>%1 (%2 blocks)</source>
        <translation>%1 (%2 ப்ளாக்ஸ்)</translation>
    </message>
    <message>
        <source> from wallet '%1'</source>
        <translation>வாலட்டில்  இருந்து '%1'</translation>
    </message>
    <message>
        <source>%1 to '%2'</source>
        <translation>%1 இருந்து '%2'</translation>
    </message>
    <message>
        <source>%1 to %2</source>
        <translation>%1 இருந்து %2</translation>
    </message>
    <message>
        <source>Are you sure you want to send?</source>
        <translation>நீங்கள் நிச்சயமாக அனுப்ப விரும்புகிறீர்களா?</translation>
    </message>
    <message>
        <source>or</source>
        <translation>அல்லது</translation>
    </message>
    <message>
        <source>You can increase the fee later (signals Replace-By-Fee, BIP-125).</source>
        <translation>நீங்கள் கட்டணத்தை பின்னர் அதிகரிக்கலாம் (என்கிறது மாற்று கட்டணம், பிப்-125).</translation>
    </message>
    <message>
        <source>Please, review your transaction.</source>
        <translation>தயவு செய்து, உங்கள் பரிவர்த்தனையை சரிபார்க்கவும்.</translation>
    </message>
    <message>
        <source>Transaction fee</source>
        <translation>பரிமாற்ற கட்டணம்</translation>
    </message>
    <message>
        <source>Not signalling Replace-By-Fee, BIP-125.</source>
        <translation>சிக்னல் செய்யவில்லை மாற்று-கட்டணம், பிப்-125.</translation>
    </message>
    <message>
        <source>Total Amount</source>
        <translation>முழு தொகை</translation>
    </message>
    <message>
        <source>To review recipient list click "Show Details..."</source>
        <translation>பெறுநரின் பட்டியலை சரிபார்க்க "விவரங்களைக் காண்பி ..." என்பதைக் கிளிக் செய்யவும்</translation>
    </message>
    <message>
        <source>Confirm send coins</source>
        <translation>அனுப்பும் பிட்காயின்களை உறுதிப்படுத்தவும்</translation>
    </message>
    <message>
        <source>The recipient address is not valid. Please recheck.</source>
        <translation>பெறுநரின் முகவரி தவறானது. மீண்டும் சரிபார்க்கவும்.</translation>
    </message>
    <message>
        <source>The amount to pay must be larger than 0.</source>
        <translation>அனுப்ப வேண்டிய தொகை 0வை விட பெரியதாக இருக்க வேண்டும்.</translation>
    </message>
    <message>
        <source>The amount exceeds your balance.</source>
        <translation>தொகை உங்கள் இருப்பையைவிட அதிகமாக உள்ளது.</translation>
    </message>
    <message>
        <source>Duplicate address found: addresses should only be used once each.</source>
        <translation>நகல் முகவரி காணப்பட்டது: முகவரிகள் ஒவ்வொன்றும் ஒரு முறை மட்டுமே பயன்படுத்தப்பட வேண்டும்.</translation>
    </message>
    <message>
        <source>Transaction creation failed!</source>
        <translation>பரிவர்த்தனை உருவாக்கம் தோல்வியடைந்தது!</translation>
    </message>
    <message>
        <source>Payment request expired.</source>
        <translation>கட்டணம் கோரிக்கை காலாவதியானது.</translation>
    </message>
    <message numerus="yes">
        <source>Estimated to begin confirmation within %n block(s).</source>
        <translation><numerusform>%n பிளாக் உறுதிப்படுத்தலைத் தொடங்க மதிப்பிடப்பட்டுள்ளது.</numerusform><numerusform>%n பிளாக்குள் உறுதிப்படுத்தலைத் தொடங்க மதிப்பிடப்பட்டுள்ளது.</numerusform></translation>
    </message>
    <message>
        <source>Warning: Invalid Bitcoin address</source>
        <translation>எச்சரிக்கை: தவறான பிட்காயின் முகவரி</translation>
    </message>
    <message>
        <source>Warning: Unknown change address</source>
        <translation>எச்சரிக்கை: தெரியாத மாற்று முகவரி</translation>
    </message>
    <message>
        <source>Confirm custom change address</source>
        <translation>தனிப்பயன் மாற்று முகவரியை உறுதிப்படுத்து</translation>
    </message>
    <message>
        <source>The address you selected for change is not part of this wallet. Any or all funds in your wallet may be sent to this address. Are you sure?</source>
        <translation>மாற்றத்திற்காக நீங்கள் தேர்ந்தெடுத்த முகவரி இந்த வாலட்டிற்கு சொந்தமானது இல்லை. உங்கள் வாலாட்டில் உள்ள ஏதேனும் அல்லது அனைத்து தொகையையும் இந்த முகவரிக்கு அனுப்பப்படலாம். நீ சொல்வது உறுதியா? </translation>
    </message>
    <message>
        <source>(no label)</source>
        <translation>(லேபிள் இல்லை)</translation>
    </message>
</context>
<context>
    <name>SendCoinsEntry</name>
    <message>
        <source>A&amp;mount:</source>
        <translation>&amp;தொகை:</translation>
    </message>
    <message>
        <source>Pay &amp;To:</source>
        <translation>செலுத்து &amp;கொடு:</translation>
    </message>
    <message>
        <source>&amp;Label:</source>
        <translation>&amp;சிட்டை:</translation>
    </message>
    <message>
        <source>Choose previously used address</source>
        <translation>முன்பு பயன்படுத்திய முகவரியைத் தேர்வுசெய்</translation>
    </message>
    <message>
        <source>The Bitcoin address to send the payment to</source>
        <translation>கட்டணத்தை அனுப்ப பிட்காயின் முகவரி</translation>
    </message>
    <message>
        <source>Alt+A</source>
        <translation>Alt+A</translation>
    </message>
    <message>
        <source>Paste address from clipboard</source>
        <translation>கிளிப்போர்டிலிருந்து முகவரியை பேஸ்ட் செய்யவும்</translation>
    </message>
    <message>
        <source>Alt+P</source>
        <translation>Alt+P</translation>
    </message>
    <message>
        <source>Remove this entry</source>
        <translation>இந்த உள்ளீட்டை அகற்று</translation>
    </message>
    <message>
        <source>The fee will be deducted from the amount being sent. The recipient will receive less bitcoins than you enter in the amount field. If multiple recipients are selected, the fee is split equally.</source>
        <translation>அனுப்பப்படும் தொகையிலிருந்து கட்டணம் கழிக்கப்படும். நீங்கள் உள்ளிடும் தொகையை விட பெறுநர் குறைவான பிட்காயின்களைப் பெறுவார். பல பெறுநர்கள் தேர்ந்தெடுக்கப்பட்டால், கட்டணம் சமமாக பிரிக்கப்படும்.</translation>
    </message>
    <message>
        <source>S&amp;ubtract fee from amount</source>
        <translation>கட்டணத்தை தொகையிலிருந்து வி&amp;லக்கு</translation>
    </message>
    <message>
        <source>Use available balance</source>
        <translation>மீதம் உள்ள தொகையை பயன்படுத்தவும்</translation>
    </message>
    <message>
        <source>Message:</source>
        <translation>செய்தி:</translation>
    </message>
    <message>
        <source>This is an unauthenticated payment request.</source>
        <translation>இது ஒரு அங்கீகரிக்கப்படாத கட்டண கோரிக்கை.</translation>
    </message>
    <message>
        <source>This is an authenticated payment request.</source>
        <translation>இது ஒரு அங்கீகரிக்கப்பட்ட கட்டண கோரிக்கை.</translation>
    </message>
    <message>
        <source>Enter a label for this address to add it to the list of used addresses</source>
        <translation>இந்த முகவரியை பயன்படுத்தப்பட்ட முகவரிகளின் பட்டியலில் சேர்க்க ஒரு லேபிளை உள்ளிடவும்.</translation>
    </message>
    <message>
        <source>A message that was attached to the bitcoin: URI which will be stored with the transaction for your reference. Note: This message will not be sent over the Bitcoin network.</source>
        <translation>பிட்காயினுடன் இணைக்கப்பட்ட செய்தி: உங்கள் எதிர்கால குறிப்புக்காக பரிவர்த்தனையுடன் யூஆர்ஐ சேமிக்கப்படும். குறிப்பு: இந்த செய்தி பிட்காயின் வலையமைப்பிற்கு அனுப்பப்படாது.</translation>
    </message>
    <message>
        <source>Pay To:</source>
        <translation>பணம் செலுத்து:</translation>
    </message>
    <message>
        <source>Memo:</source>
        <translation>குறிப்பாணை:</translation>
    </message>
</context>
<context>
    <name>ShutdownWindow</name>
    <message>
        <source>%1 is shutting down...</source>
        <translation>%1 ஷட் டவுன் செய்யப்படுகிறது...</translation>
    </message>
    <message>
        <source>Do not shut down the computer until this window disappears.</source>
        <translation>இந்த விண்டோ மறைந்து போகும் வரை கணினியை ஷட் டவுன் வேண்டாம்.</translation>
    </message>
</context>
<context>
    <name>SignVerifyMessageDialog</name>
    <message>
        <source>Signatures - Sign / Verify a Message</source>
        <translation>கையொப்பங்கள் - ஒரு செய்தியை கையொப்பமிடுதல் / சரிபார்த்தல்</translation>
    </message>
    <message>
        <source>&amp;Sign Message</source>
        <translation>&amp;செய்தியை கையொப்பமிடுங்கள்</translation>
    </message>
    <message>
        <source>You can sign messages/agreements with your addresses to prove you can receive bitcoins sent to them. Be careful not to sign anything vague or random, as phishing attacks may try to trick you into signing your identity over to them. Only sign fully-detailed statements you agree to.</source>
        <translation>மற்றவர்களுக்கு அனுப்பப்பட்ட பிட்காயின்களைப் நீங்கள் பெறலாம் என்பதை நிரூபிக்க உங்கள் முகவரிகளுடன் செய்திகள் / ஒப்பந்தங்களில் கையொப்பமிடலாம். தெளிவற்ற அல்லது சீரற்ற எதையும் கையொப்பமிடாமல் கவனமாக இருங்கள், ஏனெனில் ஃபிஷிங் தாக்குதல்கள் உங்கள் அடையாளத்தை அவர்களிடம் கையொப்பமிட்டு ஏமாற்ற முயற்சிக்கும். நீங்கள் ஒப்புக்கொள்ளும் முழுமையான மற்றும் விரிவான அறிக்கைகளில் மட்டுமே கையொப்பமிடுங்கள்.</translation>
    </message>
    <message>
        <source>The Bitcoin address to sign the message with</source>
        <translation>செய்தியை கையொப்பமிட பிட்காயின் முகவரி</translation>
    </message>
    <message>
        <source>Choose previously used address</source>
        <translation>முன்பு பயன்படுத்திய முகவரியைத் தேர்வுசெய்</translation>
    </message>
    <message>
        <source>Alt+A</source>
        <translation>Alt+A</translation>
    </message>
    <message>
        <source>Paste address from clipboard</source>
        <translation>கிளிப்போர்டிலிருந்து முகவரியை பேஸ்ட் செய்யவும்</translation>
    </message>
    <message>
        <source>Alt+P</source>
        <translation>Alt+P</translation>
    </message>
    <message>
        <source>Enter the message you want to sign here</source>
        <translation>நீங்கள் கையொப்பமிட வேண்டிய செய்தியை இங்கே உள்ளிடவும்</translation>
    </message>
    <message>
        <source>Signature</source>
        <translation>கையொப்பம்</translation>
    </message>
    <message>
        <source>Copy the current signature to the system clipboard</source>
        <translation>தற்போதைய கையொப்பத்தை கிளிப்போர்டுக்கு காபி செய்</translation>
    </message>
    <message>
        <source>Sign the message to prove you own this Bitcoin address</source>
        <translation>இந்த பிட்காயின் முகவரி உங்களுக்கு சொந்தமானது என்பதை நிரூபிக்க செய்தியை கையொப்பமிடுங்கள்</translation>
    </message>
    <message>
        <source>Sign &amp;Message</source>
        <translation>கையொப்பம் &amp;செய்தி</translation>
    </message>
    <message>
        <source>Reset all sign message fields</source>
        <translation>எல்லா கையொப்ப செய்தி உள்ளீடுகளை ரீசெட் செய்யவும்</translation>
    </message>
    <message>
        <source>Clear &amp;All</source>
        <translation>அழி &amp;அனைத்து</translation>
    </message>
    <message>
        <source>&amp;Verify Message</source>
        <translation>&amp;செய்தியைச் சரிபார்க்கவும்</translation>
    </message>
    <message>
        <source>The Bitcoin address the message was signed with</source>
        <translation>செய்தி கையொப்பமிடப்பட்ட பிட்காயின் முகவரி</translation>
    </message>
    <message>
        <source>Verify the message to ensure it was signed with the specified Bitcoin address</source>
        <translation>குறிப்பிட்ட பிட்காயின் முகவரியுடன் கையொப்பமிடப்பட்டதா என்பதை உறுதிப்படுத்த இந்த செய்தியைச் சரிபார்க்கவும்</translation>
    </message>
    <message>
        <source>Verify &amp;Message</source>
        <translation>சரிபார்க்கவும் &amp;செய்தி</translation>
    </message>
    <message>
        <source>Reset all verify message fields</source>
        <translation>எல்லா செய்தியை சரிபார்க்கும் உள்ளீடுகளை ரீசெட் செய்யவும்</translation>
    </message>
    <message>
        <source>Click "Sign Message" to generate signature</source>
        <translation>கையொப்பத்தை உருவாக்க "செய்தியை கையொப்பமிடு" என்பதை கிளிக் செய்யவும்</translation>
    </message>
    <message>
        <source>The entered address is invalid.</source>
        <translation>உள்ளிட்ட முகவரி தவறானது.</translation>
    </message>
    <message>
        <source>Please check the address and try again.</source>
        <translation>முகவரியைச் சரிபார்த்து மீண்டும் முயற்சிக்கவும்.</translation>
    </message>
    <message>
        <source>The entered address does not refer to a key.</source>
        <translation>உள்ளிட்ட முகவரி எந்த ஒரு கீயை குறிக்கவில்லை.</translation>
    </message>
    <message>
        <source>Wallet unlock was cancelled.</source>
        <translation>வாலட் திறத்தல் ரத்து செய்யப்பட்டது.</translation>
    </message>
    <message>
        <source>Private key for the entered address is not available.</source>
        <translation>உள்ளிட்ட முகவரிக்கான ப்ரைவேட் கீ கிடைக்கவில்லை.</translation>
    </message>
    <message>
        <source>Message signing failed.</source>
        <translation>செய்தியை கையொப்பமிடுதல் தோல்வியுற்றது.</translation>
    </message>
    <message>
        <source>Message signed.</source>
        <translation>செய்தி கையொப்பமிடப்பட்டது.</translation>
    </message>
    <message>
        <source>The signature could not be decoded.</source>
        <translation>கையொப்பத்தை டிகோட் செய்ய இயலவில்லை.</translation>
    </message>
    <message>
        <source>Please check the signature and try again.</source>
        <translation>கையொப்பத்தை சரிபார்த்து மீண்டும் முயற்சிக்கவும்.</translation>
    </message>
    <message>
        <source>The signature did not match the message digest.</source>
        <translation>கையொப்பம் செய்தியுடன் பொருந்தவில்லை.</translation>
    </message>
    <message>
        <source>Message verification failed.</source>
        <translation>செய்தி சரிபார்ப்பு தோல்வியுற்றது.</translation>
    </message>
    <message>
        <source>Message verified.</source>
        <translation>செய்தி சரிபார்க்கப்பட்டது.</translation>
    </message>
</context>
<context>
    <name>TrafficGraphWidget</name>
    <message>
        <source>KB/s</source>
        <translation>KB/s</translation>
    </message>
</context>
<context>
    <name>TransactionDesc</name>
    <message numerus="yes">
        <source>Open for %n more block(s)</source>
        <translation><numerusform>மேலும் %n பிளாக்க்கிற்கு திறந்துவைக்கப்பட்டுள்ளது</numerusform><numerusform>மேலும் %n பிளாக்குகளில் திறந்துவைக்கப்பட்டுள்ளது</numerusform></translation>
    </message>
    <message>
        <source>conflicted with a transaction with %1 confirmations</source>
        <translation>%1 உறுதிப்படுத்தல்களுடன் ஒரு பரிவர்த்தனை முரண்பட்டது</translation>
    </message>
    <message>
        <source>0/unconfirmed, %1</source>
        <translation>0/உறுதிப்படுத்தப்படாதது, %1</translation>
    </message>
    <message>
        <source>in memory pool</source>
        <translation>மெமரி பூலில் உள்ளது</translation>
    </message>
    <message>
        <source>not in memory pool</source>
        <translation>மெமரி பூலில் இல்லை</translation>
    </message>
    <message>
        <source>abandoned</source>
        <translation>கைவிடப்பட்டது</translation>
    </message>
    <message>
        <source>%1/unconfirmed</source>
        <translation>%1/உறுதிப்படுத்தப்படாதது</translation>
    </message>
    <message>
        <source>%1 confirmations</source>
        <translation>%1 உறுதிப்படுத்தல்</translation>
    </message>
    <message>
        <source>Status</source>
        <translation>தற்போதைய நிலை</translation>
    </message>
    <message>
        <source>Date</source>
        <translation>தேதி</translation>
    </message>
    <message>
        <source>Source</source>
        <translation>மூலம்</translation>
    </message>
    <message>
        <source>Generated</source>
        <translation>உருவாக்கப்பட்டது</translation>
    </message>
    <message>
        <source>From</source>
        <translation>இருந்து</translation>
    </message>
    <message>
        <source>unknown</source>
        <translation>தெரியாத</translation>
    </message>
    <message>
        <source>To</source>
        <translation>இதற்கு அனுப்பு</translation>
    </message>
    <message>
        <source>own address</source>
        <translation>சொந்த முகவரி</translation>
    </message>
    <message>
        <source>watch-only</source>
        <translation>பார்க்க-மட்டும்</translation>
    </message>
    <message>
        <source>label</source>
        <translation>லேபிள்</translation>
    </message>
    <message>
        <source>Credit</source>
        <translation>கடன்</translation>
    </message>
    <message numerus="yes">
        <source>matures in %n more block(s)</source>
        <translation><numerusform>மேலும் %n பிளாக்குகளில் முதிர்ச்சியடைகிறது</numerusform><numerusform>மேலும் %n பிளாக்குகளில் முதிர்ச்சியடைகிறது</numerusform></translation>
    </message>
    <message>
        <source>not accepted</source>
        <translation>ஏற்கப்படவில்லை</translation>
    </message>
    <message>
        <source>Debit</source>
        <translation>டெபிட்</translation>
    </message>
    <message>
        <source>Total debit</source>
        <translation>மொத்த டெபிட்</translation>
    </message>
    <message>
        <source>Total credit</source>
        <translation>முழு கடன்</translation>
    </message>
    <message>
        <source>Transaction fee</source>
        <translation>பரிமாற்ற கட்டணம்</translation>
    </message>
    <message>
        <source>Net amount</source>
        <translation>நிகர தொகை</translation>
    </message>
    <message>
        <source>Message</source>
        <translation>செய்தி</translation>
    </message>
    <message>
        <source>Comment</source>
        <translation>கருத்து</translation>
    </message>
    <message>
        <source>Transaction ID</source>
        <translation>பரிவர்த்தனை ஐடி</translation>
    </message>
    <message>
        <source>Transaction total size</source>
        <translation>பரிவர்த்தனையின் முழு அளவு</translation>
    </message>
    <message>
        <source>Transaction virtual size</source>
        <translation>பரிவர்த்தனையின் மெய்நிகர் அளவு</translation>
    </message>
    <message>
        <source>Output index</source>
        <translation>வெளியீட்டு அட்டவணை</translation>
    </message>
    <message>
        <source> (Certificate was not verified)</source>
        <translation>(சான்றிதழ் சரிபார்க்கப்படவில்லை)</translation>
    </message>
    <message>
        <source>Merchant</source>
        <translation>வணிகர்</translation>
    </message>
    <message>
        <source>Debug information</source>
        <translation>டிபக் தகவல்</translation>
    </message>
    <message>
        <source>Transaction</source>
        <translation>பரிவர்த்தனை</translation>
    </message>
    <message>
        <source>Inputs</source>
        <translation>உள்ளீடுகள்</translation>
    </message>
    <message>
        <source>Amount</source>
        <translation>தொகை</translation>
    </message>
    <message>
        <source>true</source>
        <translation>ஆம்</translation>
    </message>
    <message>
        <source>false</source>
        <translation>இல்லை</translation>
    </message>
</context>
<context>
    <name>TransactionDescDialog</name>
    <message>
        <source>This pane shows a detailed description of the transaction</source>
        <translation>இந்த பலகம் பரிவர்த்தனை பற்றிய விரிவான விளக்கத்தைக் காட்டுகிறது</translation>
    </message>
    </context>
<context>
    <name>TransactionTableModel</name>
    <message>
        <source>Date</source>
        <translation>தேதி</translation>
    </message>
    <message>
        <source>Type</source>
        <translation>வகை</translation>
    </message>
    <message>
        <source>Label</source>
        <translation>லேபிள்</translation>
    </message>
    <message numerus="yes">
        <source>Open for %n more block(s)</source>
        <translation><numerusform>மேலும் %n பிளாக்க்கிற்கு திறந்துவைக்கப்பட்டுள்ளது</numerusform><numerusform>மேலும் %n பிளாக்குகளில் திறந்துவைக்கப்பட்டுள்ளது</numerusform></translation>
    </message>
    <message>
        <source>Unconfirmed</source>
        <translation>உறுதிப்படுத்தப்படாதது</translation>
    </message>
    <message>
        <source>Abandoned</source>
        <translation>கைவிடப்பட்டது</translation>
    </message>
    <message>
        <source>Confirming (%1 of %2 recommended confirmations)</source>
        <translation>உறுதிப்படுத்துகிறது (%1 ன் %2 பரிந்துரைக்கப்பட்ட உறுதிப்படுத்தல்கல்)</translation>
    </message>
    <message>
        <source>Conflicted</source>
        <translation>முரண்பாடு</translation>
    </message>
    <message>
        <source>Generated but not accepted</source>
        <translation>உருவாக்கப்பட்டது ஆனால் ஏற்றுக்கொள்ளப்படவில்லை</translation>
    </message>
    <message>
        <source>Received with</source>
        <translation>உடன் பெறப்பட்டது</translation>
    </message>
    <message>
        <source>Received from</source>
        <translation>பெறப்பட்டது இதனிடமிருந்து</translation>
    </message>
    <message>
        <source>Sent to</source>
        <translation>அனுப்பப்பட்டது</translation>
    </message>
    <message>
        <source>Payment to yourself</source>
        <translation>உனக்கே பணம் செலுத்து</translation>
    </message>
    <message>
        <source>Mined</source>
        <translation>மைன் செய்யப்பட்டது</translation>
    </message>
    <message>
        <source>watch-only</source>
        <translation>பார்க்க-மட்டும்</translation>
    </message>
    <message>
        <source>(n/a)</source>
        <translation>(பொருந்தாது)</translation>
    </message>
    <message>
        <source>(no label)</source>
        <translation>(லேபிள் இல்லை)</translation>
    </message>
    <message>
        <source>Transaction status. Hover over this field to show number of confirmations.</source>
        <translation>பரிவர்த்தனையின் நிலை. உறுதிப்படுத்தல்களின் எண்ணிக்கையைக் காட்ட இந்த உள்ளீட்டில் பார்க்க.</translation>
    </message>
    <message>
        <source>Date and time that the transaction was received.</source>
        <translation>பரிவர்த்தனை பெறப்பட்ட தேதி மற்றும் நேரம்.</translation>
    </message>
    <message>
        <source>Type of transaction.</source>
        <translation>பரிவர்த்தனையின் வகை.</translation>
    </message>
    <message>
        <source>Whether or not a watch-only address is involved in this transaction.</source>
        <translation>இந்த பரிவர்த்தனையில் பார்க்க மட்டும் உள்ள முகவரி உள்ளதா இல்லையா.</translation>
    </message>
    <message>
        <source>User-defined intent/purpose of the transaction.</source>
        <translation>பயனர்-வரையறுக்கப்பட்ட நோக்கம்/பரிவர்த்தனையின் நோக்கம்.</translation>
    </message>
    <message>
        <source>Amount removed from or added to balance.</source>
        <translation>மீதியிலிருந்து நீக்கப்பட்ட அல்லது மீதிக்கு சேர்க்கப்பட்ட தொகை</translation>
    </message>
</context>
<context>
    <name>TransactionView</name>
    <message>
        <source>All</source>
        <translation>அனைத்தும்</translation>
    </message>
    <message>
        <source>Today</source>
        <translation>இன்று</translation>
    </message>
    <message>
        <source>This week</source>
        <translation>இந்த வாரம்</translation>
    </message>
    <message>
        <source>This month</source>
        <translation>இந்த மாதம்</translation>
    </message>
    <message>
        <source>Last month</source>
        <translation>சென்ற மாதம்</translation>
    </message>
    <message>
        <source>This year</source>
        <translation>இந்த வருடம்</translation>
    </message>
    <message>
        <source>Range...</source>
        <translation>எல்லை...</translation>
    </message>
    <message>
        <source>Received with</source>
        <translation>உடன் பெறப்பட்டது</translation>
    </message>
    <message>
        <source>Sent to</source>
        <translation>அனுப்பப்பட்டது</translation>
    </message>
    <message>
        <source>To yourself</source>
        <translation>உங்களுக்கே</translation>
    </message>
    <message>
        <source>Mined</source>
        <translation>மைன் செய்யப்பட்டது</translation>
    </message>
    <message>
        <source>Other</source>
        <translation>மற்ற</translation>
    </message>
    <message>
        <source>Enter address, transaction id, or label to search</source>
        <translation>தேடுவதற்காக முகவரி, பரிவர்த்தனை ஐடி அல்லது லேபிளை உள்ளிடவும்</translation>
    </message>
    <message>
        <source>Min amount</source>
        <translation>குறைந்தபட்ச தொகை</translation>
    </message>
    <message>
        <source>Abandon transaction</source>
        <translation>பரிவர்த்தனையை கைவிடவும்</translation>
    </message>
    <message>
        <source>Increase transaction fee</source>
        <translation>பரிவர்த்தனையின் கட்டணத்தை உயர்த்துக</translation>
    </message>
    <message>
        <source>Copy address</source>
        <translation>முகவரி முகவரியை நகலெடுக்கவும்</translation>
    </message>
    <message>
        <source>Copy label</source>
        <translation>லேபிளை நகலெடு</translation>
    </message>
    <message>
        <source>Copy amount</source>
        <translation>நகல் நகல்</translation>
    </message>
    <message>
        <source>Copy transaction ID</source>
        <translation>பரிவர்த்தனை ஐடியை நகலெடு</translation>
    </message>
    <message>
        <source>Copy raw transaction</source>
        <translation>மூல பரிவர்த்தனையை காபி செய்</translation>
    </message>
    <message>
        <source>Copy full transaction details</source>
        <translation>முழு பரிவர்த்தனை விவரங்களையும் காபி செய்</translation>
    </message>
    <message>
        <source>Edit label</source>
        <translation>லேபிளை திருத்து</translation>
    </message>
    <message>
        <source>Show transaction details</source>
        <translation>பரிவர்த்தனையின் விவரங்களைக் காட்டு</translation>
    </message>
    <message>
        <source>Export Transaction History</source>
        <translation>பரிவர்த்தனையின் வரலாற்றை எக்ஸ்போர்ட் செய்</translation>
    </message>
    <message>
        <source>Comma separated file (*.csv)</source>
        <translation>கமா பிரிக்கப்பட்ட கோப்பு</translation>
    </message>
    <message>
        <source>Confirmed</source>
        <translation>உறுதியாக</translation>
    </message>
    <message>
        <source>Watch-only</source>
        <translation>பார்க்க-மட்டும்</translation>
    </message>
    <message>
        <source>Date</source>
        <translation>தேதி</translation>
    </message>
    <message>
        <source>Type</source>
        <translation>வகை</translation>
    </message>
    <message>
        <source>Label</source>
        <translation>லேபிள்</translation>
    </message>
    <message>
        <source>Address</source>
        <translation>முகவரி</translation>
    </message>
    <message>
        <source>ID</source>
        <translation>ஐடி</translation>
    </message>
    <message>
        <source>Exporting Failed</source>
        <translation>ஏற்றுமதி தோல்வியடைந்தது</translation>
    </message>
    <message>
        <source>There was an error trying to save the transaction history to %1.</source>
        <translation>பரிவர்த்தனை வரலாற்றை %1 க்கு சேவ் செய்வதில் பிழை ஏற்பட்டது.</translation>
    </message>
    <message>
        <source>Exporting Successful</source>
        <translation>எக்ஸ்போர்ட் வெற்றிகரமாக முடிவடைந்தது</translation>
    </message>
    <message>
        <source>The transaction history was successfully saved to %1.</source>
        <translation>பரிவர்த்தனை வரலாறு வெற்றிகரமாக %1 க்கு சேவ் செய்யப்பட்டது.</translation>
    </message>
    <message>
        <source>Range:</source>
        <translation>எல்லை:</translation>
    </message>
    <message>
        <source>to</source>
        <translation>இதற்கு அனுப்பு</translation>
    </message>
</context>
<context>
    <name>UnitDisplayStatusBarControl</name>
    <message>
        <source>Unit to show amounts in. Click to select another unit.</source>
        <translation>அளவுகளைக் காண்பிக்கும் அலகு. மற்றொரு அலகு தேர்ந்தெடுக்க கிளிக் செய்யவும்.</translation>
    </message>
</context>
<context>
    <name>WalletController</name>
    <message>
        <source>Close wallet</source>
        <translation>வாலட்டை மூடு</translation>
    </message>
    <message>
        <source>Are you sure you wish to close the wallet &lt;i&gt;%1&lt;/i&gt;?</source>
        <translation>நீங்கள் வாலட்டை மூட விரும்புகிறீர்களா &lt;i&gt;%1&lt;/i&gt;?</translation>
    </message>
    <message>
        <source>Closing the wallet for too long can result in having to resync the entire chain if pruning is enabled.</source>
        <translation>வாலட்டை அதிக நேரம் மூடுவதாலும் ப்ரூனிங் இயக்கப்பட்டாலோ முழு செயினை ரீசிங்க் செய்வதற்கு இது வழிவகுக்கும்.</translation>
    </message>
</context>
<context>
    <name>WalletFrame</name>
    <message>
        <source>No wallet has been loaded.</source>
        <translation>எந்த வாலட்டும் லோட் செய்யப்படவில்லை.</translation>
    </message>
</context>
<context>
    <name>WalletModel</name>
    <message>
        <source>Send Coins</source>
        <translation>நாணயங்களை அனுப்பவும்</translation>
    </message>
    <message>
        <source>Fee bump error</source>
        <translation>கட்டணம் ஏற்றத்தில் பிழை</translation>
    </message>
    <message>
        <source>Increasing transaction fee failed</source>
        <translation>பரிவர்த்தனை கட்டணம் அதிகரித்தல் தோல்வியடைந்தது</translation>
    </message>
    <message>
        <source>Do you want to increase the fee?</source>
        <translation>கட்டணத்தை அதிகரிக்க விரும்புகிறீர்களா?</translation>
    </message>
    <message>
        <source>Current fee:</source>
        <translation>தற்போதைய கட்டணம்:</translation>
    </message>
    <message>
        <source>Increase:</source>
        <translation>அதிகரித்தல்:</translation>
    </message>
    <message>
        <source>New fee:</source>
        <translation>புதிய கட்டணம்:</translation>
    </message>
    <message>
        <source>Confirm fee bump</source>
        <translation>கட்டண ஏற்றத்தை உறுதிப்படுத்தவும்</translation>
    </message>
    <message>
        <source>Can't sign transaction.</source>
        <translation>பரிவர்த்தனையில் கையொப்பமிட முடியவில்லை.</translation>
    </message>
    <message>
        <source>Could not commit transaction</source>
        <translation>பரிவர்த்தனையை கமிட் செய்ய முடியவில்லை</translation>
    </message>
    <message>
        <source>default wallet</source>
        <translation>இயல்புநிலை வாலட்</translation>
    </message>
</context>
<context>
    <name>WalletView</name>
    <message>
        <source>&amp;Export</source>
        <translation>&amp;ஏற்றுமதி</translation>
    </message>
    <message>
        <source>Export the data in the current tab to a file</source>
        <translation>தற்போதைய தாவலில் தரவை ஒரு கோப்பிற்கு ஏற்றுமதி செய்க</translation>
    </message>
    <message>
        <source>Backup Wallet</source>
        <translation>பேக்அப் வாலட்</translation>
    </message>
    <message>
        <source>Wallet Data (*.dat)</source>
        <translation>வாலட் தகவல் (*.dat)</translation>
    </message>
    <message>
        <source>Backup Failed</source>
        <translation>பேக்அப் தோல்வியுற்றது</translation>
    </message>
    <message>
        <source>There was an error trying to save the wallet data to %1.</source>
        <translation>வாலட் தகவல்களை %1  சேவ் செய்வதில் பிழை ஏற்பட்டது</translation>
    </message>
    <message>
        <source>Backup Successful</source>
        <translation>பேக்அப் வெற்றிகரமாக முடிவடைந்தது</translation>
    </message>
    <message>
        <source>The wallet data was successfully saved to %1.</source>
        <translation>வாலட் தகவல்கள் வெற்றிகரமாக %1 சேவ் செய்யப்பட்டது.</translation>
    </message>
    <message>
        <source>Cancel</source>
        <translation>ரத்து</translation>
    </message>
</context>
<context>
    <name>bitcoin-core</name>
    <message>
        <source>Distributed under the MIT software license, see the accompanying file %s or %s</source>
        <translation>எம்ஐடி சாப்ட்வேர் விதிமுறைகளின் கீழ் பகிர்ந்தளிக்கப்படுகிறது, அதனுடன் கொடுக்கப்பட்டுள்ள %s அல்லது %s பைல் ஐ பார்க்கவும்</translation>
    </message>
    <message>
        <source>Prune configured below the minimum of %d MiB.  Please use a higher number.</source>
        <translation>ப்ரூனிங் குறைந்தபட்சம் %d MiB க்கு கீழே கட்டமைக்கப்பட்டுள்ளது. அதிக எண்ணிக்கையைப் பயன்படுத்தவும்.</translation>
    </message>
    <message>
        <source>Prune: last wallet synchronisation goes beyond pruned data. You need to -reindex (download the whole blockchain again in case of pruned node)</source>
        <translation>ப்ரூன்: கடைசி வாலட் ஒத்திசைவு ப்ரூன் தரவுக்கு அப்பாற்பட்டது. நீங்கள் -reindex செய்ய வேண்டும் (ப்ரூன் நோட் உபயோகித்தால் முழு பிளாக்செயினையும் மீண்டும் டவுன்லோட் செய்யவும்)</translation>
    </message>
    <message>
        <source>Error: A fatal internal error occurred, see debug.log for details</source>
        <translation>பிழை: ஆபத்தான உள் பிழை ஏற்பட்டது, விவரங்களுக்கு debug.log ஐ பார்க்கவும்</translation>
    </message>
    <message>
        <source>Pruning blockstore...</source>
        <translation>பிளாக்ஸ்டோர் ப்ரூன் செய்யபடுகிறது...</translation>
    </message>
    <message>
        <source>Unable to start HTTP server. See debug log for details.</source>
        <translation>HTTP சேவையகத்தைத் தொடங்க முடியவில்லை. விவரங்களுக்கு debug.log ஐ பார்க்கவும்.</translation>
    </message>
    <message>
        <source>The %s developers</source>
        <translation>%s டெவலப்பர்கள்</translation>
    </message>
    <message>
        <source>Can't generate a change-address key. No keys in the internal keypool and can't generate any keys.</source>
        <translation>மாற்று-முகவரி கீயை உருவாக்க முடியாது. கீ தகவல்தளத்தில் கீகள் இல்லை மற்றும் எந்த கீயையும் உருவாக்க முடியாது.</translation>
    </message>
    <message>
        <source>Cannot obtain a lock on data directory %s. %s is probably already running.</source>
        <translation>தரவு கோப்பகத்தை %s லாக் செய்ய முடியாது. %s ஏற்கனவே இயங்குகிறது.</translation>
    </message>
    <message>
        <source>Cannot provide specific connections and have addrman find outgoing connections at the same.</source>
        <translation>குறிப்பிட்ட இணைப்புகளை வழங்க முடியாது மற்றும் வெளிச்செல்லும் இணைப்புகளை addrman வைத்து கண்டுபிடிக்க வேண்டும்.</translation>
    </message>
    <message>
        <source>Error reading %s! All keys read correctly, but transaction data or address book entries might be missing or incorrect.</source>
        <translation>%s படிப்பதில் பிழை! எல்லா விசைகளும் சரியாகப் படிக்கப்படுகின்றன, ஆனால் பரிவர்த்தனை டேட்டா அல்லது முகவரி புத்தக உள்ளீடுகள் காணவில்லை அல்லது தவறாக இருக்கலாம்.</translation>
    </message>
    <message>
        <source>Please check that your computer's date and time are correct! If your clock is wrong, %s will not work properly.</source>
        <translation>உங்கள் கணினியின் தேதி மற்றும் நேரம் சரியாக உள்ளதா என்பதனை சரிபார்க்கவும்! உங்கள் கடிகாரம் தவறாக இருந்தால், %s சரியாக இயங்காது.</translation>
    </message>
    <message>
        <source>Please contribute if you find %s useful. Visit %s for further information about the software.</source>
        <translation>%s பயனுள்ளதாக இருந்தால் தயவுசெய்து பங்களியுங்கள். இந்த சாஃட்வேர் பற்றிய கூடுதல் தகவலுக்கு %s ஐப் பார்வையிடவும்.</translation>
    </message>
    <message>
        <source>The block database contains a block which appears to be from the future. This may be due to your computer's date and time being set incorrectly. Only rebuild the block database if you are sure that your computer's date and time are correct</source>
        <translation>பிளாக் டேட்டாபேசில் எதிர்காலத்தில் இருந்து தோன்றும் ஒரு பிளாக் உள்ளது. இது உங்கள் கணினியின் தேதி மற்றும் நேரம் தவறாக அமைக்கப்பட்டதன் காரணமாக இருக்கலாம். உங்கள் கணினியின் தேதி மற்றும் நேரம் சரியானதாக இருந்தால் மட்டுமே பிளாக் டேட்டாபேசை மீண்டும் உருவாக்கவும்</translation>
    </message>
    <message>
        <source>This is a pre-release test build - use at your own risk - do not use for mining or merchant applications</source>
        <translation>இது ஒரு வெளியீட்டுக்கு முந்தைய சோதனை கட்டமைப்பாகும் - உங்கள் சொந்த ஆபத்தில் பயன்படுத்தவும் - மைனிங் அல்லது வணிக பயன்பாடுகளுக்கு பயன்படுத்த வேண்டாம்</translation>
    </message>
    <message>
        <source>This is the transaction fee you may discard if change is smaller than dust at this level</source>
        <translation>இது பரிவர்த்தனைக் கட்டணம் ஆகும் அதன் வேறுபாடு தூசியை விட சிறியதாக இருந்தால் நீங்கள் அதை நிராகரிக்கலாம்.</translation>
    </message>
    <message>
        <source>Unable to replay blocks. You will need to rebuild the database using -reindex-chainstate.</source>
        <translation>பிளாக்களை இயக்க முடியவில்லை. -reindex-chainstate ஐப் பயன்படுத்தி டேட்டாபேசை மீண்டும் உருவாக்க வேண்டும்.</translation>
    </message>
    <message>
        <source>Unable to rewind the database to a pre-fork state. You will need to redownload the blockchain</source>
        <translation>ப்ரீ-போர்க் நிலைக்கு டேட்டாபேசை ரீவைண்ட் செய்ய முடியவில்லை. நீங்கள் பிளாக்செயினை மீண்டும் டவுன்லோட் செய்ய வேண்டும்</translation>
    </message>
    <message>
        <source>Warning: The network does not appear to fully agree! Some miners appear to be experiencing issues.</source>
        <translation>எச்சரிக்கை: பிட்காயின் நெட்ஒர்க் முழுமையாக ஒப்புக்கொள்ளவில்லை! சில மைனர்கள் சிக்கல்களை சந்திப்பதாகத் தெரிகிறது.</translation>
    </message>
    <message>
        <source>Warning: We do not appear to fully agree with our peers! You may need to upgrade, or other nodes may need to upgrade.</source>
        <translation>எச்சரிக்கை: நாங்கள் எங்கள் பீர்களுடன் முழுமையாக உடன்படுவதாகத் தெரியவில்லை! நீங்கள் அப்க்ரேட் செய்ய வேண்டியிருக்கலாம், அல்லது மற்ற நோடுகள் அப்க்ரேட் செய்ய வேண்டியிருக்கலாம்.</translation>
    </message>
    <message>
        <source>%d of last 100 blocks have unexpected version</source>
        <translation>கடைசி 100 தொகுதிகளில் %d எதிர்பாராத பதிப்பைக் கொண்டுள்ளன</translation>
    </message>
    <message>
        <source>%s corrupt, salvage failed</source>
        <translation>%s சிதைந்தது, மீட்பு தோல்வியுற்றது</translation>
    </message>
    <message>
        <source>-maxmempool must be at least %d MB</source>
        <translation>-மேக்ஸ்மெம்பூல் குறைந்தது %d எம்பி ஆக இருக்க வேண்டும்</translation>
    </message>
    <message>
        <source>Cannot resolve -%s address: '%s'</source>
        <translation>தீர்க்க முடியாது -%s முகவரி: '%s'</translation>
    </message>
    <message>
        <source>Change index out of range</source>
        <translation>குறியீட்டை வரம்பிற்கு வெளியே மாற்றவும்</translation>
    </message>
    <message>
        <source>Copyright (C) %i-%i</source>
        <translation>பதிப்புரிமை (ப) %i-%i</translation>
    </message>
    <message>
        <source>Corrupted block database detected</source>
        <translation>சிதைந்த பிளாக் டேட்டாபேஸ் கண்டறியப்பட்டது</translation>
    </message>
    <message>
        <source>Do you want to rebuild the block database now?</source>
        <translation>இப்போது பிளாக் டேட்டாபேஸை மீண்டும் உருவாக்க விரும்புகிறீர்களா?</translation>
    </message>
    <message>
        <source>Error initializing block database</source>
        <translation>பிளாக் டேட்டாபேஸ் துவக்குவதில் பிழை!</translation>
    </message>
    <message>
        <source>Error initializing wallet database environment %s!</source>
        <translation>வாலட் டேட்டாபேஸ் சூழல் %s துவக்குவதில் பிழை!</translation>
    </message>
    <message>
        <source>Error loading %s</source>
        <translation>%s லோட் செய்வதில் பிழை</translation>
    </message>
    <message>
        <source>Error loading %s: Private keys can only be disabled during creation</source>
        <translation>லோட் செய்வதில் பிழை %s: ப்ரைவேட் கீஸ் உருவாக்கத்தின் போது மட்டுமே முடக்கப்படும்</translation>
    </message>
    <message>
        <source>Error loading %s: Wallet corrupted</source>
        <translation>லோட் செய்வதில் பிழை %s: வாலட் சிதைந்தது</translation>
    </message>
    <message>
        <source>Error loading %s: Wallet requires newer version of %s</source>
        <translation>லோட் செய்வதில் பிழை %s: வாலட்டிற்கு %s புதிய பதிப்பு தேவை</translation>
    </message>
    <message>
        <source>Error loading block database</source>
        <translation>பிளாக் டேட்டாபேஸை லோட் செய்வதில் பிழை</translation>
    </message>
    <message>
        <source>Error opening block database</source>
        <translation>பிளாக் டேட்டாபேஸை திறப்பதில் பிழை</translation>
    </message>
    <message>
        <source>Failed to listen on any port. Use -listen=0 if you want this.</source>
        <translation>எந்த போர்டிலும் கேட்க முடியவில்லை. இதை நீங்கள் கேட்க விரும்பினால் -லிசென்= 0 வை பயன்படுத்தவும்.</translation>
    </message>
    <message>
        <source>Failed to rescan the wallet during initialization</source>
        <translation>துவக்கத்தின் போது வாலட்டை ரீஸ்கேன் செய்வதில் தோல்வி</translation>
    </message>
    <message>
        <source>Importing...</source>
        <translation>இம்போர்ட் செய்யப்படுகிறது...</translation>
    </message>
    <message>
        <source>Invalid P2P permission: '%s'</source>
        <translation>தவறான பி2பி அனுமதி: '%s'</translation>
    </message>
    <message>
        <source>Invalid amount for -%s=&lt;amount&gt;: '%s'</source>
        <translation>-%s=&lt;amount&gt;: '%s' கான தவறான தொகை</translation>
    </message>
    <message>
        <source>Invalid amount for -discardfee=&lt;amount&gt;: '%s'</source>
        <translation>-discardfee கான தவறான தொகை=&lt;amount&gt;: '%s'</translation>
    </message>
    <message>
        <source>Invalid amount for -fallbackfee=&lt;amount&gt;: '%s'</source>
        <translation>தவறான தொகை -fallbackfee=&lt;amount&gt;: '%s'</translation>
    </message>
    <message>
        <source>Specified blocks directory "%s" does not exist.</source>
        <translation>குறிப்பிடப்பட்ட பிளாக் டைரக்டரி "%s" இல்லை.</translation>
    </message>
    <message>
        <source>Unknown address type '%s'</source>
        <translation>தெரியாத முகவரி வகை '%s'</translation>
    </message>
    <message>
        <source>Unknown change type '%s'</source>
        <translation>தெரியாத மாற்று வகை '%s'</translation>
    </message>
    <message>
        <source>Upgrading txindex database</source>
        <translation>txindex தகவல்தளத்தை மேம்படுத்துதல்</translation>
    </message>
    <message>
        <source>Loading P2P addresses...</source>
        <translation>பி2பி முகவரிகள் லோட் செய்யப்படுகிறது...</translation>
    </message>
    <message>
        <source>Error: Disk space is too low!</source>
        <translation>பிழை: டிஸ்க் ஸ்பேஸ் மிகக் குறைவாக உள்ளது!</translation>
    </message>
    <message>
        <source>Loading banlist...</source>
        <translation>தடைப்பட்டியல் லோட் செய்யப்படுகிறது...</translation>
    </message>
    <message>
        <source>Not enough file descriptors available.</source>
        <translation>போதுமான ஃபைல் டிஸ்கிரிப்டார் கிடைக்கவில்லை.</translation>
    </message>
    <message>
        <source>Prune cannot be configured with a negative value.</source>
        <translation>ப்ரூனை எதிர்மறை மதிப்புகளுடன் கட்டமைக்க முடியாது.</translation>
    </message>
    <message>
        <source>Prune mode is incompatible with -txindex.</source>
        <translation>ப்ரூன் பயன்முறை -txindex உடன் பொருந்தாது.</translation>
    </message>
    <message>
        <source>Replaying blocks...</source>
        <translation>பிளாக்குகள் மீண்டும் இயக்குகிறது...</translation>
    </message>
    <message>
        <source>Rewinding blocks...</source>
        <translation>பிளாக்குகள் ரீவைன்ட் செய்யப்படுகிறது...</translation>
    </message>
    <message>
        <source>The source code is available from %s.</source>
        <translation>சோர்ஸ் கோட் %s இலிருந்து கிடைக்கிறது.</translation>
    </message>
    <message>
        <source>Transaction fee and change calculation failed</source>
        <translation>பரிவர்த்தனையின் கட்டணம் மற்றும் மீதிபண கணக்கீடு தோல்வியுற்றது</translation>
    </message>
    <message>
        <source>Unable to generate keys</source>
        <translation>கீஸை உருவாக்க முடியவில்லை</translation>
    </message>
    <message>
        <source>Upgrading UTXO database</source>
        <translation>UTXO தகவல்தளம் மேம்படுத்தப்படுகிறது</translation>
    </message>
    <message>
        <source>Verifying blocks...</source>
        <translation>பிளாக்குகள் சரிபார்க்கப்படுகிறது...</translation>
    </message>
    <message>
        <source>Wallet needed to be rewritten: restart %s to complete</source>
        <translation>வாலட் மீண்டும் எழுத படவேண்டும்: முடிக்க %s ஐ மறுதொடக்கம் செய்யுங்கள்</translation>
    </message>
    <message>
        <source>The transaction amount is too small to send after the fee has been deducted</source>
        <translation>கட்டணம் கழிக்கப்பட்ட பின்னர் பரிவர்த்தனை தொகை அனுப்ப மிகவும் சிறியது</translation>
    </message>
    <message>
        <source>Error reading from database, shutting down.</source>
        <translation>டேட்டாபேசிலிருந்து படிப்பதில் பிழை, ஷட் டவுன் செய்யப்படுகிறது.</translation>
    </message>
    <message>
        <source>Error upgrading chainstate database</source>
        <translation>செயின்ஸ்டேட் தகவல்தளத்தை மேம்படுத்துவதில் பிழை</translation>
    </message>
    <message>
        <source>Error: Disk space is low for %s</source>
        <translation>பிழை: டிஸ்க் ஸ்பேஸ் %s க்கு குறைவாக உள்ளது</translation>
    </message>
    <message>
        <source>Invalid -onion address or hostname: '%s'</source>
        <translation>தவறான -onion முகவரி அல்லது ஹோஸ்ட்நேம்: '%s'</translation>
    </message>
    <message>
        <source>Invalid -proxy address or hostname: '%s'</source>
        <translation>தவறான -proxy முகவரி அல்லது ஹோஸ்ட்நேம்: '%s'</translation>
    </message>
    <message>
        <source>Invalid amount for -paytxfee=&lt;amount&gt;: '%s' (must be at least %s)</source>
        <translation>-paytxfee க்கான தவறான தொகை=&lt;amount&gt;: '%s' (குறைந்தது %s ஆக இருக்க வேண்டும்)</translation>
    </message>
    <message>
        <source>Prune mode is incompatible with -blockfilterindex.</source>
        <translation>ப்ரூன் பயன்முறை -blockfilterindex உடன் பொருந்தாது.</translation>
    </message>
    <message>
        <source>Reducing -maxconnections from %d to %d, because of system limitations.</source>
        <translation>கணினி வரம்புகள் காரணமாக -maxconnections %d இலிருந்து %d ஆகக் குறைக்கப்படுகிறது.</translation>
    </message>
    <message>
        <source>Section [%s] is not recognized.</source>
        <translation>பிரிவு [%s] கண்டறியப்படவில்லை.</translation>
    </message>
    <message>
        <source>Signing transaction failed</source>
        <translation>கையொப்பமிடும் பரிவர்த்தனை தோல்வியடைந்தது</translation>
    </message>
    <message>
        <source>Specified -walletdir "%s" does not exist</source>
        <translation>குறிப்பிடப்பட்ட -walletdir "%s" இல்லை</translation>
    </message>
    <message>
        <source>Specified -walletdir "%s" is not a directory</source>
        <translation>குறிப்பிடப்பட்ட -walletdir "%s" ஒரு டைரக்டரி அல்ல</translation>
    </message>
    <message>
        <source>The transaction amount is too small to pay the fee</source>
        <translation>கட்டணம் செலுத்த பரிவர்த்தனை தொகை  மிகவும் குறைவு</translation>
    </message>
    <message>
        <source>This is experimental software.</source>
        <translation>இது ஒரு ஆராய்ச்சி மென்பொருள்.</translation>
    </message>
    <message>
        <source>Transaction amount too small</source>
        <translation>பரிவர்த்தனை தொகை மிகக் குறைவு</translation>
    </message>
    <message>
        <source>Transaction too large</source>
        <translation>பரிவர்த்தனை மிகப் பெரிது</translation>
    </message>
    <message>
        <source>Unable to create the PID file '%s': %s</source>
        <translation>PID பைலை உருவாக்க முடியவில்லை '%s': %s</translation>
    </message>
    <message>
        <source>Unable to generate initial keys</source>
        <translation>ஆரம்ப கீகளை உருவாக்க முடியவில்லை</translation>
    </message>
    <message>
        <source>Verifying wallet(s)...</source>
        <translation>வாலட்(களை) சரிபார்க்கிறது...</translation>
    </message>
    <message>
        <source>Warning: unknown new rules activated (versionbit %i)</source>
        <translation>எச்சரிக்கை: அறியப்படாத புதிய விதிகள் செயல்படுத்தப்பட்டன (வெர்ஷன்பிட் %i)</translation>
    </message>
    <message>
        <source>Zapping all transactions from wallet...</source>
        <translation>வாலாட்டிலிருந்து அனைத்து பரிவர்த்தனைகளையும் அழிக்கிறது...</translation>
    </message>
    <message>
        <source>-maxtxfee is set very high! Fees this large could be paid on a single transaction.</source>
        <translation>-maxtxfee மிக அதிகமாக அமைக்கப்பட்டுள்ளது! இவ்வாறு அதிகமுள்ள கட்டணம் ஒரே பரிவர்த்தனையில் செலுத்தப்படலாம்.</translation>
    </message>
    <message>
        <source>This is the transaction fee you may pay when fee estimates are not available.</source>
        <translation>கட்டண மதிப்பீடுகள் இல்லாதபோது நீங்கள் செலுத்த வேண்டிய பரிவர்த்தனைக் கட்டணம் இதுவாகும்.</translation>
    </message>
    <message>
        <source>%s is set very high!</source>
        <translation>%s மிக அதிகமாக அமைக்கப்பட்டுள்ளது!</translation>
    </message>
    <message>
        <source>Starting network threads...</source>
        <translation>நெட்ஒர்க் த்ரெட் ஆரம்பமாகிறது...</translation>
    </message>
    <message>
        <source>This is the minimum transaction fee you pay on every transaction.</source>
        <translation>ஒவ்வொரு பரிவர்த்தனைக்கும் நீங்கள் செலுத்த வேண்டிய குறைந்தபட்ச பரிவர்த்தனைக் கட்டணம் இதுவாகும்.</translation>
    </message>
    <message>
        <source>This is the transaction fee you will pay if you send a transaction.</source>
        <translation>நீங்கள் ஒரு பரிவர்த்தனையை அனுப்பும்பொழுது நீங்கள் செலுத்த வேண்டிய பரிவர்த்தனைக் கட்டணம் இதுவாகும்.</translation>
    </message>
    <message>
        <source>Transaction amounts must not be negative</source>
        <translation>பரிவர்த்தனை தொகை எதிர்மறையாக இருக்கக்கூடாது</translation>
    </message>
    <message>
        <source>Transaction must have at least one recipient</source>
        <translation>பரிவர்த்தனைக்கு குறைந்தபட்சம் ஒரு பெறுநர் இருக்க வேண்டும்</translation>
    </message>
    <message>
        <source>Insufficient funds</source>
        <translation>போதுமான பணம் இல்லை</translation>
    </message>
    <message>
        <source>Loading block index...</source>
        <translation>பிளாக் குறியீடு லோட் செய்யபடுகிறது...</translation>
    </message>
    <message>
        <source>Loading wallet...</source>
        <translation>வாலட் லோடிங் செய்யப்படுகிறது...</translation>
    </message>
    <message>
        <source>Cannot downgrade wallet</source>
        <translation>வாலட்டை தரமிறக்க முடியாது</translation>
    </message>
    <message>
        <source>Rescanning...</source>
        <translation>ரீஸ்கேன்னிங்...</translation>
    </message>
    <message>
        <source>Done loading</source>
        <translation>லோடிங் முடிந்தது</translation>
    </message>
</context>
</TS><|MERGE_RESOLUTION|>--- conflicted
+++ resolved
@@ -66,17 +66,12 @@
         <translation>முகவரிகள் பெறப்படுகின்றன</translation>
     </message>
     <message>
-<<<<<<< HEAD
         <source>These are your Particl addresses for sending payments. Always check the amount and the receiving address before sending coins.</source>
-        <translation>இவை பணம் அனுப்புவதற்கு உங்கள் பிட்கின் முகவரிகள். நாணயங்களை அனுப்புவதற்கு முன் எப்பொழுதும் தொகையும் பெறுதலையும் சரிபார்க்கவும்.</translation>
-=======
-        <source>These are your Bitcoin addresses for sending payments. Always check the amount and the receiving address before sending coins.</source>
         <translation>இவை பணம் அனுப்புவதற்கு உங்களின் பிட்காயின் முகவரிகள். பிட்காயின்களை அனுப்புவதற்கு முன் எப்பொழுதும் தொகையும் பெறுதலையும் சரிபார்க்கவும்.</translation>
     </message>
     <message>
-        <source>These are your Bitcoin addresses for receiving payments. Use the 'Create new receiving address' button in the receive tab to create new addresses.</source>
+        <source>These are your Particl addresses for receiving payments. Use the 'Create new receiving address' button in the receive tab to create new addresses.</source>
         <translation>பிட்காயின் பெறுவதற்காக உங்கள் முகவரி இவை. புதிய முகவரிகளை உருவாக்க 'புதிய முகவரியை உருவாக்கு' என்ற பட்டனை கிளிக் செய்யவும்.</translation>
->>>>>>> ff53433f
     </message>
     <message>
         <source>&amp;Copy Address</source>
@@ -193,7 +188,7 @@
         <translation>பழைய கடவுச்சொல் மற்றும் புதிய கடுவுசொல்லை உள்ளிடுக.</translation>
     </message>
     <message>
-        <source>Remember that encrypting your wallet cannot fully protect your bitcoins from being stolen by malware infecting your computer.</source>
+        <source>Remember that encrypting your wallet cannot fully protect your particl from being stolen by malware infecting your computer.</source>
         <translation>வாலட்டை குறியாக்கம் செய்தால் மட்டும் உங்கள் பிட்காயினை வைரஸிடம் இருந்து பாதுகாக்க இயலாது.</translation>
     </message>
     <message>
@@ -439,18 +434,11 @@
         <translation>பயன்படுத்திய முகவரிகள் மற்றும் லேபிள்களின் பட்டியலைக் காட்டு</translation>
     </message>
     <message>
-<<<<<<< HEAD
-        <source>Open a particl: URI or payment request</source>
-        <translation>ஒரு Particl திறக்க: URI அல்லது பணம் கோரிக்கை</translation>
-    </message>
-    <message>
-=======
->>>>>>> ff53433f
         <source>&amp;Command-line options</source>
         <translation>&amp; கட்டளை வரி விருப்பங்கள்</translation>
     </message>
     <message numerus="yes">
-        <source>%n active connection(s) to Bitcoin network</source>
+        <source>%n active connection(s) to Particl network</source>
         <translation><numerusform>பிட்காயின் வலையமைப்புடன் %n செயலில் உள்ள இணைப்புகள்</numerusform><numerusform>பிட்காயின் வலையமைப்புடன் %n செயலில் உள்ள இணைப்புகள்</numerusform></translation>
     </message>
     <message>
@@ -502,29 +490,24 @@
         <translation>முகவரிகள் பெறுதல்</translation>
     </message>
     <message>
-<<<<<<< HEAD
+        <source>Open Wallet</source>
+        <translation>வாலட்டை திற</translation>
+    </message>
+    <message>
+        <source>Open a wallet</source>
+        <translation>வாலட்டை திற</translation>
+    </message>
+    <message>
+        <source>Close Wallet...</source>
+        <translation>வாலட்டை மூடு...</translation>
+    </message>
+    <message>
+        <source>Close wallet</source>
+        <translation>வாலட்டை மூடு</translation>
+    </message>
+    <message>
         <source>Show the %1 help message to get a list with possible Particl command-line options</source>
         <translation>சாத்தியமான Particl கட்டளை-வரி விருப்பங்களைக் கொண்ட பட்டியலைப் பெற %1 உதவிச் செய்தியைக் காட்டு</translation>
-=======
-        <source>Open Wallet</source>
-        <translation>வாலட்டை திற</translation>
-    </message>
-    <message>
-        <source>Open a wallet</source>
-        <translation>வாலட்டை திற</translation>
-    </message>
-    <message>
-        <source>Close Wallet...</source>
-        <translation>வாலட்டை மூடு...</translation>
-    </message>
-    <message>
-        <source>Close wallet</source>
-        <translation>வாலட்டை மூடு</translation>
-    </message>
-    <message>
-        <source>Show the %1 help message to get a list with possible Bitcoin command-line options</source>
-        <translation>சாத்தியமான Bitcoin கட்டளை-வரி விருப்பங்களைக் கொண்ட பட்டியலைப் பெற %1 உதவிச் செய்தியைக் காட்டு</translation>
->>>>>>> ff53433f
     </message>
     <message>
         <source>default wallet</source>
@@ -2362,7 +2345,7 @@
         <translation><numerusform>%n பிளாக் உறுதிப்படுத்தலைத் தொடங்க மதிப்பிடப்பட்டுள்ளது.</numerusform><numerusform>%n பிளாக்குள் உறுதிப்படுத்தலைத் தொடங்க மதிப்பிடப்பட்டுள்ளது.</numerusform></translation>
     </message>
     <message>
-        <source>Warning: Invalid Bitcoin address</source>
+        <source>Warning: Invalid Particl address</source>
         <translation>எச்சரிக்கை: தவறான பிட்காயின் முகவரி</translation>
     </message>
     <message>
@@ -2401,7 +2384,7 @@
         <translation>முன்பு பயன்படுத்திய முகவரியைத் தேர்வுசெய்</translation>
     </message>
     <message>
-        <source>The Bitcoin address to send the payment to</source>
+        <source>The Particl address to send the payment to</source>
         <translation>கட்டணத்தை அனுப்ப பிட்காயின் முகவரி</translation>
     </message>
     <message>
@@ -2421,7 +2404,7 @@
         <translation>இந்த உள்ளீட்டை அகற்று</translation>
     </message>
     <message>
-        <source>The fee will be deducted from the amount being sent. The recipient will receive less bitcoins than you enter in the amount field. If multiple recipients are selected, the fee is split equally.</source>
+        <source>The fee will be deducted from the amount being sent. The recipient will receive less particl than you enter in the amount field. If multiple recipients are selected, the fee is split equally.</source>
         <translation>அனுப்பப்படும் தொகையிலிருந்து கட்டணம் கழிக்கப்படும். நீங்கள் உள்ளிடும் தொகையை விட பெறுநர் குறைவான பிட்காயின்களைப் பெறுவார். பல பெறுநர்கள் தேர்ந்தெடுக்கப்பட்டால், கட்டணம் சமமாக பிரிக்கப்படும்.</translation>
     </message>
     <message>
@@ -2449,7 +2432,7 @@
         <translation>இந்த முகவரியை பயன்படுத்தப்பட்ட முகவரிகளின் பட்டியலில் சேர்க்க ஒரு லேபிளை உள்ளிடவும்.</translation>
     </message>
     <message>
-        <source>A message that was attached to the bitcoin: URI which will be stored with the transaction for your reference. Note: This message will not be sent over the Bitcoin network.</source>
+        <source>A message that was attached to the particl: URI which will be stored with the transaction for your reference. Note: This message will not be sent over the Particl network.</source>
         <translation>பிட்காயினுடன் இணைக்கப்பட்ட செய்தி: உங்கள் எதிர்கால குறிப்புக்காக பரிவர்த்தனையுடன் யூஆர்ஐ சேமிக்கப்படும். குறிப்பு: இந்த செய்தி பிட்காயின் வலையமைப்பிற்கு அனுப்பப்படாது.</translation>
     </message>
     <message>
@@ -2483,11 +2466,11 @@
         <translation>&amp;செய்தியை கையொப்பமிடுங்கள்</translation>
     </message>
     <message>
-        <source>You can sign messages/agreements with your addresses to prove you can receive bitcoins sent to them. Be careful not to sign anything vague or random, as phishing attacks may try to trick you into signing your identity over to them. Only sign fully-detailed statements you agree to.</source>
+        <source>You can sign messages/agreements with your addresses to prove you can receive particl sent to them. Be careful not to sign anything vague or random, as phishing attacks may try to trick you into signing your identity over to them. Only sign fully-detailed statements you agree to.</source>
         <translation>மற்றவர்களுக்கு அனுப்பப்பட்ட பிட்காயின்களைப் நீங்கள் பெறலாம் என்பதை நிரூபிக்க உங்கள் முகவரிகளுடன் செய்திகள் / ஒப்பந்தங்களில் கையொப்பமிடலாம். தெளிவற்ற அல்லது சீரற்ற எதையும் கையொப்பமிடாமல் கவனமாக இருங்கள், ஏனெனில் ஃபிஷிங் தாக்குதல்கள் உங்கள் அடையாளத்தை அவர்களிடம் கையொப்பமிட்டு ஏமாற்ற முயற்சிக்கும். நீங்கள் ஒப்புக்கொள்ளும் முழுமையான மற்றும் விரிவான அறிக்கைகளில் மட்டுமே கையொப்பமிடுங்கள்.</translation>
     </message>
     <message>
-        <source>The Bitcoin address to sign the message with</source>
+        <source>The Particl address to sign the message with</source>
         <translation>செய்தியை கையொப்பமிட பிட்காயின் முகவரி</translation>
     </message>
     <message>
@@ -2519,7 +2502,7 @@
         <translation>தற்போதைய கையொப்பத்தை கிளிப்போர்டுக்கு காபி செய்</translation>
     </message>
     <message>
-        <source>Sign the message to prove you own this Bitcoin address</source>
+        <source>Sign the message to prove you own this Particl address</source>
         <translation>இந்த பிட்காயின் முகவரி உங்களுக்கு சொந்தமானது என்பதை நிரூபிக்க செய்தியை கையொப்பமிடுங்கள்</translation>
     </message>
     <message>
@@ -2539,11 +2522,11 @@
         <translation>&amp;செய்தியைச் சரிபார்க்கவும்</translation>
     </message>
     <message>
-        <source>The Bitcoin address the message was signed with</source>
+        <source>The Particl address the message was signed with</source>
         <translation>செய்தி கையொப்பமிடப்பட்ட பிட்காயின் முகவரி</translation>
     </message>
     <message>
-        <source>Verify the message to ensure it was signed with the specified Bitcoin address</source>
+        <source>Verify the message to ensure it was signed with the specified Particl address</source>
         <translation>குறிப்பிட்ட பிட்காயின் முகவரியுடன் கையொப்பமிடப்பட்டதா என்பதை உறுதிப்படுத்த இந்த செய்தியைச் சரிபார்க்கவும்</translation>
     </message>
     <message>
