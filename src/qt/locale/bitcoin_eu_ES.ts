--- conflicted
+++ resolved
@@ -62,21 +62,12 @@
         <translation>Helbideak jasotzen</translation>
     </message>
     <message>
-<<<<<<< HEAD
         <source>These are your Particl addresses for sending payments. Always check the amount and the receiving address before sending coins.</source>
-        <translation>Hauek dira zure Particl helbideak dirua bidaltzeko. Beti egiaztatu diru-kantitatea eta jasotzeko helbidea bidali baino lehen.</translation>
+        <translation>Hauek dira zuk dirua jaso dezaketen Particl helbideak. Egiaztatu beti diru-kopurua eta dirua jasoko duen helbidea zuzen egon daitezen, txanponak bidali baino lehen.</translation>
     </message>
     <message>
         <source>These are your Particl addresses for receiving payments. It is recommended to use a new receiving address for each transaction.</source>
-        <translation>Hauek dira zure Particl helbideak dirua jasotzeko. Gomendagarria da erabiltzea jasotzeko helbide berri bat operazio bakoitzeko.</translation>
-=======
-        <source>These are your Bitcoin addresses for sending payments. Always check the amount and the receiving address before sending coins.</source>
-        <translation>Hauek dira zuk dirua jaso dezaketen Bitcoin helbideak. Egiaztatu beti diru-kopurua eta dirua jasoko duen helbidea zuzen egon daitezen, txanponak bidali baino lehen.</translation>
-    </message>
-    <message>
-        <source>These are your Bitcoin addresses for receiving payments. It is recommended to use a new receiving address for each transaction.</source>
-        <translation>Hauek dira zure dirua jasotzeko Bitcoin helbideak. Gomendagarria da, operazio bakoitza helbide berri batekin egitea.</translation>
->>>>>>> f17942a3
+        <translation>Hauek dira zure dirua jasotzeko Particl helbideak. Gomendagarria da, operazio bakoitza helbide berri batekin egitea.</translation>
     </message>
     <message>
         <source>&amp;Copy Address</source>
@@ -248,11 +239,7 @@
     </message>
     <message>
         <source>Show information about Qt</source>
-<<<<<<< HEAD
-        <translation>Erakutsi Particl-i buruzko informazioa</translation>
-=======
         <translation>Erakutsi Qt-ren buruzko informazioa</translation>
->>>>>>> f17942a3
     </message>
     <message>
         <source>&amp;Options...</source>
