<TS language="fa" version="2.1">
<context>
    <name>AddressBookPage</name>
    <message>
        <source>Right-click to edit address or label</source>
        <translation>برای ویرایش آدرس یا برچسب روی آن راست کلیک کنید</translation>
    </message>
    <message>
        <source>Create a new address</source>
        <translation>گشایش آدرس جدید</translation>
    </message>
    <message>
        <source>&amp;New</source>
        <translation>جدید</translation>
    </message>
    <message>
        <source>Copy the currently selected address to the system clipboard</source>
        <translation>کپی کردن حساب انتخاب شده به حافظه سیستم - کلیپ بورد</translation>
    </message>
    <message>
        <source>&amp;Copy</source>
        <translation>کپی</translation>
    </message>
    <message>
        <source>C&amp;lose</source>
        <translation>بستن</translation>
    </message>
    <message>
        <source>Delete the currently selected address from the list</source>
        <translation>حذف آدرس های انتخاب شده از لیست</translation>
    </message>
    <message>
        <source>Enter address or label to search</source>
        <translation>آدرس یا برچسب را برای جستجو وارد کنید</translation>
    </message>
    <message>
        <source>Export the data in the current tab to a file</source>
        <translation>صدور داده نوار جاری به یک فایل</translation>
    </message>
    <message>
        <source>&amp;Export</source>
        <translation>صدور</translation>
    </message>
    <message>
        <source>&amp;Delete</source>
        <translation>حذف</translation>
    </message>
    <message>
        <source>Choose the address to send coins to</source>
        <translation>آدرس برای ارسال کوین‌ها را انتخاب کنید</translation>
    </message>
    <message>
        <source>Choose the address to receive coins with</source>
        <translation>انتخاب آدرس جهت دریافت سکه‌ها با آن</translation>
    </message>
    <message>
        <source>C&amp;hoose</source>
        <translation>انتخاب</translation>
    </message>
    <message>
        <source>Sending addresses</source>
        <translation>آدرس‌های فرستنده</translation>
    </message>
    <message>
        <source>Receiving addresses</source>
        <translation>آدرس‌های گیرنده</translation>
    </message>
    <message>
<<<<<<< HEAD
        <source>These are your Particl addresses for sending payments. Always check the amount and the receiving address before sending coins.</source>
        <translation>این‌ها آدرس‌های بیتکوین برای پرداخت‌ها هستند. همیشه قبل از فرستادن سکه‌ها مقدار و آدرس دریافت‌کننده را بررسی نمایید.</translation>
    </message>
    <message>
        <source>These are your Particl addresses for receiving payments. It is recommended to use a new receiving address for each transaction.</source>
        <translation>این‌ها آدرس‌های بیتکوین شما برای دریافت مبالغ می‌باشد. توصیه می‌شود برای هر تراکنش از یک آدرس جدید استفاده کنید.</translation>
=======
        <source>These are your Bitcoin addresses for sending payments. Always check the amount and the receiving address before sending coins.</source>
        <translation>اینها آدرس‌های شما برای ارسال وجوه هستند. همیشه قبل از ارسال، مقدار و آدرس گیرنده را بررسی کنید.</translation>
>>>>>>> a54e52b4
    </message>
    <message>
        <source>&amp;Copy Address</source>
        <translation>کپی آدرس</translation>
    </message>
    <message>
        <source>Copy &amp;Label</source>
        <translation>کپی برچسب</translation>
    </message>
    <message>
        <source>&amp;Edit</source>
        <translation>ویرایش</translation>
    </message>
    <message>
        <source>Export Address List</source>
        <translation>از فهرست آدرس خروجی گرفته شود</translation>
    </message>
    <message>
        <source>Comma separated file (*.csv)</source>
        <translation>فایل سی اس وی (*.csv)</translation>
    </message>
    <message>
        <source>Exporting Failed</source>
        <translation>گرفتن خروجی به مشکل خورد</translation>
    </message>
    <message>
        <source>There was an error trying to save the address list to %1. Please try again.</source>
        <translation>خطایی به هنگام ذخیره لیست آدرس در %1 رخ داده است. لطفا دوباره تلاش کنید.</translation>
    </message>
</context>
<context>
    <name>AddressTableModel</name>
    <message>
        <source>Label</source>
        <translation>برچسب</translation>
    </message>
    <message>
        <source>Address</source>
        <translation>آدرس</translation>
    </message>
    <message>
        <source>(no label)</source>
        <translation>(برچسب ندارد)</translation>
    </message>
</context>
<context>
    <name>AskPassphraseDialog</name>
    <message>
        <source>Passphrase Dialog</source>
        <translation>دیالوگ رمزعبور</translation>
    </message>
    <message>
        <source>Enter passphrase</source>
        <translation>رمز/پَس فرِیز را وارد کنید</translation>
    </message>
    <message>
        <source>New passphrase</source>
        <translation>رمز/پَس فرِیز جدید را وارد کنید</translation>
    </message>
    <message>
        <source>Repeat new passphrase</source>
        <translation>رمز/پَس فرِیز را دوباره وارد کنید</translation>
    </message>
    <message>
        <source>Encrypt wallet</source>
        <translation>رمزگذاری کیف پول</translation>
    </message>
    <message>
        <source>This operation needs your wallet passphrase to unlock the wallet.</source>
        <translation>برای انجام این عملیات، باید رمز کیف‌پول را وارد کنید.</translation>
    </message>
    <message>
        <source>Unlock wallet</source>
        <translation>بازکردن کیف‌پول</translation>
    </message>
    <message>
        <source>This operation needs your wallet passphrase to decrypt the wallet.</source>
        <translation>برای انجام این عملیات، باید رمز کیف‌پول را وارد کنید.</translation>
    </message>
    <message>
        <source>Decrypt wallet</source>
        <translation>رمزگشایی کیف پول</translation>
    </message>
    <message>
        <source>Change passphrase</source>
        <translation>تغییر رمزعبور</translation>
    </message>
    <message>
        <source>Confirm wallet encryption</source>
        <translation>تایید رمزگذاری کیف پول</translation>
    </message>
    <message>
        <source>Warning: If you encrypt your wallet and lose your passphrase, you will &lt;b&gt;LOSE ALL OF YOUR BITCOINS&lt;/b&gt;!</source>
        <translation>اخطار: اگر کیف‌پول خود را رمزگذاری کرده و رمز خود را فراموش کنید، شما &lt;b&gt;تمام بیت‌کوین‌های خود را از دست خواهید داد&lt;/b&gt;!</translation>
    </message>
    <message>
        <source>Are you sure you wish to encrypt your wallet?</source>
        <translation>آیا از رمزگذاری کیف‌پول خود اطمینان دارید؟</translation>
    </message>
    <message>
        <source>Wallet encrypted</source>
        <translation>کیف پول رمزگذاری شده است</translation>
    </message>
    <message>
        <source>Remember that encrypting your wallet cannot fully protect your bitcoins from being stolen by malware infecting your computer.</source>
        <translation>والت رمز بندی شد . 
یاد داشته باشید که پنجره رمز شده نمی تواند کلا از سرقت نرم افزارهای مخرب محافظ کند </translation>
    </message>
    <message>
        <source>IMPORTANT: Any previous backups you have made of your wallet file should be replaced with the newly generated, encrypted wallet file. For security reasons, previous backups of the unencrypted wallet file will become useless as soon as you start using the new, encrypted wallet.</source>
        <translation>مهم: هر بک‌آپ قبلی که از کیف‌پول خود گرفته‌اید، با نسخه‌ی جدید رمزنگاری‌شده جایگزین خواهد شد. به دلایل امنیتی، پس از رمزنگاری کیف‌پول، بک‌آپ‌های قدیمی شما بلااستفاده خواهد شد.</translation>
    </message>
    <message>
        <source>Wallet encryption failed</source>
        <translation>خطا در رمزنگاری کیف‌پول</translation>
    </message>
    <message>
        <source>Wallet encryption failed due to an internal error. Your wallet was not encrypted.</source>
        <translation>رمزگذاری به علت خطای داخلی تایید نشد. کیف‌پول شما رمزگذاری نشد.</translation>
    </message>
    <message>
        <source>The supplied passphrases do not match.</source>
        <translation>رمزهای واردشده تطابق ندارند.</translation>
    </message>
    <message>
        <source>Wallet unlock failed</source>
        <translation>خطا در بازکردن کیف‌پول</translation>
    </message>
    <message>
        <source>The passphrase entered for the wallet decryption was incorrect.</source>
        <translation>رمز واردشده برای رمزگشایی کیف‌پول اشتباه است.</translation>
    </message>
    <message>
        <source>Wallet decryption failed</source>
        <translation>خطا در رمزگشایی کیف‌پول</translation>
    </message>
    <message>
        <source>Wallet passphrase was successfully changed.</source>
        <translation>رمز کیف‌پول با موفقیت تغییر یافت.</translation>
    </message>
    <message>
        <source>Warning: The Caps Lock key is on!</source>
        <translation>اخطار: کلید Caps Lock فعال است!</translation>
    </message>
</context>
<context>
    <name>BanTableModel</name>
    <message>
        <source>IP/Netmask</source>
        <translation>آی پی/نت ماسک</translation>
    </message>
    <message>
        <source>Banned Until</source>
        <translation>مسدودشده تا</translation>
    </message>
</context>
<context>
    <name>BitcoinGUI</name>
    <message>
        <source>Sign &amp;message...</source>
        <translation>ثبت &amp;پیام</translation>
    </message>
    <message>
        <source>Synchronizing with network...</source>
        <translation>به روز رسانی با شبکه...</translation>
    </message>
    <message>
        <source>&amp;Overview</source>
        <translation>بازبینی</translation>
    </message>
    <message>
        <source>Show general overview of wallet</source>
        <translation>نمای کلی از wallet را نشان بده</translation>
    </message>
    <message>
        <source>&amp;Transactions</source>
        <translation>تراکنش</translation>
    </message>
    <message>
        <source>Browse transaction history</source>
        <translation>تاریخچه تراکنش را باز کن</translation>
    </message>
    <message>
        <source>E&amp;xit</source>
        <translation>خروج</translation>
    </message>
    <message>
        <source>Quit application</source>
        <translation>از "درخواست نامه"/ application خارج شو</translation>
    </message>
    <message>
        <source>&amp;About %1</source>
        <translation>&amp;درباره %1</translation>
    </message>
    <message>
        <source>Show information about %1</source>
        <translation>نمایش اطلاعات درباره %1</translation>
    </message>
    <message>
        <source>About &amp;Qt</source>
        <translation>درباره Qt</translation>
    </message>
    <message>
        <source>Show information about Qt</source>
        <translation>نمایش اطلاعات درباره Qt</translation>
    </message>
    <message>
        <source>&amp;Options...</source>
        <translation>انتخاب ها</translation>
    </message>
    <message>
        <source>Modify configuration options for %1</source>
        <translation>اصلاح انتخاب ها برای پیکربندی %1</translation>
    </message>
    <message>
        <source>&amp;Encrypt Wallet...</source>
        <translation>رمزگذاری کیف پول</translation>
    </message>
    <message>
        <source>&amp;Backup Wallet...</source>
        <translation>تهیه نسخه پشتیبان از کیف پول</translation>
    </message>
    <message>
        <source>&amp;Change Passphrase...</source>
        <translation>تغییر رمز/پَس فرِیز</translation>
    </message>
    <message>
        <source>Open &amp;URI...</source>
        <translation>بازکردن آدرس...</translation>
    </message>
    <message>
        <source>Wallet:</source>
        <translation>کیف پول:</translation>
    </message>
    <message>
        <source>Click to disable network activity.</source>
        <translation>برای غیرفعال‌کردن فعالیت شبکه کلیک کنید.</translation>
    </message>
    <message>
        <source>Network activity disabled.</source>
        <translation>فعالیت شبکه غیرفعال شد.</translation>
    </message>
    <message>
        <source>Click to enable network activity again.</source>
        <translation>برای فعال‌کردن فعالیت شبکه کلیک کنید.</translation>
    </message>
    <message>
        <source>Syncing Headers (%1%)...</source>
        <translation>درحال همگام‌سازی هدرها (%1%)…</translation>
    </message>
    <message>
        <source>Reindexing blocks on disk...</source>
        <translation>فهرست‌بندی نمایه بلاک‌ها…</translation>
    </message>
    <message>
        <source>Proxy is &lt;b&gt;enabled&lt;/b&gt;: %1</source>
        <translation>پراکسی &lt;br&gt;فعال شده است: %1&lt;/br&gt;</translation>
    </message>
    <message>
<<<<<<< HEAD
        <source>Send coins to a Particl address</source>
        <translation>ارسال وجه به نشانی بیت‌کوین</translation>
=======
        <source>Send coins to a Bitcoin address</source>
        <translation>ارسال کوین به آدرس بیت کوین</translation>
>>>>>>> a54e52b4
    </message>
    <message>
        <source>Backup wallet to another location</source>
        <translation>گرفتن نسخه پیشتیبان در آدرسی دیگر</translation>
    </message>
    <message>
        <source>Change the passphrase used for wallet encryption</source>
        <translation>رمز عبور مربوط به رمزگذاریِ کیف پول  را تغییر دهید</translation>
    </message>
    <message>
        <source>&amp;Debug window</source>
        <translation>پنجره دیباگ</translation>
    </message>
    <message>
        <source>Open debugging and diagnostic console</source>
        <translation>باز کردن کنسول دی باگ و تشخیص</translation>
    </message>
    <message>
        <source>&amp;Verify message...</source>
<<<<<<< HEAD
        <translation>با&amp;زبینی پیام...</translation>
    </message>
    <message>
        <source>Particl.</source>
        <translation>بیت‌کوین</translation>
    </message>
    <message>
        <source>Wallet</source>
        <translation>کیف پول</translation>
=======
        <translation>تایید پیام</translation>
>>>>>>> a54e52b4
    </message>
    <message>
        <source>&amp;Send</source>
        <translation>ارسال</translation>
    </message>
    <message>
        <source>&amp;Receive</source>
        <translation>دریافت</translation>
    </message>
    <message>
        <source>&amp;Show / Hide</source>
        <translation>نمایش/ عدم نمایش</translation>
    </message>
    <message>
        <source>Show or hide the main Window</source>
        <translation>نمایش یا عدم نمایش پنجره اصلی</translation>
    </message>
    <message>
        <source>Encrypt the private keys that belong to your wallet</source>
        <translation>رمزنگاری کلیدهای شخصی متعلق به کیف‌پول</translation>
    </message>
    <message>
<<<<<<< HEAD
        <source>Sign messages with your Particl addresses to prove you own them</source>
        <translation>برای اثبات اینکه پیام‌ها به شما تعلق دارند، آن‌ها را با نشانی بیت‌کوین خود امضا کنید</translation>
    </message>
    <message>
        <source>Verify messages to ensure they were signed with specified Particl addresses</source>
        <translation>برای حصول اطمینان از اینکه پیام با نشانی بیت‌کوین مشخص شده امضا است یا خیر، پیام را شناسایی کنید</translation>
=======
        <source>Sign messages with your Bitcoin addresses to prove you own them</source>
        <translation>پیام‌ها را با آدرس بیت‌کوین خود امضا کنید تا مالکیت آن‌ها را اثبات کنید</translation>
    </message>
    <message>
        <source>Verify messages to ensure they were signed with specified Bitcoin addresses</source>
        <translation>پیام‌ها را تائید کنید تا از امضاشدن آن‌ها با آدرس بیت‌کوین مطمئن شوید</translation>
>>>>>>> a54e52b4
    </message>
    <message>
        <source>&amp;File</source>
        <translation>فایل</translation>
    </message>
    <message>
        <source>&amp;Settings</source>
        <translation>تنظیمات</translation>
    </message>
    <message>
        <source>&amp;Help</source>
        <translation>راهنما</translation>
    </message>
    <message>
        <source>Tabs toolbar</source>
        <translation>نوار ابزار</translation>
    </message>
    <message>
<<<<<<< HEAD
        <source>Request payments (generates QR codes and particl: URIs)</source>
        <translation>درخواست پرداخت ( تولید کد کیوار و ادرس بیت کوین)</translation>
=======
        <source>Request payments (generates QR codes and bitcoin: URIs)</source>
        <translation>درخواست پرداخت (ساخت کد QR و بیت‌کوین: URIs)</translation>
>>>>>>> a54e52b4
    </message>
    <message>
        <source>Show the list of used sending addresses and labels</source>
        <translation>نمایش لیست آدرس‌ها و لیبل‌های ارسالی استفاده شده</translation>
    </message>
    <message>
        <source>Show the list of used receiving addresses and labels</source>
        <translation>نمایش لیست آدرس‌ها و لیبل‌های دریافتی استفاده شده</translation>
    </message>
    <message>
<<<<<<< HEAD
        <source>Open a particl: URI or payment request</source>
        <translation>بازکردن یک بیت کوین: آدرس یا درخواست پرداخت</translation>
=======
        <source>Open a bitcoin: URI or payment request</source>
        <translation>بازکردن بیت‌کوین: آدرس یا درخواست پرداخت</translation>
>>>>>>> a54e52b4
    </message>
    <message>
        <source>&amp;Command-line options</source>
        <translation>گزینه های خط فرمان</translation>
    </message>
    <message numerus="yes">
<<<<<<< HEAD
        <source>%n active connection(s) to Particl network</source>
        <translation><numerusform>%n ارتباط فعال با شبکهٔ بیت‌کوین</numerusform><numerusform>%n ارتباط فعال با شبکهٔ بیت‌کوین</numerusform></translation>
=======
        <source>%n active connection(s) to Bitcoin network</source>
        <translation><numerusform>%n ارتباط فعال به شبکه بیت‌کوین</numerusform><numerusform>%n ارتباط فعال به شبکه بیت‌کوین</numerusform></translation>
    </message>
    <message>
        <source>Indexing blocks on disk...</source>
        <translation>فهرست‌بندی نمایه بلاک‌ها…</translation>
>>>>>>> a54e52b4
    </message>
    <message>
        <source>Processing blocks on disk...</source>
        <translation>پردازش نمایه بلاک‌ها…</translation>
    </message>
    <message numerus="yes">
        <source>Processed %n block(s) of transaction history.</source>
        <translation><numerusform>%n بلاک از تاریخچه تراکنش، پردازش شد.</numerusform><numerusform>%n بلاک از تاریخچه تراکنش، پردازش شد.</numerusform></translation>
    </message>
    <message>
        <source>%1 behind</source>
        <translation>%1 قبل</translation>
    </message>
    <message>
        <source>Last received block was generated %1 ago.</source>
        <translation>آخرین بلاک دریافت شده تولید شده در %1 قبل.</translation>
    </message>
    <message>
        <source>Transactions after this will not yet be visible.</source>
        <translation>تراکنش‌های بعد از این تراکنش هنوز در دسترس نیستند.</translation>
    </message>
    <message>
        <source>Error</source>
        <translation>خطا</translation>
    </message>
    <message>
        <source>Warning</source>
        <translation>هشدار</translation>
    </message>
    <message>
        <source>Information</source>
        <translation>اطلاعات</translation>
    </message>
    <message>
        <source>Up to date</source>
        <translation>به روز</translation>
    </message>
    <message>
        <source>&amp;Sending addresses</source>
        <translation>ادرس ارسال</translation>
    </message>
    <message>
        <source>&amp;Receiving addresses</source>
        <translation>ادرس درسافت</translation>
    </message>
    <message>
        <source>Open Wallet</source>
        <translation>باز کردن حساب</translation>
    </message>
    <message>
        <source>Open a wallet</source>
        <translation>باز کردن یک حساب</translation>
    </message>
    <message>
        <source>default wallet</source>
        <translation>کیف پول پیش‌فرض</translation>
    </message>
    <message>
        <source>&amp;Window</source>
        <translation>پنجره</translation>
    </message>
    <message>
        <source>Zoom</source>
        <translation>بزرگنمایی</translation>
    </message>
    <message>
        <source>Main Window</source>
        <translation>پنجره اصلی</translation>
    </message>
    <message>
        <source>%1 client</source>
        <translation>کلاینت: %1</translation>
    </message>
    <message>
        <source>Connecting to peers...</source>
        <translation>در حال اتصال به همتاهای شبکه...</translation>
    </message>
    <message>
        <source>Catching up...</source>
        <translation>در حال روزآمد سازی..</translation>
    </message>
    <message>
        <source>Error: %1</source>
        <translation>خطا: %1</translation>
    </message>
    <message>
        <source>Date: %1
</source>
        <translation>تاریخ: %1
</translation>
    </message>
    <message>
        <source>Amount: %1
</source>
        <translation>مبلغ: %1
</translation>
    </message>
    <message>
        <source>Wallet: %1
</source>
        <translation>کیف پول: %1
</translation>
    </message>
    <message>
        <source>Type: %1
</source>
        <translation>نوع: %1
</translation>
    </message>
    <message>
        <source>Label: %1
</source>
        <translation>برچسب: %1
</translation>
    </message>
    <message>
        <source>Address: %1
</source>
        <translation>آدرس: %1
</translation>
    </message>
    <message>
        <source>Sent transaction</source>
        <translation>تراکنش ارسالی</translation>
    </message>
    <message>
        <source>Incoming transaction</source>
        <translation>تراکنش دریافتی</translation>
    </message>
    <message>
        <source>Wallet is &lt;b&gt;encrypted&lt;/b&gt; and currently &lt;b&gt;unlocked&lt;/b&gt;</source>
        <translation>wallet رمزگذاری شد و در حال حاضر از حالت قفل در آمده است</translation>
    </message>
    <message>
        <source>Wallet is &lt;b&gt;encrypted&lt;/b&gt; and currently &lt;b&gt;locked&lt;/b&gt;</source>
        <translation>wallet رمزگذاری شد و در حال حاضر قفل است</translation>
    </message>
    <message>
        <source>A fatal error occurred. Bitcoin can no longer continue safely and will quit.</source>
        <translation>خطای بحرانی رخ داده است. بیتکوین دیگر به صورت ایمن قادر به ادامه دادن نمی‌باشد و خارج خواهد شد.</translation>
    </message>
</context>
<context>
    <name>CoinControlDialog</name>
    <message>
        <source>Coin Selection</source>
        <translation>انتخاب کوین</translation>
    </message>
    <message>
        <source>Quantity:</source>
        <translation>مقدار</translation>
    </message>
    <message>
        <source>Bytes:</source>
        <translation>بایت ها:</translation>
    </message>
    <message>
        <source>Amount:</source>
        <translation>میزان وجه:</translation>
    </message>
    <message>
        <source>Fee:</source>
        <translation>هزینه</translation>
    </message>
    <message>
        <source>Dust:</source>
        <translation>گرد و غبار با داست:</translation>
    </message>
    <message>
        <source>After Fee:</source>
        <translation>بعد از احتساب کارمزد</translation>
    </message>
    <message>
        <source>Change:</source>
        <translation>تغییر</translation>
    </message>
    <message>
        <source>(un)select all</source>
        <translation>(عدم)انتخاب همه</translation>
    </message>
    <message>
        <source>Tree mode</source>
        <translation>حالت درختی</translation>
    </message>
    <message>
        <source>List mode</source>
        <translation>حالت لیستی</translation>
    </message>
    <message>
        <source>Amount</source>
        <translation>میزان</translation>
    </message>
    <message>
        <source>Received with label</source>
        <translation>دریافت شده با برچسب</translation>
    </message>
    <message>
        <source>Received with address</source>
        <translation>دریافت شده با آدرس</translation>
    </message>
    <message>
        <source>Date</source>
        <translation>تاریخ</translation>
    </message>
    <message>
        <source>Confirmations</source>
        <translation>تاییدیه </translation>
    </message>
    <message>
        <source>Confirmed</source>
        <translation>تایید شده</translation>
    </message>
    <message>
        <source>Copy address</source>
        <translation>کپی آدرس</translation>
    </message>
    <message>
        <source>Copy label</source>
        <translation>کپی برچسب</translation>
    </message>
    <message>
        <source>Copy amount</source>
        <translation>کپی مقدار</translation>
    </message>
    <message>
        <source>Copy transaction ID</source>
        <translation>کپی شناسه تراکنش</translation>
    </message>
    <message>
        <source>Lock unspent</source>
        <translation>قفل کردن خرج نشده ها</translation>
    </message>
    <message>
        <source>Unlock unspent</source>
        <translation>بازکردن قفل خرج نشده ها</translation>
    </message>
    <message>
        <source>Copy quantity</source>
        <translation>کپی مقدار</translation>
    </message>
    <message>
        <source>Copy fee</source>
        <translation>کپی هزینه</translation>
    </message>
    <message>
        <source>Copy after fee</source>
        <translation>کپی کردن بعد از احتساب کارمزد</translation>
    </message>
    <message>
        <source>Copy bytes</source>
        <translation>کپی کردن بایت ها</translation>
    </message>
    <message>
        <source>Copy dust</source>
        <translation>کپی کردن داست:</translation>
    </message>
    <message>
        <source>Copy change</source>
        <translation>کپی کردن تغییر</translation>
    </message>
    <message>
        <source>(%1 locked)</source>
        <translation>(قفل شده است %1)</translation>
    </message>
    <message>
        <source>yes</source>
        <translation>بله</translation>
    </message>
    <message>
        <source>no</source>
        <translation>خیر</translation>
    </message>
    <message>
        <source>(no label)</source>
        <translation>(برچسب ندارد)</translation>
    </message>
    <message>
        <source>change from %1 (%2)</source>
        <translation>تغییر از %1 (%2)</translation>
    </message>
    <message>
        <source>(change)</source>
        <translation>(تغییر)</translation>
    </message>
</context>
<context>
    <name>CreateWalletActivity</name>
    </context>
<context>
    <name>CreateWalletDialog</name>
    </context>
<context>
    <name>EditAddressDialog</name>
    <message>
        <source>Edit Address</source>
        <translation>ویرایش حساب</translation>
    </message>
    <message>
        <source>&amp;Label</source>
        <translation>برچسب</translation>
    </message>
    <message>
        <source>&amp;Address</source>
        <translation>آدرس</translation>
    </message>
    <message>
        <source>New sending address</source>
        <translation>آدرس ارسالی جدید</translation>
    </message>
    <message>
        <source>Edit receiving address</source>
        <translation>ویرایش آدرس دریافتی</translation>
    </message>
    <message>
        <source>Edit sending address</source>
        <translation>ویرایش آدرس ارسالی</translation>
    </message>
    <message>
<<<<<<< HEAD
        <source>The entered address "%1" is not a valid Particl address.</source>
        <translation>نشانی وارد شده "%1" یک نشانی معتبر بیت‌کوین نیست.</translation>
=======
        <source>The entered address "%1" is not a valid Bitcoin address.</source>
        <translation>آدرس وارد شده "%1" آدرس معتبر بیت کوین نیست.</translation>
    </message>
    <message>
        <source>The entered address "%1" is already in the address book with label "%2".</source>
        <translation>آدرس وارد شده "%1" در حال حاظر در دفترچه آدرس ها موجود است با برچسب "%2" .</translation>
>>>>>>> a54e52b4
    </message>
    <message>
        <source>Could not unlock wallet.</source>
        <translation>نمیتوان کیف پول را باز کرد.</translation>
    </message>
    <message>
        <source>New key generation failed.</source>
        <translation>تولید کلید جدید به خطا انجامید.</translation>
    </message>
</context>
<context>
    <name>FreespaceChecker</name>
    <message>
        <source>A new data directory will be created.</source>
        <translation>پوشه داده جدید ساخته خواهد شد</translation>
    </message>
    <message>
        <source>name</source>
        <translation>نام</translation>
    </message>
    <message>
        <source>Directory already exists. Add %1 if you intend to create a new directory here.</source>
        <translation>این پوشه در حال حاضر وجود دارد. اگر می‌خواهید یک دایرکتوری جدید در این‌جا ایجاد کنید، %1 را اضافه کنید.</translation>
    </message>
    <message>
        <source>Path already exists, and is not a directory.</source>
        <translation>مسیر داده شده موجود است و به یک پوشه اشاره نمی‌کند.</translation>
    </message>
    <message>
        <source>Cannot create data directory here.</source>
        <translation>نمیتوان در اینجا پوشه داده ساخت.</translation>
    </message>
</context>
<context>
    <name>HelpMessageDialog</name>
    <message>
        <source>version</source>
        <translation>نسخه</translation>
    </message>
    <message>
        <source>(%1-bit)</source>
        <translation>(%1-بیت)</translation>
    </message>
    <message>
        <source>About %1</source>
        <translation>حدود %1</translation>
    </message>
    <message>
        <source>Command-line options</source>
        <translation>گزینه های خط-فرمان </translation>
    </message>
</context>
<context>
    <name>Intro</name>
    <message>
        <source>Welcome</source>
        <translation>خوش آمدید</translation>
    </message>
    <message>
        <source>Welcome to %1.</source>
        <translation>به %1 خوش آمدید.</translation>
    </message>
    <message>
        <source>As this is the first time the program is launched, you can choose where %1 will store its data.</source>
        <translation>از آنجا که اولین مرتبه این برنامه اجرا می‌شود، شما می‌توانید محل ذخیره داده‌های %1 را انتخاب نمایید.</translation>
    </message>
    <message>
        <source>Use the default data directory</source>
        <translation>استفاده کردن از پوشه داده پیشفرض</translation>
    </message>
    <message>
        <source>Use a custom data directory:</source>
        <translation>استفاده کردن از پوشه داده مخصوص:</translation>
    </message>
    <message>
<<<<<<< HEAD
        <source>Particl.</source>
        <translation>بیت‌کوین</translation>
=======
        <source>Bitcoin</source>
        <translation>بیت کوین</translation>
    </message>
    <message>
        <source>At least %1 GB of data will be stored in this directory, and it will grow over time.</source>
        <translation>حداقل %1 گیگابایت اطلاعات در این شاخه ذخیره خواهد شد، که به مرور زمان افزایش خواهد یافت.</translation>
    </message>
    <message>
        <source>Approximately %1 GB of data will be stored in this directory.</source>
        <translation>تقریبا %1 گیگابایت داده در این شاخه ذخیره خواهد شد.</translation>
    </message>
    <message>
        <source>The wallet will also be stored in this directory.</source>
        <translation>کیف پول هم در همین دایرکتوری ذخیره می‌شود.</translation>
>>>>>>> a54e52b4
    </message>
    <message>
        <source>Error</source>
        <translation>خطا</translation>
    </message>
    <message numerus="yes">
        <source>%n GB of free space available</source>
        <translation><numerusform>%n گیگابایت از فضای موچود است</numerusform><numerusform>%n گیگابایت از فضای موچود است</numerusform></translation>
    </message>
    <message numerus="yes">
        <source>(of %n GB needed)</source>
        <translation><numerusform>(از %n گیگابایت مورد نیاز)</numerusform><numerusform>(از %n گیگابایت مورد نیاز)</numerusform></translation>
    </message>
    </context>
<context>
    <name>ModalOverlay</name>
    <message>
        <source>Form</source>
        <translation>فرم</translation>
    </message>
    <message>
        <source>Number of blocks left</source>
        <translation>تعداد بلوک‌های باقیمانده</translation>
    </message>
    <message>
        <source>Unknown...</source>
        <translation>ناشناس...</translation>
    </message>
    <message>
        <source>Last block time</source>
        <translation>زمان آخرین بلوک</translation>
    </message>
    <message>
        <source>Progress</source>
        <translation>پیشرفت</translation>
    </message>
    <message>
        <source>Progress increase per hour</source>
        <translation>سرعت افزایش پیشرفت بر ساعت</translation>
    </message>
    <message>
        <source>calculating...</source>
        <translation>در حال محاسبه...</translation>
    </message>
    <message>
        <source>Estimated time left until synced</source>
        <translation>زمان تقریبی باقی‌مانده تا همگام شدن</translation>
    </message>
    <message>
        <source>Hide</source>
        <translation>پنهان کردن</translation>
    </message>
    </context>
<context>
    <name>OpenURIDialog</name>
    <message>
        <source>Open URI</source>
        <translation>باز کردن آدرس URL</translation>
    </message>
    <message>
        <source>Open payment request from URI or file</source>
        <translation>بازکردن درخواست پرداخت از آدرس URL یا فایل</translation>
    </message>
    <message>
        <source>URI:</source>
        <translation>آدرس:</translation>
    </message>
    <message>
        <source>Select payment request file</source>
        <translation>انتخاب فایل درخواست وجه (Payment Request)</translation>
    </message>
    <message>
        <source>Select payment request file to open</source>
        <translation>انتخاب فایل درحواست وجه برای باز کردن</translation>
    </message>
</context>
<context>
    <name>OpenWalletActivity</name>
    <message>
        <source>default wallet</source>
        <translation>کیف پول پیش‌فرض</translation>
    </message>
    </context>
<context>
    <name>OptionsDialog</name>
    <message>
        <source>Options</source>
        <translation>گزینه ها</translation>
    </message>
    <message>
        <source>&amp;Main</source>
        <translation>&amp;اصلی</translation>
    </message>
    <message>
        <source>Automatically start %1 after logging in to the system.</source>
        <translation>اجرای خودکار %1 بعد زمان ورود به سیستم.</translation>
    </message>
    <message>
        <source>Size of &amp;database cache</source>
        <translation>اندازه کش پایگاه داده.</translation>
    </message>
    <message>
        <source>&amp;Hide tray icon</source>
        <translation> مخفی کردن ایکون
</translation>
    </message>
    <message>
        <source>Open Configuration File</source>
        <translation>بازکردن فایل پیکربندی</translation>
    </message>
    <message>
        <source>Reset all client options to default.</source>
        <translation>ریست تمامی تنظیمات کلاینت به پیشفرض</translation>
    </message>
    <message>
        <source>&amp;Reset Options</source>
        <translation>تنظیم مجدد گزینه ها</translation>
    </message>
    <message>
        <source>&amp;Network</source>
        <translation>شبکه</translation>
    </message>
    <message>
        <source>GB</source>
        <translation>گیگابایت</translation>
    </message>
    <message>
        <source>W&amp;allet</source>
        <translation>کیف پول</translation>
    </message>
    <message>
        <source>Expert</source>
        <translation>حرفه‌ای</translation>
    </message>
    <message>
        <source>Automatically open the Particl client port on the router. This only works when your router supports UPnP and it is enabled.</source>
        <translation>باز کردن خودکار درگاه شبکهٔ بیت‌کوین روی روترها. تنها زمانی کار می‌کند که روتر از پروتکل UPnP پشتیبانی کند و این پروتکل فعال باشد.</translation>
    </message>
    <message>
        <source>Map port using &amp;UPnP</source>
        <translation>نگاشت درگاه شبکه با استفاده از پروتکل &amp;UPnP</translation>
    </message>
    <message>
        <source>Accept connections from outside.</source>
        <translation>پذیرفتن اتصال شدن از بیرون</translation>
    </message>
    <message>
        <source>Allow incomin&amp;g connections</source>
        <translation>اجازه دادن به ارتباطات ورودی</translation>
    </message>
    <message>
        <source>Proxy &amp;IP:</source>
        <translation>پراکسی و آی‌پی:</translation>
    </message>
    <message>
        <source>&amp;Port:</source>
        <translation>پورت:</translation>
    </message>
    <message>
        <source>Port of the proxy (e.g. 9050)</source>
        <translation>پورت پراکسی (مثال ۹۰۵۰)</translation>
    </message>
    <message>
        <source>IPv4</source>
        <translation>IPv4</translation>
    </message>
    <message>
        <source>IPv6</source>
        <translation>IPv6</translation>
    </message>
    <message>
        <source>Tor</source>
        <translation>شبکه Tor</translation>
    </message>
    <message>
        <source>Connect to the Bitcoin network through a separate SOCKS5 proxy for Tor hidden services.</source>
        <translation>اتصال به شبکه بیت کوین با استفاده از پراکسی SOCKS5 برای استفاده از سرویس مخفی تور</translation>
    </message>
    <message>
        <source>&amp;Window</source>
        <translation>پنجره</translation>
    </message>
    <message>
        <source>Show only a tray icon after minimizing the window.</source>
        <translation>تنها بعد از کوچک کردن پنجره، tray icon را نشان بده.</translation>
    </message>
    <message>
        <source>&amp;Minimize to the tray instead of the taskbar</source>
        <translation>&amp;کوچک کردن به سینی به‌جای نوار وظیفه</translation>
    </message>
    <message>
        <source>M&amp;inimize on close</source>
        <translation>کوچک کردن &amp;در زمان بسته شدن</translation>
    </message>
    <message>
        <source>&amp;Display</source>
        <translation>نمایش</translation>
    </message>
    <message>
        <source>User Interface &amp;language:</source>
        <translation>زبان واسط کاربری:</translation>
    </message>
    <message>
        <source>&amp;Unit to show amounts in:</source>
        <translation>واحد نمایشگر مقادیر:</translation>
    </message>
    <message>
        <source>Choose the default subdivision unit to show in the interface and when sending coins.</source>
        <translation>انتخاب واحد پول مورد استفاده برای نمایش در پنجره‌ها و برای ارسال سکه.</translation>
    </message>
    <message>
        <source>Whether to show coin control features or not.</source>
        <translation>که امکانات کنترل کوین‌ها نشان داده شود یا نه.</translation>
    </message>
    <message>
        <source>&amp;Third party transaction URLs</source>
        <translation>URLهای تراکنش شخص ثالث</translation>
    </message>
    <message>
        <source>&amp;OK</source>
        <translation>تایید</translation>
    </message>
    <message>
        <source>&amp;Cancel</source>
        <translation>لغو</translation>
    </message>
    <message>
        <source>default</source>
        <translation>پیش فرض</translation>
    </message>
    <message>
        <source>none</source>
        <translation>خالی</translation>
    </message>
    <message>
        <source>Confirm options reset</source>
        <translation>تایید ریست تنظیمات</translation>
    </message>
    <message>
        <source>Client restart required to activate changes.</source>
        <translation>کلاینت نیازمند ریست شدن است برای فعال کردن تغییرات</translation>
    </message>
    <message>
        <source>Client will be shut down. Do you want to proceed?</source>
        <translation>کلاینت خاموش خواهد شد.آیا میخواهید ادامه دهید؟</translation>
    </message>
    <message>
        <source>Configuration options</source>
        <translation>تنظیمات پیکربندی</translation>
    </message>
    <message>
        <source>Error</source>
        <translation>خطا</translation>
    </message>
    <message>
        <source>The configuration file could not be opened.</source>
        <translation>فایل پیکربندی قادر به بازشدن نبود.</translation>
    </message>
    <message>
        <source>This change would require a client restart.</source>
        <translation>تغییرات منوط به ریست کاربر است.</translation>
    </message>
    <message>
        <source>The supplied proxy address is invalid.</source>
        <translation>آدرس پراکسی ارائه شده نامعتبر است.</translation>
    </message>
</context>
<context>
    <name>OverviewPage</name>
    <message>
        <source>Form</source>
        <translation>فرم</translation>
    </message>
    <message>
<<<<<<< HEAD
        <source>The displayed information may be out of date. Your wallet automatically synchronizes with the Particl network after a connection is established, but this process has not completed yet.</source>
        <translation>اطلاعات نمایش‌داده شده ممکن است قدیمی باشند. بعد از این که یک اتصال با شبکه برقرار شد، کیف پول شما به‌صورت خودکار با شبکهٔ بیت‌کوین همگام‌سازی می‌شود. اما این روند هنوز کامل نشده است.</translation>
=======
        <source>The displayed information may be out of date. Your wallet automatically synchronizes with the Bitcoin network after a connection is established, but this process has not completed yet.</source>
        <translation>اطلاعات نمایش داده شده ممکن است روزآمد نباشد. wallet شما به صورت خودکار بعد از برقراری اتصال با شبکه bitcoin به روز می شود اما این فرایند هنوز تکمیل نشده است.</translation>
    </message>
    <message>
        <source>Watch-only:</source>
        <translation>فقط قابل-مشاهده:</translation>
>>>>>>> a54e52b4
    </message>
    <message>
        <source>Available:</source>
        <translation>در دسترس:</translation>
    </message>
    <message>
        <source>Your current spendable balance</source>
        <translation>موجودی قابل خرج در الان</translation>
    </message>
    <message>
        <source>Pending:</source>
        <translation>در حال انتظار:</translation>
    </message>
    <message>
        <source>Total of transactions that have yet to be confirmed, and do not yet count toward the spendable balance</source>
        <translation>تعداد تراکنشهایی که نیاز به تایید دارند و هنوز در مانده حساب جاری شما به حساب نیامده اند</translation>
    </message>
    <message>
        <source>Immature:</source>
        <translation>نارسیده:</translation>
    </message>
    <message>
        <source>Mined balance that has not yet matured</source>
        <translation>موجودی استخراج شده هنوز کامل نشده است</translation>
    </message>
    <message>
        <source>Balances</source>
        <translation>موجودی ها</translation>
    </message>
    <message>
        <source>Total:</source>
        <translation>کل:</translation>
    </message>
    <message>
        <source>Your current total balance</source>
        <translation>موجودی شما در همین لحظه</translation>
    </message>
    <message>
        <source>Your current balance in watch-only addresses</source>
        <translation>موجودی شما در همین لحظه در آدرس های Watch only Addresses </translation>
    </message>
    <message>
        <source>Spendable:</source>
        <translation>قابل مصرف:</translation>
    </message>
    <message>
        <source>Recent transactions</source>
        <translation>تراکنش های اخیر</translation>
    </message>
    <message>
        <source>Unconfirmed transactions to watch-only addresses</source>
        <translation>تراکنش های تایید نشده به آدرس های فقط قابل مشاهده watch-only</translation>
    </message>
    <message>
        <source>Mined balance in watch-only addresses that has not yet matured</source>
        <translation>موجودی استخراج شده در آدرس های فقط قابل مشاهده هنوز کامل نشده است</translation>
    </message>
    </context>
<context>
    <name>PaymentServer</name>
    <message>
        <source>Payment request error</source>
        <translation>درخواست پرداخت با خطا مواجه شد</translation>
    </message>
    <message>
        <source>Invalid payment address %1</source>
        <translation>آدرس پرداخت نامعتبر %1</translation>
    </message>
    <message>
        <source>Payment request file handling</source>
        <translation>درحال پردازش درخواست پرداخت</translation>
    </message>
    <message>
        <source>Payment request rejected</source>
        <translation>درخواست پرداخت رد شد</translation>
    </message>
    <message>
        <source>Payment request expired.</source>
        <translation>درخواست پرداخت منقضی شد یا تاریخ آن گذشت.</translation>
    </message>
    <message>
        <source>Payment request is not initialized.</source>
        <translation>درخواست پرداخت, با مقداردهی اولیه یکسان نبود.</translation>
    </message>
    <message>
        <source>Invalid payment request.</source>
        <translation>درخواست پرداخت نامعتبر بود.</translation>
    </message>
    <message>
        <source>Network request error</source>
        <translation>درخواست از شبکه با خطا مواجه شد</translation>
    </message>
    <message>
        <source>Payment acknowledged</source>
        <translation>پرداخت تایید شد</translation>
    </message>
</context>
<context>
    <name>PeerTableModel</name>
    <message>
        <source>Node/Service</source>
        <translation>گره/خدمت</translation>
    </message>
    <message>
        <source>NodeId</source>
        <translation>شناسه گره</translation>
    </message>
    <message>
        <source>Ping</source>
        <translation>پینگ</translation>
    </message>
    <message>
        <source>Sent</source>
        <translation>فرستاده شد</translation>
    </message>
    <message>
        <source>Received</source>
        <translation>دریافت شد</translation>
    </message>
</context>
<context>
    <name>QObject</name>
    <message>
        <source>Amount</source>
        <translation>میزان</translation>
    </message>
    <message>
<<<<<<< HEAD
        <source>Enter a Particl address (e.g. %1)</source>
        <translation>یک آدرس بیت‌کوین وارد کنید (مثلاً %1)</translation>
=======
        <source>Enter a Bitcoin address (e.g. %1)</source>
        <translation>آدرس بیت کوین را وارد کنید (به طور مثال %1)</translation>
>>>>>>> a54e52b4
    </message>
    <message>
        <source>%1 d</source>
        <translation>%1 روز قبل</translation>
    </message>
    <message>
        <source>%1 h</source>
        <translation>%1 ساعت قبل</translation>
    </message>
    <message>
        <source>%1 m</source>
        <translation>%1 دقیقه قبل</translation>
    </message>
    <message>
        <source>%1 s</source>
        <translation>%1 ثانیه قبل</translation>
    </message>
    <message>
        <source>None</source>
        <translation>هیچ کدام</translation>
    </message>
    <message>
        <source>N/A</source>
        <translation>موجود نیست</translation>
    </message>
    <message>
        <source>%1 ms</source>
        <translation>%1 میلی ثانیه</translation>
    </message>
    <message numerus="yes">
        <source>%n second(s)</source>
        <translation><numerusform>%n ثانیه</numerusform><numerusform>%n ثانیه</numerusform></translation>
    </message>
    <message numerus="yes">
        <source>%n minute(s)</source>
        <translation><numerusform>%n دقیقه</numerusform><numerusform>%n دقیقه</numerusform></translation>
    </message>
    <message numerus="yes">
        <source>%n hour(s)</source>
        <translation><numerusform>%n ساعت</numerusform><numerusform>%n ساعت</numerusform></translation>
    </message>
    <message numerus="yes">
        <source>%n day(s)</source>
        <translation><numerusform>%n روز</numerusform><numerusform>%n روز</numerusform></translation>
    </message>
    <message numerus="yes">
        <source>%n week(s)</source>
        <translation><numerusform>%n هفته</numerusform><numerusform>%n هفته</numerusform></translation>
    </message>
    <message>
        <source>%1 and %2</source>
        <translation>%1 و %2</translation>
    </message>
    <message numerus="yes">
        <source>%n year(s)</source>
        <translation><numerusform>%n سال</numerusform><numerusform>%n سال</numerusform></translation>
    </message>
    <message>
        <source>%1 B</source>
        <translation>%1 بایت</translation>
    </message>
    <message>
        <source>%1 KB</source>
        <translation>%1 کیلوبایت</translation>
    </message>
    <message>
        <source>%1 MB</source>
        <translation>%1 مگابایت</translation>
    </message>
    <message>
        <source>%1 GB</source>
        <translation>%1 گیگابایت</translation>
    </message>
    <message>
        <source>Error: Specified data directory "%1" does not exist.</source>
        <translation>خطا: پوشهٔ مشخص شده برای داده‌ها در «%1» وجود ندارد.</translation>
    </message>
    <message>
        <source>Error: %1</source>
        <translation>خطا: %1</translation>
    </message>
    <message>
        <source>unknown</source>
        <translation>ناشناس</translation>
    </message>
</context>
<context>
    <name>QRImageWidget</name>
    <message>
        <source>&amp;Save Image...</source>
        <translation>&amp;ذخیره کردن Image...</translation>
    </message>
    <message>
        <source>&amp;Copy Image</source>
        <translation>&amp;کپی کردن image</translation>
    </message>
    <message>
        <source>Resulting URI too long, try to reduce the text for label / message.</source>
        <translation>URL ایجاد شده خیلی طولانی است. سعی کنید طول برچسب و یا پیام را کمتر کنید.</translation>
    </message>
    <message>
        <source>Error encoding URI into QR Code.</source>
        <translation>خطا در تبدیل نشانی اینترنتی به صورت کد QR.</translation>
    </message>
    <message>
        <source>Save QR Code</source>
        <translation>ذحیره کردن Qr Code</translation>
    </message>
    <message>
        <source>PNG Image (*.png)</source>
        <translation>تصویر با فرمت PNG انتخاب(*.png)</translation>
    </message>
</context>
<context>
    <name>RPCConsole</name>
    <message>
        <source>N/A</source>
        <translation>موجود نیست</translation>
    </message>
    <message>
        <source>Client version</source>
        <translation>ویرایش کنسول RPC</translation>
    </message>
    <message>
        <source>&amp;Information</source>
        <translation>&amp;اطلاعات</translation>
    </message>
    <message>
        <source>Debug window</source>
        <translation>پنجره یا صفحه دی باگ</translation>
    </message>
    <message>
        <source>General</source>
        <translation>عمومی</translation>
    </message>
    <message>
        <source>Datadir</source>
        <translation>پوشه داده Datadir</translation>
    </message>
    <message>
        <source>Startup time</source>
        <translation>زمان آغاز به کار</translation>
    </message>
    <message>
        <source>Network</source>
        <translation>شبکه</translation>
    </message>
    <message>
        <source>Name</source>
        <translation>نام</translation>
    </message>
    <message>
        <source>Number of connections</source>
        <translation>تعداد اتصال</translation>
    </message>
    <message>
        <source>Block chain</source>
        <translation>زنجیره مجموعه تراکنش ها</translation>
    </message>
    <message>
        <source>Current number of blocks</source>
        <translation>تعداد زنجیره های حاضر</translation>
    </message>
    <message>
        <source>Memory Pool</source>
        <translation>استخر حافظه</translation>
    </message>
    <message>
        <source>Current number of transactions</source>
        <translation>تعداد تراکنش ها در حال حاضر</translation>
    </message>
    <message>
        <source>Memory usage</source>
        <translation>حافظه استفاده شده</translation>
    </message>
    <message>
        <source>Wallet: </source>
        <translation>کیف پول:</translation>
    </message>
    <message>
        <source>(none)</source>
        <translation>(هیچ کدام)</translation>
    </message>
    <message>
        <source>&amp;Reset</source>
        <translation>&amp;ریست کردن</translation>
    </message>
    <message>
        <source>Received</source>
        <translation>دریافت شد</translation>
    </message>
    <message>
        <source>Sent</source>
        <translation>فرستاده شد</translation>
    </message>
    <message>
        <source>&amp;Peers</source>
        <translation>&amp;همتاها</translation>
    </message>
    <message>
        <source>Banned peers</source>
        <translation>همتاهای بن شده</translation>
    </message>
    <message>
        <source>Select a peer to view detailed information.</source>
        <translation>انتخاب همتا یا جفت برای جزییات اطلاعات</translation>
    </message>
    <message>
        <source>Whitelisted</source>
        <translation>لیست سفید شده یا لیست سالم WhiteList</translation>
    </message>
    <message>
        <source>Direction</source>
        <translation>مسیر</translation>
    </message>
    <message>
        <source>Version</source>
        <translation>نسخه</translation>
    </message>
    <message>
        <source>Synced Blocks</source>
        <translation>بلاک‌های همگام‌سازی‌ شده</translation>
    </message>
    <message>
        <source>Decrease font size</source>
        <translation>کاهش دادن اندازه فونت</translation>
    </message>
    <message>
        <source>Increase font size</source>
        <translation>افزایش دادن اندازه فونت</translation>
    </message>
    <message>
        <source>Services</source>
        <translation>خدمات</translation>
    </message>
    <message>
        <source>Connection Time</source>
        <translation>زمان اتصال</translation>
    </message>
    <message>
        <source>Last Send</source>
        <translation>آخرین ارسال</translation>
    </message>
    <message>
        <source>Last Receive</source>
        <translation>آخرین دریافت</translation>
    </message>
    <message>
        <source>Ping Time</source>
        <translation>مدت زمان پینگ</translation>
    </message>
    <message>
        <source>Ping Wait</source>
        <translation>انتظار پینگ</translation>
    </message>
    <message>
        <source>Min Ping</source>
        <translation>حداقل پینگ</translation>
    </message>
    <message>
        <source>Last block time</source>
        <translation>زمان آخرین بلوک</translation>
    </message>
    <message>
        <source>&amp;Open</source>
        <translation>&amp;بازکردن</translation>
    </message>
    <message>
        <source>&amp;Console</source>
        <translation>&amp;کنسول</translation>
    </message>
    <message>
        <source>&amp;Network Traffic</source>
        <translation>&amp;شلوغی شبکه</translation>
    </message>
    <message>
        <source>Totals</source>
        <translation>جمع کل ها</translation>
    </message>
    <message>
        <source>In:</source>
        <translation>به یا داخل:</translation>
    </message>
    <message>
        <source>Out:</source>
        <translation>خارج شده:</translation>
    </message>
    <message>
        <source>Debug log file</source>
        <translation>فایلِ لاگِ اشکال زدایی</translation>
    </message>
    <message>
        <source>Clear console</source>
        <translation>پاک کردن کنسول</translation>
    </message>
    <message>
        <source>1 &amp;hour</source>
        <translation>1 &amp;ساعت</translation>
    </message>
    <message>
        <source>1 &amp;day</source>
        <translation>1 &amp;روز</translation>
    </message>
    <message>
        <source>1 &amp;week</source>
        <translation>1 &amp;هفته</translation>
    </message>
    <message>
        <source>1 &amp;year</source>
        <translation>1 &amp;سال</translation>
    </message>
    <message>
        <source>&amp;Disconnect</source>
        <translation>&amp;قطع شدن</translation>
    </message>
    <message>
        <source>Ban for</source>
        <translation>بن یا بن شده برای</translation>
    </message>
    <message>
        <source>&amp;Unban</source>
        <translation>&amp;خارج کردن از بن</translation>
    </message>
    <message>
        <source>Network activity disabled</source>
        <translation>فعالیت شبکه غیر فعال شد</translation>
    </message>
    <message>
        <source>(node id: %1)</source>
        <translation>(شناسه گره: %1)</translation>
    </message>
    <message>
        <source>via %1</source>
        <translation>با %1</translation>
    </message>
    <message>
        <source>never</source>
        <translation>هیچ وقت</translation>
    </message>
    <message>
        <source>Yes</source>
        <translation>بله</translation>
    </message>
    <message>
        <source>No</source>
        <translation>خیر</translation>
    </message>
    <message>
        <source>Unknown</source>
        <translation>ناشناس یا نامعلوم</translation>
    </message>
</context>
<context>
    <name>ReceiveCoinsDialog</name>
    <message>
        <source>&amp;Amount:</source>
        <translation>میزان وجه:</translation>
    </message>
    <message>
        <source>&amp;Label:</source>
        <translation>برچسب:</translation>
    </message>
    <message>
        <source>&amp;Message:</source>
        <translation>پیام:</translation>
    </message>
    <message>
        <source>Use this form to request payments. All fields are &lt;b&gt;optional&lt;/b&gt;.</source>
        <translation>از این فرم استفاده کنید برای درخواست پرداخت ها.تمامی گزینه ها &lt;b&gt;اختیاری&lt;/b&gt;هستند.</translation>
    </message>
    <message>
        <source>Clear all fields of the form.</source>
        <translation>پاک کردن تمامی گزینه های این فرم</translation>
    </message>
    <message>
        <source>Clear</source>
        <translation>پاک کردن</translation>
    </message>
    <message>
        <source>Requested payments history</source>
        <translation>تاریخچه پرداخت های درخواست شده</translation>
    </message>
    <message>
        <source>Show</source>
        <translation>نمایش</translation>
    </message>
    <message>
        <source>Remove the selected entries from the list</source>
        <translation>حذف ورودی های انتخاب‌شده از لیست</translation>
    </message>
    <message>
        <source>Remove</source>
        <translation>حذف</translation>
    </message>
    <message>
        <source>Copy URI</source>
        <translation>کپی کردن آدرس URL</translation>
    </message>
    <message>
        <source>Copy label</source>
        <translation>کپی برچسب</translation>
    </message>
    <message>
        <source>Copy message</source>
        <translation>کپی کردن پیام</translation>
    </message>
    <message>
        <source>Copy amount</source>
        <translation>کپی مقدار</translation>
    </message>
</context>
<context>
    <name>ReceiveRequestDialog</name>
    <message>
        <source>QR Code</source>
        <translation>کی یو آر کد Qr Code</translation>
    </message>
    <message>
        <source>Copy &amp;URI</source>
        <translation>کپی کردن &amp;آدرس URL</translation>
    </message>
    <message>
        <source>Copy &amp;Address</source>
        <translation>کپی آدرس</translation>
    </message>
    <message>
        <source>&amp;Save Image...</source>
        <translation>&amp;ذخیره کردن تصویر...</translation>
    </message>
    <message>
        <source>Request payment to %1</source>
        <translation>درخواست پرداخت به %1</translation>
    </message>
    <message>
        <source>Payment information</source>
        <translation>اطلاعات پرداخت</translation>
    </message>
    <message>
        <source>URI</source>
        <translation>آدرس URL</translation>
    </message>
    <message>
        <source>Address</source>
        <translation>آدرس</translation>
    </message>
    <message>
        <source>Amount</source>
        <translation>میزان وجه:</translation>
    </message>
    <message>
        <source>Label</source>
        <translation>برچسب</translation>
    </message>
    <message>
        <source>Message</source>
        <translation>پیام</translation>
    </message>
    <message>
        <source>Wallet</source>
        <translation>کیف پول</translation>
    </message>
</context>
<context>
    <name>RecentRequestsTableModel</name>
    <message>
        <source>Date</source>
        <translation>تاریخ</translation>
    </message>
    <message>
        <source>Label</source>
        <translation>برچسب</translation>
    </message>
    <message>
        <source>Message</source>
        <translation>پیام</translation>
    </message>
    <message>
        <source>(no label)</source>
        <translation>(برچسب ندارد)</translation>
    </message>
    <message>
        <source>(no message)</source>
        <translation>(بدون پیام)</translation>
    </message>
    <message>
        <source>(no amount requested)</source>
        <translation>(هیچ درخواست پرداخت وجود ندارد)</translation>
    </message>
    <message>
        <source>Requested</source>
        <translation>درخواست شده</translation>
    </message>
</context>
<context>
    <name>SendCoinsDialog</name>
    <message>
        <source>Send Coins</source>
        <translation>سکه های ارسالی</translation>
    </message>
    <message>
        <source>Coin Control Features</source>
        <translation>قابلیت های کنترل کوین</translation>
    </message>
    <message>
        <source>Inputs...</source>
        <translation>ورودی‌ها...</translation>
    </message>
    <message>
        <source>automatically selected</source>
        <translation>به صورت خودکار انتخاب شده</translation>
    </message>
    <message>
        <source>Insufficient funds!</source>
        <translation>وجوه ناکافی</translation>
    </message>
    <message>
        <source>Quantity:</source>
        <translation>مقدار</translation>
    </message>
    <message>
        <source>Bytes:</source>
        <translation>بایت ها:</translation>
    </message>
    <message>
        <source>Amount:</source>
        <translation>میزان وجه:</translation>
    </message>
    <message>
        <source>Fee:</source>
        <translation>هزینه</translation>
    </message>
    <message>
        <source>After Fee:</source>
        <translation>بعد از احتساب کارمزد</translation>
    </message>
    <message>
        <source>Change:</source>
        <translation>تغییر</translation>
    </message>
    <message>
        <source>Custom change address</source>
        <translation>تغییر آدرس مخصوص</translation>
    </message>
    <message>
        <source>Transaction Fee:</source>
        <translation>کارمزد تراکنش:</translation>
    </message>
    <message>
        <source>Choose...</source>
        <translation>انتخاب...</translation>
    </message>
    <message>
        <source>Warning: Fee estimation is currently not possible.</source>
        <translation>هشدار:تخمین کارمزد در حال حاضر امکان پذیر نیست.</translation>
    </message>
    <message>
        <source>collapse fee-settings</source>
        <translation>تنظیمات کاهش کارمزد</translation>
    </message>
    <message>
        <source>Specify a custom fee per kB (1,000 bytes) of the transaction's virtual size.

Note:  Since the fee is calculated on a per-byte basis, a fee of "100 satoshis per kB" for a transaction size of 500 bytes (half of 1 kB) would ultimately yield a fee of only 50 satoshis.</source>
        <translation>مشخص کردن هزینه کارمزد مخصوص به ازاری کیلوبایت(1,000 بایت) حجم مجازی تراکنش

توجه: از آن جایی که کارمزد بر اساس هر بایت محاسبه میشود,هزینه کارمزد"100 ساتوشی بر کیلو بایت"برای تراکنش با حجم 500 بایت(نصف 1 کیلوبایت) کارمزد فقط اندازه 50 ساتوشی خواهد بود.</translation>
    </message>
    <message>
        <source>per kilobyte</source>
        <translation>به ازای هر کیلوبایت</translation>
    </message>
    <message>
        <source>Hide</source>
        <translation>پنهان کردن</translation>
    </message>
    <message>
        <source>Recommended:</source>
        <translation>پیشنهاد شده:</translation>
    </message>
    <message>
        <source>Custom:</source>
        <translation>سفارشی:</translation>
    </message>
    <message>
        <source>(Smart fee not initialized yet. This usually takes a few blocks...)</source>
        <translation>(مقداردهی کارمزد هوشمند هنوز مشخص نشده است.این کارمزد معمولا به اندازه چند بلاک طول میکشد...) </translation>
    </message>
    <message>
        <source>Send to multiple recipients at once</source>
        <translation>ارسال همزمان به گیرنده های متعدد</translation>
    </message>
    <message>
        <source>Add &amp;Recipient</source>
        <translation>اضافه کردن &amp;گیرنده</translation>
    </message>
    <message>
        <source>Clear all fields of the form.</source>
        <translation>پاک کردن تمامی گزینه های این فرم</translation>
    </message>
    <message>
        <source>Dust:</source>
        <translation>گرد و غبار یا داست:</translation>
    </message>
    <message>
        <source>Confirmation time target:</source>
        <translation>هدف زمانی تایید شدن:</translation>
    </message>
    <message>
        <source>Enable Replace-By-Fee</source>
        <translation>فعال کردن جایگذاری دوباره از کارمزد</translation>
    </message>
    <message>
        <source>Clear &amp;All</source>
        <translation>پاک کردن همه</translation>
    </message>
    <message>
        <source>Balance:</source>
        <translation>مانده حساب:</translation>
    </message>
    <message>
        <source>Confirm the send action</source>
        <translation>تایید عملیات ارسال </translation>
    </message>
    <message>
        <source>S&amp;end</source>
        <translation>و ارسال</translation>
    </message>
    <message>
        <source>Copy quantity</source>
        <translation>کپی مقدار</translation>
    </message>
    <message>
        <source>Copy amount</source>
        <translation>کپی مقدار</translation>
    </message>
    <message>
        <source>Copy fee</source>
        <translation>کپی هزینه</translation>
    </message>
    <message>
        <source>Copy after fee</source>
        <translation>کپی کردن بعد از احتساب کارمزد</translation>
    </message>
    <message>
        <source>Copy bytes</source>
        <translation>کپی کردن بایت ها</translation>
    </message>
    <message>
        <source>Copy dust</source>
        <translation>کپی کردن داست:</translation>
    </message>
    <message>
        <source>Copy change</source>
        <translation>کپی کردن تغییر</translation>
    </message>
    <message>
        <source>%1 (%2 blocks)</source>
        <translation>%1(%2 بلاک ها)</translation>
    </message>
    <message>
        <source>%1 to %2</source>
        <translation>%1 به %2</translation>
    </message>
    <message>
        <source>Are you sure you want to send?</source>
        <translation>آیا برای ارسال کردن یا فرستادن مطمئن هستید؟</translation>
    </message>
    <message>
        <source>or</source>
        <translation>یا</translation>
    </message>
    <message>
        <source>You can increase the fee later (signals Replace-By-Fee, BIP-125).</source>
        <translation>تو میتوانی بعدا هزینه کارمزد را افزایش بدی(signals Replace-By-Fee, BIP-125)</translation>
    </message>
    <message>
        <source>Please, review your transaction.</source>
        <translation>لطفا,تراکنش خود را بازبینی کنید.</translation>
    </message>
    <message>
        <source>Transaction fee</source>
        <translation>کارمزد تراکنش</translation>
    </message>
    <message>
        <source>Total Amount</source>
        <translation>میزان کل</translation>
    </message>
    <message>
        <source>Confirm send coins</source>
        <translation>تایید کردن ارسال کوین ها</translation>
    </message>
    <message>
        <source>The recipient address is not valid. Please recheck.</source>
        <translation>آدرس گیرنده نامعتبر است.لطفا دوباره چک یا بررسی کنید.</translation>
    </message>
    <message>
        <source>The amount to pay must be larger than 0.</source>
        <translation>میزان پولی کخ پرداخت می کنید باید بزرگتر از 0 باشد.</translation>
    </message>
    <message>
        <source>The amount exceeds your balance.</source>
        <translation>این میزان پول بیشتر از موجودی شما است.</translation>
    </message>
    <message>
        <source>The total exceeds your balance when the %1 transaction fee is included.</source>
        <translation>این میزان بیشتر از موجودی شما است وقتی که کارمزد تراکنش %1 باشد.</translation>
    </message>
    <message>
        <source>Duplicate address found: addresses should only be used once each.</source>
        <translation>آدرس تکراری یافت شد:آدرس ها باید فقط یک بار استفاده شوند.</translation>
    </message>
    <message>
        <source>Transaction creation failed!</source>
        <translation>ایجاد تراکنش با خطا مواجه شد!</translation>
    </message>
    <message>
        <source>The transaction was rejected with the following reason: %1</source>
        <translation>به خاطر دلیل روبرو تراکنش رد شد: %1</translation>
    </message>
    <message>
        <source>A fee higher than %1 is considered an absurdly high fee.</source>
        <translation>کارمزد بیشتر از %1 است,این یعنی کارمزد خیلی زیادی در نظر گرفته شده است.</translation>
    </message>
    <message>
        <source>Payment request expired.</source>
        <translation>درخواست پرداخت منقضی شد یا تاریخ آن گذشت.</translation>
    </message>
    <message numerus="yes">
        <source>Estimated to begin confirmation within %n block(s).</source>
        <translation><numerusform>تایید شدن تخمین زده شده تراکنش برابر است با: %n بلاک.</numerusform><numerusform>تایید شدن تخمین زده شده تراکنش برابر است با: %n بلاک.</numerusform></translation>
    </message>
    <message>
        <source>Warning: Invalid Bitcoin address</source>
        <translation>هشدار: آدرس بیت کوین نامعتبر</translation>
    </message>
    <message>
        <source>Warning: Unknown change address</source>
        <translation>هشدار:تغییر آدرس نامعلوم</translation>
    </message>
    <message>
        <source>Confirm custom change address</source>
        <translation>تایید کردن تغییر آدرس سفارشی</translation>
    </message>
    <message>
        <source>The address you selected for change is not part of this wallet. Any or all funds in your wallet may be sent to this address. Are you sure?</source>
        <translation>این آدرس که شما انتخاب کرده اید بخشی از کیف پول شما نیست.هر یا همه دارایی های شما در این کیف پول به این آدرس ارسال خواهد شد.آیا مطمئن هستید؟</translation>
    </message>
    <message>
        <source>(no label)</source>
        <translation>(برچسب ندارد)</translation>
    </message>
</context>
<context>
    <name>SendCoinsEntry</name>
    <message>
        <source>A&amp;mount:</source>
        <translation>میزان وجه</translation>
    </message>
    <message>
        <source>Pay &amp;To:</source>
        <translation>پرداخت به:</translation>
    </message>
    <message>
        <source>&amp;Label:</source>
        <translation>برچسب:</translation>
    </message>
    <message>
        <source>Choose previously used address</source>
        <translation>انتخاب آدرس قبلا استفاده شده</translation>
    </message>
    <message>
        <source>This is a normal payment.</source>
        <translation>این پرداحت,عادی هست.</translation>
    </message>
    <message>
<<<<<<< HEAD
        <source>The Particl address to send the payment to</source>
        <translation>نشانی بیت‌کوین برای ارسال پرداخت به آن</translation>
=======
        <source>The Bitcoin address to send the payment to</source>
        <translation>آدرس بیت کوین برای ارسال پرداحت به آن</translation>
>>>>>>> a54e52b4
    </message>
    <message>
        <source>Alt+A</source>
        <translation>Alt+A</translation>
    </message>
    <message>
        <source>Paste address from clipboard</source>
        <translation>استفاده از آدرس کلیپ بورد</translation>
    </message>
    <message>
        <source>Alt+P</source>
        <translation>Alt+P</translation>
    </message>
    <message>
        <source>Remove this entry</source>
        <translation>پاک کردن این ورودی</translation>
    </message>
    <message>
        <source>Use available balance</source>
        <translation>استفاده از موجودی حساب</translation>
    </message>
    <message>
        <source>Message:</source>
        <translation>پیام:</translation>
    </message>
    <message>
        <source>Pay To:</source>
        <translation>پرداخت به:</translation>
    </message>
    <message>
        <source>Memo:</source>
        <translation>یادداشت:</translation>
    </message>
    <message>
        <source>Enter a label for this address to add it to your address book</source>
        <translation>یک برچسب برای این آدرس بنویسید تا به دفترچه‌ آدرس‌های شما اضافه شود</translation>
    </message>
</context>
<context>
    <name>SendConfirmationDialog</name>
    <message>
        <source>Yes</source>
        <translation>بله</translation>
    </message>
</context>
<context>
    <name>ShutdownWindow</name>
    <message>
        <source>%1 is shutting down...</source>
        <translation>در حال خاموش شدن %1...</translation>
    </message>
    <message>
        <source>Do not shut down the computer until this window disappears.</source>
        <translation>تا پیش از بسته شدن این پنجره کامپیوتر خود را خاموش نکنید.</translation>
    </message>
</context>
<context>
    <name>SignVerifyMessageDialog</name>
    <message>
        <source>Signatures - Sign / Verify a Message</source>
        <translation>امضاها -ثبت/تایید پیام</translation>
    </message>
    <message>
        <source>&amp;Sign Message</source>
        <translation>&amp;ثبت پیام </translation>
    </message>
    <message>
        <source>The Particl address to sign the message with</source>
        <translation>نشانی بیت‌کوین برای امضاء پیغام با آن</translation>
    </message>
    <message>
        <source>Choose previously used address</source>
        <translation>انتخاب آدرس قبلا استفاده شده</translation>
    </message>
    <message>
        <source>Alt+A</source>
        <translation>Alt+A</translation>
    </message>
    <message>
        <source>Paste address from clipboard</source>
        <translation>آدرس را بر کلیپ بورد کپی کنید</translation>
    </message>
    <message>
        <source>Alt+P</source>
        <translation>Alt+P</translation>
    </message>
    <message>
        <source>Enter the message you want to sign here</source>
        <translation>پیامی که می خواهید امضا کنید را اینجا وارد کنید</translation>
    </message>
    <message>
        <source>Signature</source>
        <translation>امضا</translation>
    </message>
    <message>
        <source>Copy the current signature to the system clipboard</source>
        <translation>امضای فعلی را به حافظهٔ سیستم کپی کن</translation>
    </message>
    <message>
<<<<<<< HEAD
        <source>Sign the message to prove you own this Particl address</source>
        <translation>برای اثبات تعلق این نشانی به شما، پیام را امضا کنید</translation>
=======
        <source>Sign the message to prove you own this Bitcoin address</source>
        <translation>پیام را امضا کنید تا ثابت کنید این آدرس بیت‌کوین متعلق به شماست</translation>
>>>>>>> a54e52b4
    </message>
    <message>
        <source>Sign &amp;Message</source>
        <translation>ثبت &amp;پیام</translation>
    </message>
    <message>
        <source>Reset all sign message fields</source>
        <translation>بازنشانی تمام فیلدهای پیام</translation>
    </message>
    <message>
        <source>Clear &amp;All</source>
        <translation>پاک کردن همه</translation>
    </message>
    <message>
        <source>&amp;Verify Message</source>
        <translation>تایید پیام</translation>
    </message>
    <message>
        <source>The Particl address the message was signed with</source>
        <translation>نشانی بیت‌کوین که پیغام با آن امضاء شده</translation>
    </message>
    <message>
<<<<<<< HEAD
        <source>Verify the message to ensure it was signed with the specified Particl address</source>
        <translation>برای حصول اطمینان از اینکه پیام با نشانی بیت‌کوین مشخص شده امضا است یا خیر، پیام را شناسایی کنید</translation>
=======
        <source>Verify the message to ensure it was signed with the specified Bitcoin address</source>
        <translation>پیام را تایید کنید تا مطمئن شوید که توسط آدرس بیت‌کوین مشخص شده امضا شده است.</translation>
>>>>>>> a54e52b4
    </message>
    <message>
        <source>Verify &amp;Message</source>
        <translation>تایید پیام</translation>
    </message>
    <message>
        <source>Reset all verify message fields</source>
        <translation>بازنشانی تمام فیلدهای پیام</translation>
    </message>
    <message>
        <source>Click "Sign Message" to generate signature</source>
        <translation>برای تولید امضا "Sign Message" و یا "ثبت پیام" را کلیک کنید</translation>
    </message>
    <message>
        <source>The entered address is invalid.</source>
        <translation>آدرس وارد شده نامعتبر است.</translation>
    </message>
    <message>
        <source>Please check the address and try again.</source>
        <translation>لطفاً آدرس را بررسی کرده و دوباره تلاش کنید.
</translation>
    </message>
    <message>
        <source>Wallet unlock was cancelled.</source>
        <translation>قفل‌گشابی کیف‌پول لغو شد.</translation>
    </message>
    <message>
        <source>Message signed.</source>
        <translation>پیام ثبت شده</translation>
    </message>
    <message>
        <source>The signature did not match the message digest.</source>
        <translation>این امضا با حرفو پیام همخوانی ندارد</translation>
    </message>
    <message>
        <source>Message verification failed.</source>
        <translation>پیام شما با خطا مواجه شد</translation>
    </message>
    <message>
        <source>Message verified.</source>
        <translation>پیام شما تایید شد</translation>
    </message>
</context>
<context>
    <name>TrafficGraphWidget</name>
    <message>
        <source>KB/s</source>
        <translation>کیلو بایت بر ثانیه</translation>
    </message>
</context>
<context>
    <name>TransactionDesc</name>
    <message>
        <source>Status</source>
        <translation>وضعیت</translation>
    </message>
    <message>
        <source>Date</source>
        <translation>تاریخ</translation>
    </message>
    <message>
        <source>Source</source>
        <translation>منبع</translation>
    </message>
    <message>
        <source>Generated</source>
        <translation>تولید شده</translation>
    </message>
    <message>
        <source>From</source>
        <translation>از</translation>
    </message>
    <message>
        <source>unknown</source>
        <translation>ناشناس</translation>
    </message>
    <message>
        <source>To</source>
        <translation>به</translation>
    </message>
    <message>
        <source>own address</source>
        <translation>آدرس خود</translation>
    </message>
    <message>
        <source>watch-only</source>
        <translation>فقط-با قابلیت دیدن</translation>
    </message>
    <message>
        <source>label</source>
        <translation>برچسب</translation>
    </message>
    <message>
        <source>Credit</source>
        <translation>اعتبار</translation>
    </message>
    <message>
        <source>not accepted</source>
        <translation>قبول نشده</translation>
    </message>
    <message>
        <source>Total credit</source>
        <translation>تمامی اعتبار</translation>
    </message>
    <message>
        <source>Transaction fee</source>
        <translation>کارمزد تراکنش</translation>
    </message>
    <message>
        <source>Net amount</source>
        <translation>میزان وجه دقیق</translation>
    </message>
    <message>
        <source>Message</source>
        <translation>پیام</translation>
    </message>
    <message>
        <source>Comment</source>
        <translation>کامنت</translation>
    </message>
    <message>
        <source>Transaction ID</source>
        <translation>شناسه تراکنش</translation>
    </message>
    <message>
        <source>Transaction total size</source>
        <translation>حجم کل تراکنش</translation>
    </message>
    <message>
        <source>Debug information</source>
        <translation>اطلاعات دی باگ Debug</translation>
    </message>
    <message>
        <source>Transaction</source>
        <translation>تراکنش</translation>
    </message>
    <message>
        <source>Inputs</source>
        <translation>ورودی ها</translation>
    </message>
    <message>
        <source>Amount</source>
        <translation>میزان وجه:</translation>
    </message>
    <message>
        <source>true</source>
        <translation>درست</translation>
    </message>
    <message>
        <source>false</source>
        <translation>نادرست</translation>
    </message>
</context>
<context>
    <name>TransactionDescDialog</name>
    <message>
        <source>This pane shows a detailed description of the transaction</source>
        <translation>این بخش جزئیات تراکنش را نشان می دهد</translation>
    </message>
    <message>
        <source>Details for %1</source>
        <translation>جزییات %1</translation>
    </message>
</context>
<context>
    <name>TransactionTableModel</name>
    <message>
        <source>Date</source>
        <translation>تاریخ</translation>
    </message>
    <message>
        <source>Type</source>
        <translation>نوع</translation>
    </message>
    <message>
        <source>Label</source>
        <translation>برچسب</translation>
    </message>
    <message>
        <source>Unconfirmed</source>
        <translation>تایید نشده</translation>
    </message>
    <message>
        <source>Generated but not accepted</source>
        <translation>تولید شده ولی هنوز قبول نشده است</translation>
    </message>
    <message>
        <source>Received with</source>
        <translation>دریافت شده با</translation>
    </message>
    <message>
        <source>Received from</source>
        <translation>دریافت شده از</translation>
    </message>
    <message>
        <source>Sent to</source>
        <translation>ارسال شده به</translation>
    </message>
    <message>
        <source>Payment to yourself</source>
        <translation>پرداخت به خود</translation>
    </message>
    <message>
        <source>Mined</source>
        <translation>استخراج شده</translation>
    </message>
    <message>
        <source>watch-only</source>
        <translation>فقط-با قابلیت دیدن</translation>
    </message>
    <message>
        <source>(n/a)</source>
        <translation>(موجود نیست)</translation>
    </message>
    <message>
        <source>(no label)</source>
        <translation>(برچسب ندارد)</translation>
    </message>
    <message>
        <source>Date and time that the transaction was received.</source>
        <translation>تاریخ و زمان تراکنش دریافت شده است</translation>
    </message>
    <message>
        <source>Type of transaction.</source>
        <translation>نوع تراکنش.</translation>
    </message>
    <message>
        <source>Amount removed from or added to balance.</source>
        <translation> میزان وجه کم شده یا اضافه شده به حساب</translation>
    </message>
</context>
<context>
    <name>TransactionView</name>
    <message>
        <source>All</source>
        <translation>همه</translation>
    </message>
    <message>
        <source>Today</source>
        <translation>امروز</translation>
    </message>
    <message>
        <source>This week</source>
        <translation>این هفته</translation>
    </message>
    <message>
        <source>This month</source>
        <translation>این ماه</translation>
    </message>
    <message>
        <source>Last month</source>
        <translation>ماه گذشته</translation>
    </message>
    <message>
        <source>This year</source>
        <translation>امسال یا این سال</translation>
    </message>
    <message>
        <source>Range...</source>
        <translation>دامنه...</translation>
    </message>
    <message>
        <source>Received with</source>
        <translation>گرفته شده با</translation>
    </message>
    <message>
        <source>Sent to</source>
        <translation>ارسال شده به</translation>
    </message>
    <message>
        <source>To yourself</source>
        <translation>به خودت</translation>
    </message>
    <message>
        <source>Mined</source>
        <translation>استخراج شده</translation>
    </message>
    <message>
        <source>Other</source>
        <translation>بقیه</translation>
    </message>
    <message>
        <source>Enter address, transaction id, or label to search</source>
        <translation>وارد کردن آدرس,شناسه تراکنش, یا برچسب برای جست و جو</translation>
    </message>
    <message>
        <source>Min amount</source>
        <translation>حداقل میزان وجه</translation>
    </message>
    <message>
        <source>Increase transaction fee</source>
        <translation>افزایش کارمزد تراکنش</translation>
    </message>
    <message>
        <source>Copy address</source>
        <translation>کپی آدرس</translation>
    </message>
    <message>
        <source>Copy label</source>
        <translation>کپی برچسب</translation>
    </message>
    <message>
        <source>Copy amount</source>
        <translation>کپی مقدار</translation>
    </message>
    <message>
        <source>Copy transaction ID</source>
        <translation>کپی شناسه تراکنش</translation>
    </message>
    <message>
        <source>Copy full transaction details</source>
        <translation>کپی کردن تمامی اطلاعات تراکنش</translation>
    </message>
    <message>
        <source>Edit label</source>
        <translation>ویرایش کردن برچسب</translation>
    </message>
    <message>
        <source>Show transaction details</source>
        <translation>نشان دادن جرییات تراکنش</translation>
    </message>
    <message>
        <source>Export Transaction History</source>
        <translation>خارج کردن یا بالا بردن سابقه تراکنش ها</translation>
    </message>
    <message>
        <source>Comma separated file (*.csv)</source>
        <translation>فایل سی اس وی (*.csv)</translation>
    </message>
    <message>
        <source>Confirmed</source>
        <translation>تایید شده</translation>
    </message>
    <message>
        <source>Date</source>
        <translation>تاریخ</translation>
    </message>
    <message>
        <source>Type</source>
        <translation>نوع</translation>
    </message>
    <message>
        <source>Label</source>
        <translation>برچسب</translation>
    </message>
    <message>
        <source>Address</source>
        <translation>آدرس</translation>
    </message>
    <message>
        <source>ID</source>
        <translation>شناسه</translation>
    </message>
    <message>
        <source>Exporting Failed</source>
        <translation>گرفتن خروجی به مشکل خورد</translation>
    </message>
    <message>
        <source>Exporting Successful</source>
        <translation>خارج کردن موفقیت آمیز بود Exporting</translation>
    </message>
    <message>
        <source>Range:</source>
        <translation>دامنه:</translation>
    </message>
    <message>
        <source>to</source>
        <translation>به</translation>
    </message>
</context>
<context>
    <name>UnitDisplayStatusBarControl</name>
    </context>
<context>
    <name>WalletController</name>
    </context>
<context>
    <name>WalletFrame</name>
    <message>
        <source>No wallet has been loaded.</source>
        <translation>کیف‌پولی بارگذاری نشد.</translation>
    </message>
</context>
<context>
    <name>WalletModel</name>
    <message>
        <source>Send Coins</source>
        <translation>ارسال کوین ها یا سکه ها</translation>
    </message>
    <message>
        <source>Increasing transaction fee failed</source>
        <translation>افزایش کارمزد تراکنش با خطا مواجه شد</translation>
    </message>
    <message>
        <source>Do you want to increase the fee?</source>
        <translation>آیا میخواهید اندازه کارمزد را افزایش دهید؟</translation>
    </message>
    <message>
        <source>Current fee:</source>
        <translation>کارمزد الان:</translation>
    </message>
    <message>
        <source>Increase:</source>
        <translation>افزایش دادن:</translation>
    </message>
    <message>
        <source>New fee:</source>
        <translation>کارمزد جدید:</translation>
    </message>
    <message>
        <source>Can't sign transaction.</source>
        <translation>نمیتوان تراکنش را ثبت کرد</translation>
    </message>
    <message>
        <source>default wallet</source>
        <translation>کیف پول پیش‌فرض</translation>
    </message>
</context>
<context>
    <name>WalletView</name>
    <message>
        <source>&amp;Export</source>
        <translation>&amp;صدور</translation>
    </message>
    <message>
        <source>Export the data in the current tab to a file</source>
        <translation>صدور داده نوار جاری به یک فایل</translation>
    </message>
    <message>
        <source>Backup Wallet</source>
        <translation>بازیابی یا پشتیبان گیری کیف پول</translation>
    </message>
    <message>
        <source>Backup Failed</source>
        <translation>بازیابی یا پشتیبان گیری با خطا مواجه شد</translation>
    </message>
    <message>
        <source>Backup Successful</source>
        <translation>بازیابی یا  پشتیبان گیری موفقیت آمیز بود.</translation>
    </message>
    <message>
        <source>Cancel</source>
        <translation>لغو</translation>
    </message>
</context>
<context>
    <name>bitcoin-core</name>
    <message>
<<<<<<< HEAD
        <source>Particl Core</source>
        <translation> هسته Particl </translation>
=======
        <source>The %s developers</source>
        <translation>%s توسعه دهندگان</translation>
    </message>
    <message>
        <source>Change index out of range</source>
        <translation>تغییر دادن اندیس خارج از دامنه</translation>
>>>>>>> a54e52b4
    </message>
    <message>
        <source>Copyright (C) %i-%i</source>
        <translation>کپی رایت (C) %i-%i</translation>
    </message>
    <message>
        <source>Corrupted block database detected</source>
        <translation>یک پایگاه داده ی بلوک خراب یافت شد</translation>
    </message>
    <message>
        <source>Do you want to rebuild the block database now?</source>
        <translation>آیا میخواهید الان پایگاه داده بلاک را بازسازی کنید؟</translation>
    </message>
    <message>
        <source>Error initializing block database</source>
        <translation>خطا در آماده سازی پایگاه داده ی بلوک</translation>
    </message>
    <message>
        <source>Error loading %s</source>
        <translation>خطا بازگذاری %s</translation>
    </message>
    <message>
        <source>Error loading block database</source>
        <translation>خطا در بارگذاری پایگاه داده بلاک block</translation>
    </message>
    <message>
        <source>Error opening block database</source>
        <translation>خطا در بازکردن پایگاه داده بلاک block</translation>
    </message>
    <message>
        <source>Failed to listen on any port. Use -listen=0 if you want this.</source>
        <translation>شنیدن هر گونه درگاه انجام پذیر نیست. ازlisten=0  برای اینکار استفاده کیند.</translation>
    </message>
    <message>
        <source>Importing...</source>
        <translation>در حال وارد کردن...</translation>
    </message>
    <message>
        <source>Invalid amount for -%s=&lt;amount&gt;: '%s'</source>
        <translation>میزان نامعتبر برای  -%s=&lt;amount&gt;: '%s'</translation>
    </message>
    <message>
        <source>Upgrading txindex database</source>
        <translation>ارتقا دادن پایگاه داده اندیس تراکنش ها یا txindex</translation>
    </message>
    <message>
        <source>Loading P2P addresses...</source>
        <translation>در حال بارگذاری آدرس های همتا-به-همتا یا P2P</translation>
    </message>
    <message>
        <source>Loading banlist...</source>
        <translation>در حال بارگذاری لیست بن...</translation>
    </message>
    <message>
        <source>Not enough file descriptors available.</source>
        <translation>توصیفگرهای فایل به اندازه کافی در دسترس نیست</translation>
    </message>
    <message>
        <source>The source code is available from %s.</source>
        <translation>سورس کد موجود است از %s.</translation>
    </message>
    <message>
        <source>Unable to generate keys</source>
        <translation>نمیتوان کلید ها را تولید کرد</translation>
    </message>
    <message>
        <source>Upgrading UTXO database</source>
        <translation>ارتقا دادن پایگاه داده UTXO</translation>
    </message>
    <message>
        <source>Verifying blocks...</source>
        <translation>در حال تایید کردن بلاک ها...</translation>
    </message>
    <message>
        <source>The transaction amount is too small to send after the fee has been deducted</source>
        <translation>مبلغ تراکنش کمتر از آن است که پس از کسر هزینه  تراکنش قابل ارسال باشد</translation>
    </message>
    <message>
        <source>Error reading from database, shutting down.</source>
        <translation>خواندن از پایگاه داده با خطا مواجه شد,در حال خاموش شدن.</translation>
    </message>
    <message>
        <source>Invalid -proxy address or hostname: '%s'</source>
        <translation>آدرس پراکسی یا هاست نامعتبر: ' %s'</translation>
    </message>
    <message>
        <source>Signing transaction failed</source>
        <translation>ثبت تراکنش با خطا مواجه شد</translation>
    </message>
    <message>
        <source>The transaction amount is too small to pay the fee</source>
        <translation>حجم تراکنش بسیار کم است برای پرداخت کارمزد</translation>
    </message>
    <message>
        <source>This is experimental software.</source>
        <translation>این یک نرم افزار تجربی است.</translation>
    </message>
    <message>
        <source>Transaction amount too small</source>
        <translation>حجم تراکنش خیلی کم است</translation>
    </message>
    <message>
        <source>Transaction too large</source>
        <translation>حجم تراکنش خیلی زیاد است</translation>
    </message>
    <message>
        <source>Unable to generate initial keys</source>
        <translation>نمیتوان کلید های اولیه را تولید کرد.</translation>
    </message>
    <message>
        <source>Verifying wallet(s)...</source>
        <translation>در حال تایید شدن کیف پول(ها)...</translation>
    </message>
    <message>
        <source>Warning: unknown new rules activated (versionbit %i)</source>
        <translation>هشدار: قوانین جدید ناشناخته‌ای فعال شده‌اند (نسخه‌بیت %i)</translation>
    </message>
    <message>
        <source>Zapping all transactions from wallet...</source>
        <translation>تراکنش بیش از حد طولانی از یک زنجیر مهر و موم شده است
</translation>
    </message>
    <message>
        <source>This is the transaction fee you may pay when fee estimates are not available.</source>
        <translation>این هزینه تراکنشی است که در صورت عدم وجود هزینه تخمینی، پرداخت می کنید.</translation>
    </message>
    <message>
        <source>This product includes software developed by the OpenSSL Project for use in the OpenSSL Toolkit %s and cryptographic software written by Eric Young and UPnP software written by Thomas Bernard.</source>
        <translation>این محصول شامل نرم افزار توسعه یافته با پروژه OpenSSL است، پروژه ای برای استفاده از جعبه ابزار OpenSSL %s و نرم افزار رمزنگاری که توسط اریک یانگ نوشته شده و همچنین نرم افزار UPnP که توسط توماس برنارد نوشته شده است.</translation>
    </message>
    <message>
        <source>%s is set very high!</source>
        <translation>%s بسیار بزرگ انتخاب شده است.</translation>
    </message>
    <message>
        <source>Starting network threads...</source>
        <translation>ایجاد نخ‌های شبکه ...</translation>
    </message>
    <message>
        <source>This is the minimum transaction fee you pay on every transaction.</source>
        <translation>این کمترین فی تراکنش است که در هر تراکنش پرداخت می‌نمایید.</translation>
    </message>
    <message>
        <source>Transaction amounts must not be negative</source>
        <translation>مقدار تراکنش نمی‌تواند منفی باشد.</translation>
    </message>
    <message>
        <source>Transaction has too long of a mempool chain</source>
        <translation>تراکنش بیش از حد طولانی از یک زنجیر مهر و موم شده است
</translation>
    </message>
    <message>
        <source>Transaction must have at least one recipient</source>
        <translation>تراکنش باید حداقل یک دریافت کننده داشته باشد</translation>
    </message>
    <message>
        <source>Unknown network specified in -onlynet: '%s'</source>
        <translation>شبکه مشخص شده غیرقابل شناسایی در onlynet: '%s'</translation>
    </message>
    <message>
        <source>Insufficient funds</source>
        <translation>وجوه ناکافی</translation>
    </message>
    <message>
        <source>Warning: Private keys detected in wallet {%s} with disabled private keys</source>
        <translation>هشدار: کلید های خصوصی در کیف پول شما شناسایی شده است { %s} به همراه کلید های خصوصی غیر فعال</translation>
    </message>
    <message>
        <source>Cannot write to data directory '%s'; check permissions.</source>
        <translation>نمیتواند پوشه داده ها را بنویسد ' %s';دسترسی ها را بررسی کنید.</translation>
    </message>
    <message>
        <source>Loading block index...</source>
        <translation>لود شدن نمایه بلاکها..</translation>
    </message>
    <message>
        <source>Loading wallet...</source>
        <translation>wallet در حال لود شدن است...</translation>
    </message>
    <message>
        <source>Cannot downgrade wallet</source>
        <translation>قابلیت برگشت به نسخه قبلی برای wallet امکان پذیر نیست</translation>
    </message>
    <message>
        <source>Rescanning...</source>
        <translation>اسکنِ دوباره...</translation>
    </message>
    <message>
        <source>Done loading</source>
        <translation>اتمام لود شدن</translation>
    </message>
</context>
</TS><|MERGE_RESOLUTION|>--- conflicted
+++ resolved
@@ -66,17 +66,8 @@
         <translation>آدرس‌های گیرنده</translation>
     </message>
     <message>
-<<<<<<< HEAD
         <source>These are your Particl addresses for sending payments. Always check the amount and the receiving address before sending coins.</source>
-        <translation>این‌ها آدرس‌های بیتکوین برای پرداخت‌ها هستند. همیشه قبل از فرستادن سکه‌ها مقدار و آدرس دریافت‌کننده را بررسی نمایید.</translation>
-    </message>
-    <message>
-        <source>These are your Particl addresses for receiving payments. It is recommended to use a new receiving address for each transaction.</source>
-        <translation>این‌ها آدرس‌های بیتکوین شما برای دریافت مبالغ می‌باشد. توصیه می‌شود برای هر تراکنش از یک آدرس جدید استفاده کنید.</translation>
-=======
-        <source>These are your Bitcoin addresses for sending payments. Always check the amount and the receiving address before sending coins.</source>
         <translation>اینها آدرس‌های شما برای ارسال وجوه هستند. همیشه قبل از ارسال، مقدار و آدرس گیرنده را بررسی کنید.</translation>
->>>>>>> a54e52b4
     </message>
     <message>
         <source>&amp;Copy Address</source>
@@ -169,7 +160,7 @@
         <translation>تایید رمزگذاری کیف پول</translation>
     </message>
     <message>
-        <source>Warning: If you encrypt your wallet and lose your passphrase, you will &lt;b&gt;LOSE ALL OF YOUR BITCOINS&lt;/b&gt;!</source>
+        <source>Warning: If you encrypt your wallet and lose your passphrase, you will &lt;b&gt;LOSE ALL OF YOUR PARTICL&lt;/b&gt;!</source>
         <translation>اخطار: اگر کیف‌پول خود را رمزگذاری کرده و رمز خود را فراموش کنید، شما &lt;b&gt;تمام بیت‌کوین‌های خود را از دست خواهید داد&lt;/b&gt;!</translation>
     </message>
     <message>
@@ -181,7 +172,7 @@
         <translation>کیف پول رمزگذاری شده است</translation>
     </message>
     <message>
-        <source>Remember that encrypting your wallet cannot fully protect your bitcoins from being stolen by malware infecting your computer.</source>
+        <source>Remember that encrypting your wallet cannot fully protect your particl from being stolen by malware infecting your computer.</source>
         <translation>والت رمز بندی شد . 
 یاد داشته باشید که پنجره رمز شده نمی تواند کلا از سرقت نرم افزارهای مخرب محافظ کند </translation>
     </message>
@@ -336,13 +327,8 @@
         <translation>پراکسی &lt;br&gt;فعال شده است: %1&lt;/br&gt;</translation>
     </message>
     <message>
-<<<<<<< HEAD
         <source>Send coins to a Particl address</source>
-        <translation>ارسال وجه به نشانی بیت‌کوین</translation>
-=======
-        <source>Send coins to a Bitcoin address</source>
         <translation>ارسال کوین به آدرس بیت کوین</translation>
->>>>>>> a54e52b4
     </message>
     <message>
         <source>Backup wallet to another location</source>
@@ -362,19 +348,7 @@
     </message>
     <message>
         <source>&amp;Verify message...</source>
-<<<<<<< HEAD
-        <translation>با&amp;زبینی پیام...</translation>
-    </message>
-    <message>
-        <source>Particl.</source>
-        <translation>بیت‌کوین</translation>
-    </message>
-    <message>
-        <source>Wallet</source>
-        <translation>کیف پول</translation>
-=======
         <translation>تایید پیام</translation>
->>>>>>> a54e52b4
     </message>
     <message>
         <source>&amp;Send</source>
@@ -397,21 +371,12 @@
         <translation>رمزنگاری کلیدهای شخصی متعلق به کیف‌پول</translation>
     </message>
     <message>
-<<<<<<< HEAD
         <source>Sign messages with your Particl addresses to prove you own them</source>
-        <translation>برای اثبات اینکه پیام‌ها به شما تعلق دارند، آن‌ها را با نشانی بیت‌کوین خود امضا کنید</translation>
+        <translation>پیام‌ها را با آدرس بیت‌کوین خود امضا کنید تا مالکیت آن‌ها را اثبات کنید</translation>
     </message>
     <message>
         <source>Verify messages to ensure they were signed with specified Particl addresses</source>
-        <translation>برای حصول اطمینان از اینکه پیام با نشانی بیت‌کوین مشخص شده امضا است یا خیر، پیام را شناسایی کنید</translation>
-=======
-        <source>Sign messages with your Bitcoin addresses to prove you own them</source>
-        <translation>پیام‌ها را با آدرس بیت‌کوین خود امضا کنید تا مالکیت آن‌ها را اثبات کنید</translation>
-    </message>
-    <message>
-        <source>Verify messages to ensure they were signed with specified Bitcoin addresses</source>
         <translation>پیام‌ها را تائید کنید تا از امضاشدن آن‌ها با آدرس بیت‌کوین مطمئن شوید</translation>
->>>>>>> a54e52b4
     </message>
     <message>
         <source>&amp;File</source>
@@ -430,13 +395,8 @@
         <translation>نوار ابزار</translation>
     </message>
     <message>
-<<<<<<< HEAD
         <source>Request payments (generates QR codes and particl: URIs)</source>
-        <translation>درخواست پرداخت ( تولید کد کیوار و ادرس بیت کوین)</translation>
-=======
-        <source>Request payments (generates QR codes and bitcoin: URIs)</source>
         <translation>درخواست پرداخت (ساخت کد QR و بیت‌کوین: URIs)</translation>
->>>>>>> a54e52b4
     </message>
     <message>
         <source>Show the list of used sending addresses and labels</source>
@@ -447,30 +407,20 @@
         <translation>نمایش لیست آدرس‌ها و لیبل‌های دریافتی استفاده شده</translation>
     </message>
     <message>
-<<<<<<< HEAD
         <source>Open a particl: URI or payment request</source>
-        <translation>بازکردن یک بیت کوین: آدرس یا درخواست پرداخت</translation>
-=======
-        <source>Open a bitcoin: URI or payment request</source>
         <translation>بازکردن بیت‌کوین: آدرس یا درخواست پرداخت</translation>
->>>>>>> a54e52b4
     </message>
     <message>
         <source>&amp;Command-line options</source>
         <translation>گزینه های خط فرمان</translation>
     </message>
     <message numerus="yes">
-<<<<<<< HEAD
         <source>%n active connection(s) to Particl network</source>
-        <translation><numerusform>%n ارتباط فعال با شبکهٔ بیت‌کوین</numerusform><numerusform>%n ارتباط فعال با شبکهٔ بیت‌کوین</numerusform></translation>
-=======
-        <source>%n active connection(s) to Bitcoin network</source>
         <translation><numerusform>%n ارتباط فعال به شبکه بیت‌کوین</numerusform><numerusform>%n ارتباط فعال به شبکه بیت‌کوین</numerusform></translation>
     </message>
     <message>
         <source>Indexing blocks on disk...</source>
         <translation>فهرست‌بندی نمایه بلاک‌ها…</translation>
->>>>>>> a54e52b4
     </message>
     <message>
         <source>Processing blocks on disk...</source>
@@ -609,7 +559,7 @@
         <translation>wallet رمزگذاری شد و در حال حاضر قفل است</translation>
     </message>
     <message>
-        <source>A fatal error occurred. Bitcoin can no longer continue safely and will quit.</source>
+        <source>A fatal error occurred. Particl can no longer continue safely and will quit.</source>
         <translation>خطای بحرانی رخ داده است. بیتکوین دیگر به صورت ایمن قادر به ادامه دادن نمی‌باشد و خارج خواهد شد.</translation>
     </message>
 </context>
@@ -789,17 +739,12 @@
         <translation>ویرایش آدرس ارسالی</translation>
     </message>
     <message>
-<<<<<<< HEAD
         <source>The entered address "%1" is not a valid Particl address.</source>
-        <translation>نشانی وارد شده "%1" یک نشانی معتبر بیت‌کوین نیست.</translation>
-=======
-        <source>The entered address "%1" is not a valid Bitcoin address.</source>
         <translation>آدرس وارد شده "%1" آدرس معتبر بیت کوین نیست.</translation>
     </message>
     <message>
         <source>The entered address "%1" is already in the address book with label "%2".</source>
         <translation>آدرس وارد شده "%1" در حال حاظر در دفترچه آدرس ها موجود است با برچسب "%2" .</translation>
->>>>>>> a54e52b4
     </message>
     <message>
         <source>Could not unlock wallet.</source>
@@ -875,11 +820,7 @@
         <translation>استفاده کردن از پوشه داده مخصوص:</translation>
     </message>
     <message>
-<<<<<<< HEAD
-        <source>Particl.</source>
-        <translation>بیت‌کوین</translation>
-=======
-        <source>Bitcoin</source>
+        <source>Particl</source>
         <translation>بیت کوین</translation>
     </message>
     <message>
@@ -893,7 +834,6 @@
     <message>
         <source>The wallet will also be stored in this directory.</source>
         <translation>کیف پول هم در همین دایرکتوری ذخیره می‌شود.</translation>
->>>>>>> a54e52b4
     </message>
     <message>
         <source>Error</source>
@@ -1069,7 +1009,7 @@
         <translation>شبکه Tor</translation>
     </message>
     <message>
-        <source>Connect to the Bitcoin network through a separate SOCKS5 proxy for Tor hidden services.</source>
+        <source>Connect to the Particl network through a separate SOCKS5 proxy for Tor hidden services.</source>
         <translation>اتصال به شبکه بیت کوین با استفاده از پراکسی SOCKS5 برای استفاده از سرویس مخفی تور</translation>
     </message>
     <message>
@@ -1168,17 +1108,12 @@
         <translation>فرم</translation>
     </message>
     <message>
-<<<<<<< HEAD
         <source>The displayed information may be out of date. Your wallet automatically synchronizes with the Particl network after a connection is established, but this process has not completed yet.</source>
-        <translation>اطلاعات نمایش‌داده شده ممکن است قدیمی باشند. بعد از این که یک اتصال با شبکه برقرار شد، کیف پول شما به‌صورت خودکار با شبکهٔ بیت‌کوین همگام‌سازی می‌شود. اما این روند هنوز کامل نشده است.</translation>
-=======
-        <source>The displayed information may be out of date. Your wallet automatically synchronizes with the Bitcoin network after a connection is established, but this process has not completed yet.</source>
-        <translation>اطلاعات نمایش داده شده ممکن است روزآمد نباشد. wallet شما به صورت خودکار بعد از برقراری اتصال با شبکه bitcoin به روز می شود اما این فرایند هنوز تکمیل نشده است.</translation>
+        <translation>اطلاعات نمایش داده شده ممکن است روزآمد نباشد. wallet شما به صورت خودکار بعد از برقراری اتصال با شبکه particl به روز می شود اما این فرایند هنوز تکمیل نشده است.</translation>
     </message>
     <message>
         <source>Watch-only:</source>
         <translation>فقط قابل-مشاهده:</translation>
->>>>>>> a54e52b4
     </message>
     <message>
         <source>Available:</source>
@@ -1306,13 +1241,8 @@
         <translation>میزان</translation>
     </message>
     <message>
-<<<<<<< HEAD
         <source>Enter a Particl address (e.g. %1)</source>
-        <translation>یک آدرس بیت‌کوین وارد کنید (مثلاً %1)</translation>
-=======
-        <source>Enter a Bitcoin address (e.g. %1)</source>
         <translation>آدرس بیت کوین را وارد کنید (به طور مثال %1)</translation>
->>>>>>> a54e52b4
     </message>
     <message>
         <source>%1 d</source>
@@ -2045,7 +1975,7 @@
         <translation><numerusform>تایید شدن تخمین زده شده تراکنش برابر است با: %n بلاک.</numerusform><numerusform>تایید شدن تخمین زده شده تراکنش برابر است با: %n بلاک.</numerusform></translation>
     </message>
     <message>
-        <source>Warning: Invalid Bitcoin address</source>
+        <source>Warning: Invalid Particl address</source>
         <translation>هشدار: آدرس بیت کوین نامعتبر</translation>
     </message>
     <message>
@@ -2088,13 +2018,8 @@
         <translation>این پرداحت,عادی هست.</translation>
     </message>
     <message>
-<<<<<<< HEAD
         <source>The Particl address to send the payment to</source>
-        <translation>نشانی بیت‌کوین برای ارسال پرداخت به آن</translation>
-=======
-        <source>The Bitcoin address to send the payment to</source>
         <translation>آدرس بیت کوین برای ارسال پرداحت به آن</translation>
->>>>>>> a54e52b4
     </message>
     <message>
         <source>Alt+A</source>
@@ -2194,13 +2119,8 @@
         <translation>امضای فعلی را به حافظهٔ سیستم کپی کن</translation>
     </message>
     <message>
-<<<<<<< HEAD
         <source>Sign the message to prove you own this Particl address</source>
-        <translation>برای اثبات تعلق این نشانی به شما، پیام را امضا کنید</translation>
-=======
-        <source>Sign the message to prove you own this Bitcoin address</source>
         <translation>پیام را امضا کنید تا ثابت کنید این آدرس بیت‌کوین متعلق به شماست</translation>
->>>>>>> a54e52b4
     </message>
     <message>
         <source>Sign &amp;Message</source>
@@ -2223,13 +2143,8 @@
         <translation>نشانی بیت‌کوین که پیغام با آن امضاء شده</translation>
     </message>
     <message>
-<<<<<<< HEAD
         <source>Verify the message to ensure it was signed with the specified Particl address</source>
-        <translation>برای حصول اطمینان از اینکه پیام با نشانی بیت‌کوین مشخص شده امضا است یا خیر، پیام را شناسایی کنید</translation>
-=======
-        <source>Verify the message to ensure it was signed with the specified Bitcoin address</source>
         <translation>پیام را تایید کنید تا مطمئن شوید که توسط آدرس بیت‌کوین مشخص شده امضا شده است.</translation>
->>>>>>> a54e52b4
     </message>
     <message>
         <source>Verify &amp;Message</source>
@@ -2678,17 +2593,12 @@
 <context>
     <name>bitcoin-core</name>
     <message>
-<<<<<<< HEAD
-        <source>Particl Core</source>
-        <translation> هسته Particl </translation>
-=======
         <source>The %s developers</source>
         <translation>%s توسعه دهندگان</translation>
     </message>
     <message>
         <source>Change index out of range</source>
         <translation>تغییر دادن اندیس خارج از دامنه</translation>
->>>>>>> a54e52b4
     </message>
     <message>
         <source>Copyright (C) %i-%i</source>
