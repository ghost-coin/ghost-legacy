<TS language="fr" version="2.1">
<context>
    <name>AddressBookPage</name>
    <message>
        <source>Right-click to edit address or label</source>
        <translation>Cliquer à droite pour modifier l’adresse ou l’étiquette</translation>
    </message>
    <message>
        <source>Create a new address</source>
        <translation>Créer une nouvelle adresse</translation>
    </message>
    <message>
        <source>&amp;New</source>
        <translation>&amp;Nouvelle</translation>
    </message>
    <message>
        <source>Copy the currently selected address to the system clipboard</source>
        <translation>Copier l’adresse sélectionnée actuellement dans le presse-papiers</translation>
    </message>
    <message>
        <source>&amp;Copy</source>
        <translation>&amp;Copier</translation>
    </message>
    <message>
        <source>C&amp;lose</source>
        <translation>&amp;Fermer</translation>
    </message>
    <message>
        <source>Delete the currently selected address from the list</source>
        <translation>Supprimer de la liste l’adresse sélectionnée actuellement</translation>
    </message>
    <message>
        <source>Enter address or label to search</source>
        <translation>Saisir une adresse ou une étiquette à rechercher</translation>
    </message>
    <message>
        <source>Export the data in the current tab to a file</source>
        <translation>Exporter les données de l’onglet actuel vers un fichier</translation>
    </message>
    <message>
        <source>&amp;Export</source>
        <translation>&amp;Exporter</translation>
    </message>
    <message>
        <source>&amp;Delete</source>
        <translation>&amp;Supprimer</translation>
    </message>
    <message>
        <source>Choose the address to send coins to</source>
        <translation>Choisir l’adresse à laquelle envoyer des pièces</translation>
    </message>
    <message>
        <source>Choose the address to receive coins with</source>
        <translation>Choisir l’adresse avec laquelle recevoir des pîèces</translation>
    </message>
    <message>
        <source>C&amp;hoose</source>
        <translation>C&amp;hoisir</translation>
    </message>
    <message>
        <source>Sending addresses</source>
        <translation>Adresses d’envoi</translation>
    </message>
    <message>
        <source>Receiving addresses</source>
        <translation>Adresses de réception</translation>
    </message>
    <message>
        <source>These are your Particl addresses for sending payments. Always check the amount and the receiving address before sending coins.</source>
        <translation>Voici vos adresses Particl pour envoyer des paiements. Vérifiez toujours le montant et l’adresse du destinataire avant d’envoyer des pièces.</translation>
    </message>
    <message>
<<<<<<< HEAD
        <source>These are your Particl addresses for receiving payments. It is recommended to use a new receiving address for each transaction.</source>
        <translation>Voici vos adresses Particl pour recevoir des paiements. Il est recommandé d’utiliser une nouvelle adresse de réception pour chaque transaction.</translation>
=======
        <source>These are your Bitcoin addresses for receiving payments. Use the 'Create new receiving address' button in the receive tab to create new addresses.</source>
        <translation>Ce sont vos adresses Bitcoin pour recevoir des paiements. Utilisez le bouton 'Créer nouvelle adresse de réception' dans l'onglet Recevoir pour créer de nouvelles adresses.</translation>
>>>>>>> a54e52b4
    </message>
    <message>
        <source>&amp;Copy Address</source>
        <translation>&amp;Copier l’adresse</translation>
    </message>
    <message>
        <source>Copy &amp;Label</source>
        <translation>Copier l’é&amp;tiquette</translation>
    </message>
    <message>
        <source>&amp;Edit</source>
        <translation>&amp;Modifier</translation>
    </message>
    <message>
        <source>Export Address List</source>
        <translation>Exporter la liste d’adresses</translation>
    </message>
    <message>
        <source>Comma separated file (*.csv)</source>
        <translation>Valeurs séparées par des virgules (*.csv)</translation>
    </message>
    <message>
        <source>Exporting Failed</source>
        <translation>Échec d’exportation</translation>
    </message>
    <message>
        <source>There was an error trying to save the address list to %1. Please try again.</source>
        <translation>Une erreur est survenue lors de l’enregistrement de la liste d’adresses vers %1. Veuillez ressayer plus tard.</translation>
    </message>
</context>
<context>
    <name>AddressTableModel</name>
    <message>
        <source>Label</source>
        <translation>Étiquette</translation>
    </message>
    <message>
        <source>Address</source>
        <translation>Adresse</translation>
    </message>
    <message>
        <source>(no label)</source>
        <translation>(aucune étiquette)</translation>
    </message>
</context>
<context>
    <name>AskPassphraseDialog</name>
    <message>
        <source>Passphrase Dialog</source>
        <translation>Fenêtre de dialogue de la phrase de passe</translation>
    </message>
    <message>
        <source>Enter passphrase</source>
        <translation>Saisir la phrase de passe</translation>
    </message>
    <message>
        <source>New passphrase</source>
        <translation>Nouvelle phrase de passe</translation>
    </message>
    <message>
        <source>Repeat new passphrase</source>
        <translation>Répéter la phrase de passe</translation>
    </message>
    <message>
        <source>Show passphrase</source>
        <translation>Afficher phrase secrète</translation>
    </message>
    <message>
        <source>Encrypt wallet</source>
        <translation>Chiffrer le porte-monnaie</translation>
    </message>
    <message>
        <source>This operation needs your wallet passphrase to unlock the wallet.</source>
        <translation>Cette opération nécessite votre phrase de passe pour déverrouiller le porte-monnaie.</translation>
    </message>
    <message>
        <source>Unlock wallet</source>
        <translation>Déverrouiller le porte-monnaie</translation>
    </message>
    <message>
        <source>This operation needs your wallet passphrase to decrypt the wallet.</source>
        <translation>Cette opération nécessite votre phrase de passe pour déchiffrer le porte-monnaie.</translation>
    </message>
    <message>
        <source>Decrypt wallet</source>
        <translation>Déchiffrer le porte-monnaie</translation>
    </message>
    <message>
        <source>Change passphrase</source>
        <translation>Changer la phrase de passe</translation>
    </message>
    <message>
        <source>Confirm wallet encryption</source>
        <translation>Confirmer le chiffrement du porte-monnaie</translation>
    </message>
    <message>
<<<<<<< HEAD
        <source>Warning: If you encrypt your wallet and lose your passphrase, you will &lt;b&gt;LOSE ALL OF YOUR PARTICL&lt;/b&gt;!</source>
        <translation>Avertissement : si vous chiffrez votre porte-monnaie et perdez votre phrase de passe, vous &lt;b&gt;PERDREZ TOUS VOS PARTICL&lt;/b&gt; !</translation>
=======
        <source>Warning: If you encrypt your wallet and lose your passphrase, you will &lt;b&gt;LOSE ALL OF YOUR BITCOINS&lt;/b&gt;!</source>
        <translation>Avertissement : Si vous chiffrez votre porte-monnaie et perdez votre phrase de passe, vous &lt;b&gt;PERDREZ TOUS VOS BITCOINS&lt;/b&gt; !</translation>
>>>>>>> a54e52b4
    </message>
    <message>
        <source>Are you sure you wish to encrypt your wallet?</source>
        <translation>Voulez-vous vraiment chiffrer votre porte-monnaie ?</translation>
    </message>
    <message>
        <source>Wallet encrypted</source>
        <translation>Le porte-monnaie est chiffré</translation>
    </message>
    <message>
<<<<<<< HEAD
        <source>%1 will close now to finish the encryption process. Remember that encrypting your wallet cannot fully protect your particl from being stolen by malware infecting your computer.</source>
        <translation>%1 va maintenant se fermer pour terminer le processus de chiffrement. Souvenez-vous que le chiffrement de votre porte-monnaie ne peut pas protéger entièrement vos particl contre le vol par des logiciels malveillants qui infecteraient votre ordinateur.</translation>
=======
        <source>Enter the new passphrase for the wallet.&lt;br/&gt;Please use a passphrase of &lt;b&gt;ten or more random characters&lt;/b&gt;, or &lt;b&gt;eight or more words&lt;/b&gt;.</source>
        <translation>Saisir la nouvelle phrase secrète pour le porte-monnaie.&lt;br/&gt;Veuillez utiliser une phrase secrète de &lt;b&gt;dix caractères aléatoires ou plus&lt;/b&gt;, ou &lt;b&gt;huit mots ou plus&lt;/b&gt;.</translation>
    </message>
    <message>
        <source>Enter the old passphrase and new passphrase for the wallet.</source>
        <translation>Saisir l'ancienne phrase secrète et la nouvelle phrase secrète pour le porte-monnaie.</translation>
    </message>
    <message>
        <source>Remember that encrypting your wallet cannot fully protect your bitcoins from being stolen by malware infecting your computer.</source>
        <translation>Souvenez-vous que chiffrer votre porte-monnaie ne peut pas complètement protéger vos bitcoins contre le vol par des programmes malveillants infectant votre ordinateur.</translation>
    </message>
    <message>
        <source>Wallet to be encrypted</source>
        <translation>Porte-monnaie à chiffrer</translation>
    </message>
    <message>
        <source>Your wallet is about to be encrypted. </source>
        <translation>Votre porte-monnaie est sur le point d'être chiffré.</translation>
    </message>
    <message>
        <source>Your wallet is now encrypted. </source>
        <translation>Votre porte-monnaie est maintenant chiffré.</translation>
>>>>>>> a54e52b4
    </message>
    <message>
        <source>IMPORTANT: Any previous backups you have made of your wallet file should be replaced with the newly generated, encrypted wallet file. For security reasons, previous backups of the unencrypted wallet file will become useless as soon as you start using the new, encrypted wallet.</source>
        <translation>IMPORTANT : Toutes les sauvegardes précédentes du fichier de votre porte-monnaie devraient être remplacées par le fichier du porte-monnaie chiffré nouvellement généré. Pour des raisons de sécurité, les sauvegardes précédentes de votre fichier de porte-monnaie non chiffré deviendront inutilisables dès que vous commencerez à utiliser le nouveau porte-monnaie chiffré.</translation>
    </message>
    <message>
        <source>Wallet encryption failed</source>
        <translation>Échec de chiffrement du porte-monnaie</translation>
    </message>
    <message>
        <source>Wallet encryption failed due to an internal error. Your wallet was not encrypted.</source>
        <translation>Le chiffrement du porte-monnaie a échoué en raison d’une erreur interne. Votre porte-monnaie n’a pas été chiffré.</translation>
    </message>
    <message>
        <source>The supplied passphrases do not match.</source>
        <translation>Les phrases de passe saisies ne correspondent pas.</translation>
    </message>
    <message>
        <source>Wallet unlock failed</source>
        <translation>Échec de déverrouillage du porte-monnaie</translation>
    </message>
    <message>
        <source>The passphrase entered for the wallet decryption was incorrect.</source>
        <translation>La phrase de passe saisie pour déchiffrer le porte-monnaie était erronée.</translation>
    </message>
    <message>
        <source>Wallet decryption failed</source>
        <translation>Échec de déchiffrement du porte-monnaie</translation>
    </message>
    <message>
        <source>Wallet passphrase was successfully changed.</source>
        <translation>La phrase de passe du porte-monnaie a été modifiée avec succès.</translation>
    </message>
    <message>
        <source>Warning: The Caps Lock key is on!</source>
        <translation>Avertissement : La touche Verr. Maj. est activée !</translation>
    </message>
</context>
<context>
    <name>BanTableModel</name>
    <message>
        <source>IP/Netmask</source>
        <translation>IP/masque réseau</translation>
    </message>
    <message>
        <source>Banned Until</source>
        <translation>Banni jusqu’au</translation>
    </message>
</context>
<context>
    <name>BitcoinGUI</name>
    <message>
        <source>Sign &amp;message...</source>
        <translation>Signer un &amp;message...</translation>
    </message>
    <message>
        <source>Synchronizing with network...</source>
        <translation>Synchronisation avec le réseau…</translation>
    </message>
    <message>
        <source>&amp;Overview</source>
        <translation>&amp;Vue d’ensemble</translation>
    </message>
    <message>
        <source>Show general overview of wallet</source>
        <translation>Afficher une vue d’ensemble du porte-monnaie</translation>
    </message>
    <message>
        <source>&amp;Transactions</source>
        <translation>&amp;Transactions</translation>
    </message>
    <message>
        <source>Browse transaction history</source>
        <translation>Parcourir l’historique transactionnel</translation>
    </message>
    <message>
        <source>E&amp;xit</source>
        <translation>Q&amp;uitter</translation>
    </message>
    <message>
        <source>Quit application</source>
        <translation>Quitter l’application</translation>
    </message>
    <message>
        <source>&amp;About %1</source>
        <translation>À &amp;propos de %1</translation>
    </message>
    <message>
        <source>Show information about %1</source>
        <translation>Afficher des informations à propos de %1</translation>
    </message>
    <message>
        <source>About &amp;Qt</source>
        <translation>À propos de &amp;Qt</translation>
    </message>
    <message>
        <source>Show information about Qt</source>
        <translation>Afficher des informations sur Qt</translation>
    </message>
    <message>
        <source>&amp;Options...</source>
        <translation>&amp;Options…</translation>
    </message>
    <message>
        <source>Modify configuration options for %1</source>
        <translation>Modifier les options de configuration de %1</translation>
    </message>
    <message>
        <source>&amp;Encrypt Wallet...</source>
        <translation>&amp;Chiffrer le porte-monnaie...</translation>
    </message>
    <message>
        <source>&amp;Backup Wallet...</source>
        <translation>Sauvegarder le &amp;porte-monnaie...</translation>
    </message>
    <message>
        <source>&amp;Change Passphrase...</source>
        <translation>&amp;Changer la phrase de passe...</translation>
    </message>
    <message>
        <source>Open &amp;URI...</source>
        <translation>Ouvrir une &amp;URI...</translation>
    </message>
    <message>
        <source>Create Wallet...</source>
        <translation>Créer un porte-monnaie...</translation>
    </message>
    <message>
        <source>Create a new wallet</source>
        <translation>Créer un nouveau porte-monnaie</translation>
    </message>
    <message>
        <source>Wallet:</source>
        <translation>Porte-monnaie :</translation>
    </message>
    <message>
        <source>Click to disable network activity.</source>
        <translation>Cliquer pour désactiver l’activité réseau.</translation>
    </message>
    <message>
        <source>Network activity disabled.</source>
        <translation>L’activité réseau est désactivée.</translation>
    </message>
    <message>
        <source>Click to enable network activity again.</source>
        <translation>Cliquer pour réactiver l’activité réseau.</translation>
    </message>
    <message>
        <source>Syncing Headers (%1%)...</source>
        <translation>Synchronisation des en-têtes (%1)...</translation>
    </message>
    <message>
        <source>Reindexing blocks on disk...</source>
        <translation>Réindexation des blocs sur le disque...</translation>
    </message>
    <message>
        <source>Proxy is &lt;b&gt;enabled&lt;/b&gt;: %1</source>
        <translation>Le serveur mandataire est &lt;b&gt;activé&lt;/b&gt; : %1</translation>
    </message>
    <message>
        <source>Send coins to a Particl address</source>
        <translation>Envoyer des pièces à une adresse Particl.</translation>
    </message>
    <message>
        <source>Backup wallet to another location</source>
        <translation>Sauvegarder le porte-monnaie vers un autre emplacement</translation>
    </message>
    <message>
        <source>Change the passphrase used for wallet encryption</source>
        <translation>Modifier la phrase de passe utilisée pour le chiffrement du porte-monnaie</translation>
    </message>
    <message>
        <source>&amp;Debug window</source>
        <translation>Fenêtre de &amp;débogage</translation>
    </message>
    <message>
        <source>Open debugging and diagnostic console</source>
        <translation>Ouvrir une console de débogage et de diagnostic</translation>
    </message>
    <message>
        <source>&amp;Verify message...</source>
        <translation>&amp;Vérifier un message...</translation>
    </message>
    <message>
<<<<<<< HEAD
        <source>Particl.</source>
        <translation>Particl.</translation>
    </message>
    <message>
        <source>Wallet</source>
        <translation>Porte-monnaie</translation>
    </message>
    <message>
=======
>>>>>>> a54e52b4
        <source>&amp;Send</source>
        <translation>&amp;Envoyer</translation>
    </message>
    <message>
        <source>&amp;Receive</source>
        <translation>&amp;Recevoir</translation>
    </message>
    <message>
        <source>&amp;Show / Hide</source>
        <translation>&amp;Afficher / cacher</translation>
    </message>
    <message>
        <source>Show or hide the main Window</source>
        <translation>Afficher ou cacher la fenêtre principale</translation>
    </message>
    <message>
        <source>Encrypt the private keys that belong to your wallet</source>
        <translation>Chiffrer les clés privées qui appartiennent à votre porte-monnaie</translation>
    </message>
    <message>
        <source>Sign messages with your Particl addresses to prove you own them</source>
        <translation>Signer les messages avec vos adresses Particl pour prouver que vous les détenez</translation>
    </message>
    <message>
        <source>Verify messages to ensure they were signed with specified Particl addresses</source>
        <translation>Vérifier les messages pour s’assurer qu’ils ont été signés avec les adresses Particl indiquées</translation>
    </message>
    <message>
        <source>&amp;File</source>
        <translation>&amp;Fichier</translation>
    </message>
    <message>
        <source>&amp;Settings</source>
        <translation>&amp;Paramètres</translation>
    </message>
    <message>
        <source>&amp;Help</source>
        <translation>&amp;Aide</translation>
    </message>
    <message>
        <source>Tabs toolbar</source>
        <translation>Barre d’outils des onglets</translation>
    </message>
    <message>
        <source>Request payments (generates QR codes and particl: URIs)</source>
        <translation>Demander des paiements (génère des codes QR et des URI particl:)</translation>
    </message>
    <message>
        <source>Show the list of used sending addresses and labels</source>
        <translation>Afficher la liste d’adresses d’envoi et d’étiquettes utilisées</translation>
    </message>
    <message>
        <source>Show the list of used receiving addresses and labels</source>
        <translation>Afficher la liste d’adresses de réception et d’étiquettes utilisées</translation>
    </message>
    <message>
        <source>Open a particl: URI or payment request</source>
        <translation>Ouvrir une URI particl: ou une demande de paiement</translation>
    </message>
    <message>
        <source>&amp;Command-line options</source>
        <translation>Options de ligne de &amp;commande</translation>
    </message>
    <message numerus="yes">
        <source>%n active connection(s) to Particl network</source>
        <translation><numerusform>%n connexion active avec le réseau Particl.</numerusform><numerusform>%n connexions actives avec le réseau Particl.</numerusform></translation>
    </message>
    <message>
        <source>Indexing blocks on disk...</source>
        <translation>Indexation des blocs sur le disque...</translation>
    </message>
    <message>
        <source>Processing blocks on disk...</source>
        <translation>Traitement des blocs sur le disque...</translation>
    </message>
    <message numerus="yes">
        <source>Processed %n block(s) of transaction history.</source>
        <translation><numerusform>%n bloc d’historique transactionnel a été traité</numerusform><numerusform>%n blocs d’historique transactionnel ont été traités</numerusform></translation>
    </message>
    <message>
        <source>%1 behind</source>
        <translation>en retard de %1</translation>
    </message>
    <message>
        <source>Last received block was generated %1 ago.</source>
        <translation>Le dernier bloc reçu avait été généré il y a %1.</translation>
    </message>
    <message>
        <source>Transactions after this will not yet be visible.</source>
        <translation>Les transactions suivantes ne seront pas déjà visibles.</translation>
    </message>
    <message>
        <source>Error</source>
        <translation>Erreur</translation>
    </message>
    <message>
        <source>Warning</source>
        <translation>Avertissement</translation>
    </message>
    <message>
        <source>Information</source>
        <translation>Informations</translation>
    </message>
    <message>
        <source>Up to date</source>
        <translation>À jour</translation>
    </message>
    <message>
<<<<<<< HEAD
        <source>Show the %1 help message to get a list with possible Particl command-line options</source>
        <translation>Afficher le message d’aide de %1 pour obtenir la liste des options de ligne de commande Particl possibles.</translation>
=======
        <source>&amp;Sending addresses</source>
        <translation>&amp;Adresses d’envoi</translation>
    </message>
    <message>
        <source>&amp;Receiving addresses</source>
        <translation>&amp;Adresses de réception</translation>
    </message>
    <message>
        <source>Open Wallet</source>
        <translation>Ouvrir le porte-monnaie</translation>
    </message>
    <message>
        <source>Open a wallet</source>
        <translation>Ouvrir un porte-monnaie</translation>
    </message>
    <message>
        <source>Close Wallet...</source>
        <translation>Fermer le porte-monnaie…</translation>
    </message>
    <message>
        <source>Close wallet</source>
        <translation>Fermer le porte-monnaie</translation>
    </message>
    <message>
        <source>Show the %1 help message to get a list with possible Bitcoin command-line options</source>
        <translation>Afficher le message d’aide de %1 pour obtenir la liste des options de ligne de commande Bitcoin possibles.</translation>
>>>>>>> a54e52b4
    </message>
    <message>
        <source>default wallet</source>
        <translation>porte-monnaie par défaut</translation>
    </message>
    <message>
        <source>No wallets available</source>
        <translation>Aucun porte-monnaie n’est disponible</translation>
    </message>
    <message>
        <source>&amp;Window</source>
        <translation>&amp;Fenêtre</translation>
    </message>
    <message>
        <source>Minimize</source>
        <translation>Réduire</translation>
    </message>
    <message>
        <source>Zoom</source>
        <translation>Zoomer</translation>
    </message>
    <message>
        <source>Main Window</source>
        <translation>Fenêtre principale</translation>
    </message>
    <message>
        <source>%1 client</source>
        <translation>Client %1</translation>
    </message>
    <message>
        <source>Connecting to peers...</source>
        <translation>Connexion aux pairs...</translation>
    </message>
    <message>
        <source>Catching up...</source>
        <translation>Rattrapage…</translation>
    </message>
    <message>
        <source>Error: %1</source>
        <translation>Erreur : %1</translation>
    </message>
    <message>
        <source>Warning: %1</source>
        <translation>Avertissement : %1</translation>
    </message>
    <message>
        <source>Date: %1
</source>
        <translation>Date : %1
</translation>
    </message>
    <message>
        <source>Amount: %1
</source>
        <translation>Montant : %1
</translation>
    </message>
    <message>
        <source>Wallet: %1
</source>
        <translation>Porte-monnaie : %1
</translation>
    </message>
    <message>
        <source>Type: %1
</source>
        <translation>Type  : %1
</translation>
    </message>
    <message>
        <source>Label: %1
</source>
        <translation>Étiquette : %1
</translation>
    </message>
    <message>
        <source>Address: %1
</source>
        <translation>Adresse : %1
</translation>
    </message>
    <message>
        <source>Sent transaction</source>
        <translation>Transaction envoyée</translation>
    </message>
    <message>
        <source>Incoming transaction</source>
        <translation>Transaction entrante</translation>
    </message>
    <message>
        <source>HD key generation is &lt;b&gt;enabled&lt;/b&gt;</source>
        <translation>La génération de clé HD est &lt;b&gt;activée&lt;/b&gt;</translation>
    </message>
    <message>
        <source>HD key generation is &lt;b&gt;disabled&lt;/b&gt;</source>
        <translation>La génération de clé HD est &lt;b&gt;désactivée&lt;/b&gt;</translation>
    </message>
    <message>
        <source>Private key &lt;b&gt;disabled&lt;/b&gt;</source>
        <translation>La clé privée est &lt;b&gt;désactivée&lt;/b&gt;</translation>
    </message>
    <message>
        <source>Wallet is &lt;b&gt;encrypted&lt;/b&gt; and currently &lt;b&gt;unlocked&lt;/b&gt;</source>
        <translation>Le porte-monnaie est &lt;b&gt;chiffré&lt;/b&gt; et est actuellement &lt;b&gt;déverrouillé&lt;/b&gt;</translation>
    </message>
    <message>
        <source>Wallet is &lt;b&gt;encrypted&lt;/b&gt; and currently &lt;b&gt;locked&lt;/b&gt;</source>
        <translation>Le porte-monnaie est &lt;b&gt;chiffré&lt;/b&gt; et actuellement &lt;b&gt;verrouillé&lt;/b&gt;</translation>
    </message>
    <message>
        <source>A fatal error occurred. Particl can no longer continue safely and will quit.</source>
        <translation>Une erreur fatale est survenue. Particl ne peut plus continuer en toute sécurité et va s’arrêter.</translation>
    </message>
</context>
<context>
    <name>CoinControlDialog</name>
    <message>
        <source>Coin Selection</source>
        <translation>Sélection des pièces</translation>
    </message>
    <message>
        <source>Quantity:</source>
        <translation>Quantité :</translation>
    </message>
    <message>
        <source>Bytes:</source>
        <translation>Octets :</translation>
    </message>
    <message>
        <source>Amount:</source>
        <translation>Montant :</translation>
    </message>
    <message>
        <source>Fee:</source>
        <translation>Frais :</translation>
    </message>
    <message>
        <source>Dust:</source>
        <translation>Poussière :</translation>
    </message>
    <message>
        <source>After Fee:</source>
        <translation>Après les frais :</translation>
    </message>
    <message>
        <source>Change:</source>
        <translation>Monnaie :</translation>
    </message>
    <message>
        <source>(un)select all</source>
        <translation>Tout (des)sélectionner</translation>
    </message>
    <message>
        <source>Tree mode</source>
        <translation>Mode arborescence</translation>
    </message>
    <message>
        <source>List mode</source>
        <translation>Mode liste</translation>
    </message>
    <message>
        <source>Amount</source>
        <translation>Montant</translation>
    </message>
    <message>
        <source>Received with label</source>
        <translation>Reçu avec une étiquette</translation>
    </message>
    <message>
        <source>Received with address</source>
        <translation>Reçu avec une adresse</translation>
    </message>
    <message>
        <source>Date</source>
        <translation>Date</translation>
    </message>
    <message>
        <source>Confirmations</source>
        <translation>Confirmations</translation>
    </message>
    <message>
        <source>Confirmed</source>
        <translation>Confirmée</translation>
    </message>
    <message>
        <source>Copy address</source>
        <translation>Copier l’adresse</translation>
    </message>
    <message>
        <source>Copy label</source>
        <translation>Copier l’étiquette</translation>
    </message>
    <message>
        <source>Copy amount</source>
        <translation>Copier le montant</translation>
    </message>
    <message>
        <source>Copy transaction ID</source>
        <translation>Copier l’ID de la transaction</translation>
    </message>
    <message>
        <source>Lock unspent</source>
        <translation>Verrouiller les transactions non dépensées</translation>
    </message>
    <message>
        <source>Unlock unspent</source>
        <translation>Déverrouiller les transactions non dépensées</translation>
    </message>
    <message>
        <source>Copy quantity</source>
        <translation>Copier la quantité</translation>
    </message>
    <message>
        <source>Copy fee</source>
        <translation>Copier les frais</translation>
    </message>
    <message>
        <source>Copy after fee</source>
        <translation>Copier après les frais</translation>
    </message>
    <message>
        <source>Copy bytes</source>
        <translation>Copier les octets</translation>
    </message>
    <message>
        <source>Copy dust</source>
        <translation>Copier la poussière</translation>
    </message>
    <message>
        <source>Copy change</source>
        <translation>Copier la monnaie</translation>
    </message>
    <message>
        <source>(%1 locked)</source>
        <translation>(%1 verrouillée)</translation>
    </message>
    <message>
        <source>yes</source>
        <translation>oui</translation>
    </message>
    <message>
        <source>no</source>
        <translation>non</translation>
    </message>
    <message>
        <source>This label turns red if any recipient receives an amount smaller than the current dust threshold.</source>
        <translation>Cette étiquette devient rouge si un destinataire reçoit un montant inférieur au seuil actuel de poussière.</translation>
    </message>
    <message>
        <source>Can vary +/- %1 satoshi(s) per input.</source>
        <translation>Peut varier +/- %1 satoshi(s) par entrée.</translation>
    </message>
    <message>
        <source>(no label)</source>
        <translation>(aucune étiquette)</translation>
    </message>
    <message>
        <source>change from %1 (%2)</source>
        <translation>monnaie de %1 (%2)</translation>
    </message>
    <message>
        <source>(change)</source>
        <translation>(monnaie)</translation>
    </message>
</context>
<context>
    <name>CreateWalletActivity</name>
    <message>
        <source>Creating Wallet &lt;b&gt;%1&lt;/b&gt;...</source>
        <translation>Création du porte-monnaie &lt;b&gt;%1&lt;/b&gt;...</translation>
    </message>
    <message>
        <source>Create wallet failed</source>
        <translation>Création du porte-monnaie échouée</translation>
    </message>
    <message>
        <source>Create wallet warning</source>
        <translation>Avertissement de création du porte-monnaie</translation>
    </message>
</context>
<context>
    <name>CreateWalletDialog</name>
    <message>
        <source>Create Wallet</source>
        <translation>Créer porte-monnaie</translation>
    </message>
    <message>
        <source>Wallet Name</source>
        <translation>Nom du porte-monnaie</translation>
    </message>
    <message>
        <source>Encrypt the wallet. The wallet will be encrypted with a passphrase of your choice.</source>
        <translation>Chiffrer le porte-monnaie. Le porte-monnaie sera chiffré avec une phrase secrète de votre choix.</translation>
    </message>
    <message>
        <source>Encrypt Wallet</source>
        <translation>Chiffrer le porte-monnaie</translation>
    </message>
    <message>
        <source>Disable private keys for this wallet. Wallets with private keys disabled will have no private keys and cannot have an HD seed or imported private keys. This is ideal for watch-only wallets.</source>
        <translation>Désactiver les clés privées pour ce porte-monnaie. Les portes-monnaie avec des clés privées désactivées n'auront pas de clés privées et ne peuvent pas avoir une graine HD ou des clés privées importées. Ceci est idéal pour un porte-monnaie </translation>
    </message>
    <message>
        <source>Disable Private Keys</source>
        <translation>Désactiver Clés Privées</translation>
    </message>
    <message>
        <source>Make a blank wallet. Blank wallets do not initially have private keys or scripts. Private keys and addresses can be imported, or an HD seed can be set, at a later time.</source>
        <translation>Créer un porte-monnaie vide. Les porte-monnaie vides n'ont pas de clés privées ou scripts initialement. Des clés privées et adresses peuvent être importées ou une graine HD peut être définie ultérieurement.</translation>
    </message>
    <message>
        <source>Make Blank Wallet</source>
        <translation>Créer Porte-Monnaie Vide</translation>
    </message>
    <message>
        <source>Create</source>
        <translation>Créer</translation>
    </message>
</context>
<context>
    <name>EditAddressDialog</name>
    <message>
        <source>Edit Address</source>
        <translation>Modifier l’adresse</translation>
    </message>
    <message>
        <source>&amp;Label</source>
        <translation>É&amp;tiquette</translation>
    </message>
    <message>
        <source>The label associated with this address list entry</source>
        <translation>L’étiquette associée à cette entrée de la liste d’adresses</translation>
    </message>
    <message>
        <source>The address associated with this address list entry. This can only be modified for sending addresses.</source>
        <translation>L’adresse associée à cette entrée de la liste d’adresses. Cela ne peut être modifié que pour les adresses d’envoi.</translation>
    </message>
    <message>
        <source>&amp;Address</source>
        <translation>&amp;Adresse</translation>
    </message>
    <message>
        <source>New sending address</source>
        <translation>Nouvelle adresse d’envoi</translation>
    </message>
    <message>
        <source>Edit receiving address</source>
        <translation>Modifier l’adresse de réception</translation>
    </message>
    <message>
        <source>Edit sending address</source>
        <translation>Modifier l’adresse d’envoi</translation>
    </message>
    <message>
        <source>The entered address "%1" is not a valid Particl address.</source>
        <translation>L’adresse saisie « %1 » n’est pas une adresse Particl valide.</translation>
    </message>
    <message>
        <source>Address "%1" already exists as a receiving address with label "%2" and so cannot be added as a sending address.</source>
        <translation>L’adresse « %1 » existe déjà en tant qu’adresse de réception avec l’étiquette « %2 » et ne peut donc pas être ajoutée en tant qu’adresse d’envoi.</translation>
    </message>
    <message>
        <source>The entered address "%1" is already in the address book with label "%2".</source>
        <translation>L’adresse saisie « %1 » est déjà présente dans le carnet d’adresses avec l’étiquette « %2 ».</translation>
    </message>
    <message>
        <source>Could not unlock wallet.</source>
        <translation>Impossible de déverrouiller le porte-monnaie.</translation>
    </message>
    <message>
        <source>New key generation failed.</source>
        <translation>Échec de génération de la nouvelle clé.</translation>
    </message>
</context>
<context>
    <name>FreespaceChecker</name>
    <message>
        <source>A new data directory will be created.</source>
        <translation>Un nouveau répertoire de données sera créé.</translation>
    </message>
    <message>
        <source>name</source>
        <translation>nom</translation>
    </message>
    <message>
        <source>Directory already exists. Add %1 if you intend to create a new directory here.</source>
        <translation>Le répertoire existe déjà. Ajouter %1 si vous comptez créer un nouveau répertoire ici.</translation>
    </message>
    <message>
        <source>Path already exists, and is not a directory.</source>
        <translation>Le chemin existe déjà et n’est pas un répertoire.</translation>
    </message>
    <message>
        <source>Cannot create data directory here.</source>
        <translation>Impossible de créer un répertoire de données ici.</translation>
    </message>
</context>
<context>
    <name>HelpMessageDialog</name>
    <message>
        <source>version</source>
        <translation>version</translation>
    </message>
    <message>
        <source>(%1-bit)</source>
        <translation>(%1-bit)</translation>
    </message>
    <message>
        <source>About %1</source>
        <translation>À propos de %1</translation>
    </message>
    <message>
        <source>Command-line options</source>
        <translation>Options de ligne de commande</translation>
    </message>
</context>
<context>
    <name>Intro</name>
    <message>
        <source>Welcome</source>
        <translation>Bienvenue</translation>
    </message>
    <message>
        <source>Welcome to %1.</source>
        <translation>Bienvenue à %1.</translation>
    </message>
    <message>
        <source>As this is the first time the program is launched, you can choose where %1 will store its data.</source>
        <translation>Puisque c’est la première fois que le logiciel est lancé, vous pouvez choisir où %1 stockera ses données.</translation>
    </message>
    <message>
        <source>When you click OK, %1 will begin to download and process the full %4 block chain (%2GB) starting with the earliest transactions in %3 when %4 initially launched.</source>
        <translation>Quand vous cliquerez sur Valider, %1 commencera à télécharger et à traiter l’intégralité de la chaîne de blocs %4 (%2 Go) en débutant avec les transactions les plus anciennes de %3, quand %4 a été lancé initialement.</translation>
    </message>
    <message>
        <source>Reverting this setting requires re-downloading the entire blockchain. It is faster to download the full chain first and prune it later. Disables some advanced features.</source>
        <translation>Revenir sur ce paramètre requiert de re-télécharger l'entier de la chaîne de blocs. Il est plus rapide de télécharger la chaîne complète et de l'élaguer plus tard. Désactive certaines fonctionnalités avancées.</translation>
    </message>
    <message>
        <source>This initial synchronisation is very demanding, and may expose hardware problems with your computer that had previously gone unnoticed. Each time you run %1, it will continue downloading where it left off.</source>
        <translation>La synchronisation initiale est très exigeante et pourrait exposer des problèmes matériels dans votre ordinateur passés inaperçus auparavant. Chaque fois que vous exécuterez %1, le téléchargement reprendra où il s’était arrêté.</translation>
    </message>
    <message>
        <source>If you have chosen to limit block chain storage (pruning), the historical data must still be downloaded and processed, but will be deleted afterward to keep your disk usage low.</source>
        <translation>Si vous avez choisi de limiter le stockage de la chaîne de blocs (élagage), les données historiques doivent quand même être téléchargées et traitées, mais seront supprimées par la suite pour minimiser l’utilisation de votre espace disque.</translation>
    </message>
    <message>
        <source>Use the default data directory</source>
        <translation>Utiliser le répertoire de données par défaut</translation>
    </message>
    <message>
        <source>Use a custom data directory:</source>
        <translation>Utiliser un répertoire de données personnalisé :</translation>
    </message>
    <message>
        <source>Particl.</source>
        <translation>Particl.</translation>
    </message>
    <message>
        <source>Discard blocks after verification, except most recent %1 GB (prune)</source>
        <translation>Jeter les blocs après vérification, à l'exception des %1 Go les plus récents (élagage)</translation>
    </message>
    <message>
        <source>At least %1 GB of data will be stored in this directory, and it will grow over time.</source>
        <translation>Au moins %1 Go de données seront stockés dans ce répertoire et sa taille augmentera avec le temps.</translation>
    </message>
    <message>
        <source>Approximately %1 GB of data will be stored in this directory.</source>
        <translation>Approximativement %1 Go de données seront stockés dans ce répertoire.</translation>
    </message>
    <message>
        <source>%1 will download and store a copy of the Particl block chain.</source>
        <translation>%1 téléchargera et stockera une copie de la chaîne de blocs Particl.</translation>
    </message>
    <message>
        <source>The wallet will also be stored in this directory.</source>
        <translation>Le porte-monnaie sera aussi stocké dans ce répertoire.</translation>
    </message>
    <message>
        <source>Error: Specified data directory "%1" cannot be created.</source>
        <translation>Erreur : Le répertoire de données indiqué « %1 » ne peut pas être créé.</translation>
    </message>
    <message>
        <source>Error</source>
        <translation>Erreur</translation>
    </message>
    <message numerus="yes">
        <source>%n GB of free space available</source>
        <translation><numerusform>%n Go d’espace libre disponible</numerusform><numerusform>%n Go d’espace libre disponibles</numerusform></translation>
    </message>
    <message numerus="yes">
        <source>(of %n GB needed)</source>
        <translation><numerusform>(sur %n Go requis)</numerusform><numerusform>(sur %n Go requis)</numerusform></translation>
    </message>
    <message numerus="yes">
        <source>(%n GB needed for full chain)</source>
        <translation><numerusform>(%n Go nécessaire pour la chaîne complète)</numerusform><numerusform>(%n Go nécessaires pour la chaîne complète)</numerusform></translation>
    </message>
</context>
<context>
    <name>ModalOverlay</name>
    <message>
        <source>Form</source>
        <translation>Formulaire</translation>
    </message>
    <message>
<<<<<<< HEAD
        <source>Recent transactions may not yet be visible, and therefore your wallet's balance might be incorrect. This information will be correct once your wallet has finished synchronizing with the particl network, as detailed below.</source>
        <translation>Les transactions récentes ne sont peut-être pas encore visibles et par conséquent le solde de votre porte-monnaie est peut-être erroné. Cette information sera juste quand votre porte-monnaie aura fini de se synchroniser avec le réseau Particl. comme décrit ci-dessous.</translation>
=======
        <source>Recent transactions may not yet be visible, and therefore your wallet's balance might be incorrect. This information will be correct once your wallet has finished synchronizing with the bitcoin network, as detailed below.</source>
        <translation>Les transactions récentes ne sont peut-être pas encore visibles et par conséquent le solde de votre porte-monnaie est peut-être erroné. Ces informations seront justes quand votre porte-monnaie aura fini de se synchroniser avec le réseau Bitcoin, comme décrit ci-dessous.</translation>
>>>>>>> a54e52b4
    </message>
    <message>
        <source>Attempting to spend particl that are affected by not-yet-displayed transactions will not be accepted by the network.</source>
        <translation>Toute tentative de dépense de particl affectés par des transactions qui ne sont pas encore affichées ne sera pas acceptée par le réseau.</translation>
    </message>
    <message>
        <source>Number of blocks left</source>
        <translation>Nombre de blocs restants</translation>
    </message>
    <message>
        <source>Unknown...</source>
        <translation>Inconnu...</translation>
    </message>
    <message>
        <source>Last block time</source>
        <translation>Estampille temporelle du dernier bloc</translation>
    </message>
    <message>
        <source>Progress</source>
        <translation>Progression</translation>
    </message>
    <message>
        <source>Progress increase per hour</source>
        <translation>Avancement de la progression par heure</translation>
    </message>
    <message>
        <source>calculating...</source>
        <translation>calcul en cours...</translation>
    </message>
    <message>
        <source>Estimated time left until synced</source>
        <translation>Temps estimé avant la fin de la synchronisation</translation>
    </message>
    <message>
        <source>Hide</source>
        <translation>Cacher</translation>
    </message>
    <message>
        <source>Unknown. Syncing Headers (%1, %2%)...</source>
        <translation>Inconnu. Synchronisation des en-têtes (%1, %2)…</translation>
    </message>
</context>
<context>
    <name>OpenURIDialog</name>
    <message>
        <source>Open URI</source>
        <translation>Ouvrir une URI</translation>
    </message>
    <message>
        <source>Open payment request from URI or file</source>
        <translation>Ouvrir une demande de paiement à partir d’une URI ou d’un fichier</translation>
    </message>
    <message>
        <source>URI:</source>
        <translation>URI :</translation>
    </message>
    <message>
        <source>Select payment request file</source>
        <translation>Choisir le fichier de demande de paiement</translation>
    </message>
    <message>
        <source>Select payment request file to open</source>
        <translation>Choisir le fichier de demande de paiement à ouvrir</translation>
    </message>
</context>
<context>
    <name>OpenWalletActivity</name>
    <message>
        <source>Open wallet failed</source>
        <translation>Échec d’ouverture du porte-monnaie</translation>
    </message>
    <message>
        <source>Open wallet warning</source>
        <translation>Avertissement d'ouverture du porte-monnaie</translation>
    </message>
    <message>
        <source>default wallet</source>
        <translation>porte-monnaie par défaut</translation>
    </message>
    <message>
        <source>Opening Wallet &lt;b&gt;%1&lt;/b&gt;...</source>
        <translation>Ouverture du porte-monnaie &lt;b&gt;%1&lt;/b&gt;…</translation>
    </message>
</context>
<context>
    <name>OptionsDialog</name>
    <message>
        <source>Options</source>
        <translation>Options</translation>
    </message>
    <message>
        <source>&amp;Main</source>
        <translation>&amp;Principales</translation>
    </message>
    <message>
        <source>Automatically start %1 after logging in to the system.</source>
        <translation>Démarrer %1 automatiquement après avoir ouvert une session sur l’ordinateur.</translation>
    </message>
    <message>
        <source>&amp;Start %1 on system login</source>
        <translation>&amp;Démarrer %1 lors de l’ouverture d’une session</translation>
    </message>
    <message>
        <source>Size of &amp;database cache</source>
        <translation>Taille du cache de la base de &amp;données</translation>
    </message>
    <message>
        <source>Number of script &amp;verification threads</source>
        <translation>Nombre de fils de &amp;vérification de script</translation>
    </message>
    <message>
        <source>IP address of the proxy (e.g. IPv4: 127.0.0.1 / IPv6: ::1)</source>
        <translation>Adresse IP du mandataire (p. ex. IPv4 : 127.0.0.1 / IPv6 : ::1)</translation>
    </message>
    <message>
        <source>Shows if the supplied default SOCKS5 proxy is used to reach peers via this network type.</source>
        <translation>Indique si le mandataire SOCKS5 par défaut fourni est utilisé pour atteindre des pairs par ce type de réseau.</translation>
    </message>
    <message>
        <source>Use separate SOCKS&amp;5 proxy to reach peers via Tor hidden services:</source>
        <translation>Utiliser un mandataire SOCKS&amp;5 séparé pour atteindre les pairs en utilisant les services cachés de Tor.</translation>
    </message>
    <message>
        <source>Hide the icon from the system tray.</source>
        <translation>Cacher l’icône dans la zone de notification.</translation>
    </message>
    <message>
        <source>&amp;Hide tray icon</source>
        <translation>Cac&amp;her l’icône de la zone de notification</translation>
    </message>
    <message>
        <source>Minimize instead of exit the application when the window is closed. When this option is enabled, the application will be closed only after selecting Exit in the menu.</source>
        <translation>Quand la fenêtre est fermée, la réduire au lieu de quitter l’application. Si cette option est activée, l’application ne sera fermée qu’en sélectionnant Quitter dans le menu.</translation>
    </message>
    <message>
        <source>Third party URLs (e.g. a block explorer) that appear in the transactions tab as context menu items. %s in the URL is replaced by transaction hash. Multiple URLs are separated by vertical bar |.</source>
        <translation>URL tierces (p. ex. un explorateur de blocs) qui apparaissant dans l’onglet des transactions comme des éléments du menu contextuel. %s dans l’URL est remplacé par le hachage de la transaction. Les URL multiples sont séparées par une barre verticale |.</translation>
    </message>
    <message>
        <source>Open the %1 configuration file from the working directory.</source>
        <translation>Ouvrir le fichier de configuration %1 du répertoire de travail.</translation>
    </message>
    <message>
        <source>Open Configuration File</source>
        <translation>Ouvrir le fichier de configuration</translation>
    </message>
    <message>
        <source>Reset all client options to default.</source>
        <translation>Réinitialiser toutes les options du client aux valeurs par défaut.</translation>
    </message>
    <message>
        <source>&amp;Reset Options</source>
        <translation>&amp;Réinitialiser les options</translation>
    </message>
    <message>
        <source>&amp;Network</source>
        <translation>&amp;Réseau</translation>
    </message>
    <message>
        <source>Disables some advanced features but all blocks will still be fully validated. Reverting this setting requires re-downloading the entire blockchain. Actual disk usage may be somewhat higher.</source>
        <translation>Désactive certaines fonctions avancées, mais tous les blocs seront quand même validés entièrement. Changer ce paramètre à sa valeur antérieure exige de retélécharger la chaîne de blocs dans son intégralité. L’espace disque utilisé pourrait être un peu plus élevé.</translation>
    </message>
    <message>
        <source>Prune &amp;block storage to</source>
        <translation>Élaguer l’espace de stockage des &amp;blocs jusqu’à</translation>
    </message>
    <message>
        <source>GB</source>
        <translation>Go</translation>
    </message>
    <message>
        <source>Reverting this setting requires re-downloading the entire blockchain.</source>
        <translation>Changer ce paramètre à sa valeur antérieure exige de retélécharger la chaîne de blocs dans son intégralité.</translation>
    </message>
    <message>
        <source>MiB</source>
        <translation>Mio</translation>
    </message>
    <message>
        <source>(0 = auto, &lt;0 = leave that many cores free)</source>
        <translation>(0 = auto, &lt; 0 = laisser ce nombre de cœurs inutilisés)</translation>
    </message>
    <message>
        <source>W&amp;allet</source>
        <translation>&amp;Porte-monnaie</translation>
    </message>
    <message>
        <source>Expert</source>
        <translation>Expert</translation>
    </message>
    <message>
        <source>Enable coin &amp;control features</source>
        <translation>Activer les fonctions de &amp;contrôle des pièces</translation>
    </message>
    <message>
        <source>If you disable the spending of unconfirmed change, the change from a transaction cannot be used until that transaction has at least one confirmation. This also affects how your balance is computed.</source>
        <translation>Si vous désactivé la dépense de la monnaie non confirmée, la monnaie d’une transaction ne peut pas être utilisée tant que cette transaction n’a pas reçu au moins une confirmation. Celai affecte aussi le calcul de votre solde.</translation>
    </message>
    <message>
        <source>&amp;Spend unconfirmed change</source>
        <translation>&amp;Dépenser la monnaie non confirmée</translation>
    </message>
    <message>
        <source>Automatically open the Particl client port on the router. This only works when your router supports UPnP and it is enabled.</source>
        <translation>Ouvrir automatiquement le port du client Particl sur le routeur. Cela ne fonctionne que si votre routeur prend en charge l’UPnP et si la fonction est activée.</translation>
    </message>
    <message>
        <source>Map port using &amp;UPnP</source>
        <translation>Mapper le port avec l’&amp;UPnP</translation>
    </message>
    <message>
        <source>Accept connections from outside.</source>
        <translation>Accepter les connexions provenant de l’extérieur.</translation>
    </message>
    <message>
        <source>Allow incomin&amp;g connections</source>
        <translation>Permettre les connexions e&amp;ntrantes</translation>
    </message>
    <message>
        <source>Connect to the Particl network through a SOCKS5 proxy.</source>
        <translation>Se connecter au réseau Particl par un mandataire SOCKS5.</translation>
    </message>
    <message>
        <source>&amp;Connect through SOCKS5 proxy (default proxy):</source>
        <translation>Se &amp;connecter par un mandataire SOCKS5 (mandataire par défaut) :</translation>
    </message>
    <message>
        <source>Proxy &amp;IP:</source>
        <translation>&amp;IP du mandataire :</translation>
    </message>
    <message>
        <source>&amp;Port:</source>
        <translation>&amp;Port :</translation>
    </message>
    <message>
        <source>Port of the proxy (e.g. 9050)</source>
        <translation>Port du mandataire (p. ex. 9050)</translation>
    </message>
    <message>
        <source>Used for reaching peers via:</source>
        <translation>Utilisé pour rejoindre les pairs par :</translation>
    </message>
    <message>
        <source>IPv4</source>
        <translation>IPv4</translation>
    </message>
    <message>
        <source>IPv6</source>
        <translation>IPv6</translation>
    </message>
    <message>
        <source>Tor</source>
        <translation>Tor</translation>
    </message>
    <message>
        <source>Connect to the Particl network through a separate SOCKS5 proxy for Tor hidden services.</source>
        <translation>Se connecter au réseau Particl au travers d’un mandataire SOCKS5 séparé pour les services cachés de Tor.</translation>
    </message>
    <message>
        <source>&amp;Window</source>
        <translation>&amp;Fenêtre</translation>
    </message>
    <message>
        <source>Show only a tray icon after minimizing the window.</source>
        <translation>N’afficher qu’une icône dans la zone de notification après minimisation.</translation>
    </message>
    <message>
        <source>&amp;Minimize to the tray instead of the taskbar</source>
        <translation>&amp;Réduire dans la zone de notification au lieu de la barre des tâches</translation>
    </message>
    <message>
        <source>M&amp;inimize on close</source>
        <translation>Ré&amp;duire lors de la fermeture</translation>
    </message>
    <message>
        <source>&amp;Display</source>
        <translation>&amp;Affichage</translation>
    </message>
    <message>
        <source>User Interface &amp;language:</source>
        <translation>&amp;Langue de l’interface utilisateur :</translation>
    </message>
    <message>
        <source>The user interface language can be set here. This setting will take effect after restarting %1.</source>
        <translation>La langue de l’interface utilisateur peut être définie ici. Ce réglage sera pris en compte après redémarrage de %1.</translation>
    </message>
    <message>
        <source>&amp;Unit to show amounts in:</source>
        <translation>&amp;Unité d’affichage des montants :</translation>
    </message>
    <message>
        <source>Choose the default subdivision unit to show in the interface and when sending coins.</source>
        <translation>Choisir la sous-unité par défaut d’affichage dans l’interface et lors d’envoi de pièces.</translation>
    </message>
    <message>
        <source>Whether to show coin control features or not.</source>
        <translation>Afficher ou non les fonctions de contrôle des pièces.</translation>
    </message>
    <message>
        <source>&amp;Third party transaction URLs</source>
        <translation>URL de transaction &amp;tierces</translation>
    </message>
    <message>
        <source>Options set in this dialog are overridden by the command line or in the configuration file:</source>
        <translation>Les options définies dans cette boîte de dialogue sont remplacées par la ligne de commande ou par le fichier de configuration :</translation>
    </message>
    <message>
        <source>&amp;OK</source>
        <translation>&amp;Valider</translation>
    </message>
    <message>
        <source>&amp;Cancel</source>
        <translation>A&amp;nnuler</translation>
    </message>
    <message>
        <source>default</source>
        <translation>par défaut</translation>
    </message>
    <message>
        <source>none</source>
        <translation>aucune</translation>
    </message>
    <message>
        <source>Confirm options reset</source>
        <translation>Confirmer la réinitialisation des options</translation>
    </message>
    <message>
        <source>Client restart required to activate changes.</source>
        <translation>Le redémarrage du client est exigé pour activer les changements.</translation>
    </message>
    <message>
        <source>Client will be shut down. Do you want to proceed?</source>
        <translation>Le client sera arrêté. Voulez-vous continuer ?</translation>
    </message>
    <message>
        <source>Configuration options</source>
        <translation>Options de configuration</translation>
    </message>
    <message>
        <source>The configuration file is used to specify advanced user options which override GUI settings. Additionally, any command-line options will override this configuration file.</source>
        <translation>Le fichier de configuration est utilisé pour indiquer aux utilisateurs experts quelles options remplacent les paramètres de l’IUG. De plus, toute option de ligne de commande remplacera ce fichier de configuration.</translation>
    </message>
    <message>
        <source>Error</source>
        <translation>Erreur</translation>
    </message>
    <message>
        <source>The configuration file could not be opened.</source>
        <translation>Impossible d’ouvrir le fichier de configuration.</translation>
    </message>
    <message>
        <source>This change would require a client restart.</source>
        <translation>Ce changement demanderait un redémarrage du client.</translation>
    </message>
    <message>
        <source>The supplied proxy address is invalid.</source>
        <translation>L’adresse de serveur mandataire fournie est invalide.</translation>
    </message>
</context>
<context>
    <name>OverviewPage</name>
    <message>
        <source>Form</source>
        <translation>Formulaire</translation>
    </message>
    <message>
        <source>The displayed information may be out of date. Your wallet automatically synchronizes with the Particl network after a connection is established, but this process has not completed yet.</source>
        <translation>Les informations affichées peuvent être obsolètes. Votre porte-monnaie se synchronise automatiquement avec le réseau Particl dès qu’une connexion est établie, mais ce processus n’est pas encore achevé.</translation>
    </message>
    <message>
        <source>Watch-only:</source>
        <translation>Juste-regarder :</translation>
    </message>
    <message>
        <source>Available:</source>
        <translation>Disponible :</translation>
    </message>
    <message>
        <source>Your current spendable balance</source>
        <translation>Votre solde actuel disponible</translation>
    </message>
    <message>
        <source>Pending:</source>
        <translation>En attente :</translation>
    </message>
    <message>
        <source>Total of transactions that have yet to be confirmed, and do not yet count toward the spendable balance</source>
        <translation>Total des transactions qui doivent encore être confirmées et qui ne sont pas prises en compte dans le solde disponible</translation>
    </message>
    <message>
        <source>Immature:</source>
        <translation>Immature :</translation>
    </message>
    <message>
        <source>Mined balance that has not yet matured</source>
        <translation>Le solde miné n’est pas encore mûr</translation>
    </message>
    <message>
        <source>Balances</source>
        <translation>Soldes</translation>
    </message>
    <message>
        <source>Total:</source>
        <translation>Total :</translation>
    </message>
    <message>
        <source>Your current total balance</source>
        <translation>Votre solde total actuel</translation>
    </message>
    <message>
        <source>Your current balance in watch-only addresses</source>
        <translation>Votre balance actuelle en adresses juste-regarder</translation>
    </message>
    <message>
        <source>Spendable:</source>
        <translation>Disponible :</translation>
    </message>
    <message>
        <source>Recent transactions</source>
        <translation>Transactions récentes</translation>
    </message>
    <message>
        <source>Unconfirmed transactions to watch-only addresses</source>
        <translation>Transactions non confirmées vers des adresses juste-regarder</translation>
    </message>
    <message>
        <source>Mined balance in watch-only addresses that has not yet matured</source>
        <translation>Le solde miné dans des adresses juste-regarder, qui n’est pas encore mûr</translation>
    </message>
    <message>
        <source>Current total balance in watch-only addresses</source>
        <translation>Solde total actuel dans des adresses juste-regarder</translation>
    </message>
</context>
<context>
    <name>PaymentServer</name>
    <message>
        <source>Payment request error</source>
        <translation>Erreur de demande de paiement</translation>
    </message>
    <message>
        <source>Cannot start particl: click-to-pay handler</source>
        <translation>Impossible de démarrer le gestionnaire de cliquer-pour-payer particl:</translation>
    </message>
    <message>
        <source>URI handling</source>
        <translation>Gestion des URI</translation>
    </message>
    <message>
        <source>'particl://' is not a valid URI. Use 'particl:' instead.</source>
        <translation>'particl://' n’est pas une URI valide. Utilisez plutôt 'particl:'.</translation>
    </message>
    <message>
        <source>You are using a BIP70 URL which will be unsupported in the future.</source>
        <translation>Vous utilisez une URL BIP70 qui ne sera plus prise en charge à l’avenir </translation>
    </message>
    <message>
        <source>Payment request fetch URL is invalid: %1</source>
        <translation>L’URL de récupération de la demande de paiement est invalide : %1</translation>
    </message>
    <message>
        <source>Cannot process payment request because BIP70 support was not compiled in.</source>
        <translation>Il est impossible de traiter la demande de paiement, car la prise en charge de BIP70 n’a pas été compilée dans le logiciel.</translation>
    </message>
    <message>
        <source>Due to widespread security flaws in BIP70 it's strongly recommended that any merchant instructions to switch wallets be ignored.</source>
        <translation>En raison de faille de sécurité généralisées dans BIP70 il est vivement recommandé que les instructions des marchands pour changer de porte-monnaie soient ignorées.</translation>
    </message>
    <message>
        <source>If you are receiving this error you should request the merchant provide a BIP21 compatible URI.</source>
        <translation>Si vous recevez cette erreur vous devriez demander au marchand de vous fournir un URI compatible avec BIP21.</translation>
    </message>
    <message>
        <source>Invalid payment address %1</source>
        <translation>Adresse de paiement invalide %1</translation>
    </message>
    <message>
        <source>URI cannot be parsed! This can be caused by an invalid Particl address or malformed URI parameters.</source>
        <translation>L’URI ne peut pas être analysée ! Cela peut être causé par une adresse Particl invalide ou par des paramètres d’URI mal formés.</translation>
    </message>
    <message>
        <source>Payment request file handling</source>
        <translation>Gestion des fichiers de demande de paiement</translation>
    </message>
    <message>
        <source>Payment request file cannot be read! This can be caused by an invalid payment request file.</source>
        <translation>Le fichier de demande de paiement ne peut pas être lu ! Cela peut être causé par un fichier de demande de paiement invalide.</translation>
    </message>
    <message>
        <source>Payment request rejected</source>
        <translation>Demande de paiement rejetée</translation>
    </message>
    <message>
        <source>Payment request network doesn't match client network.</source>
        <translation>Le réseau de la demande de paiement ne correspond pas au réseau du client.</translation>
    </message>
    <message>
        <source>Payment request expired.</source>
        <translation>La demande de paiement a expiré</translation>
    </message>
    <message>
        <source>Payment request is not initialized.</source>
        <translation>La demande de paiement n’est pas initialisée.</translation>
    </message>
    <message>
        <source>Unverified payment requests to custom payment scripts are unsupported.</source>
        <translation>Les demandes de paiements non vérifiées vers des scripts de paiement personnalisés ne sont pas prises en charge.</translation>
    </message>
    <message>
        <source>Invalid payment request.</source>
        <translation>Demande de paiement invalide.</translation>
    </message>
    <message>
        <source>Requested payment amount of %1 is too small (considered dust).</source>
        <translation>Le paiement demandé d’un montant de %1 est trop faible (considéré comme de la poussière).</translation>
    </message>
    <message>
        <source>Refund from %1</source>
        <translation>Remboursement de %1</translation>
    </message>
    <message>
        <source>Payment request %1 is too large (%2 bytes, allowed %3 bytes).</source>
        <translation>La demande de paiement %1 est trop grande (%2 octets, %3 octets permis).</translation>
    </message>
    <message>
        <source>Error communicating with %1: %2</source>
        <translation>Erreur de communication avec %1 : %2</translation>
    </message>
    <message>
        <source>Payment request cannot be parsed!</source>
        <translation>La demande de paiement ne peut pas être analysée !</translation>
    </message>
    <message>
        <source>Bad response from server %1</source>
        <translation>Mauvaise réponse du serveur %1</translation>
    </message>
    <message>
        <source>Network request error</source>
        <translation>Erreur de demande réseau</translation>
    </message>
    <message>
        <source>Payment acknowledged</source>
        <translation>Le paiement a été confirmé</translation>
    </message>
</context>
<context>
    <name>PeerTableModel</name>
    <message>
        <source>User Agent</source>
        <translation>Agent utilisateur</translation>
    </message>
    <message>
        <source>Node/Service</source>
        <translation>Nœud/service</translation>
    </message>
    <message>
        <source>NodeId</source>
        <translation>ID de nœud</translation>
    </message>
    <message>
        <source>Ping</source>
        <translation>Ping</translation>
    </message>
    <message>
        <source>Sent</source>
        <translation>Envoyé</translation>
    </message>
    <message>
        <source>Received</source>
        <translation>Reçu</translation>
    </message>
</context>
<context>
    <name>QObject</name>
    <message>
        <source>Amount</source>
        <translation>Montant</translation>
    </message>
    <message>
        <source>Enter a Particl address (e.g. %1)</source>
        <translation>Saisir une adresse Particl (p. ex. %1)</translation>
    </message>
    <message>
        <source>%1 d</source>
        <translation>%1 j</translation>
    </message>
    <message>
        <source>%1 h</source>
        <translation>%1 h</translation>
    </message>
    <message>
        <source>%1 m</source>
        <translation>%1 min</translation>
    </message>
    <message>
        <source>%1 s</source>
        <translation>%1 s</translation>
    </message>
    <message>
        <source>None</source>
        <translation>Aucun</translation>
    </message>
    <message>
        <source>N/A</source>
        <translation>N.D.</translation>
    </message>
    <message>
        <source>%1 ms</source>
        <translation>%1 ms</translation>
    </message>
    <message numerus="yes">
        <source>%n second(s)</source>
        <translation><numerusform>%n seconde</numerusform><numerusform>%n secondes</numerusform></translation>
    </message>
    <message numerus="yes">
        <source>%n minute(s)</source>
        <translation><numerusform>%n minute</numerusform><numerusform>%n minutes</numerusform></translation>
    </message>
    <message numerus="yes">
        <source>%n hour(s)</source>
        <translation><numerusform>%n heure</numerusform><numerusform>%n heures</numerusform></translation>
    </message>
    <message numerus="yes">
        <source>%n day(s)</source>
        <translation><numerusform>%n jour</numerusform><numerusform>%n jours</numerusform></translation>
    </message>
    <message numerus="yes">
        <source>%n week(s)</source>
        <translation><numerusform>%n semaine</numerusform><numerusform>%n semaines</numerusform></translation>
    </message>
    <message>
        <source>%1 and %2</source>
        <translation>%1 et %2</translation>
    </message>
    <message numerus="yes">
        <source>%n year(s)</source>
        <translation><numerusform>%n an</numerusform><numerusform>%n ans</numerusform></translation>
    </message>
    <message>
        <source>%1 B</source>
        <translation>%1 o</translation>
    </message>
    <message>
        <source>%1 KB</source>
        <translation>%1 Ko</translation>
    </message>
    <message>
        <source>%1 MB</source>
        <translation>%1 Mo</translation>
    </message>
    <message>
        <source>%1 GB</source>
        <translation>%1 Go</translation>
    </message>
    <message>
        <source>Error: Specified data directory "%1" does not exist.</source>
        <translation>Erreur : Le répertoire de données indiqué « %1 » n’existe pas.</translation>
    </message>
    <message>
        <source>Error: Cannot parse configuration file: %1.</source>
        <translation>Erreur : Impossible d’analyser le fichier de configuration : %1.</translation>
    </message>
    <message>
        <source>Error: %1</source>
        <translation>Erreur : %1</translation>
    </message>
    <message>
        <source>%1 didn't yet exit safely...</source>
        <translation>%1 ne s’est pas encore arrêté en toute sécurité...</translation>
    </message>
    <message>
        <source>unknown</source>
        <translation>inconnue</translation>
    </message>
</context>
<context>
    <name>QRImageWidget</name>
    <message>
        <source>&amp;Save Image...</source>
        <translation>&amp;Enregistrer l’image...</translation>
    </message>
    <message>
        <source>&amp;Copy Image</source>
        <translation>&amp;Copier l’image</translation>
    </message>
    <message>
        <source>Resulting URI too long, try to reduce the text for label / message.</source>
        <translation>L’URI résultante est trop longue. Essayez de réduire le texte de l’étiquette ou du message.</translation>
    </message>
    <message>
        <source>Error encoding URI into QR Code.</source>
        <translation>Erreur d’encodage de l’URI en code QR.</translation>
    </message>
    <message>
        <source>QR code support not available.</source>
        <translation>Support du code QR non disponible.</translation>
    </message>
    <message>
        <source>Save QR Code</source>
        <translation>Enregistrer le code QR</translation>
    </message>
    <message>
        <source>PNG Image (*.png)</source>
        <translation>Image PNG (*.png)</translation>
    </message>
</context>
<context>
    <name>RPCConsole</name>
    <message>
        <source>N/A</source>
        <translation>N.D.</translation>
    </message>
    <message>
        <source>Client version</source>
        <translation>Version du client</translation>
    </message>
    <message>
        <source>&amp;Information</source>
        <translation>&amp;Informations</translation>
    </message>
    <message>
        <source>Debug window</source>
        <translation>Fenêtre de débogage</translation>
    </message>
    <message>
        <source>General</source>
        <translation>Générales</translation>
    </message>
    <message>
        <source>Using BerkeleyDB version</source>
        <translation>Version BerkeleyDB utilisée</translation>
    </message>
    <message>
        <source>Datadir</source>
        <translation>Répertoire des données</translation>
    </message>
    <message>
        <source>To specify a non-default location of the data directory use the '%1' option.</source>
        <translation>Pour indiquer un emplacement du répertoire des données différent de celui par défaut, utiliser l’option ’%1’.</translation>
    </message>
    <message>
        <source>Blocksdir</source>
        <translation>Répertoire des blocs</translation>
    </message>
    <message>
        <source>To specify a non-default location of the blocks directory use the '%1' option.</source>
        <translation>Pour indiquer un emplacement du répertoire des blocs différent de celui par défaut, utiliser l’option ’%1’.</translation>
    </message>
    <message>
        <source>Startup time</source>
        <translation>Heure de démarrage</translation>
    </message>
    <message>
        <source>Network</source>
        <translation>Réseau</translation>
    </message>
    <message>
        <source>Name</source>
        <translation>Nom</translation>
    </message>
    <message>
        <source>Number of connections</source>
        <translation>Nombre de connexions</translation>
    </message>
    <message>
        <source>Block chain</source>
        <translation>Chaîne de blocs</translation>
    </message>
    <message>
        <source>Current number of blocks</source>
        <translation>Nombre actuel de blocs</translation>
    </message>
    <message>
        <source>Memory Pool</source>
        <translation>Réserve de mémoire</translation>
    </message>
    <message>
        <source>Current number of transactions</source>
        <translation>Nombre actuel de transactions</translation>
    </message>
    <message>
        <source>Memory usage</source>
        <translation>Utilisation de la mémoire</translation>
    </message>
    <message>
        <source>Wallet: </source>
        <translation>Porte-monnaie :</translation>
    </message>
    <message>
        <source>(none)</source>
        <translation>(aucun)</translation>
    </message>
    <message>
        <source>&amp;Reset</source>
        <translation>&amp;Réinitialiser</translation>
    </message>
    <message>
        <source>Received</source>
        <translation>Reçus</translation>
    </message>
    <message>
        <source>Sent</source>
        <translation>Envoyés</translation>
    </message>
    <message>
        <source>&amp;Peers</source>
        <translation>&amp;Pairs</translation>
    </message>
    <message>
        <source>Banned peers</source>
        <translation>Pairs bannis</translation>
    </message>
    <message>
        <source>Select a peer to view detailed information.</source>
        <translation>Choisir un pair pour voir des informations détaillées.</translation>
    </message>
    <message>
        <source>Whitelisted</source>
        <translation>Dans la liste blanche</translation>
    </message>
    <message>
        <source>Direction</source>
        <translation>Direction</translation>
    </message>
    <message>
        <source>Version</source>
        <translation>Version</translation>
    </message>
    <message>
        <source>Starting Block</source>
        <translation>Bloc de départ</translation>
    </message>
    <message>
        <source>Synced Headers</source>
        <translation>En-têtes synchronisés</translation>
    </message>
    <message>
        <source>Synced Blocks</source>
        <translation>Blocs synchronisés</translation>
    </message>
    <message>
        <source>User Agent</source>
        <translation>Agent utilisateur</translation>
    </message>
    <message>
        <source>Open the %1 debug log file from the current data directory. This can take a few seconds for large log files.</source>
        <translation>Ouvrir le fichier journal de débogage de %1 à partir du répertoire de données actuel. Cela peut prendre quelques secondes pour les fichiers journaux de grande taille.</translation>
    </message>
    <message>
        <source>Decrease font size</source>
        <translation>Diminuer la taille de police</translation>
    </message>
    <message>
        <source>Increase font size</source>
        <translation>Augmenter la taille de police</translation>
    </message>
    <message>
        <source>Services</source>
        <translation>Services</translation>
    </message>
    <message>
        <source>Ban Score</source>
        <translation>Pointage des bannissements</translation>
    </message>
    <message>
        <source>Connection Time</source>
        <translation>Temps de connexion</translation>
    </message>
    <message>
        <source>Last Send</source>
        <translation>Dernier envoi</translation>
    </message>
    <message>
        <source>Last Receive</source>
        <translation>Dernière réception</translation>
    </message>
    <message>
        <source>Ping Time</source>
        <translation>Temps de ping</translation>
    </message>
    <message>
        <source>The duration of a currently outstanding ping.</source>
        <translation>La durée d’un ping en cours.</translation>
    </message>
    <message>
        <source>Ping Wait</source>
        <translation>Attente du ping</translation>
    </message>
    <message>
        <source>Min Ping</source>
        <translation>Ping min.</translation>
    </message>
    <message>
        <source>Time Offset</source>
        <translation>Décalage temporel</translation>
    </message>
    <message>
        <source>Last block time</source>
        <translation>Estampille temporelle du dernier bloc</translation>
    </message>
    <message>
        <source>&amp;Open</source>
        <translation>&amp;Ouvrir</translation>
    </message>
    <message>
        <source>&amp;Console</source>
        <translation>&amp;Console</translation>
    </message>
    <message>
        <source>&amp;Network Traffic</source>
        <translation>Trafic &amp;réseau</translation>
    </message>
    <message>
        <source>Totals</source>
        <translation>Totaux</translation>
    </message>
    <message>
        <source>In:</source>
        <translation>Entrant :</translation>
    </message>
    <message>
        <source>Out:</source>
        <translation>Sortant :</translation>
    </message>
    <message>
        <source>Debug log file</source>
        <translation>Fichier journal de débogage</translation>
    </message>
    <message>
        <source>Clear console</source>
        <translation>Effacer la console</translation>
    </message>
    <message>
        <source>1 &amp;hour</source>
        <translation>1 &amp;heure</translation>
    </message>
    <message>
        <source>1 &amp;day</source>
        <translation>1 &amp;jour</translation>
    </message>
    <message>
        <source>1 &amp;week</source>
        <translation>1 &amp;semaine</translation>
    </message>
    <message>
        <source>1 &amp;year</source>
        <translation>1 &amp;an</translation>
    </message>
    <message>
        <source>&amp;Disconnect</source>
        <translation>&amp;Déconnecter</translation>
    </message>
    <message>
        <source>Ban for</source>
        <translation>Bannir pendant</translation>
    </message>
    <message>
        <source>&amp;Unban</source>
        <translation>&amp;Réhabiliter</translation>
    </message>
    <message>
        <source>Welcome to the %1 RPC console.</source>
        <translation>Bienvenue sur la console RPC de %1.</translation>
    </message>
    <message>
        <source>Use up and down arrows to navigate history, and %1 to clear screen.</source>
        <translation>Utilisez les touches de déplacement pour naviguer dans l’historique et %1 pour effacer l’écran.</translation>
    </message>
    <message>
        <source>Type %1 for an overview of available commands.</source>
        <translation>Tapez %1 pour afficher un aperçu des commandes proposées.</translation>
    </message>
    <message>
        <source>For more information on using this console type %1.</source>
        <translation>Pour de plus amples renseignements sur l’utilisation de cette console, tapez %1.</translation>
    </message>
    <message>
        <source>WARNING: Scammers have been active, telling users to type commands here, stealing their wallet contents. Do not use this console without fully understanding the ramifications of a command.</source>
        <translation>AVERTISSEMENT : Des fraudeurs se sont montrés actifs, demandant aux utilisateurs de taper des commandes ici, dérobant ainsi le contenu de leurs porte-monnaie. N’utilisez pas cette console sans une compréhension parfaite des conséquences d’une commande.</translation>
    </message>
    <message>
        <source>Network activity disabled</source>
        <translation>L’activité réseau est désactivée.</translation>
    </message>
    <message>
        <source>Executing command without any wallet</source>
        <translation>Exécution de la commande sans aucun porte-monnaie</translation>
    </message>
    <message>
        <source>Executing command using "%1" wallet</source>
        <translation>Exécution de la commande en utilisant le porte-monnaie « %1 »</translation>
    </message>
    <message>
        <source>(node id: %1)</source>
        <translation>(ID de nœud : %1)</translation>
    </message>
    <message>
        <source>via %1</source>
        <translation>par %1</translation>
    </message>
    <message>
        <source>never</source>
        <translation>jamais</translation>
    </message>
    <message>
        <source>Inbound</source>
        <translation>Entrant</translation>
    </message>
    <message>
        <source>Outbound</source>
        <translation>Sortant</translation>
    </message>
    <message>
        <source>Yes</source>
        <translation>Oui</translation>
    </message>
    <message>
        <source>No</source>
        <translation>Non</translation>
    </message>
    <message>
        <source>Unknown</source>
        <translation>Inconnu</translation>
    </message>
</context>
<context>
    <name>ReceiveCoinsDialog</name>
    <message>
        <source>&amp;Amount:</source>
        <translation>&amp;Montant :</translation>
    </message>
    <message>
        <source>&amp;Label:</source>
        <translation>&amp;Étiquette :</translation>
    </message>
    <message>
        <source>&amp;Message:</source>
        <translation>M&amp;essage :</translation>
    </message>
    <message>
<<<<<<< HEAD
        <source>An optional message to attach to the payment request, which will be displayed when the request is opened. Note: The message will not be sent with the payment over the Particl network.</source>
        <translation>Un message facultatif à joindre à la demande de paiement et qui sera affiché à l’ouverture de celle-ci. Note : le message ne sera pas envoyé avec le paiement par le réseau Particl.</translation>
=======
        <source>An optional message to attach to the payment request, which will be displayed when the request is opened. Note: The message will not be sent with the payment over the Bitcoin network.</source>
        <translation>Un message facultatif à joindre à la demande de paiement et qui sera affiché à l’ouverture de celle-ci. Note : Le message ne sera pas envoyé avec le paiement par le réseau Bitcoin.</translation>
>>>>>>> a54e52b4
    </message>
    <message>
        <source>An optional label to associate with the new receiving address.</source>
        <translation>Un étiquette facultative à associer à la nouvelle adresse de réception.</translation>
    </message>
    <message>
        <source>Use this form to request payments. All fields are &lt;b&gt;optional&lt;/b&gt;.</source>
        <translation>Utiliser ce formulaire pour demander des paiements. Tous les champs sont  &lt;b&gt;facultatifs&lt;/b&gt;.</translation>
    </message>
    <message>
        <source>An optional amount to request. Leave this empty or zero to not request a specific amount.</source>
        <translation>Un montant facultatif à demander. Ne rien saisir ou un zéro pour ne pas demander de montant précis.</translation>
    </message>
    <message>
        <source>&amp;Create new receiving address</source>
        <translation>&amp;Créer nouvelle adresse de réception</translation>
    </message>
    <message>
        <source>Clear all fields of the form.</source>
        <translation>Effacer tous les champs du formulaire.</translation>
    </message>
    <message>
        <source>Clear</source>
        <translation>Effacer</translation>
    </message>
    <message>
        <source>Native segwit addresses (aka Bech32 or BIP-173) reduce your transaction fees later on and offer better protection against typos, but old wallets don't support them. When unchecked, an address compatible with older wallets will be created instead.</source>
        <translation>Les adresses SegWit natives (aussi appelées Bech32 ou BIP-173) réduisent vos frais de transaction ultérieurs et offrent une meilleure protection contre les erreurs de frappe, mais les anciens porte-monnaie ne les prennent pas en charge. Si cette option n’est pas cochée, une adresse compatible avec les anciens porte-monnaie sera plutôt créée.</translation>
    </message>
    <message>
        <source>Generate native segwit (Bech32) address</source>
        <translation>Générer une adresse SegWit native (Bech32)</translation>
    </message>
    <message>
        <source>Requested payments history</source>
        <translation>Historique des paiements demandés</translation>
    </message>
    <message>
        <source>Show the selected request (does the same as double clicking an entry)</source>
        <translation>Afficher la demande choisie (comme double-cliquer sur une entrée)</translation>
    </message>
    <message>
        <source>Show</source>
        <translation>Afficher</translation>
    </message>
    <message>
        <source>Remove the selected entries from the list</source>
        <translation>Retirer les entrées sélectionnées de la liste</translation>
    </message>
    <message>
        <source>Remove</source>
        <translation>Retirer</translation>
    </message>
    <message>
        <source>Copy URI</source>
        <translation>Copier l’URI</translation>
    </message>
    <message>
        <source>Copy label</source>
        <translation>Copier l’étiquette</translation>
    </message>
    <message>
        <source>Copy message</source>
        <translation>Copier le message</translation>
    </message>
    <message>
        <source>Copy amount</source>
        <translation>Copier le montant</translation>
    </message>
</context>
<context>
    <name>ReceiveRequestDialog</name>
    <message>
        <source>QR Code</source>
        <translation>Code QR</translation>
    </message>
    <message>
        <source>Copy &amp;URI</source>
        <translation>Copier l’&amp;URI</translation>
    </message>
    <message>
        <source>Copy &amp;Address</source>
        <translation>Copier l’&amp;adresse</translation>
    </message>
    <message>
        <source>&amp;Save Image...</source>
        <translation>&amp;Enregistrer l’image...</translation>
    </message>
    <message>
        <source>Request payment to %1</source>
        <translation>Demande de paiement à %1</translation>
    </message>
    <message>
        <source>Payment information</source>
        <translation>Informations de paiement</translation>
    </message>
    <message>
        <source>URI</source>
        <translation>URI</translation>
    </message>
    <message>
        <source>Address</source>
        <translation>Adresse</translation>
    </message>
    <message>
        <source>Amount</source>
        <translation>Montant</translation>
    </message>
    <message>
        <source>Label</source>
        <translation>Étiquette</translation>
    </message>
    <message>
        <source>Message</source>
        <translation>Message</translation>
    </message>
    <message>
        <source>Wallet</source>
        <translation>Porte-monnaie</translation>
    </message>
</context>
<context>
    <name>RecentRequestsTableModel</name>
    <message>
        <source>Date</source>
        <translation>Date</translation>
    </message>
    <message>
        <source>Label</source>
        <translation>Étiquette</translation>
    </message>
    <message>
        <source>Message</source>
        <translation>Message</translation>
    </message>
    <message>
        <source>(no label)</source>
        <translation>(aucune étiquette)</translation>
    </message>
    <message>
        <source>(no message)</source>
        <translation>(aucun message)</translation>
    </message>
    <message>
        <source>(no amount requested)</source>
        <translation>(aucun montant demandé)</translation>
    </message>
    <message>
        <source>Requested</source>
        <translation>Demandée</translation>
    </message>
</context>
<context>
    <name>SendCoinsDialog</name>
    <message>
        <source>Send Coins</source>
        <translation>Envoyer des pièces</translation>
    </message>
    <message>
        <source>Coin Control Features</source>
        <translation>Fonctions de contrôle des pièces</translation>
    </message>
    <message>
        <source>Inputs...</source>
        <translation>Entrants...</translation>
    </message>
    <message>
        <source>automatically selected</source>
        <translation>choisi automatiquement</translation>
    </message>
    <message>
        <source>Insufficient funds!</source>
        <translation>Les fonds sont insuffisants !</translation>
    </message>
    <message>
        <source>Quantity:</source>
        <translation>Quantité :</translation>
    </message>
    <message>
        <source>Bytes:</source>
        <translation>Octets :</translation>
    </message>
    <message>
        <source>Amount:</source>
        <translation>Montant :</translation>
    </message>
    <message>
        <source>Fee:</source>
        <translation>Frais :</translation>
    </message>
    <message>
        <source>After Fee:</source>
        <translation>Après les frais :</translation>
    </message>
    <message>
        <source>Change:</source>
        <translation>Monnaie :</translation>
    </message>
    <message>
        <source>If this is activated, but the change address is empty or invalid, change will be sent to a newly generated address.</source>
        <translation>Si cette option est activée et l’adresse de monnaie est vide ou invalide, la monnaie sera envoyée vers une adresse nouvellement générée.</translation>
    </message>
    <message>
        <source>Custom change address</source>
        <translation>Adresse personnalisée de monnaie</translation>
    </message>
    <message>
        <source>Transaction Fee:</source>
        <translation>Frais de transaction :</translation>
    </message>
    <message>
        <source>Choose...</source>
        <translation>Choisir...</translation>
    </message>
    <message>
        <source>Using the fallbackfee can result in sending a transaction that will take several hours or days (or never) to confirm. Consider choosing your fee manually or wait until you have validated the complete chain.</source>
        <translation>L’utilisation de l’option « fallbackfee » (frais de repli) peut avoir comme effet d’envoyer une transaction qui prendra plusieurs heures ou jours pour être confirmée ou qui ne le sera jamais. Envisagez de choisir vos frais manuellement ou attendez d’avoir validé l’intégralité de la chaîne.</translation>
    </message>
    <message>
        <source>Warning: Fee estimation is currently not possible.</source>
        <translation>Avertissement : L’estimation des frais n’est actuellement pas possible.</translation>
    </message>
    <message>
        <source>collapse fee-settings</source>
        <translation>réduire les paramètres des frais</translation>
    </message>
    <message>
        <source>Specify a custom fee per kB (1,000 bytes) of the transaction's virtual size.

Note:  Since the fee is calculated on a per-byte basis, a fee of "100 satoshis per kB" for a transaction size of 500 bytes (half of 1 kB) would ultimately yield a fee of only 50 satoshis.</source>
        <translation>Déterminer des frais personnalisés par Ko (1 000 octets) de la taille virtuelle de la transaction.

Note : Les frais étant calculés par octet, des frais de « 100 satoshis par Ko » pour une transaction d’une taille de 500 octets (la moitié de 1 Ko) donneront des frais de seulement 50 satoshis.</translation>
    </message>
    <message>
        <source>per kilobyte</source>
        <translation>par kilo-octet</translation>
    </message>
    <message>
        <source>Hide</source>
        <translation>Cacher</translation>
    </message>
    <message>
<<<<<<< HEAD
        <source>Paying only the minimum fee is just fine as long as there is less transaction volume than space in the blocks. But be aware that this can end up in a never confirming transaction once there is more demand for particl transactions than the network can process.</source>
        <translation>Il est correct de payer les frais minimum tant que le volume transactionnel est inférieur à l’espace dans les blocs. Mais soyez conscient que cela pourrait résulter en une transaction n’étant jamais confirmée une fois qu’il y aura plus de transactions que le réseau ne pourra en traiter.</translation>
    </message>
    <message>
        <source>(read the tooltip)</source>
        <translation>(lire l’infobulle)</translation>
    </message>
    <message>
=======
>>>>>>> a54e52b4
        <source>Recommended:</source>
        <translation>Recommandés :</translation>
    </message>
    <message>
        <source>Custom:</source>
        <translation>Personnalisés : </translation>
    </message>
    <message>
        <source>(Smart fee not initialized yet. This usually takes a few blocks...)</source>
        <translation>(Les frais intelligents ne sont pas encore initialisés. Cela prend habituellement quelques blocs...)</translation>
    </message>
    <message>
        <source>Send to multiple recipients at once</source>
        <translation>Envoyer à plusieurs destinataires à la fois</translation>
    </message>
    <message>
        <source>Add &amp;Recipient</source>
        <translation>Ajouter un &amp;destinataire</translation>
    </message>
    <message>
        <source>Clear all fields of the form.</source>
        <translation>Effacer tous les champs du formulaire.</translation>
    </message>
    <message>
        <source>Dust:</source>
        <translation>Poussière :</translation>
    </message>
    <message>
        <source>When there is less transaction volume than space in the blocks, miners as well as relaying nodes may enforce a minimum fee. Paying only this minimum fee is just fine, but be aware that this can result in a never confirming transaction once there is more demand for bitcoin transactions than the network can process.</source>
        <translation>Quand le volume des transactions est inférieur à l’espace dans les blocs, les mineurs et les nœuds de relais peuvent imposer des frais minimaux. Il est correct de payer ces frais minimaux, mais soyez conscient que cette transaction pourrait n’être jamais confirmée si la demande en transactions de bitcoins dépassait la capacité de traitement du réseau.</translation>
    </message>
    <message>
        <source>A too low fee might result in a never confirming transaction (read the tooltip)</source>
        <translation>Si les frais sont trop bas, cette transaction pourrait n’être jamais confirmée (lire l’infobulle)</translation>
    </message>
    <message>
        <source>Confirmation time target:</source>
        <translation>Estimation du délai de confirmation :</translation>
    </message>
    <message>
        <source>Enable Replace-By-Fee</source>
        <translation>Activer Remplacer-par-des-frais</translation>
    </message>
    <message>
        <source>With Replace-By-Fee (BIP-125) you can increase a transaction's fee after it is sent. Without this, a higher fee may be recommended to compensate for increased transaction delay risk.</source>
        <translation>Avec Remplacer-par-des-frais (BIP-125), vous pouvez augmenter les frais de transaction après qu’elle est envoyée. Sans cela, des frais plus élevés peuvent être recommandés pour compenser le risque accru de retard transactionnel.</translation>
    </message>
    <message>
        <source>Clear &amp;All</source>
        <translation>&amp;Tout effacer</translation>
    </message>
    <message>
        <source>Balance:</source>
        <translation>Solde :</translation>
    </message>
    <message>
        <source>Confirm the send action</source>
        <translation>Confirmer l’action d’envoi</translation>
    </message>
    <message>
        <source>S&amp;end</source>
        <translation>E&amp;nvoyer</translation>
    </message>
    <message>
        <source>Copy quantity</source>
        <translation>Copier la quantité</translation>
    </message>
    <message>
        <source>Copy amount</source>
        <translation>Copier le montant</translation>
    </message>
    <message>
        <source>Copy fee</source>
        <translation>Copier les frais</translation>
    </message>
    <message>
        <source>Copy after fee</source>
        <translation>Copier après les frais</translation>
    </message>
    <message>
        <source>Copy bytes</source>
        <translation>Copier les octets</translation>
    </message>
    <message>
        <source>Copy dust</source>
        <translation>Copier la poussière</translation>
    </message>
    <message>
        <source>Copy change</source>
        <translation>Copier la monnaie</translation>
    </message>
    <message>
        <source>%1 (%2 blocks)</source>
        <translation>%1 (%2 blocs)</translation>
    </message>
    <message>
        <source> from wallet '%1'</source>
        <translation>du porte-monnaie '%1'</translation>
    </message>
    <message>
        <source>%1 to '%2'</source>
        <translation>%1 à '%2'</translation>
    </message>
    <message>
        <source>%1 to %2</source>
        <translation>%1 à %2</translation>
    </message>
    <message>
        <source>Are you sure you want to send?</source>
        <translation>Voulez-vous vraiment envoyer ?</translation>
    </message>
    <message>
        <source>or</source>
        <translation>ou</translation>
    </message>
    <message>
        <source>You can increase the fee later (signals Replace-By-Fee, BIP-125).</source>
        <translation>Vous pouvez augmenter les frais ultérieurement (signale Remplacer-par-des-frais, BIP-125).</translation>
    </message>
    <message>
        <source>Please, review your transaction.</source>
        <translation>Veuillez vérifier votre transaction.</translation>
    </message>
    <message>
        <source>Transaction fee</source>
        <translation>Frais de transaction</translation>
    </message>
    <message>
        <source>Not signalling Replace-By-Fee, BIP-125.</source>
        <translation>Ne signale pas Remplacer-par-des-frais, BIP-125.</translation>
    </message>
    <message>
        <source>Total Amount</source>
        <translation>Montant total</translation>
    </message>
    <message>
        <source>To review recipient list click "Show Details..."</source>
        <translation>Pour passer en revue la liste des destinataires cliquer sur "Afficher détails..."</translation>
    </message>
    <message>
        <source>Confirm send coins</source>
        <translation>Confirmer l’envoi de pièces</translation>
    </message>
    <message>
        <source>The recipient address is not valid. Please recheck.</source>
        <translation>L’adresse du destinataire est invalide. Veuillez la revérifier.</translation>
    </message>
    <message>
        <source>The amount to pay must be larger than 0.</source>
        <translation>Le montant à payer doit être supérieur à 0.</translation>
    </message>
    <message>
        <source>The amount exceeds your balance.</source>
        <translation>Le montant dépasse votre solde.</translation>
    </message>
    <message>
        <source>The total exceeds your balance when the %1 transaction fee is included.</source>
        <translation>Le montant dépasse votre solde quand les frais de transaction de %1 sont inclus.</translation>
    </message>
    <message>
        <source>Duplicate address found: addresses should only be used once each.</source>
        <translation>Adresse identique trouvée : chaque adresse ne devrait être utilisée qu’une fois.</translation>
    </message>
    <message>
        <source>Transaction creation failed!</source>
        <translation>Échec de création de la transaction !</translation>
    </message>
    <message>
        <source>The transaction was rejected with the following reason: %1</source>
        <translation>La transaction a été rejetée pour la raison suivante : %1</translation>
    </message>
    <message>
        <source>A fee higher than %1 is considered an absurdly high fee.</source>
        <translation>Des frais supérieurs à %1 sont considérés comme ridiculement élevés.</translation>
    </message>
    <message>
        <source>Payment request expired.</source>
        <translation>La demande de paiement a expiré</translation>
    </message>
    <message numerus="yes">
        <source>Estimated to begin confirmation within %n block(s).</source>
        <translation><numerusform>Il est estimé que la confirmation commencera dans %n bloc.</numerusform><numerusform>Il est estimé que la confirmation commencera dans %n blocs.</numerusform></translation>
    </message>
    <message>
<<<<<<< HEAD
        <source>Warning: Invalid Particl address</source>
        <translation>Avertissement : adresse Particl invalide</translation>
=======
        <source>Warning: Invalid Bitcoin address</source>
        <translation>Avertissement : L’adresse Bitcoin est invalide</translation>
>>>>>>> a54e52b4
    </message>
    <message>
        <source>Warning: Unknown change address</source>
        <translation>Avertissement : L’adresse de monnaie est inconnue</translation>
    </message>
    <message>
        <source>Confirm custom change address</source>
        <translation>Confimer l’adresse personnalisée de monnaie</translation>
    </message>
    <message>
        <source>The address you selected for change is not part of this wallet. Any or all funds in your wallet may be sent to this address. Are you sure?</source>
        <translation>L’adresse que vous avez sélectionnée pour la monnaie ne fait pas partie de ce porte-monnaie. Les fonds de ce porte-monnaie peuvent en partie ou en totalité être envoyés vers cette adresse. Êtes-vous certain ?</translation>
    </message>
    <message>
        <source>(no label)</source>
        <translation>(aucune étiquette)</translation>
    </message>
</context>
<context>
    <name>SendCoinsEntry</name>
    <message>
        <source>A&amp;mount:</source>
        <translation>&amp;Montant :</translation>
    </message>
    <message>
        <source>Pay &amp;To:</source>
        <translation>&amp;Payer à :</translation>
    </message>
    <message>
        <source>&amp;Label:</source>
        <translation>É&amp;tiquette :</translation>
    </message>
    <message>
        <source>Choose previously used address</source>
        <translation>Choisir une adresse déjà utilisée</translation>
    </message>
    <message>
        <source>This is a normal payment.</source>
        <translation>Ceci est un paiement normal.</translation>
    </message>
    <message>
        <source>The Particl address to send the payment to</source>
        <translation>L’adresse Particl à laquelle envoyer le paiement</translation>
    </message>
    <message>
        <source>Alt+A</source>
        <translation>Alt+A</translation>
    </message>
    <message>
        <source>Paste address from clipboard</source>
        <translation>Coller l’adresse du presse-papiers</translation>
    </message>
    <message>
        <source>Alt+P</source>
        <translation>Alt+P</translation>
    </message>
    <message>
        <source>Remove this entry</source>
        <translation>Retirer cette entrée</translation>
    </message>
    <message>
        <source>The fee will be deducted from the amount being sent. The recipient will receive less particl than you enter in the amount field. If multiple recipients are selected, the fee is split equally.</source>
        <translation>Les frais seront déduits du montant envoyé. Le destinataire recevra moins de particl que le montant saisi dans le champ de montant. Si plusieurs destinataires sont sélectionnés, les frais seront partagés également..</translation>
    </message>
    <message>
        <source>S&amp;ubtract fee from amount</source>
        <translation>S&amp;oustraire les frais du montant</translation>
    </message>
    <message>
        <source>Use available balance</source>
        <translation>Utiliser le solde disponible</translation>
    </message>
    <message>
        <source>Message:</source>
        <translation>Message :</translation>
    </message>
    <message>
        <source>This is an unauthenticated payment request.</source>
        <translation>Cette demande de paiement n’est pas authentifiée.</translation>
    </message>
    <message>
        <source>This is an authenticated payment request.</source>
        <translation>Cette demande de paiement est authentifiée.</translation>
    </message>
    <message>
        <source>Enter a label for this address to add it to the list of used addresses</source>
        <translation>Saisir une étiquette pour cette adresse afin de l’ajouter à la liste d’adresses utilisées</translation>
    </message>
    <message>
<<<<<<< HEAD
        <source>A message that was attached to the particl: URI which will be stored with the transaction for your reference. Note: This message will not be sent over the Particl network.</source>
        <translation>Un message qui était joint à l’URI particl: et qui sera stocké avec la transaction pour référence. Note : ce message ne sera pas envoyé par le réseau Particl.</translation>
=======
        <source>A message that was attached to the bitcoin: URI which will be stored with the transaction for your reference. Note: This message will not be sent over the Bitcoin network.</source>
        <translation>Un message qui était joint à l’URI bitcoin: et qui sera stocké avec la transaction pour référence. Note : Ce message ne sera pas envoyé par le réseau Bitcoin.</translation>
>>>>>>> a54e52b4
    </message>
    <message>
        <source>Pay To:</source>
        <translation>Payer à :</translation>
    </message>
    <message>
        <source>Memo:</source>
        <translation>Mémo :</translation>
    </message>
    <message>
        <source>Enter a label for this address to add it to your address book</source>
        <translation>Saisir une étiquette pour cette adresse afin de l’ajouter à votre carnet d’adresses</translation>
    </message>
</context>
<context>
    <name>SendConfirmationDialog</name>
    <message>
        <source>Yes</source>
        <translation>Oui</translation>
    </message>
</context>
<context>
    <name>ShutdownWindow</name>
    <message>
        <source>%1 is shutting down...</source>
        <translation>Arrêt de %1...</translation>
    </message>
    <message>
        <source>Do not shut down the computer until this window disappears.</source>
        <translation>Ne pas éteindre l’ordinateur jusqu’à la disparition de cette fenêtre.</translation>
    </message>
</context>
<context>
    <name>SignVerifyMessageDialog</name>
    <message>
        <source>Signatures - Sign / Verify a Message</source>
        <translation>Signatures - Signer / vérifier un message</translation>
    </message>
    <message>
        <source>&amp;Sign Message</source>
        <translation>&amp;Signer un message</translation>
    </message>
    <message>
        <source>You can sign messages/agreements with your addresses to prove you can receive particl sent to them. Be careful not to sign anything vague or random, as phishing attacks may try to trick you into signing your identity over to them. Only sign fully-detailed statements you agree to.</source>
        <translation>Vous pouvez signer des messages ou des accords avec vos adresses pour prouver que vous pouvez recevoir des particl à ces dernières. Faites attention de ne rien signer de vague ou au hasard, car des attaques d’hameçonnage pourraient essayer de vous faire signer avec votre identité afin de l’usurper. Ne signez que des déclarations entièrement détaillées et avec lesquelles vous êtes d’accord.</translation>
    </message>
    <message>
        <source>The Particl address to sign the message with</source>
        <translation>L’adresse Particl avec laquelle signer le message</translation>
    </message>
    <message>
        <source>Choose previously used address</source>
        <translation>Choisir une adresse déjà utilisée</translation>
    </message>
    <message>
        <source>Alt+A</source>
        <translation>Alt+A</translation>
    </message>
    <message>
        <source>Paste address from clipboard</source>
        <translation>Coller une adresse du presse-papiers</translation>
    </message>
    <message>
        <source>Alt+P</source>
        <translation>Alt+P</translation>
    </message>
    <message>
        <source>Enter the message you want to sign here</source>
        <translation>Saisir ici le message que vous désirez signer</translation>
    </message>
    <message>
        <source>Signature</source>
        <translation>Signature</translation>
    </message>
    <message>
        <source>Copy the current signature to the system clipboard</source>
        <translation>Copier la signature actuelle dans le presse-papiers</translation>
    </message>
    <message>
        <source>Sign the message to prove you own this Particl address</source>
        <translation>Signer le message afin de prouver que vous détenez cette adresse Particl.</translation>
    </message>
    <message>
        <source>Sign &amp;Message</source>
        <translation>Signer le &amp;message</translation>
    </message>
    <message>
        <source>Reset all sign message fields</source>
        <translation>Réinitialiser tous les champs de signature de message</translation>
    </message>
    <message>
        <source>Clear &amp;All</source>
        <translation>&amp;Tout effacer</translation>
    </message>
    <message>
        <source>&amp;Verify Message</source>
        <translation>&amp;Vérifier un message</translation>
    </message>
    <message>
        <source>Enter the receiver's address, message (ensure you copy line breaks, spaces, tabs, etc. exactly) and signature below to verify the message. Be careful not to read more into the signature than what is in the signed message itself, to avoid being tricked by a man-in-the-middle attack. Note that this only proves the signing party receives with the address, it cannot prove sendership of any transaction!</source>
        <translation>Saisir ci-dessous l’adresse du destinataire, le message (s’assurer de copier fidèlement les retours à la ligne, les espaces, les tabulations, etc.) et la signature pour vérifier le message. Faire attention à ne pas déduire davantage de la signature que ce qui est contenu dans le message signé même, pour éviter d’être trompé par une attaque d’homme du milieu. Prendre en compte que cela ne fait que prouver que le signataire reçoit l’adresse et ne peut pas prouver la provenance d’une transaction !</translation>
    </message>
    <message>
        <source>The Particl address the message was signed with</source>
        <translation>L’adresse Particl avec laquelle le message a été signé</translation>
    </message>
    <message>
        <source>Verify the message to ensure it was signed with the specified Particl address</source>
        <translation>Vérifier le message pour s’assurer qu’il a été signé avec l’adresse Particl indiquée</translation>
    </message>
    <message>
        <source>Verify &amp;Message</source>
        <translation>Vérifier le &amp;message</translation>
    </message>
    <message>
        <source>Reset all verify message fields</source>
        <translation>Réinitialiser tous les champs de vérification de message</translation>
    </message>
    <message>
        <source>Click "Sign Message" to generate signature</source>
        <translation>Cliquez sur « Signer le message » pour générer la signature</translation>
    </message>
    <message>
        <source>The entered address is invalid.</source>
        <translation>L’adresse saisie est invalide.</translation>
    </message>
    <message>
        <source>Please check the address and try again.</source>
        <translation>Veuillez vérifier l’adresse et ressayer.</translation>
    </message>
    <message>
        <source>The entered address does not refer to a key.</source>
        <translation>L’adresse saisie ne fait pas référence à une clé.</translation>
    </message>
    <message>
        <source>Wallet unlock was cancelled.</source>
        <translation>Le déverrouillage du porte-monnaie a été annulé.</translation>
    </message>
    <message>
        <source>Private key for the entered address is not available.</source>
        <translation>La clé privée pour l’adresse saisie n’est pas disponible.</translation>
    </message>
    <message>
        <source>Message signing failed.</source>
        <translation>Échec de signature du message.</translation>
    </message>
    <message>
        <source>Message signed.</source>
        <translation>Le message a été signé.</translation>
    </message>
    <message>
        <source>The signature could not be decoded.</source>
        <translation>La signature n’a pu être décodée.</translation>
    </message>
    <message>
        <source>Please check the signature and try again.</source>
        <translation>Veuillez vérifier la signature et ressayer.</translation>
    </message>
    <message>
        <source>The signature did not match the message digest.</source>
        <translation>La signature ne correspond pas au condensé du message.</translation>
    </message>
    <message>
        <source>Message verification failed.</source>
        <translation>Échec de vérification du message.</translation>
    </message>
    <message>
        <source>Message verified.</source>
        <translation>Le message a été vérifié.</translation>
    </message>
</context>
<context>
    <name>TrafficGraphWidget</name>
    <message>
        <source>KB/s</source>
        <translation>Ko/s</translation>
    </message>
</context>
<context>
    <name>TransactionDesc</name>
    <message numerus="yes">
        <source>Open for %n more block(s)</source>
        <translation><numerusform>Ouvert pendant encore %n bloc</numerusform><numerusform>Ouvert pendant encore %n blocs</numerusform></translation>
    </message>
    <message>
        <source>Open until %1</source>
        <translation>Ouvert jusqu’à %1</translation>
    </message>
    <message>
        <source>conflicted with a transaction with %1 confirmations</source>
        <translation>est en conflit avec une transaction ayant %1 confirmations</translation>
    </message>
    <message>
        <source>0/unconfirmed, %1</source>
        <translation>0/non confirmées, %1</translation>
    </message>
    <message>
        <source>in memory pool</source>
        <translation>dans la réserve de mémoire</translation>
    </message>
    <message>
        <source>not in memory pool</source>
        <translation>pas dans la réserve de mémoire</translation>
    </message>
    <message>
        <source>abandoned</source>
        <translation>abandonnée</translation>
    </message>
    <message>
        <source>%1/unconfirmed</source>
        <translation>%1/non confirmée</translation>
    </message>
    <message>
        <source>%1 confirmations</source>
        <translation>%1 confirmations</translation>
    </message>
    <message>
        <source>Status</source>
        <translation>État</translation>
    </message>
    <message>
        <source>Date</source>
        <translation>Date</translation>
    </message>
    <message>
        <source>Source</source>
        <translation>Source</translation>
    </message>
    <message>
        <source>Generated</source>
        <translation>Générée</translation>
    </message>
    <message>
        <source>From</source>
        <translation>De</translation>
    </message>
    <message>
        <source>unknown</source>
        <translation>inconnue</translation>
    </message>
    <message>
        <source>To</source>
        <translation>À</translation>
    </message>
    <message>
        <source>own address</source>
        <translation>votre adresse</translation>
    </message>
    <message>
        <source>watch-only</source>
        <translation>juste-regarder</translation>
    </message>
    <message>
        <source>label</source>
        <translation>étiquette</translation>
    </message>
    <message>
        <source>Credit</source>
        <translation>Crédit</translation>
    </message>
    <message numerus="yes">
        <source>matures in %n more block(s)</source>
        <translation><numerusform>arrivera à maturité dans %n bloc</numerusform><numerusform>arrivera à maturité dans %n blocs</numerusform></translation>
    </message>
    <message>
        <source>not accepted</source>
        <translation>refusée</translation>
    </message>
    <message>
        <source>Debit</source>
        <translation>Débit</translation>
    </message>
    <message>
        <source>Total debit</source>
        <translation>Débit total</translation>
    </message>
    <message>
        <source>Total credit</source>
        <translation>Crédit total</translation>
    </message>
    <message>
        <source>Transaction fee</source>
        <translation>Frais de transaction</translation>
    </message>
    <message>
        <source>Net amount</source>
        <translation>Montant net</translation>
    </message>
    <message>
        <source>Message</source>
        <translation>Message</translation>
    </message>
    <message>
        <source>Comment</source>
        <translation>Commentaire</translation>
    </message>
    <message>
        <source>Transaction ID</source>
        <translation>ID de la transaction</translation>
    </message>
    <message>
        <source>Transaction total size</source>
        <translation>Taille totale de la transaction</translation>
    </message>
    <message>
        <source>Transaction virtual size</source>
        <translation>Taille virtuelle de la transaction</translation>
    </message>
    <message>
        <source>Output index</source>
        <translation>Index des sorties</translation>
    </message>
    <message>
        <source>Merchant</source>
        <translation>Marchand</translation>
    </message>
    <message>
        <source>Generated coins must mature %1 blocks before they can be spent. When you generated this block, it was broadcast to the network to be added to the block chain. If it fails to get into the chain, its state will change to "not accepted" and it won't be spendable. This may occasionally happen if another node generates a block within a few seconds of yours.</source>
        <translation>Les pièces générées doivent mûrir pendant %1 blocs avant de pouvoir être dépensées. Quand vous avez généré ce bloc, il a été diffusé sur le réseau pour être ajouté à la chaîne de blocs. Si son intégration à la chaîne échoue, son état sera modifié en « refusée » et il ne sera pas possible de le dépenser. Cela peut arriver occasionnellement si un autre nœud génère un bloc à quelques secondes du vôtre.</translation>
    </message>
    <message>
        <source>Debug information</source>
        <translation>Informations de débogage</translation>
    </message>
    <message>
        <source>Transaction</source>
        <translation>Transaction</translation>
    </message>
    <message>
        <source>Inputs</source>
        <translation>Entrées</translation>
    </message>
    <message>
        <source>Amount</source>
        <translation>Montant</translation>
    </message>
    <message>
        <source>true</source>
        <translation>vrai</translation>
    </message>
    <message>
        <source>false</source>
        <translation>faux</translation>
    </message>
</context>
<context>
    <name>TransactionDescDialog</name>
    <message>
        <source>This pane shows a detailed description of the transaction</source>
        <translation>Ce panneau affiche une description détaillée de la transaction</translation>
    </message>
    <message>
        <source>Details for %1</source>
        <translation>Détails de %1</translation>
    </message>
</context>
<context>
    <name>TransactionTableModel</name>
    <message>
        <source>Date</source>
        <translation>Date</translation>
    </message>
    <message>
        <source>Type</source>
        <translation>Type</translation>
    </message>
    <message>
        <source>Label</source>
        <translation>Étiquette</translation>
    </message>
    <message numerus="yes">
        <source>Open for %n more block(s)</source>
        <translation><numerusform>Ouvert pendant encore %n bloc</numerusform><numerusform>Ouvert pendant encore %n blocs</numerusform></translation>
    </message>
    <message>
        <source>Open until %1</source>
        <translation>Ouvert jusqu’à %1</translation>
    </message>
    <message>
        <source>Unconfirmed</source>
        <translation>Non confirmée</translation>
    </message>
    <message>
        <source>Abandoned</source>
        <translation>Abandonnée</translation>
    </message>
    <message>
        <source>Confirming (%1 of %2 recommended confirmations)</source>
        <translation>Confirmation (%1 sur %2 confirmations recommandées)</translation>
    </message>
    <message>
        <source>Confirmed (%1 confirmations)</source>
        <translation>Confirmée (%1 confirmations)</translation>
    </message>
    <message>
        <source>Conflicted</source>
        <translation>En conflit</translation>
    </message>
    <message>
        <source>Immature (%1 confirmations, will be available after %2)</source>
        <translation>Immature (%1 confirmations, sera disponible après %2)</translation>
    </message>
    <message>
        <source>Generated but not accepted</source>
        <translation>Générée mais refusée</translation>
    </message>
    <message>
        <source>Received with</source>
        <translation>Reçue avec</translation>
    </message>
    <message>
        <source>Received from</source>
        <translation>Reçue de</translation>
    </message>
    <message>
        <source>Sent to</source>
        <translation>Envoyée à</translation>
    </message>
    <message>
        <source>Payment to yourself</source>
        <translation>Paiement à vous-même</translation>
    </message>
    <message>
        <source>Mined</source>
        <translation>Miné</translation>
    </message>
    <message>
        <source>watch-only</source>
        <translation>juste-regarder</translation>
    </message>
    <message>
        <source>(n/a)</source>
        <translation>(n.d)</translation>
    </message>
    <message>
        <source>(no label)</source>
        <translation>(aucune étiquette)</translation>
    </message>
    <message>
        <source>Transaction status. Hover over this field to show number of confirmations.</source>
        <translation>État de la transaction. Survoler ce champ avec la souris pour afficher le nombre de confirmations.</translation>
    </message>
    <message>
        <source>Date and time that the transaction was received.</source>
        <translation>Date et heure de réception de la transaction.</translation>
    </message>
    <message>
        <source>Type of transaction.</source>
        <translation>Type de transaction.</translation>
    </message>
    <message>
        <source>Whether or not a watch-only address is involved in this transaction.</source>
        <translation>Une adresse juste-regarder est-elle ou non impliquée dans cette transaction.</translation>
    </message>
    <message>
        <source>User-defined intent/purpose of the transaction.</source>
        <translation>Intention/but de la transaction défini par l’utilisateur.</translation>
    </message>
    <message>
        <source>Amount removed from or added to balance.</source>
        <translation>Le montant a été ajouté ou soustrait du solde.</translation>
    </message>
</context>
<context>
    <name>TransactionView</name>
    <message>
        <source>All</source>
        <translation>Toutes</translation>
    </message>
    <message>
        <source>Today</source>
        <translation>Aujourd’hui</translation>
    </message>
    <message>
        <source>This week</source>
        <translation>Cette semaine</translation>
    </message>
    <message>
        <source>This month</source>
        <translation>Ce mois</translation>
    </message>
    <message>
        <source>Last month</source>
        <translation>Le mois dernier</translation>
    </message>
    <message>
        <source>This year</source>
        <translation>Cette année</translation>
    </message>
    <message>
        <source>Range...</source>
        <translation>Plage…</translation>
    </message>
    <message>
        <source>Received with</source>
        <translation>Reçue avec</translation>
    </message>
    <message>
        <source>Sent to</source>
        <translation>Envoyée à</translation>
    </message>
    <message>
        <source>To yourself</source>
        <translation>À vous-même</translation>
    </message>
    <message>
        <source>Mined</source>
        <translation>Miné </translation>
    </message>
    <message>
        <source>Other</source>
        <translation>Autres </translation>
    </message>
    <message>
        <source>Enter address, transaction id, or label to search</source>
        <translation>Saisir l’adresse, l’ID de transaction ou l’étiquette à chercher</translation>
    </message>
    <message>
        <source>Min amount</source>
        <translation>Montant min.</translation>
    </message>
    <message>
        <source>Abandon transaction</source>
        <translation>Abandonner la transaction</translation>
    </message>
    <message>
        <source>Increase transaction fee</source>
        <translation>Augmenter les frais de transaction</translation>
    </message>
    <message>
        <source>Copy address</source>
        <translation>Copier l’adresse</translation>
    </message>
    <message>
        <source>Copy label</source>
        <translation>Copier l’étiquette </translation>
    </message>
    <message>
        <source>Copy amount</source>
        <translation>Copier le montant </translation>
    </message>
    <message>
        <source>Copy transaction ID</source>
        <translation>Copier l’ID de la transaction</translation>
    </message>
    <message>
        <source>Copy raw transaction</source>
        <translation>Copier la transaction brute</translation>
    </message>
    <message>
        <source>Copy full transaction details</source>
        <translation>Copier tous les détails de la transaction</translation>
    </message>
    <message>
        <source>Edit label</source>
        <translation>Modifier l’étiquette </translation>
    </message>
    <message>
        <source>Show transaction details</source>
        <translation>Afficher les détails de la transaction</translation>
    </message>
    <message>
        <source>Export Transaction History</source>
        <translation>Exporter l’historique transactionnel</translation>
    </message>
    <message>
        <source>Comma separated file (*.csv)</source>
        <translation>Valeurs séparées par des virgules (*.csv)</translation>
    </message>
    <message>
        <source>Confirmed</source>
        <translation>Confirmée</translation>
    </message>
    <message>
        <source>Watch-only</source>
        <translation>Juste-regarder</translation>
    </message>
    <message>
        <source>Date</source>
        <translation>Date </translation>
    </message>
    <message>
        <source>Type</source>
        <translation>Type </translation>
    </message>
    <message>
        <source>Label</source>
        <translation>Étiquette</translation>
    </message>
    <message>
        <source>Address</source>
        <translation>Adresse</translation>
    </message>
    <message>
        <source>ID</source>
        <translation>ID </translation>
    </message>
    <message>
        <source>Exporting Failed</source>
        <translation>Échec d’exportation</translation>
    </message>
    <message>
        <source>There was an error trying to save the transaction history to %1.</source>
        <translation>Une erreur est survenue lors de l’enregistrement de l’historique transactionnel vers %1.</translation>
    </message>
    <message>
        <source>Exporting Successful</source>
        <translation>L’exportation est réussie</translation>
    </message>
    <message>
        <source>The transaction history was successfully saved to %1.</source>
        <translation>L’historique transactionnel a été enregistré avec succès vers %1.</translation>
    </message>
    <message>
        <source>Range:</source>
        <translation>Plage :</translation>
    </message>
    <message>
        <source>to</source>
        <translation>à </translation>
    </message>
</context>
<context>
    <name>UnitDisplayStatusBarControl</name>
    <message>
        <source>Unit to show amounts in. Click to select another unit.</source>
        <translation>Unité d’affichage des montants. Cliquer pour choisir une autre unité.</translation>
    </message>
</context>
<context>
    <name>WalletController</name>
    <message>
        <source>Close wallet</source>
        <translation>Fermer le porte-monnaie</translation>
    </message>
    <message>
        <source>Are you sure you wish to close the wallet &lt;i&gt;%1&lt;/i&gt;?</source>
        <translation>Voulez-vous vraiment fermer le porte-monnaie &lt;i&gt;%1&lt;/i&gt;?</translation>
    </message>
    <message>
        <source>Closing the wallet for too long can result in having to resync the entire chain if pruning is enabled.</source>
        <translation>Fermer le porte-monnaie trop longtemps peut impliquer de devoir resynchroniser la chaîne entière si l’élagage est activé.</translation>
    </message>
</context>
<context>
    <name>WalletFrame</name>
    <message>
        <source>No wallet has been loaded.</source>
        <translation>Aucun porte-monnaie n’a été chargé.</translation>
    </message>
</context>
<context>
    <name>WalletModel</name>
    <message>
        <source>Send Coins</source>
        <translation>Envoyer des pièces</translation>
    </message>
    <message>
        <source>Fee bump error</source>
        <translation>Erreur d’augmentation des frais</translation>
    </message>
    <message>
        <source>Increasing transaction fee failed</source>
        <translation>Échec d’augmentation des frais de transaction</translation>
    </message>
    <message>
        <source>Do you want to increase the fee?</source>
        <translation>Souhaitez-vous augmenter les frais ?</translation>
    </message>
    <message>
        <source>Current fee:</source>
        <translation>Frais actuels :</translation>
    </message>
    <message>
        <source>Increase:</source>
        <translation>Augmentation :</translation>
    </message>
    <message>
        <source>New fee:</source>
        <translation>Nouveaux frais :</translation>
    </message>
    <message>
        <source>Confirm fee bump</source>
        <translation>Confirmer l’augmentation des frais</translation>
    </message>
    <message>
        <source>Can't sign transaction.</source>
        <translation>Impossible de signer la transaction.</translation>
    </message>
    <message>
        <source>Could not commit transaction</source>
        <translation>Impossible de valider la transaction</translation>
    </message>
    <message>
        <source>default wallet</source>
        <translation>porte-monnaie par défaut</translation>
    </message>
</context>
<context>
    <name>WalletView</name>
    <message>
        <source>&amp;Export</source>
        <translation>&amp;Exporter</translation>
    </message>
    <message>
        <source>Export the data in the current tab to a file</source>
        <translation>Exporter les données de l’onglet actuel vers un fichier</translation>
    </message>
    <message>
        <source>Backup Wallet</source>
        <translation>Sauvegarder le porte-monnaie</translation>
    </message>
    <message>
        <source>Wallet Data (*.dat)</source>
        <translation>Données du porte-monnaie (*.dat)</translation>
    </message>
    <message>
        <source>Backup Failed</source>
        <translation>Échec de la sauvegarde</translation>
    </message>
    <message>
        <source>There was an error trying to save the wallet data to %1.</source>
        <translation>Une erreur est survenue lors de l’enregistrement des données du porte-monnaie vers %1.</translation>
    </message>
    <message>
        <source>Backup Successful</source>
        <translation>La sauvegarde est réussie</translation>
    </message>
    <message>
        <source>The wallet data was successfully saved to %1.</source>
        <translation>Les données du porte-monnaie ont été enregistrées avec succès vers %1</translation>
    </message>
    <message>
        <source>Cancel</source>
        <translation>Annuler</translation>
    </message>
</context>
<context>
    <name>bitcoin-core</name>
    <message>
        <source>Distributed under the MIT software license, see the accompanying file %s or %s</source>
        <translation>Distribué sous la licence MIT d’utilisation d’un logiciel. Consulter le fichier joint %s ou %s</translation>
    </message>
    <message>
        <source>Prune configured below the minimum of %d MiB.  Please use a higher number.</source>
        <translation>L’élagage est configuré au-dessous du minimum de %d Mio. Veuillez utiliser un nombre plus élevé.</translation>
    </message>
    <message>
        <source>Prune: last wallet synchronisation goes beyond pruned data. You need to -reindex (download the whole blockchain again in case of pruned node)</source>
        <translation>Élagage : la dernière synchronisation de porte-monnaie va par-delà les données élaguées.  Vous devez -reindex (réindexer, télécharger de nouveau toute la chaîne de blocs en cas de nœud élagué)</translation>
    </message>
    <message>
        <source>Rescans are not possible in pruned mode. You will need to use -reindex which will download the whole blockchain again.</source>
        <translation>Les réanalyses sont impossibles en mode élagué. Vous devrez utiliser -reindex, ce qui téléchargera de nouveau la chaîne de blocs en entier.</translation>
    </message>
    <message>
        <source>Error: A fatal internal error occurred, see debug.log for details</source>
        <translation>Erreur : Une erreur interne fatale s’est produite. Voir debug.log pour plus de détails</translation>
    </message>
    <message>
        <source>Pruning blockstore...</source>
        <translation>Élagage du magasin de blocs...</translation>
    </message>
    <message>
        <source>Unable to start HTTP server. See debug log for details.</source>
        <translation>Impossible de démarrer le serveur HTTP. Voir le journal de débogage pour plus de détails.</translation>
    </message>
    <message>
<<<<<<< HEAD
        <source>Particl Core</source>
        <translation>Particl Core</translation>
    </message>
    <message>
=======
>>>>>>> a54e52b4
        <source>The %s developers</source>
        <translation>Les développeurs de %s</translation>
    </message>
    <message>
        <source>Can't generate a change-address key. No keys in the internal keypool and can't generate any keys.</source>
        <translation>Impossible de générer une clé d’adresse de monnaie. Il n’y a pas de clés dans la réserve de clés et il est impossible d’en générer.</translation>
    </message>
    <message>
        <source>Cannot obtain a lock on data directory %s. %s is probably already running.</source>
        <translation>Impossible d’obtenir un verrou sur le répertoire de données %s. %s fonctionne probablement déjà.</translation>
    </message>
    <message>
        <source>Cannot provide specific connections and have addrman find outgoing connections at the same.</source>
        <translation>Il est impossible de fournir des connexions particulières et en même temps demander à addrman de trouver les connexions sortantes.</translation>
    </message>
    <message>
        <source>Error reading %s! All keys read correctly, but transaction data or address book entries might be missing or incorrect.</source>
        <translation>Erreur de lecture de %s ! Toutes les clés ont été lues correctement, mais les données transactionnelles ou les entrées du carnet d’adresses sont peut-être manquantes ou incorrectes.</translation>
    </message>
    <message>
        <source>Please check that your computer's date and time are correct! If your clock is wrong, %s will not work properly.</source>
        <translation>Veuillez vérifier que l’heure et la date de votre ordinateur sont justes ! Si votre horloge n’est pas à l’heure, %s ne fonctionnera pas correctement.</translation>
    </message>
    <message>
        <source>Please contribute if you find %s useful. Visit %s for further information about the software.</source>
        <translation>Si vous trouvez %s utile, vous pouvez y contribuer. Vous trouverez plus de renseignements au sujet du logiciel sur %s.</translation>
    </message>
    <message>
        <source>The block database contains a block which appears to be from the future. This may be due to your computer's date and time being set incorrectly. Only rebuild the block database if you are sure that your computer's date and time are correct</source>
        <translation>La base de données de blocs contient un bloc qui semble provenir du futur. Cela pourrait être causé par la date et l’heure erronées de votre ordinateur. Ne reconstruisez la base de données de blocs que si vous êtes certain que la date et l’heure de votre ordinateur sont justes.</translation>
    </message>
    <message>
        <source>This is a pre-release test build - use at your own risk - do not use for mining or merchant applications</source>
        <translation>Ceci est une préversion de test - son utilisation est entièrement à vos risques - ne pas l’utiliser pour miner ou pour des applications marchandes</translation>
    </message>
    <message>
        <source>This is the transaction fee you may discard if change is smaller than dust at this level</source>
        <translation>Les frais de transaction que vous pouvez ignorer si la monnaie rendue est inférieure à la poussière à ce niveau</translation>
    </message>
    <message>
        <source>Unable to replay blocks. You will need to rebuild the database using -reindex-chainstate.</source>
        <translation>Impossible de relire les blocs. Vous devrez reconstruire la base de données en utilisant -reindex-chainstate.</translation>
    </message>
    <message>
        <source>Unable to rewind the database to a pre-fork state. You will need to redownload the blockchain</source>
        <translation>Impossible de rebobiner la base de données à un état préfourche. Vous devrez retélécharger la chaîne de blocs</translation>
    </message>
    <message>
        <source>Warning: The network does not appear to fully agree! Some miners appear to be experiencing issues.</source>
        <translation>Avertissement : Le réseau ne semble pas totalement d’accord ! Certains mineurs semblent éprouver des problèmes.</translation>
    </message>
    <message>
        <source>Warning: We do not appear to fully agree with our peers! You may need to upgrade, or other nodes may need to upgrade.</source>
        <translation>Avertissement : Nous ne semblons pas être en accord complet avec nos pairs ! Une mise à niveau pourrait être nécessaire pour vous ou pour d’autres nœuds du réseau.</translation>
    </message>
    <message>
        <source>%d of last 100 blocks have unexpected version</source>
        <translation>%d des 100 derniers blocs ont une version inattendue</translation>
    </message>
    <message>
        <source>%s corrupt, salvage failed</source>
        <translation>%s corrompu, la récupération a échoué</translation>
    </message>
    <message>
        <source>-maxmempool must be at least %d MB</source>
        <translation>-maxmempool doit être d’au moins %d Mo</translation>
    </message>
    <message>
        <source>Cannot resolve -%s address: '%s'</source>
        <translation>Impossible de résoudre l’adresse -%s : « %s »</translation>
    </message>
    <message>
        <source>Change index out of range</source>
        <translation>L’index de changement est hors échelle</translation>
    </message>
    <message>
        <source>Config setting for %s only applied on %s network when in [%s] section.</source>
        <translation>Paramètre de configuration pour %s qui est seulement appliqué sur le réseau %s si situé dans la section [%s].</translation>
    </message>
    <message>
        <source>Copyright (C) %i-%i</source>
        <translation>Tous droits réservés (C) %i-%i</translation>
    </message>
    <message>
        <source>Corrupted block database detected</source>
        <translation>Une base de données de blocs corrompue a été détectée</translation>
    </message>
    <message>
        <source>Do you want to rebuild the block database now?</source>
        <translation>Voulez-vous reconstruire la base de données de blocs maintenant ?</translation>
    </message>
    <message>
        <source>Error initializing block database</source>
        <translation>Erreur d’initialisation de la base de données de blocs</translation>
    </message>
    <message>
        <source>Error initializing wallet database environment %s!</source>
        <translation>Erreur d’initialisation de l’environnement de la base de données du porte-monnaie %s !</translation>
    </message>
    <message>
        <source>Error loading %s</source>
        <translation>Erreur de chargement de %s</translation>
    </message>
    <message>
        <source>Error loading %s: Private keys can only be disabled during creation</source>
        <translation>Erreur de chargement de %s : les clés privées ne peuvent être désactivées qu’à la création.</translation>
    </message>
    <message>
        <source>Error loading %s: Wallet corrupted</source>
        <translation>Erreur de chargement de %s : porte-monnaie corrompu</translation>
    </message>
    <message>
        <source>Error loading %s: Wallet requires newer version of %s</source>
        <translation>Erreur de chargement de %s : le porte-monnaie exige une version plus récente de %s</translation>
    </message>
    <message>
        <source>Error loading block database</source>
        <translation>Erreur de chargement de la base de données de blocs</translation>
    </message>
    <message>
        <source>Error opening block database</source>
        <translation>Erreur d’ouverture de la base de données de blocs</translation>
    </message>
    <message>
        <source>Failed to listen on any port. Use -listen=0 if you want this.</source>
        <translation>Échec d’écoute sur un port quelconque. Utiliser -listen=0 si vous le voulez.</translation>
    </message>
    <message>
        <source>Failed to rescan the wallet during initialization</source>
        <translation>Échec de réanalyse du porte-monnaie lors de l’initialisation</translation>
    </message>
    <message>
        <source>Importing...</source>
        <translation>Importation...</translation>
    </message>
    <message>
        <source>Incorrect or no genesis block found. Wrong datadir for network?</source>
        <translation>Bloc de genèse incorrect ou introuvable. Mauvais datadir pour le réseau ?</translation>
    </message>
    <message>
        <source>Initialization sanity check failed. %s is shutting down.</source>
        <translation>L’initialisation du test de cohérence a échoué. %s est en cours de fermeture. </translation>
    </message>
    <message>
        <source>Invalid P2P permission: '%s'</source>
        <translation>Permission P2P invalide : '%s'</translation>
    </message>
    <message>
        <source>Invalid amount for -%s=&lt;amount&gt;: '%s'</source>
        <translation>Montant invalide pour -%s=&lt;amount&gt; : « %s »</translation>
    </message>
    <message>
        <source>Invalid amount for -discardfee=&lt;amount&gt;: '%s'</source>
        <translation>Montant invalide pour -discardfee=&lt;amount&gt; : « %s »</translation>
    </message>
    <message>
        <source>Invalid amount for -fallbackfee=&lt;amount&gt;: '%s'</source>
        <translation>Montant invalide pour -fallbackfee=&lt;amount&gt; : « %s »</translation>
    </message>
    <message>
        <source>Specified blocks directory "%s" does not exist.</source>
        <translation>Le répertoire des blocs indiqué « %s » n’existe pas.</translation>
    </message>
    <message>
        <source>Unknown address type '%s'</source>
        <translation>Type d’adresse inconnu « %s »</translation>
    </message>
    <message>
        <source>Unknown change type '%s'</source>
        <translation>Type de monnaie inconnu « %s »</translation>
    </message>
    <message>
        <source>Upgrading txindex database</source>
        <translation>Mise à niveau de la base de données txindex</translation>
    </message>
    <message>
        <source>Loading P2P addresses...</source>
        <translation>Chargement des adresses P2P...</translation>
    </message>
    <message>
        <source>Error: Disk space is too low!</source>
        <translation>Erreur : L’espace disque est trop faible !</translation>
    </message>
    <message>
        <source>Loading banlist...</source>
        <translation>Chargement de la liste d’interdiction...</translation>
    </message>
    <message>
        <source>Not enough file descriptors available.</source>
        <translation>Pas assez de descripteurs de fichiers proposés.</translation>
    </message>
    <message>
        <source>Prune cannot be configured with a negative value.</source>
        <translation>L’élagage ne peut pas être configuré avec une valeur négative.</translation>
    </message>
    <message>
        <source>Prune mode is incompatible with -txindex.</source>
        <translation>Le mode élagage n’est pas compatible avec -txindex.</translation>
    </message>
    <message>
        <source>Replaying blocks...</source>
        <translation>Relecture des blocs...</translation>
    </message>
    <message>
        <source>Rewinding blocks...</source>
        <translation>Rebobinage des blocs...</translation>
    </message>
    <message>
        <source>The source code is available from %s.</source>
        <translation>Le code source se trouve sur %s.</translation>
    </message>
    <message>
        <source>Transaction fee and change calculation failed</source>
        <translation>Échec du calcul des frais de transaction et de la monnaie</translation>
    </message>
    <message>
        <source>Unable to bind to %s on this computer. %s is probably already running.</source>
        <translation>Impossible de se lier à %s sur cet ordinateur. %s fonctionne probablement déjà.</translation>
    </message>
    <message>
        <source>Unable to generate keys</source>
        <translation>Impossible de générer les clés</translation>
    </message>
    <message>
        <source>Unsupported logging category %s=%s.</source>
        <translation>Catégorie de journalisation non prise en charge %s=%s.</translation>
    </message>
    <message>
        <source>Upgrading UTXO database</source>
        <translation>Mise à niveau de la base de données UTXO</translation>
    </message>
    <message>
        <source>User Agent comment (%s) contains unsafe characters.</source>
        <translation>Le commentaire d’agent utilisateur (%s) contient des caractères dangereux.</translation>
    </message>
    <message>
        <source>Verifying blocks...</source>
        <translation>Vérification des blocs... </translation>
    </message>
    <message>
        <source>Wallet needed to be rewritten: restart %s to complete</source>
        <translation>Le porte-monnaie devait être réécrit : redémarrer %s pour terminer l’opération.</translation>
    </message>
    <message>
        <source>Error: Listening for incoming connections failed (listen returned error %s)</source>
        <translation>Erreur : L’écoute des connexions entrantes a échoué (l’écoute a retourné l’erreur %s)</translation>
    </message>
    <message>
        <source>Invalid amount for -maxtxfee=&lt;amount&gt;: '%s' (must be at least the minrelay fee of %s to prevent stuck transactions)</source>
        <translation>Montant invalide pour -maxtxfee=&lt;amount&gt; : « %s » (doit être au moins les frais minrelay de %s pour prévenir le blocage des transactions)</translation>
    </message>
    <message>
        <source>The transaction amount is too small to send after the fee has been deducted</source>
        <translation>Le montant de la transaction est trop bas pour être envoyé une fois que les frais ont été déduits</translation>
    </message>
    <message>
        <source>You need to rebuild the database using -reindex to go back to unpruned mode.  This will redownload the entire blockchain</source>
        <translation>Vous devez reconstruire la base de données en utilisant -reindex afin de revenir au mode sans élagage. Cela retéléchargera complètement la chaîne de blocs.</translation>
    </message>
    <message>
        <source>Error reading from database, shutting down.</source>
        <translation>Erreur de lecture de la base de données, fermeture en cours.</translation>
    </message>
    <message>
        <source>Error upgrading chainstate database</source>
        <translation>Erreur de mise à niveau de la base de données d’état de la chaîne</translation>
    </message>
    <message>
        <source>Error: Disk space is low for %s</source>
        <translation>Erreur : Il reste peu d’espace disque sur %s</translation>
    </message>
    <message>
        <source>Invalid -onion address or hostname: '%s'</source>
        <translation>Adresse ou nom d’hôte -onion invalide : « %s »</translation>
    </message>
    <message>
        <source>Invalid -proxy address or hostname: '%s'</source>
        <translation>Adresse ou nom d’hôte -proxy invalide : « %s »</translation>
    </message>
    <message>
        <source>Invalid amount for -paytxfee=&lt;amount&gt;: '%s' (must be at least %s)</source>
        <translation>Montant invalide pour -paytxfee=&lt;montant&gt; : « %s » (doit être au moins %s)</translation>
    </message>
    <message>
        <source>Invalid netmask specified in -whitelist: '%s'</source>
        <translation>Masque réseau invalide indiqué dans -whitelist : « %s »</translation>
    </message>
    <message>
        <source>Need to specify a port with -whitebind: '%s'</source>
        <translation>Un port doit être précisé avec -whitebind : « %s »</translation>
    </message>
    <message>
        <source>Prune mode is incompatible with -blockfilterindex.</source>
        <translation>Le mode élagage est incompatible avec -blockfilterindex.</translation>
    </message>
    <message>
        <source>Reducing -maxconnections from %d to %d, because of system limitations.</source>
        <translation>Réduction de -maxconnections de %d à %d, due aux restrictions du système</translation>
    </message>
    <message>
        <source>Section [%s] is not recognized.</source>
        <translation>La section [%s] n’est pas reconnue.</translation>
    </message>
    <message>
        <source>Signing transaction failed</source>
        <translation>Échec de signature de la transaction</translation>
    </message>
    <message>
        <source>Specified -walletdir "%s" does not exist</source>
        <translation>Le -walletdir indiqué « %s» n’existe pas</translation>
    </message>
    <message>
        <source>Specified -walletdir "%s" is a relative path</source>
        <translation>Le -walletdir indiqué « %s » est un chemin relatif</translation>
    </message>
    <message>
        <source>Specified -walletdir "%s" is not a directory</source>
        <translation>Le -walletdir indiqué « %s » n’est pas un répertoire</translation>
    </message>
    <message>
        <source>The specified config file %s does not exist
</source>
        <translation>Le fichier de configuration indiqué %s n’existe pas
</translation>
    </message>
    <message>
        <source>The transaction amount is too small to pay the fee</source>
        <translation>Le montant de la transaction est trop bas pour que les frais soient payés</translation>
    </message>
    <message>
        <source>This is experimental software.</source>
        <translation>Ce logiciel est expérimental.</translation>
    </message>
    <message>
        <source>Transaction amount too small</source>
        <translation>Le montant de la transaction est trop bas</translation>
    </message>
    <message>
        <source>Transaction too large</source>
        <translation>La transaction est trop grosse</translation>
    </message>
    <message>
        <source>Unable to bind to %s on this computer (bind returned error %s)</source>
        <translation>Impossible de se lier à %s sur cet ordinateur (bind a retourné l’erreur %s)</translation>
    </message>
    <message>
        <source>Unable to create the PID file '%s': %s</source>
        <translation>Impossible de créer le fichier PID '%s' : %s</translation>
    </message>
    <message>
        <source>Unable to generate initial keys</source>
        <translation>Impossible de générer les clés initiales</translation>
    </message>
    <message>
        <source>Unknown -blockfilterindex value %s.</source>
        <translation>Valeur -blockfilterindex inconnue %s.</translation>
    </message>
    <message>
        <source>Verifying wallet(s)...</source>
        <translation>Vérification des porte-monnaie...</translation>
    </message>
    <message>
        <source>Warning: unknown new rules activated (versionbit %i)</source>
        <translation>Avertissement : De nouvelles règles inconnues ont été activées (bit de version %i).</translation>
    </message>
    <message>
        <source>Zapping all transactions from wallet...</source>
        <translation>Supprimer toutes les transactions du porte-monnaie...</translation>
    </message>
    <message>
        <source>-maxtxfee is set very high! Fees this large could be paid on a single transaction.</source>
        <translation>La valeur -maxtxfee est très élevée ! Des frais aussi élevés pourraient être payés en une seule transaction.</translation>
    </message>
    <message>
        <source>This is the transaction fee you may pay when fee estimates are not available.</source>
        <translation>Il s’agit des frais de transaction que vous pourriez payer si aucune estimation de frais n’est proposée.</translation>
    </message>
    <message>
        <source>This product includes software developed by the OpenSSL Project for use in the OpenSSL Toolkit %s and cryptographic software written by Eric Young and UPnP software written by Thomas Bernard.</source>
        <translation>Ce produit comprend des programmes développés par le Projet OpenSSL pour être utilisés dans la boîte à outils OpenSSL %s, et un programme cryptographique écrit par Eric Young, ainsi qu’un programme UPnP écrit par Thomas Bernard.</translation>
    </message>
    <message>
        <source>Total length of network version string (%i) exceeds maximum length (%i). Reduce the number or size of uacomments.</source>
        <translation>La taille totale de la chaîne de version de réseau (%i) dépasse la longueur maximale (%i). Réduire le nombre ou la taille des commentaires uacomments.</translation>
    </message>
    <message>
        <source>Warning: Wallet file corrupt, data salvaged! Original %s saved as %s in %s; if your balance or transactions are incorrect you should restore from a backup.</source>
        <translation>Avertissement : Le fichier du porte-monnaie est corrompu, les données ont été récupérées ! Le fichier %s original a été enregistré en tant que %s dans %s ; si votre solde ou vos transactions sont incorrects, vous devriez restaurer une sauvegarde.</translation>
    </message>
    <message>
        <source>%s is set very high!</source>
        <translation>La valeur %s est très élevée !</translation>
    </message>
    <message>
        <source>Error loading wallet %s. Duplicate -wallet filename specified.</source>
        <translation>Erreur de chargement du porte-monnaie %s. Le nom de fichier -wallet indiqué est un doublon.</translation>
    </message>
    <message>
        <source>Starting network threads...</source>
        <translation>Démarrage des processus réseau...</translation>
    </message>
    <message>
        <source>The wallet will avoid paying less than the minimum relay fee.</source>
        <translation>Le porte-monnaie évitera de payer moins que les frais minimaux de relais. </translation>
    </message>
    <message>
        <source>This is the minimum transaction fee you pay on every transaction.</source>
        <translation>Il s’agit des frais minimaux que vous payez pour chaque transaction. </translation>
    </message>
    <message>
        <source>This is the transaction fee you will pay if you send a transaction.</source>
        <translation>Il s’agit des frais minimaux que vous payez si vous envoyez une transaction.</translation>
    </message>
    <message>
        <source>Transaction amounts must not be negative</source>
        <translation>Les montants transactionnels ne doivent pas être négatifs</translation>
    </message>
    <message>
        <source>Transaction has too long of a mempool chain</source>
        <translation>La chaîne de la réserve de mémoire de la transaction est trop longue</translation>
    </message>
    <message>
        <source>Transaction must have at least one recipient</source>
        <translation>La transaction doit comporter au moins un destinataire</translation>
    </message>
    <message>
        <source>Unknown network specified in -onlynet: '%s'</source>
        <translation>Réseau inconnu précisé dans -onlynet : « %s »</translation>
    </message>
    <message>
        <source>Insufficient funds</source>
        <translation>Fonds insuffisants</translation>
    </message>
    <message>
        <source>Cannot upgrade a non HD split wallet without upgrading to support pre split keypool. Please use -upgradewallet=169900 or -upgradewallet with no version specified.</source>
        <translation>Impossible de mettre à niveau un porte-monnaie divisé non-HD sans mettre à niveau pour prendre en charge la réserve de clés antérieure à la division. Veuillez utiliser -upgradewallet=169900 ou -upgradewallet sans indiquer de version.</translation>
    </message>
    <message>
        <source>Fee estimation failed. Fallbackfee is disabled. Wait a few blocks or enable -fallbackfee.</source>
        <translation>Échec d’estimation des frais. L’option de frais de repli est désactivée. Attendez quelques blocs ou activez -fallbackfee.</translation>
    </message>
    <message>
        <source>Warning: Private keys detected in wallet {%s} with disabled private keys</source>
        <translation>Avertissement : Des clés privées ont été détectées dans le porte-monnaie {%s} dont les clés privées sont désactivées.</translation>
    </message>
    <message>
        <source>Cannot write to data directory '%s'; check permissions.</source>
        <translation>Impossible d’écrire dans le répertoire de données '%s' ; veuillez vérifier les droits.</translation>
    </message>
    <message>
        <source>Loading block index...</source>
        <translation>Chargement de l’index des blocs…</translation>
    </message>
    <message>
        <source>Loading wallet...</source>
        <translation>Chargement du porte-monnaie…</translation>
    </message>
    <message>
        <source>Cannot downgrade wallet</source>
        <translation>Impossible de revenir à une version inférieure du porte-monnaie</translation>
    </message>
    <message>
        <source>Rescanning...</source>
        <translation>Réanalyse…</translation>
    </message>
    <message>
        <source>Done loading</source>
        <translation>Chargement terminé</translation>
    </message>
</context>
</TS><|MERGE_RESOLUTION|>--- conflicted
+++ resolved
@@ -70,13 +70,8 @@
         <translation>Voici vos adresses Particl pour envoyer des paiements. Vérifiez toujours le montant et l’adresse du destinataire avant d’envoyer des pièces.</translation>
     </message>
     <message>
-<<<<<<< HEAD
-        <source>These are your Particl addresses for receiving payments. It is recommended to use a new receiving address for each transaction.</source>
-        <translation>Voici vos adresses Particl pour recevoir des paiements. Il est recommandé d’utiliser une nouvelle adresse de réception pour chaque transaction.</translation>
-=======
-        <source>These are your Bitcoin addresses for receiving payments. Use the 'Create new receiving address' button in the receive tab to create new addresses.</source>
-        <translation>Ce sont vos adresses Bitcoin pour recevoir des paiements. Utilisez le bouton 'Créer nouvelle adresse de réception' dans l'onglet Recevoir pour créer de nouvelles adresses.</translation>
->>>>>>> a54e52b4
+        <source>These are your Particl addresses for receiving payments. Use the 'Create new receiving address' button in the receive tab to create new addresses.</source>
+        <translation>Ce sont vos adresses Particl pour recevoir des paiements. Utilisez le bouton 'Créer nouvelle adresse de réception' dans l'onglet Recevoir pour créer de nouvelles adresses.</translation>
     </message>
     <message>
         <source>&amp;Copy Address</source>
@@ -173,13 +168,8 @@
         <translation>Confirmer le chiffrement du porte-monnaie</translation>
     </message>
     <message>
-<<<<<<< HEAD
         <source>Warning: If you encrypt your wallet and lose your passphrase, you will &lt;b&gt;LOSE ALL OF YOUR PARTICL&lt;/b&gt;!</source>
-        <translation>Avertissement : si vous chiffrez votre porte-monnaie et perdez votre phrase de passe, vous &lt;b&gt;PERDREZ TOUS VOS PARTICL&lt;/b&gt; !</translation>
-=======
-        <source>Warning: If you encrypt your wallet and lose your passphrase, you will &lt;b&gt;LOSE ALL OF YOUR BITCOINS&lt;/b&gt;!</source>
-        <translation>Avertissement : Si vous chiffrez votre porte-monnaie et perdez votre phrase de passe, vous &lt;b&gt;PERDREZ TOUS VOS BITCOINS&lt;/b&gt; !</translation>
->>>>>>> a54e52b4
+        <translation>Avertissement : Si vous chiffrez votre porte-monnaie et perdez votre phrase de passe, vous &lt;b&gt;PERDREZ TOUS VOS PARTICL&lt;/b&gt; !</translation>
     </message>
     <message>
         <source>Are you sure you wish to encrypt your wallet?</source>
@@ -190,10 +180,6 @@
         <translation>Le porte-monnaie est chiffré</translation>
     </message>
     <message>
-<<<<<<< HEAD
-        <source>%1 will close now to finish the encryption process. Remember that encrypting your wallet cannot fully protect your particl from being stolen by malware infecting your computer.</source>
-        <translation>%1 va maintenant se fermer pour terminer le processus de chiffrement. Souvenez-vous que le chiffrement de votre porte-monnaie ne peut pas protéger entièrement vos particl contre le vol par des logiciels malveillants qui infecteraient votre ordinateur.</translation>
-=======
         <source>Enter the new passphrase for the wallet.&lt;br/&gt;Please use a passphrase of &lt;b&gt;ten or more random characters&lt;/b&gt;, or &lt;b&gt;eight or more words&lt;/b&gt;.</source>
         <translation>Saisir la nouvelle phrase secrète pour le porte-monnaie.&lt;br/&gt;Veuillez utiliser une phrase secrète de &lt;b&gt;dix caractères aléatoires ou plus&lt;/b&gt;, ou &lt;b&gt;huit mots ou plus&lt;/b&gt;.</translation>
     </message>
@@ -202,8 +188,8 @@
         <translation>Saisir l'ancienne phrase secrète et la nouvelle phrase secrète pour le porte-monnaie.</translation>
     </message>
     <message>
-        <source>Remember that encrypting your wallet cannot fully protect your bitcoins from being stolen by malware infecting your computer.</source>
-        <translation>Souvenez-vous que chiffrer votre porte-monnaie ne peut pas complètement protéger vos bitcoins contre le vol par des programmes malveillants infectant votre ordinateur.</translation>
+        <source>Remember that encrypting your wallet cannot fully protect your particl from being stolen by malware infecting your computer.</source>
+        <translation>Souvenez-vous que chiffrer votre porte-monnaie ne peut pas complètement protéger vos particls contre le vol par des programmes malveillants infectant votre ordinateur.</translation>
     </message>
     <message>
         <source>Wallet to be encrypted</source>
@@ -216,7 +202,6 @@
     <message>
         <source>Your wallet is now encrypted. </source>
         <translation>Votre porte-monnaie est maintenant chiffré.</translation>
->>>>>>> a54e52b4
     </message>
     <message>
         <source>IMPORTANT: Any previous backups you have made of your wallet file should be replaced with the newly generated, encrypted wallet file. For security reasons, previous backups of the unencrypted wallet file will become useless as soon as you start using the new, encrypted wallet.</source>
@@ -378,7 +363,7 @@
     </message>
     <message>
         <source>Send coins to a Particl address</source>
-        <translation>Envoyer des pièces à une adresse Particl.</translation>
+        <translation>Envoyer des pièces à une adresse Particl</translation>
     </message>
     <message>
         <source>Backup wallet to another location</source>
@@ -401,17 +386,6 @@
         <translation>&amp;Vérifier un message...</translation>
     </message>
     <message>
-<<<<<<< HEAD
-        <source>Particl.</source>
-        <translation>Particl.</translation>
-    </message>
-    <message>
-        <source>Wallet</source>
-        <translation>Porte-monnaie</translation>
-    </message>
-    <message>
-=======
->>>>>>> a54e52b4
         <source>&amp;Send</source>
         <translation>&amp;Envoyer</translation>
     </message>
@@ -477,7 +451,7 @@
     </message>
     <message numerus="yes">
         <source>%n active connection(s) to Particl network</source>
-        <translation><numerusform>%n connexion active avec le réseau Particl.</numerusform><numerusform>%n connexions actives avec le réseau Particl.</numerusform></translation>
+        <translation><numerusform>%n connexion active avec le réseau Particl</numerusform><numerusform>%n connexions actives avec le réseau Particl</numerusform></translation>
     </message>
     <message>
         <source>Indexing blocks on disk...</source>
@@ -520,37 +494,32 @@
         <translation>À jour</translation>
     </message>
     <message>
-<<<<<<< HEAD
+        <source>&amp;Sending addresses</source>
+        <translation>&amp;Adresses d’envoi</translation>
+    </message>
+    <message>
+        <source>&amp;Receiving addresses</source>
+        <translation>&amp;Adresses de réception</translation>
+    </message>
+    <message>
+        <source>Open Wallet</source>
+        <translation>Ouvrir le porte-monnaie</translation>
+    </message>
+    <message>
+        <source>Open a wallet</source>
+        <translation>Ouvrir un porte-monnaie</translation>
+    </message>
+    <message>
+        <source>Close Wallet...</source>
+        <translation>Fermer le porte-monnaie…</translation>
+    </message>
+    <message>
+        <source>Close wallet</source>
+        <translation>Fermer le porte-monnaie</translation>
+    </message>
+    <message>
         <source>Show the %1 help message to get a list with possible Particl command-line options</source>
         <translation>Afficher le message d’aide de %1 pour obtenir la liste des options de ligne de commande Particl possibles.</translation>
-=======
-        <source>&amp;Sending addresses</source>
-        <translation>&amp;Adresses d’envoi</translation>
-    </message>
-    <message>
-        <source>&amp;Receiving addresses</source>
-        <translation>&amp;Adresses de réception</translation>
-    </message>
-    <message>
-        <source>Open Wallet</source>
-        <translation>Ouvrir le porte-monnaie</translation>
-    </message>
-    <message>
-        <source>Open a wallet</source>
-        <translation>Ouvrir un porte-monnaie</translation>
-    </message>
-    <message>
-        <source>Close Wallet...</source>
-        <translation>Fermer le porte-monnaie…</translation>
-    </message>
-    <message>
-        <source>Close wallet</source>
-        <translation>Fermer le porte-monnaie</translation>
-    </message>
-    <message>
-        <source>Show the %1 help message to get a list with possible Bitcoin command-line options</source>
-        <translation>Afficher le message d’aide de %1 pour obtenir la liste des options de ligne de commande Bitcoin possibles.</translation>
->>>>>>> a54e52b4
     </message>
     <message>
         <source>default wallet</source>
@@ -1006,8 +975,8 @@
         <translation>Utiliser un répertoire de données personnalisé :</translation>
     </message>
     <message>
-        <source>Particl.</source>
-        <translation>Particl.</translation>
+        <source>Particl</source>
+        <translation>Particl</translation>
     </message>
     <message>
         <source>Discard blocks after verification, except most recent %1 GB (prune)</source>
@@ -1057,17 +1026,12 @@
         <translation>Formulaire</translation>
     </message>
     <message>
-<<<<<<< HEAD
         <source>Recent transactions may not yet be visible, and therefore your wallet's balance might be incorrect. This information will be correct once your wallet has finished synchronizing with the particl network, as detailed below.</source>
-        <translation>Les transactions récentes ne sont peut-être pas encore visibles et par conséquent le solde de votre porte-monnaie est peut-être erroné. Cette information sera juste quand votre porte-monnaie aura fini de se synchroniser avec le réseau Particl. comme décrit ci-dessous.</translation>
-=======
-        <source>Recent transactions may not yet be visible, and therefore your wallet's balance might be incorrect. This information will be correct once your wallet has finished synchronizing with the bitcoin network, as detailed below.</source>
-        <translation>Les transactions récentes ne sont peut-être pas encore visibles et par conséquent le solde de votre porte-monnaie est peut-être erroné. Ces informations seront justes quand votre porte-monnaie aura fini de se synchroniser avec le réseau Bitcoin, comme décrit ci-dessous.</translation>
->>>>>>> a54e52b4
+        <translation>Les transactions récentes ne sont peut-être pas encore visibles et par conséquent le solde de votre porte-monnaie est peut-être erroné. Ces informations seront justes quand votre porte-monnaie aura fini de se synchroniser avec le réseau Particl, comme décrit ci-dessous.</translation>
     </message>
     <message>
         <source>Attempting to spend particl that are affected by not-yet-displayed transactions will not be accepted by the network.</source>
-        <translation>Toute tentative de dépense de particl affectés par des transactions qui ne sont pas encore affichées ne sera pas acceptée par le réseau.</translation>
+        <translation>Toute tentative de dépense de particls affectés par des transactions qui ne sont pas encore affichées ne sera pas acceptée par le réseau.</translation>
     </message>
     <message>
         <source>Number of blocks left</source>
@@ -2104,13 +2068,8 @@
         <translation>M&amp;essage :</translation>
     </message>
     <message>
-<<<<<<< HEAD
         <source>An optional message to attach to the payment request, which will be displayed when the request is opened. Note: The message will not be sent with the payment over the Particl network.</source>
-        <translation>Un message facultatif à joindre à la demande de paiement et qui sera affiché à l’ouverture de celle-ci. Note : le message ne sera pas envoyé avec le paiement par le réseau Particl.</translation>
-=======
-        <source>An optional message to attach to the payment request, which will be displayed when the request is opened. Note: The message will not be sent with the payment over the Bitcoin network.</source>
-        <translation>Un message facultatif à joindre à la demande de paiement et qui sera affiché à l’ouverture de celle-ci. Note : Le message ne sera pas envoyé avec le paiement par le réseau Bitcoin.</translation>
->>>>>>> a54e52b4
+        <translation>Un message facultatif à joindre à la demande de paiement et qui sera affiché à l’ouverture de celle-ci. Note : Le message ne sera pas envoyé avec le paiement par le réseau Particl.</translation>
     </message>
     <message>
         <source>An optional label to associate with the new receiving address.</source>
@@ -2354,17 +2313,6 @@
         <translation>Cacher</translation>
     </message>
     <message>
-<<<<<<< HEAD
-        <source>Paying only the minimum fee is just fine as long as there is less transaction volume than space in the blocks. But be aware that this can end up in a never confirming transaction once there is more demand for particl transactions than the network can process.</source>
-        <translation>Il est correct de payer les frais minimum tant que le volume transactionnel est inférieur à l’espace dans les blocs. Mais soyez conscient que cela pourrait résulter en une transaction n’étant jamais confirmée une fois qu’il y aura plus de transactions que le réseau ne pourra en traiter.</translation>
-    </message>
-    <message>
-        <source>(read the tooltip)</source>
-        <translation>(lire l’infobulle)</translation>
-    </message>
-    <message>
-=======
->>>>>>> a54e52b4
         <source>Recommended:</source>
         <translation>Recommandés :</translation>
     </message>
@@ -2393,8 +2341,8 @@
         <translation>Poussière :</translation>
     </message>
     <message>
-        <source>When there is less transaction volume than space in the blocks, miners as well as relaying nodes may enforce a minimum fee. Paying only this minimum fee is just fine, but be aware that this can result in a never confirming transaction once there is more demand for bitcoin transactions than the network can process.</source>
-        <translation>Quand le volume des transactions est inférieur à l’espace dans les blocs, les mineurs et les nœuds de relais peuvent imposer des frais minimaux. Il est correct de payer ces frais minimaux, mais soyez conscient que cette transaction pourrait n’être jamais confirmée si la demande en transactions de bitcoins dépassait la capacité de traitement du réseau.</translation>
+        <source>When there is less transaction volume than space in the blocks, miners as well as relaying nodes may enforce a minimum fee. Paying only this minimum fee is just fine, but be aware that this can result in a never confirming transaction once there is more demand for particl transactions than the network can process.</source>
+        <translation>Quand le volume des transactions est inférieur à l’espace dans les blocs, les mineurs et les nœuds de relais peuvent imposer des frais minimaux. Il est correct de payer ces frais minimaux, mais soyez conscient que cette transaction pourrait n’être jamais confirmée si la demande en transactions de particls dépassait la capacité de traitement du réseau.</translation>
     </message>
     <message>
         <source>A too low fee might result in a never confirming transaction (read the tooltip)</source>
@@ -2549,13 +2497,8 @@
         <translation><numerusform>Il est estimé que la confirmation commencera dans %n bloc.</numerusform><numerusform>Il est estimé que la confirmation commencera dans %n blocs.</numerusform></translation>
     </message>
     <message>
-<<<<<<< HEAD
         <source>Warning: Invalid Particl address</source>
-        <translation>Avertissement : adresse Particl invalide</translation>
-=======
-        <source>Warning: Invalid Bitcoin address</source>
-        <translation>Avertissement : L’adresse Bitcoin est invalide</translation>
->>>>>>> a54e52b4
+        <translation>Avertissement : L’adresse Particl est invalide</translation>
     </message>
     <message>
         <source>Warning: Unknown change address</source>
@@ -2618,7 +2561,7 @@
     </message>
     <message>
         <source>The fee will be deducted from the amount being sent. The recipient will receive less particl than you enter in the amount field. If multiple recipients are selected, the fee is split equally.</source>
-        <translation>Les frais seront déduits du montant envoyé. Le destinataire recevra moins de particl que le montant saisi dans le champ de montant. Si plusieurs destinataires sont sélectionnés, les frais seront partagés également..</translation>
+        <translation>Les frais seront déduits du montant envoyé. Le destinataire recevra moins de particls que le montant saisi dans le champ de montant. Si plusieurs destinataires sont sélectionnés, les frais seront partagés également..</translation>
     </message>
     <message>
         <source>S&amp;ubtract fee from amount</source>
@@ -2645,13 +2588,8 @@
         <translation>Saisir une étiquette pour cette adresse afin de l’ajouter à la liste d’adresses utilisées</translation>
     </message>
     <message>
-<<<<<<< HEAD
         <source>A message that was attached to the particl: URI which will be stored with the transaction for your reference. Note: This message will not be sent over the Particl network.</source>
-        <translation>Un message qui était joint à l’URI particl: et qui sera stocké avec la transaction pour référence. Note : ce message ne sera pas envoyé par le réseau Particl.</translation>
-=======
-        <source>A message that was attached to the bitcoin: URI which will be stored with the transaction for your reference. Note: This message will not be sent over the Bitcoin network.</source>
-        <translation>Un message qui était joint à l’URI bitcoin: et qui sera stocké avec la transaction pour référence. Note : Ce message ne sera pas envoyé par le réseau Bitcoin.</translation>
->>>>>>> a54e52b4
+        <translation>Un message qui était joint à l’URI particl: et qui sera stocké avec la transaction pour référence. Note : Ce message ne sera pas envoyé par le réseau Particl.</translation>
     </message>
     <message>
         <source>Pay To:</source>
@@ -2696,7 +2634,7 @@
     </message>
     <message>
         <source>You can sign messages/agreements with your addresses to prove you can receive particl sent to them. Be careful not to sign anything vague or random, as phishing attacks may try to trick you into signing your identity over to them. Only sign fully-detailed statements you agree to.</source>
-        <translation>Vous pouvez signer des messages ou des accords avec vos adresses pour prouver que vous pouvez recevoir des particl à ces dernières. Faites attention de ne rien signer de vague ou au hasard, car des attaques d’hameçonnage pourraient essayer de vous faire signer avec votre identité afin de l’usurper. Ne signez que des déclarations entièrement détaillées et avec lesquelles vous êtes d’accord.</translation>
+        <translation>Vous pouvez signer des messages ou des accords avec vos adresses pour prouver que vous pouvez recevoir des particls à ces dernières. Faites attention de ne rien signer de vague ou au hasard, car des attaques d’hameçonnage pourraient essayer de vous faire signer avec votre identité afin de l’usurper. Ne signez que des déclarations entièrement détaillées et avec lesquelles vous êtes d’accord.</translation>
     </message>
     <message>
         <source>The Particl address to sign the message with</source>
@@ -2732,7 +2670,7 @@
     </message>
     <message>
         <source>Sign the message to prove you own this Particl address</source>
-        <translation>Signer le message afin de prouver que vous détenez cette adresse Particl.</translation>
+        <translation>Signer le message afin de prouver que vous détenez cette adresse Particl</translation>
     </message>
     <message>
         <source>Sign &amp;Message</source>
@@ -3420,13 +3358,6 @@
         <translation>Impossible de démarrer le serveur HTTP. Voir le journal de débogage pour plus de détails.</translation>
     </message>
     <message>
-<<<<<<< HEAD
-        <source>Particl Core</source>
-        <translation>Particl Core</translation>
-    </message>
-    <message>
-=======
->>>>>>> a54e52b4
         <source>The %s developers</source>
         <translation>Les développeurs de %s</translation>
     </message>
