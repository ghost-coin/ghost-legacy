--- conflicted
+++ resolved
@@ -66,21 +66,12 @@
         <translation>Adresses de réception</translation>
     </message>
     <message>
-<<<<<<< HEAD
         <source>These are your Particl addresses for sending payments. Always check the amount and the receiving address before sending coins.</source>
-        <translation>Voici vos adresses Particl pour envoyer des paiements. Vérifiez toujours le montant et l’adresse du destinataire avant d’envoyer des pièces.</translation>
+        <translation>Ce sont vos adresses Particl pour envoyer des paiements. Vérifiez toujours le montant et l’adresse du destinataire avant d’envoyer des pièces.</translation>
     </message>
     <message>
         <source>These are your Particl addresses for receiving payments. Use the 'Create new receiving address' button in the receive tab to create new addresses.</source>
-        <translation>Ce sont vos adresses Particl pour recevoir des paiements. Utilisez le bouton 'Créer nouvelle adresse de réception' dans l'onglet Recevoir pour créer de nouvelles adresses.</translation>
-=======
-        <source>These are your Bitcoin addresses for sending payments. Always check the amount and the receiving address before sending coins.</source>
-        <translation>Ce sont vos adresses Bitcoin pour envoyer des paiements. Vérifiez toujours le montant et l’adresse du destinataire avant d’envoyer des pièces.</translation>
-    </message>
-    <message>
-        <source>These are your Bitcoin addresses for receiving payments. Use the 'Create new receiving address' button in the receive tab to create new addresses.</source>
-        <translation>Ce sont vos adresses Bitcoin pour recevoir des paiements. Utilisez le bouton 'Créer une nouvelle adresse de réception' dans l’onglet Recevoir afin de créer de nouvelles adresses.</translation>
->>>>>>> ff53433f
+        <translation>Ce sont vos adresses Particl pour recevoir des paiements. Utilisez le bouton 'Créer une nouvelle adresse de réception' dans l’onglet Recevoir afin de créer de nouvelles adresses.</translation>
     </message>
     <message>
         <source>&amp;Copy Address</source>
@@ -197,13 +188,8 @@
         <translation>Saisir l’ancienne puis la nouvelle phrase de passe du porte-monnaie.</translation>
     </message>
     <message>
-<<<<<<< HEAD
         <source>Remember that encrypting your wallet cannot fully protect your particl from being stolen by malware infecting your computer.</source>
-        <translation>Souvenez-vous que chiffrer votre porte-monnaie ne peut pas complètement protéger vos particls contre le vol par des programmes malveillants infectant votre ordinateur.</translation>
-=======
-        <source>Remember that encrypting your wallet cannot fully protect your bitcoins from being stolen by malware infecting your computer.</source>
-        <translation>N’oubliez pas que le chiffrement de votre porte-monnaie ne peut pas protéger entièrement vos bitcoins contre le vol par des programmes malveillants qui infecteraient votre ordinateur.</translation>
->>>>>>> ff53433f
+        <translation>N’oubliez pas que le chiffrement de votre porte-monnaie ne peut pas protéger entièrement vos particls contre le vol par des programmes malveillants qui infecteraient votre ordinateur.</translation>
     </message>
     <message>
         <source>Wallet to be encrypted</source>
@@ -448,13 +434,6 @@
         <translation>Afficher la liste d’adresses de réception et d’étiquettes utilisées</translation>
     </message>
     <message>
-<<<<<<< HEAD
-        <source>Open a particl: URI or payment request</source>
-        <translation>Ouvrir une URI particl: ou une demande de paiement</translation>
-    </message>
-    <message>
-=======
->>>>>>> ff53433f
         <source>&amp;Command-line options</source>
         <translation>Options de ligne de &amp;commande</translation>
     </message>
@@ -519,8 +498,8 @@
         <translation>&amp;Adresses de réception</translation>
     </message>
     <message>
-        <source>Open a bitcoin: URI</source>
-        <translation>Ouvrir une URI bitcoin:</translation>
+        <source>Open a particl: URI</source>
+        <translation>Ouvrir une URI particl:</translation>
     </message>
     <message>
         <source>Open Wallet</source>
@@ -1098,8 +1077,8 @@
 <context>
     <name>OpenURIDialog</name>
     <message>
-        <source>Open bitcoin URI</source>
-        <translation>Ouvrir une URI bitcoin</translation>
+        <source>Open particl URI</source>
+        <translation>Ouvrir une URI particl</translation>
     </message>
     <message>
         <source>URI:</source>
@@ -2290,17 +2269,12 @@
         <translation>Poussière :</translation>
     </message>
     <message>
-<<<<<<< HEAD
+        <source>Hide transaction fee settings</source>
+        <translation>Cacher les paramètres de frais de transaction</translation>
+    </message>
+    <message>
         <source>When there is less transaction volume than space in the blocks, miners as well as relaying nodes may enforce a minimum fee. Paying only this minimum fee is just fine, but be aware that this can result in a never confirming transaction once there is more demand for particl transactions than the network can process.</source>
         <translation>Quand le volume des transactions est inférieur à l’espace dans les blocs, les mineurs et les nœuds de relais peuvent imposer des frais minimaux. Il est correct de payer ces frais minimaux, mais soyez conscient que cette transaction pourrait n’être jamais confirmée si la demande en transactions de particls dépassait la capacité de traitement du réseau.</translation>
-=======
-        <source>Hide transaction fee settings</source>
-        <translation>Cacher les paramètres de frais de transaction</translation>
-    </message>
-    <message>
-        <source>When there is less transaction volume than space in the blocks, miners as well as relaying nodes may enforce a minimum fee. Paying only this minimum fee is just fine, but be aware that this can result in a never confirming transaction once there is more demand for bitcoin transactions than the network can process.</source>
-        <translation>Quand le volume des transactions est inférieur à l’espace dans les blocs, les mineurs et les nœuds de relais peuvent imposer des frais minimaux. Il est correct de payer ces frais minimaux, mais soyez conscient que cette transaction pourrait n’être jamais confirmée si la demande en transactions de bitcoins dépassait la capacité de traitement du réseau.</translation>
->>>>>>> ff53433f
     </message>
     <message>
         <source>A too low fee might result in a never confirming transaction (read the tooltip)</source>
@@ -2371,8 +2345,8 @@
         <translation>Cr&amp;éer une transaction non signée</translation>
     </message>
     <message>
-        <source>Creates a Partially Signed Bitcoin Transaction (PSBT) for use with e.g. an offline %1 wallet, or a PSBT-compatible hardware wallet.</source>
-        <translation>Crée une transaction Bitcoin partiellement signée (TBPS) à utiliser, par exemple, avec un porte-monnaie %1 hors ligne ou avec un porte-monnaie matériel compatible TBPS.</translation>
+        <source>Creates a Partially Signed Particl Transaction (PSBT) for use with e.g. an offline %1 wallet, or a PSBT-compatible hardware wallet.</source>
+        <translation>Crée une transaction Particl partiellement signée (TBPS) à utiliser, par exemple, avec un porte-monnaie %1 hors ligne ou avec un porte-monnaie matériel compatible TBPS.</translation>
     </message>
     <message>
         <source> from wallet '%1'</source>
@@ -2395,8 +2369,8 @@
         <translation>Voulez-vous vraiment envoyer ?</translation>
     </message>
     <message>
-        <source>Please, review your transaction proposal. This will produce a Partially Signed Bitcoin Transaction (PSBT) which you can copy and then sign with e.g. an offline %1 wallet, or a PSBT-compatible hardware wallet.</source>
-        <translation>Veuillez réviser votre proposition de transaction. Une transaction Bitcoin partiellement signée (TBPS) sera produite, que vous pourrez copier puis signer avec, par exemple, un porte-monnaie %1 hors ligne ou avec un porte-monnaie matériel compatible TBPS.</translation>
+        <source>Please, review your transaction proposal. This will produce a Partially Signed Particl Transaction (PSBT) which you can copy and then sign with e.g. an offline %1 wallet, or a PSBT-compatible hardware wallet.</source>
+        <translation>Veuillez réviser votre proposition de transaction. Une transaction Particl partiellement signée (TBPS) sera produite, que vous pourrez copier puis signer avec, par exemple, un porte-monnaie %1 hors ligne ou avec un porte-monnaie matériel compatible TBPS.</translation>
     </message>
     <message>
         <source>or</source>
@@ -2526,17 +2500,8 @@
         <translation>Choisir une adresse déjà utilisée</translation>
     </message>
     <message>
-<<<<<<< HEAD
-        <source>This is a normal payment.</source>
-        <translation>Ceci est un paiement normal.</translation>
-    </message>
-    <message>
         <source>The Particl address to send the payment to</source>
         <translation>L’adresse Particl à laquelle envoyer le paiement</translation>
-=======
-        <source>The Bitcoin address to send the payment to</source>
-        <translation>L’adresse Bitcoin à laquelle envoyer le paiement</translation>
->>>>>>> ff53433f
     </message>
     <message>
         <source>Alt+A</source>
@@ -2555,17 +2520,12 @@
         <translation>Retirer cette entrée</translation>
     </message>
     <message>
-<<<<<<< HEAD
+        <source>The amount to send in the selected unit</source>
+        <translation>Le montant à envoyer dans l’unité sélectionnée</translation>
+    </message>
+    <message>
         <source>The fee will be deducted from the amount being sent. The recipient will receive less particl than you enter in the amount field. If multiple recipients are selected, the fee is split equally.</source>
         <translation>Les frais seront déduits du montant envoyé. Le destinataire recevra moins de particls que le montant saisi dans le champ de montant. Si plusieurs destinataires sont sélectionnés, les frais seront partagés également..</translation>
-=======
-        <source>The amount to send in the selected unit</source>
-        <translation>Le montant à envoyer dans l’unité sélectionnée</translation>
-    </message>
-    <message>
-        <source>The fee will be deducted from the amount being sent. The recipient will receive less bitcoins than you enter in the amount field. If multiple recipients are selected, the fee is split equally.</source>
-        <translation>Les frais seront déduits du montant envoyé. Le destinataire recevra moins de bitcoins que le montant saisi dans le champ de montant. Si plusieurs destinataires sont sélectionnés, les frais seront partagés également..</translation>
->>>>>>> ff53433f
     </message>
     <message>
         <source>S&amp;ubtract fee from amount</source>
@@ -2690,21 +2650,16 @@
         <translation>L’adresse Particl avec laquelle le message a été signé</translation>
     </message>
     <message>
-<<<<<<< HEAD
+        <source>The signed message to verify</source>
+        <translation>Le message signé à vérifier</translation>
+    </message>
+    <message>
+        <source>The signature given when the message was signed</source>
+        <translation>La signature donnée quand le message a été signé</translation>
+    </message>
+    <message>
         <source>Verify the message to ensure it was signed with the specified Particl address</source>
         <translation>Vérifier le message pour s’assurer qu’il a été signé avec l’adresse Particl indiquée</translation>
-=======
-        <source>The signed message to verify</source>
-        <translation>Le message signé à vérifier</translation>
-    </message>
-    <message>
-        <source>The signature given when the message was signed</source>
-        <translation>La signature donnée quand le message a été signé</translation>
-    </message>
-    <message>
-        <source>Verify the message to ensure it was signed with the specified Bitcoin address</source>
-        <translation>Vérifier le message pour s’assurer qu’il a été signé avec l’adresse Bitcoin indiquée</translation>
->>>>>>> ff53433f
     </message>
     <message>
         <source>Verify &amp;Message</source>
