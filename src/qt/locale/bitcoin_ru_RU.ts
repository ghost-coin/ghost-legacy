--- conflicted
+++ resolved
@@ -66,11 +66,11 @@
         <translation>Адреса получения</translation>
     </message>
     <message>
-        <source>These are your Bitcoin addresses for sending payments. Always check the amount and the receiving address before sending coins.</source>
+        <source>These are your Particl addresses for sending payments. Always check the amount and the receiving address before sending coins.</source>
         <translation>Это ваши биткойн адреса для отправки платежа. Всегда проверяйте сумму и адрес получателя перед отправкой платежа.</translation>
     </message>
     <message>
-        <source>These are your Bitcoin addresses for receiving payments. It is recommended to use a new receiving address for each transaction.</source>
+        <source>These are your Particl addresses for receiving payments. It is recommended to use a new receiving address for each transaction.</source>
         <translation>Это ваши биткойн адреса для получения платежей. Настоятельно рекомендуем использовать новые адреса для получения каждой транзакции.</translation>
     </message>
     <message>
@@ -172,7 +172,7 @@
         <translation>Подтвердите шифрование бумажника</translation>
     </message>
     <message>
-        <source>Warning: If you encrypt your wallet and lose your passphrase, you will &lt;b&gt;LOSE ALL OF YOUR BITCOINS&lt;/b&gt;!</source>
+        <source>Warning: If you encrypt your wallet and lose your passphrase, you will &lt;b&gt;LOSE ALL OF YOUR PARTICL&lt;/b&gt;!</source>
         <translation>Внимание: если вы зашифруете ваш кошелек и потеряете ваш пароль, то вы &lt;b&gt;ПОТЕРЯЕТЕ ВСЕ ВАШИ БИТКОЙНЫ&lt;/b&gt;!</translation>
     </message>
     <message>
@@ -184,7 +184,7 @@
         <translation>Бумажник зашифрован</translation>
     </message>
     <message>
-        <source>%1 will close now to finish the encryption process. Remember that encrypting your wallet cannot fully protect your bitcoins from being stolen by malware infecting your computer.</source>
+        <source>%1 will close now to finish the encryption process. Remember that encrypting your wallet cannot fully protect your particl from being stolen by malware infecting your computer.</source>
         <translation>%1 закроется сейчас для завершения процесса шифрования. Запомните что шифрование вашего кошелька не сможет полностью защитить ваши биткойны от кражи при помощи вредоносного ПО, заразившего ваш компьютер.</translation>
     </message>
     <message>
@@ -346,7 +346,7 @@
         <translation>Реиндексация блоков на диске...</translation>
     </message>
     <message>
-        <source>Send coins to a Bitcoin address</source>
+        <source>Send coins to a Particl address</source>
         <translation>Послать средства на биткойн адрес</translation>
     </message>
     <message>
@@ -398,12 +398,12 @@
         <translation>Зашифровать приватные ключи, принадлежащие вашему кошельку</translation>
     </message>
     <message>
-        <source>Sign messages with your Bitcoin addresses to prove you own them</source>
-        <translation>Подписывайте сообщения Bitcoin адресами чтобы подтвердить что это написали именно Вы</translation>
-    </message>
-    <message>
-        <source>Verify messages to ensure they were signed with specified Bitcoin addresses</source>
-        <translation>Проверяйте сообщения чтобы убедиться что они подписаны конкретными Bitcoin адресами</translation>
+        <source>Sign messages with your Particl addresses to prove you own them</source>
+        <translation>Подписывайте сообщения Particl адресами чтобы подтвердить что это написали именно Вы</translation>
+    </message>
+    <message>
+        <source>Verify messages to ensure they were signed with specified Particl addresses</source>
+        <translation>Проверяйте сообщения чтобы убедиться что они подписаны конкретными Particl адресами</translation>
     </message>
     <message>
         <source>&amp;File</source>
@@ -430,7 +430,7 @@
         <translation>Показать список использованных адресов и меток получателей</translation>
     </message>
     <message>
-        <source>Open a bitcoin: URI or payment request</source>
+        <source>Open a particl: URI or payment request</source>
         <translation>Открыть биткойн: URI или запрос платежа</translation>
     </message>
     <message>
@@ -530,8 +530,8 @@
         <translation>Кошелек &lt;b&gt;зашифрован&lt;/b&gt; и сейчас &lt;b&gt;заблокирован&lt;/b&gt;</translation>
     </message>
     <message>
-        <source>A fatal error occurred. Bitcoin can no longer continue safely and will quit.</source>
-        <translation>Произошла критическая ошибка. Bitcoin больше не может продолжать безопасную работу и будет закрыт.</translation>
+        <source>A fatal error occurred. Particl can no longer continue safely and will quit.</source>
+        <translation>Произошла критическая ошибка. Particl больше не может продолжать безопасную работу и будет закрыт.</translation>
     </message>
 </context>
 <context>
@@ -725,8 +725,8 @@
         <translation>Использовать пользовательскую директорию данных</translation>
     </message>
     <message>
-        <source>Bitcoin</source>
-        <translation>Bitcoin Core</translation>
+        <source>Particl</source>
+        <translation>Particl Core</translation>
     </message>
     <message>
         <source>At least %1 GB of data will be stored in this directory, and it will grow over time.</source>
@@ -870,8 +870,8 @@
         <translation>Разрешить входящие соединения</translation>
     </message>
     <message>
-        <source>Connect to the Bitcoin network through a SOCKS5 proxy.</source>
-        <translation>Подключится к сети Bitcoin через SOCKS5 прокси.</translation>
+        <source>Connect to the Particl network through a SOCKS5 proxy.</source>
+        <translation>Подключится к сети Particl через SOCKS5 прокси.</translation>
     </message>
     <message>
         <source>&amp;Connect through SOCKS5 proxy (default proxy):</source>
@@ -1078,7 +1078,7 @@
         <translation>Количество</translation>
     </message>
     <message>
-        <source>Enter a Bitcoin address (e.g. %1)</source>
+        <source>Enter a Particl address (e.g. %1)</source>
         <translation>Введите биткоин-адрес (напр. %1)</translation>
     </message>
     <message>
@@ -1964,21 +1964,16 @@
 <context>
     <name>bitcoin-core</name>
     <message>
-<<<<<<< HEAD
+        <source>Error: A fatal internal error occurred, see debug.log for details</source>
+        <translation>Ошибка: произошла критическая внутренняя ошибка, для получения деталей см. debug.log</translation>
+    </message>
+    <message>
+        <source>Unable to start HTTP server. See debug log for details.</source>
+        <translation>Невозможно запустить HTTP-сервер. Для получения более детальной информации необходимо обратиться к журналу отладки.</translation>
+    </message>
+    <message>
         <source>Particl Core</source>
         <translation>Particl Core</translation>
-=======
-        <source>Error: A fatal internal error occurred, see debug.log for details</source>
-        <translation>Ошибка: произошла критическая внутренняя ошибка, для получения деталей см. debug.log</translation>
-    </message>
-    <message>
-        <source>Unable to start HTTP server. See debug log for details.</source>
-        <translation>Невозможно запустить HTTP-сервер. Для получения более детальной информации необходимо обратиться к журналу отладки.</translation>
-    </message>
-    <message>
-        <source>Bitcoin Core</source>
-        <translation>Bitcoin Core</translation>
->>>>>>> e5776690
     </message>
     <message>
         <source>The %s developers</source>
