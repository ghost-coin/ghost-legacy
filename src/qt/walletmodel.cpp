--- conflicted
+++ resolved
@@ -106,13 +106,7 @@
     if (!m_wallet->tryGetBalances(new_balances, block_hash)) {
         return;
     }
-<<<<<<< HEAD
-    if(fForceCheckBalanceChanged || numBlocks != cachedNumBlocks)
-    {
-=======
-
     if (fForceCheckBalanceChanged || block_hash != m_cached_last_update_tip) {
->>>>>>> e4bfd51a
         fForceCheckBalanceChanged = false;
 
         // Balance and number of transactions might have changed
