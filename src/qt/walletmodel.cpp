--- conflicted
+++ resolved
@@ -106,14 +106,9 @@
     if (!m_wallet->tryGetBalances(new_balances, numBlocks)) {
         return;
     }
-<<<<<<< HEAD
-    fForceCheckBalanceChanged = false;
-=======
-
     if(fForceCheckBalanceChanged || numBlocks != cachedNumBlocks)
     {
         fForceCheckBalanceChanged = false;
->>>>>>> 97b21b30
 
         // Balance and number of transactions might have changed
         cachedNumBlocks = numBlocks;
