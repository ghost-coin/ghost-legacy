--- conflicted
+++ resolved
@@ -29,12 +29,8 @@
 public:
     explicit BitcoinAddressCheckValidator(QObject *parent, bool allow_stakeonly=false);
 
-<<<<<<< HEAD
-    State validate(QString &input, int &pos) const;
+    State validate(QString &input, int &pos) const override;
     bool m_allow_stakeonly;
-=======
-    State validate(QString &input, int &pos) const override;
->>>>>>> a33901cb
 };
 
 #endif // BITCOIN_QT_BITCOINADDRESSVALIDATOR_H