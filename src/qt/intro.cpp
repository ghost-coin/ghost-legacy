// Copyright (c) 2011-2020 The Bitcoin Core developers
// Distributed under the MIT software license, see the accompanying
// file COPYING or http://www.opensource.org/licenses/mit-license.php.

#if defined(HAVE_CONFIG_H)
#include <config/bitcoin-config.h>
#endif

#include <fs.h>
#include <qt/intro.h>
#include <qt/forms/ui_intro.h>

#include <qt/guiconstants.h>
#include <qt/guiutil.h>
#include <qt/optionsmodel.h>

#include <interfaces/node.h>
#include <util/system.h>

#include <QFileDialog>
#include <QSettings>
#include <QMessageBox>

#include <cmath>

/* Check free space asynchronously to prevent hanging the UI thread.

   Up to one request to check a path is in flight to this thread; when the check()
   function runs, the current path is requested from the associated Intro object.
   The reply is sent back through a signal.

   This ensures that no queue of checking requests is built up while the user is
   still entering the path, and that always the most recently entered path is checked as
   soon as the thread becomes available.
*/
class FreespaceChecker : public QObject
{
    Q_OBJECT

public:
    explicit FreespaceChecker(Intro *intro);

    enum Status {
        ST_OK,
        ST_ERROR
    };

public Q_SLOTS:
    void check();

Q_SIGNALS:
    void reply(int status, const QString &message, quint64 available);

private:
    Intro *intro;
};

#include <qt/intro.moc>

FreespaceChecker::FreespaceChecker(Intro *_intro)
{
    this->intro = _intro;
}

void FreespaceChecker::check()
{
    QString dataDirStr = intro->getPathToCheck();
    fs::path dataDir = GUIUtil::qstringToBoostPath(dataDirStr);
    uint64_t freeBytesAvailable = 0;
    int replyStatus = ST_OK;
    QString replyMessage = tr("A new data directory will be created.");

    /* Find first parent that exists, so that fs::space does not fail */
    fs::path parentDir = dataDir;
    fs::path parentDirOld = fs::path();
    while(parentDir.has_parent_path() && !fs::exists(parentDir))
    {
        parentDir = parentDir.parent_path();

        /* Check if we make any progress, break if not to prevent an infinite loop here */
        if (parentDirOld == parentDir)
            break;

        parentDirOld = parentDir;
    }

    try {
        freeBytesAvailable = fs::space(parentDir).available;
        if(fs::exists(dataDir))
        {
            if(fs::is_directory(dataDir))
            {
                QString separator = "<code>" + QDir::toNativeSeparators("/") + tr("name") + "</code>";
                replyStatus = ST_OK;
                replyMessage = tr("Directory already exists. Add %1 if you intend to create a new directory here.").arg(separator);
            } else {
                replyStatus = ST_ERROR;
                replyMessage = tr("Path already exists, and is not a directory.");
            }
        }
    } catch (const fs::filesystem_error&)
    {
        /* Parent directory does not exist or is not accessible */
        replyStatus = ST_ERROR;
        replyMessage = tr("Cannot create data directory here.");
    }
    Q_EMIT reply(replyStatus, replyMessage, freeBytesAvailable);
}

namespace {
//! Return pruning size that will be used if automatic pruning is enabled.
int GetPruneTargetGB()
{
    int64_t prune_target_mib = gArgs.GetArg("-prune", 0);
    // >1 means automatic pruning is enabled by config, 1 means manual pruning, 0 means no pruning.
    return prune_target_mib > 1 ? PruneMiBtoGB(prune_target_mib) : DEFAULT_PRUNE_TARGET_GB;
}
} // namespace

Intro::Intro(QWidget *parent, int64_t blockchain_size_gb, int64_t chain_state_size_gb) :
    QDialog(parent),
    ui(new Ui::Intro),
    thread(nullptr),
    signalled(false),
    m_blockchain_size_gb(blockchain_size_gb),
    m_chain_state_size_gb(chain_state_size_gb),
    m_prune_target_gb{GetPruneTargetGB()}
{
    ui->setupUi(this);
    ui->welcomeLabel->setText(ui->welcomeLabel->text().arg(PACKAGE_NAME));
    ui->storageLabel->setText(ui->storageLabel->text().arg(PACKAGE_NAME));

    ui->lblExplanation1->setText(ui->lblExplanation1->text()
        .arg(PACKAGE_NAME)
        .arg(m_blockchain_size_gb)
        .arg(2009)
        .arg(tr("Particl"))
    );
    ui->lblExplanation2->setText(ui->lblExplanation2->text().arg(PACKAGE_NAME));

<<<<<<< HEAD
    uint64_t pruneTarget = std::max<int64_t>(0, gArgs.GetArg("-prune", 0));
    ui->prune->setText(tr("Discard blocks after verification, except most recent %1 GB (prune)").arg(pruneTarget ? pruneTarget / 1000 : DEFAULT_PRUNE_TARGET_GB));
    requiredSpace = m_blockchain_size;
    QString storageRequiresMsg = tr("At least %1 GB of data will be stored in this directory, and it will grow over time.");
    if (pruneTarget) {
        uint64_t prunedGBs = std::ceil(pruneTarget * 1024 * 1024.0 / GB_BYTES);
        if (prunedGBs <= requiredSpace) {
            requiredSpace = prunedGBs;
            storageRequiresMsg = tr("Approximately %1 GB of data will be stored in this directory.");
        }
        ui->lblExplanation3->setVisible(true);
    } else {
        ui->lblExplanation3->setVisible(false);
    }
    requiredSpace += m_chain_state_size;
    ui->sizeWarningLabel->setText(
        tr("%1 will download and store a copy of the Particl block chain.").arg(PACKAGE_NAME) + " " +
        storageRequiresMsg.arg(requiredSpace) + " " +
        tr("The wallet will also be stored in this directory.")
    );
    this->adjustSize();
=======
    if (gArgs.GetArg("-prune", 0) > 1) { // -prune=1 means enabled, above that it's a size in MiB
        ui->prune->setChecked(true);
        ui->prune->setEnabled(false);
    }
    ui->prune->setText(tr("Discard blocks after verification, except most recent %1 GB (prune)").arg(m_prune_target_gb));
    UpdatePruneLabels(ui->prune->isChecked());

    connect(ui->prune, &QCheckBox::toggled, [this](bool prune_checked) {
        UpdatePruneLabels(prune_checked);
        UpdateFreeSpaceLabel();
    });

>>>>>>> b89f2d05
    startThread();
}

Intro::~Intro()
{
    delete ui;
    /* Ensure thread is finished before it is deleted */
    thread->quit();
    thread->wait();
}

QString Intro::getDataDirectory()
{
    return ui->dataDirectory->text();
}

void Intro::setDataDirectory(const QString &dataDir)
{
    ui->dataDirectory->setText(dataDir);
    if(dataDir == GUIUtil::getDefaultDataDirectory())
    {
        ui->dataDirDefault->setChecked(true);
        ui->dataDirectory->setEnabled(false);
        ui->ellipsisButton->setEnabled(false);
    } else {
        ui->dataDirCustom->setChecked(true);
        ui->dataDirectory->setEnabled(true);
        ui->ellipsisButton->setEnabled(true);
    }
}

bool Intro::showIfNeeded(interfaces::Node& node, bool& did_show_intro, bool& prune)
{
    did_show_intro = false;

    QSettings settings;
    /* If data directory provided on command line, no need to look at settings
       or show a picking dialog */
    if(!gArgs.GetArg("-datadir", "").empty())
        return true;
    /* 1) Default data directory for operating system */
    QString dataDir = GUIUtil::getDefaultDataDirectory();
    /* 2) Allow QSettings to override default dir */
    dataDir = settings.value("strDataDir", dataDir).toString();

    if(!fs::exists(GUIUtil::qstringToBoostPath(dataDir)) || gArgs.GetBoolArg("-choosedatadir", DEFAULT_CHOOSE_DATADIR) || settings.value("fReset", false).toBool() || gArgs.GetBoolArg("-resetguisettings", false))
    {
        /* Use selectParams here to guarantee Params() can be used by node interface */
        try {
            node.selectParams(gArgs.GetChainName());
        } catch (const std::exception&) {
            return false;
        }

        /* If current default data directory does not exist, let the user choose one */
        Intro intro(0, node.getAssumedBlockchainSize(), node.getAssumedChainStateSize());
        intro.setDataDirectory(dataDir);
        intro.setWindowIcon(QIcon(":icons/bitcoin"));
        did_show_intro = true;

        while(true)
        {
            if(!intro.exec())
            {
                /* Cancel clicked */
                return false;
            }
            dataDir = intro.getDataDirectory();
            try {
                if (TryCreateDirectories(GUIUtil::qstringToBoostPath(dataDir))) {
                    // If a new data directory has been created, make wallets subdirectory too
                    TryCreateDirectories(GUIUtil::qstringToBoostPath(dataDir) / "wallets");
                }
                break;
            } catch (const fs::filesystem_error&) {
                QMessageBox::critical(nullptr, PACKAGE_NAME,
                    tr("Error: Specified data directory \"%1\" cannot be created.").arg(dataDir));
                /* fall through, back to choosing screen */
            }
        }

        // Additional preferences:
        prune = intro.ui->prune->isChecked();

        settings.setValue("strDataDir", dataDir);
        settings.setValue("fReset", false);
    }
    /* Only override -datadir if different from the default, to make it possible to
     * override -datadir in the bitcoin.conf file in the default data directory
     * (to be consistent with bitcoind behavior)
     */
    if(dataDir != GUIUtil::getDefaultDataDirectory()) {
        node.softSetArg("-datadir", GUIUtil::qstringToBoostPath(dataDir).string()); // use OS locale for path setting
    }
    return true;
}

void Intro::setStatus(int status, const QString &message, quint64 bytesAvailable)
{
    switch(status)
    {
    case FreespaceChecker::ST_OK:
        ui->errorMessage->setText(message);
        ui->errorMessage->setStyleSheet("");
        break;
    case FreespaceChecker::ST_ERROR:
        ui->errorMessage->setText(tr("Error") + ": " + message);
        ui->errorMessage->setStyleSheet("QLabel { color: #800000 }");
        break;
    }
    /* Indicate number of bytes available */
    if(status == FreespaceChecker::ST_ERROR)
    {
        ui->freeSpace->setText("");
    } else {
        m_bytes_available = bytesAvailable;
        if (ui->prune->isEnabled()) {
            ui->prune->setChecked(m_bytes_available < (m_blockchain_size_gb + m_chain_state_size_gb + 10) * GB_BYTES);
        }
        UpdateFreeSpaceLabel();
    }
    /* Don't allow confirm in ERROR state */
    ui->buttonBox->button(QDialogButtonBox::Ok)->setEnabled(status != FreespaceChecker::ST_ERROR);
}

void Intro::UpdateFreeSpaceLabel()
{
    QString freeString = tr("%n GB of free space available", "", m_bytes_available / GB_BYTES);
    if (m_bytes_available < m_required_space_gb * GB_BYTES) {
        freeString += " " + tr("(of %n GB needed)", "", m_required_space_gb);
        ui->freeSpace->setStyleSheet("QLabel { color: #800000 }");
    } else if (m_bytes_available / GB_BYTES - m_required_space_gb < 10) {
        freeString += " " + tr("(%n GB needed for full chain)", "", m_required_space_gb);
        ui->freeSpace->setStyleSheet("QLabel { color: #999900 }");
    } else {
        ui->freeSpace->setStyleSheet("");
    }
    ui->freeSpace->setText(freeString + ".");
}

void Intro::on_dataDirectory_textChanged(const QString &dataDirStr)
{
    /* Disable OK button until check result comes in */
    ui->buttonBox->button(QDialogButtonBox::Ok)->setEnabled(false);
    checkPath(dataDirStr);
}

void Intro::on_ellipsisButton_clicked()
{
    QString dir = QDir::toNativeSeparators(QFileDialog::getExistingDirectory(nullptr, "Choose data directory", ui->dataDirectory->text()));
    if(!dir.isEmpty())
        ui->dataDirectory->setText(dir);
}

void Intro::on_dataDirDefault_clicked()
{
    setDataDirectory(GUIUtil::getDefaultDataDirectory());
}

void Intro::on_dataDirCustom_clicked()
{
    ui->dataDirectory->setEnabled(true);
    ui->ellipsisButton->setEnabled(true);
}

void Intro::startThread()
{
    thread = new QThread(this);
    FreespaceChecker *executor = new FreespaceChecker(this);
    executor->moveToThread(thread);

    connect(executor, &FreespaceChecker::reply, this, &Intro::setStatus);
    connect(this, &Intro::requestCheck, executor, &FreespaceChecker::check);
    /*  make sure executor object is deleted in its own thread */
    connect(thread, &QThread::finished, executor, &QObject::deleteLater);

    thread->start();
}

void Intro::checkPath(const QString &dataDir)
{
    mutex.lock();
    pathToCheck = dataDir;
    if(!signalled)
    {
        signalled = true;
        Q_EMIT requestCheck();
    }
    mutex.unlock();
}

QString Intro::getPathToCheck()
{
    QString retval;
    mutex.lock();
    retval = pathToCheck;
    signalled = false; /* new request can be queued now */
    mutex.unlock();
    return retval;
}

void Intro::UpdatePruneLabels(bool prune_checked)
{
    m_required_space_gb = m_blockchain_size_gb + m_chain_state_size_gb;
    QString storageRequiresMsg = tr("At least %1 GB of data will be stored in this directory, and it will grow over time.");
    if (prune_checked && m_prune_target_gb <= m_blockchain_size_gb) {
        m_required_space_gb = m_prune_target_gb + m_chain_state_size_gb;
        storageRequiresMsg = tr("Approximately %1 GB of data will be stored in this directory.");
    }
    ui->lblExplanation3->setVisible(prune_checked);
    ui->sizeWarningLabel->setText(
        tr("%1 will download and store a copy of the Bitcoin block chain.").arg(PACKAGE_NAME) + " " +
        storageRequiresMsg.arg(m_required_space_gb) + " " +
        tr("The wallet will also be stored in this directory.")
    );
    this->adjustSize();
}<|MERGE_RESOLUTION|>--- conflicted
+++ resolved
@@ -138,29 +138,6 @@
     );
     ui->lblExplanation2->setText(ui->lblExplanation2->text().arg(PACKAGE_NAME));
 
-<<<<<<< HEAD
-    uint64_t pruneTarget = std::max<int64_t>(0, gArgs.GetArg("-prune", 0));
-    ui->prune->setText(tr("Discard blocks after verification, except most recent %1 GB (prune)").arg(pruneTarget ? pruneTarget / 1000 : DEFAULT_PRUNE_TARGET_GB));
-    requiredSpace = m_blockchain_size;
-    QString storageRequiresMsg = tr("At least %1 GB of data will be stored in this directory, and it will grow over time.");
-    if (pruneTarget) {
-        uint64_t prunedGBs = std::ceil(pruneTarget * 1024 * 1024.0 / GB_BYTES);
-        if (prunedGBs <= requiredSpace) {
-            requiredSpace = prunedGBs;
-            storageRequiresMsg = tr("Approximately %1 GB of data will be stored in this directory.");
-        }
-        ui->lblExplanation3->setVisible(true);
-    } else {
-        ui->lblExplanation3->setVisible(false);
-    }
-    requiredSpace += m_chain_state_size;
-    ui->sizeWarningLabel->setText(
-        tr("%1 will download and store a copy of the Particl block chain.").arg(PACKAGE_NAME) + " " +
-        storageRequiresMsg.arg(requiredSpace) + " " +
-        tr("The wallet will also be stored in this directory.")
-    );
-    this->adjustSize();
-=======
     if (gArgs.GetArg("-prune", 0) > 1) { // -prune=1 means enabled, above that it's a size in MiB
         ui->prune->setChecked(true);
         ui->prune->setEnabled(false);
@@ -173,7 +150,6 @@
         UpdateFreeSpaceLabel();
     });
 
->>>>>>> b89f2d05
     startThread();
 }
 
@@ -385,7 +361,7 @@
     }
     ui->lblExplanation3->setVisible(prune_checked);
     ui->sizeWarningLabel->setText(
-        tr("%1 will download and store a copy of the Bitcoin block chain.").arg(PACKAGE_NAME) + " " +
+        tr("%1 will download and store a copy of the Particl block chain.").arg(PACKAGE_NAME) + " " +
         storageRequiresMsg.arg(m_required_space_gb) + " " +
         tr("The wallet will also be stored in this directory.")
     );
