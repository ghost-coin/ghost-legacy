// Copyright (c) 2011-2017 The Bitcoin Core developers
// Distributed under the MIT software license, see the accompanying
// file COPYING or http://www.opensource.org/licenses/mit-license.php.

#if defined(HAVE_CONFIG_H)
#include <config/bitcoin-config.h>
#endif

#include <qt/rpcconsole.h>
#include <qt/forms/ui_debugwindow.h>

#include <qt/bantablemodel.h>
#include <qt/clientmodel.h>
#include <qt/platformstyle.h>
#include <qt/walletmodel.h>
#include <chainparams.h>
#include <interface/node.h>
#include <netbase.h>
#include <rpc/server.h>
#include <rpc/client.h>
#include <util.h>

#include <openssl/crypto.h>

#include <univalue.h>

#ifdef ENABLE_WALLET
#include <db_cxx.h>
#include <wallet/wallet.h>
#include <qt/walletframe.h>
#endif

#include <QDesktopWidget>
#include <QKeyEvent>
#include <QMenu>
#include <QMessageBox>
#include <QScrollBar>
#include <QSettings>
#include <QSignalMapper>
#include <QTime>
#include <QTimer>
#include <QStringList>

#if QT_VERSION < 0x050000
#include <QUrl>
#endif

// TODO: add a scrollback limit, as there is currently none
// TODO: make it possible to filter out categories (esp debug messages when implemented)
// TODO: receive errors and debug messages through ClientModel

const int CONSOLE_HISTORY = 50;
const int INITIAL_TRAFFIC_GRAPH_MINS = 30;
const QSize FONT_RANGE(4, 40);
const char fontSizeSettingsKey[] = "consoleFontSize";

const struct {
    const char *url;
    const char *source;
} ICON_MAPPING[] = {
    {"cmd-request", ":/icons/tx_input"},
    {"cmd-reply", ":/icons/tx_output"},
    {"cmd-error", ":/icons/tx_output"},
    {"misc", ":/icons/tx_inout"},
    {nullptr, nullptr}
};

namespace {

// don't add private key handling cmd's to the history
const QStringList historyFilter = QStringList()
    << "importprivkey"
    << "importmulti"
    << "signmessagewithprivkey"
    << "signrawtransaction"
    << "signrawtransactionwithkey"
    << "walletpassphrase"
    << "walletpassphrasechange"
    << "encryptwallet";

}

/* Object for executing console RPC commands in a separate thread.
*/
class RPCExecutor : public QObject
{
    Q_OBJECT
public:
    RPCExecutor(interface::Node& node) : m_node(node) {}

public Q_SLOTS:
    void request(const QString &command, const QString &walletID);

Q_SIGNALS:
    void reply(int category, const QString &command);

private:
    interface::Node& m_node;
};

/** Class for handling RPC timers
 * (used for e.g. re-locking the wallet after a timeout)
 */
class QtRPCTimerBase: public QObject, public RPCTimerBase
{
    Q_OBJECT
public:
    QtRPCTimerBase(std::function<void(void)>& _func, int64_t millis):
        func(_func)
    {
        timer.setSingleShot(true);
        connect(&timer, SIGNAL(timeout()), this, SLOT(timeout()));
        timer.start(millis);
    }
    ~QtRPCTimerBase() {}
private Q_SLOTS:
    void timeout() { func(); }
private:
    QTimer timer;
    std::function<void(void)> func;
};

class QtRPCTimerInterface: public RPCTimerInterface
{
public:
    ~QtRPCTimerInterface() {}
    const char *Name() { return "Qt"; }
    RPCTimerBase* NewTimer(std::function<void(void)>& func, int64_t millis)
    {
        return new QtRPCTimerBase(func, millis);
    }
};


#include <qt/rpcconsole.moc>

/**
 * Split shell command line into a list of arguments and optionally execute the command(s).
 * Aims to emulate \c bash and friends.
 *
 * - Command nesting is possible with parenthesis; for example: validateaddress(getnewaddress())
 * - Arguments are delimited with whitespace or comma
 * - Extra whitespace at the beginning and end and between arguments will be ignored
 * - Text can be "double" or 'single' quoted
 * - The backslash \c \ is used as escape character
 *   - Outside quotes, any character can be escaped
 *   - Within double quotes, only escape \c " and backslashes before a \c " or another backslash
 *   - Within single quotes, no escaping is possible and no special interpretation takes place
 *
 * @param[in]    node    optional node to execute command on
 * @param[out]   result      stringified Result from the executed command(chain)
 * @param[in]    strCommand  Command line to split
 * @param[in]    fExecute    set true if you want the command to be executed
 * @param[out]   pstrFilteredOut  Command line, filtered to remove any sensitive data
 */

bool RPCConsole::RPCParseCommandLine(interface::Node* node, std::string &strResult, const std::string &strCommand, const bool fExecute, std::string * const pstrFilteredOut, const std::string *walletID)
{
    std::vector< std::vector<std::string> > stack;
    stack.push_back(std::vector<std::string>());

    enum CmdParseState
    {
        STATE_EATING_SPACES,
        STATE_EATING_SPACES_IN_ARG,
        STATE_EATING_SPACES_IN_BRACKETS,
        STATE_ARGUMENT,
        STATE_SINGLEQUOTED,
        STATE_DOUBLEQUOTED,
        STATE_ESCAPE_OUTER,
        STATE_ESCAPE_DOUBLEQUOTED,
        STATE_COMMAND_EXECUTED,
        STATE_COMMAND_EXECUTED_INNER
    } state = STATE_EATING_SPACES;
    std::string curarg;
    UniValue lastResult;
    unsigned nDepthInsideSensitive = 0;
    size_t filter_begin_pos = 0, chpos;
    std::vector<std::pair<size_t, size_t>> filter_ranges;

    auto add_to_current_stack = [&](const std::string& strArg) {
        if (stack.back().empty() && (!nDepthInsideSensitive) && historyFilter.contains(QString::fromStdString(strArg), Qt::CaseInsensitive)) {
            nDepthInsideSensitive = 1;
            filter_begin_pos = chpos;
        }
        // Make sure stack is not empty before adding something
        if (stack.empty()) {
            stack.push_back(std::vector<std::string>());
        }
        stack.back().push_back(strArg);
    };

    auto close_out_params = [&]() {
        if (nDepthInsideSensitive) {
            if (!--nDepthInsideSensitive) {
                assert(filter_begin_pos);
                filter_ranges.push_back(std::make_pair(filter_begin_pos, chpos));
                filter_begin_pos = 0;
            }
        }
        stack.pop_back();
    };

    std::string strCommandTerminated = strCommand;
    if (strCommandTerminated.back() != '\n')
        strCommandTerminated += "\n";
    for (chpos = 0; chpos < strCommandTerminated.size(); ++chpos)
    {
        char ch = strCommandTerminated[chpos];
        switch(state)
        {
            case STATE_COMMAND_EXECUTED_INNER:
            case STATE_COMMAND_EXECUTED:
            {
                bool breakParsing = true;
                switch(ch)
                {
                    case '[': curarg.clear(); state = STATE_COMMAND_EXECUTED_INNER; break;
                    default:
                        if (state == STATE_COMMAND_EXECUTED_INNER)
                        {
                            if (ch != ']')
                            {
                                // append char to the current argument (which is also used for the query command)
                                curarg += ch;
                                break;
                            }
                            if (curarg.size() && fExecute)
                            {
                                // if we have a value query, query arrays with index and objects with a string key
                                UniValue subelement;
                                if (lastResult.isArray())
                                {
                                    for(char argch: curarg)
                                        if (!std::isdigit(argch))
                                            throw std::runtime_error("Invalid result query");
                                    subelement = lastResult[atoi(curarg.c_str())];
                                }
                                else if (lastResult.isObject())
                                    subelement = find_value(lastResult, curarg);
                                else
                                    throw std::runtime_error("Invalid result query"); //no array or object: abort
                                lastResult = subelement;
                            }

                            state = STATE_COMMAND_EXECUTED;
                            break;
                        }
                        // don't break parsing when the char is required for the next argument
                        breakParsing = false;

                        // pop the stack and return the result to the current command arguments
                        close_out_params();

                        // don't stringify the json in case of a string to avoid doublequotes
                        if (lastResult.isStr())
                            curarg = lastResult.get_str();
                        else
                            curarg = lastResult.write(2);

                        // if we have a non empty result, use it as stack argument otherwise as general result
                        if (curarg.size())
                        {
                            if (stack.size())
                                add_to_current_stack(curarg);
                            else
                                strResult = curarg;
                        }
                        curarg.clear();
                        // assume eating space state
                        state = STATE_EATING_SPACES;
                }
                if (breakParsing)
                    break;
            }
            case STATE_ARGUMENT: // In or after argument
            case STATE_EATING_SPACES_IN_ARG:
            case STATE_EATING_SPACES_IN_BRACKETS:
            case STATE_EATING_SPACES: // Handle runs of whitespace
                switch(ch)
            {
                case '"': state = STATE_DOUBLEQUOTED; break;
                case '\'': state = STATE_SINGLEQUOTED; break;
                case '\\': state = STATE_ESCAPE_OUTER; break;
                case '(': case ')': case '\n':
                    if (state == STATE_EATING_SPACES_IN_ARG)
                        throw std::runtime_error("Invalid Syntax");
                    if (state == STATE_ARGUMENT)
                    {
                        if (ch == '(' && stack.size() && stack.back().size() > 0)
                        {
                            if (nDepthInsideSensitive) {
                                ++nDepthInsideSensitive;
                            }
                            stack.push_back(std::vector<std::string>());
                        }

                        // don't allow commands after executed commands on baselevel
                        if (!stack.size())
                            throw std::runtime_error("Invalid Syntax");

                        add_to_current_stack(curarg);
                        curarg.clear();
                        state = STATE_EATING_SPACES_IN_BRACKETS;
                    }
                    if ((ch == ')' || ch == '\n') && stack.size() > 0)
                    {
                        if (fExecute) {
                            // Convert argument list to JSON objects in method-dependent way,
                            // and pass it along with the method name to the dispatcher.
                            UniValue params = RPCConvertValues(stack.back()[0], std::vector<std::string>(stack.back().begin() + 1, stack.back().end()));
                            std::string method = stack.back()[0];
                            std::string uri;
#ifdef ENABLE_WALLET
                            if (walletID && !walletID->empty()) {
                                QByteArray encodedName = QUrl::toPercentEncoding(QString::fromStdString(*walletID));
                                uri = "/wallet/"+std::string(encodedName.constData(), encodedName.length());
                            }
#endif
                            assert(node);
                            lastResult = node->executeRpc(method, params, uri);
                        }

                        state = STATE_COMMAND_EXECUTED;
                        curarg.clear();
                    }
                    break;
                case ' ': case ',': case '\t':
                    if(state == STATE_EATING_SPACES_IN_ARG && curarg.empty() && ch == ',')
                        throw std::runtime_error("Invalid Syntax");

                    else if(state == STATE_ARGUMENT) // Space ends argument
                    {
                        add_to_current_stack(curarg);
                        curarg.clear();
                    }
                    if ((state == STATE_EATING_SPACES_IN_BRACKETS || state == STATE_ARGUMENT) && ch == ',')
                    {
                        state = STATE_EATING_SPACES_IN_ARG;
                        break;
                    }
                    state = STATE_EATING_SPACES;
                    break;
                default: curarg += ch; state = STATE_ARGUMENT;
            }
                break;
            case STATE_SINGLEQUOTED: // Single-quoted string
                switch(ch)
            {
                case '\'': state = STATE_ARGUMENT; break;
                default: curarg += ch;
            }
                break;
            case STATE_DOUBLEQUOTED: // Double-quoted string
                switch(ch)
            {
                case '"': state = STATE_ARGUMENT; break;
                case '\\': state = STATE_ESCAPE_DOUBLEQUOTED; break;
                default: curarg += ch;
            }
                break;
            case STATE_ESCAPE_OUTER: // '\' outside quotes
                curarg += ch; state = STATE_ARGUMENT;
                break;
            case STATE_ESCAPE_DOUBLEQUOTED: // '\' in double-quoted text
                if(ch != '"' && ch != '\\') curarg += '\\'; // keep '\' for everything but the quote and '\' itself
                curarg += ch; state = STATE_DOUBLEQUOTED;
                break;
        }
    }
    if (pstrFilteredOut) {
        if (STATE_COMMAND_EXECUTED == state) {
            assert(!stack.empty());
            close_out_params();
        }
        *pstrFilteredOut = strCommand;
        for (auto i = filter_ranges.rbegin(); i != filter_ranges.rend(); ++i) {
            pstrFilteredOut->replace(i->first, i->second - i->first, "(…)");
        }
    }
    switch(state) // final state
    {
        case STATE_COMMAND_EXECUTED:
            if (lastResult.isStr())
                strResult = lastResult.get_str();
            else
                strResult = lastResult.write(2);
        case STATE_ARGUMENT:
        case STATE_EATING_SPACES:
            return true;
        default: // ERROR to end in one of the other states
            return false;
    }
}

void RPCExecutor::request(const QString &command, const QString &walletID)
{
    try
    {
        std::string result;
        std::string executableCommand = command.toStdString() + "\n";
        // Catch the console-only-help command before RPC call is executed and reply with help text as-if a RPC reply.
        if(executableCommand == "help-console\n")
        {
            Q_EMIT reply(RPCConsole::CMD_REPLY, QString(("\n"
                "This console accepts RPC commands using the standard syntax.\n"
                "   example:    getblockhash 0\n\n"

                "This console can also accept RPC commands using parenthesized syntax.\n"
                "   example:    getblockhash(0)\n\n"

                "Commands may be nested when specified with the parenthesized syntax.\n"
                "   example:    getblock(getblockhash(0) 1)\n\n"

                "A space or a comma can be used to delimit arguments for either syntax.\n"
                "   example:    getblockhash 0\n"
                "               getblockhash,0\n\n"

                "Named results can be queried with a non-quoted key string in brackets.\n"
                "   example:    getblock(getblockhash(0) true)[tx]\n\n"

                "Results without keys can be queried using an integer in brackets.\n"
                "   example:    getblock(getblockhash(0),true)[tx][0]\n\n")));
            return;
        }
        std::string wallet_id = walletID.toStdString();
        if(!RPCConsole::RPCExecuteCommandLine(m_node, result, executableCommand, nullptr, &wallet_id))
        {
            Q_EMIT reply(RPCConsole::CMD_ERROR, QString("Parse error: unbalanced ' or \""));
            return;
        }

        Q_EMIT reply(RPCConsole::CMD_REPLY, QString::fromStdString(result));
    }
    catch (UniValue& objError)
    {
        try // Nice formatting for standard-format error
        {
            int code = find_value(objError, "code").get_int();
            std::string message = find_value(objError, "message").get_str();
            Q_EMIT reply(RPCConsole::CMD_ERROR, QString::fromStdString(message) + " (code " + QString::number(code) + ")");
        }
        catch (const std::runtime_error&) // raised when converting to invalid type, i.e. missing code or message
        {   // Show raw JSON object
            Q_EMIT reply(RPCConsole::CMD_ERROR, QString::fromStdString(objError.write()));
        }
    }
    catch (const std::exception& e)
    {
        Q_EMIT reply(RPCConsole::CMD_ERROR, QString("Error: ") + QString::fromStdString(e.what()));
    }
}

RPCConsole::RPCConsole(interface::Node& node, const PlatformStyle *_platformStyle, QWidget *parent) :
    QWidget(parent),
    m_node(node),
    ui(new Ui::RPCConsole),
    clientModel(0),
    historyPtr(0),
    platformStyle(_platformStyle),
    peersTableContextMenu(0),
    banTableContextMenu(0),
    consoleFontSize(0)
{
    ui->setupUi(this);
    QSettings settings;
    if (!restoreGeometry(settings.value("RPCConsoleWindowGeometry").toByteArray())) {
        // Restore failed (perhaps missing setting), center the window
        move(QApplication::desktop()->availableGeometry().center() - frameGeometry().center());
    }

    ui->openDebugLogfileButton->setToolTip(ui->openDebugLogfileButton->toolTip().arg(tr(PACKAGE_NAME)));

    if (platformStyle->getImagesOnButtons()) {
        ui->openDebugLogfileButton->setIcon(platformStyle->SingleColorIcon(":/icons/export"));
    }
    ui->clearButton->setIcon(platformStyle->SingleColorIcon(":/icons/remove"));
    ui->fontBiggerButton->setIcon(platformStyle->SingleColorIcon(":/icons/fontbigger"));
    ui->fontSmallerButton->setIcon(platformStyle->SingleColorIcon(":/icons/fontsmaller"));

    // Install event filter for up and down arrow
    ui->lineEdit->installEventFilter(this);
    ui->messagesWidget->installEventFilter(this);

    connect(ui->clearButton, SIGNAL(clicked()), this, SLOT(clear()));
    connect(ui->fontBiggerButton, SIGNAL(clicked()), this, SLOT(fontBigger()));
    connect(ui->fontSmallerButton, SIGNAL(clicked()), this, SLOT(fontSmaller()));
    connect(ui->btnClearTrafficGraph, SIGNAL(clicked()), ui->trafficGraph, SLOT(clear()));

    // disable the wallet selector by default
    ui->WalletSelector->setVisible(false);
    ui->WalletSelectorLabel->setVisible(false);

    // set library version labels
#ifdef ENABLE_WALLET
    ui->berkeleyDBVersion->setText(DbEnv::version(0, 0, 0));
#else
    ui->label_berkeleyDBVersion->hide();
    ui->berkeleyDBVersion->hide();
#endif
    // Register RPC timer interface
    rpcTimerInterface = new QtRPCTimerInterface();
    // avoid accidentally overwriting an existing, non QTThread
    // based timer interface
    m_node.rpcSetTimerInterfaceIfUnset(rpcTimerInterface);

    setTrafficGraphRange(INITIAL_TRAFFIC_GRAPH_MINS);

    ui->detailWidget->hide();
    ui->peerHeading->setText(tr("Select a peer to view detailed information."));

    consoleFontSize = settings.value(fontSizeSettingsKey, QFontInfo(QFont()).pointSize()).toInt();
    clear();
}

RPCConsole::~RPCConsole()
{
    QSettings settings;
    settings.setValue("RPCConsoleWindowGeometry", saveGeometry());
    m_node.rpcUnsetTimerInterface(rpcTimerInterface);
    delete rpcTimerInterface;
    delete ui;
}

bool RPCConsole::eventFilter(QObject* obj, QEvent *event)
{
    if(event->type() == QEvent::KeyPress) // Special key handling
    {
        QKeyEvent *keyevt = static_cast<QKeyEvent*>(event);
        int key = keyevt->key();
        Qt::KeyboardModifiers mod = keyevt->modifiers();
        switch(key)
        {
        case Qt::Key_Up: if(obj == ui->lineEdit) { browseHistory(-1); return true; } break;
        case Qt::Key_Down: if(obj == ui->lineEdit) { browseHistory(1); return true; } break;
        case Qt::Key_PageUp: /* pass paging keys to messages widget */
        case Qt::Key_PageDown:
            if(obj == ui->lineEdit)
            {
                QApplication::postEvent(ui->messagesWidget, new QKeyEvent(*keyevt));
                return true;
            }
            break;
        case Qt::Key_Return:
        case Qt::Key_Enter:
            // forward these events to lineEdit
            if(obj == autoCompleter->popup()) {
                QApplication::postEvent(ui->lineEdit, new QKeyEvent(*keyevt));
                return true;
            }
            break;
        default:
            // Typing in messages widget brings focus to line edit, and redirects key there
            // Exclude most combinations and keys that emit no text, except paste shortcuts
            if(obj == ui->messagesWidget && (
                  (!mod && !keyevt->text().isEmpty() && key != Qt::Key_Tab) ||
                  ((mod & Qt::ControlModifier) && key == Qt::Key_V) ||
                  ((mod & Qt::ShiftModifier) && key == Qt::Key_Insert)))
            {
                ui->lineEdit->setFocus();
                QApplication::postEvent(ui->lineEdit, new QKeyEvent(*keyevt));
                return true;
            }
        }
    }
    return QWidget::eventFilter(obj, event);
}

void RPCConsole::setClientModel(ClientModel *model)
{
    clientModel = model;
    ui->trafficGraph->setClientModel(model);
    if (model && clientModel->getPeerTableModel() && clientModel->getBanTableModel()) {
        // Keep up to date with client
        setNumConnections(model->getNumConnections());
        connect(model, SIGNAL(numConnectionsChanged(int)), this, SLOT(setNumConnections(int)));

        interface::Node& node = clientModel->node();
        setNumBlocks(node.getNumBlocks(), QDateTime::fromTime_t(node.getLastBlockTime()), node.getVerificationProgress(), false);
        connect(model, SIGNAL(numBlocksChanged(int,QDateTime,double,bool)), this, SLOT(setNumBlocks(int,QDateTime,double,bool)));

        updateNetworkState();
        connect(model, SIGNAL(networkActiveChanged(bool)), this, SLOT(setNetworkActive(bool)));

        updateTrafficStats(node.getTotalBytesRecv(), node.getTotalBytesSent());
        connect(model, SIGNAL(bytesChanged(quint64,quint64)), this, SLOT(updateTrafficStats(quint64, quint64)));

        connect(model, SIGNAL(mempoolSizeChanged(long,size_t)), this, SLOT(setMempoolSize(long,size_t)));

        // set up peer table
        ui->peerWidget->setModel(model->getPeerTableModel());
        ui->peerWidget->verticalHeader()->hide();
        ui->peerWidget->setEditTriggers(QAbstractItemView::NoEditTriggers);
        ui->peerWidget->setSelectionBehavior(QAbstractItemView::SelectRows);
        ui->peerWidget->setSelectionMode(QAbstractItemView::ExtendedSelection);
        ui->peerWidget->setContextMenuPolicy(Qt::CustomContextMenu);
        ui->peerWidget->setColumnWidth(PeerTableModel::Address, ADDRESS_COLUMN_WIDTH);
        ui->peerWidget->setColumnWidth(PeerTableModel::Subversion, SUBVERSION_COLUMN_WIDTH);
        ui->peerWidget->setColumnWidth(PeerTableModel::Ping, PING_COLUMN_WIDTH);
        ui->peerWidget->horizontalHeader()->setStretchLastSection(true);

        // create peer table context menu actions
        QAction* disconnectAction = new QAction(tr("&Disconnect"), this);
        QAction* banAction1h      = new QAction(tr("Ban for") + " " + tr("1 &hour"), this);
        QAction* banAction24h     = new QAction(tr("Ban for") + " " + tr("1 &day"), this);
        QAction* banAction7d      = new QAction(tr("Ban for") + " " + tr("1 &week"), this);
        QAction* banAction365d    = new QAction(tr("Ban for") + " " + tr("1 &year"), this);

        // create peer table context menu
        peersTableContextMenu = new QMenu(this);
        peersTableContextMenu->addAction(disconnectAction);
        peersTableContextMenu->addAction(banAction1h);
        peersTableContextMenu->addAction(banAction24h);
        peersTableContextMenu->addAction(banAction7d);
        peersTableContextMenu->addAction(banAction365d);

        // Add a signal mapping to allow dynamic context menu arguments.
        // We need to use int (instead of int64_t), because signal mapper only supports
        // int or objects, which is okay because max bantime (1 year) is < int_max.
        QSignalMapper* signalMapper = new QSignalMapper(this);
        signalMapper->setMapping(banAction1h, 60*60);
        signalMapper->setMapping(banAction24h, 60*60*24);
        signalMapper->setMapping(banAction7d, 60*60*24*7);
        signalMapper->setMapping(banAction365d, 60*60*24*365);
        connect(banAction1h, SIGNAL(triggered()), signalMapper, SLOT(map()));
        connect(banAction24h, SIGNAL(triggered()), signalMapper, SLOT(map()));
        connect(banAction7d, SIGNAL(triggered()), signalMapper, SLOT(map()));
        connect(banAction365d, SIGNAL(triggered()), signalMapper, SLOT(map()));
        connect(signalMapper, SIGNAL(mapped(int)), this, SLOT(banSelectedNode(int)));

        // peer table context menu signals
        connect(ui->peerWidget, SIGNAL(customContextMenuRequested(const QPoint&)), this, SLOT(showPeersTableContextMenu(const QPoint&)));
        connect(disconnectAction, SIGNAL(triggered()), this, SLOT(disconnectSelectedNode()));

        // peer table signal handling - update peer details when selecting new node
        connect(ui->peerWidget->selectionModel(), SIGNAL(selectionChanged(const QItemSelection &, const QItemSelection &)),
            this, SLOT(peerSelected(const QItemSelection &, const QItemSelection &)));
        // peer table signal handling - update peer details when new nodes are added to the model
        connect(model->getPeerTableModel(), SIGNAL(layoutChanged()), this, SLOT(peerLayoutChanged()));
        // peer table signal handling - cache selected node ids
        connect(model->getPeerTableModel(), SIGNAL(layoutAboutToBeChanged()), this, SLOT(peerLayoutAboutToChange()));

        // set up ban table
        ui->banlistWidget->setModel(model->getBanTableModel());
        ui->banlistWidget->verticalHeader()->hide();
        ui->banlistWidget->setEditTriggers(QAbstractItemView::NoEditTriggers);
        ui->banlistWidget->setSelectionBehavior(QAbstractItemView::SelectRows);
        ui->banlistWidget->setSelectionMode(QAbstractItemView::SingleSelection);
        ui->banlistWidget->setContextMenuPolicy(Qt::CustomContextMenu);
        ui->banlistWidget->setColumnWidth(BanTableModel::Address, BANSUBNET_COLUMN_WIDTH);
        ui->banlistWidget->setColumnWidth(BanTableModel::Bantime, BANTIME_COLUMN_WIDTH);
        ui->banlistWidget->horizontalHeader()->setStretchLastSection(true);

        // create ban table context menu action
        QAction* unbanAction = new QAction(tr("&Unban"), this);

        // create ban table context menu
        banTableContextMenu = new QMenu(this);
        banTableContextMenu->addAction(unbanAction);

        // ban table context menu signals
        connect(ui->banlistWidget, SIGNAL(customContextMenuRequested(const QPoint&)), this, SLOT(showBanTableContextMenu(const QPoint&)));
        connect(unbanAction, SIGNAL(triggered()), this, SLOT(unbanSelectedNode()));

        // ban table signal handling - clear peer details when clicking a peer in the ban table
        connect(ui->banlistWidget, SIGNAL(clicked(const QModelIndex&)), this, SLOT(clearSelectedNode()));
        // ban table signal handling - ensure ban table is shown or hidden (if empty)
        connect(model->getBanTableModel(), SIGNAL(layoutChanged()), this, SLOT(showOrHideBanTableIfRequired()));
        showOrHideBanTableIfRequired();

        // Provide initial values
        ui->clientVersion->setText(model->formatFullVersion());
        ui->clientUserAgent->setText(model->formatSubVersion());
        ui->dataDir->setText(model->dataDir());
        ui->startupTime->setText(model->formatClientStartupTime());
        ui->networkName->setText(QString::fromStdString(Params().NetworkIDString()));

        //Setup autocomplete and attach it
        QStringList wordList;
        std::vector<std::string> commandList = m_node.listRpcCommands();
        for (size_t i = 0; i < commandList.size(); ++i)
        {
            wordList << commandList[i].c_str();
            wordList << ("help " + commandList[i]).c_str();
        }

        wordList << "help-console";
        wordList.sort();
        autoCompleter = new QCompleter(wordList, this);
        autoCompleter->setModelSorting(QCompleter::CaseSensitivelySortedModel);
        ui->lineEdit->setCompleter(autoCompleter);
        autoCompleter->popup()->installEventFilter(this);
        // Start thread to execute RPC commands.
        startExecutor();
    }
    if (!model) {
        // Client model is being set to 0, this means shutdown() is about to be called.
        // Make sure we clean up the executor thread
        Q_EMIT stopExecutor();
        thread.wait();
    }
}

#ifdef ENABLE_WALLET
void RPCConsole::addWallet(WalletModel * const walletModel)
{
    const QString name = walletModel->getWalletName();
    // use name for text and internal data object (to allow to move to a wallet id later)
    ui->WalletSelector->addItem(name, name);
    if (ui->WalletSelector->count() == 2 && !isVisible()) {
        // First wallet added, set to default so long as the window isn't presently visible (and potentially in use)
        ui->WalletSelector->setCurrentIndex(1);
    }
    if (ui->WalletSelector->count() > 2) {
        ui->WalletSelector->setVisible(true);
        ui->WalletSelectorLabel->setVisible(true);
    }
}
#endif

static QString categoryClass(int category)
{
    switch(category)
    {
    case RPCConsole::CMD_REQUEST:  return "cmd-request"; break;
    case RPCConsole::CMD_REPLY:    return "cmd-reply"; break;
    case RPCConsole::CMD_ERROR:    return "cmd-error"; break;
    default:                       return "misc";
    }
}

void RPCConsole::fontBigger()
{
    setFontSize(consoleFontSize+1);
}

void RPCConsole::fontSmaller()
{
    setFontSize(consoleFontSize-1);
}

void RPCConsole::setFontSize(int newSize)
{
    QSettings settings;

    //don't allow an insane font size
    if (newSize < FONT_RANGE.width() || newSize > FONT_RANGE.height())
        return;

    // temp. store the console content
    QString str = ui->messagesWidget->toHtml();

    // replace font tags size in current content
    str.replace(QString("font-size:%1pt").arg(consoleFontSize), QString("font-size:%1pt").arg(newSize));

    // store the new font size
    consoleFontSize = newSize;
    settings.setValue(fontSizeSettingsKey, consoleFontSize);

    // clear console (reset icon sizes, default stylesheet) and re-add the content
    float oldPosFactor = 1.0 / ui->messagesWidget->verticalScrollBar()->maximum() * ui->messagesWidget->verticalScrollBar()->value();
    clear(false);
    ui->messagesWidget->setHtml(str);
    ui->messagesWidget->verticalScrollBar()->setValue(oldPosFactor * ui->messagesWidget->verticalScrollBar()->maximum());
}

void RPCConsole::clear(bool clearHistory)
{
    ui->messagesWidget->clear();
    if(clearHistory)
    {
        history.clear();
        historyPtr = 0;
    }
    ui->lineEdit->clear();
    ui->lineEdit->setFocus();

    // Add smoothly scaled icon images.
    // (when using width/height on an img, Qt uses nearest instead of linear interpolation)
    for(int i=0; ICON_MAPPING[i].url; ++i)
    {
        ui->messagesWidget->document()->addResource(
                    QTextDocument::ImageResource,
                    QUrl(ICON_MAPPING[i].url),
                    platformStyle->SingleColorImage(ICON_MAPPING[i].source).scaled(QSize(consoleFontSize*2, consoleFontSize*2), Qt::IgnoreAspectRatio, Qt::SmoothTransformation));
    }

    // Set default style sheet
    QFontInfo fixedFontInfo(GUIUtil::fixedPitchFont());
    ui->messagesWidget->document()->setDefaultStyleSheet(
        QString(
                "table { }"
                "td.time { color: #808080; font-size: %2; padding-top: 3px; } "
                "td.message { font-family: %1; font-size: %2; white-space:pre-wrap; } "
                "td.cmd-request { color: #006060; } "
                "td.cmd-error { color: red; } "
                ".secwarning { color: red; }"
                "b { color: #006060; } "
            ).arg(fixedFontInfo.family(), QString("%1pt").arg(consoleFontSize))
        );

#ifdef Q_OS_MAC
    QString clsKey = "(⌘)-L";
#else
    QString clsKey = "Ctrl-L";
#endif

    message(CMD_REPLY, (tr("Welcome to the %1 RPC console.").arg(tr(PACKAGE_NAME)) + "<br>" +
                        tr("Use up and down arrows to navigate history, and %1 to clear screen.").arg("<b>"+clsKey+"</b>") + "<br>" +
                        tr("Type %1 for an overview of available commands.").arg("<b>help</b>") + "<br>" +
                        tr("For more information on using this console type %1.").arg("<b>help-console</b>") +
                        "<br><span class=\"secwarning\"><br>" +
                        tr("WARNING: Scammers have been active, telling users to type commands here, stealing their wallet contents. Do not use this console without fully understanding the ramifications of a command.") +
                        "</span>"),
                        true);
}

void RPCConsole::keyPressEvent(QKeyEvent *event)
{
    if(windowType() != Qt::Widget && event->key() == Qt::Key_Escape)
    {
        close();
    }
}

void RPCConsole::message(int category, const QString &message, bool html)
{
    QTime time = QTime::currentTime();
    QString timeString = time.toString();
    QString out;
    out += "<table><tr><td class=\"time\" width=\"65\">" + timeString + "</td>";
    out += "<td class=\"icon\" width=\"32\"><img src=\"" + categoryClass(category) + "\"></td>";
    out += "<td class=\"message " + categoryClass(category) + "\" valign=\"middle\">";
    if(html)
        out += message;
    else
        out += GUIUtil::HtmlEscape(message, false);
    out += "</td></tr></table>";
    ui->messagesWidget->append(out);
}

void RPCConsole::updateNetworkState()
{
    QString connections = QString::number(clientModel->getNumConnections()) + " (";
    connections += tr("In:") + " " + QString::number(clientModel->getNumConnections(CONNECTIONS_IN)) + " / ";
    connections += tr("Out:") + " " + QString::number(clientModel->getNumConnections(CONNECTIONS_OUT)) + ")";

    if(!clientModel->node().getNetworkActive()) {
        connections += " (" + tr("Network activity disabled") + ")";
    }

    ui->numberOfConnections->setText(connections);
}

void RPCConsole::setNumConnections(int count)
{
    if (!clientModel)
        return;

    updateNetworkState();
}

void RPCConsole::setNetworkActive(bool networkActive)
{
    updateNetworkState();
}

void RPCConsole::setNumBlocks(int count, const QDateTime& blockDate, double nVerificationProgress, bool headers)
{
    if (!headers) {
        ui->numberOfBlocks->setText(QString::number(count));
        ui->lastBlockTime->setText(blockDate.toString());
    }
}

void RPCConsole::setMempoolSize(long numberOfTxs, size_t dynUsage)
{
    ui->mempoolNumberTxs->setText(QString::number(numberOfTxs));

    if (dynUsage < 1000000)
        ui->mempoolSize->setText(QString::number(dynUsage/1000.0, 'f', 2) + " KB");
    else
        ui->mempoolSize->setText(QString::number(dynUsage/1000000.0, 'f', 2) + " MB");
}

void RPCConsole::on_lineEdit_returnPressed()
{
    QString cmd = ui->lineEdit->text();

    if(!cmd.isEmpty())
    {
        std::string strFilteredCmd;
        try {
            std::string dummy;
            if (!RPCParseCommandLine(nullptr, dummy, cmd.toStdString(), false, &strFilteredCmd)) {
                // Failed to parse command, so we cannot even filter it for the history
                throw std::runtime_error("Invalid command line");
            }
        } catch (const std::exception& e) {
            QMessageBox::critical(this, "Error", QString("Error: ") + QString::fromStdString(e.what()));
            return;
        }

        ui->lineEdit->clear();

        cmdBeforeBrowsing = QString();

        QString walletID;
#ifdef ENABLE_WALLET
        const int wallet_index = ui->WalletSelector->currentIndex();
        if (wallet_index > 0) {
            walletID = (QString)ui->WalletSelector->itemData(wallet_index).value<QString>();
        }

        if (m_last_wallet_id != walletID) {
            if (walletID.isEmpty()) {
                message(CMD_REQUEST, tr("Executing command without any wallet"));
            } else {
                message(CMD_REQUEST, tr("Executing command using \"%1\" wallet").arg(walletID));
            }
            m_last_wallet_id = walletID;
        }
#endif

        message(CMD_REQUEST, QString::fromStdString(strFilteredCmd));
        Q_EMIT cmdRequest(cmd, walletID);

        cmd = QString::fromStdString(strFilteredCmd);

        // Remove command, if already in history
        history.removeOne(cmd);
        // Append command to history
        history.append(cmd);
        // Enforce maximum history size
        while(history.size() > CONSOLE_HISTORY)
            history.removeFirst();
        // Set pointer to end of history
        historyPtr = history.size();

        // Scroll console view to end
        scrollToEnd();
    }
}

void RPCConsole::browseHistory(int offset)
{
    // store current text when start browsing through the history
    if (historyPtr == history.size()) {
        cmdBeforeBrowsing = ui->lineEdit->text();
    }

    historyPtr += offset;
    if(historyPtr < 0)
        historyPtr = 0;
    if(historyPtr > history.size())
        historyPtr = history.size();
    QString cmd;
    if(historyPtr < history.size())
        cmd = history.at(historyPtr);
    else if (!cmdBeforeBrowsing.isNull()) {
        cmd = cmdBeforeBrowsing;
    }
    ui->lineEdit->setText(cmd);
}

void RPCConsole::startExecutor()
{
    RPCExecutor *executor = new RPCExecutor(m_node);
    executor->moveToThread(&thread);

    // Replies from executor object must go to this object
    connect(executor, SIGNAL(reply(int,QString)), this, SLOT(message(int,QString)));
    // Requests from this object must go to executor
    connect(this, SIGNAL(cmdRequest(QString, QString)), executor, SLOT(request(QString, QString)));

    // On stopExecutor signal
    // - quit the Qt event loop in the execution thread
    connect(this, SIGNAL(stopExecutor()), &thread, SLOT(quit()));
    // - queue executor for deletion (in execution thread)
    connect(&thread, SIGNAL(finished()), executor, SLOT(deleteLater()), Qt::DirectConnection);

    // Default implementation of QThread::run() simply spins up an event loop in the thread,
    // which is what we want.
    thread.start();
}

void RPCConsole::on_tabWidget_currentChanged(int index)
{
    if (ui->tabWidget->widget(index) == ui->tab_console)
        ui->lineEdit->setFocus();
    else if (ui->tabWidget->widget(index) != ui->tab_peers)
        clearSelectedNode();
}

void RPCConsole::on_openDebugLogfileButton_clicked()
{
    GUIUtil::openDebugLogfile();
}

void RPCConsole::scrollToEnd()
{
    QScrollBar *scrollbar = ui->messagesWidget->verticalScrollBar();
    scrollbar->setValue(scrollbar->maximum());
}

void RPCConsole::on_sldGraphRange_valueChanged(int value)
{
    const int multiplier = 5; // each position on the slider represents 5 min
    int mins = value * multiplier;
    setTrafficGraphRange(mins);
}

void RPCConsole::setTrafficGraphRange(int mins)
{
    ui->trafficGraph->setGraphRangeMins(mins);
    ui->lblGraphRange->setText(GUIUtil::formatDurationStr(mins * 60));
}

void RPCConsole::updateTrafficStats(quint64 totalBytesIn, quint64 totalBytesOut)
{
    ui->lblBytesIn->setText(GUIUtil::formatBytes(totalBytesIn));
    ui->lblBytesOut->setText(GUIUtil::formatBytes(totalBytesOut));
}

void RPCConsole::peerSelected(const QItemSelection &selected, const QItemSelection &deselected)
{
    Q_UNUSED(deselected);

    if (!clientModel || !clientModel->getPeerTableModel() || selected.indexes().isEmpty())
        return;

    const CNodeCombinedStats *stats = clientModel->getPeerTableModel()->getNodeStats(selected.indexes().first().row());
    if (stats)
        updateNodeDetail(stats);
}

void RPCConsole::peerLayoutAboutToChange()
{
    QModelIndexList selected = ui->peerWidget->selectionModel()->selectedIndexes();
    cachedNodeids.clear();
    for(int i = 0; i < selected.size(); i++)
    {
        const CNodeCombinedStats *stats = clientModel->getPeerTableModel()->getNodeStats(selected.at(i).row());
        cachedNodeids.append(stats->nodeStats.nodeid);
    }
}

void RPCConsole::peerLayoutChanged()
{
    if (!clientModel || !clientModel->getPeerTableModel())
        return;

    const CNodeCombinedStats *stats = nullptr;
    bool fUnselect = false;
    bool fReselect = false;

    if (cachedNodeids.empty()) // no node selected yet
        return;

    // find the currently selected row
    int selectedRow = -1;
    QModelIndexList selectedModelIndex = ui->peerWidget->selectionModel()->selectedIndexes();
    if (!selectedModelIndex.isEmpty()) {
        selectedRow = selectedModelIndex.first().row();
    }

    // check if our detail node has a row in the table (it may not necessarily
    // be at selectedRow since its position can change after a layout change)
    int detailNodeRow = clientModel->getPeerTableModel()->getRowByNodeId(cachedNodeids.first());

    if (detailNodeRow < 0)
    {
        // detail node disappeared from table (node disconnected)
        fUnselect = true;
    }
    else
    {
        if (detailNodeRow != selectedRow)
        {
            // detail node moved position
            fUnselect = true;
            fReselect = true;
        }

        // get fresh stats on the detail node.
        stats = clientModel->getPeerTableModel()->getNodeStats(detailNodeRow);
    }

    if (fUnselect && selectedRow >= 0) {
        clearSelectedNode();
    }

    if (fReselect)
    {
        for(int i = 0; i < cachedNodeids.size(); i++)
        {
            ui->peerWidget->selectRow(clientModel->getPeerTableModel()->getRowByNodeId(cachedNodeids.at(i)));
        }
    }

    if (stats)
        updateNodeDetail(stats);
}

void RPCConsole::updateNodeDetail(const CNodeCombinedStats *stats)
{
    // update the detail ui with latest node information
    QString peerAddrDetails(QString::fromStdString(stats->nodeStats.addrName) + " ");
    peerAddrDetails += tr("(node id: %1)").arg(QString::number(stats->nodeStats.nodeid));
    if (!stats->nodeStats.addrLocal.empty())
        peerAddrDetails += "<br />" + tr("via %1").arg(QString::fromStdString(stats->nodeStats.addrLocal));
    ui->peerHeading->setText(peerAddrDetails);
    ui->peerServices->setText(GUIUtil::formatServicesStr(stats->nodeStats.nServices));
    ui->peerLastSend->setText(stats->nodeStats.nLastSend ? GUIUtil::formatDurationStr(GetSystemTimeInSeconds() - stats->nodeStats.nLastSend) : tr("never"));
    ui->peerLastRecv->setText(stats->nodeStats.nLastRecv ? GUIUtil::formatDurationStr(GetSystemTimeInSeconds() - stats->nodeStats.nLastRecv) : tr("never"));
    ui->peerBytesSent->setText(GUIUtil::formatBytes(stats->nodeStats.nSendBytes));
    ui->peerBytesRecv->setText(GUIUtil::formatBytes(stats->nodeStats.nRecvBytes));
    ui->peerConnTime->setText(GUIUtil::formatDurationStr(GetSystemTimeInSeconds() - stats->nodeStats.nTimeConnected));
    ui->peerPingTime->setText(GUIUtil::formatPingTime(stats->nodeStats.dPingTime));
    ui->peerPingWait->setText(GUIUtil::formatPingTime(stats->nodeStats.dPingWait));
    ui->peerMinPing->setText(GUIUtil::formatPingTime(stats->nodeStats.dMinPing));
    ui->timeoffset->setText(GUIUtil::formatTimeOffset(stats->nodeStats.nTimeOffset));
    ui->peerVersion->setText(QString("%1").arg(QString::number(stats->nodeStats.nVersion)));
    ui->peerSubversion->setText(QString::fromStdString(stats->nodeStats.cleanSubVer));
    ui->peerDirection->setText(stats->nodeStats.fInbound ? tr("Inbound") : tr("Outbound"));
    ui->peerHeight->setText(QString("%1").arg(QString::number(stats->nodeStats.nStartingHeight)));
    ui->peerWhitelisted->setText(stats->nodeStats.fWhitelisted ? tr("Yes") : tr("No"));

    // This check fails for example if the lock was busy and
    // nodeStateStats couldn't be fetched.
    if (stats->fNodeStateStatsAvailable) {
        // Ban score is init to 0
        ui->peerBanScore->setText(QString("%1").arg(stats->nodeStateStats.nMisbehavior));

        // Sync height is init to -1
        if (stats->nodeStateStats.nSyncHeight > -1)
            ui->peerSyncHeight->setText(QString("%1").arg(stats->nodeStateStats.nSyncHeight));
        else
            ui->peerSyncHeight->setText(tr("Unknown"));

        // Common height is init to -1
        if (stats->nodeStateStats.nCommonHeight > -1)
            ui->peerCommonHeight->setText(QString("%1").arg(stats->nodeStateStats.nCommonHeight));
        else
            ui->peerCommonHeight->setText(tr("Unknown"));
    }

    ui->detailWidget->show();
}

void RPCConsole::resizeEvent(QResizeEvent *event)
{
    QWidget::resizeEvent(event);
}

void RPCConsole::showEvent(QShowEvent *event)
{
    QWidget::showEvent(event);

    if (!clientModel || !clientModel->getPeerTableModel())
        return;

    // start PeerTableModel auto refresh
    clientModel->getPeerTableModel()->startAutoRefresh();
}

void RPCConsole::hideEvent(QHideEvent *event)
{
    QWidget::hideEvent(event);

    if (!clientModel || !clientModel->getPeerTableModel())
        return;

    // stop PeerTableModel auto refresh
    clientModel->getPeerTableModel()->stopAutoRefresh();
}

void RPCConsole::showPeersTableContextMenu(const QPoint& point)
{
    QModelIndex index = ui->peerWidget->indexAt(point);
    if (index.isValid())
        peersTableContextMenu->exec(QCursor::pos());
}

void RPCConsole::showBanTableContextMenu(const QPoint& point)
{
    QModelIndex index = ui->banlistWidget->indexAt(point);
    if (index.isValid())
        banTableContextMenu->exec(QCursor::pos());
}

void RPCConsole::disconnectSelectedNode()
{
    // Get selected peer addresses
    QList<QModelIndex> nodes = GUIUtil::getEntryData(ui->peerWidget, PeerTableModel::NetNodeId);
    for(int i = 0; i < nodes.count(); i++)
    {
        // Get currently selected peer address
        NodeId id = nodes.at(i).data().toLongLong();
        // Find the node, disconnect it and clear the selected node
        if(m_node.disconnect(id))
            clearSelectedNode();
    }
}

void RPCConsole::banSelectedNode(int bantime)
{
    if (!clientModel)
        return;

    // Get selected peer addresses
    QList<QModelIndex> nodes = GUIUtil::getEntryData(ui->peerWidget, PeerTableModel::NetNodeId);
    for(int i = 0; i < nodes.count(); i++)
    {
        // Get currently selected peer address
        NodeId id = nodes.at(i).data().toLongLong();

        // Get currently selected peer address
        int detailNodeRow = clientModel->getPeerTableModel()->getRowByNodeId(id);
        if(detailNodeRow < 0)
            return;

<<<<<<< HEAD
        // Find possible nodes, ban it and clear the selected node
        const CNodeCombinedStats *stats = clientModel->getPeerTableModel()->getNodeStats(detailNodeRow);
        if(stats) {
            g_connman->Ban(stats->nodeStats.addr, BanReasonManuallyAdded, bantime);
        }
=======
	// Find possible nodes, ban it and clear the selected node
	const CNodeCombinedStats *stats = clientModel->getPeerTableModel()->getNodeStats(detailNodeRow);
	if(stats) {
            m_node.ban(stats->nodeStats.addr, BanReasonManuallyAdded, bantime);
	}
>>>>>>> 5f0c6a7b
    }
    clearSelectedNode();
    clientModel->getBanTableModel()->refresh();
}

void RPCConsole::unbanSelectedNode()
{
    if (!clientModel)
        return;

    // Get selected ban addresses
    QList<QModelIndex> nodes = GUIUtil::getEntryData(ui->banlistWidget, BanTableModel::Address);
    for(int i = 0; i < nodes.count(); i++)
    {
        // Get currently selected ban address
        QString strNode = nodes.at(i).data().toString();
        CSubNet possibleSubnet;

        LookupSubNet(strNode.toStdString().c_str(), possibleSubnet);
        if (possibleSubnet.IsValid() && m_node.unban(possibleSubnet))
        {
            clientModel->getBanTableModel()->refresh();
        }
    }
}

void RPCConsole::clearSelectedNode()
{
    ui->peerWidget->selectionModel()->clearSelection();
    cachedNodeids.clear();
    ui->detailWidget->hide();
    ui->peerHeading->setText(tr("Select a peer to view detailed information."));
}

void RPCConsole::showOrHideBanTableIfRequired()
{
    if (!clientModel)
        return;

    bool visible = clientModel->getBanTableModel()->shouldShow();
    ui->banlistWidget->setVisible(visible);
    ui->banHeading->setVisible(visible);
}

void RPCConsole::setTabFocus(enum TabTypes tabType)
{
    ui->tabWidget->setCurrentIndex(tabType);
}<|MERGE_RESOLUTION|>--- conflicted
+++ resolved
@@ -1220,19 +1220,11 @@
         if(detailNodeRow < 0)
             return;
 
-<<<<<<< HEAD
         // Find possible nodes, ban it and clear the selected node
         const CNodeCombinedStats *stats = clientModel->getPeerTableModel()->getNodeStats(detailNodeRow);
         if(stats) {
-            g_connman->Ban(stats->nodeStats.addr, BanReasonManuallyAdded, bantime);
-        }
-=======
-	// Find possible nodes, ban it and clear the selected node
-	const CNodeCombinedStats *stats = clientModel->getPeerTableModel()->getNodeStats(detailNodeRow);
-	if(stats) {
-            m_node.ban(stats->nodeStats.addr, BanReasonManuallyAdded, bantime);
-	}
->>>>>>> 5f0c6a7b
+                m_node.ban(stats->nodeStats.addr, BanReasonManuallyAdded, bantime);
+        }
     }
     clearSelectedNode();
     clientModel->getBanTableModel()->refresh();
