--- conflicted
+++ resolved
@@ -1213,15 +1213,6 @@
 
         // Get currently selected peer address
         int detailNodeRow = clientModel->getPeerTableModel()->getRowByNodeId(id);
-<<<<<<< HEAD
-        if(detailNodeRow < 0)
-            return;
-
-        // Find possible nodes, ban it and clear the selected node
-        const CNodeCombinedStats *stats = clientModel->getPeerTableModel()->getNodeStats(detailNodeRow);
-        if(stats) {
-                m_node.ban(stats->nodeStats.addr, BanReasonManuallyAdded, bantime);
-=======
         if (detailNodeRow < 0) return;
 
         // Find possible nodes, ban it and clear the selected node
@@ -1229,7 +1220,6 @@
         if (stats) {
             m_node.ban(stats->nodeStats.addr, BanReasonManuallyAdded, bantime);
             m_node.disconnect(stats->nodeStats.addr);
->>>>>>> 9bad1e0b
         }
     }
     clearSelectedNode();
