--- conflicted
+++ resolved
@@ -86,11 +86,7 @@
     Q_OBJECT
 
 public Q_SLOTS:
-<<<<<<< HEAD
-    void request(const QString &command, const QString &wallet);
-=======
     void request(const QString &command, const QString &walletID);
->>>>>>> 243c9bb7
 
 Q_SIGNALS:
     void reply(int category, const QString &command);
@@ -151,11 +147,7 @@
  * @param[out]   pstrFilteredOut  Command line, filtered to remove any sensitive data
  */
 
-<<<<<<< HEAD
-bool RPCConsole::RPCParseCommandLine(std::string &strResult, const std::string &strCommand, const bool fExecute, std::string * const pstrFilteredOut, std::string *pwalletName)
-=======
 bool RPCConsole::RPCParseCommandLine(std::string &strResult, const std::string &strCommand, const bool fExecute, std::string * const pstrFilteredOut, const std::string *walletID)
->>>>>>> 243c9bb7
 {
     std::vector< std::vector<std::string> > stack;
     stack.push_back(std::vector<std::string>());
@@ -313,20 +305,8 @@
                             req.params = RPCConvertValues(stack.back()[0], std::vector<std::string>(stack.back().begin() + 1, stack.back().end()));
                             req.strMethod = stack.back()[0];
 #ifdef ENABLE_WALLET
-<<<<<<< HEAD
-                            if (pwalletName)
-                            {
-                                QByteArray encodedName = QUrl::toPercentEncoding(QString::fromStdString(*pwalletName));
-                                req.URI = "/wallet/"+std::string(encodedName.constData(), encodedName.length());
-                            } else
-                            // TODO: Move this logic to WalletModel
-                            if (!vpwallets.empty()) {
-                                // in Qt, use always the wallet with index 0 when running with multiple wallets
-                                QByteArray encodedName = QUrl::toPercentEncoding(QString::fromStdString(vpwallets[0]->GetName()));
-=======
                             if (walletID && !walletID->empty()) {
                                 QByteArray encodedName = QUrl::toPercentEncoding(QString::fromStdString(*walletID));
->>>>>>> 243c9bb7
                                 req.URI = "/wallet/"+std::string(encodedName.constData(), encodedName.length());
                             }
 #endif
@@ -405,11 +385,7 @@
     }
 }
 
-<<<<<<< HEAD
-void RPCExecutor::request(const QString &command, const QString &wallet)
-=======
 void RPCExecutor::request(const QString &command, const QString &walletID)
->>>>>>> 243c9bb7
 {
     try
     {
@@ -439,14 +415,8 @@
                 "   example:    getblock(getblockhash(0),true)[tx][0]\n\n")));
             return;
         }
-<<<<<<< HEAD
-        std::string sWallet = wallet.toStdString();
-        std::string *pwallet = sWallet.empty() ? nullptr : &sWallet;
-        if(!RPCConsole::RPCExecuteCommandLine(result, executableCommand, nullptr, pwallet))
-=======
         std::string wallet_id = walletID.toStdString();
         if(!RPCConsole::RPCExecuteCommandLine(result, executableCommand, nullptr, &wallet_id))
->>>>>>> 243c9bb7
         {
             Q_EMIT reply(RPCConsole::CMD_ERROR, QString("Parse error: unbalanced ' or \""));
             return;
@@ -912,12 +882,7 @@
         std::string strFilteredCmd;
         try {
             std::string dummy;
-            std::string *pwalletname = nullptr;
-#ifdef ENABLE_WALLET
-            std::string sWalletName = ui->cbxActiveWallet->currentText().toStdString();
-            pwalletname = &sWalletName;
-#endif
-            if (!RPCParseCommandLine(dummy, cmd.toStdString(), false, &strFilteredCmd, pwalletname)) {
+            if (!RPCParseCommandLine(dummy, cmd.toStdString(), false, &strFilteredCmd)) {
                 // Failed to parse command, so we cannot even filter it for the history
                 throw std::runtime_error("Invalid command line");
             }
@@ -930,14 +895,6 @@
 
         cmdBeforeBrowsing = QString();
 
-<<<<<<< HEAD
-        QString sWalletName = "";
-#ifdef ENABLE_WALLET
-        sWalletName = ui->cbxActiveWallet->currentText();
-#endif
-        message(CMD_REQUEST, QString::fromStdString(strFilteredCmd));
-        Q_EMIT cmdRequest(cmd, sWalletName);
-=======
         QString walletID;
 #ifdef ENABLE_WALLET
         const int wallet_index = ui->WalletSelector->currentIndex();
@@ -957,7 +914,6 @@
 
         message(CMD_REQUEST, QString::fromStdString(strFilteredCmd));
         Q_EMIT cmdRequest(cmd, walletID);
->>>>>>> 243c9bb7
 
         cmd = QString::fromStdString(strFilteredCmd);
 
@@ -1194,20 +1150,6 @@
     if (!clientModel || !clientModel->getPeerTableModel())
         return;
 
-#ifdef ENABLE_WALLET
-    ui->cbxActiveWallet->clear();
-
-    for (CWallet *pw : vpwallets)
-    {
-        QString name = QString::fromStdString(pw->GetName());
-        ui->cbxActiveWallet->addItem(name);
-    }
-
-    ui->cbxActiveWallet->show();
-#else
-    ui->cbxActiveWallet->hide();
-#endif
-
     // start PeerTableModel auto refresh
     clientModel->getPeerTableModel()->startAutoRefresh();
 }
