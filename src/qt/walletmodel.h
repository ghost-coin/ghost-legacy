--- conflicted
+++ resolved
@@ -208,14 +208,9 @@
 
     static bool isWalletEnabled();
 
-<<<<<<< HEAD
-     void lockWallet();
-    interface::Node& node() const { return m_node; }
-    interface::Wallet& wallet() const { return *m_wallet; }
-=======
+    void lockWallet();
     interfaces::Node& node() const { return m_node; }
     interfaces::Wallet& wallet() const { return *m_wallet; }
->>>>>>> 048ac832
 
     QString getWalletName() const;
 
@@ -224,17 +219,6 @@
     bool tryCallRpc(const QString &sCommand, UniValue &rv) const;
     void warningBox(QString heading, QString msg) const;
 private:
-<<<<<<< HEAD
-    std::unique_ptr<interface::Wallet> m_wallet;
-    std::unique_ptr<interface::Handler> m_handler_status_changed;
-    std::unique_ptr<interface::Handler> m_handler_address_book_changed;
-    std::unique_ptr<interface::Handler> m_handler_transaction_changed;
-    std::unique_ptr<interface::Handler> m_handler_show_progress;
-    std::unique_ptr<interface::Handler> m_handler_watch_only_changed;
-
-    std::unique_ptr<interface::Handler> m_handler_waiting_for_device;
-    interface::Node& m_node;
-=======
     std::unique_ptr<interfaces::Wallet> m_wallet;
     std::unique_ptr<interfaces::Handler> m_handler_status_changed;
     std::unique_ptr<interfaces::Handler> m_handler_address_book_changed;
@@ -242,7 +226,8 @@
     std::unique_ptr<interfaces::Handler> m_handler_show_progress;
     std::unique_ptr<interfaces::Handler> m_handler_watch_only_changed;
     interfaces::Node& m_node;
->>>>>>> 048ac832
+
+    std::unique_ptr<interfaces::Handler> m_handler_waiting_for_device;
 
     bool fHaveWatchOnly;
     bool fForceCheckBalanceChanged;
@@ -256,12 +241,7 @@
     RecentRequestsTableModel *recentRequestsTableModel;
 
     // Cache some values to be able to detect changes
-<<<<<<< HEAD
-    interface::WalletBalances m_cached_balances;
-
-=======
     interfaces::WalletBalances m_cached_balances;
->>>>>>> 048ac832
     EncryptionStatus cachedEncryptionStatus;
     int cachedNumBlocks;
 
@@ -269,14 +249,10 @@
 
     void subscribeToCoreSignals();
     void unsubscribeFromCoreSignals();
-<<<<<<< HEAD
+
+    void checkBalanceChanged(const interfaces::WalletBalances& new_balances);
 
     QMessageBox mbDevice;
-
-    void checkBalanceChanged(const interface::WalletBalances& new_balances);
-=======
-    void checkBalanceChanged(const interfaces::WalletBalances& new_balances);
->>>>>>> 048ac832
 
 Q_SIGNALS:
     // Signal that balance in wallet changed
