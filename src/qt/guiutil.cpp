--- conflicted
+++ resolved
@@ -840,15 +840,9 @@
             case NODE_WITNESS:
                 strList.append("WITNESS");
                 break;
-<<<<<<< HEAD
-            case NODE_XTHIN:
-                strList.append("XTHIN");
-                break;
             case NODE_SMSG:
                 strList.append("SMSG");
                 break;
-=======
->>>>>>> 8f9725c8
             default:
                 strList.append(QString("%1[%2]").arg("UNKNOWN").arg(check));
             }
