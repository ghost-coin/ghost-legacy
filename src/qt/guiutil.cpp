--- conflicted
+++ resolved
@@ -681,13 +681,8 @@
         if (chain == CBaseChainParams::MAIN)
             optionFile << "Name=Particl\n";
         else
-<<<<<<< HEAD
             optionFile << strprintf("Name=Particl (%s)\n", chain);
-        optionFile << "Exec=" << pszExePath << strprintf(" -min -testnet=%d -regtest=%d\n", gArgs.GetBoolArg("-testnet", false), gArgs.GetBoolArg("-regtest", false));
-=======
-            optionFile << strprintf("Name=Bitcoin (%s)\n", chain);
         optionFile << "Exec=" << pszExePath << strprintf(" -min -chain=%s\n", chain);
->>>>>>> 2324aa1d
         optionFile << "Terminal=false\n";
         optionFile << "Hidden=false\n";
         optionFile.close();
