--- conflicted
+++ resolved
@@ -90,12 +90,9 @@
         {
             for (const auto& address : wallet.getAddresses())
             {
-<<<<<<< HEAD
-                const CBitcoinAddress addr(address.dest, address.fBech32);
-=======
                 if (pk_hash_only && address.dest.type() != typeid(PKHash))
                     continue;
->>>>>>> e4bfd51a
+                const CBitcoinAddress addr(address.dest, address.fBech32);
                 AddressTableEntry::Type addressType = translateTransactionType(
                         QString::fromStdString(address.purpose), address.is_mine);
                 cachedAddressTable.append(AddressTableEntry(addressType,
