--- conflicted
+++ resolved
@@ -76,20 +76,10 @@
     LogPrintf("init message: %s\n", message);
 }
 
-<<<<<<< HEAD
-/*
-   Translate string to current locale using Qt.
- */
-static std::string Translate(const char* psz)
-{
-    return QCoreApplication::translate("particl-core", psz).toStdString();
-}
-=======
 /** Translate string to current locale using Qt. */
 const std::function<std::string(const char*)> G_TRANSLATION_FUN = [](const char* psz) {
-    return QCoreApplication::translate("bitcoin-core", psz).toStdString();
+    return QCoreApplication::translate("particl-core", psz).toStdString();
 };
->>>>>>> 427253cf
 
 static QString GetLangTerritory()
 {
