// Copyright (c) 2011-2018 The Bitcoin Core developers
// Distributed under the MIT software license, see the accompanying
// file COPYING or http://www.opensource.org/licenses/mit-license.php.

#if defined(HAVE_CONFIG_H)
#include <config/bitcoin-config.h>
#endif

#include <qt/sendcoinsentry.h>
#include <qt/forms/ui_sendcoinsentry.h>

#include <qt/addressbookpage.h>
#include <qt/addresstablemodel.h>
#include <qt/guiutil.h>
#include <qt/optionsmodel.h>
#include <qt/platformstyle.h>

#include <QApplication>
#include <QClipboard>

SendCoinsEntry::SendCoinsEntry(const PlatformStyle *_platformStyle, QWidget *parent, bool coldstake) :
    QStackedWidget(parent),
    ui(new Ui::SendCoinsEntry),
    model(nullptr),
    platformStyle(_platformStyle),
    m_coldstake(coldstake)
{
    ui->setupUi(this);

    if (m_coldstake) {
        ui->addressBookButton_cs->setIcon(platformStyle->SingleColorIcon(":/icons/address-book"));
        ui->pasteButton_cs->setIcon(platformStyle->SingleColorIcon(":/icons/editpaste"));
        ui->addressBookButton2_cs->setIcon(platformStyle->SingleColorIcon(":/icons/address-book"));
        ui->pasteButton2_cs->setIcon(platformStyle->SingleColorIcon(":/icons/editpaste"));
        ui->deleteButton_cs->setIcon(platformStyle->SingleColorIcon(":/icons/remove"));

        setCurrentWidget(ui->SendCoins_cs);

        // normal bitcoin address field
        GUIUtil::setupAddressWidget(ui->stakeAddr, this, true);
        GUIUtil::setupAddressWidget(ui->spendAddr, this);
        // just a label for displaying bitcoin address(es)
        ui->stakeAddr->setFont(GUIUtil::fixedPitchFont());
        ui->spendAddr->setFont(GUIUtil::fixedPitchFont());

        // Connect signals
        connect(ui->payAmount_cs, &BitcoinAmountField::valueChanged, this, &SendCoinsEntry::payAmountChanged);
        connect(ui->checkboxSubtractFeeFromAmount_cs, &QCheckBox::toggled, this, &SendCoinsEntry::subtractFeeFromAmountChanged);
        connect(ui->deleteButton_cs, &QPushButton::clicked, this, &SendCoinsEntry::deleteClicked);
        connect(ui->useAvailableBalanceButton_cs, &QPushButton::clicked, this, &SendCoinsEntry::useAvailableBalanceClicked);

        return;
    }

    ui->addressBookButton->setIcon(platformStyle->SingleColorIcon(":/icons/address-book"));
    ui->pasteButton->setIcon(platformStyle->SingleColorIcon(":/icons/editpaste"));
    ui->deleteButton->setIcon(platformStyle->SingleColorIcon(":/icons/remove"));
    ui->deleteButton_is->setIcon(platformStyle->SingleColorIcon(":/icons/remove"));
    ui->deleteButton_s->setIcon(platformStyle->SingleColorIcon(":/icons/remove"));

    setCurrentWidget(ui->SendCoins);

    if (platformStyle->getUseExtraSpacing())
        ui->payToLayout->setSpacing(4);
    ui->addAsLabel->setPlaceholderText(tr("Enter a label for this address to add it to your address book"));

    // normal bitcoin address field
    GUIUtil::setupAddressWidget(ui->payTo, this);
    // just a label for displaying bitcoin address(es)
    ui->payTo_is->setFont(GUIUtil::fixedPitchFont());

    // Connect signals
    connect(ui->payAmount, &BitcoinAmountField::valueChanged, this, &SendCoinsEntry::payAmountChanged);
    connect(ui->checkboxSubtractFeeFromAmount, &QCheckBox::toggled, this, &SendCoinsEntry::subtractFeeFromAmountChanged);
    connect(ui->deleteButton, &QPushButton::clicked, this, &SendCoinsEntry::deleteClicked);
    connect(ui->deleteButton_is, &QPushButton::clicked, this, &SendCoinsEntry::deleteClicked);
    connect(ui->deleteButton_s, &QPushButton::clicked, this, &SendCoinsEntry::deleteClicked);
    connect(ui->useAvailableBalanceButton, &QPushButton::clicked, this, &SendCoinsEntry::useAvailableBalanceClicked);
}

SendCoinsEntry::~SendCoinsEntry()
{
    delete ui;
}

void SendCoinsEntry::on_pasteButton_clicked()
{
    // Paste text from clipboard into recipient field
    ui->payTo->setText(QApplication::clipboard()->text());
}

void SendCoinsEntry::on_addressBookButton_clicked()
{
    if(!model)
        return;
    AddressBookPage dlg(platformStyle, AddressBookPage::ForSelection, AddressBookPage::SendingTab, this);
    dlg.setModel(model->getAddressTableModel());
    if(dlg.exec())
    {
        ui->payTo->setText(dlg.getReturnValue());
        ui->payAmount->setFocus();
    }
}

void SendCoinsEntry::on_payTo_textChanged(const QString &address)
{
    updateLabel(address);
}

void SendCoinsEntry::on_pasteButton_cs_clicked()
{
    // Paste text from clipboard into recipient field
    ui->stakeAddr->setText(QApplication::clipboard()->text());
}

void SendCoinsEntry::on_addressBookButton_cs_clicked()
{
    if(!model)
        return;
    AddressBookPage dlg(platformStyle, AddressBookPage::ForSelection, AddressBookPage::SendingTab, this);
    dlg.setModel(model->getAddressTableModel());
    if(dlg.exec())
    {
        ui->stakeAddr->setText(dlg.getReturnValue());
        ui->spendAddr->setFocus();
    }
}

void SendCoinsEntry::on_pasteButton2_cs_clicked()
{
    // Paste text from clipboard into recipient field
    ui->spendAddr->setText(QApplication::clipboard()->text());
}

void SendCoinsEntry::on_addressBookButton2_cs_clicked()
{
    if(!model)
        return;
    AddressBookPage dlg(platformStyle, AddressBookPage::ForSelection, AddressBookPage::SendingTab, this);
    dlg.setModel(model->getAddressTableModel());
    if(dlg.exec())
    {
        ui->spendAddr->setText(dlg.getReturnValue());
        ui->payAmount_cs->setFocus();
    }
}

void SendCoinsEntry::setModel(WalletModel *_model)
{
    this->model = _model;

    if (_model && _model->getOptionsModel())
        connect(_model->getOptionsModel(), &OptionsModel::displayUnitChanged, this, &SendCoinsEntry::updateDisplayUnit);

    clear();
}

void SendCoinsEntry::clear()
{
    // clear UI elements for normal payment
    ui->payTo->clear();
    ui->addAsLabel->clear();
    ui->payAmount->clear();
    ui->checkboxSubtractFeeFromAmount->setCheckState(Qt::Unchecked);
    ui->messageTextLabel->clear();
    ui->messageTextLabel->hide();
    ui->messageLabel->hide();
    // clear UI elements for unauthenticated payment request
    ui->payTo_is->clear();
    ui->memoTextLabel_is->clear();
    ui->payAmount_is->clear();
    // clear UI elements for authenticated payment request
    ui->payTo_s->clear();
    ui->memoTextLabel_s->clear();
    ui->payAmount_s->clear();

    ui->stakeAddr->clear();
    ui->spendAddr->clear();
    ui->payAmount_cs->clear();
    ui->checkboxSubtractFeeFromAmount_cs->setCheckState(Qt::Unchecked);
    ui->edtNarration->clear();
    ui->edtNarration_cs->clear();

    // update the display unit, to not use the default ("BTC")
    updateDisplayUnit();
}

void SendCoinsEntry::checkSubtractFeeFromAmount()
{
    ui->checkboxSubtractFeeFromAmount->setChecked(true);
}

void SendCoinsEntry::deleteClicked()
{
    Q_EMIT removeEntry(this);
}

void SendCoinsEntry::useAvailableBalanceClicked()
{
    Q_EMIT useAvailableBalance(this);
}

bool SendCoinsEntry::validate(interfaces::Node& node)
{
    if (!model)
        return false;

    // Check input validity
    bool retval = true;

<<<<<<< HEAD
#ifdef ENABLE_BIP70
    // Skip checks for payment request
    if (recipient.paymentRequest.IsInitialized())
        return retval;
#endif

    if (m_coldstake) {
        if (!model->validateAddress(ui->stakeAddr->text(), true)) {
            ui->stakeAddr->setValid(false);
            retval = false;
        }
        if (!model->validateAddress(ui->spendAddr->text())) {
            ui->spendAddr->setValid(false);
            retval = false;
        }

        if (!ui->payAmount_cs->validate()) {
            retval = false;
        }

        // Sending a zero amount is invalid
        if (ui->payAmount_cs->value(0) <= 0)
        {
            ui->payAmount_cs->setValid(false);
            retval = false;
        }

        // Reject dust outputs:
        if (retval && GUIUtil::isDust(node, ui->spendAddr->text(), ui->payAmount_cs->value())) {
            ui->payAmount_cs->setValid(false);
            retval = false;
        }

        return retval;
    }

=======
>>>>>>> be504692
    if (!model->validateAddress(ui->payTo->text()))
    {
        ui->payTo->setValid(false);
        retval = false;
    }

    if (!ui->payAmount->validate())
    {
        retval = false;
    }

    // Sending a zero amount is invalid
    if (ui->payAmount->value(nullptr) <= 0)
    {
        ui->payAmount->setValid(false);
        retval = false;
    }

    // Reject dust outputs:
    if (retval && GUIUtil::isDust(node, ui->payTo->text(), ui->payAmount->value())) {
        ui->payAmount->setValid(false);
        retval = false;
    }

    return retval;
}

SendCoinsRecipient SendCoinsEntry::getValue()
{
<<<<<<< HEAD
#ifdef ENABLE_BIP70
    // Payment request
    if (recipient.paymentRequest.IsInitialized())
        return recipient;
#endif

    recipient.m_coldstake = m_coldstake;
    if (m_coldstake) {
        recipient.stake_address = ui->stakeAddr->text();
        recipient.spend_address = ui->spendAddr->text();
        recipient.amount = ui->payAmount_cs->value();
        recipient.narration = ui->edtNarration_cs->text();
        recipient.fSubtractFeeFromAmount = (ui->checkboxSubtractFeeFromAmount_cs->checkState() == Qt::Checked);

        return recipient;
    }

    // Normal payment
=======
>>>>>>> be504692
    recipient.address = ui->payTo->text();
    recipient.label = ui->addAsLabel->text();
    recipient.amount = ui->payAmount->value();
    recipient.message = ui->messageTextLabel->text();
    recipient.narration = ui->edtNarration->text();
    recipient.fSubtractFeeFromAmount = (ui->checkboxSubtractFeeFromAmount->checkState() == Qt::Checked);

    return recipient;
}

QWidget *SendCoinsEntry::setupTabChain(QWidget *prev)
{
    QWidget::setTabOrder(prev, ui->payTo);
    QWidget::setTabOrder(ui->payTo, ui->addAsLabel);
    QWidget *w = ui->payAmount->setupTabChain(ui->addAsLabel);
    QWidget::setTabOrder(w, ui->checkboxSubtractFeeFromAmount);
    QWidget::setTabOrder(ui->checkboxSubtractFeeFromAmount, ui->addressBookButton);
    QWidget::setTabOrder(ui->addressBookButton, ui->pasteButton);
    QWidget::setTabOrder(ui->pasteButton, ui->deleteButton);
    return ui->deleteButton;
}

void SendCoinsEntry::setValue(const SendCoinsRecipient &value)
{
    recipient = value;
    {
        // message
        ui->messageTextLabel->setText(recipient.message);
        ui->messageTextLabel->setVisible(!recipient.message.isEmpty());
        ui->messageLabel->setVisible(!recipient.message.isEmpty());

        ui->addAsLabel->clear();
        ui->payTo->setText(recipient.address); // this may set a label from addressbook
        if (!recipient.label.isEmpty()) // if a label had been set from the addressbook, don't overwrite with an empty label
            ui->addAsLabel->setText(recipient.label);
        ui->payAmount->setValue(recipient.amount);
    }
}

void SendCoinsEntry::setAddress(const QString &address)
{
    ui->payTo->setText(address);
    ui->payAmount->setFocus();
}

void SendCoinsEntry::setAmount(const CAmount &amount)
{
    if (m_coldstake) {
        ui->payAmount_cs->setValue(amount);
        return;
    }
    ui->payAmount->setValue(amount);
}

bool SendCoinsEntry::isClear()
{
    return ui->payTo->text().isEmpty() && ui->payTo_is->text().isEmpty() && ui->payTo_s->text().isEmpty();
}

void SendCoinsEntry::setFocus()
{
    ui->payTo->setFocus();
}

void SendCoinsEntry::updateDisplayUnit()
{
    if(model && model->getOptionsModel())
    {
        // Update payAmount with the current unit
        ui->payAmount->setDisplayUnit(model->getOptionsModel()->getDisplayUnit());
        ui->payAmount_is->setDisplayUnit(model->getOptionsModel()->getDisplayUnit());
        ui->payAmount_s->setDisplayUnit(model->getOptionsModel()->getDisplayUnit());
        ui->payAmount_cs->setDisplayUnit(model->getOptionsModel()->getDisplayUnit());
    }
}

bool SendCoinsEntry::updateLabel(const QString &address)
{
    if(!model)
        return false;

    // Fill in label from address book, if address has an associated label
    QString associatedLabel = model->getAddressTableModel()->labelForAddress(address);
    if(!associatedLabel.isEmpty())
    {
        ui->addAsLabel->setText(associatedLabel);
        return true;
    }

    return false;
}<|MERGE_RESOLUTION|>--- conflicted
+++ resolved
@@ -208,13 +208,6 @@
     // Check input validity
     bool retval = true;
 
-<<<<<<< HEAD
-#ifdef ENABLE_BIP70
-    // Skip checks for payment request
-    if (recipient.paymentRequest.IsInitialized())
-        return retval;
-#endif
-
     if (m_coldstake) {
         if (!model->validateAddress(ui->stakeAddr->text(), true)) {
             ui->stakeAddr->setValid(false);
@@ -245,8 +238,6 @@
         return retval;
     }
 
-=======
->>>>>>> be504692
     if (!model->validateAddress(ui->payTo->text()))
     {
         ui->payTo->setValid(false);
@@ -276,13 +267,6 @@
 
 SendCoinsRecipient SendCoinsEntry::getValue()
 {
-<<<<<<< HEAD
-#ifdef ENABLE_BIP70
-    // Payment request
-    if (recipient.paymentRequest.IsInitialized())
-        return recipient;
-#endif
-
     recipient.m_coldstake = m_coldstake;
     if (m_coldstake) {
         recipient.stake_address = ui->stakeAddr->text();
@@ -295,8 +279,6 @@
     }
 
     // Normal payment
-=======
->>>>>>> be504692
     recipient.address = ui->payTo->text();
     recipient.label = ui->addAsLabel->text();
     recipient.amount = ui->payAmount->value();
