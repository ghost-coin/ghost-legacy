--- conflicted
+++ resolved
@@ -96,13 +96,11 @@
     */
     bool hasTrayIcon() const { return trayIcon; }
 
-<<<<<<< HEAD
+    /** Disconnect core signals from GUI client */
+    void unsubscribeFromCoreSignals();
+
     bool test_mode = false;
     void setTestMode() { test_mode = true; };
-=======
-    /** Disconnect core signals from GUI client */
-    void unsubscribeFromCoreSignals();
->>>>>>> cf8aa5c7
 
 protected:
     void changeEvent(QEvent *e);
