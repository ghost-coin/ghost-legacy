// Copyright (c) 2011-2020 The Bitcoin Core developers
// Distributed under the MIT software license, see the accompanying
// file COPYING or http://www.opensource.org/licenses/mit-license.php.

#ifndef BITCOIN_QT_BITCOINGUI_H
#define BITCOIN_QT_BITCOINGUI_H

#if defined(HAVE_CONFIG_H)
#include <config/bitcoin-config.h>
#endif

#include <qt/optionsdialog.h>

#include <amount.h>

#include <QLabel>
#include <QMainWindow>
#include <QMap>
#include <QPoint>
#include <QSystemTrayIcon>
#include <QMessageBox>

#ifdef Q_OS_MAC
#include <qt/macos_appnap.h>
#endif

#include <memory>

class ClientModel;
class NetworkStyle;
class Notificator;
class OptionsModel;
class PlatformStyle;
class RPCConsole;
class SendCoinsRecipient;
class UnitDisplayStatusBarControl;
class WalletController;
class WalletFrame;
class WalletModel;
class HelpMessageDialog;
class ModalOverlay;
enum class SynchronizationState;

namespace interfaces {
class Handler;
class Node;
}

QT_BEGIN_NAMESPACE
class QAction;
class QComboBox;
class QMenu;
class QProgressBar;
class QProgressDialog;
QT_END_NAMESPACE

namespace GUIUtil {
class ClickableLabel;
class ClickableProgressBar;
}

/**
  Bitcoin GUI main class. This class represents the main window of the Bitcoin UI. It communicates with both the client and
  wallet models to give the user an up-to-date view of the current core state.
*/
class BitcoinGUI : public QMainWindow
{
    Q_OBJECT

public:
    static const std::string DEFAULT_UIPLATFORM;

    explicit BitcoinGUI(interfaces::Node& node, const PlatformStyle *platformStyle, const NetworkStyle *networkStyle, QWidget *parent = nullptr);
    ~BitcoinGUI();

    /** Set the client model.
        The client model represents the part of the core that communicates with the P2P network, and is wallet-agnostic.
    */
    void setClientModel(ClientModel *clientModel);
#ifdef ENABLE_WALLET
    void setWalletController(WalletController* wallet_controller);
#endif

#ifdef ENABLE_WALLET
    /** Set the wallet model.
        The wallet model represents a bitcoin wallet, and offers access to the list of transactions, address book and sending
        functionality.
    */
    void addWallet(WalletModel* walletModel);
    void removeWallet(WalletModel* walletModel);
    void removeAllWallets();
#endif // ENABLE_WALLET
    bool enableWallet = false;

    /** Get the tray icon status.
        Some systems have not "system tray" or "notification area" available.
    */
    bool hasTrayIcon() const { return trayIcon; }

    /** Disconnect core signals from GUI client */
    void unsubscribeFromCoreSignals();

<<<<<<< HEAD
    bool test_mode = false;
    void setTestMode() { test_mode = true; };
=======
    bool isPrivacyModeActivated() const;
>>>>>>> e4bfd51a

protected:
    void changeEvent(QEvent *e) override;
    void closeEvent(QCloseEvent *event) override;
    void showEvent(QShowEvent *event) override;
    void dragEnterEvent(QDragEnterEvent *event) override;
    void dropEvent(QDropEvent *event) override;
    bool eventFilter(QObject *object, QEvent *event) override;

private:
    interfaces::Node& m_node;
    WalletController* m_wallet_controller{nullptr};
    std::unique_ptr<interfaces::Handler> m_handler_message_box;
    std::unique_ptr<interfaces::Handler> m_handler_question;
    ClientModel* clientModel = nullptr;
    WalletFrame* walletFrame = nullptr;

    UnitDisplayStatusBarControl* unitDisplayControl = nullptr;
    GUIUtil::ClickableLabel* labelWalletEncryptionIcon = nullptr;
    QLabel* labelWalletHDStatusIcon = nullptr;
    GUIUtil::ClickableLabel* labelProxyIcon = nullptr;
    GUIUtil::ClickableLabel* connectionsControl = nullptr;
    GUIUtil::ClickableLabel* labelBlocksIcon = nullptr;
    QLabel* progressBarLabel = nullptr;
    GUIUtil::ClickableProgressBar* progressBar = nullptr;
    QProgressDialog* progressDialog = nullptr;

    QMenuBar* appMenuBar = nullptr;
    QToolBar* appToolBar = nullptr;
    QAction* overviewAction = nullptr;
    QAction* historyAction = nullptr;
    QAction* quitAction = nullptr;
    QAction* sendCoinsAction = nullptr;
    QAction* sendCoinsMenuAction = nullptr;
    QAction* usedSendingAddressesAction = nullptr;
    QAction* usedReceivingAddressesAction = nullptr;
    QAction* signMessageAction = nullptr;
    QAction* verifyMessageAction = nullptr;
    QAction* m_load_psbt_action = nullptr;
    QAction* aboutAction = nullptr;
    QAction* receiveCoinsAction = nullptr;
    QAction* receiveCoinsMenuAction = nullptr;
    QAction* optionsAction = nullptr;
    QAction* toggleHideAction = nullptr;
    QAction* encryptWalletAction = nullptr;
    QAction* backupWalletAction = nullptr;
    QAction* changePassphraseAction = nullptr;
    QAction* aboutQtAction = nullptr;
    QAction* openRPCConsoleAction = nullptr;
    QAction* openAction = nullptr;
    QAction* showHelpMessageAction = nullptr;
    QAction* m_create_wallet_action{nullptr};
    QAction* m_open_wallet_action{nullptr};
    QMenu* m_open_wallet_menu{nullptr};
    QAction* m_close_wallet_action{nullptr};
    QAction* m_wallet_selector_label_action = nullptr;
    QAction* m_wallet_selector_action = nullptr;
<<<<<<< HEAD
    QAction *coldstakingAction = nullptr;
    QAction *mnemonicAction = nullptr;
=======
    QAction* m_mask_values_action{nullptr};
>>>>>>> e4bfd51a

    QLabel *m_wallet_selector_label = nullptr;
    QComboBox* m_wallet_selector = nullptr;

    QSystemTrayIcon* trayIcon = nullptr;
    const std::unique_ptr<QMenu> trayIconMenu;
    Notificator* notificator = nullptr;
    RPCConsole* rpcConsole = nullptr;
    HelpMessageDialog* helpMessageDialog = nullptr;
    ModalOverlay* modalOverlay = nullptr;

#ifdef Q_OS_MAC
    CAppNapInhibitor* m_app_nap_inhibitor = nullptr;
#endif

    /** Keep track of previous number of blocks, to detect progress */
    int prevBlocks = 0;
    int spinnerFrame = 0;

    const PlatformStyle *platformStyle;
    const NetworkStyle* const m_network_style;

    /** Create the main UI actions. */
    void createActions();
    /** Create the menu bar and sub-menus. */
    void createMenuBar();
    /** Create the toolbars */
    void createToolBars();
    /** Create system tray icon and notification */
    void createTrayIcon();
    /** Create system tray menu (or setup the dock menu) */
    void createTrayIconMenu();

    /** Enable or disable all wallet-related actions */
    void setWalletActionsEnabled(bool enabled);

    /** Connect core signals to GUI client */
    void subscribeToCoreSignals();

    /** Update UI with latest network info from model. */
    void updateNetworkState();

    void updateHeadersSyncProgressLabel();

    /** Open the OptionsDialog on the specified tab index */
    void openOptionsDialogWithTab(OptionsDialog::Tab tab);

    QMessageBox mbDevice;

Q_SIGNALS:
    /** Signal raised when a URI was entered or dragged to the GUI */
    void receivedURI(const QString &uri);
    /** Signal raised when RPC console shown */
    void consoleShown(RPCConsole* console);
    void setPrivacy(bool privacy);

public Q_SLOTS:
    /** Set number of connections shown in the UI */
    void setNumConnections(int count);
    /** Set network state shown in the UI */
    void setNetworkActive(bool networkActive);
    /** Set number of blocks and last block date shown in the UI */
    void setNumBlocks(int count, const QDateTime& blockDate, double nVerificationProgress, bool headers, SynchronizationState sync_state);

    /** Notify the user of an event from the core network or transaction handling code.
       @param[in] title             the message box / notification title
       @param[in] message           the displayed text
       @param[in] style             modality and style definitions (icon and used buttons - buttons only for message boxes)
                                    @see CClientUIInterface::MessageBoxFlags
       @param[in] ret               pointer to a bool that will be modified to whether Ok was clicked (modal only)
       @param[in] detailed_message  the text to be displayed in the details area
    */
    void message(const QString& title, QString message, unsigned int style, bool* ret = nullptr, const QString& detailed_message = QString());

    // Waiting for hardware device
    void waitingForDevice(bool fCompleted);

#ifdef ENABLE_WALLET
    void setCurrentWallet(WalletModel* wallet_model);
    void setCurrentWalletBySelectorIndex(int index);
    /** Set the UI status indicators based on the currently selected wallet.
    */
    void updateWalletStatus();

private:
    /** Set the encryption status as shown in the UI.
       @param[in] status            current encryption status
       @see WalletModel::EncryptionStatus
    */
    void setEncryptionStatus(int status);

    /** Set the hd-enabled status as shown in the UI.
     @param[in] hdEnabled         current hd enabled status
     @see WalletModel::EncryptionStatus
     */
    void setHDStatus(bool privkeyDisabled, int hdEnabled);

public Q_SLOTS:
    bool handlePaymentRequest(const SendCoinsRecipient& recipient);

    /** Show incoming transaction notification for new transactions. */
    void incomingTransaction(const QString& date, int unit, const CAmount& amount, const QString& type, const QString& address, const QString& label, const QString& walletName);
#endif // ENABLE_WALLET

private:
    /** Set the proxy-enabled icon as shown in the UI. */
    void updateProxyIcon();
    void updateWindowTitle();

public Q_SLOTS:
#ifdef ENABLE_WALLET
    /** Switch to overview (home) page */
    void gotoOverviewPage();
    /** Switch to history (transactions) page */
    void gotoHistoryPage();
    /** Switch to receive coins page */
    void gotoReceiveCoinsPage();
    /** Switch to send coins page */
    void gotoSendCoinsPage(QString addr = "");

    /** Show Sign/Verify Message dialog and switch to sign message tab */
    void gotoSignMessageTab(QString addr = "");
    /** Show Sign/Verify Message dialog and switch to verify message tab */
    void gotoVerifyMessageTab(QString addr = "");
    /** Show load Partially Signed Bitcoin Transaction dialog */
    void gotoLoadPSBT();

    /** Show open dialog */
    void openClicked();

    /** Manage lock state */
    void toggleLockState();

#endif // ENABLE_WALLET
    /** Show configuration dialog */
    void optionsClicked();
    /** Show about dialog */
    void aboutClicked();
    /** Show debug window */
    void showDebugWindow();
    /** Show debug window and set focus to the console */
    void showDebugWindowActivateConsole();
    /** Show help message dialog */
    void showHelpMessageClicked();
    /** Show mnemonic dialog */
    void showMnemonicClicked();
    /** Show coldstaking dialog */
    void showColdStakingClicked();

#ifndef Q_OS_MAC
    /** Handle tray icon clicked */
    void trayIconActivated(QSystemTrayIcon::ActivationReason reason);
#else
    /** Handle macOS Dock icon clicked */
    void macosDockIconActivated();
#endif

    /** Show window if hidden, unminimize when minimized, rise when obscured or show if hidden and fToggleHidden is true */
    void showNormalIfMinimized() { showNormalIfMinimized(false); }
    void showNormalIfMinimized(bool fToggleHidden);
    /** Simply calls showNormalIfMinimized(true) for use in SLOT() macro */
    void toggleHidden();

    /** called by a timer to check if ShutdownRequested() has been set **/
    void detectShutdown();

    /** Show progress dialog e.g. for verifychain */
    void showProgress(const QString &title, int nProgress);

    /** When hideTrayIcon setting is changed in OptionsModel hide or show the icon accordingly. */
    void setTrayIconVisible(bool);

    void showModalOverlay();
};

class UnitDisplayStatusBarControl : public QLabel
{
    Q_OBJECT

public:
    explicit UnitDisplayStatusBarControl(const PlatformStyle *platformStyle);
    /** Lets the control know about the Options Model (and its signals) */
    void setOptionsModel(OptionsModel *optionsModel);

protected:
    /** So that it responds to left-button clicks */
    void mousePressEvent(QMouseEvent *event) override;

private:
    OptionsModel *optionsModel;
    QMenu* menu;

    /** Shows context menu with Display Unit options by the mouse coordinates */
    void onDisplayUnitsClicked(const QPoint& point);
    /** Creates context menu, its actions, and wires up all the relevant signals for mouse events. */
    void createContextMenu();

private Q_SLOTS:
    /** When Display Units are changed on OptionsModel it will refresh the display text of the control on the status bar */
    void updateDisplayUnit(int newUnits);
    /** Tells underlying optionsModel to update its current display unit. */
    void onMenuSelection(QAction* action);
};

#endif // BITCOIN_QT_BITCOINGUI_H<|MERGE_RESOLUTION|>--- conflicted
+++ resolved
@@ -100,12 +100,10 @@
     /** Disconnect core signals from GUI client */
     void unsubscribeFromCoreSignals();
 
-<<<<<<< HEAD
+    bool isPrivacyModeActivated() const;
+
     bool test_mode = false;
     void setTestMode() { test_mode = true; };
-=======
-    bool isPrivacyModeActivated() const;
->>>>>>> e4bfd51a
 
 protected:
     void changeEvent(QEvent *e) override;
@@ -163,12 +161,9 @@
     QAction* m_close_wallet_action{nullptr};
     QAction* m_wallet_selector_label_action = nullptr;
     QAction* m_wallet_selector_action = nullptr;
-<<<<<<< HEAD
+    QAction* m_mask_values_action{nullptr};
     QAction *coldstakingAction = nullptr;
     QAction *mnemonicAction = nullptr;
-=======
-    QAction* m_mask_values_action{nullptr};
->>>>>>> e4bfd51a
 
     QLabel *m_wallet_selector_label = nullptr;
     QComboBox* m_wallet_selector = nullptr;
