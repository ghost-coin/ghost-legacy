--- conflicted
+++ resolved
@@ -141,23 +141,11 @@
 
     QString address;
     QString label = ui->reqLabel->text();
-<<<<<<< HEAD
 
     /* Generate new receiving address
     OutputType address_type = model->getDefaultAddressType();
     if (address_type != OUTPUT_TYPE_LEGACY) {
         address_type = ui->useBech32->isChecked() ? OUTPUT_TYPE_BECH32 : OUTPUT_TYPE_P2SH_SEGWIT;
-=======
-    /* Generate new receiving address */
-    OutputType address_type;
-    if (ui->useBech32->isChecked()) {
-        address_type = OUTPUT_TYPE_BECH32;
-    } else {
-        address_type = model->getDefaultAddressType();
-        if (address_type == OUTPUT_TYPE_BECH32) {
-            address_type = OUTPUT_TYPE_P2SH_SEGWIT;
-        }
->>>>>>> afc115d7
     }
     */
     OutputType address_type = ui->useBech32->isChecked() ? OUTPUT_TYPE_BECH32 : OUTPUT_TYPE_LEGACY;
