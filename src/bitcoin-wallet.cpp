// Copyright (c) 2016-2018 The Bitcoin Core developers
// Distributed under the MIT software license, see the accompanying
// file COPYING or http://www.opensource.org/licenses/mit-license.php.

#if defined(HAVE_CONFIG_H)
#include <config/bitcoin-config.h>
#endif

#include <chainparams.h>
#include <chainparamsbase.h>
#include <consensus/consensus.h>
#include <logging.h>
#include <util/system.h>
#include <util/strencodings.h>
#include <wallet/wallettool.h>

#include <stdio.h>

const std::function<std::string(const char*)> G_TRANSLATION_FUN = nullptr;

static void SetupWalletToolArgs()
{
    SetupHelpOptions(gArgs);
    SetupChainParamsBaseOptions();

    gArgs.AddArg("-datadir=<dir>", "Specify data directory", false, OptionsCategory::OPTIONS);
    gArgs.AddArg("-wallet=<wallet-name>", "Specify wallet name", false, OptionsCategory::OPTIONS);
    gArgs.AddArg("-debug=<category>", "Output debugging information (default: 0).", false, OptionsCategory::DEBUG_TEST);
    gArgs.AddArg("-printtoconsole", "Send trace/debug info to console (default: 1 when no -debug is true, 0 otherwise.", false, OptionsCategory::DEBUG_TEST);

    gArgs.AddArg("info", "Get wallet info", false, OptionsCategory::COMMANDS);
    gArgs.AddArg("create", "Create new wallet file", false, OptionsCategory::COMMANDS);
<<<<<<< HEAD

    // Hidden
    gArgs.AddArg("-h", "", false, OptionsCategory::HIDDEN);
    gArgs.AddArg("-help", "", false, OptionsCategory::HIDDEN);
    gArgs.AddArg("-btcmode", "", false, OptionsCategory::HIDDEN);
=======
>>>>>>> 0d1160e4
}

static bool WalletAppInit(int argc, char* argv[])
{
    SetupWalletToolArgs();
    std::string error_message;
    if (!gArgs.ParseParameters(argc, argv, error_message)) {
        fprintf(stderr, "Error parsing command line arguments: %s\n", error_message.c_str());
        return false;
    }
    if (argc < 2 || HelpRequested(gArgs)) {
        std::string usage = strprintf("%s particl-wallet version", PACKAGE_NAME) + " " + FormatFullVersion() + "\n\n" +
                                      "wallet-tool is an offline tool for creating and interacting with Particl Core wallet files.\n" +
                                      "By default wallet-tool will act on wallets in the default mainnet wallet directory in the datadir.\n" +
                                      "To change the target wallet, use the -datadir, -wallet and -testnet/-regtest arguments.\n\n" +
                                      "Usage:\n" +
                                     "  particl-wallet [options] <command>\n\n" +
                                     gArgs.GetHelpMessage();

        fprintf(stdout, "%s", usage.c_str());
        return false;
    }

    fParticlMode = !gArgs.GetBoolArg("-btcmode", false); // qa tests

    // check for printtoconsole, allow -debug
    LogInstance().m_print_to_console = gArgs.GetBoolArg("-printtoconsole", gArgs.GetBoolArg("-debug", false));

    if (!fs::is_directory(GetDataDir(false))) {
        fprintf(stderr, "Error: Specified data directory \"%s\" does not exist.\n", gArgs.GetArg("-datadir", "").c_str());
        return false;
    }
    // Check for -testnet or -regtest parameter (Params() calls are only valid after this clause)
    SelectParams(gArgs.GetChainName());
    if (!fParticlMode) {
        WITNESS_SCALE_FACTOR = WITNESS_SCALE_FACTOR_BTC;
        if (gArgs.GetBoolArg("-regtest", false)) {
            ResetParams(CBaseChainParams::REGTEST, fParticlMode);
        }
    }

    return true;
}

int main(int argc, char* argv[])
{
#ifdef WIN32
    util::WinCmdLineArgs winArgs;
    std::tie(argc, argv) = winArgs.get();
#endif
    SetupEnvironment();
    RandomInit();
    try {
        if (!WalletAppInit(argc, argv)) return EXIT_FAILURE;
    } catch (const std::exception& e) {
        PrintExceptionContinue(&e, "WalletAppInit()");
        return EXIT_FAILURE;
    } catch (...) {
        PrintExceptionContinue(nullptr, "WalletAppInit()");
        return EXIT_FAILURE;
    }

    std::string method {};
    for(int i = 1; i < argc; ++i) {
        if (!IsSwitchChar(argv[i][0])) {
            if (!method.empty()) {
                fprintf(stderr, "Error: two methods provided (%s and %s). Only one method should be provided.\n", method.c_str(), argv[i]);
                return EXIT_FAILURE;
            }
            method = argv[i];
        }
    }

    if (method.empty()) {
        fprintf(stderr, "No method provided. Run `particl-wallet -help` for valid methods.\n");
        return EXIT_FAILURE;
    }

    // A name must be provided when creating a file
    if (method == "create" && !gArgs.IsArgSet("-wallet")) {
        fprintf(stderr, "Wallet name must be provided when creating a new wallet.\n");
        return EXIT_FAILURE;
    }

    std::string name = gArgs.GetArg("-wallet", "");

    ECCVerifyHandle globalVerifyHandle;
    ECC_Start();
    if (!WalletTool::ExecuteWalletToolFunc(method, name))
        return EXIT_FAILURE;
    ECC_Stop();
    return EXIT_SUCCESS;
}<|MERGE_RESOLUTION|>--- conflicted
+++ resolved
@@ -30,14 +30,8 @@
 
     gArgs.AddArg("info", "Get wallet info", false, OptionsCategory::COMMANDS);
     gArgs.AddArg("create", "Create new wallet file", false, OptionsCategory::COMMANDS);
-<<<<<<< HEAD
 
-    // Hidden
-    gArgs.AddArg("-h", "", false, OptionsCategory::HIDDEN);
-    gArgs.AddArg("-help", "", false, OptionsCategory::HIDDEN);
     gArgs.AddArg("-btcmode", "", false, OptionsCategory::HIDDEN);
-=======
->>>>>>> 0d1160e4
 }
 
 static bool WalletAppInit(int argc, char* argv[])
