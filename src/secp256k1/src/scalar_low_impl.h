--- conflicted
+++ resolved
@@ -115,18 +115,17 @@
     return *a == *b;
 }
 
-<<<<<<< HEAD
-SECP256K1_INLINE static void secp256k1_scalar_chacha20(secp256k1_scalar *r1, secp256k1_scalar *r2, const unsigned char *seed, uint64_t n) {
-    *r1 = (seed[0] + n) % EXHAUSTIVE_TEST_ORDER;
-    *r2 = (seed[1] + n) % EXHAUSTIVE_TEST_ORDER;
-=======
 static SECP256K1_INLINE void secp256k1_scalar_cmov(secp256k1_scalar *r, const secp256k1_scalar *a, int flag) {
     uint32_t mask0, mask1;
     VG_CHECK_VERIFY(r, sizeof(*r));
     mask0 = flag + ~((uint32_t)0);
     mask1 = ~mask0;
     *r = (*r & mask0) | (*a & mask1);
->>>>>>> eac65d99
+}
+
+SECP256K1_INLINE static void secp256k1_scalar_chacha20(secp256k1_scalar *r1, secp256k1_scalar *r2, const unsigned char *seed, uint64_t n) {
+    *r1 = (seed[0] + n) % EXHAUSTIVE_TEST_ORDER;
+    *r2 = (seed[1] + n) % EXHAUSTIVE_TEST_ORDER;
 }
 
 #endif /* SECP256K1_SCALAR_REPR_IMPL_H */