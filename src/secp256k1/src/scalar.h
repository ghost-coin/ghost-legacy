--- conflicted
+++ resolved
@@ -114,12 +114,10 @@
 /** Multiply a and b (without taking the modulus!), divide by 2**shift, and round to the nearest integer. Shift must be at least 256. */
 static void secp256k1_scalar_mul_shift_var(secp256k1_scalar *r, const secp256k1_scalar *a, const secp256k1_scalar *b, unsigned int shift);
 
-<<<<<<< HEAD
+/** If flag is true, set *r equal to *a; otherwise leave it. Constant-time.  Both *r and *a must be initialized.*/
+static void secp256k1_scalar_cmov(secp256k1_scalar *r, const secp256k1_scalar *a, int flag);
+
 /** Generate two scalars from a 32-byte seed and an integer using the chacha20 stream cipher */
 static void secp256k1_scalar_chacha20(secp256k1_scalar *r1, secp256k1_scalar *r2, const unsigned char *seed, uint64_t idx);
-=======
-/** If flag is true, set *r equal to *a; otherwise leave it. Constant-time.  Both *r and *a must be initialized.*/
-static void secp256k1_scalar_cmov(secp256k1_scalar *r, const secp256k1_scalar *a, int flag);
->>>>>>> eac65d99
 
 #endif /* SECP256K1_SCALAR_H */