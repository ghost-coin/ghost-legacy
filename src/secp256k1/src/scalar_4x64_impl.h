--- conflicted
+++ resolved
@@ -956,7 +956,6 @@
     secp256k1_scalar_cadd_bit(r, 0, (l[(shift - 1) >> 6] >> ((shift - 1) & 0x3f)) & 1);
 }
 
-<<<<<<< HEAD
 #define ROTL32(x,n) ((x) << (n) | (x) >> (32-(n)))
 #define QUARTERROUND(a,b,c,d) \
   a += b; d = ROTL32(d ^ a, 16); \
@@ -1047,7 +1046,6 @@
 #undef BE32
 #undef LE32
 
-=======
 static SECP256K1_INLINE void secp256k1_scalar_cmov(secp256k1_scalar *r, const secp256k1_scalar *a, int flag) {
     uint64_t mask0, mask1;
     VG_CHECK_VERIFY(r->d, sizeof(r->d));
@@ -1059,5 +1057,4 @@
     r->d[3] = (r->d[3] & mask0) | (a->d[3] & mask1);
 }
 
->>>>>>> eac65d99
 #endif /* SECP256K1_SCALAR_REPR_IMPL_H */