// Copyright (c) 2009-2010 Satoshi Nakamoto
// Copyright (c) 2009-2018 The Bitcoin Core developers
// Distributed under the MIT software license, see the accompanying
// file COPYING or http://www.opensource.org/licenses/mit-license.php.

#ifndef BITCOIN_CONSENSUS_PARAMS_H
#define BITCOIN_CONSENSUS_PARAMS_H

#include <uint256.h>
#include <limits>
#include <map>
#include <string>

namespace Consensus {

enum DeploymentPos
{
    DEPLOYMENT_TESTDUMMY,
    // NOTE: Also add new deployments to VersionBitsDeploymentInfo in versionbits.cpp
    MAX_VERSION_BITS_DEPLOYMENTS
};

/**
 * Struct for each individual consensus rule change using BIP9.
 */
struct BIP9Deployment {
    /** Bit position to select the particular bit in nVersion. */
    int bit;
    /** Start MedianTime for version bits miner confirmation. Can be a date in the past */
    int64_t nStartTime;
    /** Timeout/expiry MedianTime for the deployment attempt. */
    int64_t nTimeout;

    /** Constant for nTimeout very far in the future. */
    static constexpr int64_t NO_TIMEOUT = std::numeric_limits<int64_t>::max();

    /** Special value for nStartTime indicating that the deployment is always active.
     *  This is useful for testing, as it means tests don't need to deal with the activation
     *  process (which takes at least 3 BIP9 intervals). Only tests that specifically test the
     *  behaviour during activation cannot use this. */
    static constexpr int64_t ALWAYS_ACTIVE = -1;
};

/**
 * Parameters that influence chain consensus.
 */
struct Params {
    uint256 hashGenesisBlock;

    int nSubsidyHalvingInterval;
    /* Block hash that is excepted from BIP16 enforcement */
    uint256 BIP16Exception;
    /** Block height and hash at which BIP34 becomes active */
    int BIP34Height;
    uint256 BIP34Hash;
    /** Block height at which BIP65 becomes active */
    int BIP65Height;
    /** Block height at which BIP66 becomes active */
    int BIP66Height;
    /** Block height at which CSV (BIP68, BIP112 and BIP113) becomes active */
    int CSVHeight;
    /** Block height at which Segwit (BIP141, BIP143 and BIP147) becomes active.
     * Note that segwit v0 script rules are enforced on all blocks except the
     * BIP 16 exception blocks. */
    int SegwitHeight;
<<<<<<< HEAD
    /** Time at which OP_ISCOINSTAKE becomes active */
    int64_t OpIsCoinstakeTime;
    bool fAllowOpIsCoinstakeWithP2PKH;
    /** Time at which Paid SMSG becomes active */
    uint32_t nPaidSmsgTime;
    /** Time at which csp2sh becomes active */
    uint32_t csp2shTime;
    /** Time at which variable SMSG fee become active */
    uint32_t smsg_fee_time;
    /** Time at which bulletproofs become active */
    uint32_t bulletproof_time;
    /** Time at which RCT become active */
    uint32_t rct_time;
    /** Time at which SMSG difficulty tokens are enforced */
    uint32_t smsg_difficulty_time;
    /** Time of fork to activate more data outputs for blind and anon txns */
    uint32_t extra_dataoutput_time = 0xffffffff;

    uint32_t smsg_fee_period;
    int64_t smsg_fee_funding_tx_per_k;
    int64_t smsg_fee_msg_per_day_per_k;
    int64_t smsg_fee_max_delta_percent; /* Divided by 1000000 */
    uint32_t smsg_min_difficulty;
    uint32_t smsg_difficulty_max_delta;
=======
    /** Don't warn about unknown BIP 9 activations below this height.
     * This prevents us from warning about the CSV and segwit activations. */
    int MinBIP9WarningHeight;
>>>>>>> 942e2750
    /**
     * Minimum blocks including miner confirmation of the total of 2016 blocks in a retargeting period,
     * (nPowTargetTimespan / nPowTargetSpacing) which is also used for BIP9 deployments.
     * Examples: 1916 for 95%, 1512 for testchains.
     */
    uint32_t nRuleChangeActivationThreshold;
    uint32_t nMinerConfirmationWindow;
    BIP9Deployment vDeployments[MAX_VERSION_BITS_DEPLOYMENTS];
    /** Proof of work parameters */
    uint256 powLimit;
    bool fPowAllowMinDifficultyBlocks;
    bool fPowNoRetargeting;
    int64_t nPowTargetSpacing;
    int64_t nPowTargetTimespan;
    int64_t DifficultyAdjustmentInterval() const { return nPowTargetTimespan / nPowTargetSpacing; }
    uint256 nMinimumChainWork;
    uint256 defaultAssumeValid;

    int nMinRCTOutputDepth;
};
} // namespace Consensus

#endif // BITCOIN_CONSENSUS_PARAMS_H<|MERGE_RESOLUTION|>--- conflicted
+++ resolved
@@ -63,7 +63,10 @@
      * Note that segwit v0 script rules are enforced on all blocks except the
      * BIP 16 exception blocks. */
     int SegwitHeight;
-<<<<<<< HEAD
+    /** Don't warn about unknown BIP 9 activations below this height.
+     * This prevents us from warning about the CSV and segwit activations. */
+    int MinBIP9WarningHeight;
+
     /** Time at which OP_ISCOINSTAKE becomes active */
     int64_t OpIsCoinstakeTime;
     bool fAllowOpIsCoinstakeWithP2PKH;
@@ -88,11 +91,7 @@
     int64_t smsg_fee_max_delta_percent; /* Divided by 1000000 */
     uint32_t smsg_min_difficulty;
     uint32_t smsg_difficulty_max_delta;
-=======
-    /** Don't warn about unknown BIP 9 activations below this height.
-     * This prevents us from warning about the CSV and segwit activations. */
-    int MinBIP9WarningHeight;
->>>>>>> 942e2750
+
     /**
      * Minimum blocks including miner confirmation of the total of 2016 blocks in a retargeting period,
      * (nPowTargetTimespan / nPowTargetSpacing) which is also used for BIP9 deployments.
