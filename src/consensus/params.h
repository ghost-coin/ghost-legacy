--- conflicted
+++ resolved
@@ -57,7 +57,12 @@
     int BIP65Height;
     /** Block height at which BIP66 becomes active */
     int BIP66Height;
-<<<<<<< HEAD
+    /** Block height at which CSV (BIP68, BIP112 and BIP113) becomes active */
+    int CSVHeight;
+    /** Block height at which Segwit (BIP141, BIP143 and BIP147) becomes active.
+     * Note that segwit v0 script rules are enforced on all blocks except the
+     * BIP 16 exception blocks. */
+    int SegwitHeight;
     /** Time at which OP_ISCOINSTAKE becomes active */
     int64_t OpIsCoinstakeTime;
     bool fAllowOpIsCoinstakeWithP2PKH;
@@ -80,15 +85,6 @@
     int64_t smsg_fee_max_delta_percent; /* Divided by 1000000 */
     uint32_t smsg_min_difficulty;
     uint32_t smsg_difficulty_max_delta;
-
-=======
-    /** Block height at which CSV (BIP68, BIP112 and BIP113) becomes active */
-    int CSVHeight;
-    /** Block height at which Segwit (BIP141, BIP143 and BIP147) becomes active.
-     * Note that segwit v0 script rules are enforced on all blocks except the
-     * BIP 16 exception blocks. */
-    int SegwitHeight;
->>>>>>> 1bf2ff2b
     /**
      * Minimum blocks including miner confirmation of the total of 2016 blocks in a retargeting period,
      * (nPowTargetTimespan / nPowTargetSpacing) which is also used for BIP9 deployments.
