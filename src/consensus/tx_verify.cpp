// Copyright (c) 2017-2018 The Bitcoin Core developers
// Distributed under the MIT software license, see the accompanying
// file COPYING or http://www.opensource.org/licenses/mit-license.php.

#include <consensus/tx_verify.h>

#include <consensus/consensus.h>
#include <primitives/transaction.h>
#include <script/interpreter.h>
#include <consensus/validation.h>
#include <validation.h>
#include <chainparams.h>

#include <blind.h>
#include <anon.h>
#include <timedata.h>
#include <util/system.h>


// TODO remove the following dependencies
#include <chain.h>
#include <coins.h>
#include <util/moneystr.h>


#include <policy/policy.h>
#include <smsg/smessage.h>


extern std::atomic_bool fBusyImporting;
extern std::atomic_bool fSkipRangeproof;

bool IsFinalTx(const CTransaction &tx, int nBlockHeight, int64_t nBlockTime)
{
    if (tx.nLockTime == 0)
        return true;
    if ((int64_t)tx.nLockTime < ((int64_t)tx.nLockTime < LOCKTIME_THRESHOLD ? (int64_t)nBlockHeight : nBlockTime))
        return true;
    for (const auto& txin : tx.vin) {
        if (!(txin.nSequence == CTxIn::SEQUENCE_FINAL))
            return false;
    }
    return true;
}

std::pair<int, int64_t> CalculateSequenceLocks(const CTransaction &tx, int flags, std::vector<int>* prevHeights, const CBlockIndex& block)
{
    assert(prevHeights->size() == tx.vin.size());

    // Will be set to the equivalent height- and time-based nLockTime
    // values that would be necessary to satisfy all relative lock-
    // time constraints given our view of block chain history.
    // The semantics of nLockTime are the last invalid height/time, so
    // use -1 to have the effect of any height or time being valid.
    int nMinHeight = -1;
    int64_t nMinTime = -1;

    // tx.nVersion is signed integer so requires cast to unsigned otherwise
    // we would be doing a signed comparison and half the range of nVersion
    // wouldn't support BIP 68.
    bool fEnforceBIP68 = static_cast<uint32_t>(tx.nVersion) >= 2
                      && flags & LOCKTIME_VERIFY_SEQUENCE;

    // Do not enforce sequence numbers as a relative lock time
    // unless we have been instructed to
    if (!fEnforceBIP68) {
        return std::make_pair(nMinHeight, nMinTime);
    }

    for (size_t txinIndex = 0; txinIndex < tx.vin.size(); txinIndex++) {
        const CTxIn& txin = tx.vin[txinIndex];

        // Sequence numbers with the most significant bit set are not
        // treated as relative lock-times, nor are they given any
        // consensus-enforced meaning at this point.
        if (txin.IsAnonInput()
            || txin.nSequence & CTxIn::SEQUENCE_LOCKTIME_DISABLE_FLAG) {
            // The height of this input is not relevant for sequence locks
            (*prevHeights)[txinIndex] = 0;
            continue;
        }

        int nCoinHeight = (*prevHeights)[txinIndex];

        if (txin.nSequence & CTxIn::SEQUENCE_LOCKTIME_TYPE_FLAG) {
            int64_t nCoinTime = block.GetAncestor(std::max(nCoinHeight-1, 0))->GetMedianTimePast();
            // NOTE: Subtract 1 to maintain nLockTime semantics
            // BIP 68 relative lock times have the semantics of calculating
            // the first block or time at which the transaction would be
            // valid. When calculating the effective block time or height
            // for the entire transaction, we switch to using the
            // semantics of nLockTime which is the last invalid block
            // time or height.  Thus we subtract 1 from the calculated
            // time or height.

            // Time-based relative lock-times are measured from the
            // smallest allowed timestamp of the block containing the
            // txout being spent, which is the median time past of the
            // block prior.
            nMinTime = std::max(nMinTime, nCoinTime + (int64_t)((txin.nSequence & CTxIn::SEQUENCE_LOCKTIME_MASK) << CTxIn::SEQUENCE_LOCKTIME_GRANULARITY) - 1);
        } else {
            nMinHeight = std::max(nMinHeight, nCoinHeight + (int)(txin.nSequence & CTxIn::SEQUENCE_LOCKTIME_MASK) - 1);
        }
    }

    return std::make_pair(nMinHeight, nMinTime);
}

bool EvaluateSequenceLocks(const CBlockIndex& block, std::pair<int, int64_t> lockPair)
{
    assert(block.pprev);
    int64_t nBlockTime = block.pprev->GetMedianTimePast();
    if (lockPair.first >= block.nHeight || lockPair.second >= nBlockTime)
        return false;

    return true;
}

bool SequenceLocks(const CTransaction &tx, int flags, std::vector<int>* prevHeights, const CBlockIndex& block)
{
    return EvaluateSequenceLocks(block, CalculateSequenceLocks(tx, flags, prevHeights, block));
}

unsigned int GetLegacySigOpCount(const CTransaction& tx)
{
    unsigned int nSigOps = 0;
    if (!tx.IsParticlVersion())
    {
        for (const auto& txin : tx.vin)
        {
            nSigOps += txin.scriptSig.GetSigOpCount(false);
        }
        for (const auto& txout : tx.vout)
        {
            nSigOps += txout.scriptPubKey.GetSigOpCount(false);
        }
    }
    for (const auto &txout : tx.vpout)
    {
        const CScript *pScriptPubKey = txout->GetPScriptPubKey();
        if (pScriptPubKey)
            nSigOps += pScriptPubKey->GetSigOpCount(false);
    };
    return nSigOps;
}

unsigned int GetP2SHSigOpCount(const CTransaction& tx, const CCoinsViewCache& inputs)
{
    if (tx.IsCoinBase())
        return 0;

    unsigned int nSigOps = 0;
    for (unsigned int i = 0; i < tx.vin.size(); i++)
    {
        if (tx.vin[i].IsAnonInput())
            continue;

        const Coin& coin = inputs.AccessCoin(tx.vin[i].prevout);
        assert(!coin.IsSpent());
        const CTxOut &prevout = coin.out;
        if (prevout.scriptPubKey.IsPayToScriptHashAny(tx.IsCoinStake()))
            nSigOps += prevout.scriptPubKey.GetSigOpCount(tx.vin[i].scriptSig);
    }
    return nSigOps;
}

int64_t GetTransactionSigOpCost(const CTransaction& tx, const CCoinsViewCache& inputs, int flags)
{
    int64_t nSigOps = GetLegacySigOpCount(tx) * WITNESS_SCALE_FACTOR;

    if (tx.IsCoinBase())
        return nSigOps;

    if (flags & SCRIPT_VERIFY_P2SH) {
        nSigOps += GetP2SHSigOpCount(tx, inputs) * WITNESS_SCALE_FACTOR;
    }

    for (unsigned int i = 0; i < tx.vin.size(); i++)
    {
        if (tx.vin[i].IsAnonInput())
            continue;

        const Coin& coin = inputs.AccessCoin(tx.vin[i].prevout);
        assert(!coin.IsSpent());
        const CTxOut &prevout = coin.out;
        nSigOps += CountWitnessSigOps(tx.vin[i].scriptSig, prevout.scriptPubKey, &tx.vin[i].scriptWitness, flags);
    }

    return nSigOps;
}

<<<<<<< HEAD
bool CheckValue(CValidationState &state, CAmount nValue, CAmount &nValueOut)
{
    if (nValue < 0)
        return state.DoS(100, false, REJECT_INVALID, "bad-txns-vout-negative");
    if (nValue > MAX_MONEY)
        return state.DoS(100, false, REJECT_INVALID, "bad-txns-vout-toolarge");
    nValueOut += nValue;

    return true;
}

bool CheckStandardOutput(CValidationState &state, const Consensus::Params& consensusParams, const CTxOutStandard *p, CAmount &nValueOut)
{
    if (!CheckValue(state, p->nValue, nValueOut)) {
        return false;
    }

    if (HasIsCoinstakeOp(p->scriptPubKey)) {
        if (GetAdjustedTime() < consensusParams.OpIsCoinstakeTime) {
            return state.DoS(10, false, REJECT_INVALID, "bad-txns-vout-opiscoinstake");
        }
        if (!consensusParams.fAllowOpIsCoinstakeWithP2PKH) {
            if (IsSpendScriptP2PKH(p->scriptPubKey)) {
                return state.DoS(10, false, REJECT_INVALID, "bad-txns-vout-opiscoinstake-spend-p2pkh");
            }
        }
    }

    return true;
}

bool CheckBlindOutput(CValidationState &state, const CTxOutCT *p)
{
    if (p->vData.size() < 33 || p->vData.size() > 33 + 5 + 33) {
        return state.DoS(100, false, REJECT_INVALID, "bad-ctout-ephem-size");
    }

    size_t nRangeProofLen = 5134;
    if (p->vRangeproof.size() < 500 || p->vRangeproof.size() > nRangeProofLen) {
        return state.DoS(100, false, REJECT_INVALID, "bad-ctout-rangeproof-size");
    }

    if ((fBusyImporting) && fSkipRangeproof) {
        return true;
    }

    uint64_t min_value = 0, max_value = 0;
    int rv = 0;

    if (state.fBulletproofsActive) {
        rv = secp256k1_bulletproof_rangeproof_verify(secp256k1_ctx_blind,
            blind_scratch, blind_gens, p->vRangeproof.data(), p->vRangeproof.size(),
            nullptr, &p->commitment, 1, 64, &secp256k1_generator_const_h, nullptr, 0);
    } else {
        rv = secp256k1_rangeproof_verify(secp256k1_ctx_blind, &min_value, &max_value,
            &p->commitment, p->vRangeproof.data(), p->vRangeproof.size(),
            nullptr, 0,
            secp256k1_generator_h);
    }

    if (LogAcceptCategory(BCLog::RINGCT)) {
        LogPrintf("%s: rv, min_value, max_value %d, %s, %s\n", __func__,
            rv, FormatMoney((CAmount)min_value), FormatMoney((CAmount)max_value));
    }

    if (rv != 1) {
        return state.DoS(100, false, REJECT_INVALID, "bad-ctout-rangeproof-verify");
    }

    return true;
}

bool CheckAnonOutput(CValidationState &state, const CTxOutRingCT *p)
{
    if (!state.rct_active) {
        return state.DoS(100, false, REJECT_INVALID, "rctout-before-active");
    }

    if (p->vData.size() < 33 || p->vData.size() > 33 + 5 + 33) {
        return state.DoS(100, false, REJECT_INVALID, "bad-rctout-ephem-size");
    }

    size_t nRangeProofLen = 5134;
    if (p->vRangeproof.size() < 500 || p->vRangeproof.size() > nRangeProofLen) {
        return state.DoS(100, false, REJECT_INVALID, "bad-rctout-rangeproof-size");
    }

    if ((fBusyImporting) && fSkipRangeproof) {
        return true;
    }

    uint64_t min_value = 0, max_value = 0;
    int rv = 0;

    if (state.fBulletproofsActive) {
        rv = secp256k1_bulletproof_rangeproof_verify(secp256k1_ctx_blind,
            blind_scratch, blind_gens, p->vRangeproof.data(), p->vRangeproof.size(),
            nullptr, &p->commitment, 1, 64, &secp256k1_generator_const_h, nullptr, 0);
    } else {
        rv = secp256k1_rangeproof_verify(secp256k1_ctx_blind, &min_value, &max_value,
            &p->commitment, p->vRangeproof.data(), p->vRangeproof.size(),
            nullptr, 0,
            secp256k1_generator_h);
    }

    if (LogAcceptCategory(BCLog::RINGCT)) {
        LogPrintf("%s: rv, min_value, max_value %d, %s, %s\n", __func__,
            rv, FormatMoney((CAmount)min_value), FormatMoney((CAmount)max_value));
    }

    if (rv != 1) {
        return state.DoS(100, false, REJECT_INVALID, "bad-rctout-rangeproof-verify");
    }

    return true;
}

bool CheckDataOutput(CValidationState &state, const CTxOutData *p)
{
    if (p->vData.size() < 1) {
        return state.DoS(100, false, REJECT_INVALID, "bad-output-data-size");
    }

    const size_t MAX_DATA_OUTPUT_SIZE = 34 + 5 + 34; // DO_STEALTH 33, DO_STEALTH_PREFIX 4, DO_NARR_CRYPT (max 32 bytes)
    if (p->vData.size() > MAX_DATA_OUTPUT_SIZE) {
        return state.DoS(100, false, REJECT_INVALID, "bad-output-data-size");
    }

    return true;
}

bool CheckTransaction(const CTransaction& tx, CValidationState &state, bool fCheckDuplicateInputs)
{
    // Basic checks that don't depend on any context
    if (tx.vin.empty())
        return state.DoS(10, false, REJECT_INVALID, "bad-txns-vin-empty");

    // Size limits (this doesn't take the witness into account, as that hasn't been checked for malleability)
    if (::GetSerializeSize(tx, PROTOCOL_VERSION | SERIALIZE_TRANSACTION_NO_WITNESS) * WITNESS_SCALE_FACTOR > MAX_BLOCK_WEIGHT)
        return state.DoS(100, false, REJECT_INVALID, "bad-txns-oversize");

    if (tx.IsParticlVersion()) {
        const Consensus::Params& consensusParams = Params().GetConsensus();
        if (tx.vpout.empty()) {
            return state.DoS(10, false, REJECT_INVALID, "bad-txns-vpout-empty");
        }
        if (!tx.vout.empty()) {
            return state.DoS(10, false, REJECT_INVALID, "bad-txns-vout-not-empty");
        }

        size_t nStandardOutputs = 0;
        CAmount nValueOut = 0;
        size_t nDataOutputs = 0;
        for (const auto &txout : tx.vpout) {
            switch (txout->nVersion) {
                case OUTPUT_STANDARD:
                    if (!CheckStandardOutput(state, consensusParams, (CTxOutStandard*) txout.get(), nValueOut)) {
                        return false;
                    }
                    nStandardOutputs++;
                    break;
                case OUTPUT_CT:
                    if (!CheckBlindOutput(state, (CTxOutCT*) txout.get())) {
                        return false;
                    }
                    break;
                case OUTPUT_RINGCT:
                    if (!CheckAnonOutput(state, (CTxOutRingCT*) txout.get())) {
                        return false;
                    }
                    break;
                case OUTPUT_DATA:
                    if (!CheckDataOutput(state, (CTxOutData*) txout.get())) {
                        return false;
                    }
                    nDataOutputs++;
                    break;
                default:
                    return state.DoS(100, false, REJECT_INVALID, "bad-txns-unknown-output-version");
            }

            if (!MoneyRange(nValueOut)) {
                return state.DoS(100, false, REJECT_INVALID, "bad-txns-txouttotal-toolarge");
            }
        }

        if (nDataOutputs > 1 + nStandardOutputs) { // extra 1 for ct fee output
            return state.DoS(100, false, REJECT_INVALID, "too-many-data-outputs");
        }
    } else {
        if (fParticlMode) {
            return state.DoS(100, false, REJECT_INVALID, "bad-txn-version");
        }

        if (tx.vout.empty())
            return state.DoS(10, false, REJECT_INVALID, "bad-txns-vout-empty");

        // Check for negative or overflow output values
        CAmount nValueOut = 0;
        for (const auto& txout : tx.vout)
        {
            if (txout.nValue < 0)
                return state.DoS(100, false, REJECT_INVALID, "bad-txns-vout-negative");
            if (txout.nValue > MAX_MONEY)
                return state.DoS(100, false, REJECT_INVALID, "bad-txns-vout-toolarge");
            nValueOut += txout.nValue;
            if (!MoneyRange(nValueOut))
                return state.DoS(100, false, REJECT_INVALID, "bad-txns-txouttotal-toolarge");
        }
    }

    // Check for duplicate inputs - note that this check is slow so we skip it in CheckBlock
    if (fCheckDuplicateInputs) {
        std::set<COutPoint> vInOutPoints;
        for (const auto& txin : tx.vin)
        {
            if (!txin.IsAnonInput()
                && !vInOutPoints.insert(txin.prevout).second) {
                return state.DoS(100, false, REJECT_INVALID, "bad-txns-inputs-duplicate");
            }
        }
    }

    if (tx.IsCoinBase())
    {
        if (tx.vin[0].scriptSig.size() < 2 || tx.vin[0].scriptSig.size() > 100)
            return state.DoS(100, false, REJECT_INVALID, "bad-cb-length");
    } else {
        for (const auto& txin : tx.vin) {
            if (!txin.IsAnonInput() && txin.prevout.IsNull()) {
                return state.DoS(10, false, REJECT_INVALID, "bad-txns-prevout-null");
            }
        }
    }

    return true;
}

bool Consensus::CheckTxInputs(const CTransaction& tx, CValidationState& state, const CCoinsViewCache& inputs, int nSpendHeight, CAmount& nTxFee)
=======
bool Consensus::CheckTxInputs(const CTransaction& tx, CValidationState& state, const CCoinsViewCache& inputs, int nSpendHeight, CAmount& txfee)
>>>>>>> 6a135fbe
{
    // reset per tx
    state.fHasAnonOutput = false;
    state.fHasAnonInput = false;

    // early out for particl txns
    if (tx.IsParticlVersion() && tx.vin.size() < 1) {
        return state.DoS(100, false, REJECT_INVALID, "bad-txn-no-inputs", false,
                         strprintf("%s: no inputs", __func__));
    }

    // are the actual inputs available?
    if (!inputs.HaveInputs(tx)) {
        return state.DoS(100, false, REJECT_INVALID, "bad-txns-inputs-missingorspent", false,
                         strprintf("%s: inputs missing/spent", __func__));
    }

    std::vector<const secp256k1_pedersen_commitment*> vpCommitsIn, vpCommitsOut;
    size_t nStandard = 0, nCt = 0, nRingCT = 0;
    CAmount nValueIn = 0;
    CAmount nFees = 0;
    for (unsigned int i = 0; i < tx.vin.size(); i++)
    {
        if (tx.vin[i].IsAnonInput()) {
            state.fHasAnonInput = true;
            nRingCT++;
            continue;
        }

        const COutPoint &prevout = tx.vin[i].prevout;
        const Coin& coin = inputs.AccessCoin(prevout);
        assert(!coin.IsSpent());

        // If prev is coinbase or coinstake, check that it's matured
        if (coin.IsCoinBase())
        {
            if (nSpendHeight - coin.nHeight < COINBASE_MATURITY)
            {
                if (fParticlMode) {
                    // Scale in the depth restriction to start the chain
                    int nRequiredDepth = std::min(COINBASE_MATURITY, (int)(coin.nHeight / 2));
                    if (nSpendHeight - coin.nHeight < nRequiredDepth) {
                        return state.Invalid(false,
                            REJECT_INVALID, "bad-txns-premature-spend-of-coinbase",
                            strprintf("tried to spend coinbase at height %d at depth %d, required %d", coin.nHeight, nSpendHeight - coin.nHeight, nRequiredDepth));
                    }
                } else
                return state.Invalid(false,
                    REJECT_INVALID, "bad-txns-premature-spend-of-coinbase",
                    strprintf("tried to spend coinbase at depth %d", nSpendHeight - coin.nHeight));
            }
        }

        // Check for negative or overflow input values
        if (fParticlMode) {
            if (coin.nType == OUTPUT_STANDARD) {
                nValueIn += coin.out.nValue;
                if (!MoneyRange(coin.out.nValue) || !MoneyRange(nValueIn)) {
                    return state.DoS(100, false, REJECT_INVALID, "bad-txns-inputvalues-outofrange");
                }
                nStandard++;
            } else
            if (coin.nType == OUTPUT_CT) {
                vpCommitsIn.push_back(&coin.commitment);
                nCt++;
            } else {
                return state.DoS(100, false, REJECT_INVALID, "bad-txns-input-type");
            }
        } else {
            nValueIn += coin.out.nValue;
            if (!MoneyRange(coin.out.nValue) || !MoneyRange(nValueIn)) {
                return state.DoS(100, false, REJECT_INVALID, "bad-txns-inputvalues-outofrange");
            }
        }
    }

    if ((nStandard > 0) + (nCt > 0) + (nRingCT > 0) > 1) {
        return state.DoS(100, false, REJECT_INVALID, "mixed-input-types");
    }

    size_t nRingCTInputs = nRingCT;
    // GetPlainValueOut adds to nStandard, nCt, nRingCT
    CAmount nPlainValueOut = tx.GetPlainValueOut(nStandard, nCt, nRingCT);
    state.fHasAnonOutput = nRingCT > nRingCTInputs;

    nTxFee = 0;
    if (fParticlMode) {
        if (!tx.IsCoinStake()) {
            // Tally transaction fees
            if (nCt > 0 || nRingCT > 0) {
                if (!tx.GetCTFee(nTxFee)) {
                    return state.DoS(100, error("%s: bad-fee-output", __func__),
                        REJECT_INVALID, "bad-fee-output");
                }
            } else {
                nTxFee = nValueIn - nPlainValueOut;

                if (nValueIn < nPlainValueOut) {
                    return state.DoS(100, false, REJECT_INVALID, "bad-txns-in-belowout", false,
                        strprintf("value in (%s) < value out (%s)", FormatMoney(nValueIn), FormatMoney(nPlainValueOut)));
                }
            }

            if (nTxFee < 0) {
                return state.DoS(100, false, REJECT_INVALID, "bad-txns-fee-negative");
            }
            nFees += nTxFee;
            if (!MoneyRange(nFees)) {
                return state.DoS(100, false, REJECT_INVALID, "bad-txns-fee-outofrange");
            }

            // Enforce smsg fees
            CAmount nTotalMsgFees = 0;
            for (const auto &v : tx.vpout) {
                if (!v->IsType(OUTPUT_DATA)) {
                    continue;
                }
                CTxOutData *txd = (CTxOutData*) v.get();
                if (txd->vData.size() < 25 || txd->vData[0] != DO_FUND_MSG) {
                    continue;
                }
                size_t n = (txd->vData.size()-1) / 24;
                for (size_t k = 0; k < n; ++k) {
                    uint32_t nAmount;
                    memcpy(&nAmount, &txd->vData[1+k*24+20], 4);
                    nTotalMsgFees += nAmount;
                }
            }
            if (nTotalMsgFees > 0) {
                size_t nTxBytes = GetVirtualTransactionSize(tx);
                const Consensus::Params& consensusParams = ::Params().GetConsensus();
                CFeeRate fundingTxnFeeRate = CFeeRate(consensusParams.smsg_fee_funding_tx_per_k);
                CAmount nTotalExpectedFees = nTotalMsgFees + fundingTxnFeeRate.GetFee(nTxBytes);

                if (nTxFee < nTotalExpectedFees) {
                    if (state.fEnforceSmsgFees) {
                        return state.DoS(100, false, REJECT_INVALID, "bad-txns-fee-smsg", false,
                            strprintf("fees (%s) < expected (%s)", FormatMoney(nTxFee), FormatMoney(nTotalExpectedFees)));
                    } else {
                        LogPrintf("%s: bad-txns-fee-smsg, %d expected %d, not enforcing.\n", __func__, nTxFee, nTotalExpectedFees);
                    }
                }
            }
        } else {
            // Return stake reward in nTxFee
            nTxFee = nPlainValueOut - nValueIn;
            if (nCt > 0 || nRingCT > 0) { // Counters track both outputs and inputs
                return state.DoS(100, error("ConnectBlock(): non-standard elements in coinstake"),
                     REJECT_INVALID, "bad-coinstake-outputs");
            }
        }
    } else {
        if (nValueIn < tx.GetValueOut()) {
            return state.DoS(100, false, REJECT_INVALID, "bad-txns-in-belowout", false,
                strprintf("value in (%s) < value out (%s)", FormatMoney(nValueIn), FormatMoney(tx.GetValueOut())));
        }

        // Tally transaction fees
        nTxFee = nValueIn - tx.GetValueOut();
        if (nTxFee < 0) {
            return state.DoS(100, false, REJECT_INVALID, "bad-txns-fee-negative");
        }
        nFees += nTxFee;
        if (!MoneyRange(nFees)) {
            return state.DoS(100, false, REJECT_INVALID, "bad-txns-fee-outofrange");
        }
    }

    if (nCt > 0 && nRingCT == 0) {
        nPlainValueOut += nTxFee;

        if (!MoneyRange(nPlainValueOut)) {
            return state.DoS(100, false, REJECT_INVALID, "bad-txns-out-outofrange");
        }

        if (!MoneyRange(nValueIn)) {
            return state.DoS(100, false, REJECT_INVALID, "bad-txns-in-outofrange");
        }

        // commitments must sum to 0
        secp256k1_pedersen_commitment plainInCommitment, plainOutCommitment;
        uint8_t blindPlain[32];
        memset(blindPlain, 0, 32);
        if (nValueIn > 0) {
            if (!secp256k1_pedersen_commit(secp256k1_ctx_blind, &plainInCommitment, blindPlain, (uint64_t) nValueIn, &secp256k1_generator_const_h, &secp256k1_generator_const_g)) {
                return state.Invalid(false, REJECT_INVALID, "commit-failed");
            }
            vpCommitsIn.push_back(&plainInCommitment);
        }

        if (nPlainValueOut > 0) {
            if (!secp256k1_pedersen_commit(secp256k1_ctx_blind, &plainOutCommitment, blindPlain, (uint64_t) nPlainValueOut, &secp256k1_generator_const_h, &secp256k1_generator_const_g)) {
                return state.Invalid(false, REJECT_INVALID, "commit-failed");
            }
            vpCommitsOut.push_back(&plainOutCommitment);
        }

        secp256k1_pedersen_commitment *pc;
        for (auto &txout : tx.vpout) {
            if ((pc = txout->GetPCommitment())) {
                vpCommitsOut.push_back(pc);
            }
        }

        int rv = secp256k1_pedersen_verify_tally(secp256k1_ctx_blind,
            vpCommitsIn.data(), vpCommitsIn.size(), vpCommitsOut.data(), vpCommitsOut.size());

        if (rv != 1) {
            return state.DoS(100, false, REJECT_INVALID, "bad-commitment-sum");
        }
    }

    return true;
}<|MERGE_RESOLUTION|>--- conflicted
+++ resolved
@@ -189,7 +189,6 @@
     return nSigOps;
 }
 
-<<<<<<< HEAD
 bool CheckValue(CValidationState &state, CAmount nValue, CAmount &nValueOut)
 {
     if (nValue < 0)
@@ -428,10 +427,7 @@
     return true;
 }
 
-bool Consensus::CheckTxInputs(const CTransaction& tx, CValidationState& state, const CCoinsViewCache& inputs, int nSpendHeight, CAmount& nTxFee)
-=======
 bool Consensus::CheckTxInputs(const CTransaction& tx, CValidationState& state, const CCoinsViewCache& inputs, int nSpendHeight, CAmount& txfee)
->>>>>>> 6a135fbe
 {
     // reset per tx
     state.fHasAnonOutput = false;
@@ -517,17 +513,17 @@
     CAmount nPlainValueOut = tx.GetPlainValueOut(nStandard, nCt, nRingCT);
     state.fHasAnonOutput = nRingCT > nRingCTInputs;
 
-    nTxFee = 0;
+    txfee = 0;
     if (fParticlMode) {
         if (!tx.IsCoinStake()) {
             // Tally transaction fees
             if (nCt > 0 || nRingCT > 0) {
-                if (!tx.GetCTFee(nTxFee)) {
+                if (!tx.GetCTFee(txfee)) {
                     return state.DoS(100, error("%s: bad-fee-output", __func__),
                         REJECT_INVALID, "bad-fee-output");
                 }
             } else {
-                nTxFee = nValueIn - nPlainValueOut;
+                txfee = nValueIn - nPlainValueOut;
 
                 if (nValueIn < nPlainValueOut) {
                     return state.DoS(100, false, REJECT_INVALID, "bad-txns-in-belowout", false,
@@ -535,10 +531,10 @@
                 }
             }
 
-            if (nTxFee < 0) {
+            if (txfee < 0) {
                 return state.DoS(100, false, REJECT_INVALID, "bad-txns-fee-negative");
             }
-            nFees += nTxFee;
+            nFees += txfee;
             if (!MoneyRange(nFees)) {
                 return state.DoS(100, false, REJECT_INVALID, "bad-txns-fee-outofrange");
             }
@@ -566,18 +562,18 @@
                 CFeeRate fundingTxnFeeRate = CFeeRate(consensusParams.smsg_fee_funding_tx_per_k);
                 CAmount nTotalExpectedFees = nTotalMsgFees + fundingTxnFeeRate.GetFee(nTxBytes);
 
-                if (nTxFee < nTotalExpectedFees) {
+                if (txfee < nTotalExpectedFees) {
                     if (state.fEnforceSmsgFees) {
                         return state.DoS(100, false, REJECT_INVALID, "bad-txns-fee-smsg", false,
-                            strprintf("fees (%s) < expected (%s)", FormatMoney(nTxFee), FormatMoney(nTotalExpectedFees)));
+                            strprintf("fees (%s) < expected (%s)", FormatMoney(txfee), FormatMoney(nTotalExpectedFees)));
                     } else {
-                        LogPrintf("%s: bad-txns-fee-smsg, %d expected %d, not enforcing.\n", __func__, nTxFee, nTotalExpectedFees);
+                        LogPrintf("%s: bad-txns-fee-smsg, %d expected %d, not enforcing.\n", __func__, txfee, nTotalExpectedFees);
                     }
                 }
             }
         } else {
-            // Return stake reward in nTxFee
-            nTxFee = nPlainValueOut - nValueIn;
+            // Return stake reward in txfee
+            txfee = nPlainValueOut - nValueIn;
             if (nCt > 0 || nRingCT > 0) { // Counters track both outputs and inputs
                 return state.DoS(100, error("ConnectBlock(): non-standard elements in coinstake"),
                      REJECT_INVALID, "bad-coinstake-outputs");
@@ -590,18 +586,18 @@
         }
 
         // Tally transaction fees
-        nTxFee = nValueIn - tx.GetValueOut();
-        if (nTxFee < 0) {
+        txfee = nValueIn - tx.GetValueOut();
+        if (txfee < 0) {
             return state.DoS(100, false, REJECT_INVALID, "bad-txns-fee-negative");
         }
-        nFees += nTxFee;
+        nFees += txfee;
         if (!MoneyRange(nFees)) {
             return state.DoS(100, false, REJECT_INVALID, "bad-txns-fee-outofrange");
         }
     }
 
     if (nCt > 0 && nRingCT == 0) {
-        nPlainValueOut += nTxFee;
+        nPlainValueOut += txfee;
 
         if (!MoneyRange(nPlainValueOut)) {
             return state.DoS(100, false, REJECT_INVALID, "bad-txns-out-outofrange");
