--- conflicted
+++ resolved
@@ -4332,20 +4332,14 @@
 
     // Start enforcing BIP113 (Median Time Past) using versionbits logic.
     int nLockTimeFlags = 0;
-<<<<<<< HEAD
-    if (fParticlMode)
-    {
-=======
-    if (VersionBitsState(pindexPrev, consensusParams, Consensus::DEPLOYMENT_CSV, versionbitscache) == ThresholdState::ACTIVE) {
-        assert(pindexPrev != nullptr);
->>>>>>> 914faf17
+    if (fParticlMode) {
         nLockTimeFlags |= LOCKTIME_MEDIAN_TIME_PAST;
-    } else
-    {
+    } else {
         if (VersionBitsState(pindexPrev, consensusParams, Consensus::DEPLOYMENT_CSV, versionbitscache) == ThresholdState::ACTIVE) {
+            assert(pindexPrev != nullptr);
             nLockTimeFlags |= LOCKTIME_MEDIAN_TIME_PAST;
         }
-    };
+    }
 
     int64_t nLockTimeCutoff = (nLockTimeFlags & LOCKTIME_MEDIAN_TIME_PAST)
                               ? (pindexPrev ? pindexPrev->GetMedianTimePast() : block.GetBlockTime())
