// Copyright (c) 2009-2010 Satoshi Nakamoto
// Copyright (c) 2009-2018 The Bitcoin Core developers
// Distributed under the MIT software license, see the accompanying
// file COPYING or http://www.opensource.org/licenses/mit-license.php.

#include <validation.h>

#include <arith_uint256.h>
#include <chain.h>
#include <chainparams.h>
#include <checkpoints.h>
#include <checkqueue.h>
#include <consensus/consensus.h>
#include <consensus/merkle.h>
#include <consensus/tx_verify.h>
#include <consensus/validation.h>
#include <cuckoocache.h>
#include <hash.h>
#include <index/txindex.h>
#include <policy/fees.h>
#include <policy/policy.h>
#include <policy/rbf.h>
#include <pow.h>
#include <primitives/block.h>
#include <primitives/transaction.h>
#include <random.h>
#include <reverse_iterator.h>
#include <script/script.h>
#include <script/interpreter.h>
#include <script/sigcache.h>
#include <script/standard.h>
#include <shutdown.h>
#include <timedata.h>
#include <tinyformat.h>
#include <txdb.h>
#include <txmempool.h>
#include <ui_interface.h>
#include <undo.h>
#include <util.h>
#include <utilmoneystr.h>
#include <utilstrencodings.h>
#include <validationinterface.h>
#include <warnings.h>
#include <smsg/smessage.h>
#include <pos/kernel.h>
#include <blind.h>
#include <anon.h>
#include <rctindex.h>
#include <insight/insight.h>

#include <secp256k1_rangeproof.h>

#include <future>
#include <sstream>

#include <boost/algorithm/string/replace.hpp>
#include <boost/thread.hpp>

#if defined(NDEBUG)
# error "Particl cannot be compiled without assertions."
#endif

#define MICRO 0.000001
#define MILLI 0.001

/**
 * Global state
 */
namespace {
    struct CBlockIndexWorkComparator
    {
        bool operator()(const CBlockIndex *pa, const CBlockIndex *pb) const {
            // First sort by most total work, ...
            if (pa->nChainWork > pb->nChainWork) return false;
            if (pa->nChainWork < pb->nChainWork) return true;

            // ... then by earliest time received, ...
            if (pa->nSequenceId < pb->nSequenceId) return false;
            if (pa->nSequenceId > pb->nSequenceId) return true;

            // Use pointer address as tie breaker (should only happen with blocks
            // loaded from disk, as those all have id 0).
            if (pa < pb) return false;
            if (pa > pb) return true;

            // Identical blocks.
            return false;
        }
    };
} // anon namespace
/*
enum DisconnectResult
{
    DISCONNECT_OK,      // All good.
    DISCONNECT_UNCLEAN, // Rolled back, but UTXO set was inconsistent with block.
    DISCONNECT_FAILED   // Something else went wrong.
};
*/
class ConnectTrace;

/**
 * CChainState stores and provides an API to update our local knowledge of the
 * current best chain and header tree.
 *
 * It generally provides access to the current block tree, as well as functions
 * to provide new data, which it will appropriately validate and incorporate in
 * its state as necessary.
 *
 * Eventually, the API here is targeted at being exposed externally as a
 * consumable libconsensus library, so any functions added must only call
 * other class member functions, pure functions in other parts of the consensus
 * library, callbacks via the validation interface, or read/write-to-disk
 * functions (eventually this will also be via callbacks).
 */
class CChainState {
private:
    /**
     * The set of all CBlockIndex entries with BLOCK_VALID_TRANSACTIONS (for itself and all ancestors) and
     * as good as our current tip or better. Entries may be failed, though, and pruning nodes may be
     * missing the data for the block.
     */
    std::set<CBlockIndex*, CBlockIndexWorkComparator> setBlockIndexCandidates;

    /**
     * Every received block is assigned a unique and increasing identifier, so we
     * know which one to give priority in case of a fork.
     */
    CCriticalSection cs_nBlockSequenceId;
    /** Blocks loaded from disk are assigned id 0, so start the counter at 1. */
    int32_t nBlockSequenceId = 1;
    /** Decreasing counter (used by subsequent preciousblock calls). */
    int32_t nBlockReverseSequenceId = -1;
    /** chainwork for the last block that preciousblock has been applied to. */
    arith_uint256 nLastPreciousChainwork = 0;

    /** In order to efficiently track invalidity of headers, we keep the set of
      * blocks which we tried to connect and found to be invalid here (ie which
      * were set to BLOCK_FAILED_VALID since the last restart). We can then
      * walk this set and check if a new header is a descendant of something in
      * this set, preventing us from having to walk mapBlockIndex when we try
      * to connect a bad block and fail.
      *
      * While this is more complicated than marking everything which descends
      * from an invalid block as invalid at the time we discover it to be
      * invalid, doing so would require walking all of mapBlockIndex to find all
      * descendants. Since this case should be very rare, keeping track of all
      * BLOCK_FAILED_VALID blocks in a set should be just fine and work just as
      * well.
      *
      * Because we already walk mapBlockIndex in height-order at startup, we go
      * ahead and mark descendants of invalid blocks as FAILED_CHILD at that time,
      * instead of putting things in this set.
      */
    std::set<CBlockIndex*> m_failed_blocks;

    /**
     * the ChainState CriticalSection
     * A lock that must be held when modifying this ChainState - held in ActivateBestChain()
     */
    CCriticalSection m_cs_chainstate;

public:
    CChain chainActive;
    BlockMap mapBlockIndex;
    std::multimap<CBlockIndex*, CBlockIndex*> mapBlocksUnlinked;
    CBlockIndex *pindexBestInvalid = nullptr;

    bool LoadBlockIndex(const Consensus::Params& consensus_params, CBlockTreeDB& blocktree) EXCLUSIVE_LOCKS_REQUIRED(cs_main);

    bool ActivateBestChain(CValidationState &state, const CChainParams& chainparams, std::shared_ptr<const CBlock> pblock);

    /**
     * If a block header hasn't already been seen, call CheckBlockHeader on it, ensure
     * that it doesn't descend from an invalid block, and then add it to mapBlockIndex.
     */
    bool AcceptBlockHeader(const CBlockHeader& block, CValidationState& state, const CChainParams& chainparams, CBlockIndex** ppindex) EXCLUSIVE_LOCKS_REQUIRED(cs_main);
    bool AcceptBlock(const std::shared_ptr<const CBlock>& pblock, CValidationState& state, const CChainParams& chainparams, CBlockIndex** ppindex, bool fRequested, const CDiskBlockPos* dbp, bool* fNewBlock) EXCLUSIVE_LOCKS_REQUIRED(cs_main);

    // Block (dis)connection on a given view:
    DisconnectResult DisconnectBlock(const CBlock& block, const CBlockIndex* pindex, CCoinsViewCache& view);
    bool ConnectBlock(const CBlock& block, CValidationState& state, CBlockIndex* pindex,
                      CCoinsViewCache& view, const CChainParams& chainparams, bool fJustCheck = false) EXCLUSIVE_LOCKS_REQUIRED(cs_main);

    // Block disconnection on our pcoinsTip:
    bool DisconnectTip(CValidationState& state, const CChainParams& chainparams, DisconnectedBlockTransactions *disconnectpool);

    // Manual block validity manipulation:
    bool PreciousBlock(CValidationState& state, const CChainParams& params, CBlockIndex* pindex) LOCKS_EXCLUDED(cs_main);
    bool InvalidateBlock(CValidationState& state, const CChainParams& chainparams, CBlockIndex* pindex) EXCLUSIVE_LOCKS_REQUIRED(cs_main);
    void ResetBlockFailureFlags(CBlockIndex* pindex) EXCLUSIVE_LOCKS_REQUIRED(cs_main);

    bool ReplayBlocks(const CChainParams& params, CCoinsView* view);
    bool RewindBlockIndex(const CChainParams& params);
    bool LoadGenesisBlock(const CChainParams& chainparams);

    void PruneBlockIndexCandidates();

    void UnloadBlockIndex();

//private:
    bool ActivateBestChainStep(CValidationState& state, const CChainParams& chainparams, CBlockIndex* pindexMostWork, const std::shared_ptr<const CBlock>& pblock, bool& fInvalidFound, ConnectTrace& connectTrace) EXCLUSIVE_LOCKS_REQUIRED(cs_main);
    bool ConnectTip(CValidationState& state, const CChainParams& chainparams, CBlockIndex* pindexNew, const std::shared_ptr<const CBlock>& pblock, ConnectTrace& connectTrace, DisconnectedBlockTransactions &disconnectpool) EXCLUSIVE_LOCKS_REQUIRED(cs_main);

    CBlockIndex* AddToBlockIndex(const CBlockHeader& block) EXCLUSIVE_LOCKS_REQUIRED(cs_main);
    /** Create a new block index entry for a given block hash */
    CBlockIndex* InsertBlockIndex(const uint256& hash) EXCLUSIVE_LOCKS_REQUIRED(cs_main);
    /**
     * Make various assertions about the state of the block index.
     *
     * By default this only executes fully when using the Regtest chain; see: fCheckBlockIndex.
     */
    void CheckBlockIndex(const Consensus::Params& consensusParams);

    void InvalidBlockFound(CBlockIndex *pindex, const CBlock &block, const CValidationState &state) EXCLUSIVE_LOCKS_REQUIRED(cs_main);
    CBlockIndex* FindMostWorkChain() EXCLUSIVE_LOCKS_REQUIRED(cs_main);
    void ReceivedBlockTransactions(const CBlock& block, CBlockIndex* pindexNew, const CDiskBlockPos& pos, const Consensus::Params& consensusParams) EXCLUSIVE_LOCKS_REQUIRED(cs_main);


    bool RollforwardBlock(const CBlockIndex* pindex, CCoinsViewCache& inputs, const CChainParams& params) EXCLUSIVE_LOCKS_REQUIRED(cs_main);
} g_chainstate;



CCriticalSection cs_main;

BlockMap& mapBlockIndex = g_chainstate.mapBlockIndex;
CChain& chainActive = g_chainstate.chainActive;

std::map<uint256, StakeConflict> mapStakeConflict;
std::map<COutPoint, uint256> mapStakeSeen;
std::list<COutPoint> listStakeSeen;

CoinStakeCache coinStakeCache;
std::set<CCmpPubKey> setConnectKi; // hacky workaround

CBlockIndex *pindexBestHeader = nullptr;
Mutex g_best_block_mutex;
std::condition_variable g_best_block_cv;
uint256 g_best_block;
int nScriptCheckThreads = 0;
std::atomic_bool fImporting(false);
std::atomic_bool fReindex(false);
bool fSkipRangeproof = false;
bool fBusyImporting = false;        // covers ActivateBestChain too
bool fTxIndex = true;
bool fAddressIndex = false;
bool fTimestampIndex = false;
bool fSpentIndex = false;
bool fHavePruned = false;
bool fPruneMode = false;
bool fIsBareMultisigStd = DEFAULT_PERMIT_BAREMULTISIG;
bool fRequireStandard = true;
bool fCheckBlockIndex = false;
bool fCheckpointsEnabled = DEFAULT_CHECKPOINTS_ENABLED;
size_t nCoinCacheUsage = 5000 * 300;
uint64_t nPruneTarget = 0;
int64_t nMaxTipAge = DEFAULT_MAX_TIP_AGE;
bool fEnableReplacement = DEFAULT_ENABLE_REPLACEMENT;
static bool fVerifyingDB = false;

uint256 hashAssumeValid;
arith_uint256 nMinimumChainWork;

CFeeRate minRelayTxFee = CFeeRate(DEFAULT_MIN_RELAY_TX_FEE);
CAmount maxTxFee = DEFAULT_TRANSACTION_MAXFEE;

CBlockPolicyEstimator feeEstimator;
CTxMemPool mempool(&feeEstimator);
std::atomic_bool g_is_mempool_loaded{false};

/** Constant stuff for coinbase transactions we create: */
CScript COINBASE_FLAGS;


const std::string strMessageMagic = "Bitcoin Signed Message:\n";

extern bool IncomingBlockChecked(const CBlock &block, CValidationState &state);

// Internal stuff
namespace {
    CBlockIndex *&pindexBestInvalid = g_chainstate.pindexBestInvalid;

    /** All pairs A->B, where A (or one of its ancestors) misses transactions, but B has transactions.
     * Pruned nodes may have entries where B is missing data.
     */
    std::multimap<CBlockIndex*, CBlockIndex*>& mapBlocksUnlinked = g_chainstate.mapBlocksUnlinked;

    CCriticalSection cs_LastBlockFile;
    std::vector<CBlockFileInfo> vinfoBlockFile;
    int nLastBlockFile = 0;
    /** Global flag to indicate we should check to see if there are
     *  block/undo files that should be deleted.  Set on startup
     *  or if we allocate more file space when we're in prune mode
     */
    bool fCheckForPruning = false;

    /** Dirty block index entries. */
    std::set<CBlockIndex*> setDirtyBlockIndex;

    /** Dirty block file entries. */
    std::set<int> setDirtyFileInfo;
} // anon namespace

int StakeConflict::Add(NodeId id)
{
    nLastUpdated = GetAdjustedTime();
    std::pair<std::map<NodeId, int>::iterator,bool> ret;
    ret = peerCount.insert(std::pair<NodeId, int>(id, 1));
    if (ret.second == false) // existing element
        ret.first->second++;

    return 0;
};

CBlockIndex* FindForkInGlobalIndex(const CChain& chain, const CBlockLocator& locator)
{
    AssertLockHeld(cs_main);

    // Find the latest block common to locator and chain - we expect that
    // locator.vHave is sorted descending by height.
    for (const uint256& hash : locator.vHave) {
        CBlockIndex* pindex = LookupBlockIndex(hash);
        if (pindex) {
            if (chain.Contains(pindex))
                return pindex;
            if (pindex->GetAncestor(chain.Height()) == chain.Tip()) {
                return chain.Tip();
            }
        }
    }
    return chain.Genesis();
}

std::unique_ptr<CCoinsViewDB> pcoinsdbview;
std::unique_ptr<CCoinsViewCache> pcoinsTip;
std::unique_ptr<CBlockTreeDB> pblocktree;

// See definition for documentation
//static bool FlushStateToDisk(const CChainParams& chainParams, CValidationState &state, FlushStateMode mode, int nManualPruneHeight=0);
static void FindFilesToPruneManual(std::set<int>& setFilesToPrune, int nManualPruneHeight);
static void FindFilesToPrune(std::set<int>& setFilesToPrune, uint64_t nPruneAfterHeight);
bool CheckInputs(const CTransaction& tx, CValidationState &state, const CCoinsViewCache &inputs, bool fScriptChecks, unsigned int flags, bool cacheSigStore, bool cacheFullScriptStore, PrecomputedTransactionData& txdata, std::vector<CScriptCheck> *pvChecks = nullptr, bool fAnonChecks = true);
static FILE* OpenUndoFile(const CDiskBlockPos &pos, bool fReadOnly = false);

bool CheckFinalTx(const CTransaction &tx, int flags)
{
    AssertLockHeld(cs_main);

    // By convention a negative value for flags indicates that the
    // current network-enforced consensus rules should be used. In
    // a future soft-fork scenario that would mean checking which
    // rules would be enforced for the next block and setting the
    // appropriate flags. At the present time no soft-forks are
    // scheduled, so no flags are set.
    flags = std::max(flags, 0);

    // CheckFinalTx() uses chainActive.Height()+1 to evaluate
    // nLockTime because when IsFinalTx() is called within
    // CBlock::AcceptBlock(), the height of the block *being*
    // evaluated is what is used. Thus if we want to know if a
    // transaction can be part of the *next* block, we need to call
    // IsFinalTx() with one more than chainActive.Height().
    const int nBlockHeight = chainActive.Height() + 1;

    // BIP113 requires that time-locked transactions have nLockTime set to
    // less than the median time of the previous block they're contained in.
    // When the next block is created its previous block will be the current
    // chain tip, so we use that to calculate the median time passed to
    // IsFinalTx() if LOCKTIME_MEDIAN_TIME_PAST is set.
    const int64_t nBlockTime = (flags & LOCKTIME_MEDIAN_TIME_PAST)
                             ? chainActive.Tip()->GetMedianTimePast()
                             : GetAdjustedTime();

    return IsFinalTx(tx, nBlockHeight, nBlockTime);
}


bool TestLockPointValidity(const LockPoints* lp)
{
    AssertLockHeld(cs_main);
    assert(lp);
    // If there are relative lock times then the maxInputBlock will be set
    // If there are no relative lock times, the LockPoints don't depend on the chain
    if (lp->maxInputBlock) {
        // Check whether chainActive is an extension of the block at which the LockPoints
        // calculation was valid.  If not LockPoints are no longer valid
        if (!chainActive.Contains(lp->maxInputBlock)) {
            return false;
        }
    }

    // LockPoints still valid
    return true;
}

bool CheckSequenceLocks(const CTransaction &tx, int flags, LockPoints* lp, bool useExistingLockPoints)
{
    AssertLockHeld(cs_main);
    AssertLockHeld(mempool.cs);

    CBlockIndex* tip = chainActive.Tip();
    assert(tip != nullptr);

    CBlockIndex index;
    index.pprev = tip;
    // CheckSequenceLocks() uses chainActive.Height()+1 to evaluate
    // height based locks because when SequenceLocks() is called within
    // ConnectBlock(), the height of the block *being*
    // evaluated is what is used.
    // Thus if we want to know if a transaction can be part of the
    // *next* block, we need to use one more than chainActive.Height()
    index.nHeight = tip->nHeight + 1;

    std::pair<int, int64_t> lockPair;
    if (useExistingLockPoints) {
        assert(lp);
        lockPair.first = lp->height;
        lockPair.second = lp->time;
    }
    else {
        // pcoinsTip contains the UTXO set for chainActive.Tip()
        CCoinsViewMemPool viewMemPool(pcoinsTip.get(), mempool);
        std::vector<int> prevheights;
        prevheights.resize(tx.vin.size());
        for (size_t txinIndex = 0; txinIndex < tx.vin.size(); txinIndex++) {
            const CTxIn& txin = tx.vin[txinIndex];

            if (txin.IsAnonInput())
            {
                prevheights[txinIndex] = tip->nHeight + 1;
                continue;
            };

            Coin coin;
            if (!viewMemPool.GetCoin(txin.prevout, coin)) {
                return error("%s: Missing input", __func__);
            }
            if (coin.nHeight == MEMPOOL_HEIGHT) {
                // Assume all mempool transaction confirm in the next block
                prevheights[txinIndex] = tip->nHeight + 1;
            } else {
                prevheights[txinIndex] = coin.nHeight;
            }
        }
        lockPair = CalculateSequenceLocks(tx, flags, &prevheights, index);
        if (lp) {
            lp->height = lockPair.first;
            lp->time = lockPair.second;
            // Also store the hash of the block with the highest height of
            // all the blocks which have sequence locked prevouts.
            // This hash needs to still be on the chain
            // for these LockPoint calculations to be valid
            // Note: It is impossible to correctly calculate a maxInputBlock
            // if any of the sequence locked inputs depend on unconfirmed txs,
            // except in the special case where the relative lock time/height
            // is 0, which is equivalent to no sequence lock. Since we assume
            // input height of tip+1 for mempool txs and test the resulting
            // lockPair from CalculateSequenceLocks against tip+1.  We know
            // EvaluateSequenceLocks will fail if there was a non-zero sequence
            // lock on a mempool input, so we can use the return value of
            // CheckSequenceLocks to indicate the LockPoints validity
            int maxInputHeight = 0;
            for (const int height : prevheights) {
                // Can ignore mempool inputs since we'll fail if they had non-zero locks
                if (height != tip->nHeight+1) {
                    maxInputHeight = std::max(maxInputHeight, height);
                }
            }
            lp->maxInputBlock = tip->GetAncestor(maxInputHeight);
        }
    }
    return EvaluateSequenceLocks(index, lockPair);
}

// Returns the script flags which should be checked for a given block
static unsigned int GetBlockScriptFlags(const CBlockIndex* pindex, const Consensus::Params& chainparams);


static void LimitMempoolSize(CTxMemPool& pool, size_t limit, unsigned long age) {
    int expired = pool.Expire(GetTime() - age);
    if (expired != 0) {
        LogPrint(BCLog::MEMPOOL, "Expired %i transactions from the memory pool\n", expired);
    }

    std::vector<COutPoint> vNoSpendsRemaining;
    pool.TrimToSize(limit, &vNoSpendsRemaining);
    for (const COutPoint& removed : vNoSpendsRemaining)
        pcoinsTip->Uncache(removed);
}

/** Convert CValidationState to a human-readable message for logging */
std::string FormatStateMessage(const CValidationState &state)
{
    return strprintf("%s%s (code %i)",
        state.GetRejectReason(),
        state.GetDebugMessage().empty() ? "" : ", "+state.GetDebugMessage(),
        state.GetRejectCode());
}

static bool IsCurrentForFeeEstimation() EXCLUSIVE_LOCKS_REQUIRED(cs_main)
{
    AssertLockHeld(cs_main);
    if (IsInitialBlockDownload())
        return false;
    if (chainActive.Tip()->GetBlockTime() < (GetTime() - MAX_FEE_ESTIMATION_TIP_AGE))
        return false;
    if (chainActive.Height() < pindexBestHeader->nHeight - 1)
        return false;
    return true;
}

/* Make mempool consistent after a reorg, by re-adding or recursively erasing
 * disconnected block transactions from the mempool, and also removing any
 * other transactions from the mempool that are no longer valid given the new
 * tip/height.
 *
 * Note: we assume that disconnectpool only contains transactions that are NOT
 * confirmed in the current chain nor already in the mempool (otherwise,
 * in-mempool descendants of such transactions would be removed).
 *
 * Passing fAddToMempool=false will skip trying to add the transactions back,
 * and instead just erase from the mempool as needed.
 */

static void UpdateMempoolForReorg(DisconnectedBlockTransactions &disconnectpool, bool fAddToMempool) EXCLUSIVE_LOCKS_REQUIRED(cs_main)
{
    AssertLockHeld(cs_main);
    std::vector<uint256> vHashUpdate;
    // disconnectpool's insertion_order index sorts the entries from
    // oldest to newest, but the oldest entry will be the last tx from the
    // latest mined block that was disconnected.
    // Iterate disconnectpool in reverse, so that we add transactions
    // back to the mempool starting with the earliest transaction that had
    // been previously seen in a block.
    auto it = disconnectpool.queuedTx.get<insertion_order>().rbegin();
    while (it != disconnectpool.queuedTx.get<insertion_order>().rend()) {
        // ignore validation errors in resurrected transactions
        CValidationState stateDummy;
        if (!fAddToMempool || (*it)->IsCoinBase() ||
            !AcceptToMemoryPool(mempool, stateDummy, *it, nullptr /* pfMissingInputs */,
                                nullptr /* plTxnReplaced */, true /* bypass_limits */, 0 /* nAbsurdFee */)) {
            // If the transaction doesn't make it in to the mempool, remove any
            // transactions that depend on it (which would now be orphans).
            mempool.removeRecursive(**it, MemPoolRemovalReason::REORG);
        } else if (mempool.exists((*it)->GetHash())) {
            vHashUpdate.push_back((*it)->GetHash());
        }
        ++it;
    }
    disconnectpool.queuedTx.clear();
    // AcceptToMemoryPool/addUnchecked all assume that new mempool entries have
    // no in-mempool children, which is generally not true when adding
    // previously-confirmed transactions back to the mempool.
    // UpdateTransactionsFromBlock finds descendants of any transactions in
    // the disconnectpool that were added back and cleans up the mempool state.
    mempool.UpdateTransactionsFromBlock(vHashUpdate);

    // We also need to remove any now-immature transactions
    mempool.removeForReorg(pcoinsTip.get(), chainActive.Tip()->nHeight + 1, STANDARD_LOCKTIME_VERIFY_FLAGS);
    // Re-limit mempool size, in case we added any transactions
    LimitMempoolSize(mempool, gArgs.GetArg("-maxmempool", DEFAULT_MAX_MEMPOOL_SIZE) * 1000000, gArgs.GetArg("-mempoolexpiry", DEFAULT_MEMPOOL_EXPIRY) * 60 * 60);
}

// Used to avoid mempool polluting consensus critical paths if CCoinsViewMempool
// were somehow broken and returning the wrong scriptPubKeys
static bool CheckInputsFromMempoolAndCache(const CTransaction& tx, CValidationState& state, const CCoinsViewCache& view, const CTxMemPool& pool,
                 unsigned int flags, bool cacheSigStore, PrecomputedTransactionData& txdata) EXCLUSIVE_LOCKS_REQUIRED(cs_main) {
    AssertLockHeld(cs_main);

    // pool.cs should be locked already, but go ahead and re-take the lock here
    // to enforce that mempool doesn't change between when we check the view
    // and when we actually call through to CheckInputs
    LOCK(pool.cs);

    assert(!tx.IsCoinBase());
    for (const CTxIn& txin : tx.vin) {
        if (txin.IsAnonInput())
            continue;
        const Coin& coin = view.AccessCoin(txin.prevout);

        // At this point we haven't actually checked if the coins are all
        // available (or shouldn't assume we have, since CheckInputs does).
        // So we just return failure if the inputs are not available here,
        // and then only have to check equivalence for available inputs.
        if (coin.IsSpent()) return false;

        const CTransactionRef& txFrom = pool.get(txin.prevout.hash);
        if (txFrom) {
            assert(txFrom->GetHash() == txin.prevout.hash);
            assert(txFrom->GetNumVOuts() > txin.prevout.n);
            if (txFrom->IsParticlVersion())
            {
                assert(coin.Matches(txFrom->vpout[txin.prevout.n].get()));
            } else
            {
                assert(txFrom->vout[txin.prevout.n] == coin.out);
            }
        } else {
            const Coin& coinFromDisk = pcoinsTip->AccessCoin(txin.prevout);
            assert(!coinFromDisk.IsSpent());
            assert(coinFromDisk.out == coin.out);
        }
    }

    return CheckInputs(tx, state, view, true, flags, cacheSigStore, true, txdata);
}

static bool AcceptToMemoryPoolWorker(const CChainParams& chainparams, CTxMemPool& pool, CValidationState& state, const CTransactionRef& ptx,
                              bool* pfMissingInputs, int64_t nAcceptTime, std::list<CTransactionRef>* plTxnReplaced,
                              bool bypass_limits, const CAmount& nAbsurdFee, std::vector<COutPoint>& coins_to_uncache, bool test_accept, bool ignore_locks) EXCLUSIVE_LOCKS_REQUIRED(cs_main)
{
    const CTransaction& tx = *ptx;
    const uint256 hash = tx.GetHash();
    AssertLockHeld(cs_main);
    LOCK(pool.cs); // mempool "read lock" (held through GetMainSignals().TransactionAddedToMempool())
    if (pfMissingInputs) {
        *pfMissingInputs = false;
    }

    if (!CheckTransaction(tx, state))
        return false; // state filled in by CheckTransaction

    // Coinbase is only valid in a block, not as a loose transaction
    if (tx.IsCoinBase())
        return state.DoS(100, false, REJECT_INVALID, "coinbase");

    // Coinstake is only valid in a block, not as a loose transaction
    if (tx.IsCoinStake())
        return state.DoS(100, false, REJECT_INVALID, "coinstake");

    // Rather not work on nonstandard transactions (unless -testnet/-regtest)
    std::string reason;
    if (fRequireStandard && !IsStandardTx(tx, reason))
        return state.DoS(0, false, REJECT_NONSTANDARD, reason);

    // Do not work on transactions that are too small.
    // A transaction with 1 segwit input and 1 P2WPHK output has non-witness size of 82 bytes.
    // Transactions smaller than this are not relayed to reduce unnecessary malloc overhead.
    if (::GetSerializeSize(tx, SER_NETWORK, PROTOCOL_VERSION | SERIALIZE_TRANSACTION_NO_WITNESS) < MIN_STANDARD_TX_NONWITNESS_SIZE)
        return state.DoS(0, false, REJECT_NONSTANDARD, "tx-size-small");

    // Only accept nLockTime-using transactions that can be mined in the next
    // block; we don't want our mempool filled up with transactions that can't
    // be mined yet.
    if (!test_accept || !ignore_locks)
    if (!CheckFinalTx(tx, STANDARD_LOCKTIME_VERIFY_FLAGS))
        return state.DoS(0, false, REJECT_NONSTANDARD, "non-final");

    // is it already in the memory pool?
    if (pool.exists(hash)) {
        return state.Invalid(false, REJECT_DUPLICATE, "txn-already-in-mempool");
    }

    // Check for conflicts with in-memory transactions
    std::set<uint256> setConflicts;
    for (const CTxIn &txin : tx.vin)
    {
<<<<<<< HEAD
        if (txin.IsAnonInput())
            continue;

        auto itConflicting = pool.mapNextTx.find(txin.prevout);
        if (itConflicting != pool.mapNextTx.end())
        {
            const CTransaction *ptxConflicting = itConflicting->second;
=======
        const CTransaction* ptxConflicting = pool.GetConflictTx(txin.prevout);
        if (ptxConflicting) {
>>>>>>> 13c842e0
            if (!setConflicts.count(ptxConflicting->GetHash()))
            {
                // Allow opt-out of transaction replacement by setting
                // nSequence > MAX_BIP125_RBF_SEQUENCE (SEQUENCE_FINAL-2) on all inputs.
                //
                // SEQUENCE_FINAL-1 is picked to still allow use of nLockTime by
                // non-replaceable transactions. All inputs rather than just one
                // is for the sake of multi-party protocols, where we don't
                // want a single party to be able to disable replacement.
                //
                // The opt-out ignores descendants as anyone relying on
                // first-seen mempool behavior should be checking all
                // unconfirmed ancestors anyway; doing otherwise is hopelessly
                // insecure.
                bool fReplacementOptOut = true;
                if (fEnableReplacement)
                {
                    for (const CTxIn &_txin : ptxConflicting->vin)
                    {
                        if (_txin.nSequence <= MAX_BIP125_RBF_SEQUENCE)
                        {
                            fReplacementOptOut = false;
                            break;
                        }
                    }
                }
                if (fReplacementOptOut) {
                    return state.Invalid(false, REJECT_DUPLICATE, "txn-mempool-conflict");
                }

                setConflicts.insert(ptxConflicting->GetHash());
            }
        }
    }

    state.fHasAnonInput = false;
    {
        CCoinsView dummy;
        CCoinsViewCache view(&dummy);

        LockPoints lp;
        CCoinsViewMemPool viewMemPool(pcoinsTip.get(), pool);
        view.SetBackend(viewMemPool);

        // do all inputs exist?
        for (const CTxIn& txin : tx.vin)
        {
            if (txin.IsAnonInput())
            {
                state.fHasAnonInput = true;
                continue;
            };

            if (!pcoinsTip->HaveCoinInCache(txin.prevout)) {
                coins_to_uncache.push_back(txin.prevout);
            }
            if (!view.HaveCoin(txin.prevout)) {
                // Are inputs missing because we already have the tx?
                for (size_t out = 0; out < tx.GetNumVOuts(); out++) {
                    // Optimistically just do efficient check of cache for outputs
                    if (pcoinsTip->HaveCoinInCache(COutPoint(hash, out))) {
                        return state.Invalid(false, REJECT_DUPLICATE, "txn-already-known");
                    }
                }
                // Otherwise assume this might be an orphan tx for which we just haven't seen parents yet
                if (pfMissingInputs) {
                    *pfMissingInputs = true;
                }
                return false; // fMissingInputs and !state.IsInvalid() is used to detect this condition, don't set state.Invalid()
            }
        };

        if (state.fHasAnonInput
             && (chainActive.Height() < GetNumBlocksOfPeers()-1))
        {
            LogPrintf("%s: Ignoring anon transaction while chain syncs height %d - peers %d.\n",
                __func__, chainActive.Height(), GetNumBlocksOfPeers());
            return false; // Might be missing inputs
        };

        if (!AllAnonOutputsUnknown(tx, state)) // set state.fHasAnonOutput
            return false; // Already in the blockchain, containing block could have been received before loose tx

        // Bring the best block into scope
        view.GetBestBlock();
        // we have all inputs cached now, so switch back to dummy, so we don't need to keep lock on mempool
        view.SetBackend(dummy);

        // Only accept BIP68 sequence locked transactions that can be mined in the next
        // block; we don't want our mempool filled up with transactions that can't
        // be mined yet.
        // Must keep pool.cs for this unless we change CheckSequenceLocks to take a
        // CoinsViewCache instead of create its own
        if (!test_accept || !ignore_locks)
        if (!CheckSequenceLocks(tx, STANDARD_LOCKTIME_VERIFY_FLAGS, &lp))
            return state.DoS(0, false, REJECT_NONSTANDARD, "non-BIP68-final");

        CAmount nFees = 0;
        if (!Consensus::CheckTxInputs(tx, state, view, GetSpendHeight(view), nFees)) {
            return error("%s: Consensus::CheckTxInputs: %s, %s", __func__, tx.GetHash().ToString(), FormatStateMessage(state));
        }

        // Check for non-standard pay-to-script-hash in inputs
        if (fRequireStandard && !AreInputsStandard(tx, view))
            return state.Invalid(false, REJECT_NONSTANDARD, "bad-txns-nonstandard-inputs");

        // Check for non-standard witness in P2WSH
        if (tx.HasWitness() && fRequireStandard && !IsWitnessStandard(tx, view))
            return state.DoS(0, false, REJECT_NONSTANDARD, "bad-witness-nonstandard", true);

        int64_t nSigOpsCost = GetTransactionSigOpCost(tx, view, STANDARD_SCRIPT_VERIFY_FLAGS);

        // nModifiedFees includes any fee deltas from PrioritiseTransaction
        CAmount nModifiedFees = nFees;
        pool.ApplyDelta(hash, nModifiedFees);

        // Keep track of transactions that spend a coinbase, which we re-scan
        // during reorgs to ensure COINBASE_MATURITY is still met.
        bool fSpendsCoinbase = false;
        for (const CTxIn &txin : tx.vin)
        {
            if (txin.IsAnonInput())
                continue;
            const Coin &coin = view.AccessCoin(txin.prevout);
            if (coin.IsCoinBase()) {
                fSpendsCoinbase = true;
                break;
            }
        }


        CTxMemPoolEntry entry(ptx, nFees, nAcceptTime, chainActive.Height(),
                              fSpendsCoinbase, nSigOpsCost, lp);
        unsigned int nSize = entry.GetTxSize();

        // Check that the transaction doesn't have an excessive number of
        // sigops, making it impossible to mine. Since the coinbase transaction
        // itself can contain sigops MAX_STANDARD_TX_SIGOPS is less than
        // MAX_BLOCK_SIGOPS; we still consider this an invalid rather than
        // merely non-standard transaction.
        if (nSigOpsCost > MAX_STANDARD_TX_SIGOPS_COST)
            return state.DoS(0, false, REJECT_NONSTANDARD, "bad-txns-too-many-sigops", false,
                strprintf("%d", nSigOpsCost));

        CAmount mempoolRejectFee = pool.GetMinFee(gArgs.GetArg("-maxmempool", DEFAULT_MAX_MEMPOOL_SIZE) * 1000000).GetFee(nSize);
        if (state.fHasAnonOutput)
            mempoolRejectFee *= ANON_FEE_MULTIPLIER;

        if (!bypass_limits && mempoolRejectFee > 0 && nModifiedFees < mempoolRejectFee) {
            return state.DoS(0, false, REJECT_INSUFFICIENTFEE, "mempool min fee not met", false, strprintf("%d < %d", nModifiedFees, mempoolRejectFee));
        }

        // No transactions are allowed below minRelayTxFee except from disconnected blocks
        if (!bypass_limits && nModifiedFees < ::minRelayTxFee.GetFee(nSize)) {
            return state.DoS(0, false, REJECT_INSUFFICIENTFEE, "min relay fee not met", false, strprintf("%d < %d", nModifiedFees, ::minRelayTxFee.GetFee(nSize)));
        }

        if (nAbsurdFee && nFees > nAbsurdFee)
            return state.Invalid(false,
                REJECT_HIGHFEE, "absurdly-high-fee",
                strprintf("%d > %d", nFees, nAbsurdFee));

        // Calculate in-mempool ancestors, up to a limit.
        CTxMemPool::setEntries setAncestors;
        size_t nLimitAncestors = gArgs.GetArg("-limitancestorcount", DEFAULT_ANCESTOR_LIMIT);
        size_t nLimitAncestorSize = gArgs.GetArg("-limitancestorsize", DEFAULT_ANCESTOR_SIZE_LIMIT)*1000;
        size_t nLimitDescendants = gArgs.GetArg("-limitdescendantcount", DEFAULT_DESCENDANT_LIMIT);
        size_t nLimitDescendantSize = gArgs.GetArg("-limitdescendantsize", DEFAULT_DESCENDANT_SIZE_LIMIT)*1000;
        std::string errString;
        if (!pool.CalculateMemPoolAncestors(entry, setAncestors, nLimitAncestors, nLimitAncestorSize, nLimitDescendants, nLimitDescendantSize, errString)) {
            return state.DoS(0, false, REJECT_NONSTANDARD, "too-long-mempool-chain", false, errString);
        }

        // A transaction that spends outputs that would be replaced by it is invalid. Now
        // that we have the set of all ancestors we can detect this
        // pathological case by making sure setConflicts and setAncestors don't
        // intersect.
        for (CTxMemPool::txiter ancestorIt : setAncestors)
        {
            const uint256 &hashAncestor = ancestorIt->GetTx().GetHash();
            if (setConflicts.count(hashAncestor))
            {
                return state.DoS(10, false,
                                 REJECT_INVALID, "bad-txns-spends-conflicting-tx", false,
                                 strprintf("%s spends conflicting transaction %s",
                                           hash.ToString(),
                                           hashAncestor.ToString()));
            }
        }

        // Check if it's economically rational to mine this transaction rather
        // than the ones it replaces.
        CAmount nConflictingFees = 0;
        size_t nConflictingSize = 0;
        uint64_t nConflictingCount = 0;
        CTxMemPool::setEntries allConflicting;

        // If we don't hold the lock allConflicting might be incomplete; the
        // subsequent RemoveStaged() and addUnchecked() calls don't guarantee
        // mempool consistency for us.
        const bool fReplacementTransaction = setConflicts.size();
        if (fReplacementTransaction)
        {
            CFeeRate newFeeRate(nModifiedFees, nSize);
            std::set<uint256> setConflictsParents;
            const int maxDescendantsToVisit = 100;
            const CTxMemPool::setEntries setIterConflicting = pool.GetIterSet(setConflicts);
            for (const auto& mi : setIterConflicting) {
                // Don't allow the replacement to reduce the feerate of the
                // mempool.
                //
                // We usually don't want to accept replacements with lower
                // feerates than what they replaced as that would lower the
                // feerate of the next block. Requiring that the feerate always
                // be increased is also an easy-to-reason about way to prevent
                // DoS attacks via replacements.
                //
                // We only consider the feerates of transactions being directly
                // replaced, not their indirect descendants. While that does
                // mean high feerate children are ignored when deciding whether
                // or not to replace, we do require the replacement to pay more
                // overall fees too, mitigating most cases.
                CFeeRate oldFeeRate(mi->GetModifiedFee(), mi->GetTxSize());
                if (newFeeRate <= oldFeeRate)
                {
                    return state.DoS(0, false,
                            REJECT_INSUFFICIENTFEE, "insufficient fee", false,
                            strprintf("rejecting replacement %s; new feerate %s <= old feerate %s",
                                  hash.ToString(),
                                  newFeeRate.ToString(),
                                  oldFeeRate.ToString()));
                }

                for (const CTxIn &txin : mi->GetTx().vin)
                {
                    setConflictsParents.insert(txin.prevout.hash);
                }

                nConflictingCount += mi->GetCountWithDescendants();
            }
            // This potentially overestimates the number of actual descendants
            // but we just want to be conservative to avoid doing too much
            // work.
            if (nConflictingCount <= maxDescendantsToVisit) {
                // If not too many to replace, then calculate the set of
                // transactions that would have to be evicted
                for (CTxMemPool::txiter it : setIterConflicting) {
                    pool.CalculateDescendants(it, allConflicting);
                }
                for (CTxMemPool::txiter it : allConflicting) {
                    nConflictingFees += it->GetModifiedFee();
                    nConflictingSize += it->GetTxSize();
                }
            } else {
                return state.DoS(0, false,
                        REJECT_NONSTANDARD, "too many potential replacements", false,
                        strprintf("rejecting replacement %s; too many potential replacements (%d > %d)\n",
                            hash.ToString(),
                            nConflictingCount,
                            maxDescendantsToVisit));
            }

            for (unsigned int j = 0; j < tx.vin.size(); j++)
            {
                if (tx.vin[j].IsAnonInput())
                    continue;
                // We don't want to accept replacements that require low
                // feerate junk to be mined first. Ideally we'd keep track of
                // the ancestor feerates and make the decision based on that,
                // but for now requiring all new inputs to be confirmed works.
                if (!setConflictsParents.count(tx.vin[j].prevout.hash))
                {
                    // Rather than check the UTXO set - potentially expensive -
                    // it's cheaper to just check if the new input refers to a
                    // tx that's in the mempool.
                    if (pool.exists(tx.vin[j].prevout.hash)) {
                        return state.DoS(0, false,
                                         REJECT_NONSTANDARD, "replacement-adds-unconfirmed", false,
                                         strprintf("replacement %s adds unconfirmed input, idx %d",
                                                  hash.ToString(), j));
                    }
                }
            }

            // The replacement must pay greater fees than the transactions it
            // replaces - if we did the bandwidth used by those conflicting
            // transactions would not be paid for.
            if (nModifiedFees < nConflictingFees)
            {
                return state.DoS(0, false,
                                 REJECT_INSUFFICIENTFEE, "insufficient fee", false,
                                 strprintf("rejecting replacement %s, less fees than conflicting txs; %s < %s",
                                          hash.ToString(), FormatMoney(nModifiedFees), FormatMoney(nConflictingFees)));
            }

            // Finally in addition to paying more fees than the conflicts the
            // new transaction must pay for its own bandwidth.
            CAmount nDeltaFees = nModifiedFees - nConflictingFees;
            if (nDeltaFees < ::incrementalRelayFee.GetFee(nSize))
            {
                return state.DoS(0, false,
                        REJECT_INSUFFICIENTFEE, "insufficient fee", false,
                        strprintf("rejecting replacement %s, not enough additional fees to relay; %s < %s",
                              hash.ToString(),
                              FormatMoney(nDeltaFees),
                              FormatMoney(::incrementalRelayFee.GetFee(nSize))));
            }
        }

        constexpr unsigned int scriptVerifyFlags = STANDARD_SCRIPT_VERIFY_FLAGS;

        // Check against previous transactions
        // This is done last to help prevent CPU exhaustion denial-of-service attacks.
        PrecomputedTransactionData txdata(tx);

        state.fEnforceSmsgFees = nAcceptTime >= chainparams.GetConsensus().nPaidSmsgTime;
        if (!CheckInputs(tx, state, view, true, scriptVerifyFlags, true, false, txdata)) {
            // SCRIPT_VERIFY_CLEANSTACK requires SCRIPT_VERIFY_WITNESS, so we
            // need to turn both off, and compare against just turning off CLEANSTACK
            // to see if the failure is specifically due to witness validation.
            CValidationState stateDummy; // Want reported failures to be from first CheckInputs
            if (!tx.HasWitness() && CheckInputs(tx, stateDummy, view, true, scriptVerifyFlags & ~(SCRIPT_VERIFY_WITNESS | SCRIPT_VERIFY_CLEANSTACK), true, false, txdata) &&
                !CheckInputs(tx, stateDummy, view, true, scriptVerifyFlags & ~SCRIPT_VERIFY_CLEANSTACK, true, false, txdata)) {
                // Only the witness is missing, so the transaction itself may be fine.
                state.SetCorruptionPossible();
            }
            return false; // state filled in by CheckInputs
        }

        // Check again against the current block tip's script verification
        // flags to cache our script execution flags. This is, of course,
        // useless if the next block has different script flags from the
        // previous one, but because the cache tracks script flags for us it
        // will auto-invalidate and we'll just have a few blocks of extra
        // misses on soft-fork activation.
        //
        // This is also useful in case of bugs in the standard flags that cause
        // transactions to pass as valid when they're actually invalid. For
        // instance the STRICTENC flag was incorrectly allowing certain
        // CHECKSIG NOT scripts to pass, even though they were invalid.
        //
        // There is a similar check in CreateNewBlock() to prevent creating
        // invalid blocks (using TestBlockValidity), however allowing such
        // transactions into the mempool can be exploited as a DoS attack.
        unsigned int currentBlockScriptVerifyFlags = GetBlockScriptFlags(chainActive.Tip(), Params().GetConsensus());
        if (!CheckInputsFromMempoolAndCache(tx, state, view, pool, currentBlockScriptVerifyFlags, true, txdata)) {
            return error("%s: BUG! PLEASE REPORT THIS! CheckInputs failed against latest-block but not STANDARD flags %s, %s",
                    __func__, hash.ToString(), FormatStateMessage(state));
        }

        if (test_accept) {
            // Tx was accepted, but not added
            return true;
        }

        // Remove conflicting transactions from the mempool
        for (CTxMemPool::txiter it : allConflicting)
        {
            LogPrint(BCLog::MEMPOOL, "replacing tx %s with %s for %s %s additional fees, %d delta bytes\n",
                    it->GetTx().GetHash().ToString(),
                    hash.ToString(),
                    FormatMoney(nModifiedFees - nConflictingFees),
                    CURRENCY_UNIT.c_str(),
                    (int)nSize - (int)nConflictingSize);
            if (plTxnReplaced)
                plTxnReplaced->push_back(it->GetSharedTx());
        }
        pool.RemoveStaged(allConflicting, false, MemPoolRemovalReason::REPLACED);

        // This transaction should only count for fee estimation if:
        // - it isn't a BIP 125 replacement transaction (may not be widely supported)
        // - it's not being re-added during a reorg which bypasses typical mempool fee limits
        // - the node is not behind
        // - the transaction is not dependent on any other transactions in the mempool
        bool validForFeeEstimation = !fReplacementTransaction && !bypass_limits && IsCurrentForFeeEstimation() && pool.HasNoInputsOf(tx);

        // Store transaction in memory
        pool.addUnchecked(entry, setAncestors, validForFeeEstimation);

        // Add memory address index
        if (fAddressIndex)
            pool.addAddressIndex(entry, view);

        // Add memory spent index
        if (fSpentIndex)
            pool.addSpentIndex(entry, view);

        // trim mempool and check if tx was trimmed
        if (!bypass_limits) {
            LimitMempoolSize(pool, gArgs.GetArg("-maxmempool", DEFAULT_MAX_MEMPOOL_SIZE) * 1000000, gArgs.GetArg("-mempoolexpiry", DEFAULT_MEMPOOL_EXPIRY) * 60 * 60);
            if (!pool.exists(hash))
                return state.DoS(0, false, REJECT_INSUFFICIENTFEE, "mempool full");
        }
    }

    if (!AddKeyImagesToMempool(tx, pool))
        return state.DoS(100, error("%s: AddKeyImagesToMempool failed.", __func__), REJECT_MALFORMED, "bad-anonin-keyimages");

    GetMainSignals().TransactionAddedToMempool(ptx);

    return true;
}

/** (try to) add transaction to memory pool with a specified acceptance time **/
static bool AcceptToMemoryPoolWithTime(const CChainParams& chainparams, CTxMemPool& pool, CValidationState &state, const CTransactionRef &tx,
                        bool* pfMissingInputs, int64_t nAcceptTime, std::list<CTransactionRef>* plTxnReplaced,
                        bool bypass_limits, const CAmount nAbsurdFee, bool test_accept, bool ignore_locks) EXCLUSIVE_LOCKS_REQUIRED(cs_main)
{
    std::vector<COutPoint> coins_to_uncache;
    bool res = AcceptToMemoryPoolWorker(chainparams, pool, state, tx, pfMissingInputs, nAcceptTime, plTxnReplaced, bypass_limits, nAbsurdFee, coins_to_uncache, test_accept, ignore_locks);
    if (!res) {
        for (const COutPoint& hashTx : coins_to_uncache)
            pcoinsTip->Uncache(hashTx);
    }
    // After we've (potentially) uncached entries, ensure our coins cache is still within its size limits
    CValidationState stateDummy;
    FlushStateToDisk(chainparams, stateDummy, FlushStateMode::PERIODIC);
    return res;
}

bool AcceptToMemoryPool(CTxMemPool& pool, CValidationState &state, const CTransactionRef &tx,
                        bool* pfMissingInputs, std::list<CTransactionRef>* plTxnReplaced,
                        bool bypass_limits, const CAmount nAbsurdFee, bool test_accept, bool ignore_locks)
{
    const CChainParams& chainparams = Params();
    return AcceptToMemoryPoolWithTime(chainparams, pool, state, tx, pfMissingInputs, GetTime(), plTxnReplaced, bypass_limits, nAbsurdFee, test_accept, ignore_locks);
}

/**
 * Return transaction in txOut, and if it was found inside a block, its hash is placed in hashBlock.
 * If blockIndex is provided, the transaction is fetched from the corresponding block.
 */
bool GetTransaction(const uint256& hash, CTransactionRef& txOut, const Consensus::Params& consensusParams, uint256& hashBlock, bool fAllowSlow, CBlockIndex* blockIndex)
{
    CBlockIndex* pindexSlow = blockIndex;

    LOCK(cs_main);

    if (!blockIndex) {
        CTransactionRef ptx = mempool.get(hash);
        if (ptx) {
            txOut = ptx;
            return true;
        }

        if (g_txindex) {
            return g_txindex->FindTx(hash, hashBlock, txOut);
        }

        if (fAllowSlow) { // use coin database to locate block that contains transaction, and scan it
            const Coin& coin = AccessByTxid(*pcoinsTip, hash);
            if (!coin.IsSpent()) pindexSlow = chainActive[coin.nHeight];
        }
    }

    if (pindexSlow) {
        CBlock block;
        if (ReadBlockFromDisk(block, pindexSlow, consensusParams)) {
            for (const auto& tx : block.vtx) {
                if (tx->GetHash() == hash) {
                    txOut = tx;
                    hashBlock = pindexSlow->GetBlockHash();
                    return true;
                }
            }
        }
    }

    return false;
}


/** Retrieve a transaction and block header from disk
  * If blockIndex is provided, the transaction is fetched from the corresponding block.
  */
bool GetTransaction(const uint256 &hash, CTransactionRef &txOut, const Consensus::Params &consensusParams, CBlock &block, bool fAllowSlow, CBlockIndex* blockIndex)
{
    CBlockIndex *pindexSlow = blockIndex;

    LOCK(cs_main);

    if (g_txindex) {
        CBlockHeader header;
        if (g_txindex->FindTx(hash, header, txOut))
        {
            block = CBlock(header);
            return true;
        };
        return false;
    }

    if (fAllowSlow) { // use coin database to locate block that contains transaction, and scan it
        const Coin& coin = AccessByTxid(*pcoinsTip, hash);
        if (!coin.IsSpent()) pindexSlow = chainActive[coin.nHeight];
    }

    if (pindexSlow) {
        // read and return entire block
        if (ReadBlockFromDisk(block, pindexSlow, consensusParams)) {
            for (const auto& tx : block.vtx) {
                if (tx->GetHash() == hash) {
                    txOut = tx;
                    return true;
                }
            }
        }
    }

    return false;
}


//////////////////////////////////////////////////////////////////////////////
//
// CBlock and CBlockIndex
//

static bool WriteBlockToDisk(const CBlock& block, CDiskBlockPos& pos, const CMessageHeader::MessageStartChars& messageStart)
{
    // Open history file to append
    CAutoFile fileout(OpenBlockFile(pos), SER_DISK, CLIENT_VERSION);
    if (fileout.IsNull())
        return error("WriteBlockToDisk: OpenBlockFile failed");

    // Write index header
    unsigned int nSize = GetSerializeSize(fileout, block);
    fileout << messageStart << nSize;

    // Write block
    long fileOutPos = ftell(fileout.Get());
    if (fileOutPos < 0)
        return error("WriteBlockToDisk: ftell failed");
    pos.nPos = (unsigned int)fileOutPos;
    fileout << block;

    return true;
}

bool ReadBlockFromDisk(CBlock& block, const CDiskBlockPos& pos, const Consensus::Params& consensusParams)
{
    block.SetNull();

    // Open history file to read
    CAutoFile filein(OpenBlockFile(pos, true), SER_DISK, CLIENT_VERSION);
    if (filein.IsNull())
        return error("ReadBlockFromDisk: OpenBlockFile failed for %s", pos.ToString());

    // Read block
    try {
        filein >> block;
    }
    catch (const std::exception& e) {
        return error("%s: Deserialize or I/O error - %s at %s", __func__, e.what(), pos.ToString());
    }

    // Check the header
    if (fParticlMode)
    {
        // only CheckProofOfWork for genesis blocks
        if (block.hashPrevBlock.IsNull()
            && !CheckProofOfWork(block.GetHash(), block.nBits, consensusParams, 0, Params().GetLastImportHeight()))
            return error("ReadBlockFromDisk: Errors in block header at %s", pos.ToString());
    } else
    {
        if (!CheckProofOfWork(block.GetHash(), block.nBits, consensusParams))
            return error("ReadBlockFromDisk: Errors in block header at %s", pos.ToString());
    }

    return true;
}

bool ReadBlockFromDisk(CBlock& block, const CBlockIndex* pindex, const Consensus::Params& consensusParams)
{
    CDiskBlockPos blockPos;
    {
        LOCK(cs_main);
        blockPos = pindex->GetBlockPos();
    }

    if (!ReadBlockFromDisk(block, blockPos, consensusParams))
        return false;
    if (block.GetHash() != pindex->GetBlockHash())
        return error("ReadBlockFromDisk(CBlock&, CBlockIndex*): GetHash() doesn't match index for %s at %s",
                pindex->ToString(), pindex->GetBlockPos().ToString());
    return true;
}

bool ReadTransactionFromDiskBlock(const CBlockIndex* pindex, int nIndex, CTransactionRef &txOut)
{
    const CDiskBlockPos &pos = pindex->GetBlockPos();

    // Open history file to read
    CAutoFile filein(OpenBlockFile(pos, true), SER_DISK, CLIENT_VERSION);
    if (filein.IsNull())
        return error("%s: OpenBlockFile failed for %s", __func__, pos.ToString());

    CBlockHeader blockHeader;
    try {
        filein >> blockHeader;

        int nTxns = ReadCompactSize(filein);

        if (nTxns <= nIndex || nIndex < 0)
            return error("%s: Block %s, txn %d not in available range %d.", __func__, pindex->GetBlockPos().ToString(), nIndex, nTxns);

        for (int k = 0; k <= nIndex; ++k)
            filein >> txOut;
    } catch (const std::exception& e)
    {
        return error("%s: Deserialize or I/O error - %s at %s", __func__, e.what(), pos.ToString());
    }

    if (blockHeader.GetHash() != pindex->GetBlockHash())
        return error("%s: Hash doesn't match index for %s at %s",
                __func__, pindex->ToString(), pindex->GetBlockPos().ToString());
    return true;
}


bool ReadRawBlockFromDisk(std::vector<uint8_t>& block, const CDiskBlockPos& pos, const CMessageHeader::MessageStartChars& message_start)
{
    CDiskBlockPos hpos = pos;
    hpos.nPos -= 8; // Seek back 8 bytes for meta header
    CAutoFile filein(OpenBlockFile(hpos, true), SER_DISK, CLIENT_VERSION);
    if (filein.IsNull()) {
        return error("%s: OpenBlockFile failed for %s", __func__, pos.ToString());
    }

    try {
        CMessageHeader::MessageStartChars blk_start;
        unsigned int blk_size;

        filein >> blk_start >> blk_size;

        if (memcmp(blk_start, message_start, CMessageHeader::MESSAGE_START_SIZE)) {
            return error("%s: Block magic mismatch for %s: %s versus expected %s", __func__, pos.ToString(),
                    HexStr(blk_start, blk_start + CMessageHeader::MESSAGE_START_SIZE),
                    HexStr(message_start, message_start + CMessageHeader::MESSAGE_START_SIZE));
        }

        if (blk_size > MAX_SIZE) {
            return error("%s: Block data is larger than maximum deserialization size for %s: %s versus %s", __func__, pos.ToString(),
                    blk_size, MAX_SIZE);
        }

        block.resize(blk_size); // Zeroing of memory is intentional here
        filein.read((char*)block.data(), blk_size);
    } catch(const std::exception& e) {
        return error("%s: Read from block file failed: %s for %s", __func__, e.what(), pos.ToString());
    }

    return true;
}

bool ReadRawBlockFromDisk(std::vector<uint8_t>& block, const CBlockIndex* pindex, const CMessageHeader::MessageStartChars& message_start)
{
    CDiskBlockPos block_pos;
    {
        LOCK(cs_main);
        block_pos = pindex->GetBlockPos();
    }

    return ReadRawBlockFromDisk(block, block_pos, message_start);
}

CAmount GetBlockSubsidy(int nHeight, const Consensus::Params& consensusParams)
{
    int halvings = nHeight / consensusParams.nSubsidyHalvingInterval;
    // Force block reward to zero when right shift is undefined.
    if (halvings >= 64)
        return 0;

    CAmount nSubsidy = 50 * COIN;
    // Subsidy is cut in half every 210,000 blocks which will occur approximately every 4 years.
    nSubsidy >>= halvings;
    return nSubsidy;
}

int GetNumPeers()
{
    //return g_connman->GetNodeCount(CConnman::CONNECTIONS_IN); // doesn't seem accurate
    return g_connman ? g_connman->GetNodeCount(CConnman::CONNECTIONS_ALL) : 0;
}

int GetNumBlocksOfPeers()
{
    LOCK(cs_main);

    int nPeerBlocks = g_connman ? g_connman->cPeerBlockCounts.median() : 0;
    CBlockIndex *pcheckpoint = Checkpoints::GetLastCheckpoint(Params().Checkpoints());
    if (pcheckpoint)
        return std::max(nPeerBlocks, pcheckpoint->nHeight);
    return nPeerBlocks;
}

bool IsInitialBlockDownload()
{
    // Once this function has returned false, it must remain false.
    static std::atomic<bool> latchToFalse{false};
    // Optimization: pre-test latch before taking the lock.
    if (latchToFalse.load(std::memory_order_relaxed))
        return false;

    LOCK(cs_main);
    if (latchToFalse.load(std::memory_order_relaxed))
        return false;
    if (fImporting || fReindex)
        return true;
    if (chainActive.Tip() == nullptr)
        return true;
    if (chainActive.Tip()->nChainWork < nMinimumChainWork)
        return true;
    if (fRequireStandard // fRequireStandard is false on testnet
        && chainActive.Tip()->nHeight > COINBASE_MATURITY
        && chainActive.Tip()->GetBlockTime() < (GetTime() - nMaxTipAge))
        return true;
    if (fParticlMode
        && (GetNumPeers() < 1
            || chainActive.Tip()->nHeight < GetNumBlocksOfPeers()))
        return true;

    LogPrintf("Leaving InitialBlockDownload (latching to false)\n");
    latchToFalse.store(true, std::memory_order_relaxed);
    return false;
}

CBlockIndex *pindexBestForkTip = nullptr, *pindexBestForkBase = nullptr;

static void AlertNotify(const std::string& strMessage)
{
    uiInterface.NotifyAlertChanged();
    std::string strCmd = gArgs.GetArg("-alertnotify", "");
    if (strCmd.empty()) return;

    // Alert text should be plain ascii coming from a trusted source, but to
    // be safe we first strip anything not in safeChars, then add single quotes around
    // the whole string before passing it to the shell:
    std::string singleQuote("'");
    std::string safeStatus = SanitizeString(strMessage);
    safeStatus = singleQuote+safeStatus+singleQuote;
    boost::replace_all(strCmd, "%s", safeStatus);

    std::thread t(runCommand, strCmd);
    t.detach(); // thread runs free
}

static void CheckForkWarningConditions() EXCLUSIVE_LOCKS_REQUIRED(cs_main)
{
    AssertLockHeld(cs_main);
    // Before we get past initial download, we cannot reliably alert about forks
    // (we assume we don't get stuck on a fork before finishing our initial sync)
    if (IsInitialBlockDownload())
        return;

    // If our best fork is no longer within 72 blocks (+/- 12 hours if no one mines it)
    // of our head, drop it
    if (pindexBestForkTip && chainActive.Height() - pindexBestForkTip->nHeight >= 72)
        pindexBestForkTip = nullptr;

    if (pindexBestForkTip || (pindexBestInvalid && pindexBestInvalid->nChainWork > chainActive.Tip()->nChainWork + (GetBlockProof(*chainActive.Tip()) * 6)))
    {
        if (!GetfLargeWorkForkFound() && pindexBestForkBase)
        {
            std::string warning = std::string("'Warning: Large-work fork detected, forking after block ") +
                pindexBestForkBase->phashBlock->ToString() + std::string("'");
            AlertNotify(warning);
        }
        if (pindexBestForkTip && pindexBestForkBase)
        {
            LogPrintf("%s: Warning: Large valid fork found\n  forking the chain at height %d (%s)\n  lasting to height %d (%s).\nChain state database corruption likely.\n", __func__,
                   pindexBestForkBase->nHeight, pindexBestForkBase->phashBlock->ToString(),
                   pindexBestForkTip->nHeight, pindexBestForkTip->phashBlock->ToString());
            SetfLargeWorkForkFound(true);
        }
        else
        {
            LogPrintf("%s: Warning: Found invalid chain at least ~6 blocks longer than our best chain.\nChain state database corruption likely.\n", __func__);
            SetfLargeWorkInvalidChainFound(true);
        }
    }
    else
    {
        SetfLargeWorkForkFound(false);
        SetfLargeWorkInvalidChainFound(false);
    }
}

static void CheckForkWarningConditionsOnNewFork(CBlockIndex* pindexNewForkTip) EXCLUSIVE_LOCKS_REQUIRED(cs_main)
{
    AssertLockHeld(cs_main);
    // If we are on a fork that is sufficiently large, set a warning flag
    CBlockIndex* pfork = pindexNewForkTip;
    CBlockIndex* plonger = chainActive.Tip();
    while (pfork && pfork != plonger)
    {
        while (plonger && plonger->nHeight > pfork->nHeight)
            plonger = plonger->pprev;
        if (pfork == plonger)
            break;
        pfork = pfork->pprev;
    }

    // We define a condition where we should warn the user about as a fork of at least 7 blocks
    // with a tip within 72 blocks (+/- 12 hours if no one mines it) of ours
    // We use 7 blocks rather arbitrarily as it represents just under 10% of sustained network
    // hash rate operating on the fork.
    // or a chain that is entirely longer than ours and invalid (note that this should be detected by both)
    // We define it this way because it allows us to only store the highest fork tip (+ base) which meets
    // the 7-block condition and from this always have the most-likely-to-cause-warning fork
    if (pfork && (!pindexBestForkTip || pindexNewForkTip->nHeight > pindexBestForkTip->nHeight) &&
            pindexNewForkTip->nChainWork - pfork->nChainWork > (GetBlockProof(*pfork) * 7) &&
            chainActive.Height() - pindexNewForkTip->nHeight < 72)
    {
        pindexBestForkTip = pindexNewForkTip;
        pindexBestForkBase = pfork;
    }

    CheckForkWarningConditions();
}

void static InvalidChainFound(CBlockIndex* pindexNew) EXCLUSIVE_LOCKS_REQUIRED(cs_main)
{
    if (!pindexBestInvalid || pindexNew->nChainWork > pindexBestInvalid->nChainWork)
        pindexBestInvalid = pindexNew;

    LogPrintf("%s: invalid block=%s  height=%d  log2_work=%.8g  date=%s\n", __func__,
      pindexNew->GetBlockHash().ToString(), pindexNew->nHeight,
      log(pindexNew->nChainWork.getdouble())/log(2.0), FormatISO8601DateTime(pindexNew->GetBlockTime()));
    CBlockIndex *tip = chainActive.Tip();
    assert (tip);
    LogPrintf("%s:  current best=%s  height=%d  log2_work=%.8g  date=%s\n", __func__,
      tip->GetBlockHash().ToString(), chainActive.Height(), log(tip->nChainWork.getdouble())/log(2.0),
      FormatISO8601DateTime(tip->GetBlockTime()));
    CheckForkWarningConditions();
}

void CChainState::InvalidBlockFound(CBlockIndex *pindex, const CBlock &block, const CValidationState &state) {
    if (state.GetRejectReason() == "bad-cs-duplicate")
    {
        pindex->SetProofOfStake();
        pindex->prevoutStake = block.vtx[0]->vin[0].prevout;
        if (pindex->pprev && pindex->pprev->bnStakeModifier.IsNull())
            LogPrintf("Warning: %s - Previous stake modifier is null.\n", __func__);
        else
            pindex->bnStakeModifier = ComputeStakeModifierV2(pindex->pprev, pindex->prevoutStake.hash);

        pindex->nFlags |= BLOCK_FAILED_DUPLICATE_STAKE;
        setDirtyBlockIndex.insert(pindex);
    };

    if (!state.CorruptionPossible()) {
        pindex->nStatus |= BLOCK_FAILED_VALID;
        m_failed_blocks.insert(pindex);
        setDirtyBlockIndex.insert(pindex);
        setBlockIndexCandidates.erase(pindex);
        InvalidChainFound(pindex);
    }
}

void UpdateCoins(const CTransaction& tx, CCoinsViewCache& inputs, CTxUndo &txundo, int nHeight)
{
    // mark inputs spent
    if (!tx.IsCoinBase()) {
        txundo.vprevout.reserve(tx.vin.size());
        for (const CTxIn &txin : tx.vin)
        {
            if (txin.IsAnonInput())
                continue;

            txundo.vprevout.emplace_back();
            bool is_spent = inputs.SpendCoin(txin.prevout, &txundo.vprevout.back());
            assert(is_spent);
        }
    }
    // add outputs
    AddCoins(inputs, tx, nHeight);
}

void UpdateCoins(const CTransaction& tx, CCoinsViewCache& inputs, int nHeight)
{
    CTxUndo txundo;
    UpdateCoins(tx, inputs, txundo, nHeight);
}

bool CScriptCheck::operator()() {
    const CScript &scriptSig = ptxTo->vin[nIn].scriptSig;
    const CScriptWitness *witness = &ptxTo->vin[nIn].scriptWitness;

    return VerifyScript(scriptSig, scriptPubKey, witness, nFlags, CachingTransactionSignatureChecker(ptxTo, nIn, vchAmount, cacheStore, *txdata), &error);
    //return VerifyScript(scriptSig, m_tx_out.scriptPubKey, witness, nFlags, CachingTransactionSignatureChecker(ptxTo, nIn, m_tx_out.nValue, cacheStore, *txdata), &error);
}

int GetSpendHeight(const CCoinsViewCache& inputs)
{
    LOCK(cs_main);

    const CBlockIndex* pindexPrev = LookupBlockIndex(inputs.GetBestBlock());

    if (!pindexPrev)
        return 0;

    return pindexPrev->nHeight + 1;
}

static CuckooCache::cache<uint256, SignatureCacheHasher> scriptExecutionCache;
static uint256 scriptExecutionCacheNonce(GetRandHash());

void InitScriptExecutionCache() {
    // nMaxCacheSize is unsigned. If -maxsigcachesize is set to zero,
    // setup_bytes creates the minimum possible cache (2 elements).
    size_t nMaxCacheSize = std::min(std::max((int64_t)0, gArgs.GetArg("-maxsigcachesize", DEFAULT_MAX_SIG_CACHE_SIZE) / 2), MAX_MAX_SIG_CACHE_SIZE) * ((size_t) 1 << 20);
    size_t nElems = scriptExecutionCache.setup_bytes(nMaxCacheSize);
    LogPrintf("Using %zu MiB out of %zu/2 requested for script execution cache, able to store %zu elements\n",
            (nElems*sizeof(uint256)) >>20, (nMaxCacheSize*2)>>20, nElems);
}

/**
 * Check whether all inputs of this transaction are valid (no double spends, scripts & sigs, amounts)
 * This does not modify the UTXO set.
 *
 * If pvChecks is not nullptr, script checks are pushed onto it instead of being performed inline. Any
 * script checks which are not necessary (eg due to script execution cache hits) are, obviously,
 * not pushed onto pvChecks/run.
 *
 * Setting cacheSigStore/cacheFullScriptStore to false will remove elements from the corresponding cache
 * which are matched. This is useful for checking blocks where we will likely never need the cache
 * entry again.
 *
 * Non-static (and re-declared) in src/test/txvalidationcache_tests.cpp
 */
bool CheckInputs(const CTransaction& tx, CValidationState &state, const CCoinsViewCache &inputs, bool fScriptChecks, unsigned int flags, bool cacheSigStore, bool cacheFullScriptStore, PrecomputedTransactionData& txdata, std::vector<CScriptCheck> *pvChecks, bool fAnonChecks) EXCLUSIVE_LOCKS_REQUIRED(cs_main)
{
    if (!tx.IsCoinBase())
    {
        if (pvChecks)
            pvChecks->reserve(tx.vin.size());

        // The first loop above does all the inexpensive checks.
        // Only if ALL inputs pass do we perform expensive ECDSA signature checks.
        // Helps prevent CPU exhaustion attacks.

        // Skip script verification when connecting blocks under the
        // assumevalid block. Assuming the assumevalid block is valid this
        // is safe because block merkle hashes are still computed and checked,
        // Of course, if an assumed valid block is invalid due to false scriptSigs
        // this optimization would allow an invalid chain to be accepted.
        if (fScriptChecks) {
            bool fHasAnonInput = false;
            // First check if script executions have been cached with the same
            // flags. Note that this assumes that the inputs provided are
            // correct (ie that the transaction hash which is in tx's prevouts
            // properly commits to the scriptPubKey in the inputs view of that
            // transaction).
            uint256 hashCacheEntry;
            // We only use the first 19 bytes of nonce to avoid a second SHA
            // round - giving us 19 + 32 + 4 = 55 bytes (+ 8 + 1 = 64)
            static_assert(55 - sizeof(flags) - 32 >= 128/8, "Want at least 128 bits of nonce for script execution cache");
            CSHA256().Write(scriptExecutionCacheNonce.begin(), 55 - sizeof(flags) - 32).Write(tx.GetWitnessHash().begin(), 32).Write((unsigned char*)&flags, sizeof(flags)).Finalize(hashCacheEntry.begin());
            AssertLockHeld(cs_main); //TODO: Remove this requirement by making CuckooCache not require external locks

            if (scriptExecutionCache.contains(hashCacheEntry, !cacheFullScriptStore)) {
                return true;
            }

            for (unsigned int i = 0; i < tx.vin.size(); i++) {
                if (tx.vin[i].IsAnonInput())
                {
                    fHasAnonInput = true;
                    continue;
                };

                const COutPoint &prevout = tx.vin[i].prevout;
                const Coin& coin = inputs.AccessCoin(prevout);
                assert(!coin.IsSpent());

                // We very carefully only pass in things to CScriptCheck which
                // are clearly committed to by tx' witness hash. This provides
                // a sanity check that our caching is not introducing consensus
                // failures through additional data in, eg, the coins being
                // spent being checked as a part of CScriptCheck.
                const CScript& scriptPubKey = coin.out.scriptPubKey;
                const CAmount amount = coin.out.nValue;

                std::vector<uint8_t> vchAmount;
                if (coin.nType == OUTPUT_STANDARD)
                {
                    vchAmount.resize(8);
                    memcpy(vchAmount.data(), &amount, sizeof(amount));
                } else
                if (coin.nType == OUTPUT_CT)
                {
                    vchAmount.resize(33);
                    memcpy(vchAmount.data(), coin.commitment.data, 33);
                };

                // Verify signature
                CScriptCheck check(scriptPubKey, vchAmount, tx, i, flags, cacheSigStore, &txdata);
                if (pvChecks) {
                    pvChecks->push_back(CScriptCheck());
                    check.swap(pvChecks->back());
                } else if (!check()) {
                    if (flags & STANDARD_NOT_MANDATORY_VERIFY_FLAGS) {
                        // Check whether the failure was caused by a
                        // non-mandatory script verification check, such as
                        // non-standard DER encodings or non-null dummy
                        // arguments; if so, don't trigger DoS protection to
                        // avoid splitting the network between upgraded and
                        // non-upgraded nodes.
                        CScriptCheck check2(scriptPubKey, vchAmount, tx, i,
                                flags & ~STANDARD_NOT_MANDATORY_VERIFY_FLAGS, cacheSigStore, &txdata);

                        if (check2())
                            return state.Invalid(false, REJECT_NONSTANDARD, strprintf("non-mandatory-script-verify-flag (%s)", ScriptErrorString(check.GetScriptError())));
                    }
                    // Failures of other flags indicate a transaction that is
                    // invalid in new blocks, e.g. an invalid P2SH. We DoS ban
                    // such nodes as they are not following the protocol. That
                    // said during an upgrade careful thought should be taken
                    // as to the correct behavior - we may want to continue
                    // peering with non-upgraded nodes even after soft-fork
                    // super-majority signaling has occurred.
                    return state.DoS(100,false, REJECT_INVALID, strprintf("mandatory-script-verify-flag-failed (%s)", ScriptErrorString(check.GetScriptError())));
                }
            }

            if (fHasAnonInput && fAnonChecks
                && !VerifyMLSAG(tx, state))
                    return false;

            if (cacheFullScriptStore && !pvChecks) {
                // We executed all of the provided scripts, and were told to
                // cache the result. Do so now.
                scriptExecutionCache.insert(hashCacheEntry);
            }
        }
    }

    return true;
}

namespace {

bool UndoWriteToDisk(const CBlockUndo& blockundo, CDiskBlockPos& pos, const uint256& hashBlock, const CMessageHeader::MessageStartChars& messageStart)
{
    // Open history file to append
    CAutoFile fileout(OpenUndoFile(pos), SER_DISK, CLIENT_VERSION);
    if (fileout.IsNull())
        return error("%s: OpenUndoFile failed", __func__);

    // Write index header
    unsigned int nSize = GetSerializeSize(fileout, blockundo);
    fileout << messageStart << nSize;

    // Write undo data
    long fileOutPos = ftell(fileout.Get());
    if (fileOutPos < 0)
        return error("%s: ftell failed", __func__);
    pos.nPos = (unsigned int)fileOutPos;
    fileout << blockundo;

    // calculate & write checksum
    CHashWriter hasher(SER_GETHASH, PROTOCOL_VERSION);
    hasher << hashBlock;
    hasher << blockundo;
    fileout << hasher.GetHash();

    return true;
}

static bool UndoReadFromDisk(CBlockUndo& blockundo, const CBlockIndex *pindex)
{
    CDiskBlockPos pos = pindex->GetUndoPos();
    if (pos.IsNull()) {
        return error("%s: no undo data available", __func__);
    }

    // Open history file to read
    CAutoFile filein(OpenUndoFile(pos, true), SER_DISK, CLIENT_VERSION);
    if (filein.IsNull())
        return error("%s: OpenUndoFile failed", __func__);

    // Read block
    uint256 hashChecksum;
    CHashVerifier<CAutoFile> verifier(&filein); // We need a CHashVerifier as reserializing may lose data
    try {
        verifier << pindex->pprev->GetBlockHash();
        verifier >> blockundo;
        filein >> hashChecksum;
    }
    catch (const std::exception& e) {
        return error("%s: Deserialize or I/O error - %s", __func__, e.what());
    }

    // Verify checksum
    if (hashChecksum != verifier.GetHash())
        return error("%s: Checksum mismatch", __func__);

    return true;
}

/** Abort with a message */
static bool AbortNode(const std::string& strMessage, const std::string& userMessage="")
{
    SetMiscWarning(strMessage);
    LogPrintf("*** %s\n", strMessage);
    uiInterface.ThreadSafeMessageBox(
        userMessage.empty() ? _("Error: A fatal internal error occurred, see debug.log for details") : userMessage,
        "", CClientUIInterface::MSG_ERROR);
    StartShutdown();
    return false;
}

static bool AbortNode(CValidationState& state, const std::string& strMessage, const std::string& userMessage="")
{
    AbortNode(strMessage, userMessage);
    return state.Error(strMessage);
}

} // namespace

/**
 * Restore the UTXO in a Coin at a given COutPoint
 * @param undo The Coin to be restored.
 * @param view The coins view to which to apply the changes.
 * @param out The out point that corresponds to the tx input.
 * @return A DisconnectResult as an int
 */
int ApplyTxInUndo(Coin&& undo, CCoinsViewCache& view, const COutPoint& out)
{
    bool fClean = true;

    if (view.HaveCoin(out)) fClean = false; // overwriting transaction output

    if (undo.nHeight == 0) {
        // Missing undo metadata (height and coinbase). Older versions included this
        // information only in undo records for the last spend of a transactions'
        // outputs. This implies that it must be present for some other output of the same tx.
        const Coin& alternate = AccessByTxid(view, out.hash);
        if (!alternate.IsSpent()) {
            undo.nHeight = alternate.nHeight;
            undo.fCoinBase = alternate.fCoinBase;
        } else {
            return DISCONNECT_FAILED; // adding output for transaction without known metadata
        }
    }
    // The potential_overwrite parameter to AddCoin is only allowed to be false if we know for
    // sure that the coin did not already exist in the cache. As we have queried for that above
    // using HaveCoin, we don't need to guess. When fClean is false, a coin already existed and
    // it is an overwrite.
    view.AddCoin(out, std::move(undo), !fClean);

    return fClean ? DISCONNECT_OK : DISCONNECT_UNCLEAN;
}

/** Undo the effects of this block (with given index) on the UTXO set represented by coins.
 *  When FAILED is returned, view is left in an indeterminate state. */
DisconnectResult CChainState::DisconnectBlock(const CBlock& block, const CBlockIndex* pindex, CCoinsViewCache& view)
{
    if (LogAcceptCategory(BCLog::HDWALLET))
        LogPrintf("%s: hash %s, height %d\n", __func__, block.GetHash().ToString(), pindex->nHeight);

    assert(pindex->GetBlockHash() == view.GetBestBlock());

    bool fClean = true;

    CBlockUndo blockUndo;
    if (!UndoReadFromDisk(blockUndo, pindex)) {
        error("DisconnectBlock(): failure reading undo data");
        return DISCONNECT_FAILED;
    }

    if (!fParticlMode)
    {
        if (blockUndo.vtxundo.size() + 1 != block.vtx.size()) {
            error("DisconnectBlock(): block and undo data inconsistent");
            return DISCONNECT_FAILED;
        }
    } else
    {
        if (blockUndo.vtxundo.size() != block.vtx.size())
        {
            // Count non coinbase txns, this should only happen in early blocks.
            size_t nExpectTxns = 0;
            for (auto &tx : block.vtx)
                if (!tx->IsCoinBase())
                    nExpectTxns++;

            if (blockUndo.vtxundo.size() != nExpectTxns) {
                error("DisconnectBlock(): block and undo data inconsistent");
                return DISCONNECT_FAILED;
            };
        };
    };

    int nVtxundo = blockUndo.vtxundo.size()-1;
    // undo transactions in reverse order
    for (int i = block.vtx.size() - 1; i >= 0; i--)
    {
        const CTransaction &tx = *(block.vtx[i]);
        uint256 hash = tx.GetHash();

        for (const auto &txin : tx.vin)
        {
            if (txin.IsAnonInput())
            {
                uint32_t nInputs, nRingSize;
                txin.GetAnonInfo(nInputs, nRingSize);
                if (txin.scriptData.stack.size() != 1
                    || txin.scriptData.stack[0].size() != 33 * nInputs) {
                    error("%s: Bad scriptData stack, %s.", __func__, hash.ToString());
                    return DISCONNECT_FAILED;
                };

                const std::vector<uint8_t> &vKeyImages = txin.scriptData.stack[0];
                for (size_t k = 0; k < nInputs; ++k)
                {
                    const CCmpPubKey &ki = *((CCmpPubKey*)&vKeyImages[k*33]);

                    view.keyImages.push_back(std::make_pair(ki, hash));
                };
            };
        };

        bool is_coinbase = tx.IsCoinBase() || tx.IsCoinStake();

        for (size_t k = tx.vpout.size(); k-- > 0;)
        {
            const CTxOutBase *out = tx.vpout[k].get();

            if (out->IsType(OUTPUT_RINGCT))
            {
                CTxOutRingCT *txout = (CTxOutRingCT*)out;

                if (view.nLastRCTOutput == 0)
                {
                    view.nLastRCTOutput = pindex->nAnonOutputs;
                    // Verify data matches
                    CAnonOutput ao;
                    if (!pblocktree->ReadRCTOutput(view.nLastRCTOutput, ao)) {
                        error("%s: RCT output missing, txn %s, %d, index %d.", __func__, hash.ToString(), k, view.nLastRCTOutput);
                        if (!view.fForceDisconnect)
                            return DISCONNECT_FAILED;
                    } else
                    if (ao.pubkey != txout->pk) {
                        error("%s: RCT output mismatch, txn %s, %d, index %d.", __func__, hash.ToString(), k, view.nLastRCTOutput);
                        if (!view.fForceDisconnect)
                            return DISCONNECT_FAILED;
                    };
                };

                view.anonOutputLinks[txout->pk] = view.nLastRCTOutput;
                view.nLastRCTOutput--;

                continue;
            };

            // Check that all outputs are available and match the outputs in the block itself
            // exactly.
            if (out->IsType(OUTPUT_STANDARD) || out->IsType(OUTPUT_CT))
            {
                const CScript *pScript = out->GetPScriptPubKey();
                if (!pScript->IsUnspendable()) {
                    COutPoint op(hash, k);
                    Coin coin;

                    CTxOut txout(0, *pScript);

                    if (out->IsType(OUTPUT_STANDARD))
                        txout.nValue = out->GetValue();
                    bool is_spent = view.SpendCoin(op, &coin);
                    if (!is_spent || txout != coin.out || pindex->nHeight != coin.nHeight || is_coinbase != coin.fCoinBase) {
                        fClean = false; // transaction output mismatch
                    }
                }
            };

            if (!fAddressIndex
                || (!out->IsType(OUTPUT_STANDARD)
                && !out->IsType(OUTPUT_CT)))
                continue;

            const CScript *pScript;
            std::vector<unsigned char> hashBytes;
            int scriptType = 0;
            CAmount nValue;
            if (!ExtractIndexInfo(out, scriptType, hashBytes, nValue, pScript)
                || scriptType == 0)
                continue;
            // undo receiving activity
            view.addressIndex.push_back(std::make_pair(CAddressIndexKey(scriptType, uint256(hashBytes.data(), hashBytes.size()), pindex->nHeight, i, hash, k, false), nValue));
            // undo unspent index
            view.addressUnspentIndex.push_back(std::make_pair(CAddressUnspentKey(scriptType, uint256(hashBytes.data(), hashBytes.size()), hash, k), CAddressUnspentValue()));
        };


        if (fParticlMode)
        {
            // restore inputs
            if (!tx.IsCoinBase())
            {
                if (nVtxundo < 0 || nVtxundo >= (int)blockUndo.vtxundo.size())
                {
                    error("DisconnectBlock(): transaction undo data offset out of range.");
                    return DISCONNECT_FAILED;
                };

                size_t nExpectUndo = 0;
                for (const auto &txin : tx.vin)
                if (!txin.IsAnonInput())
                    nExpectUndo++;

                CTxUndo &txundo = blockUndo.vtxundo[nVtxundo--];
                if (txundo.vprevout.size() != nExpectUndo)
                {
                    error("DisconnectBlock(): transaction and undo data inconsistent");
                    return DISCONNECT_FAILED;
                };

                for (unsigned int j = tx.vin.size(); j-- > 0;)
                {
                    if (tx.vin[j].IsAnonInput())
                        continue;

                    const COutPoint &out = tx.vin[j].prevout;
                    int res = ApplyTxInUndo(std::move(txundo.vprevout[j]), view, out);
                    if (res == DISCONNECT_FAILED) return DISCONNECT_FAILED;
                    fClean = fClean && res != DISCONNECT_UNCLEAN;

                    const CTxIn input = tx.vin[j];

                    if (fSpentIndex) // undo and delete the spent index
                        view.spentIndex.push_back(std::make_pair(CSpentIndexKey(input.prevout.hash, input.prevout.n), CSpentIndexValue()));

                    if (fAddressIndex)
                    {
                        const Coin &coin = view.AccessCoin(tx.vin[j].prevout);
                        const CScript *pScript = &coin.out.scriptPubKey;

                        CAmount nValue = coin.nType == OUTPUT_CT ? 0 : coin.out.nValue;
                        std::vector<uint8_t> hashBytes;
                        int scriptType = 0;
                        if (!ExtractIndexInfo(pScript, scriptType, hashBytes)
                            || scriptType == 0)
                            continue;

                        // undo spending activity
                        view.addressIndex.push_back(std::make_pair(CAddressIndexKey(scriptType, uint256(hashBytes.data(), hashBytes.size()), pindex->nHeight, i, hash, j, true), nValue * -1));
                        // restore unspent index
                        view.addressUnspentIndex.push_back(std::make_pair(CAddressUnspentKey(scriptType, uint256(hashBytes.data(), hashBytes.size()), input.prevout.hash, input.prevout.n), CAddressUnspentValue(nValue, *pScript, coin.nHeight)));
                    }; // if (fAddressIndex)
                }; // for (unsigned int j = tx.vin.size(); j-- > 0;)
            };
        } else
        {
            // Check that all outputs are available and match the outputs in the block itself
            // exactly.
            for (size_t o = 0; o < tx.vout.size(); o++) {
                if (!tx.vout[o].scriptPubKey.IsUnspendable()) {
                    COutPoint out(hash, o);
                    Coin coin;
                    bool is_spent = view.SpendCoin(out, &coin);
                    if (!is_spent || tx.vout[o] != coin.out || pindex->nHeight != coin.nHeight || is_coinbase != coin.fCoinBase) {
                        fClean = false; // transaction output mismatch
                    }
                }
            }

            if (i > 0) { // not coinbases
                CTxUndo &txundo = blockUndo.vtxundo[i-1];
                if (txundo.vprevout.size() != tx.vin.size()) {
                    error("DisconnectBlock(): transaction and undo data inconsistent");
                    return DISCONNECT_FAILED;
                }
                for (unsigned int j = tx.vin.size(); j-- > 0;) {
                    const COutPoint &out = tx.vin[j].prevout;
                    int res = ApplyTxInUndo(std::move(txundo.vprevout[j]), view, out);
                    if (res == DISCONNECT_FAILED) return DISCONNECT_FAILED;
                    fClean = fClean && res != DISCONNECT_UNCLEAN;
                }
            }
            // At this point, all of txundo.vprevout should have been moved out.
        }
    }

    // move best block pointer to prevout block
    view.SetBestBlock(pindex->pprev->GetBlockHash(), pindex->pprev->nHeight);

    return fClean ? DISCONNECT_OK : DISCONNECT_UNCLEAN;
}

bool ConnectBlock(const CBlock& block, CValidationState& state, CBlockIndex* pindex,
    CCoinsViewCache& view, const CChainParams& chainparams, bool fJustCheck)
{
    return g_chainstate.ConnectBlock(block, state, pindex, view, chainparams, fJustCheck);
};

DisconnectResult DisconnectBlock(const CBlock& block, const CBlockIndex* pindex, CCoinsViewCache& view)
{
    return g_chainstate.DisconnectBlock(block, pindex, view);
};

void static FlushBlockFile(bool fFinalize = false)
{
    LOCK(cs_LastBlockFile);

    CDiskBlockPos posOld(nLastBlockFile, 0);
    bool status = true;

    FILE *fileOld = OpenBlockFile(posOld);
    if (fileOld) {
        if (fFinalize)
            status &= TruncateFile(fileOld, vinfoBlockFile[nLastBlockFile].nSize);
        status &= FileCommit(fileOld);
        fclose(fileOld);
    }

    fileOld = OpenUndoFile(posOld);
    if (fileOld) {
        if (fFinalize)
            status &= TruncateFile(fileOld, vinfoBlockFile[nLastBlockFile].nUndoSize);
        status &= FileCommit(fileOld);
        fclose(fileOld);
    }

    if (!status) {
        AbortNode("Flushing block file to disk failed. This is likely the result of an I/O error.");
    }
}

static bool FindUndoPos(CValidationState &state, int nFile, CDiskBlockPos &pos, unsigned int nAddSize);

static bool WriteUndoDataForBlock(const CBlockUndo& blockundo, CValidationState& state, CBlockIndex* pindex, const CChainParams& chainparams)
{
    // Write undo information to disk
    if (pindex->GetUndoPos().IsNull()) {
        CDiskBlockPos _pos;
        if (!FindUndoPos(state, pindex->nFile, _pos, ::GetSerializeSize(blockundo, SER_DISK, CLIENT_VERSION) + 40))
            return error("ConnectBlock(): FindUndoPos failed");
        if (!UndoWriteToDisk(blockundo, _pos, pindex->pprev->GetBlockHash(), chainparams.MessageStart()))
            return AbortNode(state, "Failed to write undo data");

        // update nUndoPos in block index
        pindex->nUndoPos = _pos.nPos;
        pindex->nStatus |= BLOCK_HAVE_UNDO;
        setDirtyBlockIndex.insert(pindex);
    }

    return true;
}

static CCheckQueue<CScriptCheck> scriptcheckqueue(128);

void ThreadScriptCheck() {
    RenameThread("particl-scriptch");
    scriptcheckqueue.Thread();
}

// Protected by cs_main
VersionBitsCache versionbitscache;

int32_t ComputeBlockVersion(const CBlockIndex* pindexPrev, const Consensus::Params& params)
{
    LOCK(cs_main);
    int32_t nVersion = VERSIONBITS_TOP_BITS;

    for (int i = 0; i < (int)Consensus::MAX_VERSION_BITS_DEPLOYMENTS; i++) {
        ThresholdState state = VersionBitsState(pindexPrev, params, static_cast<Consensus::DeploymentPos>(i), versionbitscache);
        if (state == ThresholdState::LOCKED_IN || state == ThresholdState::STARTED) {
            nVersion |= VersionBitsMask(params, static_cast<Consensus::DeploymentPos>(i));
        }
    }

    return nVersion;
}

/**
 * Threshold condition checker that triggers when unknown versionbits are seen on the network.
 */
class WarningBitsConditionChecker : public AbstractThresholdConditionChecker
{
private:
    int bit;

public:
    explicit WarningBitsConditionChecker(int bitIn) : bit(bitIn) {}

    int64_t BeginTime(const Consensus::Params& params) const override { return 0; }
    int64_t EndTime(const Consensus::Params& params) const override { return std::numeric_limits<int64_t>::max(); }
    int Period(const Consensus::Params& params) const override { return params.nMinerConfirmationWindow; }
    int Threshold(const Consensus::Params& params) const override { return params.nRuleChangeActivationThreshold; }

    bool Condition(const CBlockIndex* pindex, const Consensus::Params& params) const override
    {
        return ((pindex->nVersion & VERSIONBITS_TOP_MASK) == VERSIONBITS_TOP_BITS) &&
               ((pindex->nVersion >> bit) & 1) != 0 &&
               ((ComputeBlockVersion(pindex->pprev, params) >> bit) & 1) == 0;
    }
};

// Protected by cs_main
static ThresholdConditionCache warningcache[VERSIONBITS_NUM_BITS];

// 0.13.0 was shipped with a segwit deployment defined for testnet, but not for
// mainnet. We no longer need to support disabling the segwit deployment
// except for testing purposes, due to limitations of the functional test
// environment. See test/functional/p2p-segwit.py.
static bool IsScriptWitnessEnabled(const Consensus::Params& params)
{
    return params.vDeployments[Consensus::DEPLOYMENT_SEGWIT].nTimeout != 0;
}

static unsigned int GetBlockScriptFlags(const CBlockIndex* pindex, const Consensus::Params& consensusparams) EXCLUSIVE_LOCKS_REQUIRED(cs_main) {
    AssertLockHeld(cs_main);

    if (fParticlMode)
    {
        unsigned int flags = SCRIPT_VERIFY_P2SH;
        flags |= SCRIPT_VERIFY_DERSIG;
        flags |= SCRIPT_VERIFY_CHECKLOCKTIMEVERIFY;
        flags |= SCRIPT_VERIFY_CHECKSEQUENCEVERIFY;
        flags |= SCRIPT_VERIFY_WITNESS;
        flags |= SCRIPT_VERIFY_NULLDUMMY;

        if (pindex->nHeight < consensusparams.csp2shHeight) {
            flags |= SCRIPT_VERIFY_NO_CSP2SH;
        }
        return flags;
    };

    unsigned int flags = SCRIPT_VERIFY_NONE;

    // BIP16 didn't become active until Apr 1 2012 (on mainnet, and
    // retroactively applied to testnet)
    // However, only one historical block violated the P2SH rules (on both
    // mainnet and testnet), so for simplicity, always leave P2SH
    // on except for the one violating block.
    if (consensusparams.BIP16Exception.IsNull() || // no bip16 exception on this chain
        pindex->phashBlock == nullptr || // this is a new candidate block, eg from TestBlockValidity()
        *pindex->phashBlock != consensusparams.BIP16Exception) // this block isn't the historical exception
    {
        flags |= SCRIPT_VERIFY_P2SH;
    }

    // Enforce WITNESS rules whenever P2SH is in effect (and the segwit
    // deployment is defined).
    if (flags & SCRIPT_VERIFY_P2SH && IsScriptWitnessEnabled(consensusparams)) {
        flags |= SCRIPT_VERIFY_WITNESS;
    }

    // Start enforcing the DERSIG (BIP66) rule
    if (pindex->nHeight >= consensusparams.BIP66Height) {
        flags |= SCRIPT_VERIFY_DERSIG;
    }

    // Start enforcing CHECKLOCKTIMEVERIFY (BIP65) rule
    if (pindex->nHeight >= consensusparams.BIP65Height) {
        flags |= SCRIPT_VERIFY_CHECKLOCKTIMEVERIFY;
    }

    // Start enforcing BIP68 (sequence locks) and BIP112 (CHECKSEQUENCEVERIFY) using versionbits logic.
    if (VersionBitsState(pindex->pprev, consensusparams, Consensus::DEPLOYMENT_CSV, versionbitscache) == ThresholdState::ACTIVE) {
        flags |= SCRIPT_VERIFY_CHECKSEQUENCEVERIFY;
    }

    if (IsNullDummyEnabled(pindex->pprev, consensusparams)) {
        flags |= SCRIPT_VERIFY_NULLDUMMY;
    }

    return flags;
}



static int64_t nTimeCheck = 0;
static int64_t nTimeForks = 0;
static int64_t nTimeVerify = 0;
static int64_t nTimeConnect = 0;
static int64_t nTimeIndex = 0;
static int64_t nTimeCallbacks = 0;
static int64_t nTimeTotal = 0;
static int64_t nBlocksTotal = 0;

/** Apply the effects of this block (with given index) on the UTXO set represented by coins.
 *  Validity checks that depend on the UTXO set are also done; ConnectBlock()
 *  can fail if those validity checks fail (among other reasons). */
bool CChainState::ConnectBlock(const CBlock& block, CValidationState& state, CBlockIndex* pindex,
                  CCoinsViewCache& view, const CChainParams& chainparams, bool fJustCheck)
{
    AssertLockHeld(cs_main);
    assert(pindex);
    assert(*pindex->phashBlock == block.GetHash());
    int64_t nTimeStart = GetTimeMicros();

    // Check it again in case a previous version let a bad block in
    // NOTE: We don't currently (re-)invoke ContextualCheckBlock() or
    // ContextualCheckBlockHeader() here. This means that if we add a new
    // consensus rule that is enforced in one of those two functions, then we
    // may have let in a block that violates the rule prior to updating the
    // software, and we would NOT be enforcing the rule here. Fully solving
    // upgrade from one software version to the next after a consensus rule
    // change is potentially tricky and issue-specific (see RewindBlockIndex()
    // for one general approach that was used for BIP 141 deployment).
    // Also, currently the rule against blocks more than 2 hours in the future
    // is enforced in ContextualCheckBlockHeader(); we wouldn't want to
    // re-enforce that rule here (at least until we make it impossible for
    // GetAdjustedTime() to go backward).
    if (!CheckBlock(block, state, chainparams.GetConsensus(), !fJustCheck, !fJustCheck)) {
        if (state.CorruptionPossible()) {
            // We don't write down blocks to disk if they may have been
            // corrupted, so this should be impossible unless we're having hardware
            // problems.
            return AbortNode(state, "Corrupt block found indicating potential hardware failure; shutting down");
        }
        return error("%s: Consensus::CheckBlock: %s", __func__, FormatStateMessage(state));
    }

    if (block.IsProofOfStake())
    {
        pindex->bnStakeModifier = ComputeStakeModifierV2(pindex->pprev, pindex->prevoutStake.hash);
        setDirtyBlockIndex.insert(pindex);

        uint256 hashProof, targetProofOfStake;
        if (!CheckProofOfStake(pindex->pprev, *block.vtx[0], block.nTime, block.nBits, hashProof, targetProofOfStake))
            return state.DoS(100, error("%s: Check proof of stake failed.", __func__), REJECT_INVALID, "bad-proof-of-stake");
    };

    // verify that the view's current state corresponds to the previous block
    uint256 hashPrevBlock = pindex->pprev == nullptr ? uint256() : pindex->pprev->GetBlockHash();
    assert(hashPrevBlock == view.GetBestBlock());

    uint256 blockHash = block.GetHash();
    bool fIsGenesisBlock = blockHash == chainparams.GetConsensus().hashGenesisBlock;
    // Special case for the genesis block, skipping connection of its transactions
    // (its coinbase is unspendable)
    if (!fParticlMode  // genesis coinbase is spendable when in Particl mode
        && fIsGenesisBlock) {
        if (!fJustCheck)
            view.SetBestBlock(pindex->GetBlockHash(), pindex->nHeight);
        return true;
    }

    nBlocksTotal++;

    bool fScriptChecks = true;
    if (!hashAssumeValid.IsNull()) {
        // We've been configured with the hash of a block which has been externally verified to have a valid history.
        // A suitable default value is included with the software and updated from time to time.  Because validity
        //  relative to a piece of software is an objective fact these defaults can be easily reviewed.
        // This setting doesn't force the selection of any particular chain but makes validating some faster by
        //  effectively caching the result of part of the verification.
        BlockMap::const_iterator  it = mapBlockIndex.find(hashAssumeValid);
        if (it != mapBlockIndex.end()) {
            if (it->second->GetAncestor(pindex->nHeight) == pindex &&
                pindexBestHeader->GetAncestor(pindex->nHeight) == pindex &&
                pindexBestHeader->nChainWork >= nMinimumChainWork) {
                // This block is a member of the assumed verified chain and an ancestor of the best header.
                // The equivalent time check discourages hash power from extorting the network via DOS attack
                //  into accepting an invalid block through telling users they must manually set assumevalid.
                //  Requiring a software change or burying the invalid block, regardless of the setting, makes
                //  it hard to hide the implication of the demand.  This also avoids having release candidates
                //  that are hardly doing any signature verification at all in testing without having to
                //  artificially set the default assumed verified block further back.
                // The test against nMinimumChainWork prevents the skipping when denied access to any chain at
                //  least as good as the expected chain.
                fScriptChecks = (GetBlockProofEquivalentTime(*pindexBestHeader, *pindex, *pindexBestHeader, chainparams.GetConsensus()) <= 60 * 60 * 24 * 7 * 2);
            }
        }
    }

    int64_t nTime1 = GetTimeMicros(); nTimeCheck += nTime1 - nTimeStart;
    LogPrint(BCLog::BENCH, "    - Sanity checks: %.2fms [%.2fs (%.2fms/blk)]\n", MILLI * (nTime1 - nTimeStart), nTimeCheck * MICRO, nTimeCheck * MILLI / nBlocksTotal);

    bool fEnforceBIP30 = true;
    if (!fParticlMode)
    {
        // Do not allow blocks that contain transactions which 'overwrite' older transactions,
        // unless those are already completely spent.
        // If such overwrites are allowed, coinbases and transactions depending upon those
        // can be duplicated to remove the ability to spend the first instance -- even after
        // being sent to another address.
        // See BIP30 and http://r6.ca/blog/20120206T005236Z.html for more information.
        // This logic is not necessary for memory pool transactions, as AcceptToMemoryPool
        // already refuses previously-known transaction ids entirely.
        // This rule was originally applied to all blocks with a timestamp after March 15, 2012, 0:00 UTC.
        // Now that the whole chain is irreversibly beyond that time it is applied to all blocks except the
        // two in the chain that violate it. This prevents exploiting the issue against nodes during their
        // initial block download.
        bool fEnforceBIP30 = !((pindex->nHeight==91842 && pindex->GetBlockHash() == uint256S("0x00000000000a4d0a398161ffc163c503763b1f4360639393e0e4c8e300e0caec")) ||
                               (pindex->nHeight==91880 && pindex->GetBlockHash() == uint256S("0x00000000000743f190a18c5577a3c2d2a1f610ae9601ac046a38084ccb7cd721")));

        // Once BIP34 activated it was not possible to create new duplicate coinbases and thus other than starting
        // with the 2 existing duplicate coinbase pairs, not possible to create overwriting txs.  But by the
        // time BIP34 activated, in each of the existing pairs the duplicate coinbase had overwritten the first
        // before the first had been spent.  Since those coinbases are sufficiently buried it's no longer possible to create further
        // duplicate transactions descending from the known pairs either.
        // If we're on the known chain at height greater than where BIP34 activated, we can save the db accesses needed for the BIP30 check.

        // BIP34 requires that a block at height X (block X) has its coinbase
        // scriptSig start with a CScriptNum of X (indicated height X).  The above
        // logic of no longer requiring BIP30 once BIP34 activates is flawed in the
        // case that there is a block X before the BIP34 height of 227,931 which has
        // an indicated height Y where Y is greater than X.  The coinbase for block
        // X would also be a valid coinbase for block Y, which could be a BIP30
        // violation.  An exhaustive search of all mainnet coinbases before the
        // BIP34 height which have an indicated height greater than the block height
        // reveals many occurrences. The 3 lowest indicated heights found are
        // 209,921, 490,897, and 1,983,702 and thus coinbases for blocks at these 3
        // heights would be the first opportunity for BIP30 to be violated.

        // There is no potential to create a duplicate coinbase at block 209,921
        // because this is still before the BIP34 height and so explicit BIP30
        // checking is still active.

        // The final case is block 176,684 which has an indicated height of
        // 490,897. Unfortunately, this issue was not discovered until about 2 weeks
        // before block 490,897 so there was not much opportunity to address this
        // case other than to carefully analyze it and determine it would not be a
        // problem. Block 490,897 was, in fact, mined with a different coinbase than
        // block 176,684, but it is important to note that even if it hadn't been or
        // is remined on an alternate fork with a duplicate coinbase, we would still
        // not run into a BIP30 violation.  This is because the coinbase for 176,684
        // is spent in block 185,956 in transaction
        // d4f7fbbf92f4a3014a230b2dc70b8058d02eb36ac06b4a0736d9d60eaa9e8781.  This
        // spending transaction can't be duplicated because it also spends coinbase
        // 0328dd85c331237f18e781d692c92de57649529bd5edf1d01036daea32ffde29.  This
        // coinbase has an indicated height of over 4.2 billion, and wouldn't be
        // duplicatable until that height, and it's currently impossible to create a
        // chain that long. Nevertheless we may wish to consider a future soft fork
        // which retroactively prevents block 490,897 from creating a duplicate
        // coinbase. The two historical BIP30 violations often provide a confusing
        // edge case when manipulating the UTXO and it would be simpler not to have
        // another edge case to deal with.

        // testnet3 has no blocks before the BIP34 height with indicated heights
        // post BIP34 before approximately height 486,000,000 and presumably will
        // be reset before it reaches block 1,983,702 and starts doing unnecessary
        // BIP30 checking again.
        assert(pindex->pprev);
        CBlockIndex *pindexBIP34height = pindex->pprev->GetAncestor(chainparams.GetConsensus().BIP34Height);
        //Only continue to enforce if we're below BIP34 activation height or the block hash at that height doesn't correspond.
        fEnforceBIP30 = fEnforceBIP30 && (!pindexBIP34height || !(pindexBIP34height->GetBlockHash() == chainparams.GetConsensus().BIP34Hash));
    };

    // The search reveals a great many blocks which have an indicated height
    // greater than 1,983,702, so we simply remove the optimization to skip
    // BIP30 checking for blocks at height 1,983,702 or higher.  Before we reach
    // that block in another 25 years or so, we should take advantage of a
    // future consensus change to do a new and improved version of BIP34 that
    // will actually prevent ever creating any duplicate coinbases in the
    // future.
    static constexpr int BIP34_IMPLIES_BIP30_LIMIT = 1983702;

    // TODO: Remove BIP30 checking from block height 1,983,702 on, once we have a
    // consensus change that ensures coinbases at those heights can not
    // duplicate earlier coinbases.
    if (fEnforceBIP30 || pindex->nHeight >= BIP34_IMPLIES_BIP30_LIMIT) {
        for (const auto& tx : block.vtx) {
            for (size_t o = 0; o < tx->GetNumVOuts(); o++) {
                if (view.HaveCoin(COutPoint(tx->GetHash(), o))) {
                    return state.DoS(100, error("ConnectBlock(): tried to overwrite transaction"),
                                     REJECT_INVALID, "bad-txns-BIP30");
                }
            }
        }
    }

    int nLockTimeFlags = 0;
    if (fParticlMode || VersionBitsState(pindex->pprev, chainparams.GetConsensus(), Consensus::DEPLOYMENT_CSV, versionbitscache) == ThresholdState::ACTIVE) {
        nLockTimeFlags |= LOCKTIME_VERIFY_SEQUENCE;
    }

    // Get the script flags for this block
    unsigned int flags = GetBlockScriptFlags(pindex, chainparams.GetConsensus());

    int64_t nTime2 = GetTimeMicros(); nTimeForks += nTime2 - nTime1;
    LogPrint(BCLog::BENCH, "    - Fork checks: %.2fms [%.2fs (%.2fms/blk)]\n", MILLI * (nTime2 - nTime1), nTimeForks * MICRO, nTimeForks * MILLI / nBlocksTotal);

    CBlockUndo blockundo;

    CCheckQueueControl<CScriptCheck> control(fScriptChecks && nScriptCheckThreads ? &scriptcheckqueue : nullptr);

    std::vector<int> prevheights;
    CAmount nFees = 0;
    int nInputs = 0;
    int64_t nSigOpsCost = 0;
    int64_t nAnonIn = 0;
    int64_t nStakeReward = 0;

    blockundo.vtxundo.reserve(block.vtx.size() - (fParticlMode ? 0 : 1));

    std::vector<PrecomputedTransactionData> txdata;
    txdata.reserve(block.vtx.size()); // Required so that pointers to individual PrecomputedTransactionData don't get invalidated

    // NOTE: Be careful tracking coin created, block reward is based on nMoneySupply
    CAmount nMoneyCreated = 0;

    state.fEnforceSmsgFees = block.nTime >= chainparams.GetConsensus().nPaidSmsgTime;
    for (unsigned int i = 0; i < block.vtx.size(); i++)
    {
        const CTransaction &tx = *(block.vtx[i]);
        const uint256 txhash = tx.GetHash();
        nInputs += tx.vin.size();

        if (!tx.IsCoinBase())
        {
            CAmount txfee = 0;
            if (!Consensus::CheckTxInputs(tx, state, view, pindex->nHeight, txfee)) {
                control.Wait();
                return error("%s: Consensus::CheckTxInputs: %s, %s", __func__, tx.GetHash().ToString(), FormatStateMessage(state));
            }
            if (tx.IsCoinStake())
            {
                // Stake reward is passed back in txfee (nPlainValueOut - nPlainValueIn)
                nStakeReward += txfee;
                nMoneyCreated += nStakeReward;
            } else
            {
                nFees += txfee;
            };
            if (!MoneyRange(nFees)) {
                control.Wait();
                return state.DoS(100, error("%s: accumulated fee in the block out of range.", __func__),
                                 REJECT_INVALID, "bad-txns-accumulated-fee-outofrange");
            }

            // Check that transaction is BIP68 final
            // BIP68 lock checks (as opposed to nLockTime checks) must
            // be in ConnectBlock because they require the UTXO set

            prevheights.resize(tx.vin.size());
            for (size_t j = 0; j < tx.vin.size(); j++) {
                if (tx.vin[j].IsAnonInput())
                    prevheights[j] = 0;
                else
                    prevheights[j] = view.AccessCoin(tx.vin[j].prevout).nHeight;
            }

            if (!SequenceLocks(tx, nLockTimeFlags, &prevheights, *pindex)) {
                control.Wait();
                return state.DoS(100, error("%s: contains a non-BIP68-final transaction", __func__),
                                 REJECT_INVALID, "bad-txns-nonfinal");
            }

            if (tx.IsParticlVersion()
                && (fAddressIndex || fSpentIndex))
            {
                // Update spent inputs for insight
                for (size_t j = 0; j < tx.vin.size(); j++)
                {
                    const CTxIn input = tx.vin[j];
                    if (input.IsAnonInput())
                    {
                        nAnonIn++;
                        continue;
                    };

                    const Coin &coin = view.AccessCoin(input.prevout);
                    const CScript *pScript = &coin.out.scriptPubKey;

                    CAmount nValue = coin.nType == OUTPUT_CT ? 0 : coin.out.nValue;
                    std::vector<uint8_t> hashBytes;
                    int scriptType = 0;

                    if (!ExtractIndexInfo(pScript, scriptType, hashBytes)
                        || scriptType == 0)
                        continue;

                    uint256 hashAddress;
                    if (scriptType > 0)
                        hashAddress = uint256(hashBytes.data(), hashBytes.size());

                    if (fAddressIndex && scriptType > 0)
                    {
                        // record spending activity
                        view.addressIndex.push_back(std::make_pair(CAddressIndexKey(scriptType, hashAddress, pindex->nHeight, i, txhash, j, true), nValue * -1));
                        // remove address from unspent index
                        view.addressUnspentIndex.push_back(std::make_pair(CAddressUnspentKey(scriptType, hashAddress, input.prevout.hash, input.prevout.n), CAddressUnspentValue()));
                    };

                    if (fSpentIndex)
                    {
                        CAmount nValue = coin.nType == OUTPUT_CT ? -1 : coin.out.nValue;
                        // add the spent index to determine the txid and input that spent an output
                        // and to find the amount and address from an input
                        view.spentIndex.push_back(std::make_pair(CSpentIndexKey(input.prevout.hash, input.prevout.n), CSpentIndexValue(txhash, j, pindex->nHeight, nValue, scriptType, hashAddress)));
                    };
                };
            };
        };

        // GetTransactionSigOpCost counts 3 types of sigops:
        // * legacy (always)
        // * p2sh (when P2SH enabled in flags and excludes coinbase)
        // * witness (when witness enabled in flags and excludes coinbase)
        nSigOpsCost += GetTransactionSigOpCost(tx, view, flags);
        if (nSigOpsCost > MAX_BLOCK_SIGOPS_COST) {
            control.Wait();
            return state.DoS(100, error("ConnectBlock(): too many sigops"),
                             REJECT_INVALID, "bad-blk-sigops");
        }
        txdata.emplace_back(tx);

        if (!tx.IsCoinBase())
        {
            std::vector<CScriptCheck> vChecks;
            bool fCacheResults = fJustCheck; /* Don't cache results if we're actually connecting blocks (still consult the cache, though) */
            if (!CheckInputs(tx, state, view, fScriptChecks, flags, fCacheResults, fCacheResults, txdata[i], nScriptCheckThreads ? &vChecks : nullptr)) {
                control.Wait();
                return error("ConnectBlock(): CheckInputs on %s failed with %s",
                    txhash.ToString(), FormatStateMessage(state));
            };

            control.Add(vChecks);

            blockundo.vtxundo.push_back(CTxUndo());
            UpdateCoins(tx, view, blockundo.vtxundo.back(), pindex->nHeight);
        } else
        {
            // tx is coinbase
            CTxUndo undoDummy;
            UpdateCoins(tx, view, undoDummy, pindex->nHeight);
            nMoneyCreated += tx.GetValueOut();
        };

        if (view.nLastRCTOutput == 0)
            view.nLastRCTOutput = pindex->pprev ? pindex->pprev->nAnonOutputs : 0;
        // Index rct outputs and keyimages
        if (state.fHasAnonOutput || state.fHasAnonInput)
        {
            COutPoint op(txhash, 0);
            for (const auto &txin : tx.vin)
            {
                if (txin.IsAnonInput())
                {
                    uint32_t nAnonInputs, nRingSize;
                    txin.GetAnonInfo(nAnonInputs, nRingSize);
                    if (txin.scriptData.stack.size() != 1
                        || txin.scriptData.stack[0].size() != 33 * nAnonInputs) {
                        control.Wait();
                        return error("%s: Bad scriptData stack, %s.", __func__, txhash.ToString());
                    };

                    const std::vector<uint8_t> &vKeyImages = txin.scriptData.stack[0];
                    for (size_t k = 0; k < nAnonInputs; ++k)
                    {
                        const CCmpPubKey &ki = *((CCmpPubKey*)&vKeyImages[k*33]);

                        view.keyImages.push_back(std::make_pair(ki, txhash));
                    };
                };
            };

            for (unsigned int k = 0; k < tx.vpout.size(); k++)
            {
                if (!tx.vpout[k]->IsType(OUTPUT_RINGCT))
                    continue;

                CTxOutRingCT *txout = (CTxOutRingCT*)tx.vpout[k].get();

                int64_t nTestExists;
                if (!fVerifyingDB && pblocktree->ReadRCTOutputLink(txout->pk, nTestExists)) {
                    control.Wait();

                    if (nTestExists > pindex->pprev->nAnonOutputs)
                    {
                        // The anon index can diverge from the chain index if shutdown does not complete
                        LogPrintf("%s: Duplicate anon-output %s, index %d, above last index %d.\n", __func__, HexStr(txout->pk.begin(), txout->pk.end()), nTestExists, pindex->pprev->nAnonOutputs);
                        LogPrintf("Attempting to repair anon index.\n");
                        std::set<CCmpPubKey> setKi; // unused
                        RollBackRCTIndex(pindex->pprev->nAnonOutputs, nTestExists, setKi);
                        return false;
                    }

                    return error("%s: Duplicate anon-output (db) %s, index %d.", __func__, HexStr(txout->pk.begin(), txout->pk.end()), nTestExists);
                };
                if (!fVerifyingDB && view.ReadRCTOutputLink(txout->pk, nTestExists)) {
                    control.Wait();
                    return error("%s: Duplicate anon-output (view) %s, index %d.", __func__, HexStr(txout->pk.begin(), txout->pk.end()), nTestExists);
                };

                op.n = k;
                view.nLastRCTOutput++;
                CAnonOutput ao(txout->pk, txout->commitment, op, pindex->nHeight, 0);

                view.anonOutputLinks[txout->pk] = view.nLastRCTOutput;
                view.anonOutputs.push_back(std::make_pair(view.nLastRCTOutput, ao));
            };
        };

        if (fAddressIndex)
        {
            // Update outputs for insight
            for (unsigned int k = 0; k < tx.vpout.size(); k++)
            {
                const CTxOutBase *out = tx.vpout[k].get();

                if (!out->IsType(OUTPUT_STANDARD)
                    && !out->IsType(OUTPUT_CT))
                    continue;

                const CScript *pScript;
                std::vector<unsigned char> hashBytes;
                int scriptType = 0;
                CAmount nValue;
                if (!ExtractIndexInfo(out, scriptType, hashBytes, nValue, pScript)
                    || scriptType == 0)
                    continue;

                // record receiving activity
                view.addressIndex.push_back(std::make_pair(CAddressIndexKey(scriptType, uint256(hashBytes.data(), hashBytes.size()), pindex->nHeight, i, txhash, k, false), nValue));
                // record unspent output
                view.addressUnspentIndex.push_back(std::make_pair(CAddressUnspentKey(scriptType, uint256(hashBytes.data(), hashBytes.size()), txhash, k), CAddressUnspentValue(nValue, *pScript, pindex->nHeight)));
            };
        }; // if (fAddressIndex)
    };

    int64_t nTime3 = GetTimeMicros(); nTimeConnect += nTime3 - nTime2;
    LogPrint(BCLog::BENCH, "      - Connect %u transactions: %.2fms (%.3fms/tx, %.3fms/txin) [%.2fs (%.2fms/blk)]\n", (unsigned)block.vtx.size(), MILLI * (nTime3 - nTime2), MILLI * (nTime3 - nTime2) / block.vtx.size(), nInputs <= 1 ? 0 : MILLI * (nTime3 - nTime2) / (nInputs-1), nTimeConnect * MICRO, nTimeConnect * MILLI / nBlocksTotal);

    if (!control.Wait())
        return state.DoS(100, error("%s: CheckQueue failed", __func__), REJECT_INVALID, "block-validation-failed");

    if (fParticlMode)
    {
        if (block.IsProofOfStake()) // only the genesis block isn't proof of stake
        {
            CTransactionRef txCoinstake = block.vtx[0];
            const DevFundSettings *pDevFundSettings = Params().GetDevFundSettings(block.nTime);

            CAmount nCalculatedStakeReward = Params().GetProofOfStakeReward(pindex->pprev, nFees);

            if (!pDevFundSettings || pDevFundSettings->nMinDevStakePercent <= 0)
            {
                if (nStakeReward < 0 || nStakeReward > nCalculatedStakeReward)
                    return state.DoS(100, error("ConnectBlock() : coinstake pays too much(actual=%d vs calculated=%d)", nStakeReward, nCalculatedStakeReward), REJECT_INVALID, "bad-cs-amount");
            } else
            {
                assert(pDevFundSettings->nMinDevStakePercent <= 100);

                CAmount nMinDevPart = (nCalculatedStakeReward * pDevFundSettings->nMinDevStakePercent) / 100;
                CAmount nMaxHolderPart = nCalculatedStakeReward - nMinDevPart;
                if (nMinDevPart < 0 || nMaxHolderPart < 0)
                    return state.DoS(100, error("%s: bad coinstake split amount (foundation=%d vs reward=%d)", __func__, nMinDevPart, nMaxHolderPart), REJECT_INVALID, "bad-cs-amount");


                CAmount nDevBfwd = 0, nDevCfwdCheck = 0;
                if (pindex->pprev->nHeight > 0) // genesis block is pow
                {
                    CTransactionRef txPrevCoinstake;
                    if (!coinStakeCache.GetCoinStake(pindex->pprev->GetBlockHash(), txPrevCoinstake))
                        return state.DoS(100, error("%s: Failed to get previous coinstake.", __func__), REJECT_INVALID, "bad-cs-amount");

                    assert(txPrevCoinstake->IsCoinStake()); // Sanity check

                    if (!txPrevCoinstake->GetDevFundCfwd(nDevBfwd))
                        nDevBfwd = 0;
                };

                if (pindex->nHeight % pDevFundSettings->nDevOutputPeriod == 0)
                {
                    // Fund output must exist and match cfwd, cfwd data output must be unset
                    // nStakeReward must == nDevBfwd + nCalculatedStakeReward

                    if (nStakeReward != nDevBfwd + nCalculatedStakeReward)
                        return state.DoS(100, error("%s: bad stake-reward (actual=%d vs expected=%d)", __func__, nStakeReward, nDevBfwd + nCalculatedStakeReward), REJECT_INVALID, "bad-cs-amount");

                    CTxDestination dfDest = CBitcoinAddress(pDevFundSettings->sDevFundAddresses).Get();
                    if (dfDest.type() == typeid(CNoDestination))
                        return error("%s: Failed to get foundation fund destination: %s.", __func__, pDevFundSettings->sDevFundAddresses);
                    CScript devFundScriptPubKey = GetScriptForDestination(dfDest);

                    // output 1 must be to the dev fund
                    const CTxOutStandard *outputDF = txCoinstake->vpout[1]->GetStandardOutput();
                    if (!outputDF)
                        return state.DoS(100, error("%s: Bad foundation fund output.", __func__), REJECT_INVALID, "bad-cs");

                    if (outputDF->scriptPubKey != devFundScriptPubKey)
                        return state.DoS(100, error("%s: Bad foundation fund output script.", __func__), REJECT_INVALID, "bad-cs");

                    if (outputDF->nValue < nDevBfwd + nMinDevPart) // max value is clamped already
                        return state.DoS(100, error("%s: Bad foundation-reward (actual=%d vs minfundpart=%d)", __func__, nStakeReward, nDevBfwd + nMinDevPart), REJECT_INVALID, "bad-cs-fund-amount");


                    if (txCoinstake->GetDevFundCfwd(nDevCfwdCheck))
                        return state.DoS(100, error("%s: Coinstake foundation cfwd must be unset.", __func__), REJECT_INVALID, "bad-cs-cfwd");
                } else
                {
                    // Ensure cfwd data output is correct and nStakeReward is <= nHolderPart
                    // cfwd must == nDevBfwd + (nCalculatedStakeReward - nStakeReward) // allowing users to set a higher split

                    if (nStakeReward < 0 || nStakeReward > nMaxHolderPart)
                        return state.DoS(100, error("%s: Bad stake-reward (actual=%d vs maxholderpart=%d)", __func__, nStakeReward, nMaxHolderPart), REJECT_INVALID, "bad-cs-amount");

                    CAmount nDevCfwd = nDevBfwd + nCalculatedStakeReward - nStakeReward;
                    if (!txCoinstake->GetDevFundCfwd(nDevCfwdCheck)
                        || nDevCfwdCheck != nDevCfwd)
                        return state.DoS(100, error("%s: Coinstake foundation fund carried forward mismatch (actual=%d vs expected=%d)", __func__, nDevCfwdCheck, nDevCfwd), REJECT_INVALID, "bad-cs-cfwd");
                };

                coinStakeCache.InsertCoinStake(blockHash, txCoinstake);
            };
        } else
        {
            if (block.GetHash() != Params().GenesisBlock().GetHash())
                return state.DoS(100, error("ConnectBlock() : Found block that isn't coinstake or genesis."), REJECT_INVALID, "bad-cs");
        }
    } else
    {
        CAmount blockReward = nFees + GetBlockSubsidy(pindex->nHeight, chainparams.GetConsensus());
        if (block.vtx[0]->GetValueOut() > blockReward) // particl coins are imported as coinbase txns
            return state.DoS(100,
                             error("ConnectBlock(): coinbase pays too much (actual=%d vs limit=%d)",
                                   block.vtx[0]->GetValueOut(), blockReward),
                                   REJECT_INVALID, "bad-cb-amount");
    };

    int64_t nTime4 = GetTimeMicros(); nTimeVerify += nTime4 - nTime2;
    LogPrint(BCLog::BENCH, "    - Verify %u txins: %.2fms (%.3fms/txin) [%.2fs (%.2fms/blk)]\n", nInputs - 1, MILLI * (nTime4 - nTime2), nInputs <= 1 ? 0 : MILLI * (nTime4 - nTime2) / (nInputs-1), nTimeVerify * MICRO, nTimeVerify * MILLI / nBlocksTotal);

    if (fJustCheck)
        return true;

    pindex->nMoneySupply = (pindex->pprev ? pindex->pprev->nMoneySupply : 0) + nMoneyCreated;
    pindex->nAnonOutputs = view.nLastRCTOutput;
    setDirtyBlockIndex.insert(pindex); // pindex has changed, must save to disk

    if (!fIsGenesisBlock
     && !WriteUndoDataForBlock(blockundo, state, pindex, chainparams))
        return false;

    if (!pindex->IsValid(BLOCK_VALID_SCRIPTS)) {
        pindex->RaiseValidity(BLOCK_VALID_SCRIPTS);
        setDirtyBlockIndex.insert(pindex);
    }


    if (fTimestampIndex)
    {
        unsigned int logicalTS = pindex->nTime;
        unsigned int prevLogicalTS = 0;

        // retrieve logical timestamp of the previous block
        if (pindex->pprev)
            if (!pblocktree->ReadTimestampBlockIndex(pindex->pprev->GetBlockHash(), prevLogicalTS))
                LogPrintf("%s: Failed to read previous block's logical timestamp\n", __func__);

        if (logicalTS <= prevLogicalTS)
        {
            logicalTS = prevLogicalTS + 1;
            LogPrintf("%s: Previous logical timestamp is newer Actual[%d] prevLogical[%d] Logical[%d]\n", __func__, pindex->nTime, prevLogicalTS, logicalTS);
        }

        if (!pblocktree->WriteTimestampIndex(CTimestampIndexKey(logicalTS, pindex->GetBlockHash())))
            return AbortNode(state, "Failed to write timestamp index");

        if (!pblocktree->WriteTimestampBlockIndex(CTimestampBlockIndexKey(pindex->GetBlockHash()), CTimestampBlockIndexValue(logicalTS)))
            return AbortNode(state, "Failed to write blockhash index");
    };

    assert(pindex->phashBlock);
    // add this block to the view's block chain
    view.SetBestBlock(pindex->GetBlockHash(), pindex->nHeight);

    int64_t nTime5 = GetTimeMicros(); nTimeIndex += nTime5 - nTime4;
    LogPrint(BCLog::BENCH, "    - Index writing: %.2fms [%.2fs (%.2fms/blk)]\n", MILLI * (nTime5 - nTime4), nTimeIndex * MICRO, nTimeIndex * MILLI / nBlocksTotal);

    int64_t nTime6 = GetTimeMicros(); nTimeCallbacks += nTime6 - nTime5;
    LogPrint(BCLog::BENCH, "    - Callbacks: %.2fms [%.2fs (%.2fms/blk)]\n", MILLI * (nTime6 - nTime5), nTimeCallbacks * MICRO, nTimeCallbacks * MILLI / nBlocksTotal);

    return true;
}

/**
 * Update the on-disk chain state.
 * The caches and indexes are flushed depending on the mode we're called with
 * if they're too large, if it's been a while since the last write,
 * or always and in all cases if we're in prune mode and are deleting files.
 *
 * If FlushStateMode::NONE is used, then FlushStateToDisk(...) won't do anything
 * besides checking if we need to prune.
 */
bool FlushStateToDisk(const CChainParams& chainparams, CValidationState &state, FlushStateMode mode, int nManualPruneHeight) {
    int64_t nMempoolUsage = mempool.DynamicMemoryUsage();
    LOCK(cs_main);
    static int64_t nLastWrite = 0;
    static int64_t nLastFlush = 0;
    std::set<int> setFilesToPrune;
    bool full_flush_completed = false;
    try {
    {
        bool fFlushForPrune = false;
        bool fDoFullFlush = false;
        LOCK(cs_LastBlockFile);
        if (fPruneMode && (fCheckForPruning || nManualPruneHeight > 0) && !fReindex) {
            if (nManualPruneHeight > 0) {
                FindFilesToPruneManual(setFilesToPrune, nManualPruneHeight);
            } else {
                FindFilesToPrune(setFilesToPrune, chainparams.PruneAfterHeight());
                fCheckForPruning = false;
            }
            if (!setFilesToPrune.empty()) {
                fFlushForPrune = true;
                if (!fHavePruned) {
                    pblocktree->WriteFlag("prunedblockfiles", true);
                    fHavePruned = true;
                }
            }
        }
        int64_t nNow = GetTimeMicros();
        // Avoid writing/flushing immediately after startup.
        if (nLastWrite == 0) {
            nLastWrite = nNow;
        }
        if (nLastFlush == 0) {
            nLastFlush = nNow;
        }
        int64_t nMempoolSizeMax = gArgs.GetArg("-maxmempool", DEFAULT_MAX_MEMPOOL_SIZE) * 1000000;
        int64_t cacheSize = pcoinsTip->DynamicMemoryUsage();
        int64_t nTotalSpace = nCoinCacheUsage + std::max<int64_t>(nMempoolSizeMax - nMempoolUsage, 0);
        // The cache is large and we're within 10% and 10 MiB of the limit, but we have time now (not in the middle of a block processing).
        bool fCacheLarge = mode == FlushStateMode::PERIODIC && cacheSize > std::max((9 * nTotalSpace) / 10, nTotalSpace - MAX_BLOCK_COINSDB_USAGE * 1024 * 1024);
        // The cache is over the limit, we have to write now.
        bool fCacheCritical = mode == FlushStateMode::IF_NEEDED && cacheSize > nTotalSpace;
        // It's been a while since we wrote the block index to disk. Do this frequently, so we don't need to redownload after a crash.
        bool fPeriodicWrite = mode == FlushStateMode::PERIODIC && nNow > nLastWrite + (int64_t)DATABASE_WRITE_INTERVAL * 1000000;
        // It's been very long since we flushed the cache. Do this infrequently, to optimize cache usage.
        bool fPeriodicFlush = mode == FlushStateMode::PERIODIC && nNow > nLastFlush + (int64_t)DATABASE_FLUSH_INTERVAL * 1000000;
        // Combine all conditions that result in a full cache flush.
        fDoFullFlush = (mode == FlushStateMode::ALWAYS) || fCacheLarge || fCacheCritical || fPeriodicFlush || fFlushForPrune;
        // Write blocks and block index to disk.
        if (fDoFullFlush || fPeriodicWrite) {
            // Depend on nMinDiskSpace to ensure we can write block index
            if (!CheckDiskSpace(0, true))
                return state.Error("out of disk space");
            // First make sure all block and undo data is flushed to disk.
            FlushBlockFile();
            // Then update all block file information (which may refer to block and undo files).
            {
                std::vector<std::pair<int, const CBlockFileInfo*> > vFiles;
                vFiles.reserve(setDirtyFileInfo.size());
                for (std::set<int>::iterator it = setDirtyFileInfo.begin(); it != setDirtyFileInfo.end(); ) {
                    vFiles.push_back(std::make_pair(*it, &vinfoBlockFile[*it]));
                    setDirtyFileInfo.erase(it++);
                }
                std::vector<const CBlockIndex*> vBlocks;
                vBlocks.reserve(setDirtyBlockIndex.size());
                for (std::set<CBlockIndex*>::iterator it = setDirtyBlockIndex.begin(); it != setDirtyBlockIndex.end(); ) {
                    vBlocks.push_back(*it);
                    setDirtyBlockIndex.erase(it++);
                }
                if (!pblocktree->WriteBatchSync(vFiles, nLastBlockFile, vBlocks)) {
                    return AbortNode(state, "Failed to write to block index database");
                }
            }
            // Finally remove any pruned files
            if (fFlushForPrune)
                UnlinkPrunedFiles(setFilesToPrune);
            nLastWrite = nNow;
        }
        // Flush best chain related state. This can only be done if the blocks / block index write was also done.
        if (fDoFullFlush && !pcoinsTip->GetBestBlock().IsNull()) {
            // Typical Coin structures on disk are around 48 bytes in size.
            // Pushing a new one to the database can cause it to be written
            // twice (once in the log, and once in the tables). This is already
            // an overestimation, as most will delete an existing entry or
            // overwrite one. Still, use a conservative safety factor of 2.
            if (!CheckDiskSpace(48 * 2 * 2 * pcoinsTip->GetCacheSize()))
                return state.Error("out of disk space");
            // Flush the chainstate (which may refer to block index entries).
            if (!pcoinsTip->Flush())
                return AbortNode(state, "Failed to write to coin database");
            nLastFlush = nNow;
            full_flush_completed = true;
        }
    }
    if (full_flush_completed) {
        // Update best block in wallet (so we can detect restored wallets).
        GetMainSignals().ChainStateFlushed(chainActive.GetLocator());
    }
    } catch (const std::runtime_error& e) {
        return AbortNode(state, std::string("System error while flushing: ") + e.what());
    }
    return true;
}

void FlushStateToDisk() {
    CValidationState state;
    const CChainParams& chainparams = Params();
    if (!FlushStateToDisk(chainparams, state, FlushStateMode::ALWAYS)) {
        LogPrintf("%s: failed to flush state (%s)\n", __func__, FormatStateMessage(state));
    }
}

void PruneAndFlush() {
    CValidationState state;
    fCheckForPruning = true;
    const CChainParams& chainparams = Params();
    if (!FlushStateToDisk(chainparams, state, FlushStateMode::NONE)) {
        LogPrintf("%s: failed to flush state (%s)\n", __func__, FormatStateMessage(state));
    }
}

static void DoWarning(const std::string& strWarning)
{
    static bool fWarned = false;
    SetMiscWarning(strWarning);
    if (!fWarned) {
        AlertNotify(strWarning);
        fWarned = true;
    }
}

bool FlushView(CCoinsViewCache *view, CValidationState& state, bool fDisconnecting)
{
    if (!view->Flush())
        return false;

    if (fAddressIndex)
    {
        if (fDisconnecting)
        {
            if (!pblocktree->EraseAddressIndex(view->addressIndex))
                return AbortNode(state, "Failed to delete address index");
        } else
        {
            if (!pblocktree->WriteAddressIndex(view->addressIndex))
                return AbortNode(state, "Failed to write address index");
        };

        if (!pblocktree->UpdateAddressUnspentIndex(view->addressUnspentIndex))
            return AbortNode(state, "Failed to write address unspent index");
    };

    if (fSpentIndex)
    {
        if (!pblocktree->UpdateSpentIndex(view->spentIndex))
            return AbortNode(state, "Failed to write transaction index");
    };

    view->addressIndex.clear();
    view->addressUnspentIndex.clear();
    view->spentIndex.clear();

    if (fDisconnecting)
    {
        for (auto &it : view->keyImages)
            if (!pblocktree->EraseRCTKeyImage(it.first))
                return error("%s: EraseRCTKeyImage failed, txn %s.", __func__, it.second.ToString());

        if (view->anonOutputLinks.size() > 0)
        {
            for (auto &it : view->anonOutputLinks)
            {
                if (!pblocktree->EraseRCTOutput(it.second))
                    return error("%s: EraseRCTOutput failed.", __func__);

                if (!pblocktree->EraseRCTOutputLink(it.first))
                    return error("%s: EraseRCTOutput failed.", __func__);
            };

        };
    } else
    {
        CDBBatch batch(*pblocktree);

        for (auto &it : view->keyImages)
            batch.Write(std::make_pair(DB_RCTKEYIMAGE, it.first), it.second);

        for (auto &it : view->anonOutputs)
            batch.Write(std::make_pair(DB_RCTOUTPUT, it.first), it.second);

        for (auto &it : view->anonOutputLinks)
            batch.Write(std::make_pair(DB_RCTOUTPUT_LINK, it.first), it.second);

        if (!pblocktree->WriteBatch(batch))
            return error("%s: Write RCT outputs failed.", __func__);
    };

    view->nLastRCTOutput = 0;
    view->anonOutputs.clear();
    view->anonOutputLinks.clear();
    view->keyImages.clear();

    return true;
};

/** Private helper function that concatenates warning messages. */
static void AppendWarning(std::string& res, const std::string& warn)
{
    if (!res.empty()) res += ", ";
    res += warn;
}

/** Check warning conditions and do some notifications on new chain tip set. */
void UpdateTip(const CBlockIndex *pindexNew, const CChainParams& chainParams) {
    // New best block
    mempool.AddTransactionsUpdated(1);

    {
        LOCK(g_best_block_mutex);
        g_best_block = pindexNew->GetBlockHash();
        g_best_block_cv.notify_all();
    }

    std::string warningMessages;
    if (!IsInitialBlockDownload())
    {
        int nUpgraded = 0;
        const CBlockIndex* pindex = pindexNew;
        for (int bit = 0; bit < VERSIONBITS_NUM_BITS; bit++) {
            WarningBitsConditionChecker checker(bit);
            ThresholdState state = checker.GetStateFor(pindex, chainParams.GetConsensus(), warningcache[bit]);
            if (state == ThresholdState::ACTIVE || state == ThresholdState::LOCKED_IN) {
                const std::string strWarning = strprintf(_("Warning: unknown new rules activated (versionbit %i)"), bit);
                if (state == ThresholdState::ACTIVE) {
                    DoWarning(strWarning);
                } else {
                    AppendWarning(warningMessages, strWarning);
                }
            }
        }
        // Check the version of the last 100 blocks to see if we need to upgrade:
        for (int i = 0; i < 100 && pindex != nullptr; i++)
        {
            if (fParticlMode)
            {
                if (pindex->nVersion > PARTICL_BLOCK_VERSION)
                    ++nUpgraded;
            } else
            {
                int32_t nExpectedVersion = ComputeBlockVersion(pindex->pprev, chainParams.GetConsensus());
                if (pindex->nVersion > VERSIONBITS_LAST_OLD_BLOCK_VERSION && (pindex->nVersion & ~nExpectedVersion) != 0)
                    ++nUpgraded;
            }
            pindex = pindex->pprev;
        }
        if (nUpgraded > 0)
            AppendWarning(warningMessages, strprintf(_("%d of last 100 blocks have unexpected version"), nUpgraded));
        if (nUpgraded > 100/2)
        {
            std::string strWarning = _("Warning: Unknown block versions being mined! It's possible unknown rules are in effect");
            // notify GetWarnings(), called by Qt and the JSON-RPC code to warn the user:
            DoWarning(strWarning);
        }
    }
    LogPrintf("%s: new best=%s height=%d version=0x%08x log2_work=%.8g tx=%lu date='%s' progress=%f cache=%.1fMiB(%utxo)", __func__, /* Continued */
      pindexNew->GetBlockHash().ToString(), pindexNew->nHeight, pindexNew->nVersion,
      log(pindexNew->nChainWork.getdouble())/log(2.0), (unsigned long)pindexNew->nChainTx,
      FormatISO8601DateTime(pindexNew->GetBlockTime()),
      GuessVerificationProgress(chainParams.TxData(), pindexNew), pcoinsTip->DynamicMemoryUsage() * (1.0 / (1<<20)), pcoinsTip->GetCacheSize());
    if (!warningMessages.empty())
        LogPrintf(" warning='%s'", warningMessages); /* Continued */
    LogPrintf("\n");

}

/** Disconnect chainActive's tip.
  * After calling, the mempool will be in an inconsistent state, with
  * transactions from disconnected blocks being added to disconnectpool.  You
  * should make the mempool consistent again by calling UpdateMempoolForReorg.
  * with cs_main held.
  *
  * If disconnectpool is nullptr, then no disconnected transactions are added to
  * disconnectpool (note that the caller is responsible for mempool consistency
  * in any case).
  */
bool CChainState::DisconnectTip(CValidationState& state, const CChainParams& chainparams, DisconnectedBlockTransactions *disconnectpool)
{
    CBlockIndex *pindexDelete = chainActive.Tip();
    assert(pindexDelete);
    // Read block from disk.
    std::shared_ptr<CBlock> pblock = std::make_shared<CBlock>();
    CBlock& block = *pblock;
    if (!ReadBlockFromDisk(block, pindexDelete, chainparams.GetConsensus()))
        return AbortNode(state, "Failed to read block");
    // Apply the block atomically to the chain state.
    int64_t nStart = GetTimeMicros();
    {
        CCoinsViewCache view(pcoinsTip.get());
        assert(view.GetBestBlock() == pindexDelete->GetBlockHash());
        if (DisconnectBlock(block, pindexDelete, view) != DISCONNECT_OK)
            return error("DisconnectTip(): DisconnectBlock %s failed", pindexDelete->GetBlockHash().ToString());
        bool flushed = FlushView(&view, state, true);
        assert(flushed);
    }
    LogPrint(BCLog::BENCH, "- Disconnect block: %.2fms\n", (GetTimeMicros() - nStart) * MILLI);
    // Write the chain state to disk, if necessary.
    if (!FlushStateToDisk(chainparams, state, FlushStateMode::IF_NEEDED))
        return false;

    if (disconnectpool) {
        // Save transactions to re-add to mempool at end of reorg
        for (auto it = block.vtx.rbegin(); it != block.vtx.rend(); ++it) {
            disconnectpool->addTransaction(*it);
        }
        while (disconnectpool->DynamicMemoryUsage() > MAX_DISCONNECTED_TX_POOL_SIZE * 1000) {
            // Drop the earliest entry, and remove its children from the mempool.
            auto it = disconnectpool->queuedTx.get<insertion_order>().begin();
            mempool.removeRecursive(**it, MemPoolRemovalReason::REORG);
            disconnectpool->removeEntry(it);
        }
    }

    chainActive.SetTip(pindexDelete->pprev);

    UpdateTip(pindexDelete->pprev, chainparams);
    // Let wallets know transactions went from 1-confirmed to
    // 0-confirmed or conflicted:
    GetMainSignals().BlockDisconnected(pblock);
    return true;
}

static int64_t nTimeReadFromDisk = 0;
static int64_t nTimeConnectTotal = 0;
static int64_t nTimeFlush = 0;
static int64_t nTimeChainState = 0;
static int64_t nTimePostConnect = 0;

struct PerBlockConnectTrace {
    CBlockIndex* pindex = nullptr;
    std::shared_ptr<const CBlock> pblock;
    std::shared_ptr<std::vector<CTransactionRef>> conflictedTxs;
    PerBlockConnectTrace() : conflictedTxs(std::make_shared<std::vector<CTransactionRef>>()) {}
};
/**
 * Used to track blocks whose transactions were applied to the UTXO state as a
 * part of a single ActivateBestChainStep call.
 *
 * This class also tracks transactions that are removed from the mempool as
 * conflicts (per block) and can be used to pass all those transactions
 * through SyncTransaction.
 *
 * This class assumes (and asserts) that the conflicted transactions for a given
 * block are added via mempool callbacks prior to the BlockConnected() associated
 * with those transactions. If any transactions are marked conflicted, it is
 * assumed that an associated block will always be added.
 *
 * This class is single-use, once you call GetBlocksConnected() you have to throw
 * it away and make a new one.
 */
class ConnectTrace {
private:
    std::vector<PerBlockConnectTrace> blocksConnected;
    CTxMemPool &pool;

public:
    explicit ConnectTrace(CTxMemPool &_pool) : blocksConnected(1), pool(_pool) {
        pool.NotifyEntryRemoved.connect(boost::bind(&ConnectTrace::NotifyEntryRemoved, this, _1, _2));
    }

    ~ConnectTrace() {
        pool.NotifyEntryRemoved.disconnect(boost::bind(&ConnectTrace::NotifyEntryRemoved, this, _1, _2));
    }

    void BlockConnected(CBlockIndex* pindex, std::shared_ptr<const CBlock> pblock) {
        assert(!blocksConnected.back().pindex);
        assert(pindex);
        assert(pblock);
        blocksConnected.back().pindex = pindex;
        blocksConnected.back().pblock = std::move(pblock);
        blocksConnected.emplace_back();
    }

    std::vector<PerBlockConnectTrace>& GetBlocksConnected() {
        // We always keep one extra block at the end of our list because
        // blocks are added after all the conflicted transactions have
        // been filled in. Thus, the last entry should always be an empty
        // one waiting for the transactions from the next block. We pop
        // the last entry here to make sure the list we return is sane.
        assert(!blocksConnected.back().pindex);
        assert(blocksConnected.back().conflictedTxs->empty());
        blocksConnected.pop_back();
        return blocksConnected;
    }

    void NotifyEntryRemoved(CTransactionRef txRemoved, MemPoolRemovalReason reason) {
        assert(!blocksConnected.back().pindex);
        if (reason == MemPoolRemovalReason::CONFLICT) {
            blocksConnected.back().conflictedTxs->emplace_back(std::move(txRemoved));
        }
    }
};

/**
 * Connect a new block to chainActive. pblock is either nullptr or a pointer to a CBlock
 * corresponding to pindexNew, to bypass loading it again from disk.
 *
 * The block is added to connectTrace if connection succeeds.
 */
bool CChainState::ConnectTip(CValidationState& state, const CChainParams& chainparams, CBlockIndex* pindexNew, const std::shared_ptr<const CBlock>& pblock, ConnectTrace& connectTrace, DisconnectedBlockTransactions &disconnectpool)
{
    assert(pindexNew->pprev == chainActive.Tip());
    // Read block from disk.
    int64_t nTime1 = GetTimeMicros();
    std::shared_ptr<const CBlock> pthisBlock;
    if (!pblock) {
        std::shared_ptr<CBlock> pblockNew = std::make_shared<CBlock>();
        if (!ReadBlockFromDisk(*pblockNew, pindexNew, chainparams.GetConsensus()))
            return AbortNode(state, "Failed to read block");
        pthisBlock = pblockNew;
    } else {
        pthisBlock = pblock;
    }
    const CBlock& blockConnecting = *pthisBlock;
    // Apply the block atomically to the chain state.
    int64_t nTime2 = GetTimeMicros(); nTimeReadFromDisk += nTime2 - nTime1;
    int64_t nTime3;

    LogPrint(BCLog::BENCH, "  - Load block from disk: %.2fms [%.2fs]\n", (nTime2 - nTime1) * MILLI, nTimeReadFromDisk * MICRO);
    setConnectKi.clear();
    {

        CCoinsViewCache view(pcoinsTip.get());
        bool rv = ConnectBlock(blockConnecting, state, pindexNew, view, chainparams);
        if (pindexNew->nFlags & BLOCK_FAILED_DUPLICATE_STAKE)
            state.nFlags |= BLOCK_FAILED_DUPLICATE_STAKE;
        GetMainSignals().BlockChecked(blockConnecting, state);
        if (!rv) {
            if (state.IsInvalid())
                InvalidBlockFound(pindexNew, blockConnecting, state);
            return error("%s: ConnectBlock %s failed, %s", __func__, pindexNew->GetBlockHash().ToString(), FormatStateMessage(state));
        }
        nTime3 = GetTimeMicros(); nTimeConnectTotal += nTime3 - nTime2;
        LogPrint(BCLog::BENCH, "  - Connect total: %.2fms [%.2fs (%.2fms/blk)]\n", (nTime3 - nTime2) * MILLI, nTimeConnectTotal * MICRO, nTimeConnectTotal * MILLI / nBlocksTotal);
        bool flushed = FlushView(&view, state, false);
        assert(flushed);
    }
    int64_t nTime4 = GetTimeMicros(); nTimeFlush += nTime4 - nTime3;
    LogPrint(BCLog::BENCH, "  - Flush: %.2fms [%.2fs (%.2fms/blk)]\n", (nTime4 - nTime3) * MILLI, nTimeFlush * MICRO, nTimeFlush * MILLI / nBlocksTotal);
    // Write the chain state to disk, if necessary.
    if (!FlushStateToDisk(chainparams, state, FlushStateMode::IF_NEEDED))
    {
        //RollBackRCTIndex(nLastValidRCTOutput, setConnectKi);
        return false;
    }
    int64_t nTime5 = GetTimeMicros(); nTimeChainState += nTime5 - nTime4;
    LogPrint(BCLog::BENCH, "  - Writing chainstate: %.2fms [%.2fs (%.2fms/blk)]\n", (nTime5 - nTime4) * MILLI, nTimeChainState * MICRO, nTimeChainState * MILLI / nBlocksTotal);
    // Remove conflicting transactions from the mempool.;
    mempool.removeForBlock(blockConnecting.vtx, pindexNew->nHeight);
    disconnectpool.removeForBlock(blockConnecting.vtx);
    // Update chainActive & related variables.
    chainActive.SetTip(pindexNew);
    UpdateTip(pindexNew, chainparams);

    int64_t nTime6 = GetTimeMicros(); nTimePostConnect += nTime6 - nTime5; nTimeTotal += nTime6 - nTime1;
    LogPrint(BCLog::BENCH, "  - Connect postprocess: %.2fms [%.2fs (%.2fms/blk)]\n", (nTime6 - nTime5) * MILLI, nTimePostConnect * MICRO, nTimePostConnect * MILLI / nBlocksTotal);
    LogPrint(BCLog::BENCH, "- Connect block: %.2fms [%.2fs (%.2fms/blk)]\n", (nTime6 - nTime1) * MILLI, nTimeTotal * MICRO, nTimeTotal * MILLI / nBlocksTotal);

    connectTrace.BlockConnected(pindexNew, std::move(pthisBlock));
    return true;
}

/**
 * Return the tip of the chain with the most work in it, that isn't
 * known to be invalid (it's however far from certain to be valid).
 */
CBlockIndex* CChainState::FindMostWorkChain() {
    do {
        CBlockIndex *pindexNew = nullptr;

        // Find the best candidate header.
        {
            std::set<CBlockIndex*, CBlockIndexWorkComparator>::reverse_iterator it = setBlockIndexCandidates.rbegin();
            if (it == setBlockIndexCandidates.rend())
                return nullptr;
            pindexNew = *it;
        }

        // Check whether all blocks on the path between the currently active chain and the candidate are valid.
        // Just going until the active chain is an optimization, as we know all blocks in it are valid already.
        CBlockIndex *pindexTest = pindexNew;
        bool fInvalidAncestor = false;
        while (pindexTest && !chainActive.Contains(pindexTest)) {
            assert(pindexTest->nChainTx || pindexTest->nHeight == 0);

            // Pruned nodes may have entries in setBlockIndexCandidates for
            // which block files have been deleted.  Remove those as candidates
            // for the most work chain if we come across them; we can't switch
            // to a chain unless we have all the non-active-chain parent blocks.
            bool fFailedChain = pindexTest->nStatus & BLOCK_FAILED_MASK;
            bool fMissingData = !(pindexTest->nStatus & BLOCK_HAVE_DATA);

            if (fFailedChain || fMissingData) {
                // Candidate chain is not usable (either invalid or missing data)
                if (fFailedChain && (pindexBestInvalid == nullptr || pindexNew->nChainWork > pindexBestInvalid->nChainWork))
                    pindexBestInvalid = pindexNew;
                CBlockIndex *pindexFailed = pindexNew;
                // Remove the entire chain from the set.
                while (pindexTest != pindexFailed) {
                    if (fFailedChain) {

                        if (pindexTest->nFlags & BLOCK_FAILED_DUPLICATE_STAKE)
                            pindexFailed->nFlags |= BLOCK_FAILED_DUPLICATE_STAKE;

                        pindexFailed->nStatus |= BLOCK_FAILED_CHILD;
                    } else if (fMissingData) {
                        // If we're missing data, then add back to mapBlocksUnlinked,
                        // so that if the block arrives in the future we can try adding
                        // to setBlockIndexCandidates again.
                        mapBlocksUnlinked.insert(std::make_pair(pindexFailed->pprev, pindexFailed));
                    }
                    setBlockIndexCandidates.erase(pindexFailed);
                    pindexFailed = pindexFailed->pprev;
                }
                setBlockIndexCandidates.erase(pindexTest);
                fInvalidAncestor = true;
                break;
            }
            pindexTest = pindexTest->pprev;
        }
        if (!fInvalidAncestor)
            return pindexNew;
    } while(true);
}

/** Delete all entries in setBlockIndexCandidates that are worse than the current tip. */
void CChainState::PruneBlockIndexCandidates() {
    // Note that we can't delete the current block itself, as we may need to return to it later in case a
    // reorganization to a better block fails.
    std::set<CBlockIndex*, CBlockIndexWorkComparator>::iterator it = setBlockIndexCandidates.begin();
    while (it != setBlockIndexCandidates.end() && setBlockIndexCandidates.value_comp()(*it, chainActive.Tip())) {
        setBlockIndexCandidates.erase(it++);
    }
    // Either the current tip or a successor of it we're working towards is left in setBlockIndexCandidates.
    assert(!setBlockIndexCandidates.empty());
}

/**
 * Try to make some progress towards making pindexMostWork the active block.
 * pblock is either nullptr or a pointer to a CBlock corresponding to pindexMostWork.
 */
bool CChainState::ActivateBestChainStep(CValidationState& state, const CChainParams& chainparams, CBlockIndex* pindexMostWork, const std::shared_ptr<const CBlock>& pblock, bool& fInvalidFound, ConnectTrace& connectTrace)
{
    AssertLockHeld(cs_main);

    const CBlockIndex *pindexOldTip = chainActive.Tip();
    const CBlockIndex *pindexFork = chainActive.FindFork(pindexMostWork);

    // Disconnect active blocks which are no longer in the best chain.
    bool fBlocksDisconnected = false;
    DisconnectedBlockTransactions disconnectpool;
    while (chainActive.Tip() && chainActive.Tip() != pindexFork) {
        if (!DisconnectTip(state, chainparams, &disconnectpool)) {
            // This is likely a fatal error, but keep the mempool consistent,
            // just in case. Only remove from the mempool in this case.
            UpdateMempoolForReorg(disconnectpool, false);
            return false;
        }
        fBlocksDisconnected = true;
    }

    // Build list of new blocks to connect.
    std::vector<CBlockIndex*> vpindexToConnect;
    bool fContinue = true;
    int nHeight = pindexFork ? pindexFork->nHeight : -1;
    while (fContinue && nHeight != pindexMostWork->nHeight) {
        // Don't iterate the entire list of potential improvements toward the best tip, as we likely only need
        // a few blocks along the way.
        int nTargetHeight = std::min(nHeight + 32, pindexMostWork->nHeight);
        vpindexToConnect.clear();
        vpindexToConnect.reserve(nTargetHeight - nHeight);
        CBlockIndex *pindexIter = pindexMostWork->GetAncestor(nTargetHeight);
        while (pindexIter && pindexIter->nHeight != nHeight) {
            vpindexToConnect.push_back(pindexIter);
            pindexIter = pindexIter->pprev;
        }
        nHeight = nTargetHeight;

        // Connect new blocks.
        for (CBlockIndex *pindexConnect : reverse_iterate(vpindexToConnect)) {
            if (!ConnectTip(state, chainparams, pindexConnect, pindexConnect == pindexMostWork ? pblock : std::shared_ptr<const CBlock>(), connectTrace, disconnectpool)) {
                if (state.IsInvalid()) {
                    // The block violates a consensus rule.
                    if (!state.CorruptionPossible()) {
                        InvalidChainFound(vpindexToConnect.front());
                    }
                    state = CValidationState();
                    fInvalidFound = true;
                    fContinue = false;
                    break;
                } else {
                    // A system error occurred (disk space, database error, ...).
                    // Make the mempool consistent with the current tip, just in case
                    // any observers try to use it before shutdown.
                    UpdateMempoolForReorg(disconnectpool, false);
                    return false;
                }
            } else {
                PruneBlockIndexCandidates();
                if (!pindexOldTip || chainActive.Tip()->nChainWork > pindexOldTip->nChainWork) {
                    // We're in a better position than we were. Return temporarily to release the lock.
                    fContinue = false;
                    break;
                }
            }
        }
    }

    if (fBlocksDisconnected) {
        // If any blocks were disconnected, disconnectpool may be non empty.  Add
        // any disconnected transactions back to the mempool.
        UpdateMempoolForReorg(disconnectpool, true);
    }
    mempool.check(pcoinsTip.get());


    // Callbacks/notifications for a new best chain.
    if (fInvalidFound)
        CheckForkWarningConditionsOnNewFork(vpindexToConnect.back());
    else
        CheckForkWarningConditions();

    return true;
}

static void NotifyHeaderTip() LOCKS_EXCLUDED(cs_main) {
    bool fNotify = false;
    bool fInitialBlockDownload = false;
    static CBlockIndex* pindexHeaderOld = nullptr;
    CBlockIndex* pindexHeader = nullptr;
    {
        LOCK(cs_main);
        pindexHeader = pindexBestHeader;

        if (pindexHeader != pindexHeaderOld) {
            fNotify = true;
            fInitialBlockDownload = IsInitialBlockDownload();
            pindexHeaderOld = pindexHeader;
        }
    }
    // Send block tip changed notifications without cs_main
    if (fNotify) {
        uiInterface.NotifyHeaderTip(fInitialBlockDownload, pindexHeader);
    }
}

/**
 * Make the best chain active, in multiple steps. The result is either failure
 * or an activated best chain. pblock is either nullptr or a pointer to a block
 * that is already loaded (to avoid loading it again from disk).
 *
 * ActivateBestChain is split into steps (see ActivateBestChainStep) so that
 * we avoid holding cs_main for an extended period of time; the length of this
 * call may be quite long during reindexing or a substantial reorg.
 */
bool CChainState::ActivateBestChain(CValidationState &state, const CChainParams& chainparams, std::shared_ptr<const CBlock> pblock) {
    // Note that while we're often called here from ProcessNewBlock, this is
    // far from a guarantee. Things in the P2P/RPC will often end up calling
    // us in the middle of ProcessNewBlock - do not assume pblock is set
    // sanely for performance or correctness!
    AssertLockNotHeld(cs_main);

    // ABC maintains a fair degree of expensive-to-calculate internal state
    // because this function periodically releases cs_main so that it does not lock up other threads for too long
    // during large connects - and to allow for e.g. the callback queue to drain
    // we use m_cs_chainstate to enforce mutual exclusion so that only one caller may execute this function at a time
    LOCK(m_cs_chainstate);

    CBlockIndex *pindexMostWork = nullptr;
    CBlockIndex *pindexNewTip = nullptr;
    int nStopAtHeight = gArgs.GetArg("-stopatheight", DEFAULT_STOPATHEIGHT);
    do {
        boost::this_thread::interruption_point();

        if (GetMainSignals().CallbacksPending() > 10) {
            // Block until the validation queue drains. This should largely
            // never happen in normal operation, however may happen during
            // reindex, causing memory blowup if we run too far ahead.
            // Note that if a validationinterface callback ends up calling
            // ActivateBestChain this may lead to a deadlock! We should
            // probably have a DEBUG_LOCKORDER test for this in the future.
            SyncWithValidationInterfaceQueue();
        }

        {
            LOCK(cs_main);
            CBlockIndex* starting_tip = chainActive.Tip();
            bool blocks_connected = false;
            do {
                // We absolutely may not unlock cs_main until we've made forward progress
                // (with the exception of shutdown due to hardware issues, low disk space, etc).
                ConnectTrace connectTrace(mempool); // Destructed before cs_main is unlocked

                if (pindexMostWork == nullptr) {
                    pindexMostWork = FindMostWorkChain();
                }

                // Whether we have anything to do at all.
                if (pindexMostWork == nullptr || pindexMostWork == chainActive.Tip()) {
                    break;
                }

                bool fInvalidFound = false;
                std::shared_ptr<const CBlock> nullBlockPtr;
                if (!ActivateBestChainStep(state, chainparams, pindexMostWork, pblock && pblock->GetHash() == pindexMostWork->GetBlockHash() ? pblock : nullBlockPtr, fInvalidFound, connectTrace))
                    return false;
                blocks_connected = true;

                if (fInvalidFound) {
                    // Wipe cache, we may need another branch now.
                    pindexMostWork = nullptr;
                }
                pindexNewTip = chainActive.Tip();

                for (const PerBlockConnectTrace& trace : connectTrace.GetBlocksConnected()) {
                    assert(trace.pblock && trace.pindex);
                    GetMainSignals().BlockConnected(trace.pblock, trace.pindex, trace.conflictedTxs);
                }
            } while (!chainActive.Tip() || (starting_tip && CBlockIndexWorkComparator()(chainActive.Tip(), starting_tip)));
            if (!blocks_connected) return true;

            const CBlockIndex* pindexFork = chainActive.FindFork(starting_tip);
            bool fInitialDownload = IsInitialBlockDownload();

            // Notify external listeners about the new tip.
            // Enqueue while holding cs_main to ensure that UpdatedBlockTip is called in the order in which blocks are connected
            if (pindexFork != pindexNewTip) {
                // Notify ValidationInterface subscribers
                GetMainSignals().UpdatedBlockTip(pindexNewTip, pindexFork, fInitialDownload);

                // Always notify the UI if a new block tip was connected
                uiInterface.NotifyBlockTip(fInitialDownload, pindexNewTip);
            }
        }
        // When we reach this point, we switched to a new tip (stored in pindexNewTip).

        if (nStopAtHeight && pindexNewTip && pindexNewTip->nHeight >= nStopAtHeight) StartShutdown();

        // We check shutdown only after giving ActivateBestChainStep a chance to run once so that we
        // never shutdown before connecting the genesis block during LoadChainTip(). Previously this
        // caused an assert() failure during shutdown in such cases as the UTXO DB flushing checks
        // that the best block hash is non-null.
        if (ShutdownRequested())
            break;
    } while (pindexNewTip != pindexMostWork);
    CheckBlockIndex(chainparams.GetConsensus());


    // Write changes periodically to disk, after relay.
    if (!FlushStateToDisk(chainparams, state, FlushStateMode::PERIODIC)) {
        return false;
    }
    return true;
}

bool ActivateBestChain(CValidationState &state, const CChainParams& chainparams, std::shared_ptr<const CBlock> pblock) {
    return g_chainstate.ActivateBestChain(state, chainparams, std::move(pblock));
}

bool CChainState::PreciousBlock(CValidationState& state, const CChainParams& params, CBlockIndex *pindex)
{
    {
        LOCK(cs_main);
        if (pindex->nChainWork < chainActive.Tip()->nChainWork) {
            // Nothing to do, this block is not at the tip.
            return true;
        }
        if (chainActive.Tip()->nChainWork > nLastPreciousChainwork) {
            // The chain has been extended since the last call, reset the counter.
            nBlockReverseSequenceId = -1;
        }
        nLastPreciousChainwork = chainActive.Tip()->nChainWork;
        setBlockIndexCandidates.erase(pindex);
        pindex->nSequenceId = nBlockReverseSequenceId;
        if (nBlockReverseSequenceId > std::numeric_limits<int32_t>::min()) {
            // We can't keep reducing the counter if somebody really wants to
            // call preciousblock 2**31-1 times on the same set of tips...
            nBlockReverseSequenceId--;
        }
        if (pindex->IsValid(BLOCK_VALID_TRANSACTIONS) && pindex->nChainTx) {
            setBlockIndexCandidates.insert(pindex);
            PruneBlockIndexCandidates();
        }
    }

    return ActivateBestChain(state, params, std::shared_ptr<const CBlock>());
}
bool PreciousBlock(CValidationState& state, const CChainParams& params, CBlockIndex *pindex) {
    return g_chainstate.PreciousBlock(state, params, pindex);
}

bool CChainState::InvalidateBlock(CValidationState& state, const CChainParams& chainparams, CBlockIndex *pindex)
{
    AssertLockHeld(cs_main);

    // We first disconnect backwards and then mark the blocks as invalid.
    // This prevents a case where pruned nodes may fail to invalidateblock
    // and be left unable to start as they have no tip candidates (as there
    // are no blocks that meet the "have data and are not invalid per
    // nStatus" criteria for inclusion in setBlockIndexCandidates).

    bool pindex_was_in_chain = false;
    CBlockIndex *invalid_walk_tip = chainActive.Tip();

    DisconnectedBlockTransactions disconnectpool;
    while (chainActive.Contains(pindex)) {
        pindex_was_in_chain = true;
        // ActivateBestChain considers blocks already in chainActive
        // unconditionally valid already, so force disconnect away from it.
        if (!DisconnectTip(state, chainparams, &disconnectpool)) {
            // It's probably hopeless to try to make the mempool consistent
            // here if DisconnectTip failed, but we can try.
            UpdateMempoolForReorg(disconnectpool, false);
            return false;
        }
    }

    // Now mark the blocks we just disconnected as descendants invalid
    // (note this may not be all descendants).
    while (pindex_was_in_chain && invalid_walk_tip != pindex) {
        invalid_walk_tip->nStatus |= BLOCK_FAILED_CHILD;
        setDirtyBlockIndex.insert(invalid_walk_tip);
        setBlockIndexCandidates.erase(invalid_walk_tip);
        invalid_walk_tip = invalid_walk_tip->pprev;
    }

    // Mark the block itself as invalid.
    pindex->nStatus |= BLOCK_FAILED_VALID;
    setDirtyBlockIndex.insert(pindex);
    setBlockIndexCandidates.erase(pindex);
    m_failed_blocks.insert(pindex);

    // DisconnectTip will add transactions to disconnectpool; try to add these
    // back to the mempool.
    UpdateMempoolForReorg(disconnectpool, true);

    // The resulting new best tip may not be in setBlockIndexCandidates anymore, so
    // add it again.
    BlockMap::iterator it = mapBlockIndex.begin();
    while (it != mapBlockIndex.end()) {
        if (it->second->IsValid(BLOCK_VALID_TRANSACTIONS) && it->second->nChainTx && !setBlockIndexCandidates.value_comp()(it->second, chainActive.Tip())) {
            setBlockIndexCandidates.insert(it->second);
        }
        it++;
    }

    InvalidChainFound(pindex);

    // Only notify about a new block tip if the active chain was modified.
    if (pindex_was_in_chain) {
        uiInterface.NotifyBlockTip(IsInitialBlockDownload(), pindex->pprev);
    }
    return true;
}

bool InvalidateBlock(CValidationState& state, const CChainParams& chainparams, CBlockIndex *pindex) {
    return g_chainstate.InvalidateBlock(state, chainparams, pindex);
}

void CChainState::ResetBlockFailureFlags(CBlockIndex *pindex) {
    AssertLockHeld(cs_main);

    int nHeight = pindex->nHeight;

    // Remove the invalidity flag from this block and all its descendants.
    BlockMap::iterator it = mapBlockIndex.begin();
    while (it != mapBlockIndex.end()) {
        if (!it->second->IsValid() && it->second->GetAncestor(nHeight) == pindex) {
            it->second->nStatus &= ~BLOCK_FAILED_MASK;
            setDirtyBlockIndex.insert(it->second);
            if (it->second->IsValid(BLOCK_VALID_TRANSACTIONS) && it->second->nChainTx && setBlockIndexCandidates.value_comp()(chainActive.Tip(), it->second)) {
                setBlockIndexCandidates.insert(it->second);
            }
            if (it->second == pindexBestInvalid) {
                // Reset invalid block marker if it was pointing to one of those.
                pindexBestInvalid = nullptr;
            }
            m_failed_blocks.erase(it->second);
        }
        it++;
    }

    // Remove the invalidity flag from all ancestors too.
    while (pindex != nullptr) {
        if (pindex->nStatus & BLOCK_FAILED_MASK) {
            pindex->nStatus &= ~BLOCK_FAILED_MASK;
            setDirtyBlockIndex.insert(pindex);
            m_failed_blocks.erase(pindex);
        }
        pindex = pindex->pprev;
    }
}

void ResetBlockFailureFlags(CBlockIndex *pindex) {
    return g_chainstate.ResetBlockFailureFlags(pindex);
}

CBlockIndex* CChainState::AddToBlockIndex(const CBlockHeader& block)
{
    AssertLockHeld(cs_main);

    // Check for duplicate
    uint256 hash = block.GetHash();
    BlockMap::iterator it = mapBlockIndex.find(hash);
    if (it != mapBlockIndex.end())
        return it->second;

    // Construct new block index object
    CBlockIndex* pindexNew = new CBlockIndex(block);
    // We assign the sequence id to blocks only when the full data is available,
    // to avoid miners withholding blocks but broadcasting headers, to get a
    // competitive advantage.
    pindexNew->nSequenceId = 0;
    BlockMap::iterator mi = mapBlockIndex.insert(std::make_pair(hash, pindexNew)).first;
    pindexNew->phashBlock = &((*mi).first);
    BlockMap::iterator miPrev = mapBlockIndex.find(block.hashPrevBlock);
    if (miPrev != mapBlockIndex.end())
    {
        pindexNew->pprev = (*miPrev).second;
        pindexNew->nHeight = pindexNew->pprev->nHeight + 1;
        pindexNew->BuildSkip();
    }
    pindexNew->nTimeMax = (pindexNew->pprev ? std::max(pindexNew->pprev->nTimeMax, pindexNew->nTime) : pindexNew->nTime);
    pindexNew->nChainWork = (pindexNew->pprev ? pindexNew->pprev->nChainWork : 0) + GetBlockProof(*pindexNew);

    pindexNew->RaiseValidity(BLOCK_VALID_TREE);
    if (pindexBestHeader == nullptr || pindexBestHeader->nChainWork < pindexNew->nChainWork)
        pindexBestHeader = pindexNew;

    setDirtyBlockIndex.insert(pindexNew);

    return pindexNew;
}

/** Mark a block as having its data received and checked (up to BLOCK_VALID_TRANSACTIONS). */
void CChainState::ReceivedBlockTransactions(const CBlock& block, CBlockIndex* pindexNew, const CDiskBlockPos& pos, const Consensus::Params& consensusParams)
{
    pindexNew->nTx = block.vtx.size();
    pindexNew->nChainTx = 0;
    pindexNew->nFile = pos.nFile;
    pindexNew->nDataPos = pos.nPos;
    pindexNew->nUndoPos = 0;
    pindexNew->nStatus |= BLOCK_HAVE_DATA;
    if (IsWitnessEnabled(pindexNew->pprev, consensusParams)) {
        pindexNew->nStatus |= BLOCK_OPT_WITNESS;
    }
    pindexNew->RaiseValidity(BLOCK_VALID_TRANSACTIONS);
    setDirtyBlockIndex.insert(pindexNew);
    if (pindexNew->pprev == nullptr || pindexNew->pprev->nChainTx) {
        // If pindexNew is the genesis block or all parents are BLOCK_VALID_TRANSACTIONS.
        std::deque<CBlockIndex*> queue;
        queue.push_back(pindexNew);

        // Recursively process any descendant blocks that now may be eligible to be connected.
        while (!queue.empty()) {
            CBlockIndex *pindex = queue.front();
            queue.pop_front();
            pindex->nChainTx = (pindex->pprev ? pindex->pprev->nChainTx : 0) + pindex->nTx;
            {
                LOCK(cs_nBlockSequenceId);
                pindex->nSequenceId = nBlockSequenceId++;
            }
            if (chainActive.Tip() == nullptr || !setBlockIndexCandidates.value_comp()(pindex, chainActive.Tip())) {
                setBlockIndexCandidates.insert(pindex);
            }
            std::pair<std::multimap<CBlockIndex*, CBlockIndex*>::iterator, std::multimap<CBlockIndex*, CBlockIndex*>::iterator> range = mapBlocksUnlinked.equal_range(pindex);
            while (range.first != range.second) {
                std::multimap<CBlockIndex*, CBlockIndex*>::iterator it = range.first;
                queue.push_back(it->second);
                range.first++;
                mapBlocksUnlinked.erase(it);
            }
        }
    } else {
        if (pindexNew->pprev && pindexNew->pprev->IsValid(BLOCK_VALID_TREE)) {
            mapBlocksUnlinked.insert(std::make_pair(pindexNew->pprev, pindexNew));
        }
    }
}

static bool FindBlockPos(CDiskBlockPos &pos, unsigned int nAddSize, unsigned int nHeight, uint64_t nTime, bool fKnown = false)
{
    LOCK(cs_LastBlockFile);

    unsigned int nFile = fKnown ? pos.nFile : nLastBlockFile;
    if (vinfoBlockFile.size() <= nFile) {
        vinfoBlockFile.resize(nFile + 1);
    }

    if (!fKnown) {
        while (vinfoBlockFile[nFile].nSize + nAddSize >= MAX_BLOCKFILE_SIZE) {
            nFile++;
            if (vinfoBlockFile.size() <= nFile) {
                vinfoBlockFile.resize(nFile + 1);
            }
        }
        pos.nFile = nFile;
        pos.nPos = vinfoBlockFile[nFile].nSize;
    }

    if ((int)nFile != nLastBlockFile) {
        if (!fKnown) {
            LogPrintf("Leaving block file %i: %s\n", nLastBlockFile, vinfoBlockFile[nLastBlockFile].ToString());
        }
        FlushBlockFile(!fKnown);
        nLastBlockFile = nFile;
    }

    vinfoBlockFile[nFile].AddBlock(nHeight, nTime);
    if (fKnown)
        vinfoBlockFile[nFile].nSize = std::max(pos.nPos + nAddSize, vinfoBlockFile[nFile].nSize);
    else
        vinfoBlockFile[nFile].nSize += nAddSize;

    if (!fKnown) {
        unsigned int nOldChunks = (pos.nPos + BLOCKFILE_CHUNK_SIZE - 1) / BLOCKFILE_CHUNK_SIZE;
        unsigned int nNewChunks = (vinfoBlockFile[nFile].nSize + BLOCKFILE_CHUNK_SIZE - 1) / BLOCKFILE_CHUNK_SIZE;
        if (nNewChunks > nOldChunks) {
            if (fPruneMode)
                fCheckForPruning = true;
            if (CheckDiskSpace(nNewChunks * BLOCKFILE_CHUNK_SIZE - pos.nPos, true)) {
                FILE *file = OpenBlockFile(pos);
                if (file) {
                    LogPrintf("Pre-allocating up to position 0x%x in blk%05u.dat\n", nNewChunks * BLOCKFILE_CHUNK_SIZE, pos.nFile);
                    AllocateFileRange(file, pos.nPos, nNewChunks * BLOCKFILE_CHUNK_SIZE - pos.nPos);
                    fclose(file);
                }
            }
            else
                return error("out of disk space");
        }
    }

    setDirtyFileInfo.insert(nFile);
    return true;
}

static bool FindUndoPos(CValidationState &state, int nFile, CDiskBlockPos &pos, unsigned int nAddSize)
{
    pos.nFile = nFile;

    LOCK(cs_LastBlockFile);

    unsigned int nNewSize;
    pos.nPos = vinfoBlockFile[nFile].nUndoSize;
    nNewSize = vinfoBlockFile[nFile].nUndoSize += nAddSize;
    setDirtyFileInfo.insert(nFile);

    unsigned int nOldChunks = (pos.nPos + UNDOFILE_CHUNK_SIZE - 1) / UNDOFILE_CHUNK_SIZE;
    unsigned int nNewChunks = (nNewSize + UNDOFILE_CHUNK_SIZE - 1) / UNDOFILE_CHUNK_SIZE;
    if (nNewChunks > nOldChunks) {
        if (fPruneMode)
            fCheckForPruning = true;
        if (CheckDiskSpace(nNewChunks * UNDOFILE_CHUNK_SIZE - pos.nPos, true)) {
            FILE *file = OpenUndoFile(pos);
            if (file) {
                LogPrintf("Pre-allocating up to position 0x%x in rev%05u.dat\n", nNewChunks * UNDOFILE_CHUNK_SIZE, pos.nFile);
                AllocateFileRange(file, pos.nPos, nNewChunks * UNDOFILE_CHUNK_SIZE - pos.nPos);
                fclose(file);
            }
        }
        else
            return state.Error("out of disk space");
    }

    return true;
}

static bool CheckBlockHeader(const CBlockHeader& block, CValidationState& state, const Consensus::Params& consensusParams, bool fCheckPOW = true)
{
    if (fParticlMode
        && !block.IsParticlVersion())
        return state.DoS(100, false, REJECT_INVALID, "block-version", false, "bad block version");

    // Check timestamp
    if (fParticlMode
        && !block.hashPrevBlock.IsNull() // allow genesis block to be created in the future
        && block.GetBlockTime() > FutureDrift(GetAdjustedTime()))
        return state.DoS(50, false, REJECT_INVALID, "block-timestamp", false, "block timestamp too far in the future");

    // Check proof of work matches claimed amount
    if (!fParticlMode
        && fCheckPOW && !CheckProofOfWork(block.GetHash(), block.nBits, consensusParams))
        return state.DoS(50, false, REJECT_INVALID, "high-hash", false, "proof of work failed");

    return true;
}


bool CheckBlockSignature(const CBlock &block)
{
    if (!block.IsProofOfStake())
        return block.vchBlockSig.empty();
    if (block.vchBlockSig.empty())
        return false;
    if (block.vtx[0]->vin.size() < 1)
        return false;

    const auto &txin = block.vtx[0]->vin[0];
    if (txin.scriptWitness.stack.size() != 2)
        return false;

    if (txin.scriptWitness.stack[1].size() != 33)
        return false;

    CPubKey pubKey(txin.scriptWitness.stack[1]);
    return pubKey.Verify(block.GetHash(), block.vchBlockSig);
};

bool AddToMapStakeSeen(const COutPoint &kernel, const uint256 &blockHash)
{
    AssertLockHeld(cs_main);
    // Overwrites existing values

    std::pair<std::map<COutPoint, uint256>::iterator,bool> ret;
    ret = mapStakeSeen.insert(std::pair<COutPoint, uint256>(kernel, blockHash));
    if (ret.second == false) { // existing element
        ret.first->second = blockHash;
    } else {
        listStakeSeen.push_back(kernel);
    }

    return true;
};

bool CheckStakeUnused(const COutPoint &kernel)
{
    std::map<COutPoint, uint256>::const_iterator mi = mapStakeSeen.find(kernel);
    if (mi != mapStakeSeen.end())
        return false;
    return true;
}

bool CheckStakeUnique(const CBlock &block, bool fUpdate)
{
    LOCK(cs_main);

    uint256 blockHash = block.GetHash();
    const COutPoint &kernel = block.vtx[0]->vin[0].prevout;

    std::map<COutPoint, uint256>::const_iterator mi = mapStakeSeen.find(kernel);
    if (mi != mapStakeSeen.end()) {
        if (mi->second == blockHash)
            return true;

        return error("%s: Stake kernel for %s first seen on %s.", __func__, blockHash.ToString(), mi->second.ToString());
    }

    if (!fUpdate) {
        return true;
    }

    while (listStakeSeen.size() > MAX_STAKE_SEEN_SIZE) {
        const COutPoint &oldest = listStakeSeen.front();
        if (1 != mapStakeSeen.erase(oldest))
            LogPrintf("%s: Warning: mapStakeSeen did not erase %s %n\n", __func__, oldest.hash.ToString(), oldest.n);
        listStakeSeen.pop_front();
    }

    return AddToMapStakeSeen(kernel, blockHash);
};

bool CheckBlock(const CBlock& block, CValidationState& state, const Consensus::Params& consensusParams, bool fCheckPOW, bool fCheckMerkleRoot)
{
    // These are checks that are independent of context.

    if (block.fChecked)
        return true;

    // Check that the header is valid (particularly PoW).  This is mostly
    // redundant with the call in AcceptBlockHeader.
    if (!CheckBlockHeader(block, state, consensusParams, fCheckPOW))
        return false;

    // Check the merkle root.
    if (fCheckMerkleRoot) {
        bool mutated;

        uint256 hashMerkleRoot2 = BlockMerkleRoot(block, &mutated);

        if (block.hashMerkleRoot != hashMerkleRoot2)
            return state.DoS(100, false, REJECT_INVALID, "bad-txnmrklroot", true, "hashMerkleRoot mismatch");

        // Check for merkle tree malleability (CVE-2012-2459): repeating sequences
        // of transactions in a block without affecting the merkle root of a block,
        // while still invalidating it.
        if (mutated)
            return state.DoS(100, false, REJECT_INVALID, "bad-txns-duplicate", true, "duplicate transaction");
    }

    // All potential-corruption validation must be done before we do any
    // transaction validation, as otherwise we may mark the header as invalid
    // because we receive the wrong transactions for it.
    // Note that witness malleability is checked in ContextualCheckBlock, so no
    // checks that use witness data may be performed here.

    // Size limits
    if (block.vtx.empty() || block.vtx.size() * WITNESS_SCALE_FACTOR > MAX_BLOCK_WEIGHT || ::GetSerializeSize(block, SER_NETWORK, PROTOCOL_VERSION | SERIALIZE_TRANSACTION_NO_WITNESS) * WITNESS_SCALE_FACTOR > MAX_BLOCK_WEIGHT)
        return state.DoS(100, false, REJECT_INVALID, "bad-blk-length", false, "size limits failed");

    if (fParticlMode)
    {
        if (!IsInitialBlockDownload()
            && block.vtx[0]->IsCoinStake()
            && !CheckStakeUnique(block))
        {
            //state.DoS(10, false, REJECT_INVALID, "bad-cs-duplicate", false, "duplicate coinstake");

            state.nFlags |= BLOCK_FAILED_DUPLICATE_STAKE;

            /*
            // TODO: ask peers which stake kernel they have
            if (chainActive.Tip()->nHeight < GetNumBlocksOfPeers() - 8) // peers have significantly longer chain, this node must've got the wrong stake 1st
            {
                LogPrint(BCLog::POS, "%s: Ignoring CheckStakeUnique for block %s, chain height behind peers.\n", __func__, block.GetHash().ToString());
                const COutPoint &kernel = block.vtx[0]->vin[0].prevout;
                mapStakeSeen[kernel] = block.GetHash();
            } else
                return state.DoS(20, false, REJECT_INVALID, "bad-cs-duplicate", false, "duplicate coinstake");
            */
        };

        // First transaction must be coinbase (genesis only) or coinstake
        // 2nd txn may be coinbase in early blocks: check further in ContextualCheckBlock
        if (!(block.vtx[0]->IsCoinBase() || block.vtx[0]->IsCoinStake())) // only genesis can be coinbase, check in ContextualCheckBlock
            return state.DoS(100, false, REJECT_INVALID, "bad-cb-missing", false, "first tx is not coinbase");

        // 2nd txn may never be coinstake, remaining txns must not be coinbase/stake
        for (size_t i = 1; i < block.vtx.size(); i++)
            if ((i > 1 && block.vtx[i]->IsCoinBase()) || block.vtx[i]->IsCoinStake())
                return state.DoS(100, false, REJECT_INVALID, "bad-cb-multiple", false, "more than one coinbase or coinstake");

        if (!CheckBlockSignature(block))
            return state.DoS(100, false, REJECT_INVALID, "bad-block-signature", false, "bad block signature");
    } else
    {
        // First transaction must be coinbase, the rest must not be
        if (block.vtx.empty() || !block.vtx[0]->IsCoinBase())
            return state.DoS(100, false, REJECT_INVALID, "bad-cb-missing", false, "first tx is not coinbase");

        // Remaining txns must not be coinbase/stake
        for (size_t i = 1; i < block.vtx.size(); i++)
            if (block.vtx[i]->IsCoinBase() || block.vtx[i]->IsCoinStake())
                return state.DoS(100, false, REJECT_INVALID, "bad-cb-multiple", false, "more than one coinbase");
    };

    // Check transactions
    for (const auto& tx : block.vtx)
    {
        //if (!CheckTransaction(*tx, state, false))
        if (!CheckTransaction(*tx, state)) // Check for duplicate inputs, TODO: UpdateCoins should return a bool, db/coinsview txn should be undone
            return state.Invalid(false, state.GetRejectCode(), state.GetRejectReason(),
                                 strprintf("Transaction check failed (tx hash %s) %s", tx->GetHash().ToString(), state.GetDebugMessage()));
    };

    unsigned int nSigOps = 0;
    for (const auto& tx : block.vtx)
    {
        nSigOps += GetLegacySigOpCount(*tx);
    }
    if (nSigOps * WITNESS_SCALE_FACTOR > MAX_BLOCK_SIGOPS_COST)
        return state.DoS(100, false, REJECT_INVALID, "bad-blk-sigops", false, "out-of-bounds SigOpCount");

    if (fCheckPOW && fCheckMerkleRoot)
        block.fChecked = true;

    return true;
}

bool IsWitnessEnabled(const CBlockIndex* pindexPrev, const Consensus::Params& params)
{
    if (fParticlMode) return true;

    LOCK(cs_main);
    return (VersionBitsState(pindexPrev, params, Consensus::DEPLOYMENT_SEGWIT, versionbitscache) == ThresholdState::ACTIVE);
}

bool IsNullDummyEnabled(const CBlockIndex* pindexPrev, const Consensus::Params& params)
{
    LOCK(cs_main);
    return (VersionBitsState(pindexPrev, params, Consensus::DEPLOYMENT_SEGWIT, versionbitscache) == ThresholdState::ACTIVE);
}

// Compute at which vout of the block's coinbase transaction the witness
// commitment occurs, or -1 if not found.
static int GetWitnessCommitmentIndex(const CBlock& block)
{
    int commitpos = -1;
    if (!block.vtx.empty()) {
        for (size_t o = 0; o < block.vtx[0]->vout.size(); o++) {
            if (block.vtx[0]->vout[o].scriptPubKey.size() >= 38 && block.vtx[0]->vout[o].scriptPubKey[0] == OP_RETURN && block.vtx[0]->vout[o].scriptPubKey[1] == 0x24 && block.vtx[0]->vout[o].scriptPubKey[2] == 0xaa && block.vtx[0]->vout[o].scriptPubKey[3] == 0x21 && block.vtx[0]->vout[o].scriptPubKey[4] == 0xa9 && block.vtx[0]->vout[o].scriptPubKey[5] == 0xed) {
                commitpos = o;
            }
        }
    }
    return commitpos;
}

void UpdateUncommittedBlockStructures(CBlock& block, const CBlockIndex* pindexPrev, const Consensus::Params& consensusParams)
{
    int commitpos = GetWitnessCommitmentIndex(block);
    static const std::vector<unsigned char> nonce(32, 0x00);
    if (commitpos != -1 && IsWitnessEnabled(pindexPrev, consensusParams) && !block.vtx[0]->HasWitness()) {
        CMutableTransaction tx(*block.vtx[0]);
        tx.vin[0].scriptWitness.stack.resize(1);
        tx.vin[0].scriptWitness.stack[0] = nonce;
        block.vtx[0] = MakeTransactionRef(std::move(tx));
    }
}

std::vector<unsigned char> GenerateCoinbaseCommitment(CBlock& block, const CBlockIndex* pindexPrev, const Consensus::Params& consensusParams)
{
    std::vector<unsigned char> commitment;
    if (fParticlMode)
        return commitment;

    int commitpos = GetWitnessCommitmentIndex(block);
    std::vector<unsigned char> ret(32, 0x00);
    if (consensusParams.vDeployments[Consensus::DEPLOYMENT_SEGWIT].nTimeout != 0) {
        if (commitpos == -1) {
            uint256 witnessroot = BlockWitnessMerkleRoot(block, nullptr);
            CHash256().Write(witnessroot.begin(), 32).Write(ret.data(), 32).Finalize(witnessroot.begin());
            CTxOut out;
            out.nValue = 0;
            out.scriptPubKey.resize(38);
            out.scriptPubKey[0] = OP_RETURN;
            out.scriptPubKey[1] = 0x24;
            out.scriptPubKey[2] = 0xaa;
            out.scriptPubKey[3] = 0x21;
            out.scriptPubKey[4] = 0xa9;
            out.scriptPubKey[5] = 0xed;
            memcpy(&out.scriptPubKey[6], witnessroot.begin(), 32);
            commitment = std::vector<unsigned char>(out.scriptPubKey.begin(), out.scriptPubKey.end());
            CMutableTransaction tx(*block.vtx[0]);
            tx.vout.push_back(out);
            block.vtx[0] = MakeTransactionRef(std::move(tx));
        }
    }
    UpdateUncommittedBlockStructures(block, pindexPrev, consensusParams);
    return commitment;
}

unsigned int GetNextTargetRequired(const CBlockIndex *pindexLast)
{
    const Consensus::Params &consensus = Params().GetConsensus();

    arith_uint256 bnProofOfWorkLimit;
    unsigned int nProofOfWorkLimit;
    int nHeight = pindexLast ? pindexLast->nHeight+1 : 0;

    if (nHeight < (int)Params().GetLastImportHeight())
    {
        if (nHeight == 0)
            return arith_uint256("00ffffffffffffffffffffffffffffffffffffffffffffffffffffffffffffff").GetCompact();
        int nLastImportHeight = (int) Params().GetLastImportHeight();
        arith_uint256 nMaxProofOfWorkLimit = arith_uint256("000000000008ffffffffffffffffffffffffffffffffffffffffffffffffffff");
        arith_uint256 nMinProofOfWorkLimit = UintToArith256(consensus.powLimit);
        arith_uint256 nStep = (nMaxProofOfWorkLimit - nMinProofOfWorkLimit) / nLastImportHeight;


        bnProofOfWorkLimit = nMaxProofOfWorkLimit - (nStep * nHeight);
        nProofOfWorkLimit = bnProofOfWorkLimit.GetCompact();
    } else
    {
        bnProofOfWorkLimit = UintToArith256(consensus.powLimit);
        nProofOfWorkLimit = bnProofOfWorkLimit.GetCompact();
    };


    if (pindexLast == nullptr)
        return nProofOfWorkLimit; // Genesis block

    const CBlockIndex* pindexPrev = pindexLast;
    if (pindexPrev->pprev == nullptr)
        return nProofOfWorkLimit; // first block
    const CBlockIndex *pindexPrevPrev = pindexPrev->pprev;
    if (pindexPrevPrev->pprev == nullptr)
        return nProofOfWorkLimit; // second block

    int64_t nTargetSpacing = Params().GetTargetSpacing();
    int64_t nTargetTimespan = Params().GetTargetTimespan();
    int64_t nActualSpacing = pindexPrev->GetBlockTime() - pindexPrevPrev->GetBlockTime();

    if (nActualSpacing > nTargetSpacing * 10)
        nActualSpacing = nTargetSpacing * 10;

    // pos: target change every block
    // pos: retarget with exponential moving toward target spacing
    arith_uint256 bnNew;
    bnNew.SetCompact(pindexLast->nBits);

    int64_t nInterval = nTargetTimespan / nTargetSpacing;
    bnNew *= ((nInterval - 1) * nTargetSpacing + nActualSpacing + nActualSpacing);
    bnNew /= ((nInterval + 1) * nTargetSpacing);


    if (bnNew <= 0 || bnNew > bnProofOfWorkLimit)
        return nProofOfWorkLimit;

    return bnNew.GetCompact();
}

/** Context-dependent validity checks.
 *  By "context", we mean only the previous block headers, but not the UTXO
 *  set; UTXO-related validity checks are done in ConnectBlock().
 *  NOTE: This function is not currently invoked by ConnectBlock(), so we
 *  should consider upgrade issues if we change which consensus rules are
 *  enforced in this function (eg by adding a new consensus rule). See comment
 *  in ConnectBlock().
 *  Note that -reindex-chainstate skips the validation that happens here!
 */
static bool ContextualCheckBlockHeader(const CBlockHeader& block, CValidationState& state, const CChainParams& params, const CBlockIndex* pindexPrev, int64_t nAdjustedTime)
{
    const int nHeight = pindexPrev == nullptr ? 0 : pindexPrev->nHeight + 1;
    const Consensus::Params& consensusParams = params.GetConsensus();

    if (fParticlMode && pindexPrev)
    {
        // Check proof-of-stake
        if (block.nBits != GetNextTargetRequired(pindexPrev))
            return state.DoS(100, false, REJECT_INVALID, "bad-proof-of-stake", true, strprintf("%s: Bad proof-of-stake target", __func__));
    } else
    {
        // Check proof of work
        if (block.nBits != GetNextWorkRequired(pindexPrev, &block, consensusParams))
            return state.DoS(100, false, REJECT_INVALID, "bad-diffbits", false, "incorrect proof of work");
    };

    // Check against checkpoints
    if (fCheckpointsEnabled) {
        // Don't accept any forks from the main chain prior to last checkpoint.
        // GetLastCheckpoint finds the last checkpoint in MapCheckpoints that's in our
        // MapBlockIndex.
        CBlockIndex* pcheckpoint = Checkpoints::GetLastCheckpoint(params.Checkpoints());
        if (pcheckpoint && nHeight < pcheckpoint->nHeight)
            return state.DoS(100, error("%s: forked chain older than last checkpoint (height %d)", __func__, nHeight), REJECT_CHECKPOINT, "bad-fork-prior-to-checkpoint");
    }

    // Check timestamp against prev
    if (block.GetBlockTime() <= pindexPrev->GetMedianTimePast())
        return state.Invalid(false, REJECT_INVALID, "time-too-old", "block's timestamp is too early");

    // Check timestamp
    if (nHeight > 0
        && block.GetBlockTime() > nAdjustedTime + MAX_FUTURE_BLOCK_TIME)
        return state.Invalid(false, REJECT_INVALID, "time-too-new", "block timestamp too far in the future");

    // Reject outdated version blocks when 95% (75% on testnet) of the network has upgraded:
    // check for version 2, 3 and 4 upgrades
    if((block.nVersion < 2 && nHeight >= consensusParams.BIP34Height) ||
       (block.nVersion < 3 && nHeight >= consensusParams.BIP66Height) ||
       (block.nVersion < 4 && nHeight >= consensusParams.BIP65Height))
            return state.Invalid(false, REJECT_OBSOLETE, strprintf("bad-version(0x%08x)", block.nVersion),
                                 strprintf("rejected nVersion=0x%08x block", block.nVersion));

    return true;
}

/** NOTE: This function is not currently invoked by ConnectBlock(), so we
 *  should consider upgrade issues if we change which consensus rules are
 *  enforced in this function (eg by adding a new consensus rule). See comment
 *  in ConnectBlock().
 *  Note that -reindex-chainstate skips the validation that happens here!
 */
static bool ContextualCheckBlock(const CBlock& block, CValidationState& state, const Consensus::Params& consensusParams, const CBlockIndex* pindexPrev)
{
    const int nHeight = pindexPrev == nullptr ? 0 : pindexPrev->nHeight + 1;
    const int64_t nPrevTime = pindexPrev ? pindexPrev->nTime : 0;

    // Start enforcing BIP113 (Median Time Past) using versionbits logic.
    int nLockTimeFlags = 0;
    if (fParticlMode)
    {
        nLockTimeFlags |= LOCKTIME_MEDIAN_TIME_PAST;
    } else
    {
        if (VersionBitsState(pindexPrev, consensusParams, Consensus::DEPLOYMENT_CSV, versionbitscache) == ThresholdState::ACTIVE) {
            nLockTimeFlags |= LOCKTIME_MEDIAN_TIME_PAST;
        }
    };

    int64_t nLockTimeCutoff = (nLockTimeFlags & LOCKTIME_MEDIAN_TIME_PAST)
                              ? (pindexPrev ? pindexPrev->GetMedianTimePast() : block.GetBlockTime())
                              : block.GetBlockTime();

    // Check that all transactions are finalized
    for (const auto& tx : block.vtx) {
        if (!IsFinalTx(*tx, nHeight, nLockTimeCutoff)) {
            return state.DoS(10, false, REJECT_INVALID, "bad-txns-nonfinal", false, "non-final transaction");
        }
    }

    if (fParticlMode)
    {
        // Enforce rule that the coinbase/coinstake ends with serialized block height
        // genesis block scriptSig size will be different

        if (block.IsProofOfStake())
        {
            // Limit the number of outputs in a coinstake txn to 6: 1 data + 1 foundation + 4 user
            if (nPrevTime >= consensusParams.OpIsCoinstakeTime)
            {
                if (block.vtx[0]->vpout.size() > 6)
                    return state.DoS(100, false, REJECT_INVALID, "bad-cs-outputs", false, "Too many outputs in coinstake");
            };

            // coinstake output 0 must be data output of blockheight
            int i;
            if (!block.vtx[0]->GetCoinStakeHeight(i))
                return state.DoS(100, false, REJECT_INVALID, "bad-cs-malformed", false, "coinstake txn is malformed");

            if (i != nHeight)
                return state.DoS(100, false, REJECT_INVALID, "bad-cs-height", false, "block height mismatch in coinstake");

            std::vector<uint8_t> &vData = ((CTxOutData*)block.vtx[0]->vpout[0].get())->vData;
            if (vData.size() > 8 && vData[4] == DO_VOTE)
            {
                uint32_t voteToken;
                memcpy(&voteToken, &vData[5], 4);

                LogPrint(BCLog::HDWALLET, _("Block %d casts vote for option %u of proposal %u.\n").c_str(),
                    nHeight, voteToken >> 16, voteToken & 0xFFFF);
            };

            // check witness merkleroot, TODO: should witnessmerkleroot be hashed?
            bool malleated = false;
            uint256 hashWitness = BlockWitnessMerkleRoot(block, &malleated);

            if (hashWitness != block.hashWitnessMerkleRoot)
                return state.DoS(100, false, REJECT_INVALID, "bad-witness-merkle-match", true, strprintf("%s : witness merkle commitment mismatch", __func__));

            if (!CheckCoinStakeTimestamp(nHeight, block.GetBlockTime()))
                return state.DoS(50, false, REJECT_INVALID, "bad-coinstake-time", true, strprintf("%s: coinstake timestamp violation nTimeBlock=%d", __func__, block.GetBlockTime()));

            // Check timestamp against prev
            if (block.GetBlockTime() <= pindexPrev->GetPastTimeLimit() || FutureDrift(block.GetBlockTime()) < pindexPrev->GetBlockTime())
                return state.DoS(50, false, REJECT_INVALID, "bad-block-time", true, strprintf("%s: block's timestamp is too early", __func__));

            uint256 hashProof, targetProofOfStake;

            // Blocks are connected at end of import / reindex
            // CheckProofOfStake is run again during connectblock
            if (!IsInitialBlockDownload() // checks (!fImporting && !fReindex)
                && !CheckProofOfStake(pindexPrev, *block.vtx[0], block.nTime, block.nBits, hashProof, targetProofOfStake))
            {
                LogPrintf("WARNING: ContextualCheckBlock(): check proof-of-stake failed for block %s\n", block.GetHash().ToString());
                //return false; // do not error here as we expect this during initial block download
                if (pindexPrev->bnStakeModifier.IsNull())
                    // Can happen if the block is received out of order - CheckProofOfStake will run again on connectblock.
                    LogPrint(BCLog::POS, "%s: Accepting failed CheckProofOfStake block, missing stake-modifier.\n", __func__);
                else
                    return state.DoS(50, false, REJECT_INVALID, "bad-proof-of-stake", true, strprintf("%s: CheckProofOfStake failed.", __func__));
            };
        } else
        {
            bool fCheckPOW = true; // TODO: pass properly
            if (fCheckPOW && !CheckProofOfWork(block.GetHash(), block.nBits, consensusParams, nHeight, Params().GetLastImportHeight()))
                return state.DoS(50, false, REJECT_INVALID, "high-hash", false, "proof of work failed");

            // Enforce rule that the coinbase/ ends with serialized block height
            // genesis block scriptSig size will be different
            CScript expect = CScript() << OP_RETURN << nHeight;
            const CScript &scriptSig = block.vtx[0]->vin[0].scriptSig;
            if (scriptSig.size() < expect.size() ||
                !std::equal(expect.begin()
                    , expect.end(), scriptSig.begin() + scriptSig.size()-expect.size())) {
                return state.DoS(100, false, REJECT_INVALID, "bad-cb-height", false, "block height mismatch in coinbase");
            }
        };

        if (nHeight > 0 && !block.vtx[0]->IsCoinStake()) // only genesis block can start with coinbase
            return state.DoS(100, false, REJECT_INVALID, "bad-cs-missing", false, "first tx is not coinstake");

        if (nHeight > 0 // skip genesis
            && Params().GetLastImportHeight() >= (uint32_t)nHeight)
        {
            // 2nd txn must be coinbase
            if (block.vtx.size() < 2 || !block.vtx[1]->IsCoinBase())
                return state.DoS(100, false, REJECT_INVALID, "bad-cb", false, "Second txn of import block must be coinbase");

            // Check hash of genesis import txn matches expected hash.
            uint256 txnHash = block.vtx[1]->GetHash();
            if (!Params().CheckImportCoinbase(nHeight, txnHash))
                return state.DoS(100, false, REJECT_INVALID, "bad-cb", false, "Incorrect outputs hash.");
        } else
        {
            // 2nd txn can't be coinbase if block height > GetLastImportHeight
            if (block.vtx.size() > 1 && block.vtx[1]->IsCoinBase())
                return state.DoS(100, false, REJECT_INVALID, "bad-cb-multiple", false, "unexpected coinbase");
        };
    } else
    {
        if (nHeight >= consensusParams.BIP34Height)
        {
            CScript expect = CScript() << nHeight;
            if (block.vtx[0]->vin[0].scriptSig.size() < expect.size() ||
                !std::equal(expect.begin(), expect.end(), block.vtx[0]->vin[0].scriptSig.begin())) {
                return state.DoS(100, false, REJECT_INVALID, "bad-cb-height", false, "block height mismatch in coinbase");
            }
        }

        // Validation for witness commitments.
        // * We compute the witness hash (which is the hash including witnesses) of all the block's transactions, except the
        //   coinbase (where 0x0000....0000 is used instead).
        // * The coinbase scriptWitness is a stack of a single 32-byte vector, containing a witness reserved value (unconstrained).
        // * We build a merkle tree with all those witness hashes as leaves (similar to the hashMerkleRoot in the block header).
        // * There must be at least one output whose scriptPubKey is a single 36-byte push, the first 4 bytes of which are
        //   {0xaa, 0x21, 0xa9, 0xed}, and the following 32 bytes are SHA256^2(witness root, witness reserved value). In case there are
        //   multiple, the last one is used.
        bool fHaveWitness = false;
        if (VersionBitsState(pindexPrev, consensusParams, Consensus::DEPLOYMENT_SEGWIT, versionbitscache) == ThresholdState::ACTIVE) {
            int commitpos = GetWitnessCommitmentIndex(block);
            if (commitpos != -1) {
                bool malleated = false;
                uint256 hashWitness = BlockWitnessMerkleRoot(block, &malleated);
                // The malleation check is ignored; as the transaction tree itself
                // already does not permit it, it is impossible to trigger in the
                // witness tree.
                if (block.vtx[0]->vin[0].scriptWitness.stack.size() != 1 || block.vtx[0]->vin[0].scriptWitness.stack[0].size() != 32) {
                    return state.DoS(100, false, REJECT_INVALID, "bad-witness-nonce-size", true, strprintf("%s : invalid witness reserved value size", __func__));
                }
                CHash256().Write(hashWitness.begin(), 32).Write(&block.vtx[0]->vin[0].scriptWitness.stack[0][0], 32).Finalize(hashWitness.begin());
                if (memcmp(hashWitness.begin(), &block.vtx[0]->vout[commitpos].scriptPubKey[6], 32)) {
                    return state.DoS(100, false, REJECT_INVALID, "bad-witness-merkle-match", true, strprintf("%s : witness merkle commitment mismatch", __func__));
                }
                fHaveWitness = true;
            }
        }

        // No witness data is allowed in blocks that don't commit to witness data, as this would otherwise leave room for spam
        if (!fHaveWitness) {
          for (const auto& tx : block.vtx) {
                if (tx->HasWitness()) {
                    return state.DoS(100, false, REJECT_INVALID, "unexpected-witness", true, strprintf("%s : unexpected witness data found", __func__));
                }
            }
        }
    };

    // After the coinbase witness reserved value and commitment are verified,
    // we can check if the block weight passes (before we've checked the
    // coinbase witness, it would be possible for the weight to be too
    // large by filling up the coinbase witness, which doesn't change
    // the block hash, so we couldn't mark the block as permanently
    // failed).
    if (GetBlockWeight(block) > MAX_BLOCK_WEIGHT) {
        return state.DoS(100, false, REJECT_INVALID, "bad-blk-weight", false, strprintf("%s : weight limit failed", __func__));
    }

    return true;
}

bool ProcessDuplicateStakeHeader(CBlockIndex *pindex, NodeId nodeId)
{
    if (!pindex)
        return false;

    uint256 hash = pindex->GetBlockHash();

    bool fMakeValid = false;
    if (nodeId == -1)
    {
        LogPrintf("%s: Duplicate stake block %s was received in a group, marking valid.\n",
            __func__, hash.ToString());

        fMakeValid = true;
    };

    if (nodeId > -1)
    {
        std::pair<std::map<uint256, StakeConflict>::iterator,bool> ret;
        ret = mapStakeConflict.insert(std::pair<uint256, StakeConflict>(hash, StakeConflict()));
        StakeConflict &sc = ret.first->second;
        sc.Add(nodeId);

        if ((int)sc.peerCount.size() > std::min(GetNumPeers() / 2, 4))
        {
            LogPrintf("%s: More than half the connected peers are building on block %s," /* Continued */
                "  marked as duplicate stake, assuming this node has the duplicate.\n", __func__, hash.ToString());

            fMakeValid = true;
        };
    };

    if (fMakeValid)
    {
        pindex->nFlags &= (~BLOCK_FAILED_DUPLICATE_STAKE);
        pindex->nStatus |= BLOCK_VALID_HEADER;
        pindex->nStatus &= (~BLOCK_FAILED_VALID);
        setDirtyBlockIndex.insert(pindex);

        //if (pindex->nStatus & BLOCK_FAILED_CHILD)
        //{
            CBlockIndex *pindexPrev = pindex->pprev;
            while (pindexPrev)
            {
                if (pindexPrev->nStatus & BLOCK_VALID_MASK)
                    break;

                if (pindexPrev->nFlags & BLOCK_FAILED_DUPLICATE_STAKE)
                {
                    pindexPrev->nFlags &= (~BLOCK_FAILED_DUPLICATE_STAKE);
                    pindexPrev->nStatus |= BLOCK_VALID_HEADER;
                    pindexPrev->nStatus &= (~BLOCK_FAILED_VALID);
                    setDirtyBlockIndex.insert(pindexPrev);

                    if (!pindexPrev->prevoutStake.IsNull()) {
                        uint256 prevhash = pindexPrev->GetBlockHash();
                        AddToMapStakeSeen(pindexPrev->prevoutStake, prevhash);
                    }

                    pindexPrev->nStatus &= (~BLOCK_FAILED_CHILD);
                };

                pindexPrev = pindexPrev->pprev;
            };

            pindex->nStatus &= (~BLOCK_FAILED_CHILD);
        //};

        if (!pindex->prevoutStake.IsNull()) {
            AddToMapStakeSeen(pindex->prevoutStake, hash);
        }
        return true;
    };

    return false;
}

bool CChainState::AcceptBlockHeader(const CBlockHeader& block, CValidationState& state, const CChainParams& chainparams, CBlockIndex** ppindex)
{
    AssertLockHeld(cs_main);
    // Check for duplicate
    uint256 hash = block.GetHash();
    BlockMap::iterator miSelf = mapBlockIndex.find(hash);
    CBlockIndex *pindex = nullptr;
    if (hash != chainparams.GetConsensus().hashGenesisBlock) {
        if (miSelf != mapBlockIndex.end()) {
            // Block header is already known.
            pindex = miSelf->second;
            if (ppindex)
                *ppindex = pindex;

            if (pindex->nStatus & BLOCK_FAILED_MASK)
            {
                /*
                if (pindex->nFlags & BLOCK_FAILED_DUPLICATE_STAKE
                    && ProcessDuplicateStakeHeader(pindex, state.nodeId))
                {
                    // pass
                } else */
                {
                    return state.Invalid(error("%s: block %s is marked invalid", __func__, hash.ToString()), 0, "duplicate");
                };
            };
            return true;
        }

        if (!CheckBlockHeader(block, state, chainparams.GetConsensus()))
            return error("%s: Consensus::CheckBlockHeader: %s, %s", __func__, hash.ToString(), FormatStateMessage(state));

        // Get prev block index
        CBlockIndex* pindexPrev = nullptr;
        BlockMap::iterator mi = mapBlockIndex.find(block.hashPrevBlock);
        if (mi == mapBlockIndex.end())
            return state.DoS(10, error("%s: prev block not found", __func__), 0, "prev-blk-not-found");
        pindexPrev = (*mi).second;

        if (pindexPrev->nStatus & BLOCK_FAILED_MASK)
            return state.DoS(100, error("%s: prev block invalid", __func__), REJECT_INVALID, "bad-prevblk");
        if (!ContextualCheckBlockHeader(block, state, chainparams, pindexPrev, GetAdjustedTime()))
            return error("%s: Consensus::ContextualCheckBlockHeader: %s, %s", __func__, hash.ToString(), FormatStateMessage(state));

        // If the previous block index isn't valid, determine if it descends from any block which
        // has been found invalid (m_failed_blocks), then mark pindexPrev and any blocks
        // between them as failed.
        if (!pindexPrev->IsValid(BLOCK_VALID_SCRIPTS)) {
            for (const CBlockIndex* failedit : m_failed_blocks) {
                if (pindexPrev->GetAncestor(failedit->nHeight) == failedit) {
                    assert(failedit->nStatus & BLOCK_FAILED_VALID);
                    CBlockIndex* invalid_walk = pindexPrev;
                    while (invalid_walk != failedit) {
                        invalid_walk->nStatus |= BLOCK_FAILED_CHILD;
                        setDirtyBlockIndex.insert(invalid_walk);
                        invalid_walk = invalid_walk->pprev;
                    }
                    return state.DoS(100, error("%s: prev block invalid", __func__), REJECT_INVALID, "bad-prevblk");
                }
            }
        }
    }
    if (pindex == nullptr)
        pindex = AddToBlockIndex(block);

    if (ppindex)
        *ppindex = pindex;

    CheckBlockIndex(chainparams.GetConsensus());

    return true;
}

// Exposed wrapper for AcceptBlockHeader
bool ProcessNewBlockHeaders(const std::vector<CBlockHeader>& headers, CValidationState& state, const CChainParams& chainparams, const CBlockIndex** ppindex, CBlockHeader *first_invalid)
{
    if (first_invalid != nullptr) first_invalid->SetNull();
    {
        LOCK(cs_main);
        for (const CBlockHeader& header : headers) {
            CBlockIndex *pindex = nullptr; // Use a temp pindex instead of ppindex to avoid a const_cast
            if (!g_chainstate.AcceptBlockHeader(header, state, chainparams, &pindex)) {
                if (first_invalid) *first_invalid = header;
                return false;
            }
            if (ppindex) {
                *ppindex = pindex;
            }
        }
    }
    NotifyHeaderTip();
    return true;
}

/** Store block on disk. If dbp is non-nullptr, the file is known to already reside on disk */
static CDiskBlockPos SaveBlockToDisk(const CBlock& block, int nHeight, const CChainParams& chainparams, const CDiskBlockPos* dbp) {
    unsigned int nBlockSize = ::GetSerializeSize(block, SER_DISK, CLIENT_VERSION);
    CDiskBlockPos blockPos;
    if (dbp != nullptr)
        blockPos = *dbp;
    if (!FindBlockPos(blockPos, nBlockSize+8, nHeight, block.GetBlockTime(), dbp != nullptr)) {
        error("%s: FindBlockPos failed", __func__);
        return CDiskBlockPos();
    }
    if (dbp == nullptr) {
        if (!WriteBlockToDisk(block, blockPos, chainparams.MessageStart())) {
            AbortNode("Failed to write block");
            return CDiskBlockPos();
        }
    }
    return blockPos;
}

/** Store block on disk. If dbp is non-nullptr, the file is known to already reside on disk */
bool CChainState::AcceptBlock(const std::shared_ptr<const CBlock>& pblock, CValidationState& state, const CChainParams& chainparams, CBlockIndex** ppindex, bool fRequested, const CDiskBlockPos* dbp, bool* fNewBlock)
{
    const CBlock& block = *pblock;

    if (fNewBlock) *fNewBlock = false;
    AssertLockHeld(cs_main);

    CBlockIndex *pindexDummy = nullptr;
    CBlockIndex *&pindex = ppindex ? *ppindex : pindexDummy;

    if (!AcceptBlockHeader(block, state, chainparams, &pindex))
        return false;

    if (block.IsProofOfStake())
    {
        pindex->SetProofOfStake();
        pindex->prevoutStake = pblock->vtx[0]->vin[0].prevout;
        if (pindex->pprev && pindex->pprev->bnStakeModifier.IsNull()) // block received out of order
        {
            if (!IsInitialBlockDownload())
                LogPrintf("Warning: %s - Previous stake modifier is null.\n", __func__);
        } else
        {
            pindex->bnStakeModifier = ComputeStakeModifierV2(pindex->pprev, pindex->prevoutStake.hash);
        };
        setDirtyBlockIndex.insert(pindex);
    };

    // Try to process all requested blocks that we don't have, but only
    // process an unrequested block if it's new and has enough work to
    // advance our tip, and isn't too many blocks ahead.
    bool fAlreadyHave = pindex->nStatus & BLOCK_HAVE_DATA;
    bool fHasMoreOrSameWork = (chainActive.Tip() ? pindex->nChainWork >= chainActive.Tip()->nChainWork : true);
    // Blocks that are too out-of-order needlessly limit the effectiveness of
    // pruning, because pruning will not delete block files that contain any
    // blocks which are too close in height to the tip.  Apply this test
    // regardless of whether pruning is enabled; it should generally be safe to
    // not process unrequested blocks.
    bool fTooFarAhead = (pindex->nHeight > int(chainActive.Height() + MIN_BLOCKS_TO_KEEP));

    // TODO: Decouple this function from the block download logic by removing fRequested
    // This requires some new chain data structure to efficiently look up if a
    // block is in a chain leading to a candidate for best tip, despite not
    // being such a candidate itself.

    // TODO: deal better with return value and error conditions for duplicate
    // and unrequested blocks.
    if (fAlreadyHave) return true;
    if (!fRequested) {  // If we didn't ask for it:
        if (pindex->nTx != 0) return true;    // This is a previously-processed block that was pruned
        if (!fHasMoreOrSameWork) return true; // Don't process less-work chains
        if (fTooFarAhead) return true;        // Block height is too high

        // Protect against DoS attacks from low-work chains.
        // If our tip is behind, a peer could try to send us
        // low-work blocks on a fake chain that we would never
        // request; don't process these.
        if (pindex->nChainWork < nMinimumChainWork) return true;
    }

    if (!CheckBlock(block, state, chainparams.GetConsensus()) ||
        !ContextualCheckBlock(block, state, chainparams.GetConsensus(), pindex->pprev)) {
        if (state.IsInvalid() && !state.CorruptionPossible()) {
            pindex->nStatus |= BLOCK_FAILED_VALID;
            setDirtyBlockIndex.insert(pindex);
        }
        return error("%s: %s", __func__, FormatStateMessage(state));
    }

    // Header is valid/has work, merkle tree and segwit merkle tree are good...RELAY NOW
    // (but if it does not build on our best tip, let the SendMessages loop relay it)
    if (!IsInitialBlockDownload() && chainActive.Tip() == pindex->pprev)
    {
        if (!(state.nFlags & BLOCK_FAILED_DUPLICATE_STAKE))
            GetMainSignals().NewPoWValidBlock(pindex, pblock);
    };

    // Write block to history file
    if (fNewBlock) *fNewBlock = true;
    try {
        CDiskBlockPos blockPos = SaveBlockToDisk(block, pindex->nHeight, chainparams, dbp);
        if (blockPos.IsNull()) {
            state.Error(strprintf("%s: Failed to find position to write new block to disk", __func__));
            return false;
        }
        ReceivedBlockTransactions(block, pindex, blockPos, chainparams.GetConsensus());
    } catch (const std::runtime_error& e) {
        return AbortNode(state, std::string("System error: ") + e.what());
    }

    FlushStateToDisk(chainparams, state, FlushStateMode::NONE);

    CheckBlockIndex(chainparams.GetConsensus());

    return true;
}

bool ProcessNewBlock(const CChainParams& chainparams, const std::shared_ptr<const CBlock> pblock, bool fForceProcessing, bool *fNewBlock)
{
    AssertLockNotHeld(cs_main);

    {
        /*
        uint256 hash = pblock->GetHash();
        // Limited duplicity on stake: prevents block flood attack
        // Duplicate stake allowed only when there is orphan child block
        if (!fReindex && !fImporting && pblock->IsProofOfStake() && setStakeSeen.count(pblock->GetProofOfStake()) && !mapOrphanBlocksByPrev.count(hash))
            return error("%s: Duplicate proof-of-stake (%s, %d) for block %s", pblock->GetProofOfStake().first.ToString(), pblock->GetProofOfStake().second, hash.ToString());
        */

        CBlockIndex *pindex = nullptr;
        if (fNewBlock) *fNewBlock = false;
        CValidationState state;
        // Ensure that CheckBlock() passes before calling AcceptBlock, as
        // belt-and-suspenders.
        bool ret = CheckBlock(*pblock, state, chainparams.GetConsensus());

        LOCK(cs_main);

        if (ret) {
            // Store to disk
            ret = g_chainstate.AcceptBlock(pblock, state, chainparams, &pindex, fForceProcessing, nullptr, fNewBlock);
        }
        if (!ret) {
            if (fParticlMode)
            {
                // Mark block as invalid to prevent re-requesting from peer.
                // Block will have been added to the block index in AcceptBlockHeader
                CBlockIndex *pindex = g_chainstate.AddToBlockIndex(*pblock);
                g_chainstate.InvalidBlockFound(pindex, *pblock, state);

                if (IncomingBlockChecked(*pblock, state)) // returns true if it did nothing
                    GetMainSignals().BlockChecked(*pblock, state);
            } else
            {
                GetMainSignals().BlockChecked(*pblock, state);
            }
            return error("%s: AcceptBlock FAILED (%s)", __func__, FormatStateMessage(state));
        }

        if (pindex && state.nFlags & BLOCK_FAILED_DUPLICATE_STAKE)
        {
            pindex->nFlags |= BLOCK_FAILED_DUPLICATE_STAKE;
            setDirtyBlockIndex.insert(pindex);
            LogPrint(BCLog::POS, "%s Marking duplicate stake: %s.\n", __func__, pindex->GetBlockHash().ToString());
            //GetMainSignals().BlockChecked(*pblock, state);
            IncomingBlockChecked(*pblock, state);
        };
    }

    NotifyHeaderTip();

    CValidationState state; // Only used to report errors, not invalidity - ignore it
    if (!g_chainstate.ActivateBestChain(state, chainparams, pblock))
        return error("%s: ActivateBestChain failed (%s)", __func__, FormatStateMessage(state));

    if (smsg::fSecMsgEnabled && gArgs.GetBoolArg("-smsgscanincoming", false))
        smsgModule.ScanBlock(*pblock);
    return true;
}

bool TestBlockValidity(CValidationState& state, const CChainParams& chainparams, const CBlock& block, CBlockIndex* pindexPrev, bool fCheckPOW, bool fCheckMerkleRoot)
{
    AssertLockHeld(cs_main);
    assert(pindexPrev && pindexPrev == chainActive.Tip());
    CCoinsViewCache viewNew(pcoinsTip.get());
    uint256 block_hash(block.GetHash());
    CBlockIndex indexDummy(block);
    indexDummy.pprev = pindexPrev;
    indexDummy.nHeight = pindexPrev->nHeight + 1;
    indexDummy.phashBlock = &block_hash;

    // NOTE: CheckBlockHeader is called by CheckBlock
    if (!ContextualCheckBlockHeader(block, state, chainparams, pindexPrev, GetAdjustedTime()))
        return error("%s: Consensus::ContextualCheckBlockHeader: %s", __func__, FormatStateMessage(state));
    if (!CheckBlock(block, state, chainparams.GetConsensus(), fCheckPOW, fCheckMerkleRoot))
        return error("%s: Consensus::CheckBlock: %s", __func__, FormatStateMessage(state));
    if (!ContextualCheckBlock(block, state, chainparams.GetConsensus(), pindexPrev))
        return error("%s: Consensus::ContextualCheckBlock: %s", __func__, FormatStateMessage(state));
    if (!g_chainstate.ConnectBlock(block, state, &indexDummy, viewNew, chainparams, true))
        return false;
    assert(state.IsValid());

    return true;
}

/**
 * BLOCK PRUNING CODE
 */

/* Calculate the amount of disk space the block & undo files currently use */
uint64_t CalculateCurrentUsage()
{
    LOCK(cs_LastBlockFile);

    uint64_t retval = 0;
    for (const CBlockFileInfo &file : vinfoBlockFile) {
        retval += file.nSize + file.nUndoSize;
    }
    return retval;
}

/* Prune a block file (modify associated database entries)*/
void PruneOneBlockFile(const int fileNumber)
{
    LOCK(cs_LastBlockFile);

    for (const auto& entry : mapBlockIndex) {
        CBlockIndex* pindex = entry.second;
        if (pindex->nFile == fileNumber) {
            pindex->nStatus &= ~BLOCK_HAVE_DATA;
            pindex->nStatus &= ~BLOCK_HAVE_UNDO;
            pindex->nFile = 0;
            pindex->nDataPos = 0;
            pindex->nUndoPos = 0;
            setDirtyBlockIndex.insert(pindex);

            // Prune from mapBlocksUnlinked -- any block we prune would have
            // to be downloaded again in order to consider its chain, at which
            // point it would be considered as a candidate for
            // mapBlocksUnlinked or setBlockIndexCandidates.
            std::pair<std::multimap<CBlockIndex*, CBlockIndex*>::iterator, std::multimap<CBlockIndex*, CBlockIndex*>::iterator> range = mapBlocksUnlinked.equal_range(pindex->pprev);
            while (range.first != range.second) {
                std::multimap<CBlockIndex *, CBlockIndex *>::iterator _it = range.first;
                range.first++;
                if (_it->second == pindex) {
                    mapBlocksUnlinked.erase(_it);
                }
            }
        }
    }

    vinfoBlockFile[fileNumber].SetNull();
    setDirtyFileInfo.insert(fileNumber);
}


void UnlinkPrunedFiles(const std::set<int>& setFilesToPrune)
{
    for (std::set<int>::iterator it = setFilesToPrune.begin(); it != setFilesToPrune.end(); ++it) {
        CDiskBlockPos pos(*it, 0);
        fs::remove(GetBlockPosFilename(pos, "blk"));
        fs::remove(GetBlockPosFilename(pos, "rev"));
        LogPrintf("Prune: %s deleted blk/rev (%05u)\n", __func__, *it);
    }
}

/* Calculate the block/rev files to delete based on height specified by user with RPC command pruneblockchain */
static void FindFilesToPruneManual(std::set<int>& setFilesToPrune, int nManualPruneHeight)
{
    assert(fPruneMode && nManualPruneHeight > 0);

    LOCK2(cs_main, cs_LastBlockFile);
    if (chainActive.Tip() == nullptr)
        return;

    // last block to prune is the lesser of (user-specified height, MIN_BLOCKS_TO_KEEP from the tip)
    unsigned int nLastBlockWeCanPrune = std::min((unsigned)nManualPruneHeight, chainActive.Tip()->nHeight - MIN_BLOCKS_TO_KEEP);
    int count=0;
    for (int fileNumber = 0; fileNumber < nLastBlockFile; fileNumber++) {
        if (vinfoBlockFile[fileNumber].nSize == 0 || vinfoBlockFile[fileNumber].nHeightLast > nLastBlockWeCanPrune)
            continue;
        PruneOneBlockFile(fileNumber);
        setFilesToPrune.insert(fileNumber);
        count++;
    }
    LogPrintf("Prune (Manual): prune_height=%d removed %d blk/rev pairs\n", nLastBlockWeCanPrune, count);
}

/* This function is called from the RPC code for pruneblockchain */
void PruneBlockFilesManual(int nManualPruneHeight)
{
    CValidationState state;
    const CChainParams& chainparams = Params();
    if (!FlushStateToDisk(chainparams, state, FlushStateMode::NONE, nManualPruneHeight)) {
        LogPrintf("%s: failed to flush state (%s)\n", __func__, FormatStateMessage(state));
    }
}

/**
 * Prune block and undo files (blk???.dat and undo???.dat) so that the disk space used is less than a user-defined target.
 * The user sets the target (in MB) on the command line or in config file.  This will be run on startup and whenever new
 * space is allocated in a block or undo file, staying below the target. Changing back to unpruned requires a reindex
 * (which in this case means the blockchain must be re-downloaded.)
 *
 * Pruning functions are called from FlushStateToDisk when the global fCheckForPruning flag has been set.
 * Block and undo files are deleted in lock-step (when blk00003.dat is deleted, so is rev00003.dat.)
 * Pruning cannot take place until the longest chain is at least a certain length (100000 on mainnet, 1000 on testnet, 1000 on regtest).
 * Pruning will never delete a block within a defined distance (currently 288) from the active chain's tip.
 * The block index is updated by unsetting HAVE_DATA and HAVE_UNDO for any blocks that were stored in the deleted files.
 * A db flag records the fact that at least some block files have been pruned.
 *
 * @param[out]   setFilesToPrune   The set of file indices that can be unlinked will be returned
 */
static void FindFilesToPrune(std::set<int>& setFilesToPrune, uint64_t nPruneAfterHeight)
{
    LOCK2(cs_main, cs_LastBlockFile);
    if (chainActive.Tip() == nullptr || nPruneTarget == 0) {
        return;
    }
    if ((uint64_t)chainActive.Tip()->nHeight <= nPruneAfterHeight) {
        return;
    }

    unsigned int nLastBlockWeCanPrune = chainActive.Tip()->nHeight - MIN_BLOCKS_TO_KEEP;
    uint64_t nCurrentUsage = CalculateCurrentUsage();
    // We don't check to prune until after we've allocated new space for files
    // So we should leave a buffer under our target to account for another allocation
    // before the next pruning.
    uint64_t nBuffer = BLOCKFILE_CHUNK_SIZE + UNDOFILE_CHUNK_SIZE;
    uint64_t nBytesToPrune;
    int count=0;

    if (nCurrentUsage + nBuffer >= nPruneTarget) {
        // On a prune event, the chainstate DB is flushed.
        // To avoid excessive prune events negating the benefit of high dbcache
        // values, we should not prune too rapidly.
        // So when pruning in IBD, increase the buffer a bit to avoid a re-prune too soon.
        if (IsInitialBlockDownload()) {
            // Since this is only relevant during IBD, we use a fixed 10%
            nBuffer += nPruneTarget / 10;
        }

        for (int fileNumber = 0; fileNumber < nLastBlockFile; fileNumber++) {
            nBytesToPrune = vinfoBlockFile[fileNumber].nSize + vinfoBlockFile[fileNumber].nUndoSize;

            if (vinfoBlockFile[fileNumber].nSize == 0)
                continue;

            if (nCurrentUsage + nBuffer < nPruneTarget)  // are we below our target?
                break;

            // don't prune files that could have a block within MIN_BLOCKS_TO_KEEP of the main chain's tip but keep scanning
            if (vinfoBlockFile[fileNumber].nHeightLast > nLastBlockWeCanPrune)
                continue;

            PruneOneBlockFile(fileNumber);
            // Queue up the files for removal
            setFilesToPrune.insert(fileNumber);
            nCurrentUsage -= nBytesToPrune;
            count++;
        }
    }

    LogPrint(BCLog::PRUNE, "Prune: target=%dMiB actual=%dMiB diff=%dMiB max_prune_height=%d removed %d blk/rev pairs\n",
           nPruneTarget/1024/1024, nCurrentUsage/1024/1024,
           ((int64_t)nPruneTarget - (int64_t)nCurrentUsage)/1024/1024,
           nLastBlockWeCanPrune, count);
}

bool CheckDiskSpace(uint64_t nAdditionalBytes, bool blocks_dir)
{
    uint64_t nFreeBytesAvailable = fs::space(blocks_dir ? GetBlocksDir() : GetDataDir()).available;

    // Check for nMinDiskSpace bytes (currently 50MB)
    if (nFreeBytesAvailable < nMinDiskSpace + nAdditionalBytes)
        return AbortNode("Disk space is low!", _("Error: Disk space is low!"));

    return true;
}

static FILE* OpenDiskFile(const CDiskBlockPos &pos, const char *prefix, bool fReadOnly)
{
    if (pos.IsNull())
        return nullptr;
    fs::path path = GetBlockPosFilename(pos, prefix);
    fs::create_directories(path.parent_path());
    FILE* file = fsbridge::fopen(path, fReadOnly ? "rb": "rb+");
    if (!file && !fReadOnly)
        file = fsbridge::fopen(path, "wb+");
    if (!file) {
        LogPrintf("Unable to open file %s\n", path.string());
        return nullptr;
    }
    if (pos.nPos) {
        if (fseek(file, pos.nPos, SEEK_SET)) {
            LogPrintf("Unable to seek to position %u of %s\n", pos.nPos, path.string());
            fclose(file);
            return nullptr;
        }
    }
    return file;
}

FILE* OpenBlockFile(const CDiskBlockPos &pos, bool fReadOnly) {
    return OpenDiskFile(pos, "blk", fReadOnly);
}

/** Open an undo file (rev?????.dat) */
static FILE* OpenUndoFile(const CDiskBlockPos &pos, bool fReadOnly) {
    return OpenDiskFile(pos, "rev", fReadOnly);
}

fs::path GetBlockPosFilename(const CDiskBlockPos &pos, const char *prefix)
{
    return GetBlocksDir() / strprintf("%s%05u.dat", prefix, pos.nFile);
}

CBlockIndex * CChainState::InsertBlockIndex(const uint256& hash)
{
    AssertLockHeld(cs_main);

    if (hash.IsNull())
        return nullptr;

    // Return existing
    BlockMap::iterator mi = mapBlockIndex.find(hash);
    if (mi != mapBlockIndex.end())
        return (*mi).second;

    // Create new
    CBlockIndex* pindexNew = new CBlockIndex();
    mi = mapBlockIndex.insert(std::make_pair(hash, pindexNew)).first;
    pindexNew->phashBlock = &((*mi).first);

    return pindexNew;
}

bool CChainState::LoadBlockIndex(const Consensus::Params& consensus_params, CBlockTreeDB& blocktree)
{
    if (!blocktree.LoadBlockIndexGuts(consensus_params, [this](const uint256& hash) EXCLUSIVE_LOCKS_REQUIRED(cs_main) { return this->InsertBlockIndex(hash); }))
        return false;

    boost::this_thread::interruption_point();

    // Calculate nChainWork
    std::vector<std::pair<int, CBlockIndex*> > vSortedByHeight;
    vSortedByHeight.reserve(mapBlockIndex.size());
    for (const std::pair<const uint256, CBlockIndex*>& item : mapBlockIndex)
    {
        CBlockIndex* pindex = item.second;
        vSortedByHeight.push_back(std::make_pair(pindex->nHeight, pindex));
    }
    sort(vSortedByHeight.begin(), vSortedByHeight.end());
    for (const std::pair<int, CBlockIndex*>& item : vSortedByHeight)
    {
        CBlockIndex* pindex = item.second;
        pindex->nChainWork = (pindex->pprev ? pindex->pprev->nChainWork : 0) + GetBlockProof(*pindex);
        pindex->nTimeMax = (pindex->pprev ? std::max(pindex->pprev->nTimeMax, pindex->nTime) : pindex->nTime);
        // We can link the chain of blocks for which we've received transactions at some point.
        // Pruned nodes may have deleted the block.
        if (pindex->nTx > 0) {
            if (pindex->pprev) {
                if (pindex->pprev->nChainTx) {
                    pindex->nChainTx = pindex->pprev->nChainTx + pindex->nTx;
                } else {
                    pindex->nChainTx = 0;
                    mapBlocksUnlinked.insert(std::make_pair(pindex->pprev, pindex));
                }
            } else {
                pindex->nChainTx = pindex->nTx;
            }
        }
        if (!(pindex->nStatus & BLOCK_FAILED_MASK) && pindex->pprev && (pindex->pprev->nStatus & BLOCK_FAILED_MASK)) {
            pindex->nStatus |= BLOCK_FAILED_CHILD;
            setDirtyBlockIndex.insert(pindex);
        }
        if (pindex->IsValid(BLOCK_VALID_TRANSACTIONS) && (pindex->nChainTx || pindex->pprev == nullptr))
            setBlockIndexCandidates.insert(pindex);
        if (pindex->nStatus & BLOCK_FAILED_MASK && (!pindexBestInvalid || pindex->nChainWork > pindexBestInvalid->nChainWork))
            pindexBestInvalid = pindex;
        if (pindex->pprev)
            pindex->BuildSkip();
        if (pindex->IsValid(BLOCK_VALID_TREE) && (pindexBestHeader == nullptr || CBlockIndexWorkComparator()(pindexBestHeader, pindex)))
            pindexBestHeader = pindex;
    }

    return true;
}

bool static LoadBlockIndexDB(const CChainParams& chainparams) EXCLUSIVE_LOCKS_REQUIRED(cs_main)
{
    if (!g_chainstate.LoadBlockIndex(chainparams.GetConsensus(), *pblocktree))
        return false;

    // Load block file info
    pblocktree->ReadLastBlockFile(nLastBlockFile);
    vinfoBlockFile.resize(nLastBlockFile + 1);
    LogPrintf("%s: last block file = %i\n", __func__, nLastBlockFile);
    for (int nFile = 0; nFile <= nLastBlockFile; nFile++) {
        pblocktree->ReadBlockFileInfo(nFile, vinfoBlockFile[nFile]);
    }
    LogPrintf("%s: last block file info: %s\n", __func__, vinfoBlockFile[nLastBlockFile].ToString());
    for (int nFile = nLastBlockFile + 1; true; nFile++) {
        CBlockFileInfo info;
        if (pblocktree->ReadBlockFileInfo(nFile, info)) {
            vinfoBlockFile.push_back(info);
        } else {
            break;
        }
    }

    // Check presence of blk files
    LogPrintf("Checking all blk files are present...\n");
    std::set<int> setBlkDataFiles;
    for (const std::pair<const uint256, CBlockIndex*>& item : mapBlockIndex)
    {
        CBlockIndex* pindex = item.second;
        if (pindex->nStatus & BLOCK_HAVE_DATA) {
            setBlkDataFiles.insert(pindex->nFile);
        }
    }
    for (std::set<int>::iterator it = setBlkDataFiles.begin(); it != setBlkDataFiles.end(); it++)
    {
        CDiskBlockPos pos(*it, 0);
        if (CAutoFile(OpenBlockFile(pos, true), SER_DISK, CLIENT_VERSION).IsNull()) {
            return false;
        }
    }

    // Check whether we have ever pruned block & undo files
    pblocktree->ReadFlag("prunedblockfiles", fHavePruned);
    if (fHavePruned)
        LogPrintf("LoadBlockIndexDB(): Block files have previously been pruned\n");

    // Check whether we need to continue reindexing
    bool fReindexing = false;
    pblocktree->ReadReindexing(fReindexing);
    if(fReindexing) fReindex = true;

    // Check whether we have a transaction index
    //pblocktree->ReadFlag("txindex", fTxIndex);
    //LogPrintf("%s: transaction index %s\n", __func__, fTxIndex ? "enabled" : "disabled");

    // Check whether we have an address index
    pblocktree->ReadFlag("addressindex", fAddressIndex);
    LogPrintf("%s: address index %s\n", __func__, fAddressIndex ? "enabled" : "disabled");

    // Check whether we have a timestamp index
    pblocktree->ReadFlag("timestampindex", fTimestampIndex);
    LogPrintf("%s: timestamp index %s\n", __func__, fTimestampIndex ? "enabled" : "disabled");

    // Check whether we have a spent index
    pblocktree->ReadFlag("spentindex", fSpentIndex);
    LogPrintf("%s: spent index %s\n", __func__, fSpentIndex ? "enabled" : "disabled");

    return true;
}

bool LoadChainTip(const CChainParams& chainparams)
{
    AssertLockHeld(cs_main);

    if (chainActive.Tip() && chainActive.Tip()->GetBlockHash() == pcoinsTip->GetBestBlock()) return true;

    if (pcoinsTip->GetBestBlock().IsNull() && mapBlockIndex.size() == 1) {
        // In case we just added the genesis block, connect it now, so
        // that we always have a chainActive.Tip() when we return.
        LogPrintf("%s: Connecting genesis block...\n", __func__);
        CValidationState state;
        if (!ActivateBestChain(state, chainparams)) {
            LogPrintf("%s: failed to activate chain (%s)\n", __func__, FormatStateMessage(state));
            return false;
        }
    }

    // Load pointer to end of best chain
    CBlockIndex* pindex = LookupBlockIndex(pcoinsTip->GetBestBlock());
    if (!pindex) {
        return false;
    }
    chainActive.SetTip(pindex);

    g_chainstate.PruneBlockIndexCandidates();

    LogPrintf("Loaded best chain: hashBestChain=%s height=%d date=%s progress=%f\n",
        chainActive.Tip()->GetBlockHash().ToString(), chainActive.Height(),
        FormatISO8601DateTime(chainActive.Tip()->GetBlockTime()),
        GuessVerificationProgress(chainparams.TxData(), chainActive.Tip()));
    return true;
}

CVerifyDB::CVerifyDB()
{
    uiInterface.ShowProgress(_("Verifying blocks..."), 0, false);
}

CVerifyDB::~CVerifyDB()
{
    uiInterface.ShowProgress("", 100, false);
}

bool CVerifyDB::VerifyDB(const CChainParams& chainparams, CCoinsView *coinsview, int nCheckLevel, int nCheckDepth)
{
    LOCK(cs_main);
    if (chainActive.Tip() == nullptr || chainActive.Tip()->pprev == nullptr)
        return true;

    fVerifyingDB = true;

    // Verify blocks in the best chain
    if (nCheckDepth <= 0 || nCheckDepth > chainActive.Height())
        nCheckDepth = chainActive.Height();
    nCheckLevel = std::max(0, std::min(4, nCheckLevel));
    LogPrintf("Verifying last %i blocks at level %i\n", nCheckDepth, nCheckLevel);
    CCoinsViewCache coins(coinsview);
    CBlockIndex* pindex;
    CBlockIndex* pindexFailure = nullptr;
    int nGoodTransactions = 0;
    CValidationState state;
    int reportDone = 0;
    LogPrintf("[0%%]..."); /* Continued */
    for (pindex = chainActive.Tip(); pindex && pindex->pprev; pindex = pindex->pprev) {
        boost::this_thread::interruption_point();
        int percentageDone = std::max(1, std::min(99, (int)(((double)(chainActive.Height() - pindex->nHeight)) / (double)nCheckDepth * (nCheckLevel >= 4 ? 50 : 100))));
        if (reportDone < percentageDone/10) {
            // report every 10% step
            LogPrintf("[%d%%]...", percentageDone); /* Continued */
            reportDone = percentageDone/10;
        }
        uiInterface.ShowProgress(_("Verifying blocks..."), percentageDone, false);
        if (pindex->nHeight <= chainActive.Height()-nCheckDepth)
            break;
        if (fPruneMode && !(pindex->nStatus & BLOCK_HAVE_DATA)) {
            // If pruning, only go back as far as we have data.
            LogPrintf("VerifyDB(): block verification stopping at height %d (pruning, no data)\n", pindex->nHeight);
            break;
        }
        CBlock block;
        // check level 0: read from disk
        if (!ReadBlockFromDisk(block, pindex, chainparams.GetConsensus()))
            return error("VerifyDB(): *** ReadBlockFromDisk failed at %d, hash=%s", pindex->nHeight, pindex->GetBlockHash().ToString());
        // check level 1: verify block validity
        if (nCheckLevel >= 1 && !CheckBlock(block, state, chainparams.GetConsensus()))
            return error("%s: *** found bad block at %d, hash=%s (%s)\n", __func__,
                         pindex->nHeight, pindex->GetBlockHash().ToString(), FormatStateMessage(state));
        // check level 2: verify undo validity
        if (nCheckLevel >= 2 && pindex) {
            CBlockUndo undo;
            if (!pindex->GetUndoPos().IsNull()) {
                if (!UndoReadFromDisk(undo, pindex)) {
                    return error("VerifyDB(): *** found bad undo data at %d, hash=%s\n", pindex->nHeight, pindex->GetBlockHash().ToString());
                }
            }
        }
        // check level 3: check for inconsistencies during memory-only disconnect of tip blocks
        if (nCheckLevel >= 3 && (coins.DynamicMemoryUsage() + pcoinsTip->DynamicMemoryUsage()) <= nCoinCacheUsage) {
            assert(coins.GetBestBlock() == pindex->GetBlockHash());
            DisconnectResult res = g_chainstate.DisconnectBlock(block, pindex, coins);
            if (res == DISCONNECT_FAILED) {
                return error("VerifyDB(): *** irrecoverable inconsistency in block data at %d, hash=%s", pindex->nHeight, pindex->GetBlockHash().ToString());
            }
            if (res == DISCONNECT_UNCLEAN) {
                nGoodTransactions = 0;
                pindexFailure = pindex;
            } else {
                nGoodTransactions += block.vtx.size();
            }
        }
        if (ShutdownRequested())
            return true;
    }
    if (pindexFailure)
        return error("VerifyDB(): *** coin database inconsistencies found (last %i blocks, %i good transactions before that)\n", chainActive.Height() - pindexFailure->nHeight + 1, nGoodTransactions);

    // store block count as we move pindex at check level >= 4
    int block_count = chainActive.Height() - pindex->nHeight;

    // check level 4: try reconnecting blocks
    if (nCheckLevel >= 4) {
        while (pindex != chainActive.Tip()) {
            boost::this_thread::interruption_point();
            uiInterface.ShowProgress(_("Verifying blocks..."), std::max(1, std::min(99, 100 - (int)(((double)(chainActive.Height() - pindex->nHeight)) / (double)nCheckDepth * 50))), false);
            pindex = chainActive.Next(pindex);
            CBlock block;
            if (!ReadBlockFromDisk(block, pindex, chainparams.GetConsensus()))
                return error("VerifyDB(): *** ReadBlockFromDisk failed at %d, hash=%s", pindex->nHeight, pindex->GetBlockHash().ToString());
            if (!g_chainstate.ConnectBlock(block, state, pindex, coins, chainparams))
                return error("VerifyDB(): *** found unconnectable block at %d, hash=%s (%s)", pindex->nHeight, pindex->GetBlockHash().ToString(), FormatStateMessage(state));
        }
    }

    LogPrintf("[DONE].\n");
    LogPrintf("No coin database inconsistencies in last %i blocks (%i transactions)\n", block_count, nGoodTransactions);
    fVerifyingDB = false;

    return true;
}

/** Apply the effects of a block on the utxo cache, ignoring that it may already have been applied. */
bool CChainState::RollforwardBlock(const CBlockIndex* pindex, CCoinsViewCache& inputs, const CChainParams& params)
{
    // TODO: merge with ConnectBlock
    CBlock block;
    if (!ReadBlockFromDisk(block, pindex, params.GetConsensus())) {
        return error("ReplayBlock(): ReadBlockFromDisk failed at %d, hash=%s", pindex->nHeight, pindex->GetBlockHash().ToString());
    }

    for (const CTransactionRef& tx : block.vtx) {
        if (!tx->IsCoinBase()) {
            for (const CTxIn &txin : tx->vin) {
                inputs.SpendCoin(txin.prevout);
            }
        }
        // Pass check = true as every addition may be an overwrite.
        AddCoins(inputs, *tx, pindex->nHeight, true);
    }
    return true;
}

bool CChainState::ReplayBlocks(const CChainParams& params, CCoinsView* view)
{
    LOCK(cs_main);

    CCoinsViewCache cache(view);

    std::vector<uint256> hashHeads = view->GetHeadBlocks();
    if (hashHeads.empty()) return true; // We're already in a consistent state.
    if (hashHeads.size() != 2) return error("ReplayBlocks(): unknown inconsistent state");

    uiInterface.ShowProgress(_("Replaying blocks..."), 0, false);
    LogPrintf("Replaying blocks\n");

    const CBlockIndex* pindexOld = nullptr;  // Old tip during the interrupted flush.
    const CBlockIndex* pindexNew;            // New tip during the interrupted flush.
    const CBlockIndex* pindexFork = nullptr; // Latest block common to both the old and the new tip.

    if (mapBlockIndex.count(hashHeads[0]) == 0) {
        return error("ReplayBlocks(): reorganization to unknown block requested");
    }
    pindexNew = mapBlockIndex[hashHeads[0]];

    if (!hashHeads[1].IsNull()) { // The old tip is allowed to be 0, indicating it's the first flush.
        if (mapBlockIndex.count(hashHeads[1]) == 0) {
            return error("ReplayBlocks(): reorganization from unknown block requested");
        }
        pindexOld = mapBlockIndex[hashHeads[1]];
        pindexFork = LastCommonAncestor(pindexOld, pindexNew);
        assert(pindexFork != nullptr);
    }

    // Rollback along the old branch.
    while (pindexOld != pindexFork) {
        if (pindexOld->nHeight > 0) { // Never disconnect the genesis block.
            CBlock block;
            if (!ReadBlockFromDisk(block, pindexOld, params.GetConsensus())) {
                return error("RollbackBlock(): ReadBlockFromDisk() failed at %d, hash=%s", pindexOld->nHeight, pindexOld->GetBlockHash().ToString());
            }
            LogPrintf("Rolling back %s (%i)\n", pindexOld->GetBlockHash().ToString(), pindexOld->nHeight);
            DisconnectResult res = DisconnectBlock(block, pindexOld, cache);
            if (res == DISCONNECT_FAILED) {
                return error("RollbackBlock(): DisconnectBlock failed at %d, hash=%s", pindexOld->nHeight, pindexOld->GetBlockHash().ToString());
            }
            // If DISCONNECT_UNCLEAN is returned, it means a non-existing UTXO was deleted, or an existing UTXO was
            // overwritten. It corresponds to cases where the block-to-be-disconnect never had all its operations
            // applied to the UTXO set. However, as both writing a UTXO and deleting a UTXO are idempotent operations,
            // the result is still a version of the UTXO set with the effects of that block undone.
        }
        pindexOld = pindexOld->pprev;
    }

    // Roll forward from the forking point to the new tip.
    int nForkHeight = pindexFork ? pindexFork->nHeight : 0;
    for (int nHeight = nForkHeight + 1; nHeight <= pindexNew->nHeight; ++nHeight) {
        const CBlockIndex* pindex = pindexNew->GetAncestor(nHeight);
        LogPrintf("Rolling forward %s (%i)\n", pindex->GetBlockHash().ToString(), nHeight);
        if (!RollforwardBlock(pindex, cache, params)) return false;
    }

    cache.SetBestBlock(pindexNew->GetBlockHash(), pindexNew->nHeight);
    cache.Flush();
    uiInterface.ShowProgress("", 100, false);
    return true;
}

bool ReplayBlocks(const CChainParams& params, CCoinsView* view) {
    return g_chainstate.ReplayBlocks(params, view);
}

bool CChainState::RewindBlockIndex(const CChainParams& params)
{
    LOCK(cs_main);

    // Note that during -reindex-chainstate we are called with an empty chainActive!

    int nHeight = 1;
    while (nHeight <= chainActive.Height()) {
        // Although SCRIPT_VERIFY_WITNESS is now generally enforced on all
        // blocks in ConnectBlock, we don't need to go back and
        // re-download/re-verify blocks from before segwit actually activated.
        if (IsWitnessEnabled(chainActive[nHeight - 1], params.GetConsensus()) && !(chainActive[nHeight]->nStatus & BLOCK_OPT_WITNESS)) {
            break;
        }
        nHeight++;
    }

    // nHeight is now the height of the first insufficiently-validated block, or tipheight + 1
    CValidationState state;
    CBlockIndex* pindex = chainActive.Tip();
    while (chainActive.Height() >= nHeight) {
        if (fPruneMode && !(chainActive.Tip()->nStatus & BLOCK_HAVE_DATA)) {
            // If pruning, don't try rewinding past the HAVE_DATA point;
            // since older blocks can't be served anyway, there's
            // no need to walk further, and trying to DisconnectTip()
            // will fail (and require a needless reindex/redownload
            // of the blockchain).
            break;
        }
        if (!DisconnectTip(state, params, nullptr)) {
            return error("RewindBlockIndex: unable to disconnect block at height %i (%s)", pindex->nHeight, FormatStateMessage(state));
        }
        // Occasionally flush state to disk.
        if (!FlushStateToDisk(params, state, FlushStateMode::PERIODIC)) {
            LogPrintf("RewindBlockIndex: unable to flush state to disk (%s)\n", FormatStateMessage(state));
            return false;
        }
    }

    // Reduce validity flag and have-data flags.
    // We do this after actual disconnecting, otherwise we'll end up writing the lack of data
    // to disk before writing the chainstate, resulting in a failure to continue if interrupted.
    for (const auto& entry : mapBlockIndex) {
        CBlockIndex* pindexIter = entry.second;

        // Note: If we encounter an insufficiently validated block that
        // is on chainActive, it must be because we are a pruning node, and
        // this block or some successor doesn't HAVE_DATA, so we were unable to
        // rewind all the way.  Blocks remaining on chainActive at this point
        // must not have their validity reduced.
        if (IsWitnessEnabled(pindexIter->pprev, params.GetConsensus()) && !(pindexIter->nStatus & BLOCK_OPT_WITNESS) && !chainActive.Contains(pindexIter)) {
            // Reduce validity
            pindexIter->nStatus = std::min<unsigned int>(pindexIter->nStatus & BLOCK_VALID_MASK, BLOCK_VALID_TREE) | (pindexIter->nStatus & ~BLOCK_VALID_MASK);
            // Remove have-data flags.
            pindexIter->nStatus &= ~(BLOCK_HAVE_DATA | BLOCK_HAVE_UNDO);
            // Remove storage location.
            pindexIter->nFile = 0;
            pindexIter->nDataPos = 0;
            pindexIter->nUndoPos = 0;
            // Remove various other things
            pindexIter->nTx = 0;
            pindexIter->nChainTx = 0;
            pindexIter->nSequenceId = 0;
            // Make sure it gets written.
            setDirtyBlockIndex.insert(pindexIter);
            // Update indexes
            setBlockIndexCandidates.erase(pindexIter);
            std::pair<std::multimap<CBlockIndex*, CBlockIndex*>::iterator, std::multimap<CBlockIndex*, CBlockIndex*>::iterator> ret = mapBlocksUnlinked.equal_range(pindexIter->pprev);
            while (ret.first != ret.second) {
                if (ret.first->second == pindexIter) {
                    mapBlocksUnlinked.erase(ret.first++);
                } else {
                    ++ret.first;
                }
            }
        } else if (pindexIter->IsValid(BLOCK_VALID_TRANSACTIONS) && pindexIter->nChainTx) {
            setBlockIndexCandidates.insert(pindexIter);
        }
    }

    if (chainActive.Tip() != nullptr) {
        // We can't prune block index candidates based on our tip if we have
        // no tip due to chainActive being empty!
        PruneBlockIndexCandidates();

        CheckBlockIndex(params.GetConsensus());
    }

    return true;
}

bool RewindBlockIndex(const CChainParams& params) {
    if (!g_chainstate.RewindBlockIndex(params)) {
        return false;
    }

    if (chainActive.Tip() != nullptr) {
        // FlushStateToDisk can possibly read chainActive. Be conservative
        // and skip it here, we're about to -reindex-chainstate anyway, so
        // it'll get called a bunch real soon.
        CValidationState state;
        if (!FlushStateToDisk(params, state, FlushStateMode::ALWAYS)) {
            LogPrintf("RewindBlockIndex: unable to flush state to disk (%s)\n", FormatStateMessage(state));
            return false;
        }
    }

    return true;
}

void CChainState::UnloadBlockIndex() {
    nBlockSequenceId = 1;
    m_failed_blocks.clear();
    setBlockIndexCandidates.clear();
}

// May NOT be used after any connections are up as much
// of the peer-processing logic assumes a consistent
// block index state
void UnloadBlockIndex()
{
    LOCK(cs_main);
    chainActive.SetTip(nullptr);
    pindexBestInvalid = nullptr;
    pindexBestHeader = nullptr;
    mempool.clear();
    mapBlocksUnlinked.clear();
    vinfoBlockFile.clear();
    nLastBlockFile = 0;
    setDirtyBlockIndex.clear();
    setDirtyFileInfo.clear();
    versionbitscache.Clear();
    for (int b = 0; b < VERSIONBITS_NUM_BITS; b++) {
        warningcache[b].clear();
    }

    for (const BlockMap::value_type& entry : mapBlockIndex) {
        delete entry.second;
    }
    mapBlockIndex.clear();
    fHavePruned = false;

    g_chainstate.UnloadBlockIndex();
}

bool TryAutoReindex()
{
    // Force reindex to update version
    bool nV1 = false;
    if (!pblocktree->ReadFlag("v1", nV1) || !nV1)
        return true;
    LogPrintf("%s: v1 Marker not detected, attempting reindex.\n", __func__);
    return false;
};

bool LoadBlockIndex(const CChainParams& chainparams)
{
    // Load block index from databases
    bool needs_init = fReindex;

    if (!fReindex) {
        bool ret = LoadBlockIndexDB(chainparams);
        if (!ret) return false;
        needs_init = mapBlockIndex.empty();
    }

    if (needs_init) {
        // Everything here is for *new* reindex/DBs. Thus, though
        // LoadBlockIndexDB may have set fReindex if we shut down
        // mid-reindex previously, we don't check fReindex and
        // instead only check it prior to LoadBlockIndexDB to set
        // needs_init.

        LogPrintf("Initializing databases...\n");
        pblocktree->WriteFlag("v1", true);

        // Use the provided setting for -addressindex in the new database
        fAddressIndex = gArgs.GetBoolArg("-addressindex", DEFAULT_ADDRESSINDEX);
        pblocktree->WriteFlag("addressindex", fAddressIndex);
        LogPrintf("%s: address index %s\n", __func__, fAddressIndex ? "enabled" : "disabled");

        // Use the provided setting for -timestampindex in the new database
        fTimestampIndex = gArgs.GetBoolArg("-timestampindex", DEFAULT_TIMESTAMPINDEX);
        pblocktree->WriteFlag("timestampindex", fTimestampIndex);
        LogPrintf("%s: timestamp index %s\n", __func__, fTimestampIndex ? "enabled" : "disabled");

        // Use the provided setting for -spentindex in the new database
        fSpentIndex = gArgs.GetBoolArg("-spentindex", DEFAULT_SPENTINDEX);
        pblocktree->WriteFlag("spentindex", fSpentIndex);
        LogPrintf("%s: spent index %s\n", __func__, fSpentIndex ? "enabled" : "disabled");
    }
    return true;
}

bool CChainState::LoadGenesisBlock(const CChainParams& chainparams)
{
    LOCK(cs_main);

    // Check whether we're already initialized by checking for genesis in
    // mapBlockIndex. Note that we can't use chainActive here, since it is
    // set based on the coins db, not the block index db, which is the only
    // thing loaded at this point.
    if (mapBlockIndex.count(chainparams.GenesisBlock().GetHash()))
        return true;

    try {
        CBlock &block = const_cast<CBlock&>(chainparams.GenesisBlock());
        CDiskBlockPos blockPos = SaveBlockToDisk(block, 0, chainparams, nullptr);
        if (blockPos.IsNull())
            return error("%s: writing genesis block to disk failed", __func__);
        CBlockIndex *pindex = AddToBlockIndex(block);
        ReceivedBlockTransactions(block, pindex, blockPos, chainparams.GetConsensus());
    } catch (const std::runtime_error& e) {
        return error("%s: failed to write genesis block: %s", __func__, e.what());
    }

    return true;
}

bool LoadGenesisBlock(const CChainParams& chainparams)
{
    return g_chainstate.LoadGenesisBlock(chainparams);
}

bool LoadExternalBlockFile(const CChainParams& chainparams, FILE* fileIn, CDiskBlockPos *dbp)
{
    // Map of disk positions for blocks with unknown parent (only used for reindex)
    static std::multimap<uint256, CDiskBlockPos> mapBlocksUnknownParent;
    int64_t nStart = GetTimeMillis();

    fAddressIndex = gArgs.GetBoolArg("-addressindex", DEFAULT_ADDRESSINDEX);
    fTimestampIndex = gArgs.GetBoolArg("-timestampindex", DEFAULT_TIMESTAMPINDEX);
    fSpentIndex = gArgs.GetBoolArg("-spentindex", DEFAULT_SPENTINDEX);

    int nLoaded = 0;
    try {
        // This takes over fileIn and calls fclose() on it in the CBufferedFile destructor
        CBufferedFile blkdat(fileIn, 2*MAX_BLOCK_SERIALIZED_SIZE, MAX_BLOCK_SERIALIZED_SIZE+8, SER_DISK, CLIENT_VERSION);
        uint64_t nRewind = blkdat.GetPos();
        while (!blkdat.eof()) {
            boost::this_thread::interruption_point();

            blkdat.SetPos(nRewind);
            nRewind++; // start one byte further next time, in case of failure
            blkdat.SetLimit(); // remove former limit
            unsigned int nSize = 0;
            try {
                // locate a header
                unsigned char buf[CMessageHeader::MESSAGE_START_SIZE];
                blkdat.FindByte(chainparams.MessageStart()[0]);
                nRewind = blkdat.GetPos()+1;
                blkdat >> buf;
                if (memcmp(buf, chainparams.MessageStart(), CMessageHeader::MESSAGE_START_SIZE))
                    continue;
                // read size
                blkdat >> nSize;
                if (nSize < 80 || nSize > MAX_BLOCK_SERIALIZED_SIZE)
                    continue;
            } catch (const std::exception&) {
                // no valid block header found; don't complain
                break;
            }
            try {
                // read block
                uint64_t nBlockPos = blkdat.GetPos();
                if (dbp)
                    dbp->nPos = nBlockPos;
                blkdat.SetLimit(nBlockPos + nSize);
                blkdat.SetPos(nBlockPos);
                std::shared_ptr<CBlock> pblock = std::make_shared<CBlock>();
                CBlock& block = *pblock;
                blkdat >> block;
                nRewind = blkdat.GetPos();

                uint256 hash = block.GetHash();
                {
                    LOCK(cs_main);
                    // detect out of order blocks, and store them for later
                    if (hash != chainparams.GetConsensus().hashGenesisBlock && !LookupBlockIndex(block.hashPrevBlock)) {
                        LogPrint(BCLog::REINDEX, "%s: Out of order block %s, parent %s not known\n", __func__, hash.ToString(),
                                block.hashPrevBlock.ToString());
                        if (dbp)
                            mapBlocksUnknownParent.insert(std::make_pair(block.hashPrevBlock, *dbp));
                        continue;
                    }

                    // process in case the block isn't known yet
                    CBlockIndex* pindex = LookupBlockIndex(hash);
                    if (!pindex || (pindex->nStatus & BLOCK_HAVE_DATA) == 0) {
                      CValidationState state;
                      if (g_chainstate.AcceptBlock(pblock, state, chainparams, nullptr, true, dbp, nullptr)) {
                          nLoaded++;
                      }
                      if (state.IsError()) {
                          break;
                      }
                    } else if (hash != chainparams.GetConsensus().hashGenesisBlock && pindex->nHeight % 1000 == 0) {
                      LogPrint(BCLog::REINDEX, "Block Import: already had block %s at height %d\n", hash.ToString(), pindex->nHeight);
                    }
                }

                // Activate the genesis block so normal node progress can continue
                if (hash == chainparams.GetConsensus().hashGenesisBlock) {
                    CValidationState state;
                    if (!ActivateBestChain(state, chainparams)) {
                        break;
                    }
                }

                NotifyHeaderTip();

                // Recursively process earlier encountered successors of this block
                std::deque<uint256> queue;
                queue.push_back(hash);
                while (!queue.empty()) {
                    uint256 head = queue.front();
                    queue.pop_front();
                    std::pair<std::multimap<uint256, CDiskBlockPos>::iterator, std::multimap<uint256, CDiskBlockPos>::iterator> range = mapBlocksUnknownParent.equal_range(head);
                    while (range.first != range.second) {
                        std::multimap<uint256, CDiskBlockPos>::iterator it = range.first;
                        std::shared_ptr<CBlock> pblockrecursive = std::make_shared<CBlock>();
                        if (ReadBlockFromDisk(*pblockrecursive, it->second, chainparams.GetConsensus()))
                        {
                            LogPrint(BCLog::REINDEX, "%s: Processing out of order child %s of %s\n", __func__, pblockrecursive->GetHash().ToString(),
                                    head.ToString());
                            LOCK(cs_main);
                            CValidationState dummy;
                            if (g_chainstate.AcceptBlock(pblockrecursive, dummy, chainparams, nullptr, true, &it->second, nullptr))
                            {
                                nLoaded++;
                                queue.push_back(pblockrecursive->GetHash());
                            }
                        }
                        range.first++;
                        mapBlocksUnknownParent.erase(it);
                        NotifyHeaderTip();
                    }
                }
            } catch (const std::exception& e) {
                LogPrintf("%s: Deserialize or I/O error - %s\n", __func__, e.what());
            }
        }
    } catch (const std::runtime_error& e) {
        AbortNode(std::string("System error: ") + e.what());
    }
    if (nLoaded > 0)
        LogPrintf("Loaded %i blocks from external file in %dms\n", nLoaded, GetTimeMillis() - nStart);
    return nLoaded > 0;
}

void CChainState::CheckBlockIndex(const Consensus::Params& consensusParams)
{
    if (!fCheckBlockIndex) {
        return;
    }

    LOCK(cs_main);

    // During a reindex, we read the genesis block and call CheckBlockIndex before ActivateBestChain,
    // so we have the genesis block in mapBlockIndex but no active chain.  (A few of the tests when
    // iterating the block tree require that chainActive has been initialized.)
    if (chainActive.Height() < 0) {
        assert(mapBlockIndex.size() <= 1);
        return;
    }

    // Build forward-pointing map of the entire block tree.
    std::multimap<CBlockIndex*,CBlockIndex*> forward;
    for (const std::pair<const uint256, CBlockIndex*>& entry : mapBlockIndex) {
        forward.insert(std::make_pair(entry.second->pprev, entry.second));
    }

    assert(forward.size() == mapBlockIndex.size());

    std::pair<std::multimap<CBlockIndex*,CBlockIndex*>::iterator,std::multimap<CBlockIndex*,CBlockIndex*>::iterator> rangeGenesis = forward.equal_range(nullptr);
    CBlockIndex *pindex = rangeGenesis.first->second;
    rangeGenesis.first++;
    assert(rangeGenesis.first == rangeGenesis.second); // There is only one index entry with parent nullptr.

    // Iterate over the entire block tree, using depth-first search.
    // Along the way, remember whether there are blocks on the path from genesis
    // block being explored which are the first to have certain properties.
    size_t nNodes = 0;
    int nHeight = 0;
    CBlockIndex* pindexFirstInvalid = nullptr; // Oldest ancestor of pindex which is invalid.
    CBlockIndex* pindexFirstMissing = nullptr; // Oldest ancestor of pindex which does not have BLOCK_HAVE_DATA.
    CBlockIndex* pindexFirstNeverProcessed = nullptr; // Oldest ancestor of pindex for which nTx == 0.
    CBlockIndex* pindexFirstNotTreeValid = nullptr; // Oldest ancestor of pindex which does not have BLOCK_VALID_TREE (regardless of being valid or not).
    CBlockIndex* pindexFirstNotTransactionsValid = nullptr; // Oldest ancestor of pindex which does not have BLOCK_VALID_TRANSACTIONS (regardless of being valid or not).
    CBlockIndex* pindexFirstNotChainValid = nullptr; // Oldest ancestor of pindex which does not have BLOCK_VALID_CHAIN (regardless of being valid or not).
    CBlockIndex* pindexFirstNotScriptsValid = nullptr; // Oldest ancestor of pindex which does not have BLOCK_VALID_SCRIPTS (regardless of being valid or not).
    while (pindex != nullptr) {
        nNodes++;
        if (pindexFirstInvalid == nullptr && pindex->nStatus & BLOCK_FAILED_VALID) pindexFirstInvalid = pindex;
        if (pindexFirstMissing == nullptr && !(pindex->nStatus & BLOCK_HAVE_DATA)) pindexFirstMissing = pindex;
        if (pindexFirstNeverProcessed == nullptr && pindex->nTx == 0) pindexFirstNeverProcessed = pindex;
        if (pindex->pprev != nullptr && pindexFirstNotTreeValid == nullptr && (pindex->nStatus & BLOCK_VALID_MASK) < BLOCK_VALID_TREE) pindexFirstNotTreeValid = pindex;
        if (pindex->pprev != nullptr && pindexFirstNotTransactionsValid == nullptr && (pindex->nStatus & BLOCK_VALID_MASK) < BLOCK_VALID_TRANSACTIONS) pindexFirstNotTransactionsValid = pindex;
        if (pindex->pprev != nullptr && pindexFirstNotChainValid == nullptr && (pindex->nStatus & BLOCK_VALID_MASK) < BLOCK_VALID_CHAIN) pindexFirstNotChainValid = pindex;
        if (pindex->pprev != nullptr && pindexFirstNotScriptsValid == nullptr && (pindex->nStatus & BLOCK_VALID_MASK) < BLOCK_VALID_SCRIPTS) pindexFirstNotScriptsValid = pindex;

        // Begin: actual consistency checks.
        if (pindex->pprev == nullptr) {
            // Genesis block checks.
            assert(pindex->GetBlockHash() == consensusParams.hashGenesisBlock); // Genesis block's hash must match.
            assert(pindex == chainActive.Genesis()); // The current active chain's genesis block must be this block.
        }
        if (pindex->nChainTx == 0) assert(pindex->nSequenceId <= 0);  // nSequenceId can't be set positive for blocks that aren't linked (negative is used for preciousblock)
        // VALID_TRANSACTIONS is equivalent to nTx > 0 for all nodes (whether or not pruning has occurred).
        // HAVE_DATA is only equivalent to nTx > 0 (or VALID_TRANSACTIONS) if no pruning has occurred.
        if (!fHavePruned) {
            // If we've never pruned, then HAVE_DATA should be equivalent to nTx > 0
            assert(!(pindex->nStatus & BLOCK_HAVE_DATA) == (pindex->nTx == 0));
            assert(pindexFirstMissing == pindexFirstNeverProcessed);
        } else {
            // If we have pruned, then we can only say that HAVE_DATA implies nTx > 0
            if (pindex->nStatus & BLOCK_HAVE_DATA) assert(pindex->nTx > 0);
        }
        if (pindex->nStatus & BLOCK_HAVE_UNDO) assert(pindex->nStatus & BLOCK_HAVE_DATA);
        assert(((pindex->nStatus & BLOCK_VALID_MASK) >= BLOCK_VALID_TRANSACTIONS) == (pindex->nTx > 0)); // This is pruning-independent.
        // All parents having had data (at some point) is equivalent to all parents being VALID_TRANSACTIONS, which is equivalent to nChainTx being set.
        assert((pindexFirstNeverProcessed != nullptr) == (pindex->nChainTx == 0)); // nChainTx != 0 is used to signal that all parent blocks have been processed (but may have been pruned).
        assert((pindexFirstNotTransactionsValid != nullptr) == (pindex->nChainTx == 0));
        assert(pindex->nHeight == nHeight); // nHeight must be consistent.
        assert(pindex->pprev == nullptr || pindex->nChainWork >= pindex->pprev->nChainWork); // For every block except the genesis block, the chainwork must be larger than the parent's.
        assert(nHeight < 2 || (pindex->pskip && (pindex->pskip->nHeight < nHeight))); // The pskip pointer must point back for all but the first 2 blocks.
        assert(pindexFirstNotTreeValid == nullptr); // All mapBlockIndex entries must at least be TREE valid
        if ((pindex->nStatus & BLOCK_VALID_MASK) >= BLOCK_VALID_TREE) assert(pindexFirstNotTreeValid == nullptr); // TREE valid implies all parents are TREE valid
        if ((pindex->nStatus & BLOCK_VALID_MASK) >= BLOCK_VALID_CHAIN) assert(pindexFirstNotChainValid == nullptr); // CHAIN valid implies all parents are CHAIN valid
        if ((pindex->nStatus & BLOCK_VALID_MASK) >= BLOCK_VALID_SCRIPTS) assert(pindexFirstNotScriptsValid == nullptr); // SCRIPTS valid implies all parents are SCRIPTS valid
        if (pindexFirstInvalid == nullptr) {
            // Checks for not-invalid blocks.
            assert((pindex->nStatus & BLOCK_FAILED_MASK) == 0); // The failed mask cannot be set for blocks without invalid parents.
        }
        if (!CBlockIndexWorkComparator()(pindex, chainActive.Tip()) && pindexFirstNeverProcessed == nullptr) {
            if (pindexFirstInvalid == nullptr) {
                // If this block sorts at least as good as the current tip and
                // is valid and we have all data for its parents, it must be in
                // setBlockIndexCandidates.  chainActive.Tip() must also be there
                // even if some data has been pruned.
                if (pindexFirstMissing == nullptr || pindex == chainActive.Tip()) {
                    assert(setBlockIndexCandidates.count(pindex));
                }
                // If some parent is missing, then it could be that this block was in
                // setBlockIndexCandidates but had to be removed because of the missing data.
                // In this case it must be in mapBlocksUnlinked -- see test below.
            }
        } else { // If this block sorts worse than the current tip or some ancestor's block has never been seen, it cannot be in setBlockIndexCandidates.
            assert(setBlockIndexCandidates.count(pindex) == 0);
        }
        // Check whether this block is in mapBlocksUnlinked.
        std::pair<std::multimap<CBlockIndex*,CBlockIndex*>::iterator,std::multimap<CBlockIndex*,CBlockIndex*>::iterator> rangeUnlinked = mapBlocksUnlinked.equal_range(pindex->pprev);
        bool foundInUnlinked = false;
        while (rangeUnlinked.first != rangeUnlinked.second) {
            assert(rangeUnlinked.first->first == pindex->pprev);
            if (rangeUnlinked.first->second == pindex) {
                foundInUnlinked = true;
                break;
            }
            rangeUnlinked.first++;
        }
        if (pindex->pprev && (pindex->nStatus & BLOCK_HAVE_DATA) && pindexFirstNeverProcessed != nullptr && pindexFirstInvalid == nullptr) {
            // If this block has block data available, some parent was never received, and has no invalid parents, it must be in mapBlocksUnlinked.
            assert(foundInUnlinked);
        }
        if (!(pindex->nStatus & BLOCK_HAVE_DATA)) assert(!foundInUnlinked); // Can't be in mapBlocksUnlinked if we don't HAVE_DATA
        if (pindexFirstMissing == nullptr) assert(!foundInUnlinked); // We aren't missing data for any parent -- cannot be in mapBlocksUnlinked.
        if (pindex->pprev && (pindex->nStatus & BLOCK_HAVE_DATA) && pindexFirstNeverProcessed == nullptr && pindexFirstMissing != nullptr) {
            // We HAVE_DATA for this block, have received data for all parents at some point, but we're currently missing data for some parent.
            assert(fHavePruned); // We must have pruned.
            // This block may have entered mapBlocksUnlinked if:
            //  - it has a descendant that at some point had more work than the
            //    tip, and
            //  - we tried switching to that descendant but were missing
            //    data for some intermediate block between chainActive and the
            //    tip.
            // So if this block is itself better than chainActive.Tip() and it wasn't in
            // setBlockIndexCandidates, then it must be in mapBlocksUnlinked.
            if (!CBlockIndexWorkComparator()(pindex, chainActive.Tip()) && setBlockIndexCandidates.count(pindex) == 0) {
                if (pindexFirstInvalid == nullptr) {
                    assert(foundInUnlinked);
                }
            }
        }
        // assert(pindex->GetBlockHash() == pindex->GetBlockHeader().GetHash()); // Perhaps too slow
        // End: actual consistency checks.

        // Try descending into the first subnode.
        std::pair<std::multimap<CBlockIndex*,CBlockIndex*>::iterator,std::multimap<CBlockIndex*,CBlockIndex*>::iterator> range = forward.equal_range(pindex);
        if (range.first != range.second) {
            // A subnode was found.
            pindex = range.first->second;
            nHeight++;
            continue;
        }
        // This is a leaf node.
        // Move upwards until we reach a node of which we have not yet visited the last child.
        while (pindex) {
            // We are going to either move to a parent or a sibling of pindex.
            // If pindex was the first with a certain property, unset the corresponding variable.
            if (pindex == pindexFirstInvalid) pindexFirstInvalid = nullptr;
            if (pindex == pindexFirstMissing) pindexFirstMissing = nullptr;
            if (pindex == pindexFirstNeverProcessed) pindexFirstNeverProcessed = nullptr;
            if (pindex == pindexFirstNotTreeValid) pindexFirstNotTreeValid = nullptr;
            if (pindex == pindexFirstNotTransactionsValid) pindexFirstNotTransactionsValid = nullptr;
            if (pindex == pindexFirstNotChainValid) pindexFirstNotChainValid = nullptr;
            if (pindex == pindexFirstNotScriptsValid) pindexFirstNotScriptsValid = nullptr;
            // Find our parent.
            CBlockIndex* pindexPar = pindex->pprev;
            // Find which child we just visited.
            std::pair<std::multimap<CBlockIndex*,CBlockIndex*>::iterator,std::multimap<CBlockIndex*,CBlockIndex*>::iterator> rangePar = forward.equal_range(pindexPar);
            while (rangePar.first->second != pindex) {
                assert(rangePar.first != rangePar.second); // Our parent must have at least the node we're coming from as child.
                rangePar.first++;
            }
            // Proceed to the next one.
            rangePar.first++;
            if (rangePar.first != rangePar.second) {
                // Move to the sibling.
                pindex = rangePar.first->second;
                break;
            } else {
                // Move up further.
                pindex = pindexPar;
                nHeight--;
                continue;
            }
        }
    }

    // Check that we actually traversed the entire map.
    assert(nNodes == forward.size());
}

std::string CBlockFileInfo::ToString() const
{
    return strprintf("CBlockFileInfo(blocks=%u, size=%u, heights=%u...%u, time=%s...%s)", nBlocks, nSize, nHeightFirst, nHeightLast, FormatISO8601Date(nTimeFirst), FormatISO8601Date(nTimeLast));
}

CBlockFileInfo* GetBlockFileInfo(size_t n)
{
    LOCK(cs_LastBlockFile);

    return &vinfoBlockFile.at(n);
}

ThresholdState VersionBitsTipState(const Consensus::Params& params, Consensus::DeploymentPos pos)
{
    LOCK(cs_main);
    return VersionBitsState(chainActive.Tip(), params, pos, versionbitscache);
}

BIP9Stats VersionBitsTipStatistics(const Consensus::Params& params, Consensus::DeploymentPos pos)
{
    LOCK(cs_main);
    return VersionBitsStatistics(chainActive.Tip(), params, pos);
}

int VersionBitsTipStateSinceHeight(const Consensus::Params& params, Consensus::DeploymentPos pos)
{
    LOCK(cs_main);
    return VersionBitsStateSinceHeight(chainActive.Tip(), params, pos, versionbitscache);
}

static const uint64_t MEMPOOL_DUMP_VERSION = 1;

bool LoadMempool(void)
{
    const CChainParams& chainparams = Params();
    int64_t nExpiryTimeout = gArgs.GetArg("-mempoolexpiry", DEFAULT_MEMPOOL_EXPIRY) * 60 * 60;
    FILE* filestr = fsbridge::fopen(GetDataDir() / "mempool.dat", "rb");
    CAutoFile file(filestr, SER_DISK, CLIENT_VERSION);
    if (file.IsNull()) {
        LogPrintf("Failed to open mempool file from disk. Continuing anyway.\n");
        return false;
    }

    int64_t count = 0;
    int64_t expired = 0;
    int64_t failed = 0;
    int64_t already_there = 0;
    int64_t nNow = GetTime();

    try {
        uint64_t version;
        file >> version;
        if (version != MEMPOOL_DUMP_VERSION) {
            return false;
        }
        uint64_t num;
        file >> num;
        while (num--) {
            CTransactionRef tx;
            int64_t nTime;
            int64_t nFeeDelta;
            file >> tx;
            file >> nTime;
            file >> nFeeDelta;

            CAmount amountdelta = nFeeDelta;
            if (amountdelta) {
                mempool.PrioritiseTransaction(tx->GetHash(), amountdelta);
            }
            CValidationState state;
            if (nTime + nExpiryTimeout > nNow) {
                LOCK(cs_main);
                AcceptToMemoryPoolWithTime(chainparams, mempool, state, tx, nullptr /* pfMissingInputs */, nTime,
                                           nullptr /* plTxnReplaced */, false /* bypass_limits */, 0 /* nAbsurdFee */,
                                           false /* test_accept */, false /* ignore_locks */);
                if (state.IsValid()) {
                    ++count;
                } else {
                    // mempool may contain the transaction already, e.g. from
                    // wallet(s) having loaded it while we were processing
                    // mempool transactions; consider these as valid, instead of
                    // failed, but mark them as 'already there'
                    if (mempool.exists(tx->GetHash())) {
                        ++already_there;
                    } else {
                        ++failed;
                    }
                }
            } else {
                ++expired;
            }
            if (ShutdownRequested())
                return false;
        }
        std::map<uint256, CAmount> mapDeltas;
        file >> mapDeltas;

        for (const auto& i : mapDeltas) {
            mempool.PrioritiseTransaction(i.first, i.second);
        }
    } catch (const std::exception& e) {
        LogPrintf("Failed to deserialize mempool data on disk: %s. Continuing anyway.\n", e.what());
        return false;
    }

    LogPrintf("Imported mempool transactions from disk: %i succeeded, %i failed, %i expired, %i already there\n", count, failed, expired, already_there);
    return true;
}

bool DumpMempool(void)
{
    int64_t start = GetTimeMicros();

    std::map<uint256, CAmount> mapDeltas;
    std::vector<TxMempoolInfo> vinfo;

    {
        LOCK(mempool.cs);
        for (const auto &i : mempool.mapDeltas) {
            mapDeltas[i.first] = i.second;
        }
        vinfo = mempool.infoAll();
    }

    int64_t mid = GetTimeMicros();

    try {
        FILE* filestr = fsbridge::fopen(GetDataDir() / "mempool.dat.new", "wb");
        if (!filestr) {
            return false;
        }

        CAutoFile file(filestr, SER_DISK, CLIENT_VERSION);

        uint64_t version = MEMPOOL_DUMP_VERSION;
        file << version;

        file << (uint64_t)vinfo.size();
        for (const auto& i : vinfo) {
            file << *(i.tx);
            file << (int64_t)i.nTime;
            file << (int64_t)i.nFeeDelta;
            mapDeltas.erase(i.tx->GetHash());
        }
        file << mapDeltas;
        if (!FileCommit(file.Get()))
            throw std::runtime_error("FileCommit failed");
        file.fclose();
        RenameOver(GetDataDir() / "mempool.dat.new", GetDataDir() / "mempool.dat");
        int64_t last = GetTimeMicros();
        LogPrintf("Dumped mempool: %gs to copy, %gs to dump\n", (mid-start)*MICRO, (last-mid)*MICRO);
    } catch (const std::exception& e) {
        LogPrintf("Failed to dump mempool: %s. Continuing anyway.\n", e.what());
        return false;
    }
    return true;
}

//! Guess how far we are in the verification process at the given block index
//! require cs_main if pindex has not been validated yet (because nChainTx might be unset)
double GuessVerificationProgress(const ChainTxData& data, const CBlockIndex *pindex) {
    if (pindex == nullptr)
        return 0.0;

    int64_t nNow = time(nullptr);

    double fTxTotal;

    if (pindex->nChainTx <= data.nTxCount) {
        fTxTotal = data.nTxCount + (nNow - data.nTime) * data.dTxRate;
    } else {
        fTxTotal = pindex->nChainTx + (nNow - pindex->GetBlockTime()) * data.dTxRate;
    }

    return pindex->nChainTx / fTxTotal;
}

class CMainCleanup
{
public:
    CMainCleanup() {}
    ~CMainCleanup() {
        // block headers
        BlockMap::iterator it1 = mapBlockIndex.begin();
        for (; it1 != mapBlockIndex.end(); it1++)
            delete (*it1).second;
        mapBlockIndex.clear();
    }
} instance_of_cmaincleanup;


bool CoinStakeCache::GetCoinStake(const uint256 &blockHash, CTransactionRef &tx)
{

    for (const auto &i : lData)
    {
        if (blockHash != i.first)
            continue;
        tx = i.second;
        return true;
    };

    BlockMap::iterator mi = mapBlockIndex.find(blockHash);
    if (mi == mapBlockIndex.end())
        return false;

    CBlockIndex *pindex = mi->second;
    if (ReadTransactionFromDiskBlock(pindex, 0, tx))
        return InsertCoinStake(blockHash, tx);

    return false;
};

bool CoinStakeCache::InsertCoinStake(const uint256 &blockHash, const CTransactionRef &tx)
{
    lData.emplace_front(blockHash, tx);

    while (lData.size() > nMaxSize)
        lData.pop_back();

    return true;
};
<|MERGE_RESOLUTION|>--- conflicted
+++ resolved
@@ -655,18 +655,11 @@
     std::set<uint256> setConflicts;
     for (const CTxIn &txin : tx.vin)
     {
-<<<<<<< HEAD
-        if (txin.IsAnonInput())
+        if (txin.IsAnonInput()) {
             continue;
-
-        auto itConflicting = pool.mapNextTx.find(txin.prevout);
-        if (itConflicting != pool.mapNextTx.end())
-        {
-            const CTransaction *ptxConflicting = itConflicting->second;
-=======
+        }
         const CTransaction* ptxConflicting = pool.GetConflictTx(txin.prevout);
         if (ptxConflicting) {
->>>>>>> 13c842e0
             if (!setConflicts.count(ptxConflicting->GetHash()))
             {
                 // Allow opt-out of transaction replacement by setting
