--- conflicted
+++ resolved
@@ -1695,13 +1695,9 @@
     CheckForkWarningConditions();
 }
 
-<<<<<<< HEAD
-void CChainState::InvalidBlockFound(CBlockIndex *pindex, const CBlock &block, const BlockValidationState &state) {
-=======
 // Same as InvalidChainFound, above, except not called directly from InvalidateBlock,
 // which does its own setBlockIndexCandidates manageent.
-void CChainState::InvalidBlockFound(CBlockIndex *pindex, const BlockValidationState &state) {
->>>>>>> 02fafdd1
+void CChainState::InvalidBlockFound(CBlockIndex *pindex, const CBlock &block, const BlockValidationState &state) {
     if (state.GetResult() != BlockValidationResult::BLOCK_MUTATED) {
         pindex->nStatus |= BLOCK_FAILED_VALID;
         m_blockman.m_failed_blocks.insert(pindex);
