// Copyright (c) 2009-2010 Satoshi Nakamoto
// Copyright (c) 2009-2018 The Bitcoin Core developers
// Distributed under the MIT software license, see the accompanying
// file COPYING or http://www.opensource.org/licenses/mit-license.php.

#include <validation.h>

#include <arith_uint256.h>
#include <chain.h>
#include <chainparams.h>
#include <checkpoints.h>
#include <checkqueue.h>
#include <consensus/consensus.h>
#include <consensus/merkle.h>
#include <consensus/tx_verify.h>
#include <consensus/validation.h>
#include <cuckoocache.h>
#include <hash.h>
#include <index/txindex.h>
#include <policy/fees.h>
#include <policy/policy.h>
#include <policy/rbf.h>
#include <pow.h>
#include <primitives/block.h>
#include <primitives/transaction.h>
#include <random.h>
#include <reverse_iterator.h>
#include <script/script.h>
#include <script/interpreter.h>
#include <script/sigcache.h>
#include <script/standard.h>
#include <shutdown.h>
#include <timedata.h>
#include <tinyformat.h>
#include <txdb.h>
#include <txmempool.h>
#include <ui_interface.h>
#include <undo.h>
#include <util/system.h>
#include <util/moneystr.h>
#include <util/strencodings.h>
#include <validationinterface.h>
#include <warnings.h>
#include <smsg/smessage.h>
#include <pos/kernel.h>
#include <blind.h>
#include <anon.h>
#include <rctindex.h>
#include <insight/insight.h>

#include <secp256k1_rangeproof.h>

#include <future>
#include <sstream>

#include <boost/algorithm/string/replace.hpp>
#include <boost/thread.hpp>

#if defined(NDEBUG)
# error "Particl cannot be compiled without assertions."
#endif

#define MICRO 0.000001
#define MILLI 0.001

/**
 * Global state
 */
namespace {
    struct CBlockIndexWorkComparator
    {
        bool operator()(const CBlockIndex *pa, const CBlockIndex *pb) const {
            // First sort by most total work, ...
            if (pa->nChainWork > pb->nChainWork) return false;
            if (pa->nChainWork < pb->nChainWork) return true;

            // ... then by earliest time received, ...
            if (pa->nSequenceId < pb->nSequenceId) return false;
            if (pa->nSequenceId > pb->nSequenceId) return true;

            // Use pointer address as tie breaker (should only happen with blocks
            // loaded from disk, as those all have id 0).
            if (pa < pb) return false;
            if (pa > pb) return true;

            // Identical blocks.
            return false;
        }
    };
} // anon namespace
/*
enum DisconnectResult
{
    DISCONNECT_OK,      // All good.
    DISCONNECT_UNCLEAN, // Rolled back, but UTXO set was inconsistent with block.
    DISCONNECT_FAILED   // Something else went wrong.
};
*/
class ConnectTrace;

/**
 * CChainState stores and provides an API to update our local knowledge of the
 * current best chain and header tree.
 *
 * It generally provides access to the current block tree, as well as functions
 * to provide new data, which it will appropriately validate and incorporate in
 * its state as necessary.
 *
 * Eventually, the API here is targeted at being exposed externally as a
 * consumable libconsensus library, so any functions added must only call
 * other class member functions, pure functions in other parts of the consensus
 * library, callbacks via the validation interface, or read/write-to-disk
 * functions (eventually this will also be via callbacks).
 */
class CChainState {
private:
    /**
     * The set of all CBlockIndex entries with BLOCK_VALID_TRANSACTIONS (for itself and all ancestors) and
     * as good as our current tip or better. Entries may be failed, though, and pruning nodes may be
     * missing the data for the block.
     */
    std::set<CBlockIndex*, CBlockIndexWorkComparator> setBlockIndexCandidates;

    /**
     * Every received block is assigned a unique and increasing identifier, so we
     * know which one to give priority in case of a fork.
     */
    CCriticalSection cs_nBlockSequenceId;
    /** Blocks loaded from disk are assigned id 0, so start the counter at 1. */
    int32_t nBlockSequenceId = 1;
    /** Decreasing counter (used by subsequent preciousblock calls). */
    int32_t nBlockReverseSequenceId = -1;
    /** chainwork for the last block that preciousblock has been applied to. */
    arith_uint256 nLastPreciousChainwork = 0;

    /** In order to efficiently track invalidity of headers, we keep the set of
      * blocks which we tried to connect and found to be invalid here (ie which
      * were set to BLOCK_FAILED_VALID since the last restart). We can then
      * walk this set and check if a new header is a descendant of something in
      * this set, preventing us from having to walk mapBlockIndex when we try
      * to connect a bad block and fail.
      *
      * While this is more complicated than marking everything which descends
      * from an invalid block as invalid at the time we discover it to be
      * invalid, doing so would require walking all of mapBlockIndex to find all
      * descendants. Since this case should be very rare, keeping track of all
      * BLOCK_FAILED_VALID blocks in a set should be just fine and work just as
      * well.
      *
      * Because we already walk mapBlockIndex in height-order at startup, we go
      * ahead and mark descendants of invalid blocks as FAILED_CHILD at that time,
      * instead of putting things in this set.
      */
    std::set<CBlockIndex*> m_failed_blocks;

    /**
     * the ChainState CriticalSection
     * A lock that must be held when modifying this ChainState - held in ActivateBestChain()
     */
    CCriticalSection m_cs_chainstate;

public:
    CChain chainActive;
    BlockMap mapBlockIndex;
    std::multimap<CBlockIndex*, CBlockIndex*> mapBlocksUnlinked;
    CBlockIndex *pindexBestInvalid = nullptr;

    bool LoadBlockIndex(const Consensus::Params& consensus_params, CBlockTreeDB& blocktree) EXCLUSIVE_LOCKS_REQUIRED(cs_main);

    bool ActivateBestChain(CValidationState &state, const CChainParams& chainparams, std::shared_ptr<const CBlock> pblock);

    /**
     * If a block header hasn't already been seen, call CheckBlockHeader on it, ensure
     * that it doesn't descend from an invalid block, and then add it to mapBlockIndex.
     */
    bool AcceptBlockHeader(const CBlockHeader& block, CValidationState& state, const CChainParams& chainparams, CBlockIndex** ppindex) EXCLUSIVE_LOCKS_REQUIRED(cs_main);
    bool AcceptBlock(const std::shared_ptr<const CBlock>& pblock, CValidationState& state, const CChainParams& chainparams, CBlockIndex** ppindex, bool fRequested, const CDiskBlockPos* dbp, bool* fNewBlock) EXCLUSIVE_LOCKS_REQUIRED(cs_main);

    // Block (dis)connection on a given view:
    DisconnectResult DisconnectBlock(const CBlock& block, const CBlockIndex* pindex, CCoinsViewCache& view);
    bool ConnectBlock(const CBlock& block, CValidationState& state, CBlockIndex* pindex,
                      CCoinsViewCache& view, const CChainParams& chainparams, bool fJustCheck = false) EXCLUSIVE_LOCKS_REQUIRED(cs_main);

    // Block disconnection on our pcoinsTip:
    bool DisconnectTip(CValidationState& state, const CChainParams& chainparams, DisconnectedBlockTransactions *disconnectpool);

    // Manual block validity manipulation:
    bool PreciousBlock(CValidationState& state, const CChainParams& params, CBlockIndex* pindex) LOCKS_EXCLUDED(cs_main);
    bool InvalidateBlock(CValidationState& state, const CChainParams& chainparams, CBlockIndex* pindex) EXCLUSIVE_LOCKS_REQUIRED(cs_main);
    void ResetBlockFailureFlags(CBlockIndex* pindex) EXCLUSIVE_LOCKS_REQUIRED(cs_main);

    bool ReplayBlocks(const CChainParams& params, CCoinsView* view);
    bool RewindBlockIndex(const CChainParams& params);
    bool LoadGenesisBlock(const CChainParams& chainparams);

    void PruneBlockIndexCandidates();

    void UnloadBlockIndex();

//private:
    bool ActivateBestChainStep(CValidationState& state, const CChainParams& chainparams, CBlockIndex* pindexMostWork, const std::shared_ptr<const CBlock>& pblock, bool& fInvalidFound, ConnectTrace& connectTrace) EXCLUSIVE_LOCKS_REQUIRED(cs_main);
    bool ConnectTip(CValidationState& state, const CChainParams& chainparams, CBlockIndex* pindexNew, const std::shared_ptr<const CBlock>& pblock, ConnectTrace& connectTrace, DisconnectedBlockTransactions &disconnectpool) EXCLUSIVE_LOCKS_REQUIRED(cs_main);

    CBlockIndex* AddToBlockIndex(const CBlockHeader& block) EXCLUSIVE_LOCKS_REQUIRED(cs_main);
    /** Create a new block index entry for a given block hash */
    CBlockIndex* InsertBlockIndex(const uint256& hash) EXCLUSIVE_LOCKS_REQUIRED(cs_main);
    /**
     * Make various assertions about the state of the block index.
     *
     * By default this only executes fully when using the Regtest chain; see: fCheckBlockIndex.
     */
    void CheckBlockIndex(const Consensus::Params& consensusParams);

    void InvalidBlockFound(CBlockIndex *pindex, const CBlock &block, const CValidationState &state) EXCLUSIVE_LOCKS_REQUIRED(cs_main);
    CBlockIndex* FindMostWorkChain() EXCLUSIVE_LOCKS_REQUIRED(cs_main);
    void ReceivedBlockTransactions(const CBlock& block, CBlockIndex* pindexNew, const CDiskBlockPos& pos, const Consensus::Params& consensusParams) EXCLUSIVE_LOCKS_REQUIRED(cs_main);


    bool RollforwardBlock(const CBlockIndex* pindex, CCoinsViewCache& inputs, const CChainParams& params) EXCLUSIVE_LOCKS_REQUIRED(cs_main);
} g_chainstate;



CCriticalSection cs_main;

BlockMap& mapBlockIndex = g_chainstate.mapBlockIndex;
CChain& chainActive = g_chainstate.chainActive;

std::map<uint256, StakeConflict> mapStakeConflict;
std::map<COutPoint, uint256> mapStakeSeen;
std::list<COutPoint> listStakeSeen;

CoinStakeCache coinStakeCache;
std::set<CCmpPubKey> setConnectKi; // hacky workaround

CBlockIndex *pindexBestHeader = nullptr;
Mutex g_best_block_mutex;
std::condition_variable g_best_block_cv;
uint256 g_best_block;
int nScriptCheckThreads = 0;
std::atomic_bool fImporting(false);
std::atomic_bool fReindex(false);
bool fSkipRangeproof = false;
bool fBusyImporting = false;        // covers ActivateBestChain too
bool fTxIndex = true;
bool fAddressIndex = false;
bool fTimestampIndex = false;
bool fSpentIndex = false;
bool fHavePruned = false;
bool fPruneMode = false;
bool fIsBareMultisigStd = DEFAULT_PERMIT_BAREMULTISIG;
bool fRequireStandard = true;
bool fCheckBlockIndex = false;
bool fCheckpointsEnabled = DEFAULT_CHECKPOINTS_ENABLED;
size_t nCoinCacheUsage = 5000 * 300;
uint64_t nPruneTarget = 0;
int64_t nMaxTipAge = DEFAULT_MAX_TIP_AGE;
bool fEnableReplacement = DEFAULT_ENABLE_REPLACEMENT;
static bool fVerifyingDB = false;

uint256 hashAssumeValid;
arith_uint256 nMinimumChainWork;

CFeeRate minRelayTxFee = CFeeRate(DEFAULT_MIN_RELAY_TX_FEE);
CAmount maxTxFee = DEFAULT_TRANSACTION_MAXFEE;

CBlockPolicyEstimator feeEstimator;
CTxMemPool mempool(&feeEstimator);
std::atomic_bool g_is_mempool_loaded{false};

/** Constant stuff for coinbase transactions we create: */
CScript COINBASE_FLAGS;


const std::string strMessageMagic = "Bitcoin Signed Message:\n";

extern bool IncomingBlockChecked(const CBlock &block, CValidationState &state);

// Internal stuff
namespace {
    CBlockIndex *&pindexBestInvalid = g_chainstate.pindexBestInvalid;

    /** All pairs A->B, where A (or one of its ancestors) misses transactions, but B has transactions.
     * Pruned nodes may have entries where B is missing data.
     */
    std::multimap<CBlockIndex*, CBlockIndex*>& mapBlocksUnlinked = g_chainstate.mapBlocksUnlinked;

    CCriticalSection cs_LastBlockFile;
    std::vector<CBlockFileInfo> vinfoBlockFile;
    int nLastBlockFile = 0;
    /** Global flag to indicate we should check to see if there are
     *  block/undo files that should be deleted.  Set on startup
     *  or if we allocate more file space when we're in prune mode
     */
    bool fCheckForPruning = false;

    /** Dirty block index entries. */
    std::set<CBlockIndex*> setDirtyBlockIndex;

    /** Dirty block file entries. */
    std::set<int> setDirtyFileInfo;
} // anon namespace

int StakeConflict::Add(NodeId id)
{
    nLastUpdated = GetAdjustedTime();
    std::pair<std::map<NodeId, int>::iterator,bool> ret;
    ret = peerCount.insert(std::pair<NodeId, int>(id, 1));
    if (ret.second == false) // existing element
        ret.first->second++;

    return 0;
};

CBlockIndex* FindForkInGlobalIndex(const CChain& chain, const CBlockLocator& locator)
{
    AssertLockHeld(cs_main);

    // Find the latest block common to locator and chain - we expect that
    // locator.vHave is sorted descending by height.
    for (const uint256& hash : locator.vHave) {
        CBlockIndex* pindex = LookupBlockIndex(hash);
        if (pindex) {
            if (chain.Contains(pindex))
                return pindex;
            if (pindex->GetAncestor(chain.Height()) == chain.Tip()) {
                return chain.Tip();
            }
        }
    }
    return chain.Genesis();
}

std::unique_ptr<CCoinsViewDB> pcoinsdbview;
std::unique_ptr<CCoinsViewCache> pcoinsTip;
std::unique_ptr<CBlockTreeDB> pblocktree;

// See definition for documentation
//static bool FlushStateToDisk(const CChainParams& chainParams, CValidationState &state, FlushStateMode mode, int nManualPruneHeight=0);
static void FindFilesToPruneManual(std::set<int>& setFilesToPrune, int nManualPruneHeight);
static void FindFilesToPrune(std::set<int>& setFilesToPrune, uint64_t nPruneAfterHeight);
bool CheckInputs(const CTransaction& tx, CValidationState &state, const CCoinsViewCache &inputs, bool fScriptChecks, unsigned int flags, bool cacheSigStore, bool cacheFullScriptStore, PrecomputedTransactionData& txdata, std::vector<CScriptCheck> *pvChecks = nullptr, bool fAnonChecks = true);
static FILE* OpenUndoFile(const CDiskBlockPos &pos, bool fReadOnly = false);

bool CheckFinalTx(const CTransaction &tx, int flags)
{
    AssertLockHeld(cs_main);

    // By convention a negative value for flags indicates that the
    // current network-enforced consensus rules should be used. In
    // a future soft-fork scenario that would mean checking which
    // rules would be enforced for the next block and setting the
    // appropriate flags. At the present time no soft-forks are
    // scheduled, so no flags are set.
    flags = std::max(flags, 0);

    // CheckFinalTx() uses chainActive.Height()+1 to evaluate
    // nLockTime because when IsFinalTx() is called within
    // CBlock::AcceptBlock(), the height of the block *being*
    // evaluated is what is used. Thus if we want to know if a
    // transaction can be part of the *next* block, we need to call
    // IsFinalTx() with one more than chainActive.Height().
    const int nBlockHeight = chainActive.Height() + 1;

    // BIP113 requires that time-locked transactions have nLockTime set to
    // less than the median time of the previous block they're contained in.
    // When the next block is created its previous block will be the current
    // chain tip, so we use that to calculate the median time passed to
    // IsFinalTx() if LOCKTIME_MEDIAN_TIME_PAST is set.
    const int64_t nBlockTime = (flags & LOCKTIME_MEDIAN_TIME_PAST)
                             ? chainActive.Tip()->GetMedianTimePast()
                             : GetAdjustedTime();

    return IsFinalTx(tx, nBlockHeight, nBlockTime);
}


bool TestLockPointValidity(const LockPoints* lp)
{
    AssertLockHeld(cs_main);
    assert(lp);
    // If there are relative lock times then the maxInputBlock will be set
    // If there are no relative lock times, the LockPoints don't depend on the chain
    if (lp->maxInputBlock) {
        // Check whether chainActive is an extension of the block at which the LockPoints
        // calculation was valid.  If not LockPoints are no longer valid
        if (!chainActive.Contains(lp->maxInputBlock)) {
            return false;
        }
    }

    // LockPoints still valid
    return true;
}

bool CheckSequenceLocks(const CTxMemPool& pool, const CTransaction& tx, int flags, LockPoints* lp, bool useExistingLockPoints)
{
    AssertLockHeld(cs_main);
    AssertLockHeld(pool.cs);

    CBlockIndex* tip = chainActive.Tip();
    assert(tip != nullptr);

    CBlockIndex index;
    index.pprev = tip;
    // CheckSequenceLocks() uses chainActive.Height()+1 to evaluate
    // height based locks because when SequenceLocks() is called within
    // ConnectBlock(), the height of the block *being*
    // evaluated is what is used.
    // Thus if we want to know if a transaction can be part of the
    // *next* block, we need to use one more than chainActive.Height()
    index.nHeight = tip->nHeight + 1;

    std::pair<int, int64_t> lockPair;
    if (useExistingLockPoints) {
        assert(lp);
        lockPair.first = lp->height;
        lockPair.second = lp->time;
    }
    else {
        // pcoinsTip contains the UTXO set for chainActive.Tip()
        CCoinsViewMemPool viewMemPool(pcoinsTip.get(), pool);
        std::vector<int> prevheights;
        prevheights.resize(tx.vin.size());
        for (size_t txinIndex = 0; txinIndex < tx.vin.size(); txinIndex++) {
            const CTxIn& txin = tx.vin[txinIndex];

            if (txin.IsAnonInput())
            {
                prevheights[txinIndex] = tip->nHeight + 1;
                continue;
            };

            Coin coin;
            if (!viewMemPool.GetCoin(txin.prevout, coin)) {
                return error("%s: Missing input", __func__);
            }
            if (coin.nHeight == MEMPOOL_HEIGHT) {
                // Assume all mempool transaction confirm in the next block
                prevheights[txinIndex] = tip->nHeight + 1;
            } else {
                prevheights[txinIndex] = coin.nHeight;
            }
        }
        lockPair = CalculateSequenceLocks(tx, flags, &prevheights, index);
        if (lp) {
            lp->height = lockPair.first;
            lp->time = lockPair.second;
            // Also store the hash of the block with the highest height of
            // all the blocks which have sequence locked prevouts.
            // This hash needs to still be on the chain
            // for these LockPoint calculations to be valid
            // Note: It is impossible to correctly calculate a maxInputBlock
            // if any of the sequence locked inputs depend on unconfirmed txs,
            // except in the special case where the relative lock time/height
            // is 0, which is equivalent to no sequence lock. Since we assume
            // input height of tip+1 for mempool txs and test the resulting
            // lockPair from CalculateSequenceLocks against tip+1.  We know
            // EvaluateSequenceLocks will fail if there was a non-zero sequence
            // lock on a mempool input, so we can use the return value of
            // CheckSequenceLocks to indicate the LockPoints validity
            int maxInputHeight = 0;
            for (const int height : prevheights) {
                // Can ignore mempool inputs since we'll fail if they had non-zero locks
                if (height != tip->nHeight+1) {
                    maxInputHeight = std::max(maxInputHeight, height);
                }
            }
            lp->maxInputBlock = tip->GetAncestor(maxInputHeight);
        }
    }
    return EvaluateSequenceLocks(index, lockPair);
}

// Returns the script flags which should be checked for a given block
static unsigned int GetBlockScriptFlags(const CBlockIndex* pindex, const Consensus::Params& chainparams);


static void LimitMempoolSize(CTxMemPool& pool, size_t limit, unsigned long age) {
    int expired = pool.Expire(GetTime() - age);
    if (expired != 0) {
        LogPrint(BCLog::MEMPOOL, "Expired %i transactions from the memory pool\n", expired);
    }

    std::vector<COutPoint> vNoSpendsRemaining;
    pool.TrimToSize(limit, &vNoSpendsRemaining);
    for (const COutPoint& removed : vNoSpendsRemaining)
        pcoinsTip->Uncache(removed);
}

/** Convert CValidationState to a human-readable message for logging */
std::string FormatStateMessage(const CValidationState &state)
{
    return strprintf("%s%s (code %i)",
        state.GetRejectReason(),
        state.GetDebugMessage().empty() ? "" : ", "+state.GetDebugMessage(),
        state.GetRejectCode());
}

static bool IsCurrentForFeeEstimation() EXCLUSIVE_LOCKS_REQUIRED(cs_main)
{
    AssertLockHeld(cs_main);
    if (IsInitialBlockDownload())
        return false;
    if (chainActive.Tip()->GetBlockTime() < (GetTime() - MAX_FEE_ESTIMATION_TIP_AGE))
        return false;
    if (chainActive.Height() < pindexBestHeader->nHeight - 1)
        return false;
    return true;
}

/* Make mempool consistent after a reorg, by re-adding or recursively erasing
 * disconnected block transactions from the mempool, and also removing any
 * other transactions from the mempool that are no longer valid given the new
 * tip/height.
 *
 * Note: we assume that disconnectpool only contains transactions that are NOT
 * confirmed in the current chain nor already in the mempool (otherwise,
 * in-mempool descendants of such transactions would be removed).
 *
 * Passing fAddToMempool=false will skip trying to add the transactions back,
 * and instead just erase from the mempool as needed.
 */

static void UpdateMempoolForReorg(DisconnectedBlockTransactions &disconnectpool, bool fAddToMempool) EXCLUSIVE_LOCKS_REQUIRED(cs_main)
{
    AssertLockHeld(cs_main);
    std::vector<uint256> vHashUpdate;
    // disconnectpool's insertion_order index sorts the entries from
    // oldest to newest, but the oldest entry will be the last tx from the
    // latest mined block that was disconnected.
    // Iterate disconnectpool in reverse, so that we add transactions
    // back to the mempool starting with the earliest transaction that had
    // been previously seen in a block.
    auto it = disconnectpool.queuedTx.get<insertion_order>().rbegin();
    while (it != disconnectpool.queuedTx.get<insertion_order>().rend()) {
        // ignore validation errors in resurrected transactions
        CValidationState stateDummy;
        if (!fAddToMempool || (*it)->IsCoinBase() ||
            !AcceptToMemoryPool(mempool, stateDummy, *it, nullptr /* pfMissingInputs */,
                                nullptr /* plTxnReplaced */, true /* bypass_limits */, 0 /* nAbsurdFee */)) {
            // If the transaction doesn't make it in to the mempool, remove any
            // transactions that depend on it (which would now be orphans).
            mempool.removeRecursive(**it, MemPoolRemovalReason::REORG);
        } else if (mempool.exists((*it)->GetHash())) {
            vHashUpdate.push_back((*it)->GetHash());
        }
        ++it;
    }
    disconnectpool.queuedTx.clear();
    // AcceptToMemoryPool/addUnchecked all assume that new mempool entries have
    // no in-mempool children, which is generally not true when adding
    // previously-confirmed transactions back to the mempool.
    // UpdateTransactionsFromBlock finds descendants of any transactions in
    // the disconnectpool that were added back and cleans up the mempool state.
    mempool.UpdateTransactionsFromBlock(vHashUpdate);

    // We also need to remove any now-immature transactions
    mempool.removeForReorg(pcoinsTip.get(), chainActive.Tip()->nHeight + 1, STANDARD_LOCKTIME_VERIFY_FLAGS);
    // Re-limit mempool size, in case we added any transactions
    LimitMempoolSize(mempool, gArgs.GetArg("-maxmempool", DEFAULT_MAX_MEMPOOL_SIZE) * 1000000, gArgs.GetArg("-mempoolexpiry", DEFAULT_MEMPOOL_EXPIRY) * 60 * 60);
}

// Used to avoid mempool polluting consensus critical paths if CCoinsViewMempool
// were somehow broken and returning the wrong scriptPubKeys
static bool CheckInputsFromMempoolAndCache(const CTransaction& tx, CValidationState& state, const CCoinsViewCache& view, const CTxMemPool& pool,
                 unsigned int flags, bool cacheSigStore, PrecomputedTransactionData& txdata) EXCLUSIVE_LOCKS_REQUIRED(cs_main) {
    AssertLockHeld(cs_main);

    // pool.cs should be locked already, but go ahead and re-take the lock here
    // to enforce that mempool doesn't change between when we check the view
    // and when we actually call through to CheckInputs
    LOCK(pool.cs);

    assert(!tx.IsCoinBase());
    for (const CTxIn& txin : tx.vin) {
        if (txin.IsAnonInput())
            continue;
        const Coin& coin = view.AccessCoin(txin.prevout);

        // At this point we haven't actually checked if the coins are all
        // available (or shouldn't assume we have, since CheckInputs does).
        // So we just return failure if the inputs are not available here,
        // and then only have to check equivalence for available inputs.
        if (coin.IsSpent()) return false;

        const CTransactionRef& txFrom = pool.get(txin.prevout.hash);
        if (txFrom) {
            assert(txFrom->GetHash() == txin.prevout.hash);
            assert(txFrom->GetNumVOuts() > txin.prevout.n);
            if (txFrom->IsParticlVersion())
            {
                assert(coin.Matches(txFrom->vpout[txin.prevout.n].get()));
            } else
            {
                assert(txFrom->vout[txin.prevout.n] == coin.out);
            }
        } else {
            const Coin& coinFromDisk = pcoinsTip->AccessCoin(txin.prevout);
            assert(!coinFromDisk.IsSpent());
            assert(coinFromDisk.out == coin.out);
        }
    }

    return CheckInputs(tx, state, view, true, flags, cacheSigStore, true, txdata);
}

static bool AcceptToMemoryPoolWorker(const CChainParams& chainparams, CTxMemPool& pool, CValidationState& state, const CTransactionRef& ptx,
                              bool* pfMissingInputs, int64_t nAcceptTime, std::list<CTransactionRef>* plTxnReplaced,
                              bool bypass_limits, const CAmount& nAbsurdFee, std::vector<COutPoint>& coins_to_uncache, bool test_accept, bool ignore_locks) EXCLUSIVE_LOCKS_REQUIRED(cs_main)
{
    const CTransaction& tx = *ptx;
    const uint256 hash = tx.GetHash();
    AssertLockHeld(cs_main);
    LOCK(pool.cs); // mempool "read lock" (held through GetMainSignals().TransactionAddedToMempool())
    if (pfMissingInputs) {
        *pfMissingInputs = false;
    }

    state.fEnforceSmsgFees = nAcceptTime >= chainparams.GetConsensus().nPaidSmsgTime;
    state.fBulletproofsActive = nAcceptTime >= chainparams.GetConsensus().bulletproofTime;

    if (!CheckTransaction(tx, state))
        return false; // state filled in by CheckTransaction

    // Coinbase is only valid in a block, not as a loose transaction
    if (tx.IsCoinBase())
        return state.DoS(100, false, REJECT_INVALID, "coinbase");

    // Coinstake is only valid in a block, not as a loose transaction
    if (tx.IsCoinStake())
        return state.DoS(100, false, REJECT_INVALID, "coinstake");

    // Rather not work on nonstandard transactions (unless -testnet/-regtest)
    std::string reason;
    if (fRequireStandard && !IsStandardTx(tx, reason))
        return state.DoS(0, false, REJECT_NONSTANDARD, reason);

    // Do not work on transactions that are too small.
    // A transaction with 1 segwit input and 1 P2WPHK output has non-witness size of 82 bytes.
    // Transactions smaller than this are not relayed to reduce unnecessary malloc overhead.
    if (::GetSerializeSize(tx, PROTOCOL_VERSION | SERIALIZE_TRANSACTION_NO_WITNESS) < MIN_STANDARD_TX_NONWITNESS_SIZE)
        return state.DoS(0, false, REJECT_NONSTANDARD, "tx-size-small");

    // Only accept nLockTime-using transactions that can be mined in the next
    // block; we don't want our mempool filled up with transactions that can't
    // be mined yet.
    if (!test_accept || !ignore_locks)
    if (!CheckFinalTx(tx, STANDARD_LOCKTIME_VERIFY_FLAGS))
        return state.DoS(0, false, REJECT_NONSTANDARD, "non-final");

    // is it already in the memory pool?
    if (pool.exists(hash)) {
        return state.Invalid(false, REJECT_DUPLICATE, "txn-already-in-mempool");
    }

    // Check for conflicts with in-memory transactions
    std::set<uint256> setConflicts;
    for (const CTxIn &txin : tx.vin)
    {
        if (txin.IsAnonInput()) {
            continue;
        }
        const CTransaction* ptxConflicting = pool.GetConflictTx(txin.prevout);
        if (ptxConflicting) {
            if (!setConflicts.count(ptxConflicting->GetHash()))
            {
                // Allow opt-out of transaction replacement by setting
                // nSequence > MAX_BIP125_RBF_SEQUENCE (SEQUENCE_FINAL-2) on all inputs.
                //
                // SEQUENCE_FINAL-1 is picked to still allow use of nLockTime by
                // non-replaceable transactions. All inputs rather than just one
                // is for the sake of multi-party protocols, where we don't
                // want a single party to be able to disable replacement.
                //
                // The opt-out ignores descendants as anyone relying on
                // first-seen mempool behavior should be checking all
                // unconfirmed ancestors anyway; doing otherwise is hopelessly
                // insecure.
                bool fReplacementOptOut = true;
                if (fEnableReplacement)
                {
                    for (const CTxIn &_txin : ptxConflicting->vin)
                    {
                        if (_txin.nSequence <= MAX_BIP125_RBF_SEQUENCE)
                        {
                            fReplacementOptOut = false;
                            break;
                        }
                    }
                }
                if (fReplacementOptOut) {
                    return state.Invalid(false, REJECT_DUPLICATE, "txn-mempool-conflict");
                }

                setConflicts.insert(ptxConflicting->GetHash());
            }
        }
    }

    state.fHasAnonInput = false;
    {
        CCoinsView dummy;
        CCoinsViewCache view(&dummy);

        LockPoints lp;
        CCoinsViewMemPool viewMemPool(pcoinsTip.get(), pool);
        view.SetBackend(viewMemPool);

        // do all inputs exist?
        for (const CTxIn& txin : tx.vin)
        {
            if (txin.IsAnonInput()) {
                state.fHasAnonInput = true;
                continue;
            }

            if (!pcoinsTip->HaveCoinInCache(txin.prevout)) {
                coins_to_uncache.push_back(txin.prevout);
            }
            if (!view.HaveCoin(txin.prevout)) {
                // Are inputs missing because we already have the tx?
                for (size_t out = 0; out < tx.GetNumVOuts(); out++) {
                    // Optimistically just do efficient check of cache for outputs
                    if (pcoinsTip->HaveCoinInCache(COutPoint(hash, out))) {
                        return state.Invalid(false, REJECT_DUPLICATE, "txn-already-known");
                    }
                }
                // Otherwise assume this might be an orphan tx for which we just haven't seen parents yet
                if (pfMissingInputs) {
                    *pfMissingInputs = true;
                }
                return false; // fMissingInputs and !state.IsInvalid() is used to detect this condition, don't set state.Invalid()
            }
        };

        if (state.fHasAnonInput
             && (chainActive.Height() < GetNumBlocksOfPeers()-1))
        {
            LogPrintf("%s: Ignoring anon transaction while chain syncs height %d - peers %d.\n",
                __func__, chainActive.Height(), GetNumBlocksOfPeers());
            return false; // Might be missing inputs
        };

        if (!AllAnonOutputsUnknown(tx, state)) // set state.fHasAnonOutput
            return false; // Already in the blockchain, containing block could have been received before loose tx

        // Bring the best block into scope
        view.GetBestBlock();
        // we have all inputs cached now, so switch back to dummy, so we don't need to keep lock on mempool
        view.SetBackend(dummy);

        // Only accept BIP68 sequence locked transactions that can be mined in the next
        // block; we don't want our mempool filled up with transactions that can't
        // be mined yet.
        // Must keep pool.cs for this unless we change CheckSequenceLocks to take a
        // CoinsViewCache instead of create its own
        if (!test_accept || !ignore_locks)
        if (!CheckSequenceLocks(pool, tx, STANDARD_LOCKTIME_VERIFY_FLAGS, &lp))
            return state.DoS(0, false, REJECT_NONSTANDARD, "non-BIP68-final");

        CAmount nFees = 0;
        if (!Consensus::CheckTxInputs(tx, state, view, GetSpendHeight(view), nFees)) {
            return error("%s: Consensus::CheckTxInputs: %s, %s", __func__, tx.GetHash().ToString(), FormatStateMessage(state));
        }

        // Check for non-standard pay-to-script-hash in inputs
        if (fRequireStandard && !AreInputsStandard(tx, view))
            return state.Invalid(false, REJECT_NONSTANDARD, "bad-txns-nonstandard-inputs");

        // Check for non-standard witness in P2WSH
        if (tx.HasWitness() && fRequireStandard && !IsWitnessStandard(tx, view))
            return state.DoS(0, false, REJECT_NONSTANDARD, "bad-witness-nonstandard", true);

        int64_t nSigOpsCost = GetTransactionSigOpCost(tx, view, STANDARD_SCRIPT_VERIFY_FLAGS);

        // nModifiedFees includes any fee deltas from PrioritiseTransaction
        CAmount nModifiedFees = nFees;
        pool.ApplyDelta(hash, nModifiedFees);

        // Keep track of transactions that spend a coinbase, which we re-scan
        // during reorgs to ensure COINBASE_MATURITY is still met.
        bool fSpendsCoinbase = false;
        for (const CTxIn &txin : tx.vin)
        {
            if (txin.IsAnonInput())
                continue;
            const Coin &coin = view.AccessCoin(txin.prevout);
            if (coin.IsCoinBase()) {
                fSpendsCoinbase = true;
                break;
            }
        }


        CTxMemPoolEntry entry(ptx, nFees, nAcceptTime, chainActive.Height(),
                              fSpendsCoinbase, nSigOpsCost, lp);
        unsigned int nSize = entry.GetTxSize();

        // Check that the transaction doesn't have an excessive number of
        // sigops, making it impossible to mine. Since the coinbase transaction
        // itself can contain sigops MAX_STANDARD_TX_SIGOPS is less than
        // MAX_BLOCK_SIGOPS; we still consider this an invalid rather than
        // merely non-standard transaction.
        if (nSigOpsCost > MAX_STANDARD_TX_SIGOPS_COST)
            return state.DoS(0, false, REJECT_NONSTANDARD, "bad-txns-too-many-sigops", false,
                strprintf("%d", nSigOpsCost));

        CAmount mempoolRejectFee = pool.GetMinFee(gArgs.GetArg("-maxmempool", DEFAULT_MAX_MEMPOOL_SIZE) * 1000000).GetFee(nSize);
        if (state.fHasAnonOutput)
            mempoolRejectFee *= ANON_FEE_MULTIPLIER;

        if (!bypass_limits && mempoolRejectFee > 0 && nModifiedFees < mempoolRejectFee) {
            return state.DoS(0, false, REJECT_INSUFFICIENTFEE, "mempool min fee not met", false, strprintf("%d < %d", nModifiedFees, mempoolRejectFee));
        }

        // No transactions are allowed below minRelayTxFee except from disconnected blocks
        if (!bypass_limits && nModifiedFees < ::minRelayTxFee.GetFee(nSize)) {
            return state.DoS(0, false, REJECT_INSUFFICIENTFEE, "min relay fee not met", false, strprintf("%d < %d", nModifiedFees, ::minRelayTxFee.GetFee(nSize)));
        }

        if (nAbsurdFee && nFees > nAbsurdFee)
            return state.Invalid(false,
                REJECT_HIGHFEE, "absurdly-high-fee",
                strprintf("%d > %d", nFees, nAbsurdFee));

        // Calculate in-mempool ancestors, up to a limit.
        CTxMemPool::setEntries setAncestors;
        size_t nLimitAncestors = gArgs.GetArg("-limitancestorcount", DEFAULT_ANCESTOR_LIMIT);
        size_t nLimitAncestorSize = gArgs.GetArg("-limitancestorsize", DEFAULT_ANCESTOR_SIZE_LIMIT)*1000;
        size_t nLimitDescendants = gArgs.GetArg("-limitdescendantcount", DEFAULT_DESCENDANT_LIMIT);
        size_t nLimitDescendantSize = gArgs.GetArg("-limitdescendantsize", DEFAULT_DESCENDANT_SIZE_LIMIT)*1000;
        std::string errString;
        if (!pool.CalculateMemPoolAncestors(entry, setAncestors, nLimitAncestors, nLimitAncestorSize, nLimitDescendants, nLimitDescendantSize, errString)) {
            return state.DoS(0, false, REJECT_NONSTANDARD, "too-long-mempool-chain", false, errString);
        }

        // A transaction that spends outputs that would be replaced by it is invalid. Now
        // that we have the set of all ancestors we can detect this
        // pathological case by making sure setConflicts and setAncestors don't
        // intersect.
        for (CTxMemPool::txiter ancestorIt : setAncestors)
        {
            const uint256 &hashAncestor = ancestorIt->GetTx().GetHash();
            if (setConflicts.count(hashAncestor))
            {
                return state.DoS(10, false,
                                 REJECT_INVALID, "bad-txns-spends-conflicting-tx", false,
                                 strprintf("%s spends conflicting transaction %s",
                                           hash.ToString(),
                                           hashAncestor.ToString()));
            }
        }

        // Check if it's economically rational to mine this transaction rather
        // than the ones it replaces.
        CAmount nConflictingFees = 0;
        size_t nConflictingSize = 0;
        uint64_t nConflictingCount = 0;
        CTxMemPool::setEntries allConflicting;

        // If we don't hold the lock allConflicting might be incomplete; the
        // subsequent RemoveStaged() and addUnchecked() calls don't guarantee
        // mempool consistency for us.
        const bool fReplacementTransaction = setConflicts.size();
        if (fReplacementTransaction)
        {
            CFeeRate newFeeRate(nModifiedFees, nSize);
            std::set<uint256> setConflictsParents;
            const int maxDescendantsToVisit = 100;
            const CTxMemPool::setEntries setIterConflicting = pool.GetIterSet(setConflicts);
            for (const auto& mi : setIterConflicting) {
                // Don't allow the replacement to reduce the feerate of the
                // mempool.
                //
                // We usually don't want to accept replacements with lower
                // feerates than what they replaced as that would lower the
                // feerate of the next block. Requiring that the feerate always
                // be increased is also an easy-to-reason about way to prevent
                // DoS attacks via replacements.
                //
                // We only consider the feerates of transactions being directly
                // replaced, not their indirect descendants. While that does
                // mean high feerate children are ignored when deciding whether
                // or not to replace, we do require the replacement to pay more
                // overall fees too, mitigating most cases.
                CFeeRate oldFeeRate(mi->GetModifiedFee(), mi->GetTxSize());
                if (newFeeRate <= oldFeeRate)
                {
                    return state.DoS(0, false,
                            REJECT_INSUFFICIENTFEE, "insufficient fee", false,
                            strprintf("rejecting replacement %s; new feerate %s <= old feerate %s",
                                  hash.ToString(),
                                  newFeeRate.ToString(),
                                  oldFeeRate.ToString()));
                }

                for (const CTxIn &txin : mi->GetTx().vin)
                {
                    setConflictsParents.insert(txin.prevout.hash);
                }

                nConflictingCount += mi->GetCountWithDescendants();
            }
            // This potentially overestimates the number of actual descendants
            // but we just want to be conservative to avoid doing too much
            // work.
            if (nConflictingCount <= maxDescendantsToVisit) {
                // If not too many to replace, then calculate the set of
                // transactions that would have to be evicted
                for (CTxMemPool::txiter it : setIterConflicting) {
                    pool.CalculateDescendants(it, allConflicting);
                }
                for (CTxMemPool::txiter it : allConflicting) {
                    nConflictingFees += it->GetModifiedFee();
                    nConflictingSize += it->GetTxSize();
                }
            } else {
                return state.DoS(0, false,
                        REJECT_NONSTANDARD, "too many potential replacements", false,
                        strprintf("rejecting replacement %s; too many potential replacements (%d > %d)\n",
                            hash.ToString(),
                            nConflictingCount,
                            maxDescendantsToVisit));
            }

            for (unsigned int j = 0; j < tx.vin.size(); j++)
            {
                if (tx.vin[j].IsAnonInput())
                    continue;
                // We don't want to accept replacements that require low
                // feerate junk to be mined first. Ideally we'd keep track of
                // the ancestor feerates and make the decision based on that,
                // but for now requiring all new inputs to be confirmed works.
                if (!setConflictsParents.count(tx.vin[j].prevout.hash))
                {
                    // Rather than check the UTXO set - potentially expensive -
                    // it's cheaper to just check if the new input refers to a
                    // tx that's in the mempool.
                    if (pool.exists(tx.vin[j].prevout.hash)) {
                        return state.DoS(0, false,
                                         REJECT_NONSTANDARD, "replacement-adds-unconfirmed", false,
                                         strprintf("replacement %s adds unconfirmed input, idx %d",
                                                  hash.ToString(), j));
                    }
                }
            }

            // The replacement must pay greater fees than the transactions it
            // replaces - if we did the bandwidth used by those conflicting
            // transactions would not be paid for.
            if (nModifiedFees < nConflictingFees)
            {
                return state.DoS(0, false,
                                 REJECT_INSUFFICIENTFEE, "insufficient fee", false,
                                 strprintf("rejecting replacement %s, less fees than conflicting txs; %s < %s",
                                          hash.ToString(), FormatMoney(nModifiedFees), FormatMoney(nConflictingFees)));
            }

            // Finally in addition to paying more fees than the conflicts the
            // new transaction must pay for its own bandwidth.
            CAmount nDeltaFees = nModifiedFees - nConflictingFees;
            if (nDeltaFees < ::incrementalRelayFee.GetFee(nSize))
            {
                return state.DoS(0, false,
                        REJECT_INSUFFICIENTFEE, "insufficient fee", false,
                        strprintf("rejecting replacement %s, not enough additional fees to relay; %s < %s",
                              hash.ToString(),
                              FormatMoney(nDeltaFees),
                              FormatMoney(::incrementalRelayFee.GetFee(nSize))));
            }
        }

        constexpr unsigned int scriptVerifyFlags = STANDARD_SCRIPT_VERIFY_FLAGS;

        // Check against previous transactions
        // This is done last to help prevent CPU exhaustion denial-of-service attacks.
        PrecomputedTransactionData txdata(tx);

        if (!CheckInputs(tx, state, view, true, scriptVerifyFlags, true, false, txdata)) {
            // SCRIPT_VERIFY_CLEANSTACK requires SCRIPT_VERIFY_WITNESS, so we
            // need to turn both off, and compare against just turning off CLEANSTACK
            // to see if the failure is specifically due to witness validation.
            CValidationState stateDummy; // Want reported failures to be from first CheckInputs
            if (!tx.HasWitness() && CheckInputs(tx, stateDummy, view, true, scriptVerifyFlags & ~(SCRIPT_VERIFY_WITNESS | SCRIPT_VERIFY_CLEANSTACK), true, false, txdata) &&
                !CheckInputs(tx, stateDummy, view, true, scriptVerifyFlags & ~SCRIPT_VERIFY_CLEANSTACK, true, false, txdata)) {
                // Only the witness is missing, so the transaction itself may be fine.
                state.SetCorruptionPossible();
            }
            return false; // state filled in by CheckInputs
        }

        // Check again against the current block tip's script verification
        // flags to cache our script execution flags. This is, of course,
        // useless if the next block has different script flags from the
        // previous one, but because the cache tracks script flags for us it
        // will auto-invalidate and we'll just have a few blocks of extra
        // misses on soft-fork activation.
        //
        // This is also useful in case of bugs in the standard flags that cause
        // transactions to pass as valid when they're actually invalid. For
        // instance the STRICTENC flag was incorrectly allowing certain
        // CHECKSIG NOT scripts to pass, even though they were invalid.
        //
        // There is a similar check in CreateNewBlock() to prevent creating
        // invalid blocks (using TestBlockValidity), however allowing such
        // transactions into the mempool can be exploited as a DoS attack.
        unsigned int currentBlockScriptVerifyFlags = GetBlockScriptFlags(chainActive.Tip(), chainparams.GetConsensus());
        if (!CheckInputsFromMempoolAndCache(tx, state, view, pool, currentBlockScriptVerifyFlags, true, txdata)) {
            return error("%s: BUG! PLEASE REPORT THIS! CheckInputs failed against latest-block but not STANDARD flags %s, %s",
                    __func__, hash.ToString(), FormatStateMessage(state));
        }

        if (test_accept) {
            // Tx was accepted, but not added
            return true;
        }

        // Remove conflicting transactions from the mempool
        for (CTxMemPool::txiter it : allConflicting)
        {
            LogPrint(BCLog::MEMPOOL, "replacing tx %s with %s for %s %s additional fees, %d delta bytes\n",
                    it->GetTx().GetHash().ToString(),
                    hash.ToString(),
                    FormatMoney(nModifiedFees - nConflictingFees),
                    CURRENCY_UNIT.c_str(),
                    (int)nSize - (int)nConflictingSize);
            if (plTxnReplaced)
                plTxnReplaced->push_back(it->GetSharedTx());
        }
        pool.RemoveStaged(allConflicting, false, MemPoolRemovalReason::REPLACED);

        // This transaction should only count for fee estimation if:
        // - it isn't a BIP 125 replacement transaction (may not be widely supported)
        // - it's not being re-added during a reorg which bypasses typical mempool fee limits
        // - the node is not behind
        // - the transaction is not dependent on any other transactions in the mempool
        bool validForFeeEstimation = !fReplacementTransaction && !bypass_limits && IsCurrentForFeeEstimation() && pool.HasNoInputsOf(tx);

        // Store transaction in memory
        pool.addUnchecked(entry, setAncestors, validForFeeEstimation);

        // Add memory address index
        if (fAddressIndex)
            pool.addAddressIndex(entry, view);

        // Add memory spent index
        if (fSpentIndex)
            pool.addSpentIndex(entry, view);

        // trim mempool and check if tx was trimmed
        if (!bypass_limits) {
            LimitMempoolSize(pool, gArgs.GetArg("-maxmempool", DEFAULT_MAX_MEMPOOL_SIZE) * 1000000, gArgs.GetArg("-mempoolexpiry", DEFAULT_MEMPOOL_EXPIRY) * 60 * 60);
            if (!pool.exists(hash))
                return state.DoS(0, false, REJECT_INSUFFICIENTFEE, "mempool full");
        }
    }

    if (!AddKeyImagesToMempool(tx, pool))
        return state.DoS(100, error("%s: AddKeyImagesToMempool failed.", __func__), REJECT_MALFORMED, "bad-anonin-keyimages");

    GetMainSignals().TransactionAddedToMempool(ptx);

    return true;
}

/** (try to) add transaction to memory pool with a specified acceptance time **/
static bool AcceptToMemoryPoolWithTime(const CChainParams& chainparams, CTxMemPool& pool, CValidationState &state, const CTransactionRef &tx,
                        bool* pfMissingInputs, int64_t nAcceptTime, std::list<CTransactionRef>* plTxnReplaced,
                        bool bypass_limits, const CAmount nAbsurdFee, bool test_accept, bool ignore_locks) EXCLUSIVE_LOCKS_REQUIRED(cs_main)
{
    std::vector<COutPoint> coins_to_uncache;
    bool res = AcceptToMemoryPoolWorker(chainparams, pool, state, tx, pfMissingInputs, nAcceptTime, plTxnReplaced, bypass_limits, nAbsurdFee, coins_to_uncache, test_accept, ignore_locks);
    if (!res) {
        for (const COutPoint& hashTx : coins_to_uncache)
            pcoinsTip->Uncache(hashTx);
    }
    // After we've (potentially) uncached entries, ensure our coins cache is still within its size limits
    CValidationState stateDummy;
    FlushStateToDisk(chainparams, stateDummy, FlushStateMode::PERIODIC);
    return res;
}

bool AcceptToMemoryPool(CTxMemPool& pool, CValidationState &state, const CTransactionRef &tx,
                        bool* pfMissingInputs, std::list<CTransactionRef>* plTxnReplaced,
                        bool bypass_limits, const CAmount nAbsurdFee, bool test_accept, bool ignore_locks)
{
    const CChainParams& chainparams = Params();
    return AcceptToMemoryPoolWithTime(chainparams, pool, state, tx, pfMissingInputs, GetTime(), plTxnReplaced, bypass_limits, nAbsurdFee, test_accept, ignore_locks);
}

/**
 * Return transaction in txOut, and if it was found inside a block, its hash is placed in hashBlock.
 * If blockIndex is provided, the transaction is fetched from the corresponding block.
 */
bool GetTransaction(const uint256& hash, CTransactionRef& txOut, const Consensus::Params& consensusParams, uint256& hashBlock, bool fAllowSlow, CBlockIndex* blockIndex)
{
    CBlockIndex* pindexSlow = blockIndex;

    LOCK(cs_main);

    if (!blockIndex) {
        CTransactionRef ptx = mempool.get(hash);
        if (ptx) {
            txOut = ptx;
            return true;
        }

        if (g_txindex) {
            return g_txindex->FindTx(hash, hashBlock, txOut);
        }

        if (fAllowSlow) { // use coin database to locate block that contains transaction, and scan it
            const Coin& coin = AccessByTxid(*pcoinsTip, hash);
            if (!coin.IsSpent()) pindexSlow = chainActive[coin.nHeight];
        }
    }

    if (pindexSlow) {
        CBlock block;
        if (ReadBlockFromDisk(block, pindexSlow, consensusParams)) {
            for (const auto& tx : block.vtx) {
                if (tx->GetHash() == hash) {
                    txOut = tx;
                    hashBlock = pindexSlow->GetBlockHash();
                    return true;
                }
            }
        }
    }

    return false;
}


/** Retrieve a transaction and block header from disk
  * If blockIndex is provided, the transaction is fetched from the corresponding block.
  */
bool GetTransaction(const uint256 &hash, CTransactionRef &txOut, const Consensus::Params &consensusParams, CBlock &block, bool fAllowSlow, CBlockIndex* blockIndex)
{
    CBlockIndex *pindexSlow = blockIndex;

    LOCK(cs_main);

    if (g_txindex) {
        CBlockHeader header;
        if (g_txindex->FindTx(hash, header, txOut))
        {
            block = CBlock(header);
            return true;
        };
        return false;
    }

    if (fAllowSlow) { // use coin database to locate block that contains transaction, and scan it
        const Coin& coin = AccessByTxid(*pcoinsTip, hash);
        if (!coin.IsSpent()) pindexSlow = chainActive[coin.nHeight];
    }

    if (pindexSlow) {
        // read and return entire block
        if (ReadBlockFromDisk(block, pindexSlow, consensusParams)) {
            for (const auto& tx : block.vtx) {
                if (tx->GetHash() == hash) {
                    txOut = tx;
                    return true;
                }
            }
        }
    }

    return false;
}


//////////////////////////////////////////////////////////////////////////////
//
// CBlock and CBlockIndex
//

static bool WriteBlockToDisk(const CBlock& block, CDiskBlockPos& pos, const CMessageHeader::MessageStartChars& messageStart)
{
    // Open history file to append
    CAutoFile fileout(OpenBlockFile(pos), SER_DISK, CLIENT_VERSION);
    if (fileout.IsNull())
        return error("WriteBlockToDisk: OpenBlockFile failed");

    // Write index header
    unsigned int nSize = GetSerializeSize(block, fileout.GetVersion());
    fileout << messageStart << nSize;

    // Write block
    long fileOutPos = ftell(fileout.Get());
    if (fileOutPos < 0)
        return error("WriteBlockToDisk: ftell failed");
    pos.nPos = (unsigned int)fileOutPos;
    fileout << block;

    return true;
}

bool ReadBlockFromDisk(CBlock& block, const CDiskBlockPos& pos, const Consensus::Params& consensusParams)
{
    block.SetNull();

    // Open history file to read
    CAutoFile filein(OpenBlockFile(pos, true), SER_DISK, CLIENT_VERSION);
    if (filein.IsNull())
        return error("ReadBlockFromDisk: OpenBlockFile failed for %s", pos.ToString());

    // Read block
    try {
        filein >> block;
    }
    catch (const std::exception& e) {
        return error("%s: Deserialize or I/O error - %s at %s", __func__, e.what(), pos.ToString());
    }

    // Check the header
    if (fParticlMode)
    {
        // only CheckProofOfWork for genesis blocks
        if (block.hashPrevBlock.IsNull()
            && !CheckProofOfWork(block.GetHash(), block.nBits, consensusParams, 0, Params().GetLastImportHeight()))
            return error("ReadBlockFromDisk: Errors in block header at %s", pos.ToString());
    } else
    {
        if (!CheckProofOfWork(block.GetHash(), block.nBits, consensusParams))
            return error("ReadBlockFromDisk: Errors in block header at %s", pos.ToString());
    }

    return true;
}

bool ReadBlockFromDisk(CBlock& block, const CBlockIndex* pindex, const Consensus::Params& consensusParams)
{
    CDiskBlockPos blockPos;
    {
        LOCK(cs_main);
        blockPos = pindex->GetBlockPos();
    }

    if (!ReadBlockFromDisk(block, blockPos, consensusParams))
        return false;
    if (block.GetHash() != pindex->GetBlockHash())
        return error("ReadBlockFromDisk(CBlock&, CBlockIndex*): GetHash() doesn't match index for %s at %s",
                pindex->ToString(), pindex->GetBlockPos().ToString());
    return true;
}

bool ReadTransactionFromDiskBlock(const CBlockIndex* pindex, int nIndex, CTransactionRef &txOut)
{
    const CDiskBlockPos &pos = pindex->GetBlockPos();

    // Open history file to read
    CAutoFile filein(OpenBlockFile(pos, true), SER_DISK, CLIENT_VERSION);
    if (filein.IsNull())
        return error("%s: OpenBlockFile failed for %s", __func__, pos.ToString());

    CBlockHeader blockHeader;
    try {
        filein >> blockHeader;

        int nTxns = ReadCompactSize(filein);

        if (nTxns <= nIndex || nIndex < 0)
            return error("%s: Block %s, txn %d not in available range %d.", __func__, pindex->GetBlockPos().ToString(), nIndex, nTxns);

        for (int k = 0; k <= nIndex; ++k)
            filein >> txOut;
    } catch (const std::exception& e)
    {
        return error("%s: Deserialize or I/O error - %s at %s", __func__, e.what(), pos.ToString());
    }

    if (blockHeader.GetHash() != pindex->GetBlockHash())
        return error("%s: Hash doesn't match index for %s at %s",
                __func__, pindex->ToString(), pindex->GetBlockPos().ToString());
    return true;
}


bool ReadRawBlockFromDisk(std::vector<uint8_t>& block, const CDiskBlockPos& pos, const CMessageHeader::MessageStartChars& message_start)
{
    CDiskBlockPos hpos = pos;
    hpos.nPos -= 8; // Seek back 8 bytes for meta header
    CAutoFile filein(OpenBlockFile(hpos, true), SER_DISK, CLIENT_VERSION);
    if (filein.IsNull()) {
        return error("%s: OpenBlockFile failed for %s", __func__, pos.ToString());
    }

    try {
        CMessageHeader::MessageStartChars blk_start;
        unsigned int blk_size;

        filein >> blk_start >> blk_size;

        if (memcmp(blk_start, message_start, CMessageHeader::MESSAGE_START_SIZE)) {
            return error("%s: Block magic mismatch for %s: %s versus expected %s", __func__, pos.ToString(),
                    HexStr(blk_start, blk_start + CMessageHeader::MESSAGE_START_SIZE),
                    HexStr(message_start, message_start + CMessageHeader::MESSAGE_START_SIZE));
        }

        if (blk_size > MAX_SIZE) {
            return error("%s: Block data is larger than maximum deserialization size for %s: %s versus %s", __func__, pos.ToString(),
                    blk_size, MAX_SIZE);
        }

        block.resize(blk_size); // Zeroing of memory is intentional here
        filein.read((char*)block.data(), blk_size);
    } catch(const std::exception& e) {
        return error("%s: Read from block file failed: %s for %s", __func__, e.what(), pos.ToString());
    }

    return true;
}

bool ReadRawBlockFromDisk(std::vector<uint8_t>& block, const CBlockIndex* pindex, const CMessageHeader::MessageStartChars& message_start)
{
    CDiskBlockPos block_pos;
    {
        LOCK(cs_main);
        block_pos = pindex->GetBlockPos();
    }

    return ReadRawBlockFromDisk(block, block_pos, message_start);
}

CAmount GetBlockSubsidy(int nHeight, const Consensus::Params& consensusParams)
{
    int halvings = nHeight / consensusParams.nSubsidyHalvingInterval;
    // Force block reward to zero when right shift is undefined.
    if (halvings >= 64)
        return 0;

    CAmount nSubsidy = 50 * COIN;
    // Subsidy is cut in half every 210,000 blocks which will occur approximately every 4 years.
    nSubsidy >>= halvings;
    return nSubsidy;
}

int GetNumPeers()
{
    //return g_connman->GetNodeCount(CConnman::CONNECTIONS_IN); // doesn't seem accurate
    return g_connman ? g_connman->GetNodeCount(CConnman::CONNECTIONS_ALL) : 0;
}

int GetNumBlocksOfPeers()
{
    LOCK(cs_main);

    int nPeerBlocks = g_connman ? g_connman->cPeerBlockCounts.median() : 0;
    CBlockIndex *pcheckpoint = Checkpoints::GetLastCheckpoint(Params().Checkpoints());
    if (pcheckpoint) {
        if (nPeerBlocks < pcheckpoint->nHeight) {
            return std::numeric_limits<int>::max();
        }
    }
    return nPeerBlocks;
}

bool IsInitialBlockDownload()
{
    // Once this function has returned false, it must remain false.
    static std::atomic<bool> latchToFalse{false};
    // Optimization: pre-test latch before taking the lock.
    if (latchToFalse.load(std::memory_order_relaxed))
        return false;

    LOCK(cs_main);
    if (latchToFalse.load(std::memory_order_relaxed))
        return false;
    if (fImporting || fReindex)
        return true;
    if (chainActive.Tip() == nullptr)
        return true;
    if (chainActive.Tip()->nChainWork < nMinimumChainWork)
        return true;
    if (fRequireStandard // fRequireStandard is false on testnet
        && chainActive.Tip()->nHeight > COINBASE_MATURITY
        && chainActive.Tip()->GetBlockTime() < (GetTime() - nMaxTipAge))
        return true;
    if (fParticlMode
        && (GetNumPeers() < 1
            || chainActive.Tip()->nHeight < GetNumBlocksOfPeers()-10))
        return true;

    LogPrintf("Leaving InitialBlockDownload (latching to false)\n");
    latchToFalse.store(true, std::memory_order_relaxed);
    return false;
}

CBlockIndex *pindexBestForkTip = nullptr, *pindexBestForkBase = nullptr;

static void AlertNotify(const std::string& strMessage)
{
    uiInterface.NotifyAlertChanged();
    std::string strCmd = gArgs.GetArg("-alertnotify", "");
    if (strCmd.empty()) return;

    // Alert text should be plain ascii coming from a trusted source, but to
    // be safe we first strip anything not in safeChars, then add single quotes around
    // the whole string before passing it to the shell:
    std::string singleQuote("'");
    std::string safeStatus = SanitizeString(strMessage);
    safeStatus = singleQuote+safeStatus+singleQuote;
    boost::replace_all(strCmd, "%s", safeStatus);

    std::thread t(runCommand, strCmd);
    t.detach(); // thread runs free
}

static void CheckForkWarningConditions() EXCLUSIVE_LOCKS_REQUIRED(cs_main)
{
    AssertLockHeld(cs_main);
    // Before we get past initial download, we cannot reliably alert about forks
    // (we assume we don't get stuck on a fork before finishing our initial sync)
    if (IsInitialBlockDownload())
        return;

    // If our best fork is no longer within 72 blocks (+/- 12 hours if no one mines it)
    // of our head, drop it
    if (pindexBestForkTip && chainActive.Height() - pindexBestForkTip->nHeight >= 72)
        pindexBestForkTip = nullptr;

    if (pindexBestForkTip || (pindexBestInvalid && pindexBestInvalid->nChainWork > chainActive.Tip()->nChainWork + (GetBlockProof(*chainActive.Tip()) * 6)))
    {
        if (!GetfLargeWorkForkFound() && pindexBestForkBase)
        {
            std::string warning = std::string("'Warning: Large-work fork detected, forking after block ") +
                pindexBestForkBase->phashBlock->ToString() + std::string("'");
            AlertNotify(warning);
        }
        if (pindexBestForkTip && pindexBestForkBase)
        {
            LogPrintf("%s: Warning: Large valid fork found\n  forking the chain at height %d (%s)\n  lasting to height %d (%s).\nChain state database corruption likely.\n", __func__,
                   pindexBestForkBase->nHeight, pindexBestForkBase->phashBlock->ToString(),
                   pindexBestForkTip->nHeight, pindexBestForkTip->phashBlock->ToString());
            SetfLargeWorkForkFound(true);
        }
        else
        {
            LogPrintf("%s: Warning: Found invalid chain at least ~6 blocks longer than our best chain.\nChain state database corruption likely.\n", __func__);
            SetfLargeWorkInvalidChainFound(true);
        }
    }
    else
    {
        SetfLargeWorkForkFound(false);
        SetfLargeWorkInvalidChainFound(false);
    }
}

static void CheckForkWarningConditionsOnNewFork(CBlockIndex* pindexNewForkTip) EXCLUSIVE_LOCKS_REQUIRED(cs_main)
{
    AssertLockHeld(cs_main);
    // If we are on a fork that is sufficiently large, set a warning flag
    CBlockIndex* pfork = pindexNewForkTip;
    CBlockIndex* plonger = chainActive.Tip();
    while (pfork && pfork != plonger)
    {
        while (plonger && plonger->nHeight > pfork->nHeight)
            plonger = plonger->pprev;
        if (pfork == plonger)
            break;
        pfork = pfork->pprev;
    }

    // We define a condition where we should warn the user about as a fork of at least 7 blocks
    // with a tip within 72 blocks (+/- 12 hours if no one mines it) of ours
    // We use 7 blocks rather arbitrarily as it represents just under 10% of sustained network
    // hash rate operating on the fork.
    // or a chain that is entirely longer than ours and invalid (note that this should be detected by both)
    // We define it this way because it allows us to only store the highest fork tip (+ base) which meets
    // the 7-block condition and from this always have the most-likely-to-cause-warning fork
    if (pfork && (!pindexBestForkTip || pindexNewForkTip->nHeight > pindexBestForkTip->nHeight) &&
            pindexNewForkTip->nChainWork - pfork->nChainWork > (GetBlockProof(*pfork) * 7) &&
            chainActive.Height() - pindexNewForkTip->nHeight < 72)
    {
        pindexBestForkTip = pindexNewForkTip;
        pindexBestForkBase = pfork;
    }

    CheckForkWarningConditions();
}

void static InvalidChainFound(CBlockIndex* pindexNew) EXCLUSIVE_LOCKS_REQUIRED(cs_main)
{
    if (!pindexBestInvalid || pindexNew->nChainWork > pindexBestInvalid->nChainWork)
        pindexBestInvalid = pindexNew;

    LogPrintf("%s: invalid block=%s  height=%d  log2_work=%.8g  date=%s\n", __func__,
      pindexNew->GetBlockHash().ToString(), pindexNew->nHeight,
      log(pindexNew->nChainWork.getdouble())/log(2.0), FormatISO8601DateTime(pindexNew->GetBlockTime()));
    CBlockIndex *tip = chainActive.Tip();
    assert (tip);
    LogPrintf("%s:  current best=%s  height=%d  log2_work=%.8g  date=%s\n", __func__,
      tip->GetBlockHash().ToString(), chainActive.Height(), log(tip->nChainWork.getdouble())/log(2.0),
      FormatISO8601DateTime(tip->GetBlockTime()));
    CheckForkWarningConditions();
}

void CChainState::InvalidBlockFound(CBlockIndex *pindex, const CBlock &block, const CValidationState &state) {

    if (!state.CorruptionPossible()) {
        pindex->nStatus |= BLOCK_FAILED_VALID;
        m_failed_blocks.insert(pindex);
        setDirtyBlockIndex.insert(pindex);
        setBlockIndexCandidates.erase(pindex);
        InvalidChainFound(pindex);
    }
}

void UpdateCoins(const CTransaction& tx, CCoinsViewCache& inputs, CTxUndo &txundo, int nHeight)
{
    // mark inputs spent
    if (!tx.IsCoinBase()) {
        txundo.vprevout.reserve(tx.vin.size());
        for (const CTxIn &txin : tx.vin)
        {
            if (txin.IsAnonInput())
                continue;

            txundo.vprevout.emplace_back();
            bool is_spent = inputs.SpendCoin(txin.prevout, &txundo.vprevout.back());
            assert(is_spent);
        }
    }
    // add outputs
    AddCoins(inputs, tx, nHeight);
}

void UpdateCoins(const CTransaction& tx, CCoinsViewCache& inputs, int nHeight)
{
    CTxUndo txundo;
    UpdateCoins(tx, inputs, txundo, nHeight);
}

bool CScriptCheck::operator()() {
    const CScript &scriptSig = ptxTo->vin[nIn].scriptSig;
    const CScriptWitness *witness = &ptxTo->vin[nIn].scriptWitness;

    return VerifyScript(scriptSig, scriptPubKey, witness, nFlags, CachingTransactionSignatureChecker(ptxTo, nIn, vchAmount, cacheStore, *txdata), &error);
    //return VerifyScript(scriptSig, m_tx_out.scriptPubKey, witness, nFlags, CachingTransactionSignatureChecker(ptxTo, nIn, m_tx_out.nValue, cacheStore, *txdata), &error);
}

int GetSpendHeight(const CCoinsViewCache& inputs)
{
    LOCK(cs_main);

    const CBlockIndex* pindexPrev = LookupBlockIndex(inputs.GetBestBlock());

    if (!pindexPrev)
        return 0;

    return pindexPrev->nHeight + 1;
}

static CuckooCache::cache<uint256, SignatureCacheHasher> scriptExecutionCache;
static uint256 scriptExecutionCacheNonce(GetRandHash());

void InitScriptExecutionCache() {
    // nMaxCacheSize is unsigned. If -maxsigcachesize is set to zero,
    // setup_bytes creates the minimum possible cache (2 elements).
    size_t nMaxCacheSize = std::min(std::max((int64_t)0, gArgs.GetArg("-maxsigcachesize", DEFAULT_MAX_SIG_CACHE_SIZE) / 2), MAX_MAX_SIG_CACHE_SIZE) * ((size_t) 1 << 20);
    size_t nElems = scriptExecutionCache.setup_bytes(nMaxCacheSize);
    LogPrintf("Using %zu MiB out of %zu/2 requested for script execution cache, able to store %zu elements\n",
            (nElems*sizeof(uint256)) >>20, (nMaxCacheSize*2)>>20, nElems);
}

/**
 * Check whether all inputs of this transaction are valid (no double spends, scripts & sigs, amounts)
 * This does not modify the UTXO set.
 *
 * If pvChecks is not nullptr, script checks are pushed onto it instead of being performed inline. Any
 * script checks which are not necessary (eg due to script execution cache hits) are, obviously,
 * not pushed onto pvChecks/run.
 *
 * Setting cacheSigStore/cacheFullScriptStore to false will remove elements from the corresponding cache
 * which are matched. This is useful for checking blocks where we will likely never need the cache
 * entry again.
 *
 * Non-static (and re-declared) in src/test/txvalidationcache_tests.cpp
 */
bool CheckInputs(const CTransaction& tx, CValidationState &state, const CCoinsViewCache &inputs, bool fScriptChecks, unsigned int flags, bool cacheSigStore, bool cacheFullScriptStore, PrecomputedTransactionData& txdata, std::vector<CScriptCheck> *pvChecks, bool fAnonChecks) EXCLUSIVE_LOCKS_REQUIRED(cs_main)
{
    if (!tx.IsCoinBase())
    {
        if (pvChecks)
            pvChecks->reserve(tx.vin.size());

        // The first loop above does all the inexpensive checks.
        // Only if ALL inputs pass do we perform expensive ECDSA signature checks.
        // Helps prevent CPU exhaustion attacks.

        // Skip script verification when connecting blocks under the
        // assumevalid block. Assuming the assumevalid block is valid this
        // is safe because block merkle hashes are still computed and checked,
        // Of course, if an assumed valid block is invalid due to false scriptSigs
        // this optimization would allow an invalid chain to be accepted.
        if (fScriptChecks) {
            bool fHasAnonInput = false;
            // First check if script executions have been cached with the same
            // flags. Note that this assumes that the inputs provided are
            // correct (ie that the transaction hash which is in tx's prevouts
            // properly commits to the scriptPubKey in the inputs view of that
            // transaction).
            uint256 hashCacheEntry;
            // We only use the first 19 bytes of nonce to avoid a second SHA
            // round - giving us 19 + 32 + 4 = 55 bytes (+ 8 + 1 = 64)
            static_assert(55 - sizeof(flags) - 32 >= 128/8, "Want at least 128 bits of nonce for script execution cache");
            CSHA256().Write(scriptExecutionCacheNonce.begin(), 55 - sizeof(flags) - 32).Write(tx.GetWitnessHash().begin(), 32).Write((unsigned char*)&flags, sizeof(flags)).Finalize(hashCacheEntry.begin());
            AssertLockHeld(cs_main); //TODO: Remove this requirement by making CuckooCache not require external locks

            if (scriptExecutionCache.contains(hashCacheEntry, !cacheFullScriptStore)) {
                return true;
            }

            for (unsigned int i = 0; i < tx.vin.size(); i++) {
                if (tx.vin[i].IsAnonInput())
                {
                    fHasAnonInput = true;
                    continue;
                };

                const COutPoint &prevout = tx.vin[i].prevout;
                const Coin& coin = inputs.AccessCoin(prevout);
                assert(!coin.IsSpent());

                // We very carefully only pass in things to CScriptCheck which
                // are clearly committed to by tx' witness hash. This provides
                // a sanity check that our caching is not introducing consensus
                // failures through additional data in, eg, the coins being
                // spent being checked as a part of CScriptCheck.
                const CScript& scriptPubKey = coin.out.scriptPubKey;
                const CAmount amount = coin.out.nValue;

                std::vector<uint8_t> vchAmount;
                if (coin.nType == OUTPUT_STANDARD)
                {
                    vchAmount.resize(8);
                    memcpy(vchAmount.data(), &amount, sizeof(amount));
                } else
                if (coin.nType == OUTPUT_CT)
                {
                    vchAmount.resize(33);
                    memcpy(vchAmount.data(), coin.commitment.data, 33);
                };

                // Verify signature
                CScriptCheck check(scriptPubKey, vchAmount, tx, i, flags, cacheSigStore, &txdata);
                if (pvChecks) {
                    pvChecks->push_back(CScriptCheck());
                    check.swap(pvChecks->back());
                } else if (!check()) {
                    if (flags & STANDARD_NOT_MANDATORY_VERIFY_FLAGS) {
                        // Check whether the failure was caused by a
                        // non-mandatory script verification check, such as
                        // non-standard DER encodings or non-null dummy
                        // arguments; if so, don't trigger DoS protection to
                        // avoid splitting the network between upgraded and
                        // non-upgraded nodes.
                        CScriptCheck check2(scriptPubKey, vchAmount, tx, i,
                                flags & ~STANDARD_NOT_MANDATORY_VERIFY_FLAGS, cacheSigStore, &txdata);

                        if (check2())
                            return state.Invalid(false, REJECT_NONSTANDARD, strprintf("non-mandatory-script-verify-flag (%s)", ScriptErrorString(check.GetScriptError())));
                    }
                    // Failures of other flags indicate a transaction that is
                    // invalid in new blocks, e.g. an invalid P2SH. We DoS ban
                    // such nodes as they are not following the protocol. That
                    // said during an upgrade careful thought should be taken
                    // as to the correct behavior - we may want to continue
                    // peering with non-upgraded nodes even after soft-fork
                    // super-majority signaling has occurred.
                    return state.DoS(100,false, REJECT_INVALID, strprintf("mandatory-script-verify-flag-failed (%s)", ScriptErrorString(check.GetScriptError())));
                }
            }

            if (fHasAnonInput && fAnonChecks
                && !VerifyMLSAG(tx, state))
                    return false;

            if (cacheFullScriptStore && !pvChecks) {
                // We executed all of the provided scripts, and were told to
                // cache the result. Do so now.
                scriptExecutionCache.insert(hashCacheEntry);
            }
        }
    }

    return true;
}

namespace {

bool UndoWriteToDisk(const CBlockUndo& blockundo, CDiskBlockPos& pos, const uint256& hashBlock, const CMessageHeader::MessageStartChars& messageStart)
{
    // Open history file to append
    CAutoFile fileout(OpenUndoFile(pos), SER_DISK, CLIENT_VERSION);
    if (fileout.IsNull())
        return error("%s: OpenUndoFile failed", __func__);

    // Write index header
    unsigned int nSize = GetSerializeSize(blockundo, fileout.GetVersion());
    fileout << messageStart << nSize;

    // Write undo data
    long fileOutPos = ftell(fileout.Get());
    if (fileOutPos < 0)
        return error("%s: ftell failed", __func__);
    pos.nPos = (unsigned int)fileOutPos;
    fileout << blockundo;

    // calculate & write checksum
    CHashWriter hasher(SER_GETHASH, PROTOCOL_VERSION);
    hasher << hashBlock;
    hasher << blockundo;
    fileout << hasher.GetHash();

    return true;
}

static bool UndoReadFromDisk(CBlockUndo& blockundo, const CBlockIndex *pindex)
{
    CDiskBlockPos pos = pindex->GetUndoPos();
    if (pos.IsNull()) {
        return error("%s: no undo data available", __func__);
    }

    // Open history file to read
    CAutoFile filein(OpenUndoFile(pos, true), SER_DISK, CLIENT_VERSION);
    if (filein.IsNull())
        return error("%s: OpenUndoFile failed", __func__);

    // Read block
    uint256 hashChecksum;
    CHashVerifier<CAutoFile> verifier(&filein); // We need a CHashVerifier as reserializing may lose data
    try {
        verifier << pindex->pprev->GetBlockHash();
        verifier >> blockundo;
        filein >> hashChecksum;
    }
    catch (const std::exception& e) {
        return error("%s: Deserialize or I/O error - %s", __func__, e.what());
    }

    // Verify checksum
    if (hashChecksum != verifier.GetHash())
        return error("%s: Checksum mismatch", __func__);

    return true;
}

/** Abort with a message */
static bool AbortNode(const std::string& strMessage, const std::string& userMessage="")
{
    SetMiscWarning(strMessage);
    LogPrintf("*** %s\n", strMessage);
    uiInterface.ThreadSafeMessageBox(
        userMessage.empty() ? _("Error: A fatal internal error occurred, see debug.log for details") : userMessage,
        "", CClientUIInterface::MSG_ERROR);
    StartShutdown();
    return false;
}

static bool AbortNode(CValidationState& state, const std::string& strMessage, const std::string& userMessage="")
{
    AbortNode(strMessage, userMessage);
    return state.Error(strMessage);
}

} // namespace

/**
 * Restore the UTXO in a Coin at a given COutPoint
 * @param undo The Coin to be restored.
 * @param view The coins view to which to apply the changes.
 * @param out The out point that corresponds to the tx input.
 * @return A DisconnectResult as an int
 */
int ApplyTxInUndo(Coin&& undo, CCoinsViewCache& view, const COutPoint& out)
{
    bool fClean = true;

    if (view.HaveCoin(out)) fClean = false; // overwriting transaction output

    if (undo.nHeight == 0) {
        // Missing undo metadata (height and coinbase). Older versions included this
        // information only in undo records for the last spend of a transactions'
        // outputs. This implies that it must be present for some other output of the same tx.
        const Coin& alternate = AccessByTxid(view, out.hash);
        if (!alternate.IsSpent()) {
            undo.nHeight = alternate.nHeight;
            undo.fCoinBase = alternate.fCoinBase;
        } else {
            return DISCONNECT_FAILED; // adding output for transaction without known metadata
        }
    }
    // The potential_overwrite parameter to AddCoin is only allowed to be false if we know for
    // sure that the coin did not already exist in the cache. As we have queried for that above
    // using HaveCoin, we don't need to guess. When fClean is false, a coin already existed and
    // it is an overwrite.
    view.AddCoin(out, std::move(undo), !fClean);

    return fClean ? DISCONNECT_OK : DISCONNECT_UNCLEAN;
}

/** Undo the effects of this block (with given index) on the UTXO set represented by coins.
 *  When FAILED is returned, view is left in an indeterminate state. */
DisconnectResult CChainState::DisconnectBlock(const CBlock& block, const CBlockIndex* pindex, CCoinsViewCache& view)
{
    if (LogAcceptCategory(BCLog::HDWALLET))
        LogPrintf("%s: hash %s, height %d\n", __func__, block.GetHash().ToString(), pindex->nHeight);

    assert(pindex->GetBlockHash() == view.GetBestBlock());

    bool fClean = true;

    CBlockUndo blockUndo;
    if (!UndoReadFromDisk(blockUndo, pindex)) {
        error("DisconnectBlock(): failure reading undo data");
        return DISCONNECT_FAILED;
    }

    if (!fParticlMode) {
        if (blockUndo.vtxundo.size() + 1 != block.vtx.size()) {
            error("DisconnectBlock(): block and undo data inconsistent");
            return DISCONNECT_FAILED;
        }
    } else {
        if (blockUndo.vtxundo.size() != block.vtx.size()) {
            // Count non coinbase txns, this should only happen in early blocks.
            size_t nExpectTxns = 0;
            for (auto &tx : block.vtx) {
                if (!tx->IsCoinBase()) {
                    nExpectTxns++;
                }
            }

            if (blockUndo.vtxundo.size() != nExpectTxns) {
                error("DisconnectBlock(): block and undo data inconsistent");
                return DISCONNECT_FAILED;
            }
        }
    }

    int nVtxundo = blockUndo.vtxundo.size()-1;
    // undo transactions in reverse order
    for (int i = block.vtx.size() - 1; i >= 0; i--)
    {
        const CTransaction &tx = *(block.vtx[i]);
        uint256 hash = tx.GetHash();

        for (const auto &txin : tx.vin) {
            if (txin.IsAnonInput()) {
                uint32_t nInputs, nRingSize;
                txin.GetAnonInfo(nInputs, nRingSize);
                if (txin.scriptData.stack.size() != 1
                    || txin.scriptData.stack[0].size() != 33 * nInputs) {
                    error("%s: Bad scriptData stack, %s.", __func__, hash.ToString());
                    return DISCONNECT_FAILED;
                }

                const std::vector<uint8_t> &vKeyImages = txin.scriptData.stack[0];
                for (size_t k = 0; k < nInputs; ++k) {
                    const CCmpPubKey &ki = *((CCmpPubKey*)&vKeyImages[k*33]);

                    view.keyImages.push_back(std::make_pair(ki, hash));
                }
            }
        }

        bool is_coinbase = tx.IsCoinBase() || tx.IsCoinStake();

        for (size_t k = tx.vpout.size(); k-- > 0;)
        {
            const CTxOutBase *out = tx.vpout[k].get();

            if (out->IsType(OUTPUT_RINGCT))
            {
                CTxOutRingCT *txout = (CTxOutRingCT*)out;

                if (view.nLastRCTOutput == 0)
                {
                    view.nLastRCTOutput = pindex->nAnonOutputs;
                    // Verify data matches
                    CAnonOutput ao;
                    if (!pblocktree->ReadRCTOutput(view.nLastRCTOutput, ao)) {
                        error("%s: RCT output missing, txn %s, %d, index %d.", __func__, hash.ToString(), k, view.nLastRCTOutput);
                        if (!view.fForceDisconnect)
                            return DISCONNECT_FAILED;
                    } else
                    if (ao.pubkey != txout->pk) {
                        error("%s: RCT output mismatch, txn %s, %d, index %d.", __func__, hash.ToString(), k, view.nLastRCTOutput);
                        if (!view.fForceDisconnect)
                            return DISCONNECT_FAILED;
                    };
                };

                view.anonOutputLinks[txout->pk] = view.nLastRCTOutput;
                view.nLastRCTOutput--;

                continue;
            };

            // Check that all outputs are available and match the outputs in the block itself
            // exactly.
            if (out->IsType(OUTPUT_STANDARD) || out->IsType(OUTPUT_CT))
            {
                const CScript *pScript = out->GetPScriptPubKey();
                if (!pScript->IsUnspendable()) {
                    COutPoint op(hash, k);
                    Coin coin;

                    CTxOut txout(0, *pScript);

                    if (out->IsType(OUTPUT_STANDARD))
                        txout.nValue = out->GetValue();
                    bool is_spent = view.SpendCoin(op, &coin);
                    if (!is_spent || txout != coin.out || pindex->nHeight != coin.nHeight || is_coinbase != coin.fCoinBase) {
                        fClean = false; // transaction output mismatch
                    }
                }
            };

            if (!fAddressIndex
                || (!out->IsType(OUTPUT_STANDARD)
                && !out->IsType(OUTPUT_CT)))
                continue;

            const CScript *pScript;
            std::vector<unsigned char> hashBytes;
            int scriptType = 0;
            CAmount nValue;
            if (!ExtractIndexInfo(out, scriptType, hashBytes, nValue, pScript)
                || scriptType == 0)
                continue;
            // undo receiving activity
            view.addressIndex.push_back(std::make_pair(CAddressIndexKey(scriptType, uint256(hashBytes.data(), hashBytes.size()), pindex->nHeight, i, hash, k, false), nValue));
            // undo unspent index
            view.addressUnspentIndex.push_back(std::make_pair(CAddressUnspentKey(scriptType, uint256(hashBytes.data(), hashBytes.size()), hash, k), CAddressUnspentValue()));
        };


        if (fParticlMode) {
            // restore inputs
            if (!tx.IsCoinBase()) {
                if (nVtxundo < 0 || nVtxundo >= (int)blockUndo.vtxundo.size()) {
                    error("DisconnectBlock(): transaction undo data offset out of range.");
                    return DISCONNECT_FAILED;
                }

                size_t nExpectUndo = 0;
                for (const auto &txin : tx.vin)
                if (!txin.IsAnonInput()) {
                    nExpectUndo++;
                }

                CTxUndo &txundo = blockUndo.vtxundo[nVtxundo--];
                if (txundo.vprevout.size() != nExpectUndo) {
                    error("DisconnectBlock(): transaction and undo data inconsistent");
                    return DISCONNECT_FAILED;
                }

                for (unsigned int j = tx.vin.size(); j-- > 0;) {
                    if (tx.vin[j].IsAnonInput()) {
                        continue;
                    }

                    const COutPoint &out = tx.vin[j].prevout;
                    int res = ApplyTxInUndo(std::move(txundo.vprevout[j]), view, out);
                    if (res == DISCONNECT_FAILED) {
                        error("DisconnectBlock(): ApplyTxInUndo failed");
                        return DISCONNECT_FAILED;
                    }
                    fClean = fClean && res != DISCONNECT_UNCLEAN;

                    const CTxIn input = tx.vin[j];

                    if (fSpentIndex) { // undo and delete the spent index
                        view.spentIndex.push_back(std::make_pair(CSpentIndexKey(input.prevout.hash, input.prevout.n), CSpentIndexValue()));
                    }

                    if (fAddressIndex) {
                        const Coin &coin = view.AccessCoin(tx.vin[j].prevout);
                        const CScript *pScript = &coin.out.scriptPubKey;

                        CAmount nValue = coin.nType == OUTPUT_CT ? 0 : coin.out.nValue;
                        std::vector<uint8_t> hashBytes;
                        int scriptType = 0;
                        if (!ExtractIndexInfo(pScript, scriptType, hashBytes)
                            || scriptType == 0) {
                            continue;
                        }

                        // undo spending activity
                        view.addressIndex.push_back(std::make_pair(CAddressIndexKey(scriptType, uint256(hashBytes.data(), hashBytes.size()), pindex->nHeight, i, hash, j, true), nValue * -1));
                        // restore unspent index
                        view.addressUnspentIndex.push_back(std::make_pair(CAddressUnspentKey(scriptType, uint256(hashBytes.data(), hashBytes.size()), input.prevout.hash, input.prevout.n), CAddressUnspentValue(nValue, *pScript, coin.nHeight)));
                    }
                }
            }
        } else
        {
            // Check that all outputs are available and match the outputs in the block itself
            // exactly.
            for (size_t o = 0; o < tx.vout.size(); o++) {
                if (!tx.vout[o].scriptPubKey.IsUnspendable()) {
                    COutPoint out(hash, o);
                    Coin coin;
                    bool is_spent = view.SpendCoin(out, &coin);
                    if (!is_spent || tx.vout[o] != coin.out || pindex->nHeight != coin.nHeight || is_coinbase != coin.fCoinBase) {
                        fClean = false; // transaction output mismatch
                    }
                }
            }

            if (i > 0) { // not coinbases
                CTxUndo &txundo = blockUndo.vtxundo[i-1];
                if (txundo.vprevout.size() != tx.vin.size()) {
                    error("DisconnectBlock(): transaction and undo data inconsistent");
                    return DISCONNECT_FAILED;
                }
                for (unsigned int j = tx.vin.size(); j-- > 0;) {
                    const COutPoint &out = tx.vin[j].prevout;
                    int res = ApplyTxInUndo(std::move(txundo.vprevout[j]), view, out);
                    if (res == DISCONNECT_FAILED) return DISCONNECT_FAILED;
                    fClean = fClean && res != DISCONNECT_UNCLEAN;
                }
            }
            // At this point, all of txundo.vprevout should have been moved out.
        }
    }

    // move best block pointer to prevout block
    view.SetBestBlock(pindex->pprev->GetBlockHash(), pindex->pprev->nHeight);

    return fClean ? DISCONNECT_OK : DISCONNECT_UNCLEAN;
}

bool ConnectBlock(const CBlock& block, CValidationState& state, CBlockIndex* pindex,
    CCoinsViewCache& view, const CChainParams& chainparams, bool fJustCheck)
{
    return g_chainstate.ConnectBlock(block, state, pindex, view, chainparams, fJustCheck);
};

DisconnectResult DisconnectBlock(const CBlock& block, const CBlockIndex* pindex, CCoinsViewCache& view)
{
    return g_chainstate.DisconnectBlock(block, pindex, view);
};

void static FlushBlockFile(bool fFinalize = false)
{
    LOCK(cs_LastBlockFile);

    CDiskBlockPos posOld(nLastBlockFile, 0);
    bool status = true;

    FILE *fileOld = OpenBlockFile(posOld);
    if (fileOld) {
        if (fFinalize)
            status &= TruncateFile(fileOld, vinfoBlockFile[nLastBlockFile].nSize);
        status &= FileCommit(fileOld);
        fclose(fileOld);
    }

    fileOld = OpenUndoFile(posOld);
    if (fileOld) {
        if (fFinalize)
            status &= TruncateFile(fileOld, vinfoBlockFile[nLastBlockFile].nUndoSize);
        status &= FileCommit(fileOld);
        fclose(fileOld);
    }

    if (!status) {
        AbortNode("Flushing block file to disk failed. This is likely the result of an I/O error.");
    }
}

static bool FindUndoPos(CValidationState &state, int nFile, CDiskBlockPos &pos, unsigned int nAddSize);

static bool WriteUndoDataForBlock(const CBlockUndo& blockundo, CValidationState& state, CBlockIndex* pindex, const CChainParams& chainparams)
{
    // Write undo information to disk
    if (pindex->GetUndoPos().IsNull()) {
        CDiskBlockPos _pos;
        if (!FindUndoPos(state, pindex->nFile, _pos, ::GetSerializeSize(blockundo, CLIENT_VERSION) + 40))
            return error("ConnectBlock(): FindUndoPos failed");
        if (!UndoWriteToDisk(blockundo, _pos, pindex->pprev->GetBlockHash(), chainparams.MessageStart()))
            return AbortNode(state, "Failed to write undo data");

        // update nUndoPos in block index
        pindex->nUndoPos = _pos.nPos;
        pindex->nStatus |= BLOCK_HAVE_UNDO;
        setDirtyBlockIndex.insert(pindex);
    }

    return true;
}

static CCheckQueue<CScriptCheck> scriptcheckqueue(128);

void ThreadScriptCheck() {
    RenameThread("particl-scriptch");
    scriptcheckqueue.Thread();
}

VersionBitsCache versionbitscache GUARDED_BY(cs_main);

int32_t ComputeBlockVersion(const CBlockIndex* pindexPrev, const Consensus::Params& params)
{
    LOCK(cs_main);
    int32_t nVersion = VERSIONBITS_TOP_BITS;

    for (int i = 0; i < (int)Consensus::MAX_VERSION_BITS_DEPLOYMENTS; i++) {
        ThresholdState state = VersionBitsState(pindexPrev, params, static_cast<Consensus::DeploymentPos>(i), versionbitscache);
        if (state == ThresholdState::LOCKED_IN || state == ThresholdState::STARTED) {
            nVersion |= VersionBitsMask(params, static_cast<Consensus::DeploymentPos>(i));
        }
    }

    return nVersion;
}

/**
 * Threshold condition checker that triggers when unknown versionbits are seen on the network.
 */
class WarningBitsConditionChecker : public AbstractThresholdConditionChecker
{
private:
    int bit;

public:
    explicit WarningBitsConditionChecker(int bitIn) : bit(bitIn) {}

    int64_t BeginTime(const Consensus::Params& params) const override { return 0; }
    int64_t EndTime(const Consensus::Params& params) const override { return std::numeric_limits<int64_t>::max(); }
    int Period(const Consensus::Params& params) const override { return params.nMinerConfirmationWindow; }
    int Threshold(const Consensus::Params& params) const override { return params.nRuleChangeActivationThreshold; }

    bool Condition(const CBlockIndex* pindex, const Consensus::Params& params) const override
    {
        return ((pindex->nVersion & VERSIONBITS_TOP_MASK) == VERSIONBITS_TOP_BITS) &&
               ((pindex->nVersion >> bit) & 1) != 0 &&
               ((ComputeBlockVersion(pindex->pprev, params) >> bit) & 1) == 0;
    }
};

static ThresholdConditionCache warningcache[VERSIONBITS_NUM_BITS] GUARDED_BY(cs_main);

// 0.13.0 was shipped with a segwit deployment defined for testnet, but not for
// mainnet. We no longer need to support disabling the segwit deployment
// except for testing purposes, due to limitations of the functional test
// environment. See test/functional/p2p-segwit.py.
static bool IsScriptWitnessEnabled(const Consensus::Params& params)
{
    return params.vDeployments[Consensus::DEPLOYMENT_SEGWIT].nTimeout != 0;
}

static unsigned int GetBlockScriptFlags(const CBlockIndex* pindex, const Consensus::Params& consensusparams) EXCLUSIVE_LOCKS_REQUIRED(cs_main) {
    AssertLockHeld(cs_main);

    if (fParticlMode) {
        unsigned int flags = SCRIPT_VERIFY_P2SH;
        flags |= SCRIPT_VERIFY_DERSIG;
        flags |= SCRIPT_VERIFY_CHECKLOCKTIMEVERIFY;
        flags |= SCRIPT_VERIFY_CHECKSEQUENCEVERIFY;
        flags |= SCRIPT_VERIFY_WITNESS;
        flags |= SCRIPT_VERIFY_NULLDUMMY;

        if (pindex->nTime < consensusparams.csp2shTime) {
            flags |= SCRIPT_VERIFY_NO_CSP2SH;
        }
        return flags;
    }

    unsigned int flags = SCRIPT_VERIFY_NONE;

    // BIP16 didn't become active until Apr 1 2012 (on mainnet, and
    // retroactively applied to testnet)
    // However, only one historical block violated the P2SH rules (on both
    // mainnet and testnet), so for simplicity, always leave P2SH
    // on except for the one violating block.
    if (consensusparams.BIP16Exception.IsNull() || // no bip16 exception on this chain
        pindex->phashBlock == nullptr || // this is a new candidate block, eg from TestBlockValidity()
        *pindex->phashBlock != consensusparams.BIP16Exception) // this block isn't the historical exception
    {
        flags |= SCRIPT_VERIFY_P2SH;
    }

    // Enforce WITNESS rules whenever P2SH is in effect (and the segwit
    // deployment is defined).
    if (flags & SCRIPT_VERIFY_P2SH && IsScriptWitnessEnabled(consensusparams)) {
        flags |= SCRIPT_VERIFY_WITNESS;
    }

    // Start enforcing the DERSIG (BIP66) rule
    if (pindex->nHeight >= consensusparams.BIP66Height) {
        flags |= SCRIPT_VERIFY_DERSIG;
    }

    // Start enforcing CHECKLOCKTIMEVERIFY (BIP65) rule
    if (pindex->nHeight >= consensusparams.BIP65Height) {
        flags |= SCRIPT_VERIFY_CHECKLOCKTIMEVERIFY;
    }

    // Start enforcing BIP68 (sequence locks) and BIP112 (CHECKSEQUENCEVERIFY) using versionbits logic.
    if (VersionBitsState(pindex->pprev, consensusparams, Consensus::DEPLOYMENT_CSV, versionbitscache) == ThresholdState::ACTIVE) {
        flags |= SCRIPT_VERIFY_CHECKSEQUENCEVERIFY;
    }

    if (IsNullDummyEnabled(pindex->pprev, consensusparams)) {
        flags |= SCRIPT_VERIFY_NULLDUMMY;
    }

    return flags;
}



static int64_t nTimeCheck = 0;
static int64_t nTimeForks = 0;
static int64_t nTimeVerify = 0;
static int64_t nTimeConnect = 0;
static int64_t nTimeIndex = 0;
static int64_t nTimeCallbacks = 0;
static int64_t nTimeTotal = 0;
static int64_t nBlocksTotal = 0;

/** Apply the effects of this block (with given index) on the UTXO set represented by coins.
 *  Validity checks that depend on the UTXO set are also done; ConnectBlock()
 *  can fail if those validity checks fail (among other reasons). */
bool CChainState::ConnectBlock(const CBlock& block, CValidationState& state, CBlockIndex* pindex,
                  CCoinsViewCache& view, const CChainParams& chainparams, bool fJustCheck)
{
    AssertLockHeld(cs_main);
    assert(pindex);
    assert(*pindex->phashBlock == block.GetHash());
    int64_t nTimeStart = GetTimeMicros();

    state.fEnforceSmsgFees = block.nTime >= chainparams.GetConsensus().nPaidSmsgTime;
    state.fBulletproofsActive = block.nTime >= chainparams.GetConsensus().bulletproofTime;

    // Check it again in case a previous version let a bad block in
    // NOTE: We don't currently (re-)invoke ContextualCheckBlock() or
    // ContextualCheckBlockHeader() here. This means that if we add a new
    // consensus rule that is enforced in one of those two functions, then we
    // may have let in a block that violates the rule prior to updating the
    // software, and we would NOT be enforcing the rule here. Fully solving
    // upgrade from one software version to the next after a consensus rule
    // change is potentially tricky and issue-specific (see RewindBlockIndex()
    // for one general approach that was used for BIP 141 deployment).
    // Also, currently the rule against blocks more than 2 hours in the future
    // is enforced in ContextualCheckBlockHeader(); we wouldn't want to
    // re-enforce that rule here (at least until we make it impossible for
    // GetAdjustedTime() to go backward).
    if (!CheckBlock(block, state, chainparams.GetConsensus(), !fJustCheck, !fJustCheck)) {
        if (state.CorruptionPossible()) {
            // We don't write down blocks to disk if they may have been
            // corrupted, so this should be impossible unless we're having hardware
            // problems.
            return AbortNode(state, "Corrupt block found indicating potential hardware failure; shutting down");
        }
        return error("%s: Consensus::CheckBlock: %s", __func__, FormatStateMessage(state));
    }

    if (block.IsProofOfStake()) {
        pindex->bnStakeModifier = ComputeStakeModifierV2(pindex->pprev, pindex->prevoutStake.hash);
        setDirtyBlockIndex.insert(pindex);

        uint256 hashProof, targetProofOfStake;
        if (!CheckProofOfStake(state, pindex->pprev, *block.vtx[0], block.nTime, block.nBits, hashProof, targetProofOfStake)) {
            return error("%s: Check proof of stake failed.", __func__);
        }
    }

    // verify that the view's current state corresponds to the previous block
    uint256 hashPrevBlock = pindex->pprev == nullptr ? uint256() : pindex->pprev->GetBlockHash();
    assert(hashPrevBlock == view.GetBestBlock());

    uint256 blockHash = block.GetHash();
    bool fIsGenesisBlock = blockHash == chainparams.GetConsensus().hashGenesisBlock;
    // Special case for the genesis block, skipping connection of its transactions
    // (its coinbase is unspendable)
    if (!fParticlMode  // genesis coinbase is spendable when in Particl mode
        && fIsGenesisBlock) {
        if (!fJustCheck)
            view.SetBestBlock(pindex->GetBlockHash(), pindex->nHeight);
        return true;
    }

    nBlocksTotal++;

    bool fScriptChecks = true;
    if (!hashAssumeValid.IsNull()) {
        // We've been configured with the hash of a block which has been externally verified to have a valid history.
        // A suitable default value is included with the software and updated from time to time.  Because validity
        //  relative to a piece of software is an objective fact these defaults can be easily reviewed.
        // This setting doesn't force the selection of any particular chain but makes validating some faster by
        //  effectively caching the result of part of the verification.
        BlockMap::const_iterator  it = mapBlockIndex.find(hashAssumeValid);
        if (it != mapBlockIndex.end()) {
            if (it->second->GetAncestor(pindex->nHeight) == pindex &&
                pindexBestHeader->GetAncestor(pindex->nHeight) == pindex &&
                pindexBestHeader->nChainWork >= nMinimumChainWork) {
                // This block is a member of the assumed verified chain and an ancestor of the best header.
                // The equivalent time check discourages hash power from extorting the network via DOS attack
                //  into accepting an invalid block through telling users they must manually set assumevalid.
                //  Requiring a software change or burying the invalid block, regardless of the setting, makes
                //  it hard to hide the implication of the demand.  This also avoids having release candidates
                //  that are hardly doing any signature verification at all in testing without having to
                //  artificially set the default assumed verified block further back.
                // The test against nMinimumChainWork prevents the skipping when denied access to any chain at
                //  least as good as the expected chain.
                fScriptChecks = (GetBlockProofEquivalentTime(*pindexBestHeader, *pindex, *pindexBestHeader, chainparams.GetConsensus()) <= 60 * 60 * 24 * 7 * 2);
            }
        }
    }

    int64_t nTime1 = GetTimeMicros(); nTimeCheck += nTime1 - nTimeStart;
    LogPrint(BCLog::BENCH, "    - Sanity checks: %.2fms [%.2fs (%.2fms/blk)]\n", MILLI * (nTime1 - nTimeStart), nTimeCheck * MICRO, nTimeCheck * MILLI / nBlocksTotal);

    bool fEnforceBIP30 = true;
    if (!fParticlMode)
    {
        // Do not allow blocks that contain transactions which 'overwrite' older transactions,
        // unless those are already completely spent.
        // If such overwrites are allowed, coinbases and transactions depending upon those
        // can be duplicated to remove the ability to spend the first instance -- even after
        // being sent to another address.
        // See BIP30 and http://r6.ca/blog/20120206T005236Z.html for more information.
        // This logic is not necessary for memory pool transactions, as AcceptToMemoryPool
        // already refuses previously-known transaction ids entirely.
        // This rule was originally applied to all blocks with a timestamp after March 15, 2012, 0:00 UTC.
        // Now that the whole chain is irreversibly beyond that time it is applied to all blocks except the
        // two in the chain that violate it. This prevents exploiting the issue against nodes during their
        // initial block download.
        bool fEnforceBIP30 = !((pindex->nHeight==91842 && pindex->GetBlockHash() == uint256S("0x00000000000a4d0a398161ffc163c503763b1f4360639393e0e4c8e300e0caec")) ||
                               (pindex->nHeight==91880 && pindex->GetBlockHash() == uint256S("0x00000000000743f190a18c5577a3c2d2a1f610ae9601ac046a38084ccb7cd721")));

        // Once BIP34 activated it was not possible to create new duplicate coinbases and thus other than starting
        // with the 2 existing duplicate coinbase pairs, not possible to create overwriting txs.  But by the
        // time BIP34 activated, in each of the existing pairs the duplicate coinbase had overwritten the first
        // before the first had been spent.  Since those coinbases are sufficiently buried it's no longer possible to create further
        // duplicate transactions descending from the known pairs either.
        // If we're on the known chain at height greater than where BIP34 activated, we can save the db accesses needed for the BIP30 check.

        // BIP34 requires that a block at height X (block X) has its coinbase
        // scriptSig start with a CScriptNum of X (indicated height X).  The above
        // logic of no longer requiring BIP30 once BIP34 activates is flawed in the
        // case that there is a block X before the BIP34 height of 227,931 which has
        // an indicated height Y where Y is greater than X.  The coinbase for block
        // X would also be a valid coinbase for block Y, which could be a BIP30
        // violation.  An exhaustive search of all mainnet coinbases before the
        // BIP34 height which have an indicated height greater than the block height
        // reveals many occurrences. The 3 lowest indicated heights found are
        // 209,921, 490,897, and 1,983,702 and thus coinbases for blocks at these 3
        // heights would be the first opportunity for BIP30 to be violated.

        // There is no potential to create a duplicate coinbase at block 209,921
        // because this is still before the BIP34 height and so explicit BIP30
        // checking is still active.

        // The final case is block 176,684 which has an indicated height of
        // 490,897. Unfortunately, this issue was not discovered until about 2 weeks
        // before block 490,897 so there was not much opportunity to address this
        // case other than to carefully analyze it and determine it would not be a
        // problem. Block 490,897 was, in fact, mined with a different coinbase than
        // block 176,684, but it is important to note that even if it hadn't been or
        // is remined on an alternate fork with a duplicate coinbase, we would still
        // not run into a BIP30 violation.  This is because the coinbase for 176,684
        // is spent in block 185,956 in transaction
        // d4f7fbbf92f4a3014a230b2dc70b8058d02eb36ac06b4a0736d9d60eaa9e8781.  This
        // spending transaction can't be duplicated because it also spends coinbase
        // 0328dd85c331237f18e781d692c92de57649529bd5edf1d01036daea32ffde29.  This
        // coinbase has an indicated height of over 4.2 billion, and wouldn't be
        // duplicatable until that height, and it's currently impossible to create a
        // chain that long. Nevertheless we may wish to consider a future soft fork
        // which retroactively prevents block 490,897 from creating a duplicate
        // coinbase. The two historical BIP30 violations often provide a confusing
        // edge case when manipulating the UTXO and it would be simpler not to have
        // another edge case to deal with.

        // testnet3 has no blocks before the BIP34 height with indicated heights
        // post BIP34 before approximately height 486,000,000 and presumably will
        // be reset before it reaches block 1,983,702 and starts doing unnecessary
        // BIP30 checking again.
        assert(pindex->pprev);
        CBlockIndex *pindexBIP34height = pindex->pprev->GetAncestor(chainparams.GetConsensus().BIP34Height);
        //Only continue to enforce if we're below BIP34 activation height or the block hash at that height doesn't correspond.
        fEnforceBIP30 = fEnforceBIP30 && (!pindexBIP34height || !(pindexBIP34height->GetBlockHash() == chainparams.GetConsensus().BIP34Hash));
    };

    // The search reveals a great many blocks which have an indicated height
    // greater than 1,983,702, so we simply remove the optimization to skip
    // BIP30 checking for blocks at height 1,983,702 or higher.  Before we reach
    // that block in another 25 years or so, we should take advantage of a
    // future consensus change to do a new and improved version of BIP34 that
    // will actually prevent ever creating any duplicate coinbases in the
    // future.
    static constexpr int BIP34_IMPLIES_BIP30_LIMIT = 1983702;

    // TODO: Remove BIP30 checking from block height 1,983,702 on, once we have a
    // consensus change that ensures coinbases at those heights can not
    // duplicate earlier coinbases.
    if (fEnforceBIP30 || pindex->nHeight >= BIP34_IMPLIES_BIP30_LIMIT) {
        for (const auto& tx : block.vtx) {
            for (size_t o = 0; o < tx->GetNumVOuts(); o++) {
                if (view.HaveCoin(COutPoint(tx->GetHash(), o))) {
                    return state.DoS(100, error("ConnectBlock(): tried to overwrite transaction"),
                                     REJECT_INVALID, "bad-txns-BIP30");
                }
            }
        }
    }

    int nLockTimeFlags = 0;
    if (fParticlMode || VersionBitsState(pindex->pprev, chainparams.GetConsensus(), Consensus::DEPLOYMENT_CSV, versionbitscache) == ThresholdState::ACTIVE) {
        nLockTimeFlags |= LOCKTIME_VERIFY_SEQUENCE;
    }

    // Get the script flags for this block
    unsigned int flags = GetBlockScriptFlags(pindex, chainparams.GetConsensus());

    int64_t nTime2 = GetTimeMicros(); nTimeForks += nTime2 - nTime1;
    LogPrint(BCLog::BENCH, "    - Fork checks: %.2fms [%.2fs (%.2fms/blk)]\n", MILLI * (nTime2 - nTime1), nTimeForks * MICRO, nTimeForks * MILLI / nBlocksTotal);

    CBlockUndo blockundo;

    CCheckQueueControl<CScriptCheck> control(fScriptChecks && nScriptCheckThreads ? &scriptcheckqueue : nullptr);

    std::vector<int> prevheights;
    CAmount nFees = 0;
    int nInputs = 0;
    int64_t nSigOpsCost = 0;
    int64_t nAnonIn = 0;
    int64_t nStakeReward = 0;

    blockundo.vtxundo.reserve(block.vtx.size() - (fParticlMode ? 0 : 1));

    std::vector<PrecomputedTransactionData> txdata;
    txdata.reserve(block.vtx.size()); // Required so that pointers to individual PrecomputedTransactionData don't get invalidated

    // NOTE: Be careful tracking coin created, block reward is based on nMoneySupply
    CAmount nMoneyCreated = 0;

    for (unsigned int i = 0; i < block.vtx.size(); i++)
    {
        const CTransaction &tx = *(block.vtx[i]);
        const uint256 txhash = tx.GetHash();
        nInputs += tx.vin.size();

        if (!tx.IsCoinBase())
        {
            CAmount txfee = 0;
            if (!Consensus::CheckTxInputs(tx, state, view, pindex->nHeight, txfee)) {
                control.Wait();
                return error("%s: Consensus::CheckTxInputs: %s, %s", __func__, tx.GetHash().ToString(), FormatStateMessage(state));
            }
            if (tx.IsCoinStake())
            {
                // Stake reward is passed back in txfee (nPlainValueOut - nPlainValueIn)
                nStakeReward += txfee;
                nMoneyCreated += nStakeReward;
            } else
            {
                nFees += txfee;
            }
            if (!MoneyRange(nFees)) {
                control.Wait();
                return state.DoS(100, error("%s: accumulated fee in the block out of range.", __func__),
                                 REJECT_INVALID, "bad-txns-accumulated-fee-outofrange");
            }

            // Check that transaction is BIP68 final
            // BIP68 lock checks (as opposed to nLockTime checks) must
            // be in ConnectBlock because they require the UTXO set

            prevheights.resize(tx.vin.size());
            for (size_t j = 0; j < tx.vin.size(); j++) {
                if (tx.vin[j].IsAnonInput())
                    prevheights[j] = 0;
                else
                    prevheights[j] = view.AccessCoin(tx.vin[j].prevout).nHeight;
            }

            if (!SequenceLocks(tx, nLockTimeFlags, &prevheights, *pindex)) {
                control.Wait();
                return state.DoS(100, error("%s: contains a non-BIP68-final transaction", __func__),
                                 REJECT_INVALID, "bad-txns-nonfinal");
            }

            if (tx.IsParticlVersion()
                && (fAddressIndex || fSpentIndex)) {
                // Update spent inputs for insight
                for (size_t j = 0; j < tx.vin.size(); j++) {
                    const CTxIn input = tx.vin[j];
                    if (input.IsAnonInput()) {
                        nAnonIn++;
                        continue;
                    }

                    const Coin &coin = view.AccessCoin(input.prevout);
                    const CScript *pScript = &coin.out.scriptPubKey;

                    CAmount nValue = coin.nType == OUTPUT_CT ? 0 : coin.out.nValue;
                    std::vector<uint8_t> hashBytes;
                    int scriptType = 0;

                    if (!ExtractIndexInfo(pScript, scriptType, hashBytes)
                        || scriptType == 0)
                        continue;

                    uint256 hashAddress;
                    if (scriptType > 0)
                        hashAddress = uint256(hashBytes.data(), hashBytes.size());

                    if (fAddressIndex && scriptType > 0) {
                        // record spending activity
                        view.addressIndex.push_back(std::make_pair(CAddressIndexKey(scriptType, hashAddress, pindex->nHeight, i, txhash, j, true), nValue * -1));
                        // remove address from unspent index
                        view.addressUnspentIndex.push_back(std::make_pair(CAddressUnspentKey(scriptType, hashAddress, input.prevout.hash, input.prevout.n), CAddressUnspentValue()));
                    }

                    if (fSpentIndex) {
                        CAmount nValue = coin.nType == OUTPUT_CT ? -1 : coin.out.nValue;
                        // add the spent index to determine the txid and input that spent an output
                        // and to find the amount and address from an input
                        view.spentIndex.push_back(std::make_pair(CSpentIndexKey(input.prevout.hash, input.prevout.n), CSpentIndexValue(txhash, j, pindex->nHeight, nValue, scriptType, hashAddress)));
                    }
                }
            }
        }

        // GetTransactionSigOpCost counts 3 types of sigops:
        // * legacy (always)
        // * p2sh (when P2SH enabled in flags and excludes coinbase)
        // * witness (when witness enabled in flags and excludes coinbase)
        nSigOpsCost += GetTransactionSigOpCost(tx, view, flags);
        if (nSigOpsCost > MAX_BLOCK_SIGOPS_COST) {
            control.Wait();
            return state.DoS(100, error("ConnectBlock(): too many sigops"),
                             REJECT_INVALID, "bad-blk-sigops");
        }
        txdata.emplace_back(tx);

        if (!tx.IsCoinBase())
        {
            std::vector<CScriptCheck> vChecks;
            bool fCacheResults = fJustCheck; /* Don't cache results if we're actually connecting blocks (still consult the cache, though) */
            if (!CheckInputs(tx, state, view, fScriptChecks, flags, fCacheResults, fCacheResults, txdata[i], nScriptCheckThreads ? &vChecks : nullptr)) {
                control.Wait();
                return error("ConnectBlock(): CheckInputs on %s failed with %s",
                    txhash.ToString(), FormatStateMessage(state));
            };

            control.Add(vChecks);

            blockundo.vtxundo.push_back(CTxUndo());
            UpdateCoins(tx, view, blockundo.vtxundo.back(), pindex->nHeight);
        } else
        {
            // tx is coinbase
            CTxUndo undoDummy;
            UpdateCoins(tx, view, undoDummy, pindex->nHeight);
            nMoneyCreated += tx.GetValueOut();
        };

        if (view.nLastRCTOutput == 0)
            view.nLastRCTOutput = pindex->pprev ? pindex->pprev->nAnonOutputs : 0;
        // Index rct outputs and keyimages
        if (state.fHasAnonOutput || state.fHasAnonInput) {
            COutPoint op(txhash, 0);
            for (const auto &txin : tx.vin) {
                if (txin.IsAnonInput()) {
                    uint32_t nAnonInputs, nRingSize;
                    txin.GetAnonInfo(nAnonInputs, nRingSize);
                    if (txin.scriptData.stack.size() != 1
                        || txin.scriptData.stack[0].size() != 33 * nAnonInputs) {
                        control.Wait();
                        return error("%s: Bad scriptData stack, %s.", __func__, txhash.ToString());
                    }

                    const std::vector<uint8_t> &vKeyImages = txin.scriptData.stack[0];
                    for (size_t k = 0; k < nAnonInputs; ++k) {
                        const CCmpPubKey &ki = *((CCmpPubKey*)&vKeyImages[k*33]);

                        view.keyImages.push_back(std::make_pair(ki, txhash));
                    }
                }
            }

            for (unsigned int k = 0; k < tx.vpout.size(); k++) {
                if (!tx.vpout[k]->IsType(OUTPUT_RINGCT))
                    continue;

                CTxOutRingCT *txout = (CTxOutRingCT*)tx.vpout[k].get();

                int64_t nTestExists;
                if (!fVerifyingDB && pblocktree->ReadRCTOutputLink(txout->pk, nTestExists)) {
                    control.Wait();

                    if (nTestExists > pindex->pprev->nAnonOutputs) {
                        // The anon index can diverge from the chain index if shutdown does not complete
                        LogPrintf("%s: Duplicate anon-output %s, index %d, above last index %d.\n", __func__, HexStr(txout->pk.begin(), txout->pk.end()), nTestExists, pindex->pprev->nAnonOutputs);
                        LogPrintf("Attempting to repair anon index.\n");
                        std::set<CCmpPubKey> setKi; // unused
                        RollBackRCTIndex(pindex->pprev->nAnonOutputs, nTestExists, setKi);
                        return false;
                    }

                    return error("%s: Duplicate anon-output (db) %s, index %d.", __func__, HexStr(txout->pk.begin(), txout->pk.end()), nTestExists);
                }
                if (!fVerifyingDB && view.ReadRCTOutputLink(txout->pk, nTestExists)) {
                    control.Wait();
                    return error("%s: Duplicate anon-output (view) %s, index %d.", __func__, HexStr(txout->pk.begin(), txout->pk.end()), nTestExists);
                }

                op.n = k;
                view.nLastRCTOutput++;
                CAnonOutput ao(txout->pk, txout->commitment, op, pindex->nHeight, 0);

                view.anonOutputLinks[txout->pk] = view.nLastRCTOutput;
                view.anonOutputs.push_back(std::make_pair(view.nLastRCTOutput, ao));
            }
        }

        if (fAddressIndex) {
            // Update outputs for insight
            for (unsigned int k = 0; k < tx.vpout.size(); k++) {
                const CTxOutBase *out = tx.vpout[k].get();

                if (!out->IsType(OUTPUT_STANDARD)
                    && !out->IsType(OUTPUT_CT))
                    continue;

                const CScript *pScript;
                std::vector<unsigned char> hashBytes;
                int scriptType = 0;
                CAmount nValue;
                if (!ExtractIndexInfo(out, scriptType, hashBytes, nValue, pScript)
                    || scriptType == 0)
                    continue;

                // record receiving activity
                view.addressIndex.push_back(std::make_pair(CAddressIndexKey(scriptType, uint256(hashBytes.data(), hashBytes.size()), pindex->nHeight, i, txhash, k, false), nValue));
                // record unspent output
                view.addressUnspentIndex.push_back(std::make_pair(CAddressUnspentKey(scriptType, uint256(hashBytes.data(), hashBytes.size()), txhash, k), CAddressUnspentValue(nValue, *pScript, pindex->nHeight)));
            }
        }
    }

    int64_t nTime3 = GetTimeMicros(); nTimeConnect += nTime3 - nTime2;
    LogPrint(BCLog::BENCH, "      - Connect %u transactions: %.2fms (%.3fms/tx, %.3fms/txin) [%.2fs (%.2fms/blk)]\n", (unsigned)block.vtx.size(), MILLI * (nTime3 - nTime2), MILLI * (nTime3 - nTime2) / block.vtx.size(), nInputs <= 1 ? 0 : MILLI * (nTime3 - nTime2) / (nInputs-1), nTimeConnect * MICRO, nTimeConnect * MILLI / nBlocksTotal);

    if (!control.Wait())
        return state.DoS(100, error("%s: CheckQueue failed", __func__), REJECT_INVALID, "block-validation-failed");

    if (fParticlMode) {
        if (block.IsProofOfStake()) { // only the genesis block isn't proof of stake
            CTransactionRef txCoinstake = block.vtx[0];
            const DevFundSettings *pDevFundSettings = Params().GetDevFundSettings(block.nTime);

            CAmount nCalculatedStakeReward = Params().GetProofOfStakeReward(pindex->pprev, nFees);

            if (!pDevFundSettings || pDevFundSettings->nMinDevStakePercent <= 0) {
                if (nStakeReward < 0 || nStakeReward > nCalculatedStakeReward) {
                    return state.DoS(100, error("ConnectBlock() : coinstake pays too much(actual=%d vs calculated=%d)", nStakeReward, nCalculatedStakeReward), REJECT_INVALID, "bad-cs-amount");
                }
            } else {
                assert(pDevFundSettings->nMinDevStakePercent <= 100);

                CAmount nMinDevPart = (nCalculatedStakeReward * pDevFundSettings->nMinDevStakePercent) / 100;
                CAmount nMaxHolderPart = nCalculatedStakeReward - nMinDevPart;
                if (nMinDevPart < 0 || nMaxHolderPart < 0)
                    return state.DoS(100, error("%s: bad coinstake split amount (foundation=%d vs reward=%d)", __func__, nMinDevPart, nMaxHolderPart), REJECT_INVALID, "bad-cs-amount");


                CAmount nDevBfwd = 0, nDevCfwdCheck = 0;
                if (pindex->pprev->nHeight > 0) { // genesis block is pow
                    CTransactionRef txPrevCoinstake;
                    if (!coinStakeCache.GetCoinStake(pindex->pprev->GetBlockHash(), txPrevCoinstake))
                        return state.DoS(100, error("%s: Failed to get previous coinstake.", __func__), REJECT_INVALID, "bad-cs-amount");

                    assert(txPrevCoinstake->IsCoinStake()); // Sanity check

                    if (!txPrevCoinstake->GetDevFundCfwd(nDevBfwd))
                        nDevBfwd = 0;
                }

                if (pindex->nHeight % pDevFundSettings->nDevOutputPeriod == 0) {
                    // Fund output must exist and match cfwd, cfwd data output must be unset
                    // nStakeReward must == nDevBfwd + nCalculatedStakeReward

                    if (nStakeReward != nDevBfwd + nCalculatedStakeReward)
                        return state.DoS(100, error("%s: bad stake-reward (actual=%d vs expected=%d)", __func__, nStakeReward, nDevBfwd + nCalculatedStakeReward), REJECT_INVALID, "bad-cs-amount");

                    CTxDestination dfDest = CBitcoinAddress(pDevFundSettings->sDevFundAddresses).Get();
                    if (dfDest.type() == typeid(CNoDestination))
                        return error("%s: Failed to get foundation fund destination: %s.", __func__, pDevFundSettings->sDevFundAddresses);
                    CScript devFundScriptPubKey = GetScriptForDestination(dfDest);

                    // output 1 must be to the dev fund
                    const CTxOutStandard *outputDF = txCoinstake->vpout[1]->GetStandardOutput();
                    if (!outputDF)
                        return state.DoS(100, error("%s: Bad foundation fund output.", __func__), REJECT_INVALID, "bad-cs");

                    if (outputDF->scriptPubKey != devFundScriptPubKey)
                        return state.DoS(100, error("%s: Bad foundation fund output script.", __func__), REJECT_INVALID, "bad-cs");

                    if (outputDF->nValue < nDevBfwd + nMinDevPart) // max value is clamped already
                        return state.DoS(100, error("%s: Bad foundation-reward (actual=%d vs minfundpart=%d)", __func__, nStakeReward, nDevBfwd + nMinDevPart), REJECT_INVALID, "bad-cs-fund-amount");

                    if (txCoinstake->GetDevFundCfwd(nDevCfwdCheck))
                        return state.DoS(100, error("%s: Coinstake foundation cfwd must be unset.", __func__), REJECT_INVALID, "bad-cs-cfwd");
                } else {
                    // Ensure cfwd data output is correct and nStakeReward is <= nHolderPart
                    // cfwd must == nDevBfwd + (nCalculatedStakeReward - nStakeReward) // allowing users to set a higher split

                    if (nStakeReward < 0 || nStakeReward > nMaxHolderPart)
                        return state.DoS(100, error("%s: Bad stake-reward (actual=%d vs maxholderpart=%d)", __func__, nStakeReward, nMaxHolderPart), REJECT_INVALID, "bad-cs-amount");

                    CAmount nDevCfwd = nDevBfwd + nCalculatedStakeReward - nStakeReward;
                    if (!txCoinstake->GetDevFundCfwd(nDevCfwdCheck)
                        || nDevCfwdCheck != nDevCfwd)
                        return state.DoS(100, error("%s: Coinstake foundation fund carried forward mismatch (actual=%d vs expected=%d)", __func__, nDevCfwdCheck, nDevCfwd), REJECT_INVALID, "bad-cs-cfwd");
                }

                coinStakeCache.InsertCoinStake(blockHash, txCoinstake);
            }
        } else {
            if (block.GetHash() != Params().GenesisBlock().GetHash()) {
                return state.DoS(100, error("ConnectBlock() : Found block that isn't coinstake or genesis."), REJECT_INVALID, "bad-cs");
            }
        }
    } else {
        CAmount blockReward = nFees + GetBlockSubsidy(pindex->nHeight, chainparams.GetConsensus());
        if (block.vtx[0]->GetValueOut() > blockReward) // particl coins are imported as coinbase txns
            return state.DoS(100,
                             error("ConnectBlock(): coinbase pays too much (actual=%d vs limit=%d)",
                                   block.vtx[0]->GetValueOut(), blockReward),
                                   REJECT_INVALID, "bad-cb-amount");
    }

    int64_t nTime4 = GetTimeMicros(); nTimeVerify += nTime4 - nTime2;
    LogPrint(BCLog::BENCH, "    - Verify %u txins: %.2fms (%.3fms/txin) [%.2fs (%.2fms/blk)]\n", nInputs - 1, MILLI * (nTime4 - nTime2), nInputs <= 1 ? 0 : MILLI * (nTime4 - nTime2) / (nInputs-1), nTimeVerify * MICRO, nTimeVerify * MILLI / nBlocksTotal);

    if (fJustCheck)
        return true;

    pindex->nMoneySupply = (pindex->pprev ? pindex->pprev->nMoneySupply : 0) + nMoneyCreated;
    pindex->nAnonOutputs = view.nLastRCTOutput;
    setDirtyBlockIndex.insert(pindex); // pindex has changed, must save to disk

    if (!fIsGenesisBlock
     && !WriteUndoDataForBlock(blockundo, state, pindex, chainparams))
        return false;

    if (!pindex->IsValid(BLOCK_VALID_SCRIPTS)) {
        pindex->RaiseValidity(BLOCK_VALID_SCRIPTS);
        setDirtyBlockIndex.insert(pindex);
    }


    if (fTimestampIndex)
    {
        unsigned int logicalTS = pindex->nTime;
        unsigned int prevLogicalTS = 0;

        // retrieve logical timestamp of the previous block
        if (pindex->pprev)
            if (!pblocktree->ReadTimestampBlockIndex(pindex->pprev->GetBlockHash(), prevLogicalTS))
                LogPrintf("%s: Failed to read previous block's logical timestamp\n", __func__);

        if (logicalTS <= prevLogicalTS)
        {
            logicalTS = prevLogicalTS + 1;
            LogPrintf("%s: Previous logical timestamp is newer Actual[%d] prevLogical[%d] Logical[%d]\n", __func__, pindex->nTime, prevLogicalTS, logicalTS);
        }

        if (!pblocktree->WriteTimestampIndex(CTimestampIndexKey(logicalTS, pindex->GetBlockHash())))
            return AbortNode(state, "Failed to write timestamp index");

        if (!pblocktree->WriteTimestampBlockIndex(CTimestampBlockIndexKey(pindex->GetBlockHash()), CTimestampBlockIndexValue(logicalTS)))
            return AbortNode(state, "Failed to write blockhash index");
    };

    assert(pindex->phashBlock);
    // add this block to the view's block chain
    view.SetBestBlock(pindex->GetBlockHash(), pindex->nHeight);

    int64_t nTime5 = GetTimeMicros(); nTimeIndex += nTime5 - nTime4;
    LogPrint(BCLog::BENCH, "    - Index writing: %.2fms [%.2fs (%.2fms/blk)]\n", MILLI * (nTime5 - nTime4), nTimeIndex * MICRO, nTimeIndex * MILLI / nBlocksTotal);

    int64_t nTime6 = GetTimeMicros(); nTimeCallbacks += nTime6 - nTime5;
    LogPrint(BCLog::BENCH, "    - Callbacks: %.2fms [%.2fs (%.2fms/blk)]\n", MILLI * (nTime6 - nTime5), nTimeCallbacks * MICRO, nTimeCallbacks * MILLI / nBlocksTotal);

    return true;
}

/**
 * Update the on-disk chain state.
 * The caches and indexes are flushed depending on the mode we're called with
 * if they're too large, if it's been a while since the last write,
 * or always and in all cases if we're in prune mode and are deleting files.
 *
 * If FlushStateMode::NONE is used, then FlushStateToDisk(...) won't do anything
 * besides checking if we need to prune.
 */
bool FlushStateToDisk(const CChainParams& chainparams, CValidationState &state, FlushStateMode mode, int nManualPruneHeight) {
    int64_t nMempoolUsage = mempool.DynamicMemoryUsage();
    LOCK(cs_main);
    static int64_t nLastWrite = 0;
    static int64_t nLastFlush = 0;
    std::set<int> setFilesToPrune;
    bool full_flush_completed = false;
    try {
    {
        bool fFlushForPrune = false;
        bool fDoFullFlush = false;
        LOCK(cs_LastBlockFile);
        if (fPruneMode && (fCheckForPruning || nManualPruneHeight > 0) && !fReindex) {
            if (nManualPruneHeight > 0) {
                FindFilesToPruneManual(setFilesToPrune, nManualPruneHeight);
            } else {
                FindFilesToPrune(setFilesToPrune, chainparams.PruneAfterHeight());
                fCheckForPruning = false;
            }
            if (!setFilesToPrune.empty()) {
                fFlushForPrune = true;
                if (!fHavePruned) {
                    pblocktree->WriteFlag("prunedblockfiles", true);
                    fHavePruned = true;
                }
            }
        }
        int64_t nNow = GetTimeMicros();
        // Avoid writing/flushing immediately after startup.
        if (nLastWrite == 0) {
            nLastWrite = nNow;
        }
        if (nLastFlush == 0) {
            nLastFlush = nNow;
        }
        int64_t nMempoolSizeMax = gArgs.GetArg("-maxmempool", DEFAULT_MAX_MEMPOOL_SIZE) * 1000000;
        int64_t cacheSize = pcoinsTip->DynamicMemoryUsage();
        int64_t nTotalSpace = nCoinCacheUsage + std::max<int64_t>(nMempoolSizeMax - nMempoolUsage, 0);
        // The cache is large and we're within 10% and 10 MiB of the limit, but we have time now (not in the middle of a block processing).
        bool fCacheLarge = mode == FlushStateMode::PERIODIC && cacheSize > std::max((9 * nTotalSpace) / 10, nTotalSpace - MAX_BLOCK_COINSDB_USAGE * 1024 * 1024);
        // The cache is over the limit, we have to write now.
        bool fCacheCritical = mode == FlushStateMode::IF_NEEDED && cacheSize > nTotalSpace;
        // It's been a while since we wrote the block index to disk. Do this frequently, so we don't need to redownload after a crash.
        bool fPeriodicWrite = mode == FlushStateMode::PERIODIC && nNow > nLastWrite + (int64_t)DATABASE_WRITE_INTERVAL * 1000000;
        // It's been very long since we flushed the cache. Do this infrequently, to optimize cache usage.
        bool fPeriodicFlush = mode == FlushStateMode::PERIODIC && nNow > nLastFlush + (int64_t)DATABASE_FLUSH_INTERVAL * 1000000;
        // Combine all conditions that result in a full cache flush.
        fDoFullFlush = (mode == FlushStateMode::ALWAYS) || fCacheLarge || fCacheCritical || fPeriodicFlush || fFlushForPrune;
        // Write blocks and block index to disk.
        if (fDoFullFlush || fPeriodicWrite) {
            // Depend on nMinDiskSpace to ensure we can write block index
            if (!CheckDiskSpace(0, true))
                return state.Error("out of disk space");
            // First make sure all block and undo data is flushed to disk.
            FlushBlockFile();
            // Then update all block file information (which may refer to block and undo files).
            {
                std::vector<std::pair<int, const CBlockFileInfo*> > vFiles;
                vFiles.reserve(setDirtyFileInfo.size());
                for (std::set<int>::iterator it = setDirtyFileInfo.begin(); it != setDirtyFileInfo.end(); ) {
                    vFiles.push_back(std::make_pair(*it, &vinfoBlockFile[*it]));
                    setDirtyFileInfo.erase(it++);
                }
                std::vector<const CBlockIndex*> vBlocks;
                vBlocks.reserve(setDirtyBlockIndex.size());
                for (std::set<CBlockIndex*>::iterator it = setDirtyBlockIndex.begin(); it != setDirtyBlockIndex.end(); ) {
                    if ((*it)->nFlags & BLOCK_ACCEPTED) {
                        vBlocks.push_back(*it);
                    }
                    setDirtyBlockIndex.erase(it++);
                }
                if (!pblocktree->WriteBatchSync(vFiles, nLastBlockFile, vBlocks)) {
                    return AbortNode(state, "Failed to write to block index database");
                }
            }
            // Finally remove any pruned files
            if (fFlushForPrune)
                UnlinkPrunedFiles(setFilesToPrune);
            nLastWrite = nNow;
        }
        // Flush best chain related state. This can only be done if the blocks / block index write was also done.
        if (fDoFullFlush && !pcoinsTip->GetBestBlock().IsNull()) {
            // Typical Coin structures on disk are around 48 bytes in size.
            // Pushing a new one to the database can cause it to be written
            // twice (once in the log, and once in the tables). This is already
            // an overestimation, as most will delete an existing entry or
            // overwrite one. Still, use a conservative safety factor of 2.
            if (!CheckDiskSpace(48 * 2 * 2 * pcoinsTip->GetCacheSize()))
                return state.Error("out of disk space");
            // Flush the chainstate (which may refer to block index entries).
            if (!pcoinsTip->Flush())
                return AbortNode(state, "Failed to write to coin database");
            nLastFlush = nNow;
            full_flush_completed = true;
        }
    }
    if (full_flush_completed) {
        // Update best block in wallet (so we can detect restored wallets).
        GetMainSignals().ChainStateFlushed(chainActive.GetLocator());
    }
    } catch (const std::runtime_error& e) {
        return AbortNode(state, std::string("System error while flushing: ") + e.what());
    }
    return true;
}

void FlushStateToDisk() {
    CValidationState state;
    const CChainParams& chainparams = Params();
    if (!FlushStateToDisk(chainparams, state, FlushStateMode::ALWAYS)) {
        LogPrintf("%s: failed to flush state (%s)\n", __func__, FormatStateMessage(state));
    }
}

void PruneAndFlush() {
    CValidationState state;
    fCheckForPruning = true;
    const CChainParams& chainparams = Params();
    if (!FlushStateToDisk(chainparams, state, FlushStateMode::NONE)) {
        LogPrintf("%s: failed to flush state (%s)\n", __func__, FormatStateMessage(state));
    }
}

static void DoWarning(const std::string& strWarning)
{
    static bool fWarned = false;
    SetMiscWarning(strWarning);
    if (!fWarned) {
        AlertNotify(strWarning);
        fWarned = true;
    }
}

bool FlushView(CCoinsViewCache *view, CValidationState& state, bool fDisconnecting)
{
    if (!view->Flush())
        return false;

    if (fAddressIndex)
    {
        if (fDisconnecting)
        {
            if (!pblocktree->EraseAddressIndex(view->addressIndex))
                return AbortNode(state, "Failed to delete address index");
        } else
        {
            if (!pblocktree->WriteAddressIndex(view->addressIndex))
                return AbortNode(state, "Failed to write address index");
        };

        if (!pblocktree->UpdateAddressUnspentIndex(view->addressUnspentIndex))
            return AbortNode(state, "Failed to write address unspent index");
    };

    if (fSpentIndex)
    {
        if (!pblocktree->UpdateSpentIndex(view->spentIndex))
            return AbortNode(state, "Failed to write transaction index");
    };

    view->addressIndex.clear();
    view->addressUnspentIndex.clear();
    view->spentIndex.clear();

    if (fDisconnecting)
    {
        for (auto &it : view->keyImages)
            if (!pblocktree->EraseRCTKeyImage(it.first))
                return error("%s: EraseRCTKeyImage failed, txn %s.", __func__, it.second.ToString());

        if (view->anonOutputLinks.size() > 0)
        {
            for (auto &it : view->anonOutputLinks)
            {
                if (!pblocktree->EraseRCTOutput(it.second))
                    return error("%s: EraseRCTOutput failed.", __func__);

                if (!pblocktree->EraseRCTOutputLink(it.first))
                    return error("%s: EraseRCTOutput failed.", __func__);
            };

        };
    } else
    {
        CDBBatch batch(*pblocktree);

        for (auto &it : view->keyImages)
            batch.Write(std::make_pair(DB_RCTKEYIMAGE, it.first), it.second);

        for (auto &it : view->anonOutputs)
            batch.Write(std::make_pair(DB_RCTOUTPUT, it.first), it.second);

        for (auto &it : view->anonOutputLinks)
            batch.Write(std::make_pair(DB_RCTOUTPUT_LINK, it.first), it.second);

        if (!pblocktree->WriteBatch(batch))
            return error("%s: Write RCT outputs failed.", __func__);
    };

    view->nLastRCTOutput = 0;
    view->anonOutputs.clear();
    view->anonOutputLinks.clear();
    view->keyImages.clear();

    return true;
};

/** Private helper function that concatenates warning messages. */
static void AppendWarning(std::string& res, const std::string& warn)
{
    if (!res.empty()) res += ", ";
    res += warn;
}

/** Check warning conditions and do some notifications on new chain tip set. */
void UpdateTip(const CBlockIndex *pindexNew, const CChainParams& chainParams) {
    // New best block
    mempool.AddTransactionsUpdated(1);

    {
        LOCK(g_best_block_mutex);
        g_best_block = pindexNew->GetBlockHash();
        g_best_block_cv.notify_all();
    }

    std::string warningMessages;
    if (!IsInitialBlockDownload())
    {
        int nUpgraded = 0;
        const CBlockIndex* pindex = pindexNew;
        for (int bit = 0; bit < VERSIONBITS_NUM_BITS; bit++) {
            WarningBitsConditionChecker checker(bit);
            ThresholdState state = checker.GetStateFor(pindex, chainParams.GetConsensus(), warningcache[bit]);
            if (state == ThresholdState::ACTIVE || state == ThresholdState::LOCKED_IN) {
                const std::string strWarning = strprintf(_("Warning: unknown new rules activated (versionbit %i)"), bit);
                if (state == ThresholdState::ACTIVE) {
                    DoWarning(strWarning);
                } else {
                    AppendWarning(warningMessages, strWarning);
                }
            }
        }
        // Check the version of the last 100 blocks to see if we need to upgrade:
        for (int i = 0; i < 100 && pindex != nullptr; i++)
        {
            if (fParticlMode)
            {
                if (pindex->nVersion > PARTICL_BLOCK_VERSION)
                    ++nUpgraded;
            } else
            {
                int32_t nExpectedVersion = ComputeBlockVersion(pindex->pprev, chainParams.GetConsensus());
                if (pindex->nVersion > VERSIONBITS_LAST_OLD_BLOCK_VERSION && (pindex->nVersion & ~nExpectedVersion) != 0)
                    ++nUpgraded;
            }
            pindex = pindex->pprev;
        }
        if (nUpgraded > 0)
            AppendWarning(warningMessages, strprintf(_("%d of last 100 blocks have unexpected version"), nUpgraded));
        if (nUpgraded > 100/2)
        {
            std::string strWarning = _("Warning: Unknown block versions being mined! It's possible unknown rules are in effect");
            // notify GetWarnings(), called by Qt and the JSON-RPC code to warn the user:
            DoWarning(strWarning);
        }
    }
    LogPrintf("%s: new best=%s height=%d version=0x%08x log2_work=%.8g tx=%lu date='%s' progress=%f cache=%.1fMiB(%utxo)", __func__, /* Continued */
      pindexNew->GetBlockHash().ToString(), pindexNew->nHeight, pindexNew->nVersion,
      log(pindexNew->nChainWork.getdouble())/log(2.0), (unsigned long)pindexNew->nChainTx,
      FormatISO8601DateTime(pindexNew->GetBlockTime()),
      GuessVerificationProgress(chainParams.TxData(), pindexNew), pcoinsTip->DynamicMemoryUsage() * (1.0 / (1<<20)), pcoinsTip->GetCacheSize());
    if (!warningMessages.empty())
        LogPrintf(" warning='%s'", warningMessages); /* Continued */
    LogPrintf("\n");

}

/** Disconnect chainActive's tip.
  * After calling, the mempool will be in an inconsistent state, with
  * transactions from disconnected blocks being added to disconnectpool.  You
  * should make the mempool consistent again by calling UpdateMempoolForReorg.
  * with cs_main held.
  *
  * If disconnectpool is nullptr, then no disconnected transactions are added to
  * disconnectpool (note that the caller is responsible for mempool consistency
  * in any case).
  */
bool CChainState::DisconnectTip(CValidationState& state, const CChainParams& chainparams, DisconnectedBlockTransactions *disconnectpool)
{
    CBlockIndex *pindexDelete = chainActive.Tip();
    assert(pindexDelete);
    // Read block from disk.
    std::shared_ptr<CBlock> pblock = std::make_shared<CBlock>();
    CBlock& block = *pblock;
    if (!ReadBlockFromDisk(block, pindexDelete, chainparams.GetConsensus()))
        return AbortNode(state, "Failed to read block");
    // Apply the block atomically to the chain state.
    int64_t nStart = GetTimeMicros();
    {
        CCoinsViewCache view(pcoinsTip.get());
        assert(view.GetBestBlock() == pindexDelete->GetBlockHash());
        if (DisconnectBlock(block, pindexDelete, view) != DISCONNECT_OK)
            return error("DisconnectTip(): DisconnectBlock %s failed", pindexDelete->GetBlockHash().ToString());
        bool flushed = FlushView(&view, state, true);
        assert(flushed);
    }
    LogPrint(BCLog::BENCH, "- Disconnect block: %.2fms\n", (GetTimeMicros() - nStart) * MILLI);
    // Write the chain state to disk, if necessary.
    if (!FlushStateToDisk(chainparams, state, FlushStateMode::IF_NEEDED))
        return false;

    if (disconnectpool) {
        // Save transactions to re-add to mempool at end of reorg
        for (auto it = block.vtx.rbegin(); it != block.vtx.rend(); ++it) {
            disconnectpool->addTransaction(*it);
        }
        while (disconnectpool->DynamicMemoryUsage() > MAX_DISCONNECTED_TX_POOL_SIZE * 1000) {
            // Drop the earliest entry, and remove its children from the mempool.
            auto it = disconnectpool->queuedTx.get<insertion_order>().begin();
            mempool.removeRecursive(**it, MemPoolRemovalReason::REORG);
            disconnectpool->removeEntry(it);
        }
    }

    chainActive.SetTip(pindexDelete->pprev);

    UpdateTip(pindexDelete->pprev, chainparams);
    // Let wallets know transactions went from 1-confirmed to
    // 0-confirmed or conflicted:
    GetMainSignals().BlockDisconnected(pblock);
    return true;
}

static int64_t nTimeReadFromDisk = 0;
static int64_t nTimeConnectTotal = 0;
static int64_t nTimeFlush = 0;
static int64_t nTimeChainState = 0;
static int64_t nTimePostConnect = 0;

struct PerBlockConnectTrace {
    CBlockIndex* pindex = nullptr;
    std::shared_ptr<const CBlock> pblock;
    std::shared_ptr<std::vector<CTransactionRef>> conflictedTxs;
    PerBlockConnectTrace() : conflictedTxs(std::make_shared<std::vector<CTransactionRef>>()) {}
};
/**
 * Used to track blocks whose transactions were applied to the UTXO state as a
 * part of a single ActivateBestChainStep call.
 *
 * This class also tracks transactions that are removed from the mempool as
 * conflicts (per block) and can be used to pass all those transactions
 * through SyncTransaction.
 *
 * This class assumes (and asserts) that the conflicted transactions for a given
 * block are added via mempool callbacks prior to the BlockConnected() associated
 * with those transactions. If any transactions are marked conflicted, it is
 * assumed that an associated block will always be added.
 *
 * This class is single-use, once you call GetBlocksConnected() you have to throw
 * it away and make a new one.
 */
class ConnectTrace {
private:
    std::vector<PerBlockConnectTrace> blocksConnected;
    CTxMemPool &pool;

public:
    explicit ConnectTrace(CTxMemPool &_pool) : blocksConnected(1), pool(_pool) {
        pool.NotifyEntryRemoved.connect(boost::bind(&ConnectTrace::NotifyEntryRemoved, this, _1, _2));
    }

    ~ConnectTrace() {
        pool.NotifyEntryRemoved.disconnect(boost::bind(&ConnectTrace::NotifyEntryRemoved, this, _1, _2));
    }

    void BlockConnected(CBlockIndex* pindex, std::shared_ptr<const CBlock> pblock) {
        assert(!blocksConnected.back().pindex);
        assert(pindex);
        assert(pblock);
        blocksConnected.back().pindex = pindex;
        blocksConnected.back().pblock = std::move(pblock);
        blocksConnected.emplace_back();
    }

    std::vector<PerBlockConnectTrace>& GetBlocksConnected() {
        // We always keep one extra block at the end of our list because
        // blocks are added after all the conflicted transactions have
        // been filled in. Thus, the last entry should always be an empty
        // one waiting for the transactions from the next block. We pop
        // the last entry here to make sure the list we return is sane.
        assert(!blocksConnected.back().pindex);
        assert(blocksConnected.back().conflictedTxs->empty());
        blocksConnected.pop_back();
        return blocksConnected;
    }

    void NotifyEntryRemoved(CTransactionRef txRemoved, MemPoolRemovalReason reason) {
        assert(!blocksConnected.back().pindex);
        if (reason == MemPoolRemovalReason::CONFLICT) {
            blocksConnected.back().conflictedTxs->emplace_back(std::move(txRemoved));
        }
    }
};

/**
 * Connect a new block to chainActive. pblock is either nullptr or a pointer to a CBlock
 * corresponding to pindexNew, to bypass loading it again from disk.
 *
 * The block is added to connectTrace if connection succeeds.
 */
bool CChainState::ConnectTip(CValidationState& state, const CChainParams& chainparams, CBlockIndex* pindexNew, const std::shared_ptr<const CBlock>& pblock, ConnectTrace& connectTrace, DisconnectedBlockTransactions &disconnectpool)
{
    assert(pindexNew->pprev == chainActive.Tip());
    // Read block from disk.
    int64_t nTime1 = GetTimeMicros();
    std::shared_ptr<const CBlock> pthisBlock;
    if (!pblock) {
        std::shared_ptr<CBlock> pblockNew = std::make_shared<CBlock>();
        if (!ReadBlockFromDisk(*pblockNew, pindexNew, chainparams.GetConsensus()))
            return AbortNode(state, "Failed to read block");
        pthisBlock = pblockNew;
    } else {
        pthisBlock = pblock;
    }
    const CBlock& blockConnecting = *pthisBlock;
    // Apply the block atomically to the chain state.
    int64_t nTime2 = GetTimeMicros(); nTimeReadFromDisk += nTime2 - nTime1;
    int64_t nTime3;

    LogPrint(BCLog::BENCH, "  - Load block from disk: %.2fms [%.2fs]\n", (nTime2 - nTime1) * MILLI, nTimeReadFromDisk * MICRO);
    setConnectKi.clear();
    {

        CCoinsViewCache view(pcoinsTip.get());
        bool rv = ConnectBlock(blockConnecting, state, pindexNew, view, chainparams);
        if (pindexNew->nFlags & BLOCK_FAILED_DUPLICATE_STAKE)
            state.nFlags |= BLOCK_FAILED_DUPLICATE_STAKE;
        GetMainSignals().BlockChecked(blockConnecting, state);
        if (!rv) {
            if (state.IsInvalid())
                InvalidBlockFound(pindexNew, blockConnecting, state);
            return error("%s: ConnectBlock %s failed, %s", __func__, pindexNew->GetBlockHash().ToString(), FormatStateMessage(state));
        }
        nTime3 = GetTimeMicros(); nTimeConnectTotal += nTime3 - nTime2;
        LogPrint(BCLog::BENCH, "  - Connect total: %.2fms [%.2fs (%.2fms/blk)]\n", (nTime3 - nTime2) * MILLI, nTimeConnectTotal * MICRO, nTimeConnectTotal * MILLI / nBlocksTotal);
        bool flushed = FlushView(&view, state, false);
        assert(flushed);
    }
    int64_t nTime4 = GetTimeMicros(); nTimeFlush += nTime4 - nTime3;
    LogPrint(BCLog::BENCH, "  - Flush: %.2fms [%.2fs (%.2fms/blk)]\n", (nTime4 - nTime3) * MILLI, nTimeFlush * MICRO, nTimeFlush * MILLI / nBlocksTotal);
    // Write the chain state to disk, if necessary.
    if (!FlushStateToDisk(chainparams, state, FlushStateMode::IF_NEEDED))
    {
        //RollBackRCTIndex(nLastValidRCTOutput, setConnectKi);
        return false;
    }
    int64_t nTime5 = GetTimeMicros(); nTimeChainState += nTime5 - nTime4;
    LogPrint(BCLog::BENCH, "  - Writing chainstate: %.2fms [%.2fs (%.2fms/blk)]\n", (nTime5 - nTime4) * MILLI, nTimeChainState * MICRO, nTimeChainState * MILLI / nBlocksTotal);
    // Remove conflicting transactions from the mempool.;
    mempool.removeForBlock(blockConnecting.vtx, pindexNew->nHeight);
    disconnectpool.removeForBlock(blockConnecting.vtx);
    // Update chainActive & related variables.
    chainActive.SetTip(pindexNew);
    UpdateTip(pindexNew, chainparams);

    int64_t nTime6 = GetTimeMicros(); nTimePostConnect += nTime6 - nTime5; nTimeTotal += nTime6 - nTime1;
    LogPrint(BCLog::BENCH, "  - Connect postprocess: %.2fms [%.2fs (%.2fms/blk)]\n", (nTime6 - nTime5) * MILLI, nTimePostConnect * MICRO, nTimePostConnect * MILLI / nBlocksTotal);
    LogPrint(BCLog::BENCH, "- Connect block: %.2fms [%.2fs (%.2fms/blk)]\n", (nTime6 - nTime1) * MILLI, nTimeTotal * MICRO, nTimeTotal * MILLI / nBlocksTotal);

    connectTrace.BlockConnected(pindexNew, std::move(pthisBlock));
    return true;
}

/**
 * Return the tip of the chain with the most work in it, that isn't
 * known to be invalid (it's however far from certain to be valid).
 */
CBlockIndex* CChainState::FindMostWorkChain() {
    do {
        CBlockIndex *pindexNew = nullptr;

        // Find the best candidate header.
        {
            std::set<CBlockIndex*, CBlockIndexWorkComparator>::reverse_iterator it = setBlockIndexCandidates.rbegin();
            if (it == setBlockIndexCandidates.rend())
                return nullptr;
            pindexNew = *it;
        }

        // Check whether all blocks on the path between the currently active chain and the candidate are valid.
        // Just going until the active chain is an optimization, as we know all blocks in it are valid already.
        CBlockIndex *pindexTest = pindexNew;
        bool fInvalidAncestor = false;
        while (pindexTest && !chainActive.Contains(pindexTest)) {
            assert(pindexTest->HaveTxsDownloaded() || pindexTest->nHeight == 0);

            // Pruned nodes may have entries in setBlockIndexCandidates for
            // which block files have been deleted.  Remove those as candidates
            // for the most work chain if we come across them; we can't switch
            // to a chain unless we have all the non-active-chain parent blocks.
            bool fFailedChain = pindexTest->nStatus & BLOCK_FAILED_MASK;
            bool fMissingData = !(pindexTest->nStatus & BLOCK_HAVE_DATA);

            if (fFailedChain || fMissingData) {
                // Candidate chain is not usable (either invalid or missing data)
                if (fFailedChain && (pindexBestInvalid == nullptr || pindexNew->nChainWork > pindexBestInvalid->nChainWork))
                    pindexBestInvalid = pindexNew;
                CBlockIndex *pindexFailed = pindexNew;
                // Remove the entire chain from the set.
                while (pindexTest != pindexFailed) {
                    if (fFailedChain) {

                        if (pindexTest->nFlags & BLOCK_FAILED_DUPLICATE_STAKE)
                            pindexFailed->nFlags |= BLOCK_FAILED_DUPLICATE_STAKE;

                        pindexFailed->nStatus |= BLOCK_FAILED_CHILD;
                    } else if (fMissingData) {
                        // If we're missing data, then add back to mapBlocksUnlinked,
                        // so that if the block arrives in the future we can try adding
                        // to setBlockIndexCandidates again.
                        mapBlocksUnlinked.insert(std::make_pair(pindexFailed->pprev, pindexFailed));
                    }
                    setBlockIndexCandidates.erase(pindexFailed);
                    pindexFailed = pindexFailed->pprev;
                }
                setBlockIndexCandidates.erase(pindexTest);
                fInvalidAncestor = true;
                break;
            }
            pindexTest = pindexTest->pprev;
        }
        if (!fInvalidAncestor)
            return pindexNew;
    } while(true);
}

/** Delete all entries in setBlockIndexCandidates that are worse than the current tip. */
void CChainState::PruneBlockIndexCandidates() {
    // Note that we can't delete the current block itself, as we may need to return to it later in case a
    // reorganization to a better block fails.
    std::set<CBlockIndex*, CBlockIndexWorkComparator>::iterator it = setBlockIndexCandidates.begin();
    while (it != setBlockIndexCandidates.end() && setBlockIndexCandidates.value_comp()(*it, chainActive.Tip())) {
        setBlockIndexCandidates.erase(it++);
    }
    // Either the current tip or a successor of it we're working towards is left in setBlockIndexCandidates.
    assert(!setBlockIndexCandidates.empty());
}

/**
 * Try to make some progress towards making pindexMostWork the active block.
 * pblock is either nullptr or a pointer to a CBlock corresponding to pindexMostWork.
 */
bool CChainState::ActivateBestChainStep(CValidationState& state, const CChainParams& chainparams, CBlockIndex* pindexMostWork, const std::shared_ptr<const CBlock>& pblock, bool& fInvalidFound, ConnectTrace& connectTrace)
{
    AssertLockHeld(cs_main);

    const CBlockIndex *pindexOldTip = chainActive.Tip();
    const CBlockIndex *pindexFork = chainActive.FindFork(pindexMostWork);

    // Disconnect active blocks which are no longer in the best chain.
    bool fBlocksDisconnected = false;
    DisconnectedBlockTransactions disconnectpool;
    while (chainActive.Tip() && chainActive.Tip() != pindexFork) {
        if (!DisconnectTip(state, chainparams, &disconnectpool)) {
            // This is likely a fatal error, but keep the mempool consistent,
            // just in case. Only remove from the mempool in this case.
            UpdateMempoolForReorg(disconnectpool, false);
            return false;
        }
        fBlocksDisconnected = true;
    }

    // Build list of new blocks to connect.
    std::vector<CBlockIndex*> vpindexToConnect;
    bool fContinue = true;
    int nHeight = pindexFork ? pindexFork->nHeight : -1;
    while (fContinue && nHeight != pindexMostWork->nHeight) {
        // Don't iterate the entire list of potential improvements toward the best tip, as we likely only need
        // a few blocks along the way.
        int nTargetHeight = std::min(nHeight + 32, pindexMostWork->nHeight);
        vpindexToConnect.clear();
        vpindexToConnect.reserve(nTargetHeight - nHeight);
        CBlockIndex *pindexIter = pindexMostWork->GetAncestor(nTargetHeight);
        while (pindexIter && pindexIter->nHeight != nHeight) {
            vpindexToConnect.push_back(pindexIter);
            pindexIter = pindexIter->pprev;
        }
        nHeight = nTargetHeight;

        // Connect new blocks.
        for (CBlockIndex *pindexConnect : reverse_iterate(vpindexToConnect)) {
            if (!ConnectTip(state, chainparams, pindexConnect, pindexConnect == pindexMostWork ? pblock : std::shared_ptr<const CBlock>(), connectTrace, disconnectpool)) {
                if (state.IsInvalid()) {
                    // The block violates a consensus rule.
                    if (!state.CorruptionPossible()) {
                        InvalidChainFound(vpindexToConnect.front());
                    }
                    state = CValidationState();
                    fInvalidFound = true;
                    fContinue = false;
                    break;
                } else {
                    // A system error occurred (disk space, database error, ...).
                    // Make the mempool consistent with the current tip, just in case
                    // any observers try to use it before shutdown.
                    UpdateMempoolForReorg(disconnectpool, false);
                    return false;
                }
            } else {
                PruneBlockIndexCandidates();
                if (!pindexOldTip || chainActive.Tip()->nChainWork > pindexOldTip->nChainWork) {
                    // We're in a better position than we were. Return temporarily to release the lock.
                    fContinue = false;
                    break;
                }
            }
        }
    }

    if (fBlocksDisconnected) {
        // If any blocks were disconnected, disconnectpool may be non empty.  Add
        // any disconnected transactions back to the mempool.
        UpdateMempoolForReorg(disconnectpool, true);
    }
    mempool.check(pcoinsTip.get());


    // Callbacks/notifications for a new best chain.
    if (fInvalidFound)
        CheckForkWarningConditionsOnNewFork(vpindexToConnect.back());
    else
        CheckForkWarningConditions();

    return true;
}

static void NotifyHeaderTip() LOCKS_EXCLUDED(cs_main) {
    bool fNotify = false;
    bool fInitialBlockDownload = false;
    static CBlockIndex* pindexHeaderOld = nullptr;
    CBlockIndex* pindexHeader = nullptr;
    {
        LOCK(cs_main);
        pindexHeader = pindexBestHeader;

        if (pindexHeader != pindexHeaderOld) {
            fNotify = true;
            fInitialBlockDownload = IsInitialBlockDownload();
            pindexHeaderOld = pindexHeader;
        }
    }
    // Send block tip changed notifications without cs_main
    if (fNotify) {
        uiInterface.NotifyHeaderTip(fInitialBlockDownload, pindexHeader);
    }
}

/**
 * Make the best chain active, in multiple steps. The result is either failure
 * or an activated best chain. pblock is either nullptr or a pointer to a block
 * that is already loaded (to avoid loading it again from disk).
 *
 * ActivateBestChain is split into steps (see ActivateBestChainStep) so that
 * we avoid holding cs_main for an extended period of time; the length of this
 * call may be quite long during reindexing or a substantial reorg.
 */
bool CChainState::ActivateBestChain(CValidationState &state, const CChainParams& chainparams, std::shared_ptr<const CBlock> pblock) {
    // Note that while we're often called here from ProcessNewBlock, this is
    // far from a guarantee. Things in the P2P/RPC will often end up calling
    // us in the middle of ProcessNewBlock - do not assume pblock is set
    // sanely for performance or correctness!
    AssertLockNotHeld(cs_main);

    // ABC maintains a fair degree of expensive-to-calculate internal state
    // because this function periodically releases cs_main so that it does not lock up other threads for too long
    // during large connects - and to allow for e.g. the callback queue to drain
    // we use m_cs_chainstate to enforce mutual exclusion so that only one caller may execute this function at a time
    LOCK(m_cs_chainstate);

    CBlockIndex *pindexMostWork = nullptr;
    CBlockIndex *pindexNewTip = nullptr;
    int nStopAtHeight = gArgs.GetArg("-stopatheight", DEFAULT_STOPATHEIGHT);
    do {
        boost::this_thread::interruption_point();

        if (GetMainSignals().CallbacksPending() > 10) {
            // Block until the validation queue drains. This should largely
            // never happen in normal operation, however may happen during
            // reindex, causing memory blowup if we run too far ahead.
            // Note that if a validationinterface callback ends up calling
            // ActivateBestChain this may lead to a deadlock! We should
            // probably have a DEBUG_LOCKORDER test for this in the future.
            SyncWithValidationInterfaceQueue();
        }

        {
            LOCK(cs_main);
            CBlockIndex* starting_tip = chainActive.Tip();
            bool blocks_connected = false;
            do {
                // We absolutely may not unlock cs_main until we've made forward progress
                // (with the exception of shutdown due to hardware issues, low disk space, etc).
                ConnectTrace connectTrace(mempool); // Destructed before cs_main is unlocked

                if (pindexMostWork == nullptr) {
                    pindexMostWork = FindMostWorkChain();
                }

                // Whether we have anything to do at all.
                if (pindexMostWork == nullptr || pindexMostWork == chainActive.Tip()) {
                    break;
                }

                bool fInvalidFound = false;
                std::shared_ptr<const CBlock> nullBlockPtr;
                if (!ActivateBestChainStep(state, chainparams, pindexMostWork, pblock && pblock->GetHash() == pindexMostWork->GetBlockHash() ? pblock : nullBlockPtr, fInvalidFound, connectTrace))
                    return false;
                blocks_connected = true;

                if (fInvalidFound) {
                    // Wipe cache, we may need another branch now.
                    pindexMostWork = nullptr;
                }
                pindexNewTip = chainActive.Tip();

                for (const PerBlockConnectTrace& trace : connectTrace.GetBlocksConnected()) {
                    assert(trace.pblock && trace.pindex);
                    GetMainSignals().BlockConnected(trace.pblock, trace.pindex, trace.conflictedTxs);
                }
            } while (!chainActive.Tip() || (starting_tip && CBlockIndexWorkComparator()(chainActive.Tip(), starting_tip)));
            if (!blocks_connected) return true;

            const CBlockIndex* pindexFork = chainActive.FindFork(starting_tip);
            bool fInitialDownload = IsInitialBlockDownload();

            // Notify external listeners about the new tip.
            // Enqueue while holding cs_main to ensure that UpdatedBlockTip is called in the order in which blocks are connected
            if (pindexFork != pindexNewTip) {
                // Notify ValidationInterface subscribers
                GetMainSignals().UpdatedBlockTip(pindexNewTip, pindexFork, fInitialDownload);

                // Always notify the UI if a new block tip was connected
                uiInterface.NotifyBlockTip(fInitialDownload, pindexNewTip);
            }
        }
        // When we reach this point, we switched to a new tip (stored in pindexNewTip).

        if (nStopAtHeight && pindexNewTip && pindexNewTip->nHeight >= nStopAtHeight) StartShutdown();

        // We check shutdown only after giving ActivateBestChainStep a chance to run once so that we
        // never shutdown before connecting the genesis block during LoadChainTip(). Previously this
        // caused an assert() failure during shutdown in such cases as the UTXO DB flushing checks
        // that the best block hash is non-null.
        if (ShutdownRequested())
            break;
    } while (pindexNewTip != pindexMostWork);
    CheckBlockIndex(chainparams.GetConsensus());


    // Write changes periodically to disk, after relay.
    if (!FlushStateToDisk(chainparams, state, FlushStateMode::PERIODIC)) {
        return false;
    }
    return true;
}

bool ActivateBestChain(CValidationState &state, const CChainParams& chainparams, std::shared_ptr<const CBlock> pblock) {
    return g_chainstate.ActivateBestChain(state, chainparams, std::move(pblock));
}

bool CChainState::PreciousBlock(CValidationState& state, const CChainParams& params, CBlockIndex *pindex)
{
    {
        LOCK(cs_main);
        if (pindex->nChainWork < chainActive.Tip()->nChainWork) {
            // Nothing to do, this block is not at the tip.
            return true;
        }
        if (chainActive.Tip()->nChainWork > nLastPreciousChainwork) {
            // The chain has been extended since the last call, reset the counter.
            nBlockReverseSequenceId = -1;
        }
        nLastPreciousChainwork = chainActive.Tip()->nChainWork;
        setBlockIndexCandidates.erase(pindex);
        pindex->nSequenceId = nBlockReverseSequenceId;
        if (nBlockReverseSequenceId > std::numeric_limits<int32_t>::min()) {
            // We can't keep reducing the counter if somebody really wants to
            // call preciousblock 2**31-1 times on the same set of tips...
            nBlockReverseSequenceId--;
        }
        if (pindex->IsValid(BLOCK_VALID_TRANSACTIONS) && pindex->HaveTxsDownloaded()) {
            setBlockIndexCandidates.insert(pindex);
            PruneBlockIndexCandidates();
        }
    }

    return ActivateBestChain(state, params, std::shared_ptr<const CBlock>());
}
bool PreciousBlock(CValidationState& state, const CChainParams& params, CBlockIndex *pindex) {
    return g_chainstate.PreciousBlock(state, params, pindex);
}

bool CChainState::InvalidateBlock(CValidationState& state, const CChainParams& chainparams, CBlockIndex *pindex)
{
    AssertLockHeld(cs_main);

    // We first disconnect backwards and then mark the blocks as invalid.
    // This prevents a case where pruned nodes may fail to invalidateblock
    // and be left unable to start as they have no tip candidates (as there
    // are no blocks that meet the "have data and are not invalid per
    // nStatus" criteria for inclusion in setBlockIndexCandidates).

    bool pindex_was_in_chain = false;
    CBlockIndex *invalid_walk_tip = chainActive.Tip();

    DisconnectedBlockTransactions disconnectpool;
    while (chainActive.Contains(pindex)) {
        pindex_was_in_chain = true;
        // ActivateBestChain considers blocks already in chainActive
        // unconditionally valid already, so force disconnect away from it.
        if (!DisconnectTip(state, chainparams, &disconnectpool)) {
            // It's probably hopeless to try to make the mempool consistent
            // here if DisconnectTip failed, but we can try.
            UpdateMempoolForReorg(disconnectpool, false);
            return false;
        }
    }

    // Now mark the blocks we just disconnected as descendants invalid
    // (note this may not be all descendants).
    while (pindex_was_in_chain && invalid_walk_tip != pindex) {
        invalid_walk_tip->nStatus |= BLOCK_FAILED_CHILD;
        setDirtyBlockIndex.insert(invalid_walk_tip);
        setBlockIndexCandidates.erase(invalid_walk_tip);
        invalid_walk_tip = invalid_walk_tip->pprev;
    }

    // Mark the block itself as invalid.
    pindex->nStatus |= BLOCK_FAILED_VALID;
    setDirtyBlockIndex.insert(pindex);
    setBlockIndexCandidates.erase(pindex);
    m_failed_blocks.insert(pindex);

    // DisconnectTip will add transactions to disconnectpool; try to add these
    // back to the mempool.
    UpdateMempoolForReorg(disconnectpool, true);

    // The resulting new best tip may not be in setBlockIndexCandidates anymore, so
    // add it again.
    BlockMap::iterator it = mapBlockIndex.begin();
    while (it != mapBlockIndex.end()) {
        if (it->second->IsValid(BLOCK_VALID_TRANSACTIONS) && it->second->HaveTxsDownloaded() && !setBlockIndexCandidates.value_comp()(it->second, chainActive.Tip())) {
            setBlockIndexCandidates.insert(it->second);
        }
        it++;
    }

    InvalidChainFound(pindex);

    // Only notify about a new block tip if the active chain was modified.
    if (pindex_was_in_chain) {
        uiInterface.NotifyBlockTip(IsInitialBlockDownload(), pindex->pprev);
    }
    return true;
}

bool InvalidateBlock(CValidationState& state, const CChainParams& chainparams, CBlockIndex *pindex) {
    return g_chainstate.InvalidateBlock(state, chainparams, pindex);
}

void CChainState::ResetBlockFailureFlags(CBlockIndex *pindex) {
    AssertLockHeld(cs_main);

    int nHeight = pindex->nHeight;

    // Remove the invalidity flag from this block and all its descendants.
    BlockMap::iterator it = mapBlockIndex.begin();
    while (it != mapBlockIndex.end()) {
        if (!it->second->IsValid() && it->second->GetAncestor(nHeight) == pindex) {
            it->second->nStatus &= ~BLOCK_FAILED_MASK;
            setDirtyBlockIndex.insert(it->second);
            if (it->second->IsValid(BLOCK_VALID_TRANSACTIONS) && it->second->HaveTxsDownloaded() && setBlockIndexCandidates.value_comp()(chainActive.Tip(), it->second)) {
                setBlockIndexCandidates.insert(it->second);
            }
            if (it->second == pindexBestInvalid) {
                // Reset invalid block marker if it was pointing to one of those.
                pindexBestInvalid = nullptr;
            }
            m_failed_blocks.erase(it->second);
        }
        it++;
    }

    // Remove the invalidity flag from all ancestors too.
    while (pindex != nullptr) {
        if (pindex->nStatus & BLOCK_FAILED_MASK) {
            pindex->nStatus &= ~BLOCK_FAILED_MASK;
            setDirtyBlockIndex.insert(pindex);
            m_failed_blocks.erase(pindex);
        }
        pindex = pindex->pprev;
    }
}

void ResetBlockFailureFlags(CBlockIndex *pindex) {
    return g_chainstate.ResetBlockFailureFlags(pindex);
}

CBlockIndex* CChainState::AddToBlockIndex(const CBlockHeader& block)
{
    AssertLockHeld(cs_main);

    // Check for duplicate
    uint256 hash = block.GetHash();
    BlockMap::iterator it = mapBlockIndex.find(hash);
    if (it != mapBlockIndex.end())
        return it->second;

    // Construct new block index object
    CBlockIndex* pindexNew = new CBlockIndex(block);
    // We assign the sequence id to blocks only when the full data is available,
    // to avoid miners withholding blocks but broadcasting headers, to get a
    // competitive advantage.
    pindexNew->nSequenceId = 0;
    BlockMap::iterator mi = mapBlockIndex.insert(std::make_pair(hash, pindexNew)).first;
    pindexNew->phashBlock = &((*mi).first);
    BlockMap::iterator miPrev = mapBlockIndex.find(block.hashPrevBlock);
    if (miPrev != mapBlockIndex.end())
    {
        pindexNew->pprev = (*miPrev).second;
        pindexNew->nHeight = pindexNew->pprev->nHeight + 1;
        pindexNew->BuildSkip();
    }
    pindexNew->nTimeMax = (pindexNew->pprev ? std::max(pindexNew->pprev->nTimeMax, pindexNew->nTime) : pindexNew->nTime);
    pindexNew->nChainWork = (pindexNew->pprev ? pindexNew->pprev->nChainWork : 0) + GetBlockProof(*pindexNew);

    pindexNew->RaiseValidity(BLOCK_VALID_TREE);
    if (pindexBestHeader == nullptr || pindexBestHeader->nChainWork < pindexNew->nChainWork)
        pindexBestHeader = pindexNew;

    setDirtyBlockIndex.insert(pindexNew);

    return pindexNew;
}

/** Mark a block as having its data received and checked (up to BLOCK_VALID_TRANSACTIONS). */
void CChainState::ReceivedBlockTransactions(const CBlock& block, CBlockIndex* pindexNew, const CDiskBlockPos& pos, const Consensus::Params& consensusParams)
{
    pindexNew->nTx = block.vtx.size();
    pindexNew->nChainTx = 0;
    pindexNew->nFile = pos.nFile;
    pindexNew->nDataPos = pos.nPos;
    pindexNew->nUndoPos = 0;
    pindexNew->nStatus |= BLOCK_HAVE_DATA;
    if (IsWitnessEnabled(pindexNew->pprev, consensusParams)) {
        pindexNew->nStatus |= BLOCK_OPT_WITNESS;
    }
    pindexNew->RaiseValidity(BLOCK_VALID_TRANSACTIONS);
    setDirtyBlockIndex.insert(pindexNew);
<<<<<<< HEAD
    if (pindexNew->pprev == nullptr || pindexNew->pprev->nChainTx) {
=======

    if (pindexNew->pprev == nullptr || pindexNew->pprev->HaveTxsDownloaded()) {
>>>>>>> f544e235
        // If pindexNew is the genesis block or all parents are BLOCK_VALID_TRANSACTIONS.
        std::deque<CBlockIndex*> queue;
        queue.push_back(pindexNew);

        // Recursively process any descendant blocks that now may be eligible to be connected.
        while (!queue.empty()) {
            CBlockIndex *pindex = queue.front();
            queue.pop_front();
            pindex->nChainTx = (pindex->pprev ? pindex->pprev->nChainTx : 0) + pindex->nTx;
            {
                LOCK(cs_nBlockSequenceId);
                pindex->nSequenceId = nBlockSequenceId++;
            }
            if (chainActive.Tip() == nullptr || !setBlockIndexCandidates.value_comp()(pindex, chainActive.Tip())) {
                setBlockIndexCandidates.insert(pindex);
            }
            std::pair<std::multimap<CBlockIndex*, CBlockIndex*>::iterator, std::multimap<CBlockIndex*, CBlockIndex*>::iterator> range = mapBlocksUnlinked.equal_range(pindex);
            while (range.first != range.second) {
                std::multimap<CBlockIndex*, CBlockIndex*>::iterator it = range.first;
                queue.push_back(it->second);
                range.first++;
                mapBlocksUnlinked.erase(it);
            }
        }
    } else {
        if (pindexNew->pprev && pindexNew->pprev->IsValid(BLOCK_VALID_TREE)) {
            mapBlocksUnlinked.insert(std::make_pair(pindexNew->pprev, pindexNew));
        }
    }
}

static bool FindBlockPos(CDiskBlockPos &pos, unsigned int nAddSize, unsigned int nHeight, uint64_t nTime, bool fKnown = false)
{
    LOCK(cs_LastBlockFile);

    unsigned int nFile = fKnown ? pos.nFile : nLastBlockFile;
    if (vinfoBlockFile.size() <= nFile) {
        vinfoBlockFile.resize(nFile + 1);
    }

    if (!fKnown) {
        while (vinfoBlockFile[nFile].nSize + nAddSize >= MAX_BLOCKFILE_SIZE) {
            nFile++;
            if (vinfoBlockFile.size() <= nFile) {
                vinfoBlockFile.resize(nFile + 1);
            }
        }
        pos.nFile = nFile;
        pos.nPos = vinfoBlockFile[nFile].nSize;
    }

    if ((int)nFile != nLastBlockFile) {
        if (!fKnown) {
            LogPrintf("Leaving block file %i: %s\n", nLastBlockFile, vinfoBlockFile[nLastBlockFile].ToString());
        }
        FlushBlockFile(!fKnown);
        nLastBlockFile = nFile;
    }

    vinfoBlockFile[nFile].AddBlock(nHeight, nTime);
    if (fKnown)
        vinfoBlockFile[nFile].nSize = std::max(pos.nPos + nAddSize, vinfoBlockFile[nFile].nSize);
    else
        vinfoBlockFile[nFile].nSize += nAddSize;

    if (!fKnown) {
        unsigned int nOldChunks = (pos.nPos + BLOCKFILE_CHUNK_SIZE - 1) / BLOCKFILE_CHUNK_SIZE;
        unsigned int nNewChunks = (vinfoBlockFile[nFile].nSize + BLOCKFILE_CHUNK_SIZE - 1) / BLOCKFILE_CHUNK_SIZE;
        if (nNewChunks > nOldChunks) {
            if (fPruneMode)
                fCheckForPruning = true;
            if (CheckDiskSpace(nNewChunks * BLOCKFILE_CHUNK_SIZE - pos.nPos, true)) {
                FILE *file = OpenBlockFile(pos);
                if (file) {
                    LogPrintf("Pre-allocating up to position 0x%x in blk%05u.dat\n", nNewChunks * BLOCKFILE_CHUNK_SIZE, pos.nFile);
                    AllocateFileRange(file, pos.nPos, nNewChunks * BLOCKFILE_CHUNK_SIZE - pos.nPos);
                    fclose(file);
                }
            }
            else
                return error("out of disk space");
        }
    }

    setDirtyFileInfo.insert(nFile);
    return true;
}

static bool FindUndoPos(CValidationState &state, int nFile, CDiskBlockPos &pos, unsigned int nAddSize)
{
    pos.nFile = nFile;

    LOCK(cs_LastBlockFile);

    unsigned int nNewSize;
    pos.nPos = vinfoBlockFile[nFile].nUndoSize;
    nNewSize = vinfoBlockFile[nFile].nUndoSize += nAddSize;
    setDirtyFileInfo.insert(nFile);

    unsigned int nOldChunks = (pos.nPos + UNDOFILE_CHUNK_SIZE - 1) / UNDOFILE_CHUNK_SIZE;
    unsigned int nNewChunks = (nNewSize + UNDOFILE_CHUNK_SIZE - 1) / UNDOFILE_CHUNK_SIZE;
    if (nNewChunks > nOldChunks) {
        if (fPruneMode)
            fCheckForPruning = true;
        if (CheckDiskSpace(nNewChunks * UNDOFILE_CHUNK_SIZE - pos.nPos, true)) {
            FILE *file = OpenUndoFile(pos);
            if (file) {
                LogPrintf("Pre-allocating up to position 0x%x in rev%05u.dat\n", nNewChunks * UNDOFILE_CHUNK_SIZE, pos.nFile);
                AllocateFileRange(file, pos.nPos, nNewChunks * UNDOFILE_CHUNK_SIZE - pos.nPos);
                fclose(file);
            }
        }
        else
            return state.Error("out of disk space");
    }

    return true;
}

static bool CheckBlockHeader(const CBlockHeader& block, CValidationState& state, const Consensus::Params& consensusParams, bool fCheckPOW = true)
{
    if (fParticlMode
        && !block.IsParticlVersion())
        return state.DoS(100, false, REJECT_INVALID, "block-version", false, "bad block version");

    // Check timestamp
    if (fParticlMode
        && !block.hashPrevBlock.IsNull() // allow genesis block to be created in the future
        && block.GetBlockTime() > FutureDrift(GetAdjustedTime()))
        return state.DoS(50, false, REJECT_INVALID, "block-timestamp", false, "block timestamp too far in the future");

    // Check proof of work matches claimed amount
    if (!fParticlMode
        && fCheckPOW && !CheckProofOfWork(block.GetHash(), block.nBits, consensusParams))
        return state.DoS(50, false, REJECT_INVALID, "high-hash", false, "proof of work failed");

    return true;
}


bool CheckBlockSignature(const CBlock &block)
{
    if (!block.IsProofOfStake())
        return block.vchBlockSig.empty();
    if (block.vchBlockSig.empty())
        return false;
    if (block.vtx[0]->vin.size() < 1)
        return false;

    const auto &txin = block.vtx[0]->vin[0];
    if (txin.scriptWitness.stack.size() != 2)
        return false;

    if (txin.scriptWitness.stack[1].size() != 33)
        return false;

    CPubKey pubKey(txin.scriptWitness.stack[1]);
    return pubKey.Verify(block.GetHash(), block.vchBlockSig);
};

bool AddToMapStakeSeen(const COutPoint &kernel, const uint256 &blockHash)
{
    AssertLockHeld(cs_main);
    // Overwrites existing values

    std::pair<std::map<COutPoint, uint256>::iterator,bool> ret;
    ret = mapStakeSeen.insert(std::pair<COutPoint, uint256>(kernel, blockHash));
    if (ret.second == false) { // existing element
        ret.first->second = blockHash;
    } else {
        listStakeSeen.push_back(kernel);
    }

    return true;
};

bool CheckStakeUnused(const COutPoint &kernel)
{
    std::map<COutPoint, uint256>::const_iterator mi = mapStakeSeen.find(kernel);
    if (mi != mapStakeSeen.end())
        return false;
    return true;
}

bool CheckStakeUnique(const CBlock &block, bool fUpdate)
{
    LOCK(cs_main);

    uint256 blockHash = block.GetHash();
    const COutPoint &kernel = block.vtx[0]->vin[0].prevout;

    std::map<COutPoint, uint256>::const_iterator mi = mapStakeSeen.find(kernel);
    if (mi != mapStakeSeen.end()) {
        if (mi->second == blockHash)
            return true;

        return error("%s: Stake kernel for %s first seen on %s.", __func__, blockHash.ToString(), mi->second.ToString());
    }

    if (!fUpdate) {
        return true;
    }

    while (listStakeSeen.size() > MAX_STAKE_SEEN_SIZE) {
        const COutPoint &oldest = listStakeSeen.front();
        if (1 != mapStakeSeen.erase(oldest))
            LogPrintf("%s: Warning: mapStakeSeen did not erase %s %n\n", __func__, oldest.hash.ToString(), oldest.n);
        listStakeSeen.pop_front();
    }

    return AddToMapStakeSeen(kernel, blockHash);
};

bool CheckBlock(const CBlock& block, CValidationState& state, const Consensus::Params& consensusParams, bool fCheckPOW, bool fCheckMerkleRoot)
{
    // These are checks that are independent of context.

    if (block.fChecked)
        return true;

    // Check that the header is valid (particularly PoW).  This is mostly
    // redundant with the call in AcceptBlockHeader.
    if (!CheckBlockHeader(block, state, consensusParams, fCheckPOW))
        return false;

    state.fEnforceSmsgFees = block.nTime >= consensusParams.nPaidSmsgTime;
    state.fBulletproofsActive = block.nTime >= consensusParams.bulletproofTime;

    // Check the merkle root.
    if (fCheckMerkleRoot) {
        bool mutated;

        uint256 hashMerkleRoot2 = BlockMerkleRoot(block, &mutated);

        if (block.hashMerkleRoot != hashMerkleRoot2)
            return state.DoS(100, false, REJECT_INVALID, "bad-txnmrklroot", true, "hashMerkleRoot mismatch");

        // Check for merkle tree malleability (CVE-2012-2459): repeating sequences
        // of transactions in a block without affecting the merkle root of a block,
        // while still invalidating it.
        if (mutated)
            return state.DoS(100, false, REJECT_INVALID, "bad-txns-duplicate", true, "duplicate transaction");
    }

    // All potential-corruption validation must be done before we do any
    // transaction validation, as otherwise we may mark the header as invalid
    // because we receive the wrong transactions for it.
    // Note that witness malleability is checked in ContextualCheckBlock, so no
    // checks that use witness data may be performed here.

    // Size limits
    if (block.vtx.empty() || block.vtx.size() * WITNESS_SCALE_FACTOR > MAX_BLOCK_WEIGHT || ::GetSerializeSize(block, PROTOCOL_VERSION | SERIALIZE_TRANSACTION_NO_WITNESS) * WITNESS_SCALE_FACTOR > MAX_BLOCK_WEIGHT)
        return state.DoS(100, false, REJECT_INVALID, "bad-blk-length", false, "size limits failed");

    if (fParticlMode) {
        if (!IsInitialBlockDownload()
            && block.vtx[0]->IsCoinStake()
            && !CheckStakeUnique(block)) {
            //state.DoS(10, false, REJECT_INVALID, "bad-cs-duplicate", false, "duplicate coinstake");

            state.nFlags |= BLOCK_FAILED_DUPLICATE_STAKE;

            /*
            // TODO: ask peers which stake kernel they have
            if (chainActive.Tip()->nHeight < GetNumBlocksOfPeers() - 8) // peers have significantly longer chain, this node must've got the wrong stake 1st
            {
                LogPrint(BCLog::POS, "%s: Ignoring CheckStakeUnique for block %s, chain height behind peers.\n", __func__, block.GetHash().ToString());
                const COutPoint &kernel = block.vtx[0]->vin[0].prevout;
                mapStakeSeen[kernel] = block.GetHash();
            } else
                return state.DoS(20, false, REJECT_INVALID, "bad-cs-duplicate", false, "duplicate coinstake");
            */
        }

        // First transaction must be coinbase (genesis only) or coinstake
        // 2nd txn may be coinbase in early blocks: check further in ContextualCheckBlock
        if (!(block.vtx[0]->IsCoinBase() || block.vtx[0]->IsCoinStake())) { // only genesis can be coinbase, check in ContextualCheckBlock
            return state.DoS(100, false, REJECT_INVALID, "bad-cb-missing", false, "first tx is not coinbase");
        }

        // 2nd txn may never be coinstake, remaining txns must not be coinbase/stake
        for (size_t i = 1; i < block.vtx.size(); i++) {
            if ((i > 1 && block.vtx[i]->IsCoinBase()) || block.vtx[i]->IsCoinStake()) {
                return state.DoS(100, false, REJECT_INVALID, "bad-cb-multiple", false, "more than one coinbase or coinstake");
            }
        }

        if (!CheckBlockSignature(block)) {
            return state.DoS(100, false, REJECT_INVALID, "bad-block-signature", false, "bad block signature");
        }
    } else {
        // First transaction must be coinbase, the rest must not be
        if (block.vtx.empty() || !block.vtx[0]->IsCoinBase())
            return state.DoS(100, false, REJECT_INVALID, "bad-cb-missing", false, "first tx is not coinbase");

        // Remaining txns must not be coinbase/stake
        for (size_t i = 1; i < block.vtx.size(); i++)
            if (block.vtx[i]->IsCoinBase() || block.vtx[i]->IsCoinStake())
                return state.DoS(100, false, REJECT_INVALID, "bad-cb-multiple", false, "more than one coinbase");
    }

    // Check transactions
    for (const auto& tx : block.vtx)
        if (!CheckTransaction(*tx, state, true)) // Check for duplicate inputs, TODO: UpdateCoins should return a bool, db/coinsview txn should be undone
            return state.Invalid(false, state.GetRejectCode(), state.GetRejectReason(),
                                 strprintf("Transaction check failed (tx hash %s) %s", tx->GetHash().ToString(), state.GetDebugMessage()));

    unsigned int nSigOps = 0;
    for (const auto& tx : block.vtx)
    {
        nSigOps += GetLegacySigOpCount(*tx);
    }
    if (nSigOps * WITNESS_SCALE_FACTOR > MAX_BLOCK_SIGOPS_COST)
        return state.DoS(100, false, REJECT_INVALID, "bad-blk-sigops", false, "out-of-bounds SigOpCount");

    if (fCheckPOW && fCheckMerkleRoot)
        block.fChecked = true;

    return true;
}

bool IsWitnessEnabled(const CBlockIndex* pindexPrev, const Consensus::Params& params)
{
    if (fParticlMode) return true;

    LOCK(cs_main);
    return (VersionBitsState(pindexPrev, params, Consensus::DEPLOYMENT_SEGWIT, versionbitscache) == ThresholdState::ACTIVE);
}

bool IsNullDummyEnabled(const CBlockIndex* pindexPrev, const Consensus::Params& params)
{
    LOCK(cs_main);
    return (VersionBitsState(pindexPrev, params, Consensus::DEPLOYMENT_SEGWIT, versionbitscache) == ThresholdState::ACTIVE);
}

// Compute at which vout of the block's coinbase transaction the witness
// commitment occurs, or -1 if not found.
static int GetWitnessCommitmentIndex(const CBlock& block)
{
    int commitpos = -1;
    if (!block.vtx.empty()) {
        for (size_t o = 0; o < block.vtx[0]->vout.size(); o++) {
            if (block.vtx[0]->vout[o].scriptPubKey.size() >= 38 && block.vtx[0]->vout[o].scriptPubKey[0] == OP_RETURN && block.vtx[0]->vout[o].scriptPubKey[1] == 0x24 && block.vtx[0]->vout[o].scriptPubKey[2] == 0xaa && block.vtx[0]->vout[o].scriptPubKey[3] == 0x21 && block.vtx[0]->vout[o].scriptPubKey[4] == 0xa9 && block.vtx[0]->vout[o].scriptPubKey[5] == 0xed) {
                commitpos = o;
            }
        }
    }
    return commitpos;
}

void UpdateUncommittedBlockStructures(CBlock& block, const CBlockIndex* pindexPrev, const Consensus::Params& consensusParams)
{
    int commitpos = GetWitnessCommitmentIndex(block);
    static const std::vector<unsigned char> nonce(32, 0x00);
    if (commitpos != -1 && IsWitnessEnabled(pindexPrev, consensusParams) && !block.vtx[0]->HasWitness()) {
        CMutableTransaction tx(*block.vtx[0]);
        tx.vin[0].scriptWitness.stack.resize(1);
        tx.vin[0].scriptWitness.stack[0] = nonce;
        block.vtx[0] = MakeTransactionRef(std::move(tx));
    }
}

std::vector<unsigned char> GenerateCoinbaseCommitment(CBlock& block, const CBlockIndex* pindexPrev, const Consensus::Params& consensusParams)
{
    std::vector<unsigned char> commitment;
    if (fParticlMode)
        return commitment;

    int commitpos = GetWitnessCommitmentIndex(block);
    std::vector<unsigned char> ret(32, 0x00);
    if (consensusParams.vDeployments[Consensus::DEPLOYMENT_SEGWIT].nTimeout != 0) {
        if (commitpos == -1) {
            uint256 witnessroot = BlockWitnessMerkleRoot(block, nullptr);
            CHash256().Write(witnessroot.begin(), 32).Write(ret.data(), 32).Finalize(witnessroot.begin());
            CTxOut out;
            out.nValue = 0;
            out.scriptPubKey.resize(38);
            out.scriptPubKey[0] = OP_RETURN;
            out.scriptPubKey[1] = 0x24;
            out.scriptPubKey[2] = 0xaa;
            out.scriptPubKey[3] = 0x21;
            out.scriptPubKey[4] = 0xa9;
            out.scriptPubKey[5] = 0xed;
            memcpy(&out.scriptPubKey[6], witnessroot.begin(), 32);
            commitment = std::vector<unsigned char>(out.scriptPubKey.begin(), out.scriptPubKey.end());
            CMutableTransaction tx(*block.vtx[0]);
            tx.vout.push_back(out);
            block.vtx[0] = MakeTransactionRef(std::move(tx));
        }
    }
    UpdateUncommittedBlockStructures(block, pindexPrev, consensusParams);
    return commitment;
}

unsigned int GetNextTargetRequired(const CBlockIndex *pindexLast)
{
    const Consensus::Params &consensus = Params().GetConsensus();

    arith_uint256 bnProofOfWorkLimit;
    unsigned int nProofOfWorkLimit;
    int nHeight = pindexLast ? pindexLast->nHeight+1 : 0;

    if (nHeight < (int)Params().GetLastImportHeight())
    {
        if (nHeight == 0)
            return arith_uint256("00ffffffffffffffffffffffffffffffffffffffffffffffffffffffffffffff").GetCompact();
        int nLastImportHeight = (int) Params().GetLastImportHeight();
        arith_uint256 nMaxProofOfWorkLimit = arith_uint256("000000000008ffffffffffffffffffffffffffffffffffffffffffffffffffff");
        arith_uint256 nMinProofOfWorkLimit = UintToArith256(consensus.powLimit);
        arith_uint256 nStep = (nMaxProofOfWorkLimit - nMinProofOfWorkLimit) / nLastImportHeight;


        bnProofOfWorkLimit = nMaxProofOfWorkLimit - (nStep * nHeight);
        nProofOfWorkLimit = bnProofOfWorkLimit.GetCompact();
    } else
    {
        bnProofOfWorkLimit = UintToArith256(consensus.powLimit);
        nProofOfWorkLimit = bnProofOfWorkLimit.GetCompact();
    };


    if (pindexLast == nullptr)
        return nProofOfWorkLimit; // Genesis block

    const CBlockIndex* pindexPrev = pindexLast;
    if (pindexPrev->pprev == nullptr)
        return nProofOfWorkLimit; // first block
    const CBlockIndex *pindexPrevPrev = pindexPrev->pprev;
    if (pindexPrevPrev->pprev == nullptr)
        return nProofOfWorkLimit; // second block

    int64_t nTargetSpacing = Params().GetTargetSpacing();
    int64_t nTargetTimespan = Params().GetTargetTimespan();
    int64_t nActualSpacing = pindexPrev->GetBlockTime() - pindexPrevPrev->GetBlockTime();

    if (nActualSpacing > nTargetSpacing * 10)
        nActualSpacing = nTargetSpacing * 10;

    // pos: target change every block
    // pos: retarget with exponential moving toward target spacing
    arith_uint256 bnNew;
    bnNew.SetCompact(pindexLast->nBits);

    int64_t nInterval = nTargetTimespan / nTargetSpacing;
    bnNew *= ((nInterval - 1) * nTargetSpacing + nActualSpacing + nActualSpacing);
    bnNew /= ((nInterval + 1) * nTargetSpacing);


    if (bnNew <= 0 || bnNew > bnProofOfWorkLimit)
        return nProofOfWorkLimit;

    return bnNew.GetCompact();
}

/** Context-dependent validity checks.
 *  By "context", we mean only the previous block headers, but not the UTXO
 *  set; UTXO-related validity checks are done in ConnectBlock().
 *  NOTE: This function is not currently invoked by ConnectBlock(), so we
 *  should consider upgrade issues if we change which consensus rules are
 *  enforced in this function (eg by adding a new consensus rule). See comment
 *  in ConnectBlock().
 *  Note that -reindex-chainstate skips the validation that happens here!
 */
static bool ContextualCheckBlockHeader(const CBlockHeader& block, CValidationState& state, const CChainParams& params, const CBlockIndex* pindexPrev, int64_t nAdjustedTime)
{
    const int nHeight = pindexPrev == nullptr ? 0 : pindexPrev->nHeight + 1;
    const Consensus::Params& consensusParams = params.GetConsensus();

    if (fParticlMode && pindexPrev)
    {
        // Check proof-of-stake
        if (block.nBits != GetNextTargetRequired(pindexPrev))
            return state.DoS(100, false, REJECT_INVALID, "bad-proof-of-stake", true, strprintf("%s: Bad proof-of-stake target", __func__));
    } else
    {
        // Check proof of work
        if (block.nBits != GetNextWorkRequired(pindexPrev, &block, consensusParams))
            return state.DoS(100, false, REJECT_INVALID, "bad-diffbits", false, "incorrect proof of work");
    };

    // Check against checkpoints
    if (fCheckpointsEnabled) {
        // Don't accept any forks from the main chain prior to last checkpoint.
        // GetLastCheckpoint finds the last checkpoint in MapCheckpoints that's in our
        // MapBlockIndex.
        CBlockIndex* pcheckpoint = Checkpoints::GetLastCheckpoint(params.Checkpoints());
        if (pcheckpoint && nHeight < pcheckpoint->nHeight)
            return state.DoS(100, error("%s: forked chain older than last checkpoint (height %d)", __func__, nHeight), REJECT_CHECKPOINT, "bad-fork-prior-to-checkpoint");
    }

    // Check timestamp against prev
    if (block.GetBlockTime() <= pindexPrev->GetMedianTimePast())
        return state.Invalid(false, REJECT_INVALID, "time-too-old", "block's timestamp is too early");

    // Check timestamp
    if (nHeight > 0
        && block.GetBlockTime() > nAdjustedTime + MAX_FUTURE_BLOCK_TIME)
        return state.Invalid(false, REJECT_INVALID, "time-too-new", "block timestamp too far in the future");

    // Reject outdated version blocks when 95% (75% on testnet) of the network has upgraded:
    // check for version 2, 3 and 4 upgrades
    if((block.nVersion < 2 && nHeight >= consensusParams.BIP34Height) ||
       (block.nVersion < 3 && nHeight >= consensusParams.BIP66Height) ||
       (block.nVersion < 4 && nHeight >= consensusParams.BIP65Height))
            return state.Invalid(false, REJECT_OBSOLETE, strprintf("bad-version(0x%08x)", block.nVersion),
                                 strprintf("rejected nVersion=0x%08x block", block.nVersion));

    return true;
}

/** NOTE: This function is not currently invoked by ConnectBlock(), so we
 *  should consider upgrade issues if we change which consensus rules are
 *  enforced in this function (eg by adding a new consensus rule). See comment
 *  in ConnectBlock().
 *  Note that -reindex-chainstate skips the validation that happens here!
 */
static bool ContextualCheckBlock(const CBlock& block, CValidationState& state, const Consensus::Params& consensusParams, const CBlockIndex* pindexPrev, bool accept_block=false) EXCLUSIVE_LOCKS_REQUIRED(cs_main)
{
    const int nHeight = pindexPrev == nullptr ? 0 : pindexPrev->nHeight + 1;
    const int64_t nPrevTime = pindexPrev ? pindexPrev->nTime : 0;

    // Start enforcing BIP113 (Median Time Past) using versionbits logic.
    int nLockTimeFlags = 0;
    if (fParticlMode)
    {
        nLockTimeFlags |= LOCKTIME_MEDIAN_TIME_PAST;
    } else
    {
        if (VersionBitsState(pindexPrev, consensusParams, Consensus::DEPLOYMENT_CSV, versionbitscache) == ThresholdState::ACTIVE) {
            nLockTimeFlags |= LOCKTIME_MEDIAN_TIME_PAST;
        }
    };

    int64_t nLockTimeCutoff = (nLockTimeFlags & LOCKTIME_MEDIAN_TIME_PAST)
                              ? (pindexPrev ? pindexPrev->GetMedianTimePast() : block.GetBlockTime())
                              : block.GetBlockTime();

    // Check that all transactions are finalized
    for (const auto& tx : block.vtx) {
        if (!IsFinalTx(*tx, nHeight, nLockTimeCutoff)) {
            return state.DoS(10, false, REJECT_INVALID, "bad-txns-nonfinal", false, "non-final transaction");
        }
    }

    if (fParticlMode) {
        // Enforce rule that the coinbase/coinstake ends with serialized block height
        // genesis block scriptSig size will be different

        if (block.IsProofOfStake()) {
            // Limit the number of outputs in a coinstake txn to 6: 1 data + 1 foundation + 4 user
            if (nPrevTime >= consensusParams.OpIsCoinstakeTime) {
                if (block.vtx[0]->vpout.size() > 6) {
                    return state.DoS(100, false, REJECT_INVALID, "bad-cs-outputs", false, "Too many outputs in coinstake");
                }
            }

            // coinstake output 0 must be data output of blockheight
            int i;
            if (!block.vtx[0]->GetCoinStakeHeight(i)) {
                return state.DoS(100, false, REJECT_INVALID, "bad-cs-malformed", false, "coinstake txn is malformed");
            }

            if (i != nHeight) {
                return state.DoS(100, false, REJECT_INVALID, "bad-cs-height", false, "block height mismatch in coinstake");
            }

            std::vector<uint8_t> &vData = ((CTxOutData*)block.vtx[0]->vpout[0].get())->vData;
            if (vData.size() > 8 && vData[4] == DO_VOTE) {
                uint32_t voteToken;
                memcpy(&voteToken, &vData[5], 4);

                LogPrint(BCLog::HDWALLET, _("Block %d casts vote for option %u of proposal %u.\n").c_str(),
                    nHeight, voteToken >> 16, voteToken & 0xFFFF);
            }

            // check witness merkleroot, TODO: should witnessmerkleroot be hashed?
            bool malleated = false;
            uint256 hashWitness = BlockWitnessMerkleRoot(block, &malleated);

            if (hashWitness != block.hashWitnessMerkleRoot) {
                return state.DoS(100, false, REJECT_INVALID, "bad-witness-merkle-match", true, strprintf("%s : witness merkle commitment mismatch", __func__));
            }

            if (!CheckCoinStakeTimestamp(nHeight, block.GetBlockTime())) {
                return state.DoS(50, false, REJECT_INVALID, "bad-coinstake-time", true, strprintf("%s: coinstake timestamp violation nTimeBlock=%d", __func__, block.GetBlockTime()));
            }

            // Check timestamp against prev
            if (block.GetBlockTime() <= pindexPrev->GetPastTimeLimit() || FutureDrift(block.GetBlockTime()) < pindexPrev->GetBlockTime()) {
                return state.DoS(50, false, REJECT_INVALID, "bad-block-time", true, strprintf("%s: block's timestamp is too early", __func__));
            }

            uint256 hashProof, targetProofOfStake;

            // Blocks are connected at end of import / reindex
            // CheckProofOfStake is run again during connectblock
            if (!IsInitialBlockDownload() // checks (!fImporting && !fReindex)
                && (!accept_block || chainActive.Height() > (int)Params().GetStakeMinConfirmations())
                && !CheckProofOfStake(state, pindexPrev, *block.vtx[0], block.nTime, block.nBits, hashProof, targetProofOfStake)) {
                return error("ContextualCheckBlock(): check proof-of-stake failed for block %s\n", block.GetHash().ToString());
            }
        } else
        {
            bool fCheckPOW = true; // TODO: pass properly
            if (fCheckPOW && !CheckProofOfWork(block.GetHash(), block.nBits, consensusParams, nHeight, Params().GetLastImportHeight()))
                return state.DoS(50, false, REJECT_INVALID, "high-hash", false, "proof of work failed");

            // Enforce rule that the coinbase/ ends with serialized block height
            // genesis block scriptSig size will be different
            CScript expect = CScript() << OP_RETURN << nHeight;
            const CScript &scriptSig = block.vtx[0]->vin[0].scriptSig;
            if (scriptSig.size() < expect.size() ||
                !std::equal(expect.begin()
                    , expect.end(), scriptSig.begin() + scriptSig.size()-expect.size())) {
                return state.DoS(100, false, REJECT_INVALID, "bad-cb-height", false, "block height mismatch in coinbase");
            }
        };

        if (nHeight > 0 && !block.vtx[0]->IsCoinStake()) // only genesis block can start with coinbase
            return state.DoS(100, false, REJECT_INVALID, "bad-cs-missing", false, "first tx is not coinstake");

        if (nHeight > 0 // skip genesis
            && Params().GetLastImportHeight() >= (uint32_t)nHeight)
        {
            // 2nd txn must be coinbase
            if (block.vtx.size() < 2 || !block.vtx[1]->IsCoinBase())
                return state.DoS(100, false, REJECT_INVALID, "bad-cb", false, "Second txn of import block must be coinbase");

            // Check hash of genesis import txn matches expected hash.
            uint256 txnHash = block.vtx[1]->GetHash();
            if (!Params().CheckImportCoinbase(nHeight, txnHash))
                return state.DoS(100, false, REJECT_INVALID, "bad-cb", false, "Incorrect outputs hash.");
        } else
        {
            // 2nd txn can't be coinbase if block height > GetLastImportHeight
            if (block.vtx.size() > 1 && block.vtx[1]->IsCoinBase())
                return state.DoS(100, false, REJECT_INVALID, "bad-cb-multiple", false, "unexpected coinbase");
        };
    } else
    {
        if (nHeight >= consensusParams.BIP34Height)
        {
            CScript expect = CScript() << nHeight;
            if (block.vtx[0]->vin[0].scriptSig.size() < expect.size() ||
                !std::equal(expect.begin(), expect.end(), block.vtx[0]->vin[0].scriptSig.begin())) {
                return state.DoS(100, false, REJECT_INVALID, "bad-cb-height", false, "block height mismatch in coinbase");
            }
        }

        // Validation for witness commitments.
        // * We compute the witness hash (which is the hash including witnesses) of all the block's transactions, except the
        //   coinbase (where 0x0000....0000 is used instead).
        // * The coinbase scriptWitness is a stack of a single 32-byte vector, containing a witness reserved value (unconstrained).
        // * We build a merkle tree with all those witness hashes as leaves (similar to the hashMerkleRoot in the block header).
        // * There must be at least one output whose scriptPubKey is a single 36-byte push, the first 4 bytes of which are
        //   {0xaa, 0x21, 0xa9, 0xed}, and the following 32 bytes are SHA256^2(witness root, witness reserved value). In case there are
        //   multiple, the last one is used.
        bool fHaveWitness = false;
        if (VersionBitsState(pindexPrev, consensusParams, Consensus::DEPLOYMENT_SEGWIT, versionbitscache) == ThresholdState::ACTIVE) {
            int commitpos = GetWitnessCommitmentIndex(block);
            if (commitpos != -1) {
                bool malleated = false;
                uint256 hashWitness = BlockWitnessMerkleRoot(block, &malleated);
                // The malleation check is ignored; as the transaction tree itself
                // already does not permit it, it is impossible to trigger in the
                // witness tree.
                if (block.vtx[0]->vin[0].scriptWitness.stack.size() != 1 || block.vtx[0]->vin[0].scriptWitness.stack[0].size() != 32) {
                    return state.DoS(100, false, REJECT_INVALID, "bad-witness-nonce-size", true, strprintf("%s : invalid witness reserved value size", __func__));
                }
                CHash256().Write(hashWitness.begin(), 32).Write(&block.vtx[0]->vin[0].scriptWitness.stack[0][0], 32).Finalize(hashWitness.begin());
                if (memcmp(hashWitness.begin(), &block.vtx[0]->vout[commitpos].scriptPubKey[6], 32)) {
                    return state.DoS(100, false, REJECT_INVALID, "bad-witness-merkle-match", true, strprintf("%s : witness merkle commitment mismatch", __func__));
                }
                fHaveWitness = true;
            }
        }

        // No witness data is allowed in blocks that don't commit to witness data, as this would otherwise leave room for spam
        if (!fHaveWitness) {
          for (const auto& tx : block.vtx) {
                if (tx->HasWitness()) {
                    return state.DoS(100, false, REJECT_INVALID, "unexpected-witness", true, strprintf("%s : unexpected witness data found", __func__));
                }
            }
        }
    };

    // After the coinbase witness reserved value and commitment are verified,
    // we can check if the block weight passes (before we've checked the
    // coinbase witness, it would be possible for the weight to be too
    // large by filling up the coinbase witness, which doesn't change
    // the block hash, so we couldn't mark the block as permanently
    // failed).
    if (GetBlockWeight(block) > MAX_BLOCK_WEIGHT) {
        return state.DoS(100, false, REJECT_INVALID, "bad-blk-weight", false, strprintf("%s : weight limit failed", __func__));
    }

    return true;
}

bool ProcessDuplicateStakeHeader(CBlockIndex *pindex, NodeId nodeId)
{
    if (!pindex) {
        return false;
    }

    uint256 hash = pindex->GetBlockHash();

    bool fMakeValid = false;
    if (nodeId == -1) {
        LogPrintf("%s: Duplicate stake block %s was received in a group, marking valid.\n",
            __func__, hash.ToString());

        fMakeValid = true;
    }

    if (nodeId > -1) {
        std::pair<std::map<uint256, StakeConflict>::iterator,bool> ret;
        ret = mapStakeConflict.insert(std::pair<uint256, StakeConflict>(hash, StakeConflict()));
        StakeConflict &sc = ret.first->second;
        sc.Add(nodeId);

        if ((int)sc.peerCount.size() > std::min(GetNumPeers() / 2, 4)) {
            LogPrintf("%s: More than half the connected peers are building on block %s," /* Continued */
                "  marked as duplicate stake, assuming this node has the duplicate.\n", __func__, hash.ToString());

            fMakeValid = true;
        }
    }

    if (fMakeValid) {
        pindex->nFlags &= (~BLOCK_FAILED_DUPLICATE_STAKE);
        pindex->nStatus |= BLOCK_VALID_HEADER;
        pindex->nStatus &= (~BLOCK_FAILED_VALID);
        setDirtyBlockIndex.insert(pindex);

        //if (pindex->nStatus & BLOCK_FAILED_CHILD)
        //{
            CBlockIndex *pindexPrev = pindex->pprev;
            while (pindexPrev) {
                if (pindexPrev->nStatus & BLOCK_VALID_MASK) {
                    break;
                }

                if (pindexPrev->nFlags & BLOCK_FAILED_DUPLICATE_STAKE) {
                    pindexPrev->nFlags &= (~BLOCK_FAILED_DUPLICATE_STAKE);
                    pindexPrev->nStatus |= BLOCK_VALID_HEADER;
                    pindexPrev->nStatus &= (~BLOCK_FAILED_VALID);
                    setDirtyBlockIndex.insert(pindexPrev);

                    if (!pindexPrev->prevoutStake.IsNull()) {
                        uint256 prevhash = pindexPrev->GetBlockHash();
                        AddToMapStakeSeen(pindexPrev->prevoutStake, prevhash);
                    }

                    pindexPrev->nStatus &= (~BLOCK_FAILED_CHILD);
                }

                pindexPrev = pindexPrev->pprev;
            }

            pindex->nStatus &= (~BLOCK_FAILED_CHILD);
        //};

        if (!pindex->prevoutStake.IsNull()) {
            AddToMapStakeSeen(pindex->prevoutStake, hash);
        }
        return true;
    }

    return false;
}

size_t MAX_DELAYED_BLOCKS = 64;
int64_t MAX_DELAY_BLOCK_SECONDS = 180;

class DelayedBlock
{
public:
    DelayedBlock(const std::shared_ptr<const CBlock>& pblock, int node_id) : m_pblock(pblock), m_node_id(node_id) {
        m_time = GetTime();
    }
    int64_t m_time;
    std::shared_ptr<const CBlock> m_pblock;
    int m_node_id;
};
std::list<DelayedBlock> list_delayed_blocks;

extern void Misbehaving(NodeId nodeid, int howmuch, const std::string& message="") EXCLUSIVE_LOCKS_REQUIRED(cs_main);
extern bool AddNodeHeader(NodeId node_id, const uint256 &hash) EXCLUSIVE_LOCKS_REQUIRED(cs_main);
extern bool RemoveNodeHeader(const uint256 &hash) EXCLUSIVE_LOCKS_REQUIRED(cs_main);
extern bool IncDuplicateHeaders(NodeId node_id) EXCLUSIVE_LOCKS_REQUIRED(cs_main);

void EraseDelayedBlock(std::list<DelayedBlock>::iterator p) EXCLUSIVE_LOCKS_REQUIRED(cs_main)
{
    if (p->m_node_id > -1) {
        Misbehaving(p->m_node_id, 25, "Delayed block");
    }

    auto it = mapBlockIndex.find(p->m_pblock->GetHash());
    if (it != mapBlockIndex.end()) {
        mapBlockIndex.erase(it);
    }

    list_delayed_blocks.erase(p);
}

bool DelayBlock(const std::shared_ptr<const CBlock>& pblock, CValidationState& state) EXCLUSIVE_LOCKS_REQUIRED(cs_main)
{
    LogPrintf("Warning: %s - Previous stake modifier is null for block %s from node %d.\n", __func__, pblock->GetHash().ToString(), state.nodeId);
    while (list_delayed_blocks.size() >= MAX_DELAYED_BLOCKS) {
        LogPrint(BCLog::NET, "Removing Delayed block %s, too many delayed.\n", pblock->GetHash().ToString());
        EraseDelayedBlock(--list_delayed_blocks.end());
    }
    assert(list_delayed_blocks.size() < MAX_DELAYED_BLOCKS);
    state.nFlags |= BLOCK_DELAYED; // Mark to prevent further processing
    list_delayed_blocks.emplace_back(pblock, state.nodeId);
    return true;
}

void CheckDelayedBlocks(const CChainParams& chainparams, const uint256 &block_hash) LOCKS_EXCLUDED(cs_main)
{
    if (list_delayed_blocks.empty()) {
        return;
    }

    int64_t now = GetTime();
    std::list<DelayedBlock>::iterator p = list_delayed_blocks.begin();
    while (p != list_delayed_blocks.end()) {
        if (p->m_pblock->hashPrevBlock == block_hash) {
            LogPrint(BCLog::NET, "Processing delayed block %s prev %s.\n", p->m_pblock->GetHash().ToString(), block_hash.ToString());
            ProcessNewBlock(chainparams, p->m_pblock, false, nullptr); // Should update DoS if necessary, finding block through mapBlockSource
            list_delayed_blocks.erase(p++);
            continue;
        }
        if (p->m_time + MAX_DELAY_BLOCK_SECONDS < now) {
            LogPrint(BCLog::NET, "Removing Delayed block %s, timed out.\n", p->m_pblock->GetHash().ToString());
            LOCK(cs_main);
            EraseDelayedBlock(p++);
            continue;
        }
        ++p;
    }
}

bool RemoveUnreceivedHeader(const uint256 &hash) EXCLUSIVE_LOCKS_REQUIRED(cs_main)
{
    BlockMap::iterator mi = mapBlockIndex.find(hash);
    if (mi != mapBlockIndex.end() && !(mi->second->nFlags & BLOCK_ACCEPTED)) {
        LogPrint(BCLog::NET, "Removing loose header %s.\n", hash.ToString());
        mapBlockIndex.erase(mi);
        return true;
    }
    return false;
}

size_t CountDelayedBlocks() EXCLUSIVE_LOCKS_REQUIRED(cs_main)
{
    return list_delayed_blocks.size();
}



bool CChainState::AcceptBlockHeader(const CBlockHeader& block, CValidationState& state, const CChainParams& chainparams, CBlockIndex** ppindex)
{
    AssertLockHeld(cs_main);
    // Check for duplicate
    uint256 hash = block.GetHash();
    BlockMap::iterator miSelf = mapBlockIndex.find(hash);
    CBlockIndex *pindex = nullptr;
    if (hash != chainparams.GetConsensus().hashGenesisBlock) {
        if (miSelf != mapBlockIndex.end()) {
            // Block header is already known.

            if (fParticlMode && !IsInitialBlockDownload() && state.nodeId >= 0
                && !IncDuplicateHeaders(state.nodeId)) {
                    return state.DoS(5, error("%s: DoS limits, too many duplicates", __func__), REJECT_INVALID, "dos-limits");
            }

            pindex = miSelf->second;
            if (ppindex)
                *ppindex = pindex;

            if (pindex->nStatus & BLOCK_FAILED_MASK)
            {
                /*
                if (pindex->nFlags & BLOCK_FAILED_DUPLICATE_STAKE
                    && ProcessDuplicateStakeHeader(pindex, state.nodeId))
                {
                    // pass
                } else */
                {
                    return state.Invalid(error("%s: block %s is marked invalid", __func__, hash.ToString()), 0, "duplicate");
                };
            };
            return true;
        }

        if (!CheckBlockHeader(block, state, chainparams.GetConsensus()))
            return error("%s: Consensus::CheckBlockHeader: %s, %s", __func__, hash.ToString(), FormatStateMessage(state));

        // Get prev block index
        CBlockIndex* pindexPrev = nullptr;
        BlockMap::iterator mi = mapBlockIndex.find(block.hashPrevBlock);
        if (mi == mapBlockIndex.end())
            return state.DoS(10, error("%s: prev block not found", __func__), 0, "prev-blk-not-found");
        pindexPrev = (*mi).second;

        if (pindexPrev->nStatus & BLOCK_FAILED_MASK)
            return state.DoS(100, error("%s: prev block invalid", __func__), REJECT_INVALID, "bad-prevblk");
        if (!ContextualCheckBlockHeader(block, state, chainparams, pindexPrev, GetAdjustedTime()))
            return error("%s: Consensus::ContextualCheckBlockHeader: %s, %s", __func__, hash.ToString(), FormatStateMessage(state));

        // If the previous block index isn't valid, determine if it descends from any block which
        // has been found invalid (m_failed_blocks), then mark pindexPrev and any blocks
        // between them as failed.
        if (!pindexPrev->IsValid(BLOCK_VALID_SCRIPTS)) {
            for (const CBlockIndex* failedit : m_failed_blocks) {
                if (pindexPrev->GetAncestor(failedit->nHeight) == failedit) {
                    assert(failedit->nStatus & BLOCK_FAILED_VALID);
                    CBlockIndex* invalid_walk = pindexPrev;
                    while (invalid_walk != failedit) {
                        invalid_walk->nStatus |= BLOCK_FAILED_CHILD;
                        setDirtyBlockIndex.insert(invalid_walk);
                        invalid_walk = invalid_walk->pprev;
                    }
                    return state.DoS(100, error("%s: prev block invalid", __func__), REJECT_INVALID, "bad-prevblk");
                }
            }
        }
    }
    if (pindex == nullptr) {
        bool force_accept = true;
        if (fParticlMode && !IsInitialBlockDownload() && state.nodeId >= 0) {
            if (!AddNodeHeader(state.nodeId, hash)) {
                return state.DoS(20, error("%s: DoS limits", __func__), REJECT_INVALID, "dos-limits");
            }
            force_accept = false;
        }
        pindex = AddToBlockIndex(block);
        if (force_accept) {
            pindex->nFlags |= BLOCK_ACCEPTED;
        }
    }

    if (ppindex)
        *ppindex = pindex;

    CheckBlockIndex(chainparams.GetConsensus());

    return true;
}

// Exposed wrapper for AcceptBlockHeader
bool ProcessNewBlockHeaders(const std::vector<CBlockHeader>& headers, CValidationState& state, const CChainParams& chainparams, const CBlockIndex** ppindex, CBlockHeader *first_invalid)
{
    if (first_invalid != nullptr) first_invalid->SetNull();
    {
        LOCK(cs_main);
        for (const CBlockHeader& header : headers) {
            CBlockIndex *pindex = nullptr; // Use a temp pindex instead of ppindex to avoid a const_cast
            if (!g_chainstate.AcceptBlockHeader(header, state, chainparams, &pindex)) {
                if (first_invalid) *first_invalid = header;
                return false;
            }
            if (ppindex) {
                *ppindex = pindex;
            }
        }
    }
    NotifyHeaderTip();
    return true;
}

/** Store block on disk. If dbp is non-nullptr, the file is known to already reside on disk */
static CDiskBlockPos SaveBlockToDisk(const CBlock& block, int nHeight, const CChainParams& chainparams, const CDiskBlockPos* dbp) {
    unsigned int nBlockSize = ::GetSerializeSize(block, CLIENT_VERSION);
    CDiskBlockPos blockPos;
    if (dbp != nullptr)
        blockPos = *dbp;
    if (!FindBlockPos(blockPos, nBlockSize+8, nHeight, block.GetBlockTime(), dbp != nullptr)) {
        error("%s: FindBlockPos failed", __func__);
        return CDiskBlockPos();
    }
    if (dbp == nullptr) {
        if (!WriteBlockToDisk(block, blockPos, chainparams.MessageStart())) {
            AbortNode("Failed to write block");
            return CDiskBlockPos();
        }
    }
    return blockPos;
}

/** Store block on disk. If dbp is non-nullptr, the file is known to already reside on disk */
bool CChainState::AcceptBlock(const std::shared_ptr<const CBlock>& pblock, CValidationState& state, const CChainParams& chainparams, CBlockIndex** ppindex, bool fRequested, const CDiskBlockPos* dbp, bool* fNewBlock)
{
    const CBlock& block = *pblock;

    if (fNewBlock) *fNewBlock = false;
    AssertLockHeld(cs_main);

    CBlockIndex *pindexDummy = nullptr;
    CBlockIndex *&pindex = ppindex ? *ppindex : pindexDummy;

    if (!AcceptBlockHeader(block, state, chainparams, &pindex))
        return false;

    // Try to process all requested blocks that we don't have, but only
    // process an unrequested block if it's new and has enough work to
    // advance our tip, and isn't too many blocks ahead.
    bool fAlreadyHave = pindex->nStatus & BLOCK_HAVE_DATA;
    bool fHasMoreOrSameWork = (chainActive.Tip() ? pindex->nChainWork >= chainActive.Tip()->nChainWork : true);
    // Blocks that are too out-of-order needlessly limit the effectiveness of
    // pruning, because pruning will not delete block files that contain any
    // blocks which are too close in height to the tip.  Apply this test
    // regardless of whether pruning is enabled; it should generally be safe to
    // not process unrequested blocks.
    bool fTooFarAhead = (pindex->nHeight > int(chainActive.Height() + MIN_BLOCKS_TO_KEEP));

    // TODO: Decouple this function from the block download logic by removing fRequested
    // This requires some new chain data structure to efficiently look up if a
    // block is in a chain leading to a candidate for best tip, despite not
    // being such a candidate itself.

    // TODO: deal better with return value and error conditions for duplicate
    // and unrequested blocks.
    if (fAlreadyHave) return true;
    if (!fRequested) {  // If we didn't ask for it:
        if (pindex->nTx != 0) return true;    // This is a previously-processed block that was pruned
        if (!fHasMoreOrSameWork) return true; // Don't process less-work chains
        if (fTooFarAhead) return true;        // Block height is too high

        // Protect against DoS attacks from low-work chains.
        // If our tip is behind, a peer could try to send us
        // low-work blocks on a fake chain that we would never
        // request; don't process these.
        if (pindex->nChainWork < nMinimumChainWork) return true;
    }

    if (!CheckBlock(block, state, chainparams.GetConsensus())) {
        return error("%s: %s", __func__, FormatStateMessage(state));
    }

    if (block.IsProofOfStake()) {
        pindex->SetProofOfStake();
        pindex->prevoutStake = pblock->vtx[0]->vin[0].prevout;
        if (!pindex->pprev
            || (pindex->pprev->bnStakeModifier.IsNull()
                && pindex->pprev->GetBlockHash() != chainparams.GetConsensus().hashGenesisBlock)) {
            // Block received out of order
            if (fParticlMode && !IsInitialBlockDownload()) {
                if (pindex->nFlags & BLOCK_DELAYED) {
                    // block is already delayed
                    state.nFlags |= BLOCK_DELAYED;
                    return true;
                }
                pindex->nFlags |= BLOCK_DELAYED;
                return DelayBlock(pblock, state);
            }
        } else {
            pindex->bnStakeModifier = ComputeStakeModifierV2(pindex->pprev, pindex->prevoutStake.hash);
        }
        pindex->nFlags &= ~BLOCK_DELAYED;
        setDirtyBlockIndex.insert(pindex);
    }

    if (!ContextualCheckBlock(block, state, chainparams.GetConsensus(), pindex->pprev, true)) {
        if (state.IsInvalid() && !state.CorruptionPossible()) {
            pindex->nStatus |= BLOCK_FAILED_VALID;
            setDirtyBlockIndex.insert(pindex);
        }
        return error("%s: %s", __func__, FormatStateMessage(state));
    }

    if (state.nFlags & BLOCK_STAKE_KERNEL_SPENT && !(state.nFlags & BLOCK_FAILED_DUPLICATE_STAKE)) {
        if (state.nodeId > -1) {
            Misbehaving(state.nodeId, 20, "Spent kernel");
        }
    }

    RemoveNodeHeader(pindex->GetBlockHash());
    pindex->nFlags |= BLOCK_ACCEPTED;
    setDirtyBlockIndex.insert(pindex);

    // Header is valid/has work, merkle tree and segwit merkle tree are good...RELAY NOW
    // (but if it does not build on our best tip, let the SendMessages loop relay it)
    if (!IsInitialBlockDownload() && chainActive.Tip() == pindex->pprev)
    {
        if (!(state.nFlags & BLOCK_FAILED_DUPLICATE_STAKE))
            GetMainSignals().NewPoWValidBlock(pindex, pblock);
    };

    // Write block to history file
    if (fNewBlock) *fNewBlock = true;
    try {
        CDiskBlockPos blockPos = SaveBlockToDisk(block, pindex->nHeight, chainparams, dbp);
        if (blockPos.IsNull()) {
            state.Error(strprintf("%s: Failed to find position to write new block to disk", __func__));
            return false;
        }
        ReceivedBlockTransactions(block, pindex, blockPos, chainparams.GetConsensus());
    } catch (const std::runtime_error& e) {
        return AbortNode(state, std::string("System error: ") + e.what());
    }

    FlushStateToDisk(chainparams, state, FlushStateMode::NONE);

    CheckBlockIndex(chainparams.GetConsensus());

    return true;
}

bool ProcessNewBlock(const CChainParams& chainparams, const std::shared_ptr<const CBlock> pblock, bool fForceProcessing, bool *fNewBlock)
{
    AssertLockNotHeld(cs_main);

    CBlockIndex *pindex = nullptr;
    {
        /*
        uint256 hash = pblock->GetHash();
        // Limited duplicity on stake: prevents block flood attack
        // Duplicate stake allowed only when there is orphan child block
        if (!fReindex && !fImporting && pblock->IsProofOfStake() && setStakeSeen.count(pblock->GetProofOfStake()) && !mapOrphanBlocksByPrev.count(hash))
            return error("%s: Duplicate proof-of-stake (%s, %d) for block %s", pblock->GetProofOfStake().first.ToString(), pblock->GetProofOfStake().second, hash.ToString());
        */

        if (fNewBlock) *fNewBlock = false;
        CValidationState state;

        // CheckBlock() does not support multi-threaded block validation because CBlock::fChecked can cause data race.
        // Therefore, the following critical section must include the CheckBlock() call as well.
        LOCK(cs_main);

        // Ensure that CheckBlock() passes before calling AcceptBlock, as
        // belt-and-suspenders.
        bool ret = CheckBlock(*pblock, state, chainparams.GetConsensus());
        if (ret) {
            // Store to disk
            ret = g_chainstate.AcceptBlock(pblock, state, chainparams, &pindex, fForceProcessing, nullptr, fNewBlock);
        }
        if (state.nFlags & BLOCK_DELAYED) {
            return true;
        }
        if (!ret) {
            if (fParticlMode) {
                // Mark block as invalid to prevent re-requesting from peer.
                // Block will have been added to the block index in AcceptBlockHeader
                CBlockIndex *pindex = g_chainstate.AddToBlockIndex(*pblock);
                g_chainstate.InvalidBlockFound(pindex, *pblock, state);

                if (IncomingBlockChecked(*pblock, state)) { // returns true if it did nothing
                    GetMainSignals().BlockChecked(*pblock, state);
                }
            } else {
                GetMainSignals().BlockChecked(*pblock, state);
            }
            return error("%s: AcceptBlock FAILED (%s)", __func__, FormatStateMessage(state));
        }

        if (pindex && state.nFlags & BLOCK_FAILED_DUPLICATE_STAKE) {
            pindex->nFlags |= BLOCK_FAILED_DUPLICATE_STAKE;
            setDirtyBlockIndex.insert(pindex);
            LogPrint(BCLog::POS, "%s Marking duplicate stake: %s.\n", __func__, pindex->GetBlockHash().ToString());
            //GetMainSignals().BlockChecked(*pblock, state);
            IncomingBlockChecked(*pblock, state);
        }
    }

    NotifyHeaderTip();

    CValidationState state; // Only used to report errors, not invalidity - ignore it
    if (!g_chainstate.ActivateBestChain(state, chainparams, pblock))
        return error("%s: ActivateBestChain failed (%s)", __func__, FormatStateMessage(state));

    if (smsg::fSecMsgEnabled && gArgs.GetBoolArg("-smsgscanincoming", false)) {
        smsgModule.ScanBlock(*pblock);
    }

    {
        assert(pindex);
        CheckDelayedBlocks(chainparams, pindex->GetBlockHash());
    }

    return true;
}

bool TestBlockValidity(CValidationState& state, const CChainParams& chainparams, const CBlock& block, CBlockIndex* pindexPrev, bool fCheckPOW, bool fCheckMerkleRoot)
{
    AssertLockHeld(cs_main);
    assert(pindexPrev && pindexPrev == chainActive.Tip());
    CCoinsViewCache viewNew(pcoinsTip.get());
    uint256 block_hash(block.GetHash());
    CBlockIndex indexDummy(block);
    indexDummy.pprev = pindexPrev;
    indexDummy.nHeight = pindexPrev->nHeight + 1;
    indexDummy.phashBlock = &block_hash;

    // NOTE: CheckBlockHeader is called by CheckBlock
    if (!ContextualCheckBlockHeader(block, state, chainparams, pindexPrev, GetAdjustedTime()))
        return error("%s: Consensus::ContextualCheckBlockHeader: %s", __func__, FormatStateMessage(state));
    if (!CheckBlock(block, state, chainparams.GetConsensus(), fCheckPOW, fCheckMerkleRoot))
        return error("%s: Consensus::CheckBlock: %s", __func__, FormatStateMessage(state));
    if (!ContextualCheckBlock(block, state, chainparams.GetConsensus(), pindexPrev))
        return error("%s: Consensus::ContextualCheckBlock: %s", __func__, FormatStateMessage(state));
    if (!g_chainstate.ConnectBlock(block, state, &indexDummy, viewNew, chainparams, true))
        return false;
    assert(state.IsValid());

    return true;
}

/**
 * BLOCK PRUNING CODE
 */

/* Calculate the amount of disk space the block & undo files currently use */
uint64_t CalculateCurrentUsage()
{
    LOCK(cs_LastBlockFile);

    uint64_t retval = 0;
    for (const CBlockFileInfo &file : vinfoBlockFile) {
        retval += file.nSize + file.nUndoSize;
    }
    return retval;
}

/* Prune a block file (modify associated database entries)*/
void PruneOneBlockFile(const int fileNumber)
{
    LOCK(cs_LastBlockFile);

    for (const auto& entry : mapBlockIndex) {
        CBlockIndex* pindex = entry.second;
        if (pindex->nFile == fileNumber) {
            pindex->nStatus &= ~BLOCK_HAVE_DATA;
            pindex->nStatus &= ~BLOCK_HAVE_UNDO;
            pindex->nFile = 0;
            pindex->nDataPos = 0;
            pindex->nUndoPos = 0;
            setDirtyBlockIndex.insert(pindex);

            // Prune from mapBlocksUnlinked -- any block we prune would have
            // to be downloaded again in order to consider its chain, at which
            // point it would be considered as a candidate for
            // mapBlocksUnlinked or setBlockIndexCandidates.
            std::pair<std::multimap<CBlockIndex*, CBlockIndex*>::iterator, std::multimap<CBlockIndex*, CBlockIndex*>::iterator> range = mapBlocksUnlinked.equal_range(pindex->pprev);
            while (range.first != range.second) {
                std::multimap<CBlockIndex *, CBlockIndex *>::iterator _it = range.first;
                range.first++;
                if (_it->second == pindex) {
                    mapBlocksUnlinked.erase(_it);
                }
            }
        }
    }

    vinfoBlockFile[fileNumber].SetNull();
    setDirtyFileInfo.insert(fileNumber);
}


void UnlinkPrunedFiles(const std::set<int>& setFilesToPrune)
{
    for (std::set<int>::iterator it = setFilesToPrune.begin(); it != setFilesToPrune.end(); ++it) {
        CDiskBlockPos pos(*it, 0);
        fs::remove(GetBlockPosFilename(pos, "blk"));
        fs::remove(GetBlockPosFilename(pos, "rev"));
        LogPrintf("Prune: %s deleted blk/rev (%05u)\n", __func__, *it);
    }
}

/* Calculate the block/rev files to delete based on height specified by user with RPC command pruneblockchain */
static void FindFilesToPruneManual(std::set<int>& setFilesToPrune, int nManualPruneHeight)
{
    assert(fPruneMode && nManualPruneHeight > 0);

    LOCK2(cs_main, cs_LastBlockFile);
    if (chainActive.Tip() == nullptr)
        return;

    // last block to prune is the lesser of (user-specified height, MIN_BLOCKS_TO_KEEP from the tip)
    unsigned int nLastBlockWeCanPrune = std::min((unsigned)nManualPruneHeight, chainActive.Tip()->nHeight - MIN_BLOCKS_TO_KEEP);
    int count=0;
    for (int fileNumber = 0; fileNumber < nLastBlockFile; fileNumber++) {
        if (vinfoBlockFile[fileNumber].nSize == 0 || vinfoBlockFile[fileNumber].nHeightLast > nLastBlockWeCanPrune)
            continue;
        PruneOneBlockFile(fileNumber);
        setFilesToPrune.insert(fileNumber);
        count++;
    }
    LogPrintf("Prune (Manual): prune_height=%d removed %d blk/rev pairs\n", nLastBlockWeCanPrune, count);
}

/* This function is called from the RPC code for pruneblockchain */
void PruneBlockFilesManual(int nManualPruneHeight)
{
    CValidationState state;
    const CChainParams& chainparams = Params();
    if (!FlushStateToDisk(chainparams, state, FlushStateMode::NONE, nManualPruneHeight)) {
        LogPrintf("%s: failed to flush state (%s)\n", __func__, FormatStateMessage(state));
    }
}

/**
 * Prune block and undo files (blk???.dat and undo???.dat) so that the disk space used is less than a user-defined target.
 * The user sets the target (in MB) on the command line or in config file.  This will be run on startup and whenever new
 * space is allocated in a block or undo file, staying below the target. Changing back to unpruned requires a reindex
 * (which in this case means the blockchain must be re-downloaded.)
 *
 * Pruning functions are called from FlushStateToDisk when the global fCheckForPruning flag has been set.
 * Block and undo files are deleted in lock-step (when blk00003.dat is deleted, so is rev00003.dat.)
 * Pruning cannot take place until the longest chain is at least a certain length (100000 on mainnet, 1000 on testnet, 1000 on regtest).
 * Pruning will never delete a block within a defined distance (currently 288) from the active chain's tip.
 * The block index is updated by unsetting HAVE_DATA and HAVE_UNDO for any blocks that were stored in the deleted files.
 * A db flag records the fact that at least some block files have been pruned.
 *
 * @param[out]   setFilesToPrune   The set of file indices that can be unlinked will be returned
 */
static void FindFilesToPrune(std::set<int>& setFilesToPrune, uint64_t nPruneAfterHeight)
{
    LOCK2(cs_main, cs_LastBlockFile);
    if (chainActive.Tip() == nullptr || nPruneTarget == 0) {
        return;
    }
    if ((uint64_t)chainActive.Tip()->nHeight <= nPruneAfterHeight) {
        return;
    }

    unsigned int nLastBlockWeCanPrune = chainActive.Tip()->nHeight - MIN_BLOCKS_TO_KEEP;
    uint64_t nCurrentUsage = CalculateCurrentUsage();
    // We don't check to prune until after we've allocated new space for files
    // So we should leave a buffer under our target to account for another allocation
    // before the next pruning.
    uint64_t nBuffer = BLOCKFILE_CHUNK_SIZE + UNDOFILE_CHUNK_SIZE;
    uint64_t nBytesToPrune;
    int count=0;

    if (nCurrentUsage + nBuffer >= nPruneTarget) {
        // On a prune event, the chainstate DB is flushed.
        // To avoid excessive prune events negating the benefit of high dbcache
        // values, we should not prune too rapidly.
        // So when pruning in IBD, increase the buffer a bit to avoid a re-prune too soon.
        if (IsInitialBlockDownload()) {
            // Since this is only relevant during IBD, we use a fixed 10%
            nBuffer += nPruneTarget / 10;
        }

        for (int fileNumber = 0; fileNumber < nLastBlockFile; fileNumber++) {
            nBytesToPrune = vinfoBlockFile[fileNumber].nSize + vinfoBlockFile[fileNumber].nUndoSize;

            if (vinfoBlockFile[fileNumber].nSize == 0)
                continue;

            if (nCurrentUsage + nBuffer < nPruneTarget)  // are we below our target?
                break;

            // don't prune files that could have a block within MIN_BLOCKS_TO_KEEP of the main chain's tip but keep scanning
            if (vinfoBlockFile[fileNumber].nHeightLast > nLastBlockWeCanPrune)
                continue;

            PruneOneBlockFile(fileNumber);
            // Queue up the files for removal
            setFilesToPrune.insert(fileNumber);
            nCurrentUsage -= nBytesToPrune;
            count++;
        }
    }

    LogPrint(BCLog::PRUNE, "Prune: target=%dMiB actual=%dMiB diff=%dMiB max_prune_height=%d removed %d blk/rev pairs\n",
           nPruneTarget/1024/1024, nCurrentUsage/1024/1024,
           ((int64_t)nPruneTarget - (int64_t)nCurrentUsage)/1024/1024,
           nLastBlockWeCanPrune, count);
}

bool CheckDiskSpace(uint64_t nAdditionalBytes, bool blocks_dir)
{
    uint64_t nFreeBytesAvailable = fs::space(blocks_dir ? GetBlocksDir() : GetDataDir()).available;

    // Check for nMinDiskSpace bytes (currently 50MB)
    if (nFreeBytesAvailable < nMinDiskSpace + nAdditionalBytes)
        return AbortNode("Disk space is low!", _("Error: Disk space is low!"));

    return true;
}

static FILE* OpenDiskFile(const CDiskBlockPos &pos, const char *prefix, bool fReadOnly)
{
    if (pos.IsNull())
        return nullptr;
    fs::path path = GetBlockPosFilename(pos, prefix);
    fs::create_directories(path.parent_path());
    FILE* file = fsbridge::fopen(path, fReadOnly ? "rb": "rb+");
    if (!file && !fReadOnly)
        file = fsbridge::fopen(path, "wb+");
    if (!file) {
        LogPrintf("Unable to open file %s\n", path.string());
        return nullptr;
    }
    if (pos.nPos) {
        if (fseek(file, pos.nPos, SEEK_SET)) {
            LogPrintf("Unable to seek to position %u of %s\n", pos.nPos, path.string());
            fclose(file);
            return nullptr;
        }
    }
    return file;
}

FILE* OpenBlockFile(const CDiskBlockPos &pos, bool fReadOnly) {
    return OpenDiskFile(pos, "blk", fReadOnly);
}

/** Open an undo file (rev?????.dat) */
static FILE* OpenUndoFile(const CDiskBlockPos &pos, bool fReadOnly) {
    return OpenDiskFile(pos, "rev", fReadOnly);
}

fs::path GetBlockPosFilename(const CDiskBlockPos &pos, const char *prefix)
{
    return GetBlocksDir() / strprintf("%s%05u.dat", prefix, pos.nFile);
}

CBlockIndex * CChainState::InsertBlockIndex(const uint256& hash)
{
    AssertLockHeld(cs_main);

    if (hash.IsNull())
        return nullptr;

    // Return existing
    BlockMap::iterator mi = mapBlockIndex.find(hash);
    if (mi != mapBlockIndex.end())
        return (*mi).second;

    // Create new
    CBlockIndex* pindexNew = new CBlockIndex();
    mi = mapBlockIndex.insert(std::make_pair(hash, pindexNew)).first;
    pindexNew->phashBlock = &((*mi).first);

    return pindexNew;
}

bool CChainState::LoadBlockIndex(const Consensus::Params& consensus_params, CBlockTreeDB& blocktree)
{
    if (!blocktree.LoadBlockIndexGuts(consensus_params, [this](const uint256& hash) EXCLUSIVE_LOCKS_REQUIRED(cs_main) { return this->InsertBlockIndex(hash); }))
        return false;

    boost::this_thread::interruption_point();

    // Calculate nChainWork
    std::vector<std::pair<int, CBlockIndex*> > vSortedByHeight;
    vSortedByHeight.reserve(mapBlockIndex.size());
    for (const std::pair<const uint256, CBlockIndex*>& item : mapBlockIndex)
    {
        CBlockIndex* pindex = item.second;
        vSortedByHeight.push_back(std::make_pair(pindex->nHeight, pindex));
    }
    sort(vSortedByHeight.begin(), vSortedByHeight.end());
    for (const std::pair<int, CBlockIndex*>& item : vSortedByHeight)
    {
        CBlockIndex* pindex = item.second;
        pindex->nChainWork = (pindex->pprev ? pindex->pprev->nChainWork : 0) + GetBlockProof(*pindex);
        pindex->nTimeMax = (pindex->pprev ? std::max(pindex->pprev->nTimeMax, pindex->nTime) : pindex->nTime);
        // We can link the chain of blocks for which we've received transactions at some point.
        // Pruned nodes may have deleted the block.
        if (pindex->nTx > 0) {
            if (pindex->pprev) {
                if (pindex->pprev->HaveTxsDownloaded()) {
                    pindex->nChainTx = pindex->pprev->nChainTx + pindex->nTx;
                } else {
                    pindex->nChainTx = 0;
                    mapBlocksUnlinked.insert(std::make_pair(pindex->pprev, pindex));
                }
            } else {
                pindex->nChainTx = pindex->nTx;
            }
        }
        if (!(pindex->nStatus & BLOCK_FAILED_MASK) && pindex->pprev && (pindex->pprev->nStatus & BLOCK_FAILED_MASK)) {
            pindex->nStatus |= BLOCK_FAILED_CHILD;
            setDirtyBlockIndex.insert(pindex);
        }
        if (pindex->IsValid(BLOCK_VALID_TRANSACTIONS) && (pindex->HaveTxsDownloaded() || pindex->pprev == nullptr))
            setBlockIndexCandidates.insert(pindex);
        if (pindex->nStatus & BLOCK_FAILED_MASK && (!pindexBestInvalid || pindex->nChainWork > pindexBestInvalid->nChainWork))
            pindexBestInvalid = pindex;
        if (pindex->pprev)
            pindex->BuildSkip();
        if (pindex->IsValid(BLOCK_VALID_TREE) && (pindexBestHeader == nullptr || CBlockIndexWorkComparator()(pindexBestHeader, pindex)))
            pindexBestHeader = pindex;
    }

    return true;
}

bool static LoadBlockIndexDB(const CChainParams& chainparams) EXCLUSIVE_LOCKS_REQUIRED(cs_main)
{
    if (!g_chainstate.LoadBlockIndex(chainparams.GetConsensus(), *pblocktree))
        return false;

    // Load block file info
    pblocktree->ReadLastBlockFile(nLastBlockFile);
    vinfoBlockFile.resize(nLastBlockFile + 1);
    LogPrintf("%s: last block file = %i\n", __func__, nLastBlockFile);
    for (int nFile = 0; nFile <= nLastBlockFile; nFile++) {
        pblocktree->ReadBlockFileInfo(nFile, vinfoBlockFile[nFile]);
    }
    LogPrintf("%s: last block file info: %s\n", __func__, vinfoBlockFile[nLastBlockFile].ToString());
    for (int nFile = nLastBlockFile + 1; true; nFile++) {
        CBlockFileInfo info;
        if (pblocktree->ReadBlockFileInfo(nFile, info)) {
            vinfoBlockFile.push_back(info);
        } else {
            break;
        }
    }

    // Check presence of blk files
    LogPrintf("Checking all blk files are present...\n");
    std::set<int> setBlkDataFiles;
    for (const std::pair<const uint256, CBlockIndex*>& item : mapBlockIndex)
    {
        CBlockIndex* pindex = item.second;
        if (pindex->nStatus & BLOCK_HAVE_DATA) {
            setBlkDataFiles.insert(pindex->nFile);
        }
    }
    for (std::set<int>::iterator it = setBlkDataFiles.begin(); it != setBlkDataFiles.end(); it++)
    {
        CDiskBlockPos pos(*it, 0);
        if (CAutoFile(OpenBlockFile(pos, true), SER_DISK, CLIENT_VERSION).IsNull()) {
            return false;
        }
    }

    // Check whether we have ever pruned block & undo files
    pblocktree->ReadFlag("prunedblockfiles", fHavePruned);
    if (fHavePruned)
        LogPrintf("LoadBlockIndexDB(): Block files have previously been pruned\n");

    // Check whether we need to continue reindexing
    bool fReindexing = false;
    pblocktree->ReadReindexing(fReindexing);
    if(fReindexing) fReindex = true;

    // Check whether we have a transaction index
    //pblocktree->ReadFlag("txindex", fTxIndex);
    //LogPrintf("%s: transaction index %s\n", __func__, fTxIndex ? "enabled" : "disabled");

    // Check whether we have an address index
    pblocktree->ReadFlag("addressindex", fAddressIndex);
    LogPrintf("%s: address index %s\n", __func__, fAddressIndex ? "enabled" : "disabled");

    // Check whether we have a timestamp index
    pblocktree->ReadFlag("timestampindex", fTimestampIndex);
    LogPrintf("%s: timestamp index %s\n", __func__, fTimestampIndex ? "enabled" : "disabled");

    // Check whether we have a spent index
    pblocktree->ReadFlag("spentindex", fSpentIndex);
    LogPrintf("%s: spent index %s\n", __func__, fSpentIndex ? "enabled" : "disabled");

    return true;
}

bool LoadChainTip(const CChainParams& chainparams)
{
    AssertLockHeld(cs_main);

    if (chainActive.Tip() && chainActive.Tip()->GetBlockHash() == pcoinsTip->GetBestBlock()) return true;

    if (pcoinsTip->GetBestBlock().IsNull() && mapBlockIndex.size() == 1) {
        // In case we just added the genesis block, connect it now, so
        // that we always have a chainActive.Tip() when we return.
        LogPrintf("%s: Connecting genesis block...\n", __func__);
        CValidationState state;
        if (!ActivateBestChain(state, chainparams)) {
            LogPrintf("%s: failed to activate chain (%s)\n", __func__, FormatStateMessage(state));
            return false;
        }
    }

    // Load pointer to end of best chain
    CBlockIndex* pindex = LookupBlockIndex(pcoinsTip->GetBestBlock());
    if (!pindex) {
        return false;
    }
    chainActive.SetTip(pindex);

    g_chainstate.PruneBlockIndexCandidates();

    LogPrintf("Loaded best chain: hashBestChain=%s height=%d date=%s progress=%f\n",
        chainActive.Tip()->GetBlockHash().ToString(), chainActive.Height(),
        FormatISO8601DateTime(chainActive.Tip()->GetBlockTime()),
        GuessVerificationProgress(chainparams.TxData(), chainActive.Tip()));
    return true;
}

CVerifyDB::CVerifyDB()
{
    uiInterface.ShowProgress(_("Verifying blocks..."), 0, false);
}

CVerifyDB::~CVerifyDB()
{
    uiInterface.ShowProgress("", 100, false);
}

bool CVerifyDB::VerifyDB(const CChainParams& chainparams, CCoinsView *coinsview, int nCheckLevel, int nCheckDepth)
{
    LOCK(cs_main);
    if (chainActive.Tip() == nullptr || chainActive.Tip()->pprev == nullptr)
        return true;

    fVerifyingDB = true;

    // Verify blocks in the best chain
    if (nCheckDepth <= 0 || nCheckDepth > chainActive.Height())
        nCheckDepth = chainActive.Height();
    nCheckLevel = std::max(0, std::min(4, nCheckLevel));
    LogPrintf("Verifying last %i blocks at level %i\n", nCheckDepth, nCheckLevel);
    CCoinsViewCache coins(coinsview);
    CBlockIndex* pindex;
    CBlockIndex* pindexFailure = nullptr;
    int nGoodTransactions = 0;
    CValidationState state;
    int reportDone = 0;
    LogPrintf("[0%%]..."); /* Continued */
    for (pindex = chainActive.Tip(); pindex && pindex->pprev; pindex = pindex->pprev) {
        boost::this_thread::interruption_point();
        int percentageDone = std::max(1, std::min(99, (int)(((double)(chainActive.Height() - pindex->nHeight)) / (double)nCheckDepth * (nCheckLevel >= 4 ? 50 : 100))));
        if (reportDone < percentageDone/10) {
            // report every 10% step
            LogPrintf("[%d%%]...", percentageDone); /* Continued */
            reportDone = percentageDone/10;
        }
        uiInterface.ShowProgress(_("Verifying blocks..."), percentageDone, false);
        if (pindex->nHeight <= chainActive.Height()-nCheckDepth)
            break;
        if (fPruneMode && !(pindex->nStatus & BLOCK_HAVE_DATA)) {
            // If pruning, only go back as far as we have data.
            LogPrintf("VerifyDB(): block verification stopping at height %d (pruning, no data)\n", pindex->nHeight);
            break;
        }
        CBlock block;
        // check level 0: read from disk
        if (!ReadBlockFromDisk(block, pindex, chainparams.GetConsensus()))
            return error("VerifyDB(): *** ReadBlockFromDisk failed at %d, hash=%s", pindex->nHeight, pindex->GetBlockHash().ToString());
        // check level 1: verify block validity
        if (nCheckLevel >= 1 && !CheckBlock(block, state, chainparams.GetConsensus()))
            return error("%s: *** found bad block at %d, hash=%s (%s)\n", __func__,
                         pindex->nHeight, pindex->GetBlockHash().ToString(), FormatStateMessage(state));
        // check level 2: verify undo validity
        if (nCheckLevel >= 2 && pindex) {
            CBlockUndo undo;
            if (!pindex->GetUndoPos().IsNull()) {
                if (!UndoReadFromDisk(undo, pindex)) {
                    return error("VerifyDB(): *** found bad undo data at %d, hash=%s\n", pindex->nHeight, pindex->GetBlockHash().ToString());
                }
            }
        }
        // check level 3: check for inconsistencies during memory-only disconnect of tip blocks
        if (nCheckLevel >= 3 && (coins.DynamicMemoryUsage() + pcoinsTip->DynamicMemoryUsage()) <= nCoinCacheUsage) {
            assert(coins.GetBestBlock() == pindex->GetBlockHash());
            DisconnectResult res = g_chainstate.DisconnectBlock(block, pindex, coins);
            if (res == DISCONNECT_FAILED) {
                return error("VerifyDB(): *** irrecoverable inconsistency in block data at %d, hash=%s", pindex->nHeight, pindex->GetBlockHash().ToString());
            }
            if (res == DISCONNECT_UNCLEAN) {
                nGoodTransactions = 0;
                pindexFailure = pindex;
            } else {
                nGoodTransactions += block.vtx.size();
            }
        }
        if (ShutdownRequested())
            return true;
    }
    if (pindexFailure)
        return error("VerifyDB(): *** coin database inconsistencies found (last %i blocks, %i good transactions before that)\n", chainActive.Height() - pindexFailure->nHeight + 1, nGoodTransactions);

    // store block count as we move pindex at check level >= 4
    int block_count = chainActive.Height() - pindex->nHeight;

    // check level 4: try reconnecting blocks
    if (nCheckLevel >= 4) {
        while (pindex != chainActive.Tip()) {
            boost::this_thread::interruption_point();
            uiInterface.ShowProgress(_("Verifying blocks..."), std::max(1, std::min(99, 100 - (int)(((double)(chainActive.Height() - pindex->nHeight)) / (double)nCheckDepth * 50))), false);
            pindex = chainActive.Next(pindex);
            CBlock block;
            if (!ReadBlockFromDisk(block, pindex, chainparams.GetConsensus()))
                return error("VerifyDB(): *** ReadBlockFromDisk failed at %d, hash=%s", pindex->nHeight, pindex->GetBlockHash().ToString());
            if (!g_chainstate.ConnectBlock(block, state, pindex, coins, chainparams))
                return error("VerifyDB(): *** found unconnectable block at %d, hash=%s (%s)", pindex->nHeight, pindex->GetBlockHash().ToString(), FormatStateMessage(state));
        }
    }

    LogPrintf("[DONE].\n");
    LogPrintf("No coin database inconsistencies in last %i blocks (%i transactions)\n", block_count, nGoodTransactions);
    fVerifyingDB = false;

    return true;
}

/** Apply the effects of a block on the utxo cache, ignoring that it may already have been applied. */
bool CChainState::RollforwardBlock(const CBlockIndex* pindex, CCoinsViewCache& inputs, const CChainParams& params)
{
    // TODO: merge with ConnectBlock
    CBlock block;
    if (!ReadBlockFromDisk(block, pindex, params.GetConsensus())) {
        return error("ReplayBlock(): ReadBlockFromDisk failed at %d, hash=%s", pindex->nHeight, pindex->GetBlockHash().ToString());
    }

    for (const CTransactionRef& tx : block.vtx) {
        if (!tx->IsCoinBase()) {
            for (const CTxIn &txin : tx->vin) {
                inputs.SpendCoin(txin.prevout);
            }
        }
        // Pass check = true as every addition may be an overwrite.
        AddCoins(inputs, *tx, pindex->nHeight, true);
    }
    return true;
}

bool CChainState::ReplayBlocks(const CChainParams& params, CCoinsView* view)
{
    LOCK(cs_main);

    CCoinsViewCache cache(view);

    std::vector<uint256> hashHeads = view->GetHeadBlocks();
    if (hashHeads.empty()) return true; // We're already in a consistent state.
    if (hashHeads.size() != 2) return error("ReplayBlocks(): unknown inconsistent state");

    uiInterface.ShowProgress(_("Replaying blocks..."), 0, false);
    LogPrintf("Replaying blocks\n");

    const CBlockIndex* pindexOld = nullptr;  // Old tip during the interrupted flush.
    const CBlockIndex* pindexNew;            // New tip during the interrupted flush.
    const CBlockIndex* pindexFork = nullptr; // Latest block common to both the old and the new tip.

    if (mapBlockIndex.count(hashHeads[0]) == 0) {
        return error("ReplayBlocks(): reorganization to unknown block requested");
    }
    pindexNew = mapBlockIndex[hashHeads[0]];

    if (!hashHeads[1].IsNull()) { // The old tip is allowed to be 0, indicating it's the first flush.
        if (mapBlockIndex.count(hashHeads[1]) == 0) {
            return error("ReplayBlocks(): reorganization from unknown block requested");
        }
        pindexOld = mapBlockIndex[hashHeads[1]];
        pindexFork = LastCommonAncestor(pindexOld, pindexNew);
        assert(pindexFork != nullptr);
    }

    // Rollback along the old branch.
    while (pindexOld != pindexFork) {
        if (pindexOld->nHeight > 0) { // Never disconnect the genesis block.
            CBlock block;
            if (!ReadBlockFromDisk(block, pindexOld, params.GetConsensus())) {
                return error("RollbackBlock(): ReadBlockFromDisk() failed at %d, hash=%s", pindexOld->nHeight, pindexOld->GetBlockHash().ToString());
            }
            LogPrintf("Rolling back %s (%i)\n", pindexOld->GetBlockHash().ToString(), pindexOld->nHeight);
            DisconnectResult res = DisconnectBlock(block, pindexOld, cache);
            if (res == DISCONNECT_FAILED) {
                return error("RollbackBlock(): DisconnectBlock failed at %d, hash=%s", pindexOld->nHeight, pindexOld->GetBlockHash().ToString());
            }
            // If DISCONNECT_UNCLEAN is returned, it means a non-existing UTXO was deleted, or an existing UTXO was
            // overwritten. It corresponds to cases where the block-to-be-disconnect never had all its operations
            // applied to the UTXO set. However, as both writing a UTXO and deleting a UTXO are idempotent operations,
            // the result is still a version of the UTXO set with the effects of that block undone.
        }
        pindexOld = pindexOld->pprev;
    }

    // Roll forward from the forking point to the new tip.
    int nForkHeight = pindexFork ? pindexFork->nHeight : 0;
    for (int nHeight = nForkHeight + 1; nHeight <= pindexNew->nHeight; ++nHeight) {
        const CBlockIndex* pindex = pindexNew->GetAncestor(nHeight);
        LogPrintf("Rolling forward %s (%i)\n", pindex->GetBlockHash().ToString(), nHeight);
        uiInterface.ShowProgress(_("Replaying blocks..."), (int) ((nHeight - nForkHeight) * 100.0 / (pindexNew->nHeight - nForkHeight)) , false);
        if (!RollforwardBlock(pindex, cache, params)) return false;
    }

    cache.SetBestBlock(pindexNew->GetBlockHash(), pindexNew->nHeight);
    cache.Flush();
    uiInterface.ShowProgress("", 100, false);
    return true;
}

bool ReplayBlocks(const CChainParams& params, CCoinsView* view) {
    return g_chainstate.ReplayBlocks(params, view);
}

bool CChainState::RewindBlockIndex(const CChainParams& params)
{
    LOCK(cs_main);

    // Note that during -reindex-chainstate we are called with an empty chainActive!

    int nHeight = 1;
    while (nHeight <= chainActive.Height()) {
        // Although SCRIPT_VERIFY_WITNESS is now generally enforced on all
        // blocks in ConnectBlock, we don't need to go back and
        // re-download/re-verify blocks from before segwit actually activated.
        if (IsWitnessEnabled(chainActive[nHeight - 1], params.GetConsensus()) && !(chainActive[nHeight]->nStatus & BLOCK_OPT_WITNESS)) {
            break;
        }
        nHeight++;
    }

    // nHeight is now the height of the first insufficiently-validated block, or tipheight + 1
    CValidationState state;
    CBlockIndex* pindex = chainActive.Tip();
    while (chainActive.Height() >= nHeight) {
        if (fPruneMode && !(chainActive.Tip()->nStatus & BLOCK_HAVE_DATA)) {
            // If pruning, don't try rewinding past the HAVE_DATA point;
            // since older blocks can't be served anyway, there's
            // no need to walk further, and trying to DisconnectTip()
            // will fail (and require a needless reindex/redownload
            // of the blockchain).
            break;
        }
        if (!DisconnectTip(state, params, nullptr)) {
            return error("RewindBlockIndex: unable to disconnect block at height %i (%s)", pindex->nHeight, FormatStateMessage(state));
        }
        // Occasionally flush state to disk.
        if (!FlushStateToDisk(params, state, FlushStateMode::PERIODIC)) {
            LogPrintf("RewindBlockIndex: unable to flush state to disk (%s)\n", FormatStateMessage(state));
            return false;
        }
    }

    // Reduce validity flag and have-data flags.
    // We do this after actual disconnecting, otherwise we'll end up writing the lack of data
    // to disk before writing the chainstate, resulting in a failure to continue if interrupted.
    for (const auto& entry : mapBlockIndex) {
        CBlockIndex* pindexIter = entry.second;

        // Note: If we encounter an insufficiently validated block that
        // is on chainActive, it must be because we are a pruning node, and
        // this block or some successor doesn't HAVE_DATA, so we were unable to
        // rewind all the way.  Blocks remaining on chainActive at this point
        // must not have their validity reduced.
        if (IsWitnessEnabled(pindexIter->pprev, params.GetConsensus()) && !(pindexIter->nStatus & BLOCK_OPT_WITNESS) && !chainActive.Contains(pindexIter)) {
            // Reduce validity
            pindexIter->nStatus = std::min<unsigned int>(pindexIter->nStatus & BLOCK_VALID_MASK, BLOCK_VALID_TREE) | (pindexIter->nStatus & ~BLOCK_VALID_MASK);
            // Remove have-data flags.
            pindexIter->nStatus &= ~(BLOCK_HAVE_DATA | BLOCK_HAVE_UNDO);
            // Remove storage location.
            pindexIter->nFile = 0;
            pindexIter->nDataPos = 0;
            pindexIter->nUndoPos = 0;
            // Remove various other things
            pindexIter->nTx = 0;
            pindexIter->nChainTx = 0;
            pindexIter->nSequenceId = 0;
            // Make sure it gets written.
            setDirtyBlockIndex.insert(pindexIter);
            // Update indexes
            setBlockIndexCandidates.erase(pindexIter);
            std::pair<std::multimap<CBlockIndex*, CBlockIndex*>::iterator, std::multimap<CBlockIndex*, CBlockIndex*>::iterator> ret = mapBlocksUnlinked.equal_range(pindexIter->pprev);
            while (ret.first != ret.second) {
                if (ret.first->second == pindexIter) {
                    mapBlocksUnlinked.erase(ret.first++);
                } else {
                    ++ret.first;
                }
            }
        } else if (pindexIter->IsValid(BLOCK_VALID_TRANSACTIONS) && pindexIter->HaveTxsDownloaded()) {
            setBlockIndexCandidates.insert(pindexIter);
        }
    }

    if (chainActive.Tip() != nullptr) {
        // We can't prune block index candidates based on our tip if we have
        // no tip due to chainActive being empty!
        PruneBlockIndexCandidates();

        CheckBlockIndex(params.GetConsensus());
    }

    return true;
}

bool RewindBlockIndex(const CChainParams& params) {
    if (!g_chainstate.RewindBlockIndex(params)) {
        return false;
    }

    if (chainActive.Tip() != nullptr) {
        // FlushStateToDisk can possibly read chainActive. Be conservative
        // and skip it here, we're about to -reindex-chainstate anyway, so
        // it'll get called a bunch real soon.
        CValidationState state;
        if (!FlushStateToDisk(params, state, FlushStateMode::ALWAYS)) {
            LogPrintf("RewindBlockIndex: unable to flush state to disk (%s)\n", FormatStateMessage(state));
            return false;
        }
    }

    return true;
}

void CChainState::UnloadBlockIndex() {
    nBlockSequenceId = 1;
    m_failed_blocks.clear();
    setBlockIndexCandidates.clear();
}

// May NOT be used after any connections are up as much
// of the peer-processing logic assumes a consistent
// block index state
void UnloadBlockIndex()
{
    LOCK(cs_main);
    chainActive.SetTip(nullptr);
    pindexBestInvalid = nullptr;
    pindexBestHeader = nullptr;
    mempool.clear();
    mapBlocksUnlinked.clear();
    vinfoBlockFile.clear();
    nLastBlockFile = 0;
    setDirtyBlockIndex.clear();
    setDirtyFileInfo.clear();
    versionbitscache.Clear();
    for (int b = 0; b < VERSIONBITS_NUM_BITS; b++) {
        warningcache[b].clear();
    }

    for (const BlockMap::value_type& entry : mapBlockIndex) {
        delete entry.second;
    }
    mapBlockIndex.clear();
    fHavePruned = false;

    g_chainstate.UnloadBlockIndex();
}

bool TryAutoReindex()
{
    // Force reindex to update version
    bool nV1 = false;
    if (!pblocktree->ReadFlag("v1", nV1) || !nV1) {
        LogPrintf("%s: v1 Marker not detected, attempting reindex.\n", __func__);
        return true;
    }
    return false;
};

bool LoadBlockIndex(const CChainParams& chainparams)
{
    // Load block index from databases
    bool needs_init = fReindex;

    if (!fReindex) {
        bool ret = LoadBlockIndexDB(chainparams);
        if (!ret) return false;
        needs_init = mapBlockIndex.empty();
    }

    if (needs_init) {
        // Everything here is for *new* reindex/DBs. Thus, though
        // LoadBlockIndexDB may have set fReindex if we shut down
        // mid-reindex previously, we don't check fReindex and
        // instead only check it prior to LoadBlockIndexDB to set
        // needs_init.

        LogPrintf("Initializing databases...\n");
        pblocktree->WriteFlag("v1", true);

        // Use the provided setting for -addressindex in the new database
        fAddressIndex = gArgs.GetBoolArg("-addressindex", DEFAULT_ADDRESSINDEX);
        pblocktree->WriteFlag("addressindex", fAddressIndex);
        LogPrintf("%s: address index %s\n", __func__, fAddressIndex ? "enabled" : "disabled");

        // Use the provided setting for -timestampindex in the new database
        fTimestampIndex = gArgs.GetBoolArg("-timestampindex", DEFAULT_TIMESTAMPINDEX);
        pblocktree->WriteFlag("timestampindex", fTimestampIndex);
        LogPrintf("%s: timestamp index %s\n", __func__, fTimestampIndex ? "enabled" : "disabled");

        // Use the provided setting for -spentindex in the new database
        fSpentIndex = gArgs.GetBoolArg("-spentindex", DEFAULT_SPENTINDEX);
        pblocktree->WriteFlag("spentindex", fSpentIndex);
        LogPrintf("%s: spent index %s\n", __func__, fSpentIndex ? "enabled" : "disabled");
    }
    return true;
}

bool CChainState::LoadGenesisBlock(const CChainParams& chainparams)
{
    LOCK(cs_main);

    // Check whether we're already initialized by checking for genesis in
    // mapBlockIndex. Note that we can't use chainActive here, since it is
    // set based on the coins db, not the block index db, which is the only
    // thing loaded at this point.
    if (mapBlockIndex.count(chainparams.GenesisBlock().GetHash()))
        return true;

    try {
        CBlock &block = const_cast<CBlock&>(chainparams.GenesisBlock());
        CDiskBlockPos blockPos = SaveBlockToDisk(block, 0, chainparams, nullptr);
        if (blockPos.IsNull())
            return error("%s: writing genesis block to disk failed", __func__);
        CBlockIndex *pindex = AddToBlockIndex(block);
        pindex->nFlags |= BLOCK_ACCEPTED;
        ReceivedBlockTransactions(block, pindex, blockPos, chainparams.GetConsensus());
    } catch (const std::runtime_error& e) {
        return error("%s: failed to write genesis block: %s", __func__, e.what());
    }

    return true;
}

bool LoadGenesisBlock(const CChainParams& chainparams)
{
    return g_chainstate.LoadGenesisBlock(chainparams);
}

bool LoadExternalBlockFile(const CChainParams& chainparams, FILE* fileIn, CDiskBlockPos *dbp)
{
    // Map of disk positions for blocks with unknown parent (only used for reindex)
    static std::multimap<uint256, CDiskBlockPos> mapBlocksUnknownParent;
    int64_t nStart = GetTimeMillis();

    fAddressIndex = gArgs.GetBoolArg("-addressindex", DEFAULT_ADDRESSINDEX);
    fTimestampIndex = gArgs.GetBoolArg("-timestampindex", DEFAULT_TIMESTAMPINDEX);
    fSpentIndex = gArgs.GetBoolArg("-spentindex", DEFAULT_SPENTINDEX);

    int nLoaded = 0;
    try {
        // This takes over fileIn and calls fclose() on it in the CBufferedFile destructor
        CBufferedFile blkdat(fileIn, 2*MAX_BLOCK_SERIALIZED_SIZE, MAX_BLOCK_SERIALIZED_SIZE+8, SER_DISK, CLIENT_VERSION);
        uint64_t nRewind = blkdat.GetPos();
        while (!blkdat.eof()) {
            boost::this_thread::interruption_point();

            blkdat.SetPos(nRewind);
            nRewind++; // start one byte further next time, in case of failure
            blkdat.SetLimit(); // remove former limit
            unsigned int nSize = 0;
            try {
                // locate a header
                unsigned char buf[CMessageHeader::MESSAGE_START_SIZE];
                blkdat.FindByte(chainparams.MessageStart()[0]);
                nRewind = blkdat.GetPos()+1;
                blkdat >> buf;
                if (memcmp(buf, chainparams.MessageStart(), CMessageHeader::MESSAGE_START_SIZE))
                    continue;
                // read size
                blkdat >> nSize;
                if (nSize < 80 || nSize > MAX_BLOCK_SERIALIZED_SIZE)
                    continue;
            } catch (const std::exception&) {
                // no valid block header found; don't complain
                break;
            }
            try {
                // read block
                uint64_t nBlockPos = blkdat.GetPos();
                if (dbp)
                    dbp->nPos = nBlockPos;
                blkdat.SetLimit(nBlockPos + nSize);
                blkdat.SetPos(nBlockPos);
                std::shared_ptr<CBlock> pblock = std::make_shared<CBlock>();
                CBlock& block = *pblock;
                blkdat >> block;
                nRewind = blkdat.GetPos();

                uint256 hash = block.GetHash();
                {
                    LOCK(cs_main);
                    // detect out of order blocks, and store them for later
                    if (hash != chainparams.GetConsensus().hashGenesisBlock && !LookupBlockIndex(block.hashPrevBlock)) {
                        LogPrint(BCLog::REINDEX, "%s: Out of order block %s, parent %s not known\n", __func__, hash.ToString(),
                                block.hashPrevBlock.ToString());
                        if (dbp)
                            mapBlocksUnknownParent.insert(std::make_pair(block.hashPrevBlock, *dbp));
                        continue;
                    }

                    // process in case the block isn't known yet
                    CBlockIndex* pindex = LookupBlockIndex(hash);
                    if (!pindex || (pindex->nStatus & BLOCK_HAVE_DATA) == 0) {
                      CValidationState state;
                      if (g_chainstate.AcceptBlock(pblock, state, chainparams, nullptr, true, dbp, nullptr)) {
                          nLoaded++;
                      }
                      if (state.IsError()) {
                          break;
                      }
                    } else if (hash != chainparams.GetConsensus().hashGenesisBlock && pindex->nHeight % 1000 == 0) {
                      LogPrint(BCLog::REINDEX, "Block Import: already had block %s at height %d\n", hash.ToString(), pindex->nHeight);
                    }
                }

                // Activate the genesis block so normal node progress can continue
                if (hash == chainparams.GetConsensus().hashGenesisBlock) {
                    CValidationState state;
                    if (!ActivateBestChain(state, chainparams)) {
                        break;
                    }
                }

                NotifyHeaderTip();

                // Recursively process earlier encountered successors of this block
                std::deque<uint256> queue;
                queue.push_back(hash);
                while (!queue.empty()) {
                    uint256 head = queue.front();
                    queue.pop_front();
                    std::pair<std::multimap<uint256, CDiskBlockPos>::iterator, std::multimap<uint256, CDiskBlockPos>::iterator> range = mapBlocksUnknownParent.equal_range(head);
                    while (range.first != range.second) {
                        std::multimap<uint256, CDiskBlockPos>::iterator it = range.first;
                        std::shared_ptr<CBlock> pblockrecursive = std::make_shared<CBlock>();
                        if (ReadBlockFromDisk(*pblockrecursive, it->second, chainparams.GetConsensus()))
                        {
                            LogPrint(BCLog::REINDEX, "%s: Processing out of order child %s of %s\n", __func__, pblockrecursive->GetHash().ToString(),
                                    head.ToString());
                            LOCK(cs_main);
                            CValidationState dummy;
                            if (g_chainstate.AcceptBlock(pblockrecursive, dummy, chainparams, nullptr, true, &it->second, nullptr))
                            {
                                nLoaded++;
                                queue.push_back(pblockrecursive->GetHash());
                            }
                        }
                        range.first++;
                        mapBlocksUnknownParent.erase(it);
                        NotifyHeaderTip();
                    }
                }
            } catch (const std::exception& e) {
                LogPrintf("%s: Deserialize or I/O error - %s\n", __func__, e.what());
            }
        }
    } catch (const std::runtime_error& e) {
        AbortNode(std::string("System error: ") + e.what());
    }
    if (nLoaded > 0)
        LogPrintf("Loaded %i blocks from external file in %dms\n", nLoaded, GetTimeMillis() - nStart);
    return nLoaded > 0;
}

void CChainState::CheckBlockIndex(const Consensus::Params& consensusParams)
{
    if (!fCheckBlockIndex) {
        return;
    }

    LOCK(cs_main);

    // During a reindex, we read the genesis block and call CheckBlockIndex before ActivateBestChain,
    // so we have the genesis block in mapBlockIndex but no active chain.  (A few of the tests when
    // iterating the block tree require that chainActive has been initialized.)
    if (chainActive.Height() < 0) {
        assert(mapBlockIndex.size() <= 1);
        return;
    }

    // Build forward-pointing map of the entire block tree.
    std::multimap<CBlockIndex*,CBlockIndex*> forward;
    for (const std::pair<const uint256, CBlockIndex*>& entry : mapBlockIndex) {
        forward.insert(std::make_pair(entry.second->pprev, entry.second));
    }

    assert(forward.size() == mapBlockIndex.size());

    std::pair<std::multimap<CBlockIndex*,CBlockIndex*>::iterator,std::multimap<CBlockIndex*,CBlockIndex*>::iterator> rangeGenesis = forward.equal_range(nullptr);
    CBlockIndex *pindex = rangeGenesis.first->second;
    rangeGenesis.first++;
    assert(rangeGenesis.first == rangeGenesis.second); // There is only one index entry with parent nullptr.

    // Iterate over the entire block tree, using depth-first search.
    // Along the way, remember whether there are blocks on the path from genesis
    // block being explored which are the first to have certain properties.
    size_t nNodes = 0;
    int nHeight = 0;
    CBlockIndex* pindexFirstInvalid = nullptr; // Oldest ancestor of pindex which is invalid.
    CBlockIndex* pindexFirstMissing = nullptr; // Oldest ancestor of pindex which does not have BLOCK_HAVE_DATA.
    CBlockIndex* pindexFirstNeverProcessed = nullptr; // Oldest ancestor of pindex for which nTx == 0.
    CBlockIndex* pindexFirstNotTreeValid = nullptr; // Oldest ancestor of pindex which does not have BLOCK_VALID_TREE (regardless of being valid or not).
    CBlockIndex* pindexFirstNotTransactionsValid = nullptr; // Oldest ancestor of pindex which does not have BLOCK_VALID_TRANSACTIONS (regardless of being valid or not).
    CBlockIndex* pindexFirstNotChainValid = nullptr; // Oldest ancestor of pindex which does not have BLOCK_VALID_CHAIN (regardless of being valid or not).
    CBlockIndex* pindexFirstNotScriptsValid = nullptr; // Oldest ancestor of pindex which does not have BLOCK_VALID_SCRIPTS (regardless of being valid or not).
    while (pindex != nullptr) {
        nNodes++;
        if (pindexFirstInvalid == nullptr && pindex->nStatus & BLOCK_FAILED_VALID) pindexFirstInvalid = pindex;
        if (pindexFirstMissing == nullptr && !(pindex->nStatus & BLOCK_HAVE_DATA)) pindexFirstMissing = pindex;
        if (pindexFirstNeverProcessed == nullptr && pindex->nTx == 0) pindexFirstNeverProcessed = pindex;
        if (pindex->pprev != nullptr && pindexFirstNotTreeValid == nullptr && (pindex->nStatus & BLOCK_VALID_MASK) < BLOCK_VALID_TREE) pindexFirstNotTreeValid = pindex;
        if (pindex->pprev != nullptr && pindexFirstNotTransactionsValid == nullptr && (pindex->nStatus & BLOCK_VALID_MASK) < BLOCK_VALID_TRANSACTIONS) pindexFirstNotTransactionsValid = pindex;
        if (pindex->pprev != nullptr && pindexFirstNotChainValid == nullptr && (pindex->nStatus & BLOCK_VALID_MASK) < BLOCK_VALID_CHAIN) pindexFirstNotChainValid = pindex;
        if (pindex->pprev != nullptr && pindexFirstNotScriptsValid == nullptr && (pindex->nStatus & BLOCK_VALID_MASK) < BLOCK_VALID_SCRIPTS) pindexFirstNotScriptsValid = pindex;

        // Begin: actual consistency checks.
        if (pindex->pprev == nullptr) {
            // Genesis block checks.
            assert(pindex->GetBlockHash() == consensusParams.hashGenesisBlock); // Genesis block's hash must match.
            assert(pindex == chainActive.Genesis()); // The current active chain's genesis block must be this block.
        }
        if (!pindex->HaveTxsDownloaded()) assert(pindex->nSequenceId <= 0); // nSequenceId can't be set positive for blocks that aren't linked (negative is used for preciousblock)
        // VALID_TRANSACTIONS is equivalent to nTx > 0 for all nodes (whether or not pruning has occurred).
        // HAVE_DATA is only equivalent to nTx > 0 (or VALID_TRANSACTIONS) if no pruning has occurred.
        if (!fHavePruned) {
            // If we've never pruned, then HAVE_DATA should be equivalent to nTx > 0
            assert(!(pindex->nStatus & BLOCK_HAVE_DATA) == (pindex->nTx == 0));
            assert(pindexFirstMissing == pindexFirstNeverProcessed);
        } else {
            // If we have pruned, then we can only say that HAVE_DATA implies nTx > 0
            if (pindex->nStatus & BLOCK_HAVE_DATA) assert(pindex->nTx > 0);
        }
        if (pindex->nStatus & BLOCK_HAVE_UNDO) assert(pindex->nStatus & BLOCK_HAVE_DATA);
        assert(((pindex->nStatus & BLOCK_VALID_MASK) >= BLOCK_VALID_TRANSACTIONS) == (pindex->nTx > 0)); // This is pruning-independent.
        // All parents having had data (at some point) is equivalent to all parents being VALID_TRANSACTIONS, which is equivalent to HaveTxsDownloaded().
        assert((pindexFirstNeverProcessed == nullptr) == pindex->HaveTxsDownloaded());
        assert((pindexFirstNotTransactionsValid == nullptr) == pindex->HaveTxsDownloaded());
        assert(pindex->nHeight == nHeight); // nHeight must be consistent.
        assert(pindex->pprev == nullptr || pindex->nChainWork >= pindex->pprev->nChainWork); // For every block except the genesis block, the chainwork must be larger than the parent's.
        assert(nHeight < 2 || (pindex->pskip && (pindex->pskip->nHeight < nHeight))); // The pskip pointer must point back for all but the first 2 blocks.
        assert(pindexFirstNotTreeValid == nullptr); // All mapBlockIndex entries must at least be TREE valid
        if ((pindex->nStatus & BLOCK_VALID_MASK) >= BLOCK_VALID_TREE) assert(pindexFirstNotTreeValid == nullptr); // TREE valid implies all parents are TREE valid
        if ((pindex->nStatus & BLOCK_VALID_MASK) >= BLOCK_VALID_CHAIN) assert(pindexFirstNotChainValid == nullptr); // CHAIN valid implies all parents are CHAIN valid
        if ((pindex->nStatus & BLOCK_VALID_MASK) >= BLOCK_VALID_SCRIPTS) assert(pindexFirstNotScriptsValid == nullptr); // SCRIPTS valid implies all parents are SCRIPTS valid
        if (pindexFirstInvalid == nullptr) {
            // Checks for not-invalid blocks.
            assert((pindex->nStatus & BLOCK_FAILED_MASK) == 0); // The failed mask cannot be set for blocks without invalid parents.
        }
        if (!CBlockIndexWorkComparator()(pindex, chainActive.Tip()) && pindexFirstNeverProcessed == nullptr) {
            if (pindexFirstInvalid == nullptr) {
                // If this block sorts at least as good as the current tip and
                // is valid and we have all data for its parents, it must be in
                // setBlockIndexCandidates.  chainActive.Tip() must also be there
                // even if some data has been pruned.
                if (pindexFirstMissing == nullptr || pindex == chainActive.Tip()) {
                    assert(setBlockIndexCandidates.count(pindex));
                }
                // If some parent is missing, then it could be that this block was in
                // setBlockIndexCandidates but had to be removed because of the missing data.
                // In this case it must be in mapBlocksUnlinked -- see test below.
            }
        } else { // If this block sorts worse than the current tip or some ancestor's block has never been seen, it cannot be in setBlockIndexCandidates.
            assert(setBlockIndexCandidates.count(pindex) == 0);
        }
        // Check whether this block is in mapBlocksUnlinked.
        std::pair<std::multimap<CBlockIndex*,CBlockIndex*>::iterator,std::multimap<CBlockIndex*,CBlockIndex*>::iterator> rangeUnlinked = mapBlocksUnlinked.equal_range(pindex->pprev);
        bool foundInUnlinked = false;
        while (rangeUnlinked.first != rangeUnlinked.second) {
            assert(rangeUnlinked.first->first == pindex->pprev);
            if (rangeUnlinked.first->second == pindex) {
                foundInUnlinked = true;
                break;
            }
            rangeUnlinked.first++;
        }
        if (pindex->pprev && (pindex->nStatus & BLOCK_HAVE_DATA) && pindexFirstNeverProcessed != nullptr && pindexFirstInvalid == nullptr) {
            // If this block has block data available, some parent was never received, and has no invalid parents, it must be in mapBlocksUnlinked.
            assert(foundInUnlinked);
        }
        if (!(pindex->nStatus & BLOCK_HAVE_DATA)) assert(!foundInUnlinked); // Can't be in mapBlocksUnlinked if we don't HAVE_DATA
        if (pindexFirstMissing == nullptr) assert(!foundInUnlinked); // We aren't missing data for any parent -- cannot be in mapBlocksUnlinked.
        if (pindex->pprev && (pindex->nStatus & BLOCK_HAVE_DATA) && pindexFirstNeverProcessed == nullptr && pindexFirstMissing != nullptr) {
            // We HAVE_DATA for this block, have received data for all parents at some point, but we're currently missing data for some parent.
            assert(fHavePruned); // We must have pruned.
            // This block may have entered mapBlocksUnlinked if:
            //  - it has a descendant that at some point had more work than the
            //    tip, and
            //  - we tried switching to that descendant but were missing
            //    data for some intermediate block between chainActive and the
            //    tip.
            // So if this block is itself better than chainActive.Tip() and it wasn't in
            // setBlockIndexCandidates, then it must be in mapBlocksUnlinked.
            if (!CBlockIndexWorkComparator()(pindex, chainActive.Tip()) && setBlockIndexCandidates.count(pindex) == 0) {
                if (pindexFirstInvalid == nullptr) {
                    assert(foundInUnlinked);
                }
            }
        }
        // assert(pindex->GetBlockHash() == pindex->GetBlockHeader().GetHash()); // Perhaps too slow
        // End: actual consistency checks.

        // Try descending into the first subnode.
        std::pair<std::multimap<CBlockIndex*,CBlockIndex*>::iterator,std::multimap<CBlockIndex*,CBlockIndex*>::iterator> range = forward.equal_range(pindex);
        if (range.first != range.second) {
            // A subnode was found.
            pindex = range.first->second;
            nHeight++;
            continue;
        }
        // This is a leaf node.
        // Move upwards until we reach a node of which we have not yet visited the last child.
        while (pindex) {
            // We are going to either move to a parent or a sibling of pindex.
            // If pindex was the first with a certain property, unset the corresponding variable.
            if (pindex == pindexFirstInvalid) pindexFirstInvalid = nullptr;
            if (pindex == pindexFirstMissing) pindexFirstMissing = nullptr;
            if (pindex == pindexFirstNeverProcessed) pindexFirstNeverProcessed = nullptr;
            if (pindex == pindexFirstNotTreeValid) pindexFirstNotTreeValid = nullptr;
            if (pindex == pindexFirstNotTransactionsValid) pindexFirstNotTransactionsValid = nullptr;
            if (pindex == pindexFirstNotChainValid) pindexFirstNotChainValid = nullptr;
            if (pindex == pindexFirstNotScriptsValid) pindexFirstNotScriptsValid = nullptr;
            // Find our parent.
            CBlockIndex* pindexPar = pindex->pprev;
            // Find which child we just visited.
            std::pair<std::multimap<CBlockIndex*,CBlockIndex*>::iterator,std::multimap<CBlockIndex*,CBlockIndex*>::iterator> rangePar = forward.equal_range(pindexPar);
            while (rangePar.first->second != pindex) {
                assert(rangePar.first != rangePar.second); // Our parent must have at least the node we're coming from as child.
                rangePar.first++;
            }
            // Proceed to the next one.
            rangePar.first++;
            if (rangePar.first != rangePar.second) {
                // Move to the sibling.
                pindex = rangePar.first->second;
                break;
            } else {
                // Move up further.
                pindex = pindexPar;
                nHeight--;
                continue;
            }
        }
    }

    // Check that we actually traversed the entire map.
    assert(nNodes == forward.size());
}

std::string CBlockFileInfo::ToString() const
{
    return strprintf("CBlockFileInfo(blocks=%u, size=%u, heights=%u...%u, time=%s...%s)", nBlocks, nSize, nHeightFirst, nHeightLast, FormatISO8601Date(nTimeFirst), FormatISO8601Date(nTimeLast));
}

CBlockFileInfo* GetBlockFileInfo(size_t n)
{
    LOCK(cs_LastBlockFile);

    return &vinfoBlockFile.at(n);
}

ThresholdState VersionBitsTipState(const Consensus::Params& params, Consensus::DeploymentPos pos)
{
    LOCK(cs_main);
    return VersionBitsState(chainActive.Tip(), params, pos, versionbitscache);
}

BIP9Stats VersionBitsTipStatistics(const Consensus::Params& params, Consensus::DeploymentPos pos)
{
    LOCK(cs_main);
    return VersionBitsStatistics(chainActive.Tip(), params, pos);
}

int VersionBitsTipStateSinceHeight(const Consensus::Params& params, Consensus::DeploymentPos pos)
{
    LOCK(cs_main);
    return VersionBitsStateSinceHeight(chainActive.Tip(), params, pos, versionbitscache);
}

static const uint64_t MEMPOOL_DUMP_VERSION = 1;

bool LoadMempool()
{
    const CChainParams& chainparams = Params();
    int64_t nExpiryTimeout = gArgs.GetArg("-mempoolexpiry", DEFAULT_MEMPOOL_EXPIRY) * 60 * 60;
    FILE* filestr = fsbridge::fopen(GetDataDir() / "mempool.dat", "rb");
    CAutoFile file(filestr, SER_DISK, CLIENT_VERSION);
    if (file.IsNull()) {
        LogPrintf("Failed to open mempool file from disk. Continuing anyway.\n");
        return false;
    }

    int64_t count = 0;
    int64_t expired = 0;
    int64_t failed = 0;
    int64_t already_there = 0;
    int64_t nNow = GetTime();

    try {
        uint64_t version;
        file >> version;
        if (version != MEMPOOL_DUMP_VERSION) {
            return false;
        }
        uint64_t num;
        file >> num;
        while (num--) {
            CTransactionRef tx;
            int64_t nTime;
            int64_t nFeeDelta;
            file >> tx;
            file >> nTime;
            file >> nFeeDelta;

            CAmount amountdelta = nFeeDelta;
            if (amountdelta) {
                mempool.PrioritiseTransaction(tx->GetHash(), amountdelta);
            }
            CValidationState state;
            if (nTime + nExpiryTimeout > nNow) {
                LOCK(cs_main);
                AcceptToMemoryPoolWithTime(chainparams, mempool, state, tx, nullptr /* pfMissingInputs */, nTime,
                                           nullptr /* plTxnReplaced */, false /* bypass_limits */, 0 /* nAbsurdFee */,
                                           false /* test_accept */, false /* ignore_locks */);
                if (state.IsValid()) {
                    ++count;
                } else {
                    // mempool may contain the transaction already, e.g. from
                    // wallet(s) having loaded it while we were processing
                    // mempool transactions; consider these as valid, instead of
                    // failed, but mark them as 'already there'
                    if (mempool.exists(tx->GetHash())) {
                        ++already_there;
                    } else {
                        ++failed;
                    }
                }
            } else {
                ++expired;
            }
            if (ShutdownRequested())
                return false;
        }
        std::map<uint256, CAmount> mapDeltas;
        file >> mapDeltas;

        for (const auto& i : mapDeltas) {
            mempool.PrioritiseTransaction(i.first, i.second);
        }
    } catch (const std::exception& e) {
        LogPrintf("Failed to deserialize mempool data on disk: %s. Continuing anyway.\n", e.what());
        return false;
    }

    LogPrintf("Imported mempool transactions from disk: %i succeeded, %i failed, %i expired, %i already there\n", count, failed, expired, already_there);
    return true;
}

bool DumpMempool()
{
    int64_t start = GetTimeMicros();

    std::map<uint256, CAmount> mapDeltas;
    std::vector<TxMempoolInfo> vinfo;

    static Mutex dump_mutex;
    LOCK(dump_mutex);

    {
        LOCK(mempool.cs);
        for (const auto &i : mempool.mapDeltas) {
            mapDeltas[i.first] = i.second;
        }
        vinfo = mempool.infoAll();
    }

    int64_t mid = GetTimeMicros();

    try {
        FILE* filestr = fsbridge::fopen(GetDataDir() / "mempool.dat.new", "wb");
        if (!filestr) {
            return false;
        }

        CAutoFile file(filestr, SER_DISK, CLIENT_VERSION);

        uint64_t version = MEMPOOL_DUMP_VERSION;
        file << version;

        file << (uint64_t)vinfo.size();
        for (const auto& i : vinfo) {
            file << *(i.tx);
            file << (int64_t)i.nTime;
            file << (int64_t)i.nFeeDelta;
            mapDeltas.erase(i.tx->GetHash());
        }
        file << mapDeltas;
        if (!FileCommit(file.Get()))
            throw std::runtime_error("FileCommit failed");
        file.fclose();
        RenameOver(GetDataDir() / "mempool.dat.new", GetDataDir() / "mempool.dat");
        int64_t last = GetTimeMicros();
        LogPrintf("Dumped mempool: %gs to copy, %gs to dump\n", (mid-start)*MICRO, (last-mid)*MICRO);
    } catch (const std::exception& e) {
        LogPrintf("Failed to dump mempool: %s. Continuing anyway.\n", e.what());
        return false;
    }
    return true;
}

//! Guess how far we are in the verification process at the given block index
//! require cs_main if pindex has not been validated yet (because nChainTx might be unset)
double GuessVerificationProgress(const ChainTxData& data, const CBlockIndex *pindex) {
    if (pindex == nullptr)
        return 0.0;

    int64_t nNow = time(nullptr);

    double fTxTotal;

    if (pindex->nChainTx <= data.nTxCount) {
        fTxTotal = data.nTxCount + (nNow - data.nTime) * data.dTxRate;
    } else {
        fTxTotal = pindex->nChainTx + (nNow - pindex->GetBlockTime()) * data.dTxRate;
    }

    return pindex->nChainTx / fTxTotal;
}

class CMainCleanup
{
public:
    CMainCleanup() {}
    ~CMainCleanup() {
        // block headers
        BlockMap::iterator it1 = mapBlockIndex.begin();
        for (; it1 != mapBlockIndex.end(); it1++)
            delete (*it1).second;
        mapBlockIndex.clear();
    }
} instance_of_cmaincleanup;


bool CoinStakeCache::GetCoinStake(const uint256 &blockHash, CTransactionRef &tx)
{

    for (const auto &i : lData)
    {
        if (blockHash != i.first)
            continue;
        tx = i.second;
        return true;
    };

    BlockMap::iterator mi = mapBlockIndex.find(blockHash);
    if (mi == mapBlockIndex.end())
        return false;

    CBlockIndex *pindex = mi->second;
    if (ReadTransactionFromDiskBlock(pindex, 0, tx))
        return InsertCoinStake(blockHash, tx);

    return false;
};

bool CoinStakeCache::InsertCoinStake(const uint256 &blockHash, const CTransactionRef &tx)
{
    lData.emplace_front(blockHash, tx);

    while (lData.size() > nMaxSize)
        lData.pop_back();

    return true;
};
<|MERGE_RESOLUTION|>--- conflicted
+++ resolved
@@ -3767,12 +3767,8 @@
     }
     pindexNew->RaiseValidity(BLOCK_VALID_TRANSACTIONS);
     setDirtyBlockIndex.insert(pindexNew);
-<<<<<<< HEAD
-    if (pindexNew->pprev == nullptr || pindexNew->pprev->nChainTx) {
-=======
 
     if (pindexNew->pprev == nullptr || pindexNew->pprev->HaveTxsDownloaded()) {
->>>>>>> f544e235
         // If pindexNew is the genesis block or all parents are BLOCK_VALID_TRANSACTIONS.
         std::deque<CBlockIndex*> queue;
         queue.push_back(pindexNew);
