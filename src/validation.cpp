// Copyright (c) 2009-2010 Satoshi Nakamoto
// Copyright (c) 2009-2018 The Bitcoin Core developers
// Distributed under the MIT software license, see the accompanying
// file COPYING or http://www.opensource.org/licenses/mit-license.php.

#include <validation.h>

#include <arith_uint256.h>
#include <chain.h>
#include <chainparams.h>
#include <checkpoints.h>
#include <checkqueue.h>
#include <consensus/consensus.h>
#include <consensus/merkle.h>
#include <consensus/tx_verify.h>
#include <consensus/validation.h>
#include <cuckoocache.h>
#include <hash.h>
#include <index/txindex.h>
#include <policy/fees.h>
#include <policy/policy.h>
#include <policy/rbf.h>
#include <pow.h>
#include <primitives/block.h>
#include <primitives/transaction.h>
#include <random.h>
#include <reverse_iterator.h>
#include <script/script.h>
#include <script/interpreter.h>
#include <script/sigcache.h>
#include <script/standard.h>
#include <shutdown.h>
#include <timedata.h>
#include <tinyformat.h>
#include <txdb.h>
#include <txmempool.h>
#include <ui_interface.h>
#include <undo.h>
#include <util.h>
#include <utilmoneystr.h>
#include <utilstrencodings.h>
#include <validationinterface.h>
#include <warnings.h>
#include <smsg/smessage.h>
#include <pos/kernel.h>
#include <blind.h>
#include <anon.h>
#include <rctindex.h>
#include <insight/insight.h>

#include <secp256k1_rangeproof.h>

#include <future>
#include <sstream>

#include <boost/algorithm/string/replace.hpp>
#include <boost/thread.hpp>

#if defined(NDEBUG)
# error "Particl cannot be compiled without assertions."
#endif

#define MICRO 0.000001
#define MILLI 0.001

/**
 * Global state
 */
namespace {
    struct CBlockIndexWorkComparator
    {
        bool operator()(const CBlockIndex *pa, const CBlockIndex *pb) const {
            // First sort by most total work, ...
            if (pa->nChainWork > pb->nChainWork) return false;
            if (pa->nChainWork < pb->nChainWork) return true;

            // ... then by earliest time received, ...
            if (pa->nSequenceId < pb->nSequenceId) return false;
            if (pa->nSequenceId > pb->nSequenceId) return true;

            // Use pointer address as tie breaker (should only happen with blocks
            // loaded from disk, as those all have id 0).
            if (pa < pb) return false;
            if (pa > pb) return true;

            // Identical blocks.
            return false;
        }
    };
} // anon namespace
/*
enum DisconnectResult
{
    DISCONNECT_OK,      // All good.
    DISCONNECT_UNCLEAN, // Rolled back, but UTXO set was inconsistent with block.
    DISCONNECT_FAILED   // Something else went wrong.
};
*/
class ConnectTrace;

/**
 * CChainState stores and provides an API to update our local knowledge of the
 * current best chain and header tree.
 *
 * It generally provides access to the current block tree, as well as functions
 * to provide new data, which it will appropriately validate and incorporate in
 * its state as necessary.
 *
 * Eventually, the API here is targeted at being exposed externally as a
 * consumable libconsensus library, so any functions added must only call
 * other class member functions, pure functions in other parts of the consensus
 * library, callbacks via the validation interface, or read/write-to-disk
 * functions (eventually this will also be via callbacks).
 */
class CChainState {
private:
    /**
     * The set of all CBlockIndex entries with BLOCK_VALID_TRANSACTIONS (for itself and all ancestors) and
     * as good as our current tip or better. Entries may be failed, though, and pruning nodes may be
     * missing the data for the block.
     */
    std::set<CBlockIndex*, CBlockIndexWorkComparator> setBlockIndexCandidates;

    /**
     * Every received block is assigned a unique and increasing identifier, so we
     * know which one to give priority in case of a fork.
     */
    CCriticalSection cs_nBlockSequenceId;
    /** Blocks loaded from disk are assigned id 0, so start the counter at 1. */
    int32_t nBlockSequenceId = 1;
    /** Decreasing counter (used by subsequent preciousblock calls). */
    int32_t nBlockReverseSequenceId = -1;
    /** chainwork for the last block that preciousblock has been applied to. */
    arith_uint256 nLastPreciousChainwork = 0;

    /** In order to efficiently track invalidity of headers, we keep the set of
      * blocks which we tried to connect and found to be invalid here (ie which
      * were set to BLOCK_FAILED_VALID since the last restart). We can then
      * walk this set and check if a new header is a descendant of something in
      * this set, preventing us from having to walk mapBlockIndex when we try
      * to connect a bad block and fail.
      *
      * While this is more complicated than marking everything which descends
      * from an invalid block as invalid at the time we discover it to be
      * invalid, doing so would require walking all of mapBlockIndex to find all
      * descendants. Since this case should be very rare, keeping track of all
      * BLOCK_FAILED_VALID blocks in a set should be just fine and work just as
      * well.
      *
      * Because we already walk mapBlockIndex in height-order at startup, we go
      * ahead and mark descendants of invalid blocks as FAILED_CHILD at that time,
      * instead of putting things in this set.
      */
    std::set<CBlockIndex*> m_failed_blocks;

    /**
     * the ChainState CriticalSection
     * A lock that must be held when modifying this ChainState - held in ActivateBestChain()
     */
    CCriticalSection m_cs_chainstate;

public:
    CChain chainActive;
    BlockMap mapBlockIndex;
    std::multimap<CBlockIndex*, CBlockIndex*> mapBlocksUnlinked;
    CBlockIndex *pindexBestInvalid = nullptr;

    bool LoadBlockIndex(const Consensus::Params& consensus_params, CBlockTreeDB& blocktree) EXCLUSIVE_LOCKS_REQUIRED(cs_main);

    bool ActivateBestChain(CValidationState &state, const CChainParams& chainparams, std::shared_ptr<const CBlock> pblock);

    /**
     * If a block header hasn't already been seen, call CheckBlockHeader on it, ensure
     * that it doesn't descend from an invalid block, and then add it to mapBlockIndex.
     */
    bool AcceptBlockHeader(const CBlockHeader& block, CValidationState& state, const CChainParams& chainparams, CBlockIndex** ppindex) EXCLUSIVE_LOCKS_REQUIRED(cs_main);
    bool AcceptBlock(const std::shared_ptr<const CBlock>& pblock, CValidationState& state, const CChainParams& chainparams, CBlockIndex** ppindex, bool fRequested, const CDiskBlockPos* dbp, bool* fNewBlock) EXCLUSIVE_LOCKS_REQUIRED(cs_main);

    // Block (dis)connection on a given view:
    DisconnectResult DisconnectBlock(const CBlock& block, const CBlockIndex* pindex, CCoinsViewCache& view);
    bool ConnectBlock(const CBlock& block, CValidationState& state, CBlockIndex* pindex,
                      CCoinsViewCache& view, const CChainParams& chainparams, bool fJustCheck = false) EXCLUSIVE_LOCKS_REQUIRED(cs_main);

    // Block disconnection on our pcoinsTip:
    bool DisconnectTip(CValidationState& state, const CChainParams& chainparams, DisconnectedBlockTransactions *disconnectpool);

    // Manual block validity manipulation:
    bool PreciousBlock(CValidationState& state, const CChainParams& params, CBlockIndex* pindex) LOCKS_EXCLUDED(cs_main);
    bool InvalidateBlock(CValidationState& state, const CChainParams& chainparams, CBlockIndex* pindex) EXCLUSIVE_LOCKS_REQUIRED(cs_main);
    void ResetBlockFailureFlags(CBlockIndex* pindex) EXCLUSIVE_LOCKS_REQUIRED(cs_main);

    bool ReplayBlocks(const CChainParams& params, CCoinsView* view);
    bool RewindBlockIndex(const CChainParams& params);
    bool LoadGenesisBlock(const CChainParams& chainparams);

    void PruneBlockIndexCandidates();

    void UnloadBlockIndex();

//private:
    bool ActivateBestChainStep(CValidationState& state, const CChainParams& chainparams, CBlockIndex* pindexMostWork, const std::shared_ptr<const CBlock>& pblock, bool& fInvalidFound, ConnectTrace& connectTrace) EXCLUSIVE_LOCKS_REQUIRED(cs_main);
    bool ConnectTip(CValidationState& state, const CChainParams& chainparams, CBlockIndex* pindexNew, const std::shared_ptr<const CBlock>& pblock, ConnectTrace& connectTrace, DisconnectedBlockTransactions &disconnectpool) EXCLUSIVE_LOCKS_REQUIRED(cs_main);

    CBlockIndex* AddToBlockIndex(const CBlockHeader& block) EXCLUSIVE_LOCKS_REQUIRED(cs_main);
    /** Create a new block index entry for a given block hash */
    CBlockIndex* InsertBlockIndex(const uint256& hash) EXCLUSIVE_LOCKS_REQUIRED(cs_main);
    /**
     * Make various assertions about the state of the block index.
     *
     * By default this only executes fully when using the Regtest chain; see: fCheckBlockIndex.
     */
    void CheckBlockIndex(const Consensus::Params& consensusParams);

    void InvalidBlockFound(CBlockIndex *pindex, const CBlock &block, const CValidationState &state) EXCLUSIVE_LOCKS_REQUIRED(cs_main);
    CBlockIndex* FindMostWorkChain() EXCLUSIVE_LOCKS_REQUIRED(cs_main);
    void ReceivedBlockTransactions(const CBlock& block, CBlockIndex* pindexNew, const CDiskBlockPos& pos, const Consensus::Params& consensusParams) EXCLUSIVE_LOCKS_REQUIRED(cs_main);


    bool RollforwardBlock(const CBlockIndex* pindex, CCoinsViewCache& inputs, const CChainParams& params) EXCLUSIVE_LOCKS_REQUIRED(cs_main);
} g_chainstate;



CCriticalSection cs_main;

BlockMap& mapBlockIndex = g_chainstate.mapBlockIndex;
CChain& chainActive = g_chainstate.chainActive;

std::map<uint256, StakeConflict> mapStakeConflict;
std::map<COutPoint, uint256> mapStakeSeen;
std::list<COutPoint> listStakeSeen;

CoinStakeCache coinStakeCache;
std::set<CCmpPubKey> setConnectKi; // hacky workaround

CBlockIndex *pindexBestHeader = nullptr;
Mutex g_best_block_mutex;
std::condition_variable g_best_block_cv;
uint256 g_best_block;
int nScriptCheckThreads = 0;
std::atomic_bool fImporting(false);
std::atomic_bool fReindex(false);
bool fSkipRangeproof = false;
bool fBusyImporting = false;        // covers ActivateBestChain too
bool fTxIndex = true;
bool fAddressIndex = false;
bool fTimestampIndex = false;
bool fSpentIndex = false;
bool fHavePruned = false;
bool fPruneMode = false;
bool fIsBareMultisigStd = DEFAULT_PERMIT_BAREMULTISIG;
bool fRequireStandard = true;
bool fCheckBlockIndex = false;
bool fCheckpointsEnabled = DEFAULT_CHECKPOINTS_ENABLED;
size_t nCoinCacheUsage = 5000 * 300;
uint64_t nPruneTarget = 0;
int64_t nMaxTipAge = DEFAULT_MAX_TIP_AGE;
bool fEnableReplacement = DEFAULT_ENABLE_REPLACEMENT;
static bool fVerifyingDB = false;

uint256 hashAssumeValid;
arith_uint256 nMinimumChainWork;

CFeeRate minRelayTxFee = CFeeRate(DEFAULT_MIN_RELAY_TX_FEE);
CAmount maxTxFee = DEFAULT_TRANSACTION_MAXFEE;

CBlockPolicyEstimator feeEstimator;
CTxMemPool mempool(&feeEstimator);
std::atomic_bool g_is_mempool_loaded{false};

/** Constant stuff for coinbase transactions we create: */
CScript COINBASE_FLAGS;


const std::string strMessageMagic = "Bitcoin Signed Message:\n";

extern bool IncomingBlockChecked(const CBlock &block, CValidationState &state);

// Internal stuff
namespace {
    CBlockIndex *&pindexBestInvalid = g_chainstate.pindexBestInvalid;

    /** All pairs A->B, where A (or one of its ancestors) misses transactions, but B has transactions.
     * Pruned nodes may have entries where B is missing data.
     */
    std::multimap<CBlockIndex*, CBlockIndex*>& mapBlocksUnlinked = g_chainstate.mapBlocksUnlinked;

    CCriticalSection cs_LastBlockFile;
    std::vector<CBlockFileInfo> vinfoBlockFile;
    int nLastBlockFile = 0;
    /** Global flag to indicate we should check to see if there are
     *  block/undo files that should be deleted.  Set on startup
     *  or if we allocate more file space when we're in prune mode
     */
    bool fCheckForPruning = false;

    /** Dirty block index entries. */
    std::set<CBlockIndex*> setDirtyBlockIndex;

    /** Dirty block file entries. */
    std::set<int> setDirtyFileInfo;
} // anon namespace

int StakeConflict::Add(NodeId id)
{
    nLastUpdated = GetAdjustedTime();
    std::pair<std::map<NodeId, int>::iterator,bool> ret;
    ret = peerCount.insert(std::pair<NodeId, int>(id, 1));
    if (ret.second == false) // existing element
        ret.first->second++;

    return 0;
};

CBlockIndex* FindForkInGlobalIndex(const CChain& chain, const CBlockLocator& locator)
{
    AssertLockHeld(cs_main);

    // Find the latest block common to locator and chain - we expect that
    // locator.vHave is sorted descending by height.
    for (const uint256& hash : locator.vHave) {
        CBlockIndex* pindex = LookupBlockIndex(hash);
        if (pindex) {
            if (chain.Contains(pindex))
                return pindex;
            if (pindex->GetAncestor(chain.Height()) == chain.Tip()) {
                return chain.Tip();
            }
        }
    }
    return chain.Genesis();
}

std::unique_ptr<CCoinsViewDB> pcoinsdbview;
std::unique_ptr<CCoinsViewCache> pcoinsTip;
std::unique_ptr<CBlockTreeDB> pblocktree;

// See definition for documentation
//static bool FlushStateToDisk(const CChainParams& chainParams, CValidationState &state, FlushStateMode mode, int nManualPruneHeight=0);
static void FindFilesToPruneManual(std::set<int>& setFilesToPrune, int nManualPruneHeight);
static void FindFilesToPrune(std::set<int>& setFilesToPrune, uint64_t nPruneAfterHeight);
bool CheckInputs(const CTransaction& tx, CValidationState &state, const CCoinsViewCache &inputs, bool fScriptChecks, unsigned int flags, bool cacheSigStore, bool cacheFullScriptStore, PrecomputedTransactionData& txdata, std::vector<CScriptCheck> *pvChecks = nullptr, bool fAnonChecks = true);
static FILE* OpenUndoFile(const CDiskBlockPos &pos, bool fReadOnly = false);

bool CheckFinalTx(const CTransaction &tx, int flags)
{
    AssertLockHeld(cs_main);

    // By convention a negative value for flags indicates that the
    // current network-enforced consensus rules should be used. In
    // a future soft-fork scenario that would mean checking which
    // rules would be enforced for the next block and setting the
    // appropriate flags. At the present time no soft-forks are
    // scheduled, so no flags are set.
    flags = std::max(flags, 0);

    // CheckFinalTx() uses chainActive.Height()+1 to evaluate
    // nLockTime because when IsFinalTx() is called within
    // CBlock::AcceptBlock(), the height of the block *being*
    // evaluated is what is used. Thus if we want to know if a
    // transaction can be part of the *next* block, we need to call
    // IsFinalTx() with one more than chainActive.Height().
    const int nBlockHeight = chainActive.Height() + 1;

    // BIP113 requires that time-locked transactions have nLockTime set to
    // less than the median time of the previous block they're contained in.
    // When the next block is created its previous block will be the current
    // chain tip, so we use that to calculate the median time passed to
    // IsFinalTx() if LOCKTIME_MEDIAN_TIME_PAST is set.
    const int64_t nBlockTime = (flags & LOCKTIME_MEDIAN_TIME_PAST)
                             ? chainActive.Tip()->GetMedianTimePast()
                             : GetAdjustedTime();

    return IsFinalTx(tx, nBlockHeight, nBlockTime);
}


bool TestLockPointValidity(const LockPoints* lp)
{
    AssertLockHeld(cs_main);
    assert(lp);
    // If there are relative lock times then the maxInputBlock will be set
    // If there are no relative lock times, the LockPoints don't depend on the chain
    if (lp->maxInputBlock) {
        // Check whether chainActive is an extension of the block at which the LockPoints
        // calculation was valid.  If not LockPoints are no longer valid
        if (!chainActive.Contains(lp->maxInputBlock)) {
            return false;
        }
    }

    // LockPoints still valid
    return true;
}

bool CheckSequenceLocks(const CTxMemPool& pool, const CTransaction& tx, int flags, LockPoints* lp, bool useExistingLockPoints)
{
    AssertLockHeld(cs_main);
    AssertLockHeld(pool.cs);

    CBlockIndex* tip = chainActive.Tip();
    assert(tip != nullptr);

    CBlockIndex index;
    index.pprev = tip;
    // CheckSequenceLocks() uses chainActive.Height()+1 to evaluate
    // height based locks because when SequenceLocks() is called within
    // ConnectBlock(), the height of the block *being*
    // evaluated is what is used.
    // Thus if we want to know if a transaction can be part of the
    // *next* block, we need to use one more than chainActive.Height()
    index.nHeight = tip->nHeight + 1;

    std::pair<int, int64_t> lockPair;
    if (useExistingLockPoints) {
        assert(lp);
        lockPair.first = lp->height;
        lockPair.second = lp->time;
    }
    else {
        // pcoinsTip contains the UTXO set for chainActive.Tip()
        CCoinsViewMemPool viewMemPool(pcoinsTip.get(), pool);
        std::vector<int> prevheights;
        prevheights.resize(tx.vin.size());
        for (size_t txinIndex = 0; txinIndex < tx.vin.size(); txinIndex++) {
            const CTxIn& txin = tx.vin[txinIndex];

            if (txin.IsAnonInput())
            {
                prevheights[txinIndex] = tip->nHeight + 1;
                continue;
            };

            Coin coin;
            if (!viewMemPool.GetCoin(txin.prevout, coin)) {
                return error("%s: Missing input", __func__);
            }
            if (coin.nHeight == MEMPOOL_HEIGHT) {
                // Assume all mempool transaction confirm in the next block
                prevheights[txinIndex] = tip->nHeight + 1;
            } else {
                prevheights[txinIndex] = coin.nHeight;
            }
        }
        lockPair = CalculateSequenceLocks(tx, flags, &prevheights, index);
        if (lp) {
            lp->height = lockPair.first;
            lp->time = lockPair.second;
            // Also store the hash of the block with the highest height of
            // all the blocks which have sequence locked prevouts.
            // This hash needs to still be on the chain
            // for these LockPoint calculations to be valid
            // Note: It is impossible to correctly calculate a maxInputBlock
            // if any of the sequence locked inputs depend on unconfirmed txs,
            // except in the special case where the relative lock time/height
            // is 0, which is equivalent to no sequence lock. Since we assume
            // input height of tip+1 for mempool txs and test the resulting
            // lockPair from CalculateSequenceLocks against tip+1.  We know
            // EvaluateSequenceLocks will fail if there was a non-zero sequence
            // lock on a mempool input, so we can use the return value of
            // CheckSequenceLocks to indicate the LockPoints validity
            int maxInputHeight = 0;
            for (const int height : prevheights) {
                // Can ignore mempool inputs since we'll fail if they had non-zero locks
                if (height != tip->nHeight+1) {
                    maxInputHeight = std::max(maxInputHeight, height);
                }
            }
            lp->maxInputBlock = tip->GetAncestor(maxInputHeight);
        }
    }
    return EvaluateSequenceLocks(index, lockPair);
}

// Returns the script flags which should be checked for a given block
static unsigned int GetBlockScriptFlags(const CBlockIndex* pindex, const Consensus::Params& chainparams);


static void LimitMempoolSize(CTxMemPool& pool, size_t limit, unsigned long age) {
    int expired = pool.Expire(GetTime() - age);
    if (expired != 0) {
        LogPrint(BCLog::MEMPOOL, "Expired %i transactions from the memory pool\n", expired);
    }

    std::vector<COutPoint> vNoSpendsRemaining;
    pool.TrimToSize(limit, &vNoSpendsRemaining);
    for (const COutPoint& removed : vNoSpendsRemaining)
        pcoinsTip->Uncache(removed);
}

/** Convert CValidationState to a human-readable message for logging */
std::string FormatStateMessage(const CValidationState &state)
{
    return strprintf("%s%s (code %i)",
        state.GetRejectReason(),
        state.GetDebugMessage().empty() ? "" : ", "+state.GetDebugMessage(),
        state.GetRejectCode());
}

static bool IsCurrentForFeeEstimation() EXCLUSIVE_LOCKS_REQUIRED(cs_main)
{
    AssertLockHeld(cs_main);
    if (IsInitialBlockDownload())
        return false;
    if (chainActive.Tip()->GetBlockTime() < (GetTime() - MAX_FEE_ESTIMATION_TIP_AGE))
        return false;
    if (chainActive.Height() < pindexBestHeader->nHeight - 1)
        return false;
    return true;
}

/* Make mempool consistent after a reorg, by re-adding or recursively erasing
 * disconnected block transactions from the mempool, and also removing any
 * other transactions from the mempool that are no longer valid given the new
 * tip/height.
 *
 * Note: we assume that disconnectpool only contains transactions that are NOT
 * confirmed in the current chain nor already in the mempool (otherwise,
 * in-mempool descendants of such transactions would be removed).
 *
 * Passing fAddToMempool=false will skip trying to add the transactions back,
 * and instead just erase from the mempool as needed.
 */

static void UpdateMempoolForReorg(DisconnectedBlockTransactions &disconnectpool, bool fAddToMempool) EXCLUSIVE_LOCKS_REQUIRED(cs_main)
{
    AssertLockHeld(cs_main);
    std::vector<uint256> vHashUpdate;
    // disconnectpool's insertion_order index sorts the entries from
    // oldest to newest, but the oldest entry will be the last tx from the
    // latest mined block that was disconnected.
    // Iterate disconnectpool in reverse, so that we add transactions
    // back to the mempool starting with the earliest transaction that had
    // been previously seen in a block.
    auto it = disconnectpool.queuedTx.get<insertion_order>().rbegin();
    while (it != disconnectpool.queuedTx.get<insertion_order>().rend()) {
        // ignore validation errors in resurrected transactions
        CValidationState stateDummy;
        if (!fAddToMempool || (*it)->IsCoinBase() ||
            !AcceptToMemoryPool(mempool, stateDummy, *it, nullptr /* pfMissingInputs */,
                                nullptr /* plTxnReplaced */, true /* bypass_limits */, 0 /* nAbsurdFee */)) {
            // If the transaction doesn't make it in to the mempool, remove any
            // transactions that depend on it (which would now be orphans).
            mempool.removeRecursive(**it, MemPoolRemovalReason::REORG);
        } else if (mempool.exists((*it)->GetHash())) {
            vHashUpdate.push_back((*it)->GetHash());
        }
        ++it;
    }
    disconnectpool.queuedTx.clear();
    // AcceptToMemoryPool/addUnchecked all assume that new mempool entries have
    // no in-mempool children, which is generally not true when adding
    // previously-confirmed transactions back to the mempool.
    // UpdateTransactionsFromBlock finds descendants of any transactions in
    // the disconnectpool that were added back and cleans up the mempool state.
    mempool.UpdateTransactionsFromBlock(vHashUpdate);

    // We also need to remove any now-immature transactions
    mempool.removeForReorg(pcoinsTip.get(), chainActive.Tip()->nHeight + 1, STANDARD_LOCKTIME_VERIFY_FLAGS);
    // Re-limit mempool size, in case we added any transactions
    LimitMempoolSize(mempool, gArgs.GetArg("-maxmempool", DEFAULT_MAX_MEMPOOL_SIZE) * 1000000, gArgs.GetArg("-mempoolexpiry", DEFAULT_MEMPOOL_EXPIRY) * 60 * 60);
}

// Used to avoid mempool polluting consensus critical paths if CCoinsViewMempool
// were somehow broken and returning the wrong scriptPubKeys
static bool CheckInputsFromMempoolAndCache(const CTransaction& tx, CValidationState& state, const CCoinsViewCache& view, const CTxMemPool& pool,
                 unsigned int flags, bool cacheSigStore, PrecomputedTransactionData& txdata) EXCLUSIVE_LOCKS_REQUIRED(cs_main) {
    AssertLockHeld(cs_main);

    // pool.cs should be locked already, but go ahead and re-take the lock here
    // to enforce that mempool doesn't change between when we check the view
    // and when we actually call through to CheckInputs
    LOCK(pool.cs);

    assert(!tx.IsCoinBase());
    for (const CTxIn& txin : tx.vin) {
        if (txin.IsAnonInput())
            continue;
        const Coin& coin = view.AccessCoin(txin.prevout);

        // At this point we haven't actually checked if the coins are all
        // available (or shouldn't assume we have, since CheckInputs does).
        // So we just return failure if the inputs are not available here,
        // and then only have to check equivalence for available inputs.
        if (coin.IsSpent()) return false;

        const CTransactionRef& txFrom = pool.get(txin.prevout.hash);
        if (txFrom) {
            assert(txFrom->GetHash() == txin.prevout.hash);
            assert(txFrom->GetNumVOuts() > txin.prevout.n);
            if (txFrom->IsParticlVersion())
            {
                assert(coin.Matches(txFrom->vpout[txin.prevout.n].get()));
            } else
            {
                assert(txFrom->vout[txin.prevout.n] == coin.out);
            }
        } else {
            const Coin& coinFromDisk = pcoinsTip->AccessCoin(txin.prevout);
            assert(!coinFromDisk.IsSpent());
            assert(coinFromDisk.out == coin.out);
        }
    }

    return CheckInputs(tx, state, view, true, flags, cacheSigStore, true, txdata);
}

static bool AcceptToMemoryPoolWorker(const CChainParams& chainparams, CTxMemPool& pool, CValidationState& state, const CTransactionRef& ptx,
                              bool* pfMissingInputs, int64_t nAcceptTime, std::list<CTransactionRef>* plTxnReplaced,
                              bool bypass_limits, const CAmount& nAbsurdFee, std::vector<COutPoint>& coins_to_uncache, bool test_accept, bool ignore_locks) EXCLUSIVE_LOCKS_REQUIRED(cs_main)
{
    const CTransaction& tx = *ptx;
    const uint256 hash = tx.GetHash();
    AssertLockHeld(cs_main);
    LOCK(pool.cs); // mempool "read lock" (held through GetMainSignals().TransactionAddedToMempool())
    if (pfMissingInputs) {
        *pfMissingInputs = false;
    }

    if (!CheckTransaction(tx, state))
        return false; // state filled in by CheckTransaction

    // Coinbase is only valid in a block, not as a loose transaction
    if (tx.IsCoinBase())
        return state.DoS(100, false, REJECT_INVALID, "coinbase");

    // Coinstake is only valid in a block, not as a loose transaction
    if (tx.IsCoinStake())
        return state.DoS(100, false, REJECT_INVALID, "coinstake");

    // Rather not work on nonstandard transactions (unless -testnet/-regtest)
    std::string reason;
    if (fRequireStandard && !IsStandardTx(tx, reason))
        return state.DoS(0, false, REJECT_NONSTANDARD, reason);

    // Do not work on transactions that are too small.
    // A transaction with 1 segwit input and 1 P2WPHK output has non-witness size of 82 bytes.
    // Transactions smaller than this are not relayed to reduce unnecessary malloc overhead.
    if (::GetSerializeSize(tx, PROTOCOL_VERSION | SERIALIZE_TRANSACTION_NO_WITNESS) < MIN_STANDARD_TX_NONWITNESS_SIZE)
        return state.DoS(0, false, REJECT_NONSTANDARD, "tx-size-small");

    // Only accept nLockTime-using transactions that can be mined in the next
    // block; we don't want our mempool filled up with transactions that can't
    // be mined yet.
    if (!test_accept || !ignore_locks)
    if (!CheckFinalTx(tx, STANDARD_LOCKTIME_VERIFY_FLAGS))
        return state.DoS(0, false, REJECT_NONSTANDARD, "non-final");

    // is it already in the memory pool?
    if (pool.exists(hash)) {
        return state.Invalid(false, REJECT_DUPLICATE, "txn-already-in-mempool");
    }

    // Check for conflicts with in-memory transactions
    std::set<uint256> setConflicts;
    for (const CTxIn &txin : tx.vin)
    {
        if (txin.IsAnonInput()) {
            continue;
        }
        const CTransaction* ptxConflicting = pool.GetConflictTx(txin.prevout);
        if (ptxConflicting) {
            if (!setConflicts.count(ptxConflicting->GetHash()))
            {
                // Allow opt-out of transaction replacement by setting
                // nSequence > MAX_BIP125_RBF_SEQUENCE (SEQUENCE_FINAL-2) on all inputs.
                //
                // SEQUENCE_FINAL-1 is picked to still allow use of nLockTime by
                // non-replaceable transactions. All inputs rather than just one
                // is for the sake of multi-party protocols, where we don't
                // want a single party to be able to disable replacement.
                //
                // The opt-out ignores descendants as anyone relying on
                // first-seen mempool behavior should be checking all
                // unconfirmed ancestors anyway; doing otherwise is hopelessly
                // insecure.
                bool fReplacementOptOut = true;
                if (fEnableReplacement)
                {
                    for (const CTxIn &_txin : ptxConflicting->vin)
                    {
                        if (_txin.nSequence <= MAX_BIP125_RBF_SEQUENCE)
                        {
                            fReplacementOptOut = false;
                            break;
                        }
                    }
                }
                if (fReplacementOptOut) {
                    return state.Invalid(false, REJECT_DUPLICATE, "txn-mempool-conflict");
                }

                setConflicts.insert(ptxConflicting->GetHash());
            }
        }
    }

    state.fHasAnonInput = false;
    {
        CCoinsView dummy;
        CCoinsViewCache view(&dummy);

        LockPoints lp;
        CCoinsViewMemPool viewMemPool(pcoinsTip.get(), pool);
        view.SetBackend(viewMemPool);

        // do all inputs exist?
        for (const CTxIn& txin : tx.vin)
        {
            if (txin.IsAnonInput()) {
                state.fHasAnonInput = true;
                continue;
            }

            if (!pcoinsTip->HaveCoinInCache(txin.prevout)) {
                coins_to_uncache.push_back(txin.prevout);
            }
            if (!view.HaveCoin(txin.prevout)) {
                // Are inputs missing because we already have the tx?
                for (size_t out = 0; out < tx.GetNumVOuts(); out++) {
                    // Optimistically just do efficient check of cache for outputs
                    if (pcoinsTip->HaveCoinInCache(COutPoint(hash, out))) {
                        return state.Invalid(false, REJECT_DUPLICATE, "txn-already-known");
                    }
                }
                // Otherwise assume this might be an orphan tx for which we just haven't seen parents yet
                if (pfMissingInputs) {
                    *pfMissingInputs = true;
                }
                return false; // fMissingInputs and !state.IsInvalid() is used to detect this condition, don't set state.Invalid()
            }
        };

        if (state.fHasAnonInput
             && (chainActive.Height() < GetNumBlocksOfPeers()-1))
        {
            LogPrintf("%s: Ignoring anon transaction while chain syncs height %d - peers %d.\n",
                __func__, chainActive.Height(), GetNumBlocksOfPeers());
            return false; // Might be missing inputs
        };

        if (!AllAnonOutputsUnknown(tx, state)) // set state.fHasAnonOutput
            return false; // Already in the blockchain, containing block could have been received before loose tx

        // Bring the best block into scope
        view.GetBestBlock();
        // we have all inputs cached now, so switch back to dummy, so we don't need to keep lock on mempool
        view.SetBackend(dummy);

        // Only accept BIP68 sequence locked transactions that can be mined in the next
        // block; we don't want our mempool filled up with transactions that can't
        // be mined yet.
        // Must keep pool.cs for this unless we change CheckSequenceLocks to take a
        // CoinsViewCache instead of create its own
<<<<<<< HEAD
        if (!test_accept || !ignore_locks)
        if (!CheckSequenceLocks(tx, STANDARD_LOCKTIME_VERIFY_FLAGS, &lp))
=======
        if (!CheckSequenceLocks(pool, tx, STANDARD_LOCKTIME_VERIFY_FLAGS, &lp))
>>>>>>> efaf2d85
            return state.DoS(0, false, REJECT_NONSTANDARD, "non-BIP68-final");

        CAmount nFees = 0;
        if (!Consensus::CheckTxInputs(tx, state, view, GetSpendHeight(view), nFees)) {
            return error("%s: Consensus::CheckTxInputs: %s, %s", __func__, tx.GetHash().ToString(), FormatStateMessage(state));
        }

        // Check for non-standard pay-to-script-hash in inputs
        if (fRequireStandard && !AreInputsStandard(tx, view))
            return state.Invalid(false, REJECT_NONSTANDARD, "bad-txns-nonstandard-inputs");

        // Check for non-standard witness in P2WSH
        if (tx.HasWitness() && fRequireStandard && !IsWitnessStandard(tx, view))
            return state.DoS(0, false, REJECT_NONSTANDARD, "bad-witness-nonstandard", true);

        int64_t nSigOpsCost = GetTransactionSigOpCost(tx, view, STANDARD_SCRIPT_VERIFY_FLAGS);

        // nModifiedFees includes any fee deltas from PrioritiseTransaction
        CAmount nModifiedFees = nFees;
        pool.ApplyDelta(hash, nModifiedFees);

        // Keep track of transactions that spend a coinbase, which we re-scan
        // during reorgs to ensure COINBASE_MATURITY is still met.
        bool fSpendsCoinbase = false;
        for (const CTxIn &txin : tx.vin)
        {
            if (txin.IsAnonInput())
                continue;
            const Coin &coin = view.AccessCoin(txin.prevout);
            if (coin.IsCoinBase()) {
                fSpendsCoinbase = true;
                break;
            }
        }


        CTxMemPoolEntry entry(ptx, nFees, nAcceptTime, chainActive.Height(),
                              fSpendsCoinbase, nSigOpsCost, lp);
        unsigned int nSize = entry.GetTxSize();

        // Check that the transaction doesn't have an excessive number of
        // sigops, making it impossible to mine. Since the coinbase transaction
        // itself can contain sigops MAX_STANDARD_TX_SIGOPS is less than
        // MAX_BLOCK_SIGOPS; we still consider this an invalid rather than
        // merely non-standard transaction.
        if (nSigOpsCost > MAX_STANDARD_TX_SIGOPS_COST)
            return state.DoS(0, false, REJECT_NONSTANDARD, "bad-txns-too-many-sigops", false,
                strprintf("%d", nSigOpsCost));

        CAmount mempoolRejectFee = pool.GetMinFee(gArgs.GetArg("-maxmempool", DEFAULT_MAX_MEMPOOL_SIZE) * 1000000).GetFee(nSize);
        if (state.fHasAnonOutput)
            mempoolRejectFee *= ANON_FEE_MULTIPLIER;

        if (!bypass_limits && mempoolRejectFee > 0 && nModifiedFees < mempoolRejectFee) {
            return state.DoS(0, false, REJECT_INSUFFICIENTFEE, "mempool min fee not met", false, strprintf("%d < %d", nModifiedFees, mempoolRejectFee));
        }

        // No transactions are allowed below minRelayTxFee except from disconnected blocks
        if (!bypass_limits && nModifiedFees < ::minRelayTxFee.GetFee(nSize)) {
            return state.DoS(0, false, REJECT_INSUFFICIENTFEE, "min relay fee not met", false, strprintf("%d < %d", nModifiedFees, ::minRelayTxFee.GetFee(nSize)));
        }

        if (nAbsurdFee && nFees > nAbsurdFee)
            return state.Invalid(false,
                REJECT_HIGHFEE, "absurdly-high-fee",
                strprintf("%d > %d", nFees, nAbsurdFee));

        // Calculate in-mempool ancestors, up to a limit.
        CTxMemPool::setEntries setAncestors;
        size_t nLimitAncestors = gArgs.GetArg("-limitancestorcount", DEFAULT_ANCESTOR_LIMIT);
        size_t nLimitAncestorSize = gArgs.GetArg("-limitancestorsize", DEFAULT_ANCESTOR_SIZE_LIMIT)*1000;
        size_t nLimitDescendants = gArgs.GetArg("-limitdescendantcount", DEFAULT_DESCENDANT_LIMIT);
        size_t nLimitDescendantSize = gArgs.GetArg("-limitdescendantsize", DEFAULT_DESCENDANT_SIZE_LIMIT)*1000;
        std::string errString;
        if (!pool.CalculateMemPoolAncestors(entry, setAncestors, nLimitAncestors, nLimitAncestorSize, nLimitDescendants, nLimitDescendantSize, errString)) {
            return state.DoS(0, false, REJECT_NONSTANDARD, "too-long-mempool-chain", false, errString);
        }

        // A transaction that spends outputs that would be replaced by it is invalid. Now
        // that we have the set of all ancestors we can detect this
        // pathological case by making sure setConflicts and setAncestors don't
        // intersect.
        for (CTxMemPool::txiter ancestorIt : setAncestors)
        {
            const uint256 &hashAncestor = ancestorIt->GetTx().GetHash();
            if (setConflicts.count(hashAncestor))
            {
                return state.DoS(10, false,
                                 REJECT_INVALID, "bad-txns-spends-conflicting-tx", false,
                                 strprintf("%s spends conflicting transaction %s",
                                           hash.ToString(),
                                           hashAncestor.ToString()));
            }
        }

        // Check if it's economically rational to mine this transaction rather
        // than the ones it replaces.
        CAmount nConflictingFees = 0;
        size_t nConflictingSize = 0;
        uint64_t nConflictingCount = 0;
        CTxMemPool::setEntries allConflicting;

        // If we don't hold the lock allConflicting might be incomplete; the
        // subsequent RemoveStaged() and addUnchecked() calls don't guarantee
        // mempool consistency for us.
        const bool fReplacementTransaction = setConflicts.size();
        if (fReplacementTransaction)
        {
            CFeeRate newFeeRate(nModifiedFees, nSize);
            std::set<uint256> setConflictsParents;
            const int maxDescendantsToVisit = 100;
            const CTxMemPool::setEntries setIterConflicting = pool.GetIterSet(setConflicts);
            for (const auto& mi : setIterConflicting) {
                // Don't allow the replacement to reduce the feerate of the
                // mempool.
                //
                // We usually don't want to accept replacements with lower
                // feerates than what they replaced as that would lower the
                // feerate of the next block. Requiring that the feerate always
                // be increased is also an easy-to-reason about way to prevent
                // DoS attacks via replacements.
                //
                // We only consider the feerates of transactions being directly
                // replaced, not their indirect descendants. While that does
                // mean high feerate children are ignored when deciding whether
                // or not to replace, we do require the replacement to pay more
                // overall fees too, mitigating most cases.
                CFeeRate oldFeeRate(mi->GetModifiedFee(), mi->GetTxSize());
                if (newFeeRate <= oldFeeRate)
                {
                    return state.DoS(0, false,
                            REJECT_INSUFFICIENTFEE, "insufficient fee", false,
                            strprintf("rejecting replacement %s; new feerate %s <= old feerate %s",
                                  hash.ToString(),
                                  newFeeRate.ToString(),
                                  oldFeeRate.ToString()));
                }

                for (const CTxIn &txin : mi->GetTx().vin)
                {
                    setConflictsParents.insert(txin.prevout.hash);
                }

                nConflictingCount += mi->GetCountWithDescendants();
            }
            // This potentially overestimates the number of actual descendants
            // but we just want to be conservative to avoid doing too much
            // work.
            if (nConflictingCount <= maxDescendantsToVisit) {
                // If not too many to replace, then calculate the set of
                // transactions that would have to be evicted
                for (CTxMemPool::txiter it : setIterConflicting) {
                    pool.CalculateDescendants(it, allConflicting);
                }
                for (CTxMemPool::txiter it : allConflicting) {
                    nConflictingFees += it->GetModifiedFee();
                    nConflictingSize += it->GetTxSize();
                }
            } else {
                return state.DoS(0, false,
                        REJECT_NONSTANDARD, "too many potential replacements", false,
                        strprintf("rejecting replacement %s; too many potential replacements (%d > %d)\n",
                            hash.ToString(),
                            nConflictingCount,
                            maxDescendantsToVisit));
            }

            for (unsigned int j = 0; j < tx.vin.size(); j++)
            {
                if (tx.vin[j].IsAnonInput())
                    continue;
                // We don't want to accept replacements that require low
                // feerate junk to be mined first. Ideally we'd keep track of
                // the ancestor feerates and make the decision based on that,
                // but for now requiring all new inputs to be confirmed works.
                if (!setConflictsParents.count(tx.vin[j].prevout.hash))
                {
                    // Rather than check the UTXO set - potentially expensive -
                    // it's cheaper to just check if the new input refers to a
                    // tx that's in the mempool.
                    if (pool.exists(tx.vin[j].prevout.hash)) {
                        return state.DoS(0, false,
                                         REJECT_NONSTANDARD, "replacement-adds-unconfirmed", false,
                                         strprintf("replacement %s adds unconfirmed input, idx %d",
                                                  hash.ToString(), j));
                    }
                }
            }

            // The replacement must pay greater fees than the transactions it
            // replaces - if we did the bandwidth used by those conflicting
            // transactions would not be paid for.
            if (nModifiedFees < nConflictingFees)
            {
                return state.DoS(0, false,
                                 REJECT_INSUFFICIENTFEE, "insufficient fee", false,
                                 strprintf("rejecting replacement %s, less fees than conflicting txs; %s < %s",
                                          hash.ToString(), FormatMoney(nModifiedFees), FormatMoney(nConflictingFees)));
            }

            // Finally in addition to paying more fees than the conflicts the
            // new transaction must pay for its own bandwidth.
            CAmount nDeltaFees = nModifiedFees - nConflictingFees;
            if (nDeltaFees < ::incrementalRelayFee.GetFee(nSize))
            {
                return state.DoS(0, false,
                        REJECT_INSUFFICIENTFEE, "insufficient fee", false,
                        strprintf("rejecting replacement %s, not enough additional fees to relay; %s < %s",
                              hash.ToString(),
                              FormatMoney(nDeltaFees),
                              FormatMoney(::incrementalRelayFee.GetFee(nSize))));
            }
        }

        constexpr unsigned int scriptVerifyFlags = STANDARD_SCRIPT_VERIFY_FLAGS;

        // Check against previous transactions
        // This is done last to help prevent CPU exhaustion denial-of-service attacks.
        PrecomputedTransactionData txdata(tx);

        state.fEnforceSmsgFees = nAcceptTime >= chainparams.GetConsensus().nPaidSmsgTime;
        if (!CheckInputs(tx, state, view, true, scriptVerifyFlags, true, false, txdata)) {
            // SCRIPT_VERIFY_CLEANSTACK requires SCRIPT_VERIFY_WITNESS, so we
            // need to turn both off, and compare against just turning off CLEANSTACK
            // to see if the failure is specifically due to witness validation.
            CValidationState stateDummy; // Want reported failures to be from first CheckInputs
            if (!tx.HasWitness() && CheckInputs(tx, stateDummy, view, true, scriptVerifyFlags & ~(SCRIPT_VERIFY_WITNESS | SCRIPT_VERIFY_CLEANSTACK), true, false, txdata) &&
                !CheckInputs(tx, stateDummy, view, true, scriptVerifyFlags & ~SCRIPT_VERIFY_CLEANSTACK, true, false, txdata)) {
                // Only the witness is missing, so the transaction itself may be fine.
                state.SetCorruptionPossible();
            }
            return false; // state filled in by CheckInputs
        }

        // Check again against the current block tip's script verification
        // flags to cache our script execution flags. This is, of course,
        // useless if the next block has different script flags from the
        // previous one, but because the cache tracks script flags for us it
        // will auto-invalidate and we'll just have a few blocks of extra
        // misses on soft-fork activation.
        //
        // This is also useful in case of bugs in the standard flags that cause
        // transactions to pass as valid when they're actually invalid. For
        // instance the STRICTENC flag was incorrectly allowing certain
        // CHECKSIG NOT scripts to pass, even though they were invalid.
        //
        // There is a similar check in CreateNewBlock() to prevent creating
        // invalid blocks (using TestBlockValidity), however allowing such
        // transactions into the mempool can be exploited as a DoS attack.
        unsigned int currentBlockScriptVerifyFlags = GetBlockScriptFlags(chainActive.Tip(), chainparams.GetConsensus());
        if (!CheckInputsFromMempoolAndCache(tx, state, view, pool, currentBlockScriptVerifyFlags, true, txdata)) {
            return error("%s: BUG! PLEASE REPORT THIS! CheckInputs failed against latest-block but not STANDARD flags %s, %s",
                    __func__, hash.ToString(), FormatStateMessage(state));
        }

        if (test_accept) {
            // Tx was accepted, but not added
            return true;
        }

        // Remove conflicting transactions from the mempool
        for (CTxMemPool::txiter it : allConflicting)
        {
            LogPrint(BCLog::MEMPOOL, "replacing tx %s with %s for %s %s additional fees, %d delta bytes\n",
                    it->GetTx().GetHash().ToString(),
                    hash.ToString(),
                    FormatMoney(nModifiedFees - nConflictingFees),
                    CURRENCY_UNIT.c_str(),
                    (int)nSize - (int)nConflictingSize);
            if (plTxnReplaced)
                plTxnReplaced->push_back(it->GetSharedTx());
        }
        pool.RemoveStaged(allConflicting, false, MemPoolRemovalReason::REPLACED);

        // This transaction should only count for fee estimation if:
        // - it isn't a BIP 125 replacement transaction (may not be widely supported)
        // - it's not being re-added during a reorg which bypasses typical mempool fee limits
        // - the node is not behind
        // - the transaction is not dependent on any other transactions in the mempool
        bool validForFeeEstimation = !fReplacementTransaction && !bypass_limits && IsCurrentForFeeEstimation() && pool.HasNoInputsOf(tx);

        // Store transaction in memory
        pool.addUnchecked(entry, setAncestors, validForFeeEstimation);

        // Add memory address index
        if (fAddressIndex)
            pool.addAddressIndex(entry, view);

        // Add memory spent index
        if (fSpentIndex)
            pool.addSpentIndex(entry, view);

        // trim mempool and check if tx was trimmed
        if (!bypass_limits) {
            LimitMempoolSize(pool, gArgs.GetArg("-maxmempool", DEFAULT_MAX_MEMPOOL_SIZE) * 1000000, gArgs.GetArg("-mempoolexpiry", DEFAULT_MEMPOOL_EXPIRY) * 60 * 60);
            if (!pool.exists(hash))
                return state.DoS(0, false, REJECT_INSUFFICIENTFEE, "mempool full");
        }
    }

    if (!AddKeyImagesToMempool(tx, pool))
        return state.DoS(100, error("%s: AddKeyImagesToMempool failed.", __func__), REJECT_MALFORMED, "bad-anonin-keyimages");

    GetMainSignals().TransactionAddedToMempool(ptx);

    return true;
}

/** (try to) add transaction to memory pool with a specified acceptance time **/
static bool AcceptToMemoryPoolWithTime(const CChainParams& chainparams, CTxMemPool& pool, CValidationState &state, const CTransactionRef &tx,
                        bool* pfMissingInputs, int64_t nAcceptTime, std::list<CTransactionRef>* plTxnReplaced,
                        bool bypass_limits, const CAmount nAbsurdFee, bool test_accept, bool ignore_locks) EXCLUSIVE_LOCKS_REQUIRED(cs_main)
{
    std::vector<COutPoint> coins_to_uncache;
    bool res = AcceptToMemoryPoolWorker(chainparams, pool, state, tx, pfMissingInputs, nAcceptTime, plTxnReplaced, bypass_limits, nAbsurdFee, coins_to_uncache, test_accept, ignore_locks);
    if (!res) {
        for (const COutPoint& hashTx : coins_to_uncache)
            pcoinsTip->Uncache(hashTx);
    }
    // After we've (potentially) uncached entries, ensure our coins cache is still within its size limits
    CValidationState stateDummy;
    FlushStateToDisk(chainparams, stateDummy, FlushStateMode::PERIODIC);
    return res;
}

bool AcceptToMemoryPool(CTxMemPool& pool, CValidationState &state, const CTransactionRef &tx,
                        bool* pfMissingInputs, std::list<CTransactionRef>* plTxnReplaced,
                        bool bypass_limits, const CAmount nAbsurdFee, bool test_accept, bool ignore_locks)
{
    const CChainParams& chainparams = Params();
    return AcceptToMemoryPoolWithTime(chainparams, pool, state, tx, pfMissingInputs, GetTime(), plTxnReplaced, bypass_limits, nAbsurdFee, test_accept, ignore_locks);
}

/**
 * Return transaction in txOut, and if it was found inside a block, its hash is placed in hashBlock.
 * If blockIndex is provided, the transaction is fetched from the corresponding block.
 */
bool GetTransaction(const uint256& hash, CTransactionRef& txOut, const Consensus::Params& consensusParams, uint256& hashBlock, bool fAllowSlow, CBlockIndex* blockIndex)
{
    CBlockIndex* pindexSlow = blockIndex;

    LOCK(cs_main);

    if (!blockIndex) {
        CTransactionRef ptx = mempool.get(hash);
        if (ptx) {
            txOut = ptx;
            return true;
        }

        if (g_txindex) {
            return g_txindex->FindTx(hash, hashBlock, txOut);
        }

        if (fAllowSlow) { // use coin database to locate block that contains transaction, and scan it
            const Coin& coin = AccessByTxid(*pcoinsTip, hash);
            if (!coin.IsSpent()) pindexSlow = chainActive[coin.nHeight];
        }
    }

    if (pindexSlow) {
        CBlock block;
        if (ReadBlockFromDisk(block, pindexSlow, consensusParams)) {
            for (const auto& tx : block.vtx) {
                if (tx->GetHash() == hash) {
                    txOut = tx;
                    hashBlock = pindexSlow->GetBlockHash();
                    return true;
                }
            }
        }
    }

    return false;
}


/** Retrieve a transaction and block header from disk
  * If blockIndex is provided, the transaction is fetched from the corresponding block.
  */
bool GetTransaction(const uint256 &hash, CTransactionRef &txOut, const Consensus::Params &consensusParams, CBlock &block, bool fAllowSlow, CBlockIndex* blockIndex)
{
    CBlockIndex *pindexSlow = blockIndex;

    LOCK(cs_main);

    if (g_txindex) {
        CBlockHeader header;
        if (g_txindex->FindTx(hash, header, txOut))
        {
            block = CBlock(header);
            return true;
        };
        return false;
    }

    if (fAllowSlow) { // use coin database to locate block that contains transaction, and scan it
        const Coin& coin = AccessByTxid(*pcoinsTip, hash);
        if (!coin.IsSpent()) pindexSlow = chainActive[coin.nHeight];
    }

    if (pindexSlow) {
        // read and return entire block
        if (ReadBlockFromDisk(block, pindexSlow, consensusParams)) {
            for (const auto& tx : block.vtx) {
                if (tx->GetHash() == hash) {
                    txOut = tx;
                    return true;
                }
            }
        }
    }

    return false;
}


//////////////////////////////////////////////////////////////////////////////
//
// CBlock and CBlockIndex
//

static bool WriteBlockToDisk(const CBlock& block, CDiskBlockPos& pos, const CMessageHeader::MessageStartChars& messageStart)
{
    // Open history file to append
    CAutoFile fileout(OpenBlockFile(pos), SER_DISK, CLIENT_VERSION);
    if (fileout.IsNull())
        return error("WriteBlockToDisk: OpenBlockFile failed");

    // Write index header
    unsigned int nSize = GetSerializeSize(block, fileout.GetVersion());
    fileout << messageStart << nSize;

    // Write block
    long fileOutPos = ftell(fileout.Get());
    if (fileOutPos < 0)
        return error("WriteBlockToDisk: ftell failed");
    pos.nPos = (unsigned int)fileOutPos;
    fileout << block;

    return true;
}

bool ReadBlockFromDisk(CBlock& block, const CDiskBlockPos& pos, const Consensus::Params& consensusParams)
{
    block.SetNull();

    // Open history file to read
    CAutoFile filein(OpenBlockFile(pos, true), SER_DISK, CLIENT_VERSION);
    if (filein.IsNull())
        return error("ReadBlockFromDisk: OpenBlockFile failed for %s", pos.ToString());

    // Read block
    try {
        filein >> block;
    }
    catch (const std::exception& e) {
        return error("%s: Deserialize or I/O error - %s at %s", __func__, e.what(), pos.ToString());
    }

    // Check the header
    if (fParticlMode)
    {
        // only CheckProofOfWork for genesis blocks
        if (block.hashPrevBlock.IsNull()
            && !CheckProofOfWork(block.GetHash(), block.nBits, consensusParams, 0, Params().GetLastImportHeight()))
            return error("ReadBlockFromDisk: Errors in block header at %s", pos.ToString());
    } else
    {
        if (!CheckProofOfWork(block.GetHash(), block.nBits, consensusParams))
            return error("ReadBlockFromDisk: Errors in block header at %s", pos.ToString());
    }

    return true;
}

bool ReadBlockFromDisk(CBlock& block, const CBlockIndex* pindex, const Consensus::Params& consensusParams)
{
    CDiskBlockPos blockPos;
    {
        LOCK(cs_main);
        blockPos = pindex->GetBlockPos();
    }

    if (!ReadBlockFromDisk(block, blockPos, consensusParams))
        return false;
    if (block.GetHash() != pindex->GetBlockHash())
        return error("ReadBlockFromDisk(CBlock&, CBlockIndex*): GetHash() doesn't match index for %s at %s",
                pindex->ToString(), pindex->GetBlockPos().ToString());
    return true;
}

bool ReadTransactionFromDiskBlock(const CBlockIndex* pindex, int nIndex, CTransactionRef &txOut)
{
    const CDiskBlockPos &pos = pindex->GetBlockPos();

    // Open history file to read
    CAutoFile filein(OpenBlockFile(pos, true), SER_DISK, CLIENT_VERSION);
    if (filein.IsNull())
        return error("%s: OpenBlockFile failed for %s", __func__, pos.ToString());

    CBlockHeader blockHeader;
    try {
        filein >> blockHeader;

        int nTxns = ReadCompactSize(filein);

        if (nTxns <= nIndex || nIndex < 0)
            return error("%s: Block %s, txn %d not in available range %d.", __func__, pindex->GetBlockPos().ToString(), nIndex, nTxns);

        for (int k = 0; k <= nIndex; ++k)
            filein >> txOut;
    } catch (const std::exception& e)
    {
        return error("%s: Deserialize or I/O error - %s at %s", __func__, e.what(), pos.ToString());
    }

    if (blockHeader.GetHash() != pindex->GetBlockHash())
        return error("%s: Hash doesn't match index for %s at %s",
                __func__, pindex->ToString(), pindex->GetBlockPos().ToString());
    return true;
}


bool ReadRawBlockFromDisk(std::vector<uint8_t>& block, const CDiskBlockPos& pos, const CMessageHeader::MessageStartChars& message_start)
{
    CDiskBlockPos hpos = pos;
    hpos.nPos -= 8; // Seek back 8 bytes for meta header
    CAutoFile filein(OpenBlockFile(hpos, true), SER_DISK, CLIENT_VERSION);
    if (filein.IsNull()) {
        return error("%s: OpenBlockFile failed for %s", __func__, pos.ToString());
    }

    try {
        CMessageHeader::MessageStartChars blk_start;
        unsigned int blk_size;

        filein >> blk_start >> blk_size;

        if (memcmp(blk_start, message_start, CMessageHeader::MESSAGE_START_SIZE)) {
            return error("%s: Block magic mismatch for %s: %s versus expected %s", __func__, pos.ToString(),
                    HexStr(blk_start, blk_start + CMessageHeader::MESSAGE_START_SIZE),
                    HexStr(message_start, message_start + CMessageHeader::MESSAGE_START_SIZE));
        }

        if (blk_size > MAX_SIZE) {
            return error("%s: Block data is larger than maximum deserialization size for %s: %s versus %s", __func__, pos.ToString(),
                    blk_size, MAX_SIZE);
        }

        block.resize(blk_size); // Zeroing of memory is intentional here
        filein.read((char*)block.data(), blk_size);
    } catch(const std::exception& e) {
        return error("%s: Read from block file failed: %s for %s", __func__, e.what(), pos.ToString());
    }

    return true;
}

bool ReadRawBlockFromDisk(std::vector<uint8_t>& block, const CBlockIndex* pindex, const CMessageHeader::MessageStartChars& message_start)
{
    CDiskBlockPos block_pos;
    {
        LOCK(cs_main);
        block_pos = pindex->GetBlockPos();
    }

    return ReadRawBlockFromDisk(block, block_pos, message_start);
}

CAmount GetBlockSubsidy(int nHeight, const Consensus::Params& consensusParams)
{
    int halvings = nHeight / consensusParams.nSubsidyHalvingInterval;
    // Force block reward to zero when right shift is undefined.
    if (halvings >= 64)
        return 0;

    CAmount nSubsidy = 50 * COIN;
    // Subsidy is cut in half every 210,000 blocks which will occur approximately every 4 years.
    nSubsidy >>= halvings;
    return nSubsidy;
}

int GetNumPeers()
{
    //return g_connman->GetNodeCount(CConnman::CONNECTIONS_IN); // doesn't seem accurate
    return g_connman ? g_connman->GetNodeCount(CConnman::CONNECTIONS_ALL) : 0;
}

int GetNumBlocksOfPeers()
{
    LOCK(cs_main);

    int nPeerBlocks = g_connman ? g_connman->cPeerBlockCounts.median() : 0;
    CBlockIndex *pcheckpoint = Checkpoints::GetLastCheckpoint(Params().Checkpoints());
    if (pcheckpoint) {
        if (nPeerBlocks < pcheckpoint->nHeight) {
            return std::numeric_limits<int>::max();
        }
    }
    return nPeerBlocks;
}

bool IsInitialBlockDownload()
{
    // Once this function has returned false, it must remain false.
    static std::atomic<bool> latchToFalse{false};
    // Optimization: pre-test latch before taking the lock.
    if (latchToFalse.load(std::memory_order_relaxed))
        return false;

    LOCK(cs_main);
    if (latchToFalse.load(std::memory_order_relaxed))
        return false;
    if (fImporting || fReindex)
        return true;
    if (chainActive.Tip() == nullptr)
        return true;
    if (chainActive.Tip()->nChainWork < nMinimumChainWork)
        return true;
    if (fRequireStandard // fRequireStandard is false on testnet
        && chainActive.Tip()->nHeight > COINBASE_MATURITY
        && chainActive.Tip()->GetBlockTime() < (GetTime() - nMaxTipAge))
        return true;
    if (fParticlMode
        && (GetNumPeers() < 1
            || chainActive.Tip()->nHeight < GetNumBlocksOfPeers()-10))
        return true;

    LogPrintf("Leaving InitialBlockDownload (latching to false)\n");
    latchToFalse.store(true, std::memory_order_relaxed);
    return false;
}

CBlockIndex *pindexBestForkTip = nullptr, *pindexBestForkBase = nullptr;

static void AlertNotify(const std::string& strMessage)
{
    uiInterface.NotifyAlertChanged();
    std::string strCmd = gArgs.GetArg("-alertnotify", "");
    if (strCmd.empty()) return;

    // Alert text should be plain ascii coming from a trusted source, but to
    // be safe we first strip anything not in safeChars, then add single quotes around
    // the whole string before passing it to the shell:
    std::string singleQuote("'");
    std::string safeStatus = SanitizeString(strMessage);
    safeStatus = singleQuote+safeStatus+singleQuote;
    boost::replace_all(strCmd, "%s", safeStatus);

    std::thread t(runCommand, strCmd);
    t.detach(); // thread runs free
}

static void CheckForkWarningConditions() EXCLUSIVE_LOCKS_REQUIRED(cs_main)
{
    AssertLockHeld(cs_main);
    // Before we get past initial download, we cannot reliably alert about forks
    // (we assume we don't get stuck on a fork before finishing our initial sync)
    if (IsInitialBlockDownload())
        return;

    // If our best fork is no longer within 72 blocks (+/- 12 hours if no one mines it)
    // of our head, drop it
    if (pindexBestForkTip && chainActive.Height() - pindexBestForkTip->nHeight >= 72)
        pindexBestForkTip = nullptr;

    if (pindexBestForkTip || (pindexBestInvalid && pindexBestInvalid->nChainWork > chainActive.Tip()->nChainWork + (GetBlockProof(*chainActive.Tip()) * 6)))
    {
        if (!GetfLargeWorkForkFound() && pindexBestForkBase)
        {
            std::string warning = std::string("'Warning: Large-work fork detected, forking after block ") +
                pindexBestForkBase->phashBlock->ToString() + std::string("'");
            AlertNotify(warning);
        }
        if (pindexBestForkTip && pindexBestForkBase)
        {
            LogPrintf("%s: Warning: Large valid fork found\n  forking the chain at height %d (%s)\n  lasting to height %d (%s).\nChain state database corruption likely.\n", __func__,
                   pindexBestForkBase->nHeight, pindexBestForkBase->phashBlock->ToString(),
                   pindexBestForkTip->nHeight, pindexBestForkTip->phashBlock->ToString());
            SetfLargeWorkForkFound(true);
        }
        else
        {
            LogPrintf("%s: Warning: Found invalid chain at least ~6 blocks longer than our best chain.\nChain state database corruption likely.\n", __func__);
            SetfLargeWorkInvalidChainFound(true);
        }
    }
    else
    {
        SetfLargeWorkForkFound(false);
        SetfLargeWorkInvalidChainFound(false);
    }
}

static void CheckForkWarningConditionsOnNewFork(CBlockIndex* pindexNewForkTip) EXCLUSIVE_LOCKS_REQUIRED(cs_main)
{
    AssertLockHeld(cs_main);
    // If we are on a fork that is sufficiently large, set a warning flag
    CBlockIndex* pfork = pindexNewForkTip;
    CBlockIndex* plonger = chainActive.Tip();
    while (pfork && pfork != plonger)
    {
        while (plonger && plonger->nHeight > pfork->nHeight)
            plonger = plonger->pprev;
        if (pfork == plonger)
            break;
        pfork = pfork->pprev;
    }

    // We define a condition where we should warn the user about as a fork of at least 7 blocks
    // with a tip within 72 blocks (+/- 12 hours if no one mines it) of ours
    // We use 7 blocks rather arbitrarily as it represents just under 10% of sustained network
    // hash rate operating on the fork.
    // or a chain that is entirely longer than ours and invalid (note that this should be detected by both)
    // We define it this way because it allows us to only store the highest fork tip (+ base) which meets
    // the 7-block condition and from this always have the most-likely-to-cause-warning fork
    if (pfork && (!pindexBestForkTip || pindexNewForkTip->nHeight > pindexBestForkTip->nHeight) &&
            pindexNewForkTip->nChainWork - pfork->nChainWork > (GetBlockProof(*pfork) * 7) &&
            chainActive.Height() - pindexNewForkTip->nHeight < 72)
    {
        pindexBestForkTip = pindexNewForkTip;
        pindexBestForkBase = pfork;
    }

    CheckForkWarningConditions();
}

void static InvalidChainFound(CBlockIndex* pindexNew) EXCLUSIVE_LOCKS_REQUIRED(cs_main)
{
    if (!pindexBestInvalid || pindexNew->nChainWork > pindexBestInvalid->nChainWork)
        pindexBestInvalid = pindexNew;

    LogPrintf("%s: invalid block=%s  height=%d  log2_work=%.8g  date=%s\n", __func__,
      pindexNew->GetBlockHash().ToString(), pindexNew->nHeight,
      log(pindexNew->nChainWork.getdouble())/log(2.0), FormatISO8601DateTime(pindexNew->GetBlockTime()));
    CBlockIndex *tip = chainActive.Tip();
    assert (tip);
    LogPrintf("%s:  current best=%s  height=%d  log2_work=%.8g  date=%s\n", __func__,
      tip->GetBlockHash().ToString(), chainActive.Height(), log(tip->nChainWork.getdouble())/log(2.0),
      FormatISO8601DateTime(tip->GetBlockTime()));
    CheckForkWarningConditions();
}

void CChainState::InvalidBlockFound(CBlockIndex *pindex, const CBlock &block, const CValidationState &state) {

    if (!state.CorruptionPossible()) {
        pindex->nStatus |= BLOCK_FAILED_VALID;
        m_failed_blocks.insert(pindex);
        setDirtyBlockIndex.insert(pindex);
        setBlockIndexCandidates.erase(pindex);
        InvalidChainFound(pindex);
    }
}

void UpdateCoins(const CTransaction& tx, CCoinsViewCache& inputs, CTxUndo &txundo, int nHeight)
{
    // mark inputs spent
    if (!tx.IsCoinBase()) {
        txundo.vprevout.reserve(tx.vin.size());
        for (const CTxIn &txin : tx.vin)
        {
            if (txin.IsAnonInput())
                continue;

            txundo.vprevout.emplace_back();
            bool is_spent = inputs.SpendCoin(txin.prevout, &txundo.vprevout.back());
            assert(is_spent);
        }
    }
    // add outputs
    AddCoins(inputs, tx, nHeight);
}

void UpdateCoins(const CTransaction& tx, CCoinsViewCache& inputs, int nHeight)
{
    CTxUndo txundo;
    UpdateCoins(tx, inputs, txundo, nHeight);
}

bool CScriptCheck::operator()() {
    const CScript &scriptSig = ptxTo->vin[nIn].scriptSig;
    const CScriptWitness *witness = &ptxTo->vin[nIn].scriptWitness;

    return VerifyScript(scriptSig, scriptPubKey, witness, nFlags, CachingTransactionSignatureChecker(ptxTo, nIn, vchAmount, cacheStore, *txdata), &error);
    //return VerifyScript(scriptSig, m_tx_out.scriptPubKey, witness, nFlags, CachingTransactionSignatureChecker(ptxTo, nIn, m_tx_out.nValue, cacheStore, *txdata), &error);
}

int GetSpendHeight(const CCoinsViewCache& inputs)
{
    LOCK(cs_main);

    const CBlockIndex* pindexPrev = LookupBlockIndex(inputs.GetBestBlock());

    if (!pindexPrev)
        return 0;

    return pindexPrev->nHeight + 1;
}

static CuckooCache::cache<uint256, SignatureCacheHasher> scriptExecutionCache;
static uint256 scriptExecutionCacheNonce(GetRandHash());

void InitScriptExecutionCache() {
    // nMaxCacheSize is unsigned. If -maxsigcachesize is set to zero,
    // setup_bytes creates the minimum possible cache (2 elements).
    size_t nMaxCacheSize = std::min(std::max((int64_t)0, gArgs.GetArg("-maxsigcachesize", DEFAULT_MAX_SIG_CACHE_SIZE) / 2), MAX_MAX_SIG_CACHE_SIZE) * ((size_t) 1 << 20);
    size_t nElems = scriptExecutionCache.setup_bytes(nMaxCacheSize);
    LogPrintf("Using %zu MiB out of %zu/2 requested for script execution cache, able to store %zu elements\n",
            (nElems*sizeof(uint256)) >>20, (nMaxCacheSize*2)>>20, nElems);
}

/**
 * Check whether all inputs of this transaction are valid (no double spends, scripts & sigs, amounts)
 * This does not modify the UTXO set.
 *
 * If pvChecks is not nullptr, script checks are pushed onto it instead of being performed inline. Any
 * script checks which are not necessary (eg due to script execution cache hits) are, obviously,
 * not pushed onto pvChecks/run.
 *
 * Setting cacheSigStore/cacheFullScriptStore to false will remove elements from the corresponding cache
 * which are matched. This is useful for checking blocks where we will likely never need the cache
 * entry again.
 *
 * Non-static (and re-declared) in src/test/txvalidationcache_tests.cpp
 */
bool CheckInputs(const CTransaction& tx, CValidationState &state, const CCoinsViewCache &inputs, bool fScriptChecks, unsigned int flags, bool cacheSigStore, bool cacheFullScriptStore, PrecomputedTransactionData& txdata, std::vector<CScriptCheck> *pvChecks, bool fAnonChecks) EXCLUSIVE_LOCKS_REQUIRED(cs_main)
{
    if (!tx.IsCoinBase())
    {
        if (pvChecks)
            pvChecks->reserve(tx.vin.size());

        // The first loop above does all the inexpensive checks.
        // Only if ALL inputs pass do we perform expensive ECDSA signature checks.
        // Helps prevent CPU exhaustion attacks.

        // Skip script verification when connecting blocks under the
        // assumevalid block. Assuming the assumevalid block is valid this
        // is safe because block merkle hashes are still computed and checked,
        // Of course, if an assumed valid block is invalid due to false scriptSigs
        // this optimization would allow an invalid chain to be accepted.
        if (fScriptChecks) {
            bool fHasAnonInput = false;
            // First check if script executions have been cached with the same
            // flags. Note that this assumes that the inputs provided are
            // correct (ie that the transaction hash which is in tx's prevouts
            // properly commits to the scriptPubKey in the inputs view of that
            // transaction).
            uint256 hashCacheEntry;
            // We only use the first 19 bytes of nonce to avoid a second SHA
            // round - giving us 19 + 32 + 4 = 55 bytes (+ 8 + 1 = 64)
            static_assert(55 - sizeof(flags) - 32 >= 128/8, "Want at least 128 bits of nonce for script execution cache");
            CSHA256().Write(scriptExecutionCacheNonce.begin(), 55 - sizeof(flags) - 32).Write(tx.GetWitnessHash().begin(), 32).Write((unsigned char*)&flags, sizeof(flags)).Finalize(hashCacheEntry.begin());
            AssertLockHeld(cs_main); //TODO: Remove this requirement by making CuckooCache not require external locks

            if (scriptExecutionCache.contains(hashCacheEntry, !cacheFullScriptStore)) {
                return true;
            }

            for (unsigned int i = 0; i < tx.vin.size(); i++) {
                if (tx.vin[i].IsAnonInput())
                {
                    fHasAnonInput = true;
                    continue;
                };

                const COutPoint &prevout = tx.vin[i].prevout;
                const Coin& coin = inputs.AccessCoin(prevout);
                assert(!coin.IsSpent());

                // We very carefully only pass in things to CScriptCheck which
                // are clearly committed to by tx' witness hash. This provides
                // a sanity check that our caching is not introducing consensus
                // failures through additional data in, eg, the coins being
                // spent being checked as a part of CScriptCheck.
                const CScript& scriptPubKey = coin.out.scriptPubKey;
                const CAmount amount = coin.out.nValue;

                std::vector<uint8_t> vchAmount;
                if (coin.nType == OUTPUT_STANDARD)
                {
                    vchAmount.resize(8);
                    memcpy(vchAmount.data(), &amount, sizeof(amount));
                } else
                if (coin.nType == OUTPUT_CT)
                {
                    vchAmount.resize(33);
                    memcpy(vchAmount.data(), coin.commitment.data, 33);
                };

                // Verify signature
                CScriptCheck check(scriptPubKey, vchAmount, tx, i, flags, cacheSigStore, &txdata);
                if (pvChecks) {
                    pvChecks->push_back(CScriptCheck());
                    check.swap(pvChecks->back());
                } else if (!check()) {
                    if (flags & STANDARD_NOT_MANDATORY_VERIFY_FLAGS) {
                        // Check whether the failure was caused by a
                        // non-mandatory script verification check, such as
                        // non-standard DER encodings or non-null dummy
                        // arguments; if so, don't trigger DoS protection to
                        // avoid splitting the network between upgraded and
                        // non-upgraded nodes.
                        CScriptCheck check2(scriptPubKey, vchAmount, tx, i,
                                flags & ~STANDARD_NOT_MANDATORY_VERIFY_FLAGS, cacheSigStore, &txdata);

                        if (check2())
                            return state.Invalid(false, REJECT_NONSTANDARD, strprintf("non-mandatory-script-verify-flag (%s)", ScriptErrorString(check.GetScriptError())));
                    }
                    // Failures of other flags indicate a transaction that is
                    // invalid in new blocks, e.g. an invalid P2SH. We DoS ban
                    // such nodes as they are not following the protocol. That
                    // said during an upgrade careful thought should be taken
                    // as to the correct behavior - we may want to continue
                    // peering with non-upgraded nodes even after soft-fork
                    // super-majority signaling has occurred.
                    return state.DoS(100,false, REJECT_INVALID, strprintf("mandatory-script-verify-flag-failed (%s)", ScriptErrorString(check.GetScriptError())));
                }
            }

            if (fHasAnonInput && fAnonChecks
                && !VerifyMLSAG(tx, state))
                    return false;

            if (cacheFullScriptStore && !pvChecks) {
                // We executed all of the provided scripts, and were told to
                // cache the result. Do so now.
                scriptExecutionCache.insert(hashCacheEntry);
            }
        }
    }

    return true;
}

namespace {

bool UndoWriteToDisk(const CBlockUndo& blockundo, CDiskBlockPos& pos, const uint256& hashBlock, const CMessageHeader::MessageStartChars& messageStart)
{
    // Open history file to append
    CAutoFile fileout(OpenUndoFile(pos), SER_DISK, CLIENT_VERSION);
    if (fileout.IsNull())
        return error("%s: OpenUndoFile failed", __func__);

    // Write index header
    unsigned int nSize = GetSerializeSize(blockundo, fileout.GetVersion());
    fileout << messageStart << nSize;

    // Write undo data
    long fileOutPos = ftell(fileout.Get());
    if (fileOutPos < 0)
        return error("%s: ftell failed", __func__);
    pos.nPos = (unsigned int)fileOutPos;
    fileout << blockundo;

    // calculate & write checksum
    CHashWriter hasher(SER_GETHASH, PROTOCOL_VERSION);
    hasher << hashBlock;
    hasher << blockundo;
    fileout << hasher.GetHash();

    return true;
}

static bool UndoReadFromDisk(CBlockUndo& blockundo, const CBlockIndex *pindex)
{
    CDiskBlockPos pos = pindex->GetUndoPos();
    if (pos.IsNull()) {
        return error("%s: no undo data available", __func__);
    }

    // Open history file to read
    CAutoFile filein(OpenUndoFile(pos, true), SER_DISK, CLIENT_VERSION);
    if (filein.IsNull())
        return error("%s: OpenUndoFile failed", __func__);

    // Read block
    uint256 hashChecksum;
    CHashVerifier<CAutoFile> verifier(&filein); // We need a CHashVerifier as reserializing may lose data
    try {
        verifier << pindex->pprev->GetBlockHash();
        verifier >> blockundo;
        filein >> hashChecksum;
    }
    catch (const std::exception& e) {
        return error("%s: Deserialize or I/O error - %s", __func__, e.what());
    }

    // Verify checksum
    if (hashChecksum != verifier.GetHash())
        return error("%s: Checksum mismatch", __func__);

    return true;
}

/** Abort with a message */
static bool AbortNode(const std::string& strMessage, const std::string& userMessage="")
{
    SetMiscWarning(strMessage);
    LogPrintf("*** %s\n", strMessage);
    uiInterface.ThreadSafeMessageBox(
        userMessage.empty() ? _("Error: A fatal internal error occurred, see debug.log for details") : userMessage,
        "", CClientUIInterface::MSG_ERROR);
    StartShutdown();
    return false;
}

static bool AbortNode(CValidationState& state, const std::string& strMessage, const std::string& userMessage="")
{
    AbortNode(strMessage, userMessage);
    return state.Error(strMessage);
}

} // namespace

/**
 * Restore the UTXO in a Coin at a given COutPoint
 * @param undo The Coin to be restored.
 * @param view The coins view to which to apply the changes.
 * @param out The out point that corresponds to the tx input.
 * @return A DisconnectResult as an int
 */
int ApplyTxInUndo(Coin&& undo, CCoinsViewCache& view, const COutPoint& out)
{
    bool fClean = true;

    if (view.HaveCoin(out)) fClean = false; // overwriting transaction output

    if (undo.nHeight == 0) {
        // Missing undo metadata (height and coinbase). Older versions included this
        // information only in undo records for the last spend of a transactions'
        // outputs. This implies that it must be present for some other output of the same tx.
        const Coin& alternate = AccessByTxid(view, out.hash);
        if (!alternate.IsSpent()) {
            undo.nHeight = alternate.nHeight;
            undo.fCoinBase = alternate.fCoinBase;
        } else {
            return DISCONNECT_FAILED; // adding output for transaction without known metadata
        }
    }
    // The potential_overwrite parameter to AddCoin is only allowed to be false if we know for
    // sure that the coin did not already exist in the cache. As we have queried for that above
    // using HaveCoin, we don't need to guess. When fClean is false, a coin already existed and
    // it is an overwrite.
    view.AddCoin(out, std::move(undo), !fClean);

    return fClean ? DISCONNECT_OK : DISCONNECT_UNCLEAN;
}

/** Undo the effects of this block (with given index) on the UTXO set represented by coins.
 *  When FAILED is returned, view is left in an indeterminate state. */
DisconnectResult CChainState::DisconnectBlock(const CBlock& block, const CBlockIndex* pindex, CCoinsViewCache& view)
{
    if (LogAcceptCategory(BCLog::HDWALLET))
        LogPrintf("%s: hash %s, height %d\n", __func__, block.GetHash().ToString(), pindex->nHeight);

    assert(pindex->GetBlockHash() == view.GetBestBlock());

    bool fClean = true;

    CBlockUndo blockUndo;
    if (!UndoReadFromDisk(blockUndo, pindex)) {
        error("DisconnectBlock(): failure reading undo data");
        return DISCONNECT_FAILED;
    }

    if (!fParticlMode) {
        if (blockUndo.vtxundo.size() + 1 != block.vtx.size()) {
            error("DisconnectBlock(): block and undo data inconsistent");
            return DISCONNECT_FAILED;
        }
    } else {
        if (blockUndo.vtxundo.size() != block.vtx.size()) {
            // Count non coinbase txns, this should only happen in early blocks.
            size_t nExpectTxns = 0;
            for (auto &tx : block.vtx) {
                if (!tx->IsCoinBase()) {
                    nExpectTxns++;
                }
            }

            if (blockUndo.vtxundo.size() != nExpectTxns) {
                error("DisconnectBlock(): block and undo data inconsistent");
                return DISCONNECT_FAILED;
            }
        }
    }

    int nVtxundo = blockUndo.vtxundo.size()-1;
    // undo transactions in reverse order
    for (int i = block.vtx.size() - 1; i >= 0; i--)
    {
        const CTransaction &tx = *(block.vtx[i]);
        uint256 hash = tx.GetHash();

        for (const auto &txin : tx.vin) {
            if (txin.IsAnonInput()) {
                uint32_t nInputs, nRingSize;
                txin.GetAnonInfo(nInputs, nRingSize);
                if (txin.scriptData.stack.size() != 1
                    || txin.scriptData.stack[0].size() != 33 * nInputs) {
                    error("%s: Bad scriptData stack, %s.", __func__, hash.ToString());
                    return DISCONNECT_FAILED;
                }

                const std::vector<uint8_t> &vKeyImages = txin.scriptData.stack[0];
                for (size_t k = 0; k < nInputs; ++k) {
                    const CCmpPubKey &ki = *((CCmpPubKey*)&vKeyImages[k*33]);

                    view.keyImages.push_back(std::make_pair(ki, hash));
                }
            }
        }

        bool is_coinbase = tx.IsCoinBase() || tx.IsCoinStake();

        for (size_t k = tx.vpout.size(); k-- > 0;)
        {
            const CTxOutBase *out = tx.vpout[k].get();

            if (out->IsType(OUTPUT_RINGCT))
            {
                CTxOutRingCT *txout = (CTxOutRingCT*)out;

                if (view.nLastRCTOutput == 0)
                {
                    view.nLastRCTOutput = pindex->nAnonOutputs;
                    // Verify data matches
                    CAnonOutput ao;
                    if (!pblocktree->ReadRCTOutput(view.nLastRCTOutput, ao)) {
                        error("%s: RCT output missing, txn %s, %d, index %d.", __func__, hash.ToString(), k, view.nLastRCTOutput);
                        if (!view.fForceDisconnect)
                            return DISCONNECT_FAILED;
                    } else
                    if (ao.pubkey != txout->pk) {
                        error("%s: RCT output mismatch, txn %s, %d, index %d.", __func__, hash.ToString(), k, view.nLastRCTOutput);
                        if (!view.fForceDisconnect)
                            return DISCONNECT_FAILED;
                    };
                };

                view.anonOutputLinks[txout->pk] = view.nLastRCTOutput;
                view.nLastRCTOutput--;

                continue;
            };

            // Check that all outputs are available and match the outputs in the block itself
            // exactly.
            if (out->IsType(OUTPUT_STANDARD) || out->IsType(OUTPUT_CT))
            {
                const CScript *pScript = out->GetPScriptPubKey();
                if (!pScript->IsUnspendable()) {
                    COutPoint op(hash, k);
                    Coin coin;

                    CTxOut txout(0, *pScript);

                    if (out->IsType(OUTPUT_STANDARD))
                        txout.nValue = out->GetValue();
                    bool is_spent = view.SpendCoin(op, &coin);
                    if (!is_spent || txout != coin.out || pindex->nHeight != coin.nHeight || is_coinbase != coin.fCoinBase) {
                        fClean = false; // transaction output mismatch
                    }
                }
            };

            if (!fAddressIndex
                || (!out->IsType(OUTPUT_STANDARD)
                && !out->IsType(OUTPUT_CT)))
                continue;

            const CScript *pScript;
            std::vector<unsigned char> hashBytes;
            int scriptType = 0;
            CAmount nValue;
            if (!ExtractIndexInfo(out, scriptType, hashBytes, nValue, pScript)
                || scriptType == 0)
                continue;
            // undo receiving activity
            view.addressIndex.push_back(std::make_pair(CAddressIndexKey(scriptType, uint256(hashBytes.data(), hashBytes.size()), pindex->nHeight, i, hash, k, false), nValue));
            // undo unspent index
            view.addressUnspentIndex.push_back(std::make_pair(CAddressUnspentKey(scriptType, uint256(hashBytes.data(), hashBytes.size()), hash, k), CAddressUnspentValue()));
        };


        if (fParticlMode) {
            // restore inputs
            if (!tx.IsCoinBase()) {
                if (nVtxundo < 0 || nVtxundo >= (int)blockUndo.vtxundo.size()) {
                    error("DisconnectBlock(): transaction undo data offset out of range.");
                    return DISCONNECT_FAILED;
                }

                size_t nExpectUndo = 0;
                for (const auto &txin : tx.vin)
                if (!txin.IsAnonInput()) {
                    nExpectUndo++;
                }

                CTxUndo &txundo = blockUndo.vtxundo[nVtxundo--];
                if (txundo.vprevout.size() != nExpectUndo) {
                    error("DisconnectBlock(): transaction and undo data inconsistent");
                    return DISCONNECT_FAILED;
                }

                for (unsigned int j = tx.vin.size(); j-- > 0;) {
                    if (tx.vin[j].IsAnonInput()) {
                        continue;
                    }

                    const COutPoint &out = tx.vin[j].prevout;
                    int res = ApplyTxInUndo(std::move(txundo.vprevout[j]), view, out);
                    if (res == DISCONNECT_FAILED) {
                        error("DisconnectBlock(): ApplyTxInUndo failed");
                        return DISCONNECT_FAILED;
                    }
                    fClean = fClean && res != DISCONNECT_UNCLEAN;

                    const CTxIn input = tx.vin[j];

                    if (fSpentIndex) { // undo and delete the spent index
                        view.spentIndex.push_back(std::make_pair(CSpentIndexKey(input.prevout.hash, input.prevout.n), CSpentIndexValue()));
                    }

                    if (fAddressIndex) {
                        const Coin &coin = view.AccessCoin(tx.vin[j].prevout);
                        const CScript *pScript = &coin.out.scriptPubKey;

                        CAmount nValue = coin.nType == OUTPUT_CT ? 0 : coin.out.nValue;
                        std::vector<uint8_t> hashBytes;
                        int scriptType = 0;
                        if (!ExtractIndexInfo(pScript, scriptType, hashBytes)
                            || scriptType == 0) {
                            continue;
                        }

                        // undo spending activity
                        view.addressIndex.push_back(std::make_pair(CAddressIndexKey(scriptType, uint256(hashBytes.data(), hashBytes.size()), pindex->nHeight, i, hash, j, true), nValue * -1));
                        // restore unspent index
                        view.addressUnspentIndex.push_back(std::make_pair(CAddressUnspentKey(scriptType, uint256(hashBytes.data(), hashBytes.size()), input.prevout.hash, input.prevout.n), CAddressUnspentValue(nValue, *pScript, coin.nHeight)));
                    }
                }
            }
        } else
        {
            // Check that all outputs are available and match the outputs in the block itself
            // exactly.
            for (size_t o = 0; o < tx.vout.size(); o++) {
                if (!tx.vout[o].scriptPubKey.IsUnspendable()) {
                    COutPoint out(hash, o);
                    Coin coin;
                    bool is_spent = view.SpendCoin(out, &coin);
                    if (!is_spent || tx.vout[o] != coin.out || pindex->nHeight != coin.nHeight || is_coinbase != coin.fCoinBase) {
                        fClean = false; // transaction output mismatch
                    }
                }
            }

            if (i > 0) { // not coinbases
                CTxUndo &txundo = blockUndo.vtxundo[i-1];
                if (txundo.vprevout.size() != tx.vin.size()) {
                    error("DisconnectBlock(): transaction and undo data inconsistent");
                    return DISCONNECT_FAILED;
                }
                for (unsigned int j = tx.vin.size(); j-- > 0;) {
                    const COutPoint &out = tx.vin[j].prevout;
                    int res = ApplyTxInUndo(std::move(txundo.vprevout[j]), view, out);
                    if (res == DISCONNECT_FAILED) return DISCONNECT_FAILED;
                    fClean = fClean && res != DISCONNECT_UNCLEAN;
                }
            }
            // At this point, all of txundo.vprevout should have been moved out.
        }
    }

    // move best block pointer to prevout block
    view.SetBestBlock(pindex->pprev->GetBlockHash(), pindex->pprev->nHeight);

    return fClean ? DISCONNECT_OK : DISCONNECT_UNCLEAN;
}

bool ConnectBlock(const CBlock& block, CValidationState& state, CBlockIndex* pindex,
    CCoinsViewCache& view, const CChainParams& chainparams, bool fJustCheck)
{
    return g_chainstate.ConnectBlock(block, state, pindex, view, chainparams, fJustCheck);
};

DisconnectResult DisconnectBlock(const CBlock& block, const CBlockIndex* pindex, CCoinsViewCache& view)
{
    return g_chainstate.DisconnectBlock(block, pindex, view);
};

void static FlushBlockFile(bool fFinalize = false)
{
    LOCK(cs_LastBlockFile);

    CDiskBlockPos posOld(nLastBlockFile, 0);
    bool status = true;

    FILE *fileOld = OpenBlockFile(posOld);
    if (fileOld) {
        if (fFinalize)
            status &= TruncateFile(fileOld, vinfoBlockFile[nLastBlockFile].nSize);
        status &= FileCommit(fileOld);
        fclose(fileOld);
    }

    fileOld = OpenUndoFile(posOld);
    if (fileOld) {
        if (fFinalize)
            status &= TruncateFile(fileOld, vinfoBlockFile[nLastBlockFile].nUndoSize);
        status &= FileCommit(fileOld);
        fclose(fileOld);
    }

    if (!status) {
        AbortNode("Flushing block file to disk failed. This is likely the result of an I/O error.");
    }
}

static bool FindUndoPos(CValidationState &state, int nFile, CDiskBlockPos &pos, unsigned int nAddSize);

static bool WriteUndoDataForBlock(const CBlockUndo& blockundo, CValidationState& state, CBlockIndex* pindex, const CChainParams& chainparams)
{
    // Write undo information to disk
    if (pindex->GetUndoPos().IsNull()) {
        CDiskBlockPos _pos;
        if (!FindUndoPos(state, pindex->nFile, _pos, ::GetSerializeSize(blockundo, CLIENT_VERSION) + 40))
            return error("ConnectBlock(): FindUndoPos failed");
        if (!UndoWriteToDisk(blockundo, _pos, pindex->pprev->GetBlockHash(), chainparams.MessageStart()))
            return AbortNode(state, "Failed to write undo data");

        // update nUndoPos in block index
        pindex->nUndoPos = _pos.nPos;
        pindex->nStatus |= BLOCK_HAVE_UNDO;
        setDirtyBlockIndex.insert(pindex);
    }

    return true;
}

static CCheckQueue<CScriptCheck> scriptcheckqueue(128);

void ThreadScriptCheck() {
    RenameThread("particl-scriptch");
    scriptcheckqueue.Thread();
}

// Protected by cs_main
VersionBitsCache versionbitscache;

int32_t ComputeBlockVersion(const CBlockIndex* pindexPrev, const Consensus::Params& params)
{
    LOCK(cs_main);
    int32_t nVersion = VERSIONBITS_TOP_BITS;

    for (int i = 0; i < (int)Consensus::MAX_VERSION_BITS_DEPLOYMENTS; i++) {
        ThresholdState state = VersionBitsState(pindexPrev, params, static_cast<Consensus::DeploymentPos>(i), versionbitscache);
        if (state == ThresholdState::LOCKED_IN || state == ThresholdState::STARTED) {
            nVersion |= VersionBitsMask(params, static_cast<Consensus::DeploymentPos>(i));
        }
    }

    return nVersion;
}

/**
 * Threshold condition checker that triggers when unknown versionbits are seen on the network.
 */
class WarningBitsConditionChecker : public AbstractThresholdConditionChecker
{
private:
    int bit;

public:
    explicit WarningBitsConditionChecker(int bitIn) : bit(bitIn) {}

    int64_t BeginTime(const Consensus::Params& params) const override { return 0; }
    int64_t EndTime(const Consensus::Params& params) const override { return std::numeric_limits<int64_t>::max(); }
    int Period(const Consensus::Params& params) const override { return params.nMinerConfirmationWindow; }
    int Threshold(const Consensus::Params& params) const override { return params.nRuleChangeActivationThreshold; }

    bool Condition(const CBlockIndex* pindex, const Consensus::Params& params) const override
    {
        return ((pindex->nVersion & VERSIONBITS_TOP_MASK) == VERSIONBITS_TOP_BITS) &&
               ((pindex->nVersion >> bit) & 1) != 0 &&
               ((ComputeBlockVersion(pindex->pprev, params) >> bit) & 1) == 0;
    }
};

// Protected by cs_main
static ThresholdConditionCache warningcache[VERSIONBITS_NUM_BITS];

// 0.13.0 was shipped with a segwit deployment defined for testnet, but not for
// mainnet. We no longer need to support disabling the segwit deployment
// except for testing purposes, due to limitations of the functional test
// environment. See test/functional/p2p-segwit.py.
static bool IsScriptWitnessEnabled(const Consensus::Params& params)
{
    return params.vDeployments[Consensus::DEPLOYMENT_SEGWIT].nTimeout != 0;
}

static unsigned int GetBlockScriptFlags(const CBlockIndex* pindex, const Consensus::Params& consensusparams) EXCLUSIVE_LOCKS_REQUIRED(cs_main) {
    AssertLockHeld(cs_main);

    if (fParticlMode)
    {
        unsigned int flags = SCRIPT_VERIFY_P2SH;
        flags |= SCRIPT_VERIFY_DERSIG;
        flags |= SCRIPT_VERIFY_CHECKLOCKTIMEVERIFY;
        flags |= SCRIPT_VERIFY_CHECKSEQUENCEVERIFY;
        flags |= SCRIPT_VERIFY_WITNESS;
        flags |= SCRIPT_VERIFY_NULLDUMMY;

        if (pindex->nHeight < consensusparams.csp2shHeight) {
            flags |= SCRIPT_VERIFY_NO_CSP2SH;
        }
        return flags;
    };

    unsigned int flags = SCRIPT_VERIFY_NONE;

    // BIP16 didn't become active until Apr 1 2012 (on mainnet, and
    // retroactively applied to testnet)
    // However, only one historical block violated the P2SH rules (on both
    // mainnet and testnet), so for simplicity, always leave P2SH
    // on except for the one violating block.
    if (consensusparams.BIP16Exception.IsNull() || // no bip16 exception on this chain
        pindex->phashBlock == nullptr || // this is a new candidate block, eg from TestBlockValidity()
        *pindex->phashBlock != consensusparams.BIP16Exception) // this block isn't the historical exception
    {
        flags |= SCRIPT_VERIFY_P2SH;
    }

    // Enforce WITNESS rules whenever P2SH is in effect (and the segwit
    // deployment is defined).
    if (flags & SCRIPT_VERIFY_P2SH && IsScriptWitnessEnabled(consensusparams)) {
        flags |= SCRIPT_VERIFY_WITNESS;
    }

    // Start enforcing the DERSIG (BIP66) rule
    if (pindex->nHeight >= consensusparams.BIP66Height) {
        flags |= SCRIPT_VERIFY_DERSIG;
    }

    // Start enforcing CHECKLOCKTIMEVERIFY (BIP65) rule
    if (pindex->nHeight >= consensusparams.BIP65Height) {
        flags |= SCRIPT_VERIFY_CHECKLOCKTIMEVERIFY;
    }

    // Start enforcing BIP68 (sequence locks) and BIP112 (CHECKSEQUENCEVERIFY) using versionbits logic.
    if (VersionBitsState(pindex->pprev, consensusparams, Consensus::DEPLOYMENT_CSV, versionbitscache) == ThresholdState::ACTIVE) {
        flags |= SCRIPT_VERIFY_CHECKSEQUENCEVERIFY;
    }

    if (IsNullDummyEnabled(pindex->pprev, consensusparams)) {
        flags |= SCRIPT_VERIFY_NULLDUMMY;
    }

    return flags;
}



static int64_t nTimeCheck = 0;
static int64_t nTimeForks = 0;
static int64_t nTimeVerify = 0;
static int64_t nTimeConnect = 0;
static int64_t nTimeIndex = 0;
static int64_t nTimeCallbacks = 0;
static int64_t nTimeTotal = 0;
static int64_t nBlocksTotal = 0;

/** Apply the effects of this block (with given index) on the UTXO set represented by coins.
 *  Validity checks that depend on the UTXO set are also done; ConnectBlock()
 *  can fail if those validity checks fail (among other reasons). */
bool CChainState::ConnectBlock(const CBlock& block, CValidationState& state, CBlockIndex* pindex,
                  CCoinsViewCache& view, const CChainParams& chainparams, bool fJustCheck)
{
    AssertLockHeld(cs_main);
    assert(pindex);
    assert(*pindex->phashBlock == block.GetHash());
    int64_t nTimeStart = GetTimeMicros();

    // Check it again in case a previous version let a bad block in
    // NOTE: We don't currently (re-)invoke ContextualCheckBlock() or
    // ContextualCheckBlockHeader() here. This means that if we add a new
    // consensus rule that is enforced in one of those two functions, then we
    // may have let in a block that violates the rule prior to updating the
    // software, and we would NOT be enforcing the rule here. Fully solving
    // upgrade from one software version to the next after a consensus rule
    // change is potentially tricky and issue-specific (see RewindBlockIndex()
    // for one general approach that was used for BIP 141 deployment).
    // Also, currently the rule against blocks more than 2 hours in the future
    // is enforced in ContextualCheckBlockHeader(); we wouldn't want to
    // re-enforce that rule here (at least until we make it impossible for
    // GetAdjustedTime() to go backward).
    if (!CheckBlock(block, state, chainparams.GetConsensus(), !fJustCheck, !fJustCheck)) {
        if (state.CorruptionPossible()) {
            // We don't write down blocks to disk if they may have been
            // corrupted, so this should be impossible unless we're having hardware
            // problems.
            return AbortNode(state, "Corrupt block found indicating potential hardware failure; shutting down");
        }
        return error("%s: Consensus::CheckBlock: %s", __func__, FormatStateMessage(state));
    }

    if (block.IsProofOfStake()) {
        pindex->bnStakeModifier = ComputeStakeModifierV2(pindex->pprev, pindex->prevoutStake.hash);
        setDirtyBlockIndex.insert(pindex);

        uint256 hashProof, targetProofOfStake;
        if (!CheckProofOfStake(state, pindex->pprev, *block.vtx[0], block.nTime, block.nBits, hashProof, targetProofOfStake)) {
            return error("%s: Check proof of stake failed.", __func__);
        }
    }

    // verify that the view's current state corresponds to the previous block
    uint256 hashPrevBlock = pindex->pprev == nullptr ? uint256() : pindex->pprev->GetBlockHash();
    assert(hashPrevBlock == view.GetBestBlock());

    uint256 blockHash = block.GetHash();
    bool fIsGenesisBlock = blockHash == chainparams.GetConsensus().hashGenesisBlock;
    // Special case for the genesis block, skipping connection of its transactions
    // (its coinbase is unspendable)
    if (!fParticlMode  // genesis coinbase is spendable when in Particl mode
        && fIsGenesisBlock) {
        if (!fJustCheck)
            view.SetBestBlock(pindex->GetBlockHash(), pindex->nHeight);
        return true;
    }

    nBlocksTotal++;

    bool fScriptChecks = true;
    if (!hashAssumeValid.IsNull()) {
        // We've been configured with the hash of a block which has been externally verified to have a valid history.
        // A suitable default value is included with the software and updated from time to time.  Because validity
        //  relative to a piece of software is an objective fact these defaults can be easily reviewed.
        // This setting doesn't force the selection of any particular chain but makes validating some faster by
        //  effectively caching the result of part of the verification.
        BlockMap::const_iterator  it = mapBlockIndex.find(hashAssumeValid);
        if (it != mapBlockIndex.end()) {
            if (it->second->GetAncestor(pindex->nHeight) == pindex &&
                pindexBestHeader->GetAncestor(pindex->nHeight) == pindex &&
                pindexBestHeader->nChainWork >= nMinimumChainWork) {
                // This block is a member of the assumed verified chain and an ancestor of the best header.
                // The equivalent time check discourages hash power from extorting the network via DOS attack
                //  into accepting an invalid block through telling users they must manually set assumevalid.
                //  Requiring a software change or burying the invalid block, regardless of the setting, makes
                //  it hard to hide the implication of the demand.  This also avoids having release candidates
                //  that are hardly doing any signature verification at all in testing without having to
                //  artificially set the default assumed verified block further back.
                // The test against nMinimumChainWork prevents the skipping when denied access to any chain at
                //  least as good as the expected chain.
                fScriptChecks = (GetBlockProofEquivalentTime(*pindexBestHeader, *pindex, *pindexBestHeader, chainparams.GetConsensus()) <= 60 * 60 * 24 * 7 * 2);
            }
        }
    }

    int64_t nTime1 = GetTimeMicros(); nTimeCheck += nTime1 - nTimeStart;
    LogPrint(BCLog::BENCH, "    - Sanity checks: %.2fms [%.2fs (%.2fms/blk)]\n", MILLI * (nTime1 - nTimeStart), nTimeCheck * MICRO, nTimeCheck * MILLI / nBlocksTotal);

    bool fEnforceBIP30 = true;
    if (!fParticlMode)
    {
        // Do not allow blocks that contain transactions which 'overwrite' older transactions,
        // unless those are already completely spent.
        // If such overwrites are allowed, coinbases and transactions depending upon those
        // can be duplicated to remove the ability to spend the first instance -- even after
        // being sent to another address.
        // See BIP30 and http://r6.ca/blog/20120206T005236Z.html for more information.
        // This logic is not necessary for memory pool transactions, as AcceptToMemoryPool
        // already refuses previously-known transaction ids entirely.
        // This rule was originally applied to all blocks with a timestamp after March 15, 2012, 0:00 UTC.
        // Now that the whole chain is irreversibly beyond that time it is applied to all blocks except the
        // two in the chain that violate it. This prevents exploiting the issue against nodes during their
        // initial block download.
        bool fEnforceBIP30 = !((pindex->nHeight==91842 && pindex->GetBlockHash() == uint256S("0x00000000000a4d0a398161ffc163c503763b1f4360639393e0e4c8e300e0caec")) ||
                               (pindex->nHeight==91880 && pindex->GetBlockHash() == uint256S("0x00000000000743f190a18c5577a3c2d2a1f610ae9601ac046a38084ccb7cd721")));

        // Once BIP34 activated it was not possible to create new duplicate coinbases and thus other than starting
        // with the 2 existing duplicate coinbase pairs, not possible to create overwriting txs.  But by the
        // time BIP34 activated, in each of the existing pairs the duplicate coinbase had overwritten the first
        // before the first had been spent.  Since those coinbases are sufficiently buried it's no longer possible to create further
        // duplicate transactions descending from the known pairs either.
        // If we're on the known chain at height greater than where BIP34 activated, we can save the db accesses needed for the BIP30 check.

        // BIP34 requires that a block at height X (block X) has its coinbase
        // scriptSig start with a CScriptNum of X (indicated height X).  The above
        // logic of no longer requiring BIP30 once BIP34 activates is flawed in the
        // case that there is a block X before the BIP34 height of 227,931 which has
        // an indicated height Y where Y is greater than X.  The coinbase for block
        // X would also be a valid coinbase for block Y, which could be a BIP30
        // violation.  An exhaustive search of all mainnet coinbases before the
        // BIP34 height which have an indicated height greater than the block height
        // reveals many occurrences. The 3 lowest indicated heights found are
        // 209,921, 490,897, and 1,983,702 and thus coinbases for blocks at these 3
        // heights would be the first opportunity for BIP30 to be violated.

        // There is no potential to create a duplicate coinbase at block 209,921
        // because this is still before the BIP34 height and so explicit BIP30
        // checking is still active.

        // The final case is block 176,684 which has an indicated height of
        // 490,897. Unfortunately, this issue was not discovered until about 2 weeks
        // before block 490,897 so there was not much opportunity to address this
        // case other than to carefully analyze it and determine it would not be a
        // problem. Block 490,897 was, in fact, mined with a different coinbase than
        // block 176,684, but it is important to note that even if it hadn't been or
        // is remined on an alternate fork with a duplicate coinbase, we would still
        // not run into a BIP30 violation.  This is because the coinbase for 176,684
        // is spent in block 185,956 in transaction
        // d4f7fbbf92f4a3014a230b2dc70b8058d02eb36ac06b4a0736d9d60eaa9e8781.  This
        // spending transaction can't be duplicated because it also spends coinbase
        // 0328dd85c331237f18e781d692c92de57649529bd5edf1d01036daea32ffde29.  This
        // coinbase has an indicated height of over 4.2 billion, and wouldn't be
        // duplicatable until that height, and it's currently impossible to create a
        // chain that long. Nevertheless we may wish to consider a future soft fork
        // which retroactively prevents block 490,897 from creating a duplicate
        // coinbase. The two historical BIP30 violations often provide a confusing
        // edge case when manipulating the UTXO and it would be simpler not to have
        // another edge case to deal with.

        // testnet3 has no blocks before the BIP34 height with indicated heights
        // post BIP34 before approximately height 486,000,000 and presumably will
        // be reset before it reaches block 1,983,702 and starts doing unnecessary
        // BIP30 checking again.
        assert(pindex->pprev);
        CBlockIndex *pindexBIP34height = pindex->pprev->GetAncestor(chainparams.GetConsensus().BIP34Height);
        //Only continue to enforce if we're below BIP34 activation height or the block hash at that height doesn't correspond.
        fEnforceBIP30 = fEnforceBIP30 && (!pindexBIP34height || !(pindexBIP34height->GetBlockHash() == chainparams.GetConsensus().BIP34Hash));
    };

    // The search reveals a great many blocks which have an indicated height
    // greater than 1,983,702, so we simply remove the optimization to skip
    // BIP30 checking for blocks at height 1,983,702 or higher.  Before we reach
    // that block in another 25 years or so, we should take advantage of a
    // future consensus change to do a new and improved version of BIP34 that
    // will actually prevent ever creating any duplicate coinbases in the
    // future.
    static constexpr int BIP34_IMPLIES_BIP30_LIMIT = 1983702;

    // TODO: Remove BIP30 checking from block height 1,983,702 on, once we have a
    // consensus change that ensures coinbases at those heights can not
    // duplicate earlier coinbases.
    if (fEnforceBIP30 || pindex->nHeight >= BIP34_IMPLIES_BIP30_LIMIT) {
        for (const auto& tx : block.vtx) {
            for (size_t o = 0; o < tx->GetNumVOuts(); o++) {
                if (view.HaveCoin(COutPoint(tx->GetHash(), o))) {
                    return state.DoS(100, error("ConnectBlock(): tried to overwrite transaction"),
                                     REJECT_INVALID, "bad-txns-BIP30");
                }
            }
        }
    }

    int nLockTimeFlags = 0;
    if (fParticlMode || VersionBitsState(pindex->pprev, chainparams.GetConsensus(), Consensus::DEPLOYMENT_CSV, versionbitscache) == ThresholdState::ACTIVE) {
        nLockTimeFlags |= LOCKTIME_VERIFY_SEQUENCE;
    }

    // Get the script flags for this block
    unsigned int flags = GetBlockScriptFlags(pindex, chainparams.GetConsensus());

    int64_t nTime2 = GetTimeMicros(); nTimeForks += nTime2 - nTime1;
    LogPrint(BCLog::BENCH, "    - Fork checks: %.2fms [%.2fs (%.2fms/blk)]\n", MILLI * (nTime2 - nTime1), nTimeForks * MICRO, nTimeForks * MILLI / nBlocksTotal);

    CBlockUndo blockundo;

    CCheckQueueControl<CScriptCheck> control(fScriptChecks && nScriptCheckThreads ? &scriptcheckqueue : nullptr);

    std::vector<int> prevheights;
    CAmount nFees = 0;
    int nInputs = 0;
    int64_t nSigOpsCost = 0;
    int64_t nAnonIn = 0;
    int64_t nStakeReward = 0;

    blockundo.vtxundo.reserve(block.vtx.size() - (fParticlMode ? 0 : 1));

    std::vector<PrecomputedTransactionData> txdata;
    txdata.reserve(block.vtx.size()); // Required so that pointers to individual PrecomputedTransactionData don't get invalidated

    // NOTE: Be careful tracking coin created, block reward is based on nMoneySupply
    CAmount nMoneyCreated = 0;

    state.fEnforceSmsgFees = block.nTime >= chainparams.GetConsensus().nPaidSmsgTime;
    for (unsigned int i = 0; i < block.vtx.size(); i++)
    {
        const CTransaction &tx = *(block.vtx[i]);
        const uint256 txhash = tx.GetHash();
        nInputs += tx.vin.size();

        if (!tx.IsCoinBase())
        {
            CAmount txfee = 0;
            if (!Consensus::CheckTxInputs(tx, state, view, pindex->nHeight, txfee)) {
                control.Wait();
                return error("%s: Consensus::CheckTxInputs: %s, %s", __func__, tx.GetHash().ToString(), FormatStateMessage(state));
            }
            if (tx.IsCoinStake())
            {
                // Stake reward is passed back in txfee (nPlainValueOut - nPlainValueIn)
                nStakeReward += txfee;
                nMoneyCreated += nStakeReward;
            } else
            {
                nFees += txfee;
            };
            if (!MoneyRange(nFees)) {
                control.Wait();
                return state.DoS(100, error("%s: accumulated fee in the block out of range.", __func__),
                                 REJECT_INVALID, "bad-txns-accumulated-fee-outofrange");
            }

            // Check that transaction is BIP68 final
            // BIP68 lock checks (as opposed to nLockTime checks) must
            // be in ConnectBlock because they require the UTXO set

            prevheights.resize(tx.vin.size());
            for (size_t j = 0; j < tx.vin.size(); j++) {
                if (tx.vin[j].IsAnonInput())
                    prevheights[j] = 0;
                else
                    prevheights[j] = view.AccessCoin(tx.vin[j].prevout).nHeight;
            }

            if (!SequenceLocks(tx, nLockTimeFlags, &prevheights, *pindex)) {
                control.Wait();
                return state.DoS(100, error("%s: contains a non-BIP68-final transaction", __func__),
                                 REJECT_INVALID, "bad-txns-nonfinal");
            }

            if (tx.IsParticlVersion()
                && (fAddressIndex || fSpentIndex))
            {
                // Update spent inputs for insight
                for (size_t j = 0; j < tx.vin.size(); j++)
                {
                    const CTxIn input = tx.vin[j];
                    if (input.IsAnonInput())
                    {
                        nAnonIn++;
                        continue;
                    };

                    const Coin &coin = view.AccessCoin(input.prevout);
                    const CScript *pScript = &coin.out.scriptPubKey;

                    CAmount nValue = coin.nType == OUTPUT_CT ? 0 : coin.out.nValue;
                    std::vector<uint8_t> hashBytes;
                    int scriptType = 0;

                    if (!ExtractIndexInfo(pScript, scriptType, hashBytes)
                        || scriptType == 0)
                        continue;

                    uint256 hashAddress;
                    if (scriptType > 0)
                        hashAddress = uint256(hashBytes.data(), hashBytes.size());

                    if (fAddressIndex && scriptType > 0)
                    {
                        // record spending activity
                        view.addressIndex.push_back(std::make_pair(CAddressIndexKey(scriptType, hashAddress, pindex->nHeight, i, txhash, j, true), nValue * -1));
                        // remove address from unspent index
                        view.addressUnspentIndex.push_back(std::make_pair(CAddressUnspentKey(scriptType, hashAddress, input.prevout.hash, input.prevout.n), CAddressUnspentValue()));
                    };

                    if (fSpentIndex)
                    {
                        CAmount nValue = coin.nType == OUTPUT_CT ? -1 : coin.out.nValue;
                        // add the spent index to determine the txid and input that spent an output
                        // and to find the amount and address from an input
                        view.spentIndex.push_back(std::make_pair(CSpentIndexKey(input.prevout.hash, input.prevout.n), CSpentIndexValue(txhash, j, pindex->nHeight, nValue, scriptType, hashAddress)));
                    };
                };
            };
        };

        // GetTransactionSigOpCost counts 3 types of sigops:
        // * legacy (always)
        // * p2sh (when P2SH enabled in flags and excludes coinbase)
        // * witness (when witness enabled in flags and excludes coinbase)
        nSigOpsCost += GetTransactionSigOpCost(tx, view, flags);
        if (nSigOpsCost > MAX_BLOCK_SIGOPS_COST) {
            control.Wait();
            return state.DoS(100, error("ConnectBlock(): too many sigops"),
                             REJECT_INVALID, "bad-blk-sigops");
        }
        txdata.emplace_back(tx);

        if (!tx.IsCoinBase())
        {
            std::vector<CScriptCheck> vChecks;
            bool fCacheResults = fJustCheck; /* Don't cache results if we're actually connecting blocks (still consult the cache, though) */
            if (!CheckInputs(tx, state, view, fScriptChecks, flags, fCacheResults, fCacheResults, txdata[i], nScriptCheckThreads ? &vChecks : nullptr)) {
                control.Wait();
                return error("ConnectBlock(): CheckInputs on %s failed with %s",
                    txhash.ToString(), FormatStateMessage(state));
            };

            control.Add(vChecks);

            blockundo.vtxundo.push_back(CTxUndo());
            UpdateCoins(tx, view, blockundo.vtxundo.back(), pindex->nHeight);
        } else
        {
            // tx is coinbase
            CTxUndo undoDummy;
            UpdateCoins(tx, view, undoDummy, pindex->nHeight);
            nMoneyCreated += tx.GetValueOut();
        };

        if (view.nLastRCTOutput == 0)
            view.nLastRCTOutput = pindex->pprev ? pindex->pprev->nAnonOutputs : 0;
        // Index rct outputs and keyimages
        if (state.fHasAnonOutput || state.fHasAnonInput)
        {
            COutPoint op(txhash, 0);
            for (const auto &txin : tx.vin)
            {
                if (txin.IsAnonInput())
                {
                    uint32_t nAnonInputs, nRingSize;
                    txin.GetAnonInfo(nAnonInputs, nRingSize);
                    if (txin.scriptData.stack.size() != 1
                        || txin.scriptData.stack[0].size() != 33 * nAnonInputs) {
                        control.Wait();
                        return error("%s: Bad scriptData stack, %s.", __func__, txhash.ToString());
                    };

                    const std::vector<uint8_t> &vKeyImages = txin.scriptData.stack[0];
                    for (size_t k = 0; k < nAnonInputs; ++k)
                    {
                        const CCmpPubKey &ki = *((CCmpPubKey*)&vKeyImages[k*33]);

                        view.keyImages.push_back(std::make_pair(ki, txhash));
                    };
                };
            };

            for (unsigned int k = 0; k < tx.vpout.size(); k++)
            {
                if (!tx.vpout[k]->IsType(OUTPUT_RINGCT))
                    continue;

                CTxOutRingCT *txout = (CTxOutRingCT*)tx.vpout[k].get();

                int64_t nTestExists;
                if (!fVerifyingDB && pblocktree->ReadRCTOutputLink(txout->pk, nTestExists)) {
                    control.Wait();

                    if (nTestExists > pindex->pprev->nAnonOutputs)
                    {
                        // The anon index can diverge from the chain index if shutdown does not complete
                        LogPrintf("%s: Duplicate anon-output %s, index %d, above last index %d.\n", __func__, HexStr(txout->pk.begin(), txout->pk.end()), nTestExists, pindex->pprev->nAnonOutputs);
                        LogPrintf("Attempting to repair anon index.\n");
                        std::set<CCmpPubKey> setKi; // unused
                        RollBackRCTIndex(pindex->pprev->nAnonOutputs, nTestExists, setKi);
                        return false;
                    }

                    return error("%s: Duplicate anon-output (db) %s, index %d.", __func__, HexStr(txout->pk.begin(), txout->pk.end()), nTestExists);
                };
                if (!fVerifyingDB && view.ReadRCTOutputLink(txout->pk, nTestExists)) {
                    control.Wait();
                    return error("%s: Duplicate anon-output (view) %s, index %d.", __func__, HexStr(txout->pk.begin(), txout->pk.end()), nTestExists);
                };

                op.n = k;
                view.nLastRCTOutput++;
                CAnonOutput ao(txout->pk, txout->commitment, op, pindex->nHeight, 0);

                view.anonOutputLinks[txout->pk] = view.nLastRCTOutput;
                view.anonOutputs.push_back(std::make_pair(view.nLastRCTOutput, ao));
            };
        };

        if (fAddressIndex)
        {
            // Update outputs for insight
            for (unsigned int k = 0; k < tx.vpout.size(); k++)
            {
                const CTxOutBase *out = tx.vpout[k].get();

                if (!out->IsType(OUTPUT_STANDARD)
                    && !out->IsType(OUTPUT_CT))
                    continue;

                const CScript *pScript;
                std::vector<unsigned char> hashBytes;
                int scriptType = 0;
                CAmount nValue;
                if (!ExtractIndexInfo(out, scriptType, hashBytes, nValue, pScript)
                    || scriptType == 0)
                    continue;

                // record receiving activity
                view.addressIndex.push_back(std::make_pair(CAddressIndexKey(scriptType, uint256(hashBytes.data(), hashBytes.size()), pindex->nHeight, i, txhash, k, false), nValue));
                // record unspent output
                view.addressUnspentIndex.push_back(std::make_pair(CAddressUnspentKey(scriptType, uint256(hashBytes.data(), hashBytes.size()), txhash, k), CAddressUnspentValue(nValue, *pScript, pindex->nHeight)));
            };
        }; // if (fAddressIndex)
    };

    int64_t nTime3 = GetTimeMicros(); nTimeConnect += nTime3 - nTime2;
    LogPrint(BCLog::BENCH, "      - Connect %u transactions: %.2fms (%.3fms/tx, %.3fms/txin) [%.2fs (%.2fms/blk)]\n", (unsigned)block.vtx.size(), MILLI * (nTime3 - nTime2), MILLI * (nTime3 - nTime2) / block.vtx.size(), nInputs <= 1 ? 0 : MILLI * (nTime3 - nTime2) / (nInputs-1), nTimeConnect * MICRO, nTimeConnect * MILLI / nBlocksTotal);

    if (!control.Wait())
        return state.DoS(100, error("%s: CheckQueue failed", __func__), REJECT_INVALID, "block-validation-failed");

    if (fParticlMode)
    {
        if (block.IsProofOfStake()) // only the genesis block isn't proof of stake
        {
            CTransactionRef txCoinstake = block.vtx[0];
            const DevFundSettings *pDevFundSettings = Params().GetDevFundSettings(block.nTime);

            CAmount nCalculatedStakeReward = Params().GetProofOfStakeReward(pindex->pprev, nFees);

            if (!pDevFundSettings || pDevFundSettings->nMinDevStakePercent <= 0)
            {
                if (nStakeReward < 0 || nStakeReward > nCalculatedStakeReward)
                    return state.DoS(100, error("ConnectBlock() : coinstake pays too much(actual=%d vs calculated=%d)", nStakeReward, nCalculatedStakeReward), REJECT_INVALID, "bad-cs-amount");
            } else
            {
                assert(pDevFundSettings->nMinDevStakePercent <= 100);

                CAmount nMinDevPart = (nCalculatedStakeReward * pDevFundSettings->nMinDevStakePercent) / 100;
                CAmount nMaxHolderPart = nCalculatedStakeReward - nMinDevPart;
                if (nMinDevPart < 0 || nMaxHolderPart < 0)
                    return state.DoS(100, error("%s: bad coinstake split amount (foundation=%d vs reward=%d)", __func__, nMinDevPart, nMaxHolderPart), REJECT_INVALID, "bad-cs-amount");


                CAmount nDevBfwd = 0, nDevCfwdCheck = 0;
                if (pindex->pprev->nHeight > 0) // genesis block is pow
                {
                    CTransactionRef txPrevCoinstake;
                    if (!coinStakeCache.GetCoinStake(pindex->pprev->GetBlockHash(), txPrevCoinstake))
                        return state.DoS(100, error("%s: Failed to get previous coinstake.", __func__), REJECT_INVALID, "bad-cs-amount");

                    assert(txPrevCoinstake->IsCoinStake()); // Sanity check

                    if (!txPrevCoinstake->GetDevFundCfwd(nDevBfwd))
                        nDevBfwd = 0;
                };

                if (pindex->nHeight % pDevFundSettings->nDevOutputPeriod == 0)
                {
                    // Fund output must exist and match cfwd, cfwd data output must be unset
                    // nStakeReward must == nDevBfwd + nCalculatedStakeReward

                    if (nStakeReward != nDevBfwd + nCalculatedStakeReward)
                        return state.DoS(100, error("%s: bad stake-reward (actual=%d vs expected=%d)", __func__, nStakeReward, nDevBfwd + nCalculatedStakeReward), REJECT_INVALID, "bad-cs-amount");

                    CTxDestination dfDest = CBitcoinAddress(pDevFundSettings->sDevFundAddresses).Get();
                    if (dfDest.type() == typeid(CNoDestination))
                        return error("%s: Failed to get foundation fund destination: %s.", __func__, pDevFundSettings->sDevFundAddresses);
                    CScript devFundScriptPubKey = GetScriptForDestination(dfDest);

                    // output 1 must be to the dev fund
                    const CTxOutStandard *outputDF = txCoinstake->vpout[1]->GetStandardOutput();
                    if (!outputDF)
                        return state.DoS(100, error("%s: Bad foundation fund output.", __func__), REJECT_INVALID, "bad-cs");

                    if (outputDF->scriptPubKey != devFundScriptPubKey)
                        return state.DoS(100, error("%s: Bad foundation fund output script.", __func__), REJECT_INVALID, "bad-cs");

                    if (outputDF->nValue < nDevBfwd + nMinDevPart) // max value is clamped already
                        return state.DoS(100, error("%s: Bad foundation-reward (actual=%d vs minfundpart=%d)", __func__, nStakeReward, nDevBfwd + nMinDevPart), REJECT_INVALID, "bad-cs-fund-amount");


                    if (txCoinstake->GetDevFundCfwd(nDevCfwdCheck))
                        return state.DoS(100, error("%s: Coinstake foundation cfwd must be unset.", __func__), REJECT_INVALID, "bad-cs-cfwd");
                } else
                {
                    // Ensure cfwd data output is correct and nStakeReward is <= nHolderPart
                    // cfwd must == nDevBfwd + (nCalculatedStakeReward - nStakeReward) // allowing users to set a higher split

                    if (nStakeReward < 0 || nStakeReward > nMaxHolderPart)
                        return state.DoS(100, error("%s: Bad stake-reward (actual=%d vs maxholderpart=%d)", __func__, nStakeReward, nMaxHolderPart), REJECT_INVALID, "bad-cs-amount");

                    CAmount nDevCfwd = nDevBfwd + nCalculatedStakeReward - nStakeReward;
                    if (!txCoinstake->GetDevFundCfwd(nDevCfwdCheck)
                        || nDevCfwdCheck != nDevCfwd)
                        return state.DoS(100, error("%s: Coinstake foundation fund carried forward mismatch (actual=%d vs expected=%d)", __func__, nDevCfwdCheck, nDevCfwd), REJECT_INVALID, "bad-cs-cfwd");
                };

                coinStakeCache.InsertCoinStake(blockHash, txCoinstake);
            };
        } else {
            if (block.GetHash() != Params().GenesisBlock().GetHash()) {
                return state.DoS(100, error("ConnectBlock() : Found block that isn't coinstake or genesis."), REJECT_INVALID, "bad-cs");
            }
        }
    } else
    {
        CAmount blockReward = nFees + GetBlockSubsidy(pindex->nHeight, chainparams.GetConsensus());
        if (block.vtx[0]->GetValueOut() > blockReward) // particl coins are imported as coinbase txns
            return state.DoS(100,
                             error("ConnectBlock(): coinbase pays too much (actual=%d vs limit=%d)",
                                   block.vtx[0]->GetValueOut(), blockReward),
                                   REJECT_INVALID, "bad-cb-amount");
    };

    int64_t nTime4 = GetTimeMicros(); nTimeVerify += nTime4 - nTime2;
    LogPrint(BCLog::BENCH, "    - Verify %u txins: %.2fms (%.3fms/txin) [%.2fs (%.2fms/blk)]\n", nInputs - 1, MILLI * (nTime4 - nTime2), nInputs <= 1 ? 0 : MILLI * (nTime4 - nTime2) / (nInputs-1), nTimeVerify * MICRO, nTimeVerify * MILLI / nBlocksTotal);

    if (fJustCheck)
        return true;

    pindex->nMoneySupply = (pindex->pprev ? pindex->pprev->nMoneySupply : 0) + nMoneyCreated;
    pindex->nAnonOutputs = view.nLastRCTOutput;
    setDirtyBlockIndex.insert(pindex); // pindex has changed, must save to disk

    if (!fIsGenesisBlock
     && !WriteUndoDataForBlock(blockundo, state, pindex, chainparams))
        return false;

    if (!pindex->IsValid(BLOCK_VALID_SCRIPTS)) {
        pindex->RaiseValidity(BLOCK_VALID_SCRIPTS);
        setDirtyBlockIndex.insert(pindex);
    }


    if (fTimestampIndex)
    {
        unsigned int logicalTS = pindex->nTime;
        unsigned int prevLogicalTS = 0;

        // retrieve logical timestamp of the previous block
        if (pindex->pprev)
            if (!pblocktree->ReadTimestampBlockIndex(pindex->pprev->GetBlockHash(), prevLogicalTS))
                LogPrintf("%s: Failed to read previous block's logical timestamp\n", __func__);

        if (logicalTS <= prevLogicalTS)
        {
            logicalTS = prevLogicalTS + 1;
            LogPrintf("%s: Previous logical timestamp is newer Actual[%d] prevLogical[%d] Logical[%d]\n", __func__, pindex->nTime, prevLogicalTS, logicalTS);
        }

        if (!pblocktree->WriteTimestampIndex(CTimestampIndexKey(logicalTS, pindex->GetBlockHash())))
            return AbortNode(state, "Failed to write timestamp index");

        if (!pblocktree->WriteTimestampBlockIndex(CTimestampBlockIndexKey(pindex->GetBlockHash()), CTimestampBlockIndexValue(logicalTS)))
            return AbortNode(state, "Failed to write blockhash index");
    };

    assert(pindex->phashBlock);
    // add this block to the view's block chain
    view.SetBestBlock(pindex->GetBlockHash(), pindex->nHeight);

    int64_t nTime5 = GetTimeMicros(); nTimeIndex += nTime5 - nTime4;
    LogPrint(BCLog::BENCH, "    - Index writing: %.2fms [%.2fs (%.2fms/blk)]\n", MILLI * (nTime5 - nTime4), nTimeIndex * MICRO, nTimeIndex * MILLI / nBlocksTotal);

    int64_t nTime6 = GetTimeMicros(); nTimeCallbacks += nTime6 - nTime5;
    LogPrint(BCLog::BENCH, "    - Callbacks: %.2fms [%.2fs (%.2fms/blk)]\n", MILLI * (nTime6 - nTime5), nTimeCallbacks * MICRO, nTimeCallbacks * MILLI / nBlocksTotal);

    return true;
}

/**
 * Update the on-disk chain state.
 * The caches and indexes are flushed depending on the mode we're called with
 * if they're too large, if it's been a while since the last write,
 * or always and in all cases if we're in prune mode and are deleting files.
 *
 * If FlushStateMode::NONE is used, then FlushStateToDisk(...) won't do anything
 * besides checking if we need to prune.
 */
bool FlushStateToDisk(const CChainParams& chainparams, CValidationState &state, FlushStateMode mode, int nManualPruneHeight) {
    int64_t nMempoolUsage = mempool.DynamicMemoryUsage();
    LOCK(cs_main);
    static int64_t nLastWrite = 0;
    static int64_t nLastFlush = 0;
    std::set<int> setFilesToPrune;
    bool full_flush_completed = false;
    try {
    {
        bool fFlushForPrune = false;
        bool fDoFullFlush = false;
        LOCK(cs_LastBlockFile);
        if (fPruneMode && (fCheckForPruning || nManualPruneHeight > 0) && !fReindex) {
            if (nManualPruneHeight > 0) {
                FindFilesToPruneManual(setFilesToPrune, nManualPruneHeight);
            } else {
                FindFilesToPrune(setFilesToPrune, chainparams.PruneAfterHeight());
                fCheckForPruning = false;
            }
            if (!setFilesToPrune.empty()) {
                fFlushForPrune = true;
                if (!fHavePruned) {
                    pblocktree->WriteFlag("prunedblockfiles", true);
                    fHavePruned = true;
                }
            }
        }
        int64_t nNow = GetTimeMicros();
        // Avoid writing/flushing immediately after startup.
        if (nLastWrite == 0) {
            nLastWrite = nNow;
        }
        if (nLastFlush == 0) {
            nLastFlush = nNow;
        }
        int64_t nMempoolSizeMax = gArgs.GetArg("-maxmempool", DEFAULT_MAX_MEMPOOL_SIZE) * 1000000;
        int64_t cacheSize = pcoinsTip->DynamicMemoryUsage();
        int64_t nTotalSpace = nCoinCacheUsage + std::max<int64_t>(nMempoolSizeMax - nMempoolUsage, 0);
        // The cache is large and we're within 10% and 10 MiB of the limit, but we have time now (not in the middle of a block processing).
        bool fCacheLarge = mode == FlushStateMode::PERIODIC && cacheSize > std::max((9 * nTotalSpace) / 10, nTotalSpace - MAX_BLOCK_COINSDB_USAGE * 1024 * 1024);
        // The cache is over the limit, we have to write now.
        bool fCacheCritical = mode == FlushStateMode::IF_NEEDED && cacheSize > nTotalSpace;
        // It's been a while since we wrote the block index to disk. Do this frequently, so we don't need to redownload after a crash.
        bool fPeriodicWrite = mode == FlushStateMode::PERIODIC && nNow > nLastWrite + (int64_t)DATABASE_WRITE_INTERVAL * 1000000;
        // It's been very long since we flushed the cache. Do this infrequently, to optimize cache usage.
        bool fPeriodicFlush = mode == FlushStateMode::PERIODIC && nNow > nLastFlush + (int64_t)DATABASE_FLUSH_INTERVAL * 1000000;
        // Combine all conditions that result in a full cache flush.
        fDoFullFlush = (mode == FlushStateMode::ALWAYS) || fCacheLarge || fCacheCritical || fPeriodicFlush || fFlushForPrune;
        // Write blocks and block index to disk.
        if (fDoFullFlush || fPeriodicWrite) {
            // Depend on nMinDiskSpace to ensure we can write block index
            if (!CheckDiskSpace(0, true))
                return state.Error("out of disk space");
            // First make sure all block and undo data is flushed to disk.
            FlushBlockFile();
            // Then update all block file information (which may refer to block and undo files).
            {
                std::vector<std::pair<int, const CBlockFileInfo*> > vFiles;
                vFiles.reserve(setDirtyFileInfo.size());
                for (std::set<int>::iterator it = setDirtyFileInfo.begin(); it != setDirtyFileInfo.end(); ) {
                    vFiles.push_back(std::make_pair(*it, &vinfoBlockFile[*it]));
                    setDirtyFileInfo.erase(it++);
                }
                std::vector<const CBlockIndex*> vBlocks;
                vBlocks.reserve(setDirtyBlockIndex.size());
                for (std::set<CBlockIndex*>::iterator it = setDirtyBlockIndex.begin(); it != setDirtyBlockIndex.end(); ) {
                    if ((*it)->nFlags & BLOCK_ACCEPTED) {
                        vBlocks.push_back(*it);
                    }
                    setDirtyBlockIndex.erase(it++);
                }
                if (!pblocktree->WriteBatchSync(vFiles, nLastBlockFile, vBlocks)) {
                    return AbortNode(state, "Failed to write to block index database");
                }
            }
            // Finally remove any pruned files
            if (fFlushForPrune)
                UnlinkPrunedFiles(setFilesToPrune);
            nLastWrite = nNow;
        }
        // Flush best chain related state. This can only be done if the blocks / block index write was also done.
        if (fDoFullFlush && !pcoinsTip->GetBestBlock().IsNull()) {
            // Typical Coin structures on disk are around 48 bytes in size.
            // Pushing a new one to the database can cause it to be written
            // twice (once in the log, and once in the tables). This is already
            // an overestimation, as most will delete an existing entry or
            // overwrite one. Still, use a conservative safety factor of 2.
            if (!CheckDiskSpace(48 * 2 * 2 * pcoinsTip->GetCacheSize()))
                return state.Error("out of disk space");
            // Flush the chainstate (which may refer to block index entries).
            if (!pcoinsTip->Flush())
                return AbortNode(state, "Failed to write to coin database");
            nLastFlush = nNow;
            full_flush_completed = true;
        }
    }
    if (full_flush_completed) {
        // Update best block in wallet (so we can detect restored wallets).
        GetMainSignals().ChainStateFlushed(chainActive.GetLocator());
    }
    } catch (const std::runtime_error& e) {
        return AbortNode(state, std::string("System error while flushing: ") + e.what());
    }
    return true;
}

void FlushStateToDisk() {
    CValidationState state;
    const CChainParams& chainparams = Params();
    if (!FlushStateToDisk(chainparams, state, FlushStateMode::ALWAYS)) {
        LogPrintf("%s: failed to flush state (%s)\n", __func__, FormatStateMessage(state));
    }
}

void PruneAndFlush() {
    CValidationState state;
    fCheckForPruning = true;
    const CChainParams& chainparams = Params();
    if (!FlushStateToDisk(chainparams, state, FlushStateMode::NONE)) {
        LogPrintf("%s: failed to flush state (%s)\n", __func__, FormatStateMessage(state));
    }
}

static void DoWarning(const std::string& strWarning)
{
    static bool fWarned = false;
    SetMiscWarning(strWarning);
    if (!fWarned) {
        AlertNotify(strWarning);
        fWarned = true;
    }
}

bool FlushView(CCoinsViewCache *view, CValidationState& state, bool fDisconnecting)
{
    if (!view->Flush())
        return false;

    if (fAddressIndex)
    {
        if (fDisconnecting)
        {
            if (!pblocktree->EraseAddressIndex(view->addressIndex))
                return AbortNode(state, "Failed to delete address index");
        } else
        {
            if (!pblocktree->WriteAddressIndex(view->addressIndex))
                return AbortNode(state, "Failed to write address index");
        };

        if (!pblocktree->UpdateAddressUnspentIndex(view->addressUnspentIndex))
            return AbortNode(state, "Failed to write address unspent index");
    };

    if (fSpentIndex)
    {
        if (!pblocktree->UpdateSpentIndex(view->spentIndex))
            return AbortNode(state, "Failed to write transaction index");
    };

    view->addressIndex.clear();
    view->addressUnspentIndex.clear();
    view->spentIndex.clear();

    if (fDisconnecting)
    {
        for (auto &it : view->keyImages)
            if (!pblocktree->EraseRCTKeyImage(it.first))
                return error("%s: EraseRCTKeyImage failed, txn %s.", __func__, it.second.ToString());

        if (view->anonOutputLinks.size() > 0)
        {
            for (auto &it : view->anonOutputLinks)
            {
                if (!pblocktree->EraseRCTOutput(it.second))
                    return error("%s: EraseRCTOutput failed.", __func__);

                if (!pblocktree->EraseRCTOutputLink(it.first))
                    return error("%s: EraseRCTOutput failed.", __func__);
            };

        };
    } else
    {
        CDBBatch batch(*pblocktree);

        for (auto &it : view->keyImages)
            batch.Write(std::make_pair(DB_RCTKEYIMAGE, it.first), it.second);

        for (auto &it : view->anonOutputs)
            batch.Write(std::make_pair(DB_RCTOUTPUT, it.first), it.second);

        for (auto &it : view->anonOutputLinks)
            batch.Write(std::make_pair(DB_RCTOUTPUT_LINK, it.first), it.second);

        if (!pblocktree->WriteBatch(batch))
            return error("%s: Write RCT outputs failed.", __func__);
    };

    view->nLastRCTOutput = 0;
    view->anonOutputs.clear();
    view->anonOutputLinks.clear();
    view->keyImages.clear();

    return true;
};

/** Private helper function that concatenates warning messages. */
static void AppendWarning(std::string& res, const std::string& warn)
{
    if (!res.empty()) res += ", ";
    res += warn;
}

/** Check warning conditions and do some notifications on new chain tip set. */
void UpdateTip(const CBlockIndex *pindexNew, const CChainParams& chainParams) {
    // New best block
    mempool.AddTransactionsUpdated(1);

    {
        LOCK(g_best_block_mutex);
        g_best_block = pindexNew->GetBlockHash();
        g_best_block_cv.notify_all();
    }

    std::string warningMessages;
    if (!IsInitialBlockDownload())
    {
        int nUpgraded = 0;
        const CBlockIndex* pindex = pindexNew;
        for (int bit = 0; bit < VERSIONBITS_NUM_BITS; bit++) {
            WarningBitsConditionChecker checker(bit);
            ThresholdState state = checker.GetStateFor(pindex, chainParams.GetConsensus(), warningcache[bit]);
            if (state == ThresholdState::ACTIVE || state == ThresholdState::LOCKED_IN) {
                const std::string strWarning = strprintf(_("Warning: unknown new rules activated (versionbit %i)"), bit);
                if (state == ThresholdState::ACTIVE) {
                    DoWarning(strWarning);
                } else {
                    AppendWarning(warningMessages, strWarning);
                }
            }
        }
        // Check the version of the last 100 blocks to see if we need to upgrade:
        for (int i = 0; i < 100 && pindex != nullptr; i++)
        {
            if (fParticlMode)
            {
                if (pindex->nVersion > PARTICL_BLOCK_VERSION)
                    ++nUpgraded;
            } else
            {
                int32_t nExpectedVersion = ComputeBlockVersion(pindex->pprev, chainParams.GetConsensus());
                if (pindex->nVersion > VERSIONBITS_LAST_OLD_BLOCK_VERSION && (pindex->nVersion & ~nExpectedVersion) != 0)
                    ++nUpgraded;
            }
            pindex = pindex->pprev;
        }
        if (nUpgraded > 0)
            AppendWarning(warningMessages, strprintf(_("%d of last 100 blocks have unexpected version"), nUpgraded));
        if (nUpgraded > 100/2)
        {
            std::string strWarning = _("Warning: Unknown block versions being mined! It's possible unknown rules are in effect");
            // notify GetWarnings(), called by Qt and the JSON-RPC code to warn the user:
            DoWarning(strWarning);
        }
    }
    LogPrintf("%s: new best=%s height=%d version=0x%08x log2_work=%.8g tx=%lu date='%s' progress=%f cache=%.1fMiB(%utxo)", __func__, /* Continued */
      pindexNew->GetBlockHash().ToString(), pindexNew->nHeight, pindexNew->nVersion,
      log(pindexNew->nChainWork.getdouble())/log(2.0), (unsigned long)pindexNew->nChainTx,
      FormatISO8601DateTime(pindexNew->GetBlockTime()),
      GuessVerificationProgress(chainParams.TxData(), pindexNew), pcoinsTip->DynamicMemoryUsage() * (1.0 / (1<<20)), pcoinsTip->GetCacheSize());
    if (!warningMessages.empty())
        LogPrintf(" warning='%s'", warningMessages); /* Continued */
    LogPrintf("\n");

}

/** Disconnect chainActive's tip.
  * After calling, the mempool will be in an inconsistent state, with
  * transactions from disconnected blocks being added to disconnectpool.  You
  * should make the mempool consistent again by calling UpdateMempoolForReorg.
  * with cs_main held.
  *
  * If disconnectpool is nullptr, then no disconnected transactions are added to
  * disconnectpool (note that the caller is responsible for mempool consistency
  * in any case).
  */
bool CChainState::DisconnectTip(CValidationState& state, const CChainParams& chainparams, DisconnectedBlockTransactions *disconnectpool)
{
    CBlockIndex *pindexDelete = chainActive.Tip();
    assert(pindexDelete);
    // Read block from disk.
    std::shared_ptr<CBlock> pblock = std::make_shared<CBlock>();
    CBlock& block = *pblock;
    if (!ReadBlockFromDisk(block, pindexDelete, chainparams.GetConsensus()))
        return AbortNode(state, "Failed to read block");
    // Apply the block atomically to the chain state.
    int64_t nStart = GetTimeMicros();
    {
        CCoinsViewCache view(pcoinsTip.get());
        assert(view.GetBestBlock() == pindexDelete->GetBlockHash());
        if (DisconnectBlock(block, pindexDelete, view) != DISCONNECT_OK)
            return error("DisconnectTip(): DisconnectBlock %s failed", pindexDelete->GetBlockHash().ToString());
        bool flushed = FlushView(&view, state, true);
        assert(flushed);
    }
    LogPrint(BCLog::BENCH, "- Disconnect block: %.2fms\n", (GetTimeMicros() - nStart) * MILLI);
    // Write the chain state to disk, if necessary.
    if (!FlushStateToDisk(chainparams, state, FlushStateMode::IF_NEEDED))
        return false;

    if (disconnectpool) {
        // Save transactions to re-add to mempool at end of reorg
        for (auto it = block.vtx.rbegin(); it != block.vtx.rend(); ++it) {
            disconnectpool->addTransaction(*it);
        }
        while (disconnectpool->DynamicMemoryUsage() > MAX_DISCONNECTED_TX_POOL_SIZE * 1000) {
            // Drop the earliest entry, and remove its children from the mempool.
            auto it = disconnectpool->queuedTx.get<insertion_order>().begin();
            mempool.removeRecursive(**it, MemPoolRemovalReason::REORG);
            disconnectpool->removeEntry(it);
        }
    }

    chainActive.SetTip(pindexDelete->pprev);

    UpdateTip(pindexDelete->pprev, chainparams);
    // Let wallets know transactions went from 1-confirmed to
    // 0-confirmed or conflicted:
    GetMainSignals().BlockDisconnected(pblock);
    return true;
}

static int64_t nTimeReadFromDisk = 0;
static int64_t nTimeConnectTotal = 0;
static int64_t nTimeFlush = 0;
static int64_t nTimeChainState = 0;
static int64_t nTimePostConnect = 0;

struct PerBlockConnectTrace {
    CBlockIndex* pindex = nullptr;
    std::shared_ptr<const CBlock> pblock;
    std::shared_ptr<std::vector<CTransactionRef>> conflictedTxs;
    PerBlockConnectTrace() : conflictedTxs(std::make_shared<std::vector<CTransactionRef>>()) {}
};
/**
 * Used to track blocks whose transactions were applied to the UTXO state as a
 * part of a single ActivateBestChainStep call.
 *
 * This class also tracks transactions that are removed from the mempool as
 * conflicts (per block) and can be used to pass all those transactions
 * through SyncTransaction.
 *
 * This class assumes (and asserts) that the conflicted transactions for a given
 * block are added via mempool callbacks prior to the BlockConnected() associated
 * with those transactions. If any transactions are marked conflicted, it is
 * assumed that an associated block will always be added.
 *
 * This class is single-use, once you call GetBlocksConnected() you have to throw
 * it away and make a new one.
 */
class ConnectTrace {
private:
    std::vector<PerBlockConnectTrace> blocksConnected;
    CTxMemPool &pool;

public:
    explicit ConnectTrace(CTxMemPool &_pool) : blocksConnected(1), pool(_pool) {
        pool.NotifyEntryRemoved.connect(boost::bind(&ConnectTrace::NotifyEntryRemoved, this, _1, _2));
    }

    ~ConnectTrace() {
        pool.NotifyEntryRemoved.disconnect(boost::bind(&ConnectTrace::NotifyEntryRemoved, this, _1, _2));
    }

    void BlockConnected(CBlockIndex* pindex, std::shared_ptr<const CBlock> pblock) {
        assert(!blocksConnected.back().pindex);
        assert(pindex);
        assert(pblock);
        blocksConnected.back().pindex = pindex;
        blocksConnected.back().pblock = std::move(pblock);
        blocksConnected.emplace_back();
    }

    std::vector<PerBlockConnectTrace>& GetBlocksConnected() {
        // We always keep one extra block at the end of our list because
        // blocks are added after all the conflicted transactions have
        // been filled in. Thus, the last entry should always be an empty
        // one waiting for the transactions from the next block. We pop
        // the last entry here to make sure the list we return is sane.
        assert(!blocksConnected.back().pindex);
        assert(blocksConnected.back().conflictedTxs->empty());
        blocksConnected.pop_back();
        return blocksConnected;
    }

    void NotifyEntryRemoved(CTransactionRef txRemoved, MemPoolRemovalReason reason) {
        assert(!blocksConnected.back().pindex);
        if (reason == MemPoolRemovalReason::CONFLICT) {
            blocksConnected.back().conflictedTxs->emplace_back(std::move(txRemoved));
        }
    }
};

/**
 * Connect a new block to chainActive. pblock is either nullptr or a pointer to a CBlock
 * corresponding to pindexNew, to bypass loading it again from disk.
 *
 * The block is added to connectTrace if connection succeeds.
 */
bool CChainState::ConnectTip(CValidationState& state, const CChainParams& chainparams, CBlockIndex* pindexNew, const std::shared_ptr<const CBlock>& pblock, ConnectTrace& connectTrace, DisconnectedBlockTransactions &disconnectpool)
{
    assert(pindexNew->pprev == chainActive.Tip());
    // Read block from disk.
    int64_t nTime1 = GetTimeMicros();
    std::shared_ptr<const CBlock> pthisBlock;
    if (!pblock) {
        std::shared_ptr<CBlock> pblockNew = std::make_shared<CBlock>();
        if (!ReadBlockFromDisk(*pblockNew, pindexNew, chainparams.GetConsensus()))
            return AbortNode(state, "Failed to read block");
        pthisBlock = pblockNew;
    } else {
        pthisBlock = pblock;
    }
    const CBlock& blockConnecting = *pthisBlock;
    // Apply the block atomically to the chain state.
    int64_t nTime2 = GetTimeMicros(); nTimeReadFromDisk += nTime2 - nTime1;
    int64_t nTime3;

    LogPrint(BCLog::BENCH, "  - Load block from disk: %.2fms [%.2fs]\n", (nTime2 - nTime1) * MILLI, nTimeReadFromDisk * MICRO);
    setConnectKi.clear();
    {

        CCoinsViewCache view(pcoinsTip.get());
        bool rv = ConnectBlock(blockConnecting, state, pindexNew, view, chainparams);
        if (pindexNew->nFlags & BLOCK_FAILED_DUPLICATE_STAKE)
            state.nFlags |= BLOCK_FAILED_DUPLICATE_STAKE;
        GetMainSignals().BlockChecked(blockConnecting, state);
        if (!rv) {
            if (state.IsInvalid())
                InvalidBlockFound(pindexNew, blockConnecting, state);
            return error("%s: ConnectBlock %s failed, %s", __func__, pindexNew->GetBlockHash().ToString(), FormatStateMessage(state));
        }
        nTime3 = GetTimeMicros(); nTimeConnectTotal += nTime3 - nTime2;
        LogPrint(BCLog::BENCH, "  - Connect total: %.2fms [%.2fs (%.2fms/blk)]\n", (nTime3 - nTime2) * MILLI, nTimeConnectTotal * MICRO, nTimeConnectTotal * MILLI / nBlocksTotal);
        bool flushed = FlushView(&view, state, false);
        assert(flushed);
    }
    int64_t nTime4 = GetTimeMicros(); nTimeFlush += nTime4 - nTime3;
    LogPrint(BCLog::BENCH, "  - Flush: %.2fms [%.2fs (%.2fms/blk)]\n", (nTime4 - nTime3) * MILLI, nTimeFlush * MICRO, nTimeFlush * MILLI / nBlocksTotal);
    // Write the chain state to disk, if necessary.
    if (!FlushStateToDisk(chainparams, state, FlushStateMode::IF_NEEDED))
    {
        //RollBackRCTIndex(nLastValidRCTOutput, setConnectKi);
        return false;
    }
    int64_t nTime5 = GetTimeMicros(); nTimeChainState += nTime5 - nTime4;
    LogPrint(BCLog::BENCH, "  - Writing chainstate: %.2fms [%.2fs (%.2fms/blk)]\n", (nTime5 - nTime4) * MILLI, nTimeChainState * MICRO, nTimeChainState * MILLI / nBlocksTotal);
    // Remove conflicting transactions from the mempool.;
    mempool.removeForBlock(blockConnecting.vtx, pindexNew->nHeight);
    disconnectpool.removeForBlock(blockConnecting.vtx);
    // Update chainActive & related variables.
    chainActive.SetTip(pindexNew);
    UpdateTip(pindexNew, chainparams);

    int64_t nTime6 = GetTimeMicros(); nTimePostConnect += nTime6 - nTime5; nTimeTotal += nTime6 - nTime1;
    LogPrint(BCLog::BENCH, "  - Connect postprocess: %.2fms [%.2fs (%.2fms/blk)]\n", (nTime6 - nTime5) * MILLI, nTimePostConnect * MICRO, nTimePostConnect * MILLI / nBlocksTotal);
    LogPrint(BCLog::BENCH, "- Connect block: %.2fms [%.2fs (%.2fms/blk)]\n", (nTime6 - nTime1) * MILLI, nTimeTotal * MICRO, nTimeTotal * MILLI / nBlocksTotal);

    connectTrace.BlockConnected(pindexNew, std::move(pthisBlock));
    return true;
}

/**
 * Return the tip of the chain with the most work in it, that isn't
 * known to be invalid (it's however far from certain to be valid).
 */
CBlockIndex* CChainState::FindMostWorkChain() {
    do {
        CBlockIndex *pindexNew = nullptr;

        // Find the best candidate header.
        {
            std::set<CBlockIndex*, CBlockIndexWorkComparator>::reverse_iterator it = setBlockIndexCandidates.rbegin();
            if (it == setBlockIndexCandidates.rend())
                return nullptr;
            pindexNew = *it;
        }

        // Check whether all blocks on the path between the currently active chain and the candidate are valid.
        // Just going until the active chain is an optimization, as we know all blocks in it are valid already.
        CBlockIndex *pindexTest = pindexNew;
        bool fInvalidAncestor = false;
        while (pindexTest && !chainActive.Contains(pindexTest)) {
            assert(pindexTest->nChainTx || pindexTest->nHeight == 0);

            // Pruned nodes may have entries in setBlockIndexCandidates for
            // which block files have been deleted.  Remove those as candidates
            // for the most work chain if we come across them; we can't switch
            // to a chain unless we have all the non-active-chain parent blocks.
            bool fFailedChain = pindexTest->nStatus & BLOCK_FAILED_MASK;
            bool fMissingData = !(pindexTest->nStatus & BLOCK_HAVE_DATA);

            if (fFailedChain || fMissingData) {
                // Candidate chain is not usable (either invalid or missing data)
                if (fFailedChain && (pindexBestInvalid == nullptr || pindexNew->nChainWork > pindexBestInvalid->nChainWork))
                    pindexBestInvalid = pindexNew;
                CBlockIndex *pindexFailed = pindexNew;
                // Remove the entire chain from the set.
                while (pindexTest != pindexFailed) {
                    if (fFailedChain) {

                        if (pindexTest->nFlags & BLOCK_FAILED_DUPLICATE_STAKE)
                            pindexFailed->nFlags |= BLOCK_FAILED_DUPLICATE_STAKE;

                        pindexFailed->nStatus |= BLOCK_FAILED_CHILD;
                    } else if (fMissingData) {
                        // If we're missing data, then add back to mapBlocksUnlinked,
                        // so that if the block arrives in the future we can try adding
                        // to setBlockIndexCandidates again.
                        mapBlocksUnlinked.insert(std::make_pair(pindexFailed->pprev, pindexFailed));
                    }
                    setBlockIndexCandidates.erase(pindexFailed);
                    pindexFailed = pindexFailed->pprev;
                }
                setBlockIndexCandidates.erase(pindexTest);
                fInvalidAncestor = true;
                break;
            }
            pindexTest = pindexTest->pprev;
        }
        if (!fInvalidAncestor)
            return pindexNew;
    } while(true);
}

/** Delete all entries in setBlockIndexCandidates that are worse than the current tip. */
void CChainState::PruneBlockIndexCandidates() {
    // Note that we can't delete the current block itself, as we may need to return to it later in case a
    // reorganization to a better block fails.
    std::set<CBlockIndex*, CBlockIndexWorkComparator>::iterator it = setBlockIndexCandidates.begin();
    while (it != setBlockIndexCandidates.end() && setBlockIndexCandidates.value_comp()(*it, chainActive.Tip())) {
        setBlockIndexCandidates.erase(it++);
    }
    // Either the current tip or a successor of it we're working towards is left in setBlockIndexCandidates.
    assert(!setBlockIndexCandidates.empty());
}

/**
 * Try to make some progress towards making pindexMostWork the active block.
 * pblock is either nullptr or a pointer to a CBlock corresponding to pindexMostWork.
 */
bool CChainState::ActivateBestChainStep(CValidationState& state, const CChainParams& chainparams, CBlockIndex* pindexMostWork, const std::shared_ptr<const CBlock>& pblock, bool& fInvalidFound, ConnectTrace& connectTrace)
{
    AssertLockHeld(cs_main);

    const CBlockIndex *pindexOldTip = chainActive.Tip();
    const CBlockIndex *pindexFork = chainActive.FindFork(pindexMostWork);

    // Disconnect active blocks which are no longer in the best chain.
    bool fBlocksDisconnected = false;
    DisconnectedBlockTransactions disconnectpool;
    while (chainActive.Tip() && chainActive.Tip() != pindexFork) {
        if (!DisconnectTip(state, chainparams, &disconnectpool)) {
            // This is likely a fatal error, but keep the mempool consistent,
            // just in case. Only remove from the mempool in this case.
            UpdateMempoolForReorg(disconnectpool, false);
            return false;
        }
        fBlocksDisconnected = true;
    }

    // Build list of new blocks to connect.
    std::vector<CBlockIndex*> vpindexToConnect;
    bool fContinue = true;
    int nHeight = pindexFork ? pindexFork->nHeight : -1;
    while (fContinue && nHeight != pindexMostWork->nHeight) {
        // Don't iterate the entire list of potential improvements toward the best tip, as we likely only need
        // a few blocks along the way.
        int nTargetHeight = std::min(nHeight + 32, pindexMostWork->nHeight);
        vpindexToConnect.clear();
        vpindexToConnect.reserve(nTargetHeight - nHeight);
        CBlockIndex *pindexIter = pindexMostWork->GetAncestor(nTargetHeight);
        while (pindexIter && pindexIter->nHeight != nHeight) {
            vpindexToConnect.push_back(pindexIter);
            pindexIter = pindexIter->pprev;
        }
        nHeight = nTargetHeight;

        // Connect new blocks.
        for (CBlockIndex *pindexConnect : reverse_iterate(vpindexToConnect)) {
            if (!ConnectTip(state, chainparams, pindexConnect, pindexConnect == pindexMostWork ? pblock : std::shared_ptr<const CBlock>(), connectTrace, disconnectpool)) {
                if (state.IsInvalid()) {
                    // The block violates a consensus rule.
                    if (!state.CorruptionPossible()) {
                        InvalidChainFound(vpindexToConnect.front());
                    }
                    state = CValidationState();
                    fInvalidFound = true;
                    fContinue = false;
                    break;
                } else {
                    // A system error occurred (disk space, database error, ...).
                    // Make the mempool consistent with the current tip, just in case
                    // any observers try to use it before shutdown.
                    UpdateMempoolForReorg(disconnectpool, false);
                    return false;
                }
            } else {
                PruneBlockIndexCandidates();
                if (!pindexOldTip || chainActive.Tip()->nChainWork > pindexOldTip->nChainWork) {
                    // We're in a better position than we were. Return temporarily to release the lock.
                    fContinue = false;
                    break;
                }
            }
        }
    }

    if (fBlocksDisconnected) {
        // If any blocks were disconnected, disconnectpool may be non empty.  Add
        // any disconnected transactions back to the mempool.
        UpdateMempoolForReorg(disconnectpool, true);
    }
    mempool.check(pcoinsTip.get());


    // Callbacks/notifications for a new best chain.
    if (fInvalidFound)
        CheckForkWarningConditionsOnNewFork(vpindexToConnect.back());
    else
        CheckForkWarningConditions();

    return true;
}

static void NotifyHeaderTip() LOCKS_EXCLUDED(cs_main) {
    bool fNotify = false;
    bool fInitialBlockDownload = false;
    static CBlockIndex* pindexHeaderOld = nullptr;
    CBlockIndex* pindexHeader = nullptr;
    {
        LOCK(cs_main);
        pindexHeader = pindexBestHeader;

        if (pindexHeader != pindexHeaderOld) {
            fNotify = true;
            fInitialBlockDownload = IsInitialBlockDownload();
            pindexHeaderOld = pindexHeader;
        }
    }
    // Send block tip changed notifications without cs_main
    if (fNotify) {
        uiInterface.NotifyHeaderTip(fInitialBlockDownload, pindexHeader);
    }
}

/**
 * Make the best chain active, in multiple steps. The result is either failure
 * or an activated best chain. pblock is either nullptr or a pointer to a block
 * that is already loaded (to avoid loading it again from disk).
 *
 * ActivateBestChain is split into steps (see ActivateBestChainStep) so that
 * we avoid holding cs_main for an extended period of time; the length of this
 * call may be quite long during reindexing or a substantial reorg.
 */
bool CChainState::ActivateBestChain(CValidationState &state, const CChainParams& chainparams, std::shared_ptr<const CBlock> pblock) {
    // Note that while we're often called here from ProcessNewBlock, this is
    // far from a guarantee. Things in the P2P/RPC will often end up calling
    // us in the middle of ProcessNewBlock - do not assume pblock is set
    // sanely for performance or correctness!
    AssertLockNotHeld(cs_main);

    // ABC maintains a fair degree of expensive-to-calculate internal state
    // because this function periodically releases cs_main so that it does not lock up other threads for too long
    // during large connects - and to allow for e.g. the callback queue to drain
    // we use m_cs_chainstate to enforce mutual exclusion so that only one caller may execute this function at a time
    LOCK(m_cs_chainstate);

    CBlockIndex *pindexMostWork = nullptr;
    CBlockIndex *pindexNewTip = nullptr;
    int nStopAtHeight = gArgs.GetArg("-stopatheight", DEFAULT_STOPATHEIGHT);
    do {
        boost::this_thread::interruption_point();

        if (GetMainSignals().CallbacksPending() > 10) {
            // Block until the validation queue drains. This should largely
            // never happen in normal operation, however may happen during
            // reindex, causing memory blowup if we run too far ahead.
            // Note that if a validationinterface callback ends up calling
            // ActivateBestChain this may lead to a deadlock! We should
            // probably have a DEBUG_LOCKORDER test for this in the future.
            SyncWithValidationInterfaceQueue();
        }

        {
            LOCK(cs_main);
            CBlockIndex* starting_tip = chainActive.Tip();
            bool blocks_connected = false;
            do {
                // We absolutely may not unlock cs_main until we've made forward progress
                // (with the exception of shutdown due to hardware issues, low disk space, etc).
                ConnectTrace connectTrace(mempool); // Destructed before cs_main is unlocked

                if (pindexMostWork == nullptr) {
                    pindexMostWork = FindMostWorkChain();
                }

                // Whether we have anything to do at all.
                if (pindexMostWork == nullptr || pindexMostWork == chainActive.Tip()) {
                    break;
                }

                bool fInvalidFound = false;
                std::shared_ptr<const CBlock> nullBlockPtr;
                if (!ActivateBestChainStep(state, chainparams, pindexMostWork, pblock && pblock->GetHash() == pindexMostWork->GetBlockHash() ? pblock : nullBlockPtr, fInvalidFound, connectTrace))
                    return false;
                blocks_connected = true;

                if (fInvalidFound) {
                    // Wipe cache, we may need another branch now.
                    pindexMostWork = nullptr;
                }
                pindexNewTip = chainActive.Tip();

                for (const PerBlockConnectTrace& trace : connectTrace.GetBlocksConnected()) {
                    assert(trace.pblock && trace.pindex);
                    GetMainSignals().BlockConnected(trace.pblock, trace.pindex, trace.conflictedTxs);
                }
            } while (!chainActive.Tip() || (starting_tip && CBlockIndexWorkComparator()(chainActive.Tip(), starting_tip)));
            if (!blocks_connected) return true;

            const CBlockIndex* pindexFork = chainActive.FindFork(starting_tip);
            bool fInitialDownload = IsInitialBlockDownload();

            // Notify external listeners about the new tip.
            // Enqueue while holding cs_main to ensure that UpdatedBlockTip is called in the order in which blocks are connected
            if (pindexFork != pindexNewTip) {
                // Notify ValidationInterface subscribers
                GetMainSignals().UpdatedBlockTip(pindexNewTip, pindexFork, fInitialDownload);

                // Always notify the UI if a new block tip was connected
                uiInterface.NotifyBlockTip(fInitialDownload, pindexNewTip);
            }
        }
        // When we reach this point, we switched to a new tip (stored in pindexNewTip).

        if (nStopAtHeight && pindexNewTip && pindexNewTip->nHeight >= nStopAtHeight) StartShutdown();

        // We check shutdown only after giving ActivateBestChainStep a chance to run once so that we
        // never shutdown before connecting the genesis block during LoadChainTip(). Previously this
        // caused an assert() failure during shutdown in such cases as the UTXO DB flushing checks
        // that the best block hash is non-null.
        if (ShutdownRequested())
            break;
    } while (pindexNewTip != pindexMostWork);
    CheckBlockIndex(chainparams.GetConsensus());


    // Write changes periodically to disk, after relay.
    if (!FlushStateToDisk(chainparams, state, FlushStateMode::PERIODIC)) {
        return false;
    }
    return true;
}

bool ActivateBestChain(CValidationState &state, const CChainParams& chainparams, std::shared_ptr<const CBlock> pblock) {
    return g_chainstate.ActivateBestChain(state, chainparams, std::move(pblock));
}

bool CChainState::PreciousBlock(CValidationState& state, const CChainParams& params, CBlockIndex *pindex)
{
    {
        LOCK(cs_main);
        if (pindex->nChainWork < chainActive.Tip()->nChainWork) {
            // Nothing to do, this block is not at the tip.
            return true;
        }
        if (chainActive.Tip()->nChainWork > nLastPreciousChainwork) {
            // The chain has been extended since the last call, reset the counter.
            nBlockReverseSequenceId = -1;
        }
        nLastPreciousChainwork = chainActive.Tip()->nChainWork;
        setBlockIndexCandidates.erase(pindex);
        pindex->nSequenceId = nBlockReverseSequenceId;
        if (nBlockReverseSequenceId > std::numeric_limits<int32_t>::min()) {
            // We can't keep reducing the counter if somebody really wants to
            // call preciousblock 2**31-1 times on the same set of tips...
            nBlockReverseSequenceId--;
        }
        if (pindex->IsValid(BLOCK_VALID_TRANSACTIONS) && pindex->nChainTx) {
            setBlockIndexCandidates.insert(pindex);
            PruneBlockIndexCandidates();
        }
    }

    return ActivateBestChain(state, params, std::shared_ptr<const CBlock>());
}
bool PreciousBlock(CValidationState& state, const CChainParams& params, CBlockIndex *pindex) {
    return g_chainstate.PreciousBlock(state, params, pindex);
}

bool CChainState::InvalidateBlock(CValidationState& state, const CChainParams& chainparams, CBlockIndex *pindex)
{
    AssertLockHeld(cs_main);

    // We first disconnect backwards and then mark the blocks as invalid.
    // This prevents a case where pruned nodes may fail to invalidateblock
    // and be left unable to start as they have no tip candidates (as there
    // are no blocks that meet the "have data and are not invalid per
    // nStatus" criteria for inclusion in setBlockIndexCandidates).

    bool pindex_was_in_chain = false;
    CBlockIndex *invalid_walk_tip = chainActive.Tip();

    DisconnectedBlockTransactions disconnectpool;
    while (chainActive.Contains(pindex)) {
        pindex_was_in_chain = true;
        // ActivateBestChain considers blocks already in chainActive
        // unconditionally valid already, so force disconnect away from it.
        if (!DisconnectTip(state, chainparams, &disconnectpool)) {
            // It's probably hopeless to try to make the mempool consistent
            // here if DisconnectTip failed, but we can try.
            UpdateMempoolForReorg(disconnectpool, false);
            return false;
        }
    }

    // Now mark the blocks we just disconnected as descendants invalid
    // (note this may not be all descendants).
    while (pindex_was_in_chain && invalid_walk_tip != pindex) {
        invalid_walk_tip->nStatus |= BLOCK_FAILED_CHILD;
        setDirtyBlockIndex.insert(invalid_walk_tip);
        setBlockIndexCandidates.erase(invalid_walk_tip);
        invalid_walk_tip = invalid_walk_tip->pprev;
    }

    // Mark the block itself as invalid.
    pindex->nStatus |= BLOCK_FAILED_VALID;
    setDirtyBlockIndex.insert(pindex);
    setBlockIndexCandidates.erase(pindex);
    m_failed_blocks.insert(pindex);

    // DisconnectTip will add transactions to disconnectpool; try to add these
    // back to the mempool.
    UpdateMempoolForReorg(disconnectpool, true);

    // The resulting new best tip may not be in setBlockIndexCandidates anymore, so
    // add it again.
    BlockMap::iterator it = mapBlockIndex.begin();
    while (it != mapBlockIndex.end()) {
        if (it->second->IsValid(BLOCK_VALID_TRANSACTIONS) && it->second->nChainTx && !setBlockIndexCandidates.value_comp()(it->second, chainActive.Tip())) {
            setBlockIndexCandidates.insert(it->second);
        }
        it++;
    }

    InvalidChainFound(pindex);

    // Only notify about a new block tip if the active chain was modified.
    if (pindex_was_in_chain) {
        uiInterface.NotifyBlockTip(IsInitialBlockDownload(), pindex->pprev);
    }
    return true;
}

bool InvalidateBlock(CValidationState& state, const CChainParams& chainparams, CBlockIndex *pindex) {
    return g_chainstate.InvalidateBlock(state, chainparams, pindex);
}

void CChainState::ResetBlockFailureFlags(CBlockIndex *pindex) {
    AssertLockHeld(cs_main);

    int nHeight = pindex->nHeight;

    // Remove the invalidity flag from this block and all its descendants.
    BlockMap::iterator it = mapBlockIndex.begin();
    while (it != mapBlockIndex.end()) {
        if (!it->second->IsValid() && it->second->GetAncestor(nHeight) == pindex) {
            it->second->nStatus &= ~BLOCK_FAILED_MASK;
            setDirtyBlockIndex.insert(it->second);
            if (it->second->IsValid(BLOCK_VALID_TRANSACTIONS) && it->second->nChainTx && setBlockIndexCandidates.value_comp()(chainActive.Tip(), it->second)) {
                setBlockIndexCandidates.insert(it->second);
            }
            if (it->second == pindexBestInvalid) {
                // Reset invalid block marker if it was pointing to one of those.
                pindexBestInvalid = nullptr;
            }
            m_failed_blocks.erase(it->second);
        }
        it++;
    }

    // Remove the invalidity flag from all ancestors too.
    while (pindex != nullptr) {
        if (pindex->nStatus & BLOCK_FAILED_MASK) {
            pindex->nStatus &= ~BLOCK_FAILED_MASK;
            setDirtyBlockIndex.insert(pindex);
            m_failed_blocks.erase(pindex);
        }
        pindex = pindex->pprev;
    }
}

void ResetBlockFailureFlags(CBlockIndex *pindex) {
    return g_chainstate.ResetBlockFailureFlags(pindex);
}

CBlockIndex* CChainState::AddToBlockIndex(const CBlockHeader& block)
{
    AssertLockHeld(cs_main);

    // Check for duplicate
    uint256 hash = block.GetHash();
    BlockMap::iterator it = mapBlockIndex.find(hash);
    if (it != mapBlockIndex.end())
        return it->second;

    // Construct new block index object
    CBlockIndex* pindexNew = new CBlockIndex(block);
    // We assign the sequence id to blocks only when the full data is available,
    // to avoid miners withholding blocks but broadcasting headers, to get a
    // competitive advantage.
    pindexNew->nSequenceId = 0;
    BlockMap::iterator mi = mapBlockIndex.insert(std::make_pair(hash, pindexNew)).first;
    pindexNew->phashBlock = &((*mi).first);
    BlockMap::iterator miPrev = mapBlockIndex.find(block.hashPrevBlock);
    if (miPrev != mapBlockIndex.end())
    {
        pindexNew->pprev = (*miPrev).second;
        pindexNew->nHeight = pindexNew->pprev->nHeight + 1;
        pindexNew->BuildSkip();
    }
    pindexNew->nTimeMax = (pindexNew->pprev ? std::max(pindexNew->pprev->nTimeMax, pindexNew->nTime) : pindexNew->nTime);
    pindexNew->nChainWork = (pindexNew->pprev ? pindexNew->pprev->nChainWork : 0) + GetBlockProof(*pindexNew);

    pindexNew->RaiseValidity(BLOCK_VALID_TREE);
    if (pindexBestHeader == nullptr || pindexBestHeader->nChainWork < pindexNew->nChainWork)
        pindexBestHeader = pindexNew;

    setDirtyBlockIndex.insert(pindexNew);

    return pindexNew;
}

/** Mark a block as having its data received and checked (up to BLOCK_VALID_TRANSACTIONS). */
void CChainState::ReceivedBlockTransactions(const CBlock& block, CBlockIndex* pindexNew, const CDiskBlockPos& pos, const Consensus::Params& consensusParams)
{
    pindexNew->nTx = block.vtx.size();
    pindexNew->nChainTx = 0;
    pindexNew->nFile = pos.nFile;
    pindexNew->nDataPos = pos.nPos;
    pindexNew->nUndoPos = 0;
    pindexNew->nStatus |= BLOCK_HAVE_DATA;
    if (IsWitnessEnabled(pindexNew->pprev, consensusParams)) {
        pindexNew->nStatus |= BLOCK_OPT_WITNESS;
    }
    pindexNew->RaiseValidity(BLOCK_VALID_TRANSACTIONS);
    setDirtyBlockIndex.insert(pindexNew);
    if (pindexNew->pprev == nullptr || pindexNew->pprev->nChainTx) {
        // If pindexNew is the genesis block or all parents are BLOCK_VALID_TRANSACTIONS.
        std::deque<CBlockIndex*> queue;
        queue.push_back(pindexNew);

        // Recursively process any descendant blocks that now may be eligible to be connected.
        while (!queue.empty()) {
            CBlockIndex *pindex = queue.front();
            queue.pop_front();
            pindex->nChainTx = (pindex->pprev ? pindex->pprev->nChainTx : 0) + pindex->nTx;
            {
                LOCK(cs_nBlockSequenceId);
                pindex->nSequenceId = nBlockSequenceId++;
            }
            if (chainActive.Tip() == nullptr || !setBlockIndexCandidates.value_comp()(pindex, chainActive.Tip())) {
                setBlockIndexCandidates.insert(pindex);
            }
            std::pair<std::multimap<CBlockIndex*, CBlockIndex*>::iterator, std::multimap<CBlockIndex*, CBlockIndex*>::iterator> range = mapBlocksUnlinked.equal_range(pindex);
            while (range.first != range.second) {
                std::multimap<CBlockIndex*, CBlockIndex*>::iterator it = range.first;
                queue.push_back(it->second);
                range.first++;
                mapBlocksUnlinked.erase(it);
            }
        }
    } else {
        if (pindexNew->pprev && pindexNew->pprev->IsValid(BLOCK_VALID_TREE)) {
            mapBlocksUnlinked.insert(std::make_pair(pindexNew->pprev, pindexNew));
        }
    }
}

static bool FindBlockPos(CDiskBlockPos &pos, unsigned int nAddSize, unsigned int nHeight, uint64_t nTime, bool fKnown = false)
{
    LOCK(cs_LastBlockFile);

    unsigned int nFile = fKnown ? pos.nFile : nLastBlockFile;
    if (vinfoBlockFile.size() <= nFile) {
        vinfoBlockFile.resize(nFile + 1);
    }

    if (!fKnown) {
        while (vinfoBlockFile[nFile].nSize + nAddSize >= MAX_BLOCKFILE_SIZE) {
            nFile++;
            if (vinfoBlockFile.size() <= nFile) {
                vinfoBlockFile.resize(nFile + 1);
            }
        }
        pos.nFile = nFile;
        pos.nPos = vinfoBlockFile[nFile].nSize;
    }

    if ((int)nFile != nLastBlockFile) {
        if (!fKnown) {
            LogPrintf("Leaving block file %i: %s\n", nLastBlockFile, vinfoBlockFile[nLastBlockFile].ToString());
        }
        FlushBlockFile(!fKnown);
        nLastBlockFile = nFile;
    }

    vinfoBlockFile[nFile].AddBlock(nHeight, nTime);
    if (fKnown)
        vinfoBlockFile[nFile].nSize = std::max(pos.nPos + nAddSize, vinfoBlockFile[nFile].nSize);
    else
        vinfoBlockFile[nFile].nSize += nAddSize;

    if (!fKnown) {
        unsigned int nOldChunks = (pos.nPos + BLOCKFILE_CHUNK_SIZE - 1) / BLOCKFILE_CHUNK_SIZE;
        unsigned int nNewChunks = (vinfoBlockFile[nFile].nSize + BLOCKFILE_CHUNK_SIZE - 1) / BLOCKFILE_CHUNK_SIZE;
        if (nNewChunks > nOldChunks) {
            if (fPruneMode)
                fCheckForPruning = true;
            if (CheckDiskSpace(nNewChunks * BLOCKFILE_CHUNK_SIZE - pos.nPos, true)) {
                FILE *file = OpenBlockFile(pos);
                if (file) {
                    LogPrintf("Pre-allocating up to position 0x%x in blk%05u.dat\n", nNewChunks * BLOCKFILE_CHUNK_SIZE, pos.nFile);
                    AllocateFileRange(file, pos.nPos, nNewChunks * BLOCKFILE_CHUNK_SIZE - pos.nPos);
                    fclose(file);
                }
            }
            else
                return error("out of disk space");
        }
    }

    setDirtyFileInfo.insert(nFile);
    return true;
}

static bool FindUndoPos(CValidationState &state, int nFile, CDiskBlockPos &pos, unsigned int nAddSize)
{
    pos.nFile = nFile;

    LOCK(cs_LastBlockFile);

    unsigned int nNewSize;
    pos.nPos = vinfoBlockFile[nFile].nUndoSize;
    nNewSize = vinfoBlockFile[nFile].nUndoSize += nAddSize;
    setDirtyFileInfo.insert(nFile);

    unsigned int nOldChunks = (pos.nPos + UNDOFILE_CHUNK_SIZE - 1) / UNDOFILE_CHUNK_SIZE;
    unsigned int nNewChunks = (nNewSize + UNDOFILE_CHUNK_SIZE - 1) / UNDOFILE_CHUNK_SIZE;
    if (nNewChunks > nOldChunks) {
        if (fPruneMode)
            fCheckForPruning = true;
        if (CheckDiskSpace(nNewChunks * UNDOFILE_CHUNK_SIZE - pos.nPos, true)) {
            FILE *file = OpenUndoFile(pos);
            if (file) {
                LogPrintf("Pre-allocating up to position 0x%x in rev%05u.dat\n", nNewChunks * UNDOFILE_CHUNK_SIZE, pos.nFile);
                AllocateFileRange(file, pos.nPos, nNewChunks * UNDOFILE_CHUNK_SIZE - pos.nPos);
                fclose(file);
            }
        }
        else
            return state.Error("out of disk space");
    }

    return true;
}

static bool CheckBlockHeader(const CBlockHeader& block, CValidationState& state, const Consensus::Params& consensusParams, bool fCheckPOW = true)
{
    if (fParticlMode
        && !block.IsParticlVersion())
        return state.DoS(100, false, REJECT_INVALID, "block-version", false, "bad block version");

    // Check timestamp
    if (fParticlMode
        && !block.hashPrevBlock.IsNull() // allow genesis block to be created in the future
        && block.GetBlockTime() > FutureDrift(GetAdjustedTime()))
        return state.DoS(50, false, REJECT_INVALID, "block-timestamp", false, "block timestamp too far in the future");

    // Check proof of work matches claimed amount
    if (!fParticlMode
        && fCheckPOW && !CheckProofOfWork(block.GetHash(), block.nBits, consensusParams))
        return state.DoS(50, false, REJECT_INVALID, "high-hash", false, "proof of work failed");

    return true;
}


bool CheckBlockSignature(const CBlock &block)
{
    if (!block.IsProofOfStake())
        return block.vchBlockSig.empty();
    if (block.vchBlockSig.empty())
        return false;
    if (block.vtx[0]->vin.size() < 1)
        return false;

    const auto &txin = block.vtx[0]->vin[0];
    if (txin.scriptWitness.stack.size() != 2)
        return false;

    if (txin.scriptWitness.stack[1].size() != 33)
        return false;

    CPubKey pubKey(txin.scriptWitness.stack[1]);
    return pubKey.Verify(block.GetHash(), block.vchBlockSig);
};

bool AddToMapStakeSeen(const COutPoint &kernel, const uint256 &blockHash)
{
    AssertLockHeld(cs_main);
    // Overwrites existing values

    std::pair<std::map<COutPoint, uint256>::iterator,bool> ret;
    ret = mapStakeSeen.insert(std::pair<COutPoint, uint256>(kernel, blockHash));
    if (ret.second == false) { // existing element
        ret.first->second = blockHash;
    } else {
        listStakeSeen.push_back(kernel);
    }

    return true;
};

bool CheckStakeUnused(const COutPoint &kernel)
{
    std::map<COutPoint, uint256>::const_iterator mi = mapStakeSeen.find(kernel);
    if (mi != mapStakeSeen.end())
        return false;
    return true;
}

bool CheckStakeUnique(const CBlock &block, bool fUpdate)
{
    LOCK(cs_main);

    uint256 blockHash = block.GetHash();
    const COutPoint &kernel = block.vtx[0]->vin[0].prevout;

    std::map<COutPoint, uint256>::const_iterator mi = mapStakeSeen.find(kernel);
    if (mi != mapStakeSeen.end()) {
        if (mi->second == blockHash)
            return true;

        return error("%s: Stake kernel for %s first seen on %s.", __func__, blockHash.ToString(), mi->second.ToString());
    }

    if (!fUpdate) {
        return true;
    }

    while (listStakeSeen.size() > MAX_STAKE_SEEN_SIZE) {
        const COutPoint &oldest = listStakeSeen.front();
        if (1 != mapStakeSeen.erase(oldest))
            LogPrintf("%s: Warning: mapStakeSeen did not erase %s %n\n", __func__, oldest.hash.ToString(), oldest.n);
        listStakeSeen.pop_front();
    }

    return AddToMapStakeSeen(kernel, blockHash);
};

bool CheckBlock(const CBlock& block, CValidationState& state, const Consensus::Params& consensusParams, bool fCheckPOW, bool fCheckMerkleRoot)
{
    // These are checks that are independent of context.

    if (block.fChecked)
        return true;

    // Check that the header is valid (particularly PoW).  This is mostly
    // redundant with the call in AcceptBlockHeader.
    if (!CheckBlockHeader(block, state, consensusParams, fCheckPOW))
        return false;

    // Check the merkle root.
    if (fCheckMerkleRoot) {
        bool mutated;

        uint256 hashMerkleRoot2 = BlockMerkleRoot(block, &mutated);

        if (block.hashMerkleRoot != hashMerkleRoot2)
            return state.DoS(100, false, REJECT_INVALID, "bad-txnmrklroot", true, "hashMerkleRoot mismatch");

        // Check for merkle tree malleability (CVE-2012-2459): repeating sequences
        // of transactions in a block without affecting the merkle root of a block,
        // while still invalidating it.
        if (mutated)
            return state.DoS(100, false, REJECT_INVALID, "bad-txns-duplicate", true, "duplicate transaction");
    }

    // All potential-corruption validation must be done before we do any
    // transaction validation, as otherwise we may mark the header as invalid
    // because we receive the wrong transactions for it.
    // Note that witness malleability is checked in ContextualCheckBlock, so no
    // checks that use witness data may be performed here.

    // Size limits
    if (block.vtx.empty() || block.vtx.size() * WITNESS_SCALE_FACTOR > MAX_BLOCK_WEIGHT || ::GetSerializeSize(block, PROTOCOL_VERSION | SERIALIZE_TRANSACTION_NO_WITNESS) * WITNESS_SCALE_FACTOR > MAX_BLOCK_WEIGHT)
        return state.DoS(100, false, REJECT_INVALID, "bad-blk-length", false, "size limits failed");

    if (fParticlMode) {
        if (!IsInitialBlockDownload()
            && block.vtx[0]->IsCoinStake()
            && !CheckStakeUnique(block)) {
            //state.DoS(10, false, REJECT_INVALID, "bad-cs-duplicate", false, "duplicate coinstake");

            state.nFlags |= BLOCK_FAILED_DUPLICATE_STAKE;

            /*
            // TODO: ask peers which stake kernel they have
            if (chainActive.Tip()->nHeight < GetNumBlocksOfPeers() - 8) // peers have significantly longer chain, this node must've got the wrong stake 1st
            {
                LogPrint(BCLog::POS, "%s: Ignoring CheckStakeUnique for block %s, chain height behind peers.\n", __func__, block.GetHash().ToString());
                const COutPoint &kernel = block.vtx[0]->vin[0].prevout;
                mapStakeSeen[kernel] = block.GetHash();
            } else
                return state.DoS(20, false, REJECT_INVALID, "bad-cs-duplicate", false, "duplicate coinstake");
            */
        }

        // First transaction must be coinbase (genesis only) or coinstake
        // 2nd txn may be coinbase in early blocks: check further in ContextualCheckBlock
        if (!(block.vtx[0]->IsCoinBase() || block.vtx[0]->IsCoinStake())) { // only genesis can be coinbase, check in ContextualCheckBlock
            return state.DoS(100, false, REJECT_INVALID, "bad-cb-missing", false, "first tx is not coinbase");
        }

        // 2nd txn may never be coinstake, remaining txns must not be coinbase/stake
        for (size_t i = 1; i < block.vtx.size(); i++) {
            if ((i > 1 && block.vtx[i]->IsCoinBase()) || block.vtx[i]->IsCoinStake()) {
                return state.DoS(100, false, REJECT_INVALID, "bad-cb-multiple", false, "more than one coinbase or coinstake");
            }
        }

        if (!CheckBlockSignature(block)) {
            return state.DoS(100, false, REJECT_INVALID, "bad-block-signature", false, "bad block signature");
        }
    } else {
        // First transaction must be coinbase, the rest must not be
        if (block.vtx.empty() || !block.vtx[0]->IsCoinBase())
            return state.DoS(100, false, REJECT_INVALID, "bad-cb-missing", false, "first tx is not coinbase");

        // Remaining txns must not be coinbase/stake
        for (size_t i = 1; i < block.vtx.size(); i++)
            if (block.vtx[i]->IsCoinBase() || block.vtx[i]->IsCoinStake())
                return state.DoS(100, false, REJECT_INVALID, "bad-cb-multiple", false, "more than one coinbase");
    };

    // Check transactions
    for (const auto& tx : block.vtx)
        if (!CheckTransaction(*tx, state, true)) // Check for duplicate inputs, TODO: UpdateCoins should return a bool, db/coinsview txn should be undone
            return state.Invalid(false, state.GetRejectCode(), state.GetRejectReason(),
                                 strprintf("Transaction check failed (tx hash %s) %s", tx->GetHash().ToString(), state.GetDebugMessage()));

    unsigned int nSigOps = 0;
    for (const auto& tx : block.vtx)
    {
        nSigOps += GetLegacySigOpCount(*tx);
    }
    if (nSigOps * WITNESS_SCALE_FACTOR > MAX_BLOCK_SIGOPS_COST)
        return state.DoS(100, false, REJECT_INVALID, "bad-blk-sigops", false, "out-of-bounds SigOpCount");

    if (fCheckPOW && fCheckMerkleRoot)
        block.fChecked = true;

    return true;
}

bool IsWitnessEnabled(const CBlockIndex* pindexPrev, const Consensus::Params& params)
{
    if (fParticlMode) return true;

    LOCK(cs_main);
    return (VersionBitsState(pindexPrev, params, Consensus::DEPLOYMENT_SEGWIT, versionbitscache) == ThresholdState::ACTIVE);
}

bool IsNullDummyEnabled(const CBlockIndex* pindexPrev, const Consensus::Params& params)
{
    LOCK(cs_main);
    return (VersionBitsState(pindexPrev, params, Consensus::DEPLOYMENT_SEGWIT, versionbitscache) == ThresholdState::ACTIVE);
}

// Compute at which vout of the block's coinbase transaction the witness
// commitment occurs, or -1 if not found.
static int GetWitnessCommitmentIndex(const CBlock& block)
{
    int commitpos = -1;
    if (!block.vtx.empty()) {
        for (size_t o = 0; o < block.vtx[0]->vout.size(); o++) {
            if (block.vtx[0]->vout[o].scriptPubKey.size() >= 38 && block.vtx[0]->vout[o].scriptPubKey[0] == OP_RETURN && block.vtx[0]->vout[o].scriptPubKey[1] == 0x24 && block.vtx[0]->vout[o].scriptPubKey[2] == 0xaa && block.vtx[0]->vout[o].scriptPubKey[3] == 0x21 && block.vtx[0]->vout[o].scriptPubKey[4] == 0xa9 && block.vtx[0]->vout[o].scriptPubKey[5] == 0xed) {
                commitpos = o;
            }
        }
    }
    return commitpos;
}

void UpdateUncommittedBlockStructures(CBlock& block, const CBlockIndex* pindexPrev, const Consensus::Params& consensusParams)
{
    int commitpos = GetWitnessCommitmentIndex(block);
    static const std::vector<unsigned char> nonce(32, 0x00);
    if (commitpos != -1 && IsWitnessEnabled(pindexPrev, consensusParams) && !block.vtx[0]->HasWitness()) {
        CMutableTransaction tx(*block.vtx[0]);
        tx.vin[0].scriptWitness.stack.resize(1);
        tx.vin[0].scriptWitness.stack[0] = nonce;
        block.vtx[0] = MakeTransactionRef(std::move(tx));
    }
}

std::vector<unsigned char> GenerateCoinbaseCommitment(CBlock& block, const CBlockIndex* pindexPrev, const Consensus::Params& consensusParams)
{
    std::vector<unsigned char> commitment;
    if (fParticlMode)
        return commitment;

    int commitpos = GetWitnessCommitmentIndex(block);
    std::vector<unsigned char> ret(32, 0x00);
    if (consensusParams.vDeployments[Consensus::DEPLOYMENT_SEGWIT].nTimeout != 0) {
        if (commitpos == -1) {
            uint256 witnessroot = BlockWitnessMerkleRoot(block, nullptr);
            CHash256().Write(witnessroot.begin(), 32).Write(ret.data(), 32).Finalize(witnessroot.begin());
            CTxOut out;
            out.nValue = 0;
            out.scriptPubKey.resize(38);
            out.scriptPubKey[0] = OP_RETURN;
            out.scriptPubKey[1] = 0x24;
            out.scriptPubKey[2] = 0xaa;
            out.scriptPubKey[3] = 0x21;
            out.scriptPubKey[4] = 0xa9;
            out.scriptPubKey[5] = 0xed;
            memcpy(&out.scriptPubKey[6], witnessroot.begin(), 32);
            commitment = std::vector<unsigned char>(out.scriptPubKey.begin(), out.scriptPubKey.end());
            CMutableTransaction tx(*block.vtx[0]);
            tx.vout.push_back(out);
            block.vtx[0] = MakeTransactionRef(std::move(tx));
        }
    }
    UpdateUncommittedBlockStructures(block, pindexPrev, consensusParams);
    return commitment;
}

unsigned int GetNextTargetRequired(const CBlockIndex *pindexLast)
{
    const Consensus::Params &consensus = Params().GetConsensus();

    arith_uint256 bnProofOfWorkLimit;
    unsigned int nProofOfWorkLimit;
    int nHeight = pindexLast ? pindexLast->nHeight+1 : 0;

    if (nHeight < (int)Params().GetLastImportHeight())
    {
        if (nHeight == 0)
            return arith_uint256("00ffffffffffffffffffffffffffffffffffffffffffffffffffffffffffffff").GetCompact();
        int nLastImportHeight = (int) Params().GetLastImportHeight();
        arith_uint256 nMaxProofOfWorkLimit = arith_uint256("000000000008ffffffffffffffffffffffffffffffffffffffffffffffffffff");
        arith_uint256 nMinProofOfWorkLimit = UintToArith256(consensus.powLimit);
        arith_uint256 nStep = (nMaxProofOfWorkLimit - nMinProofOfWorkLimit) / nLastImportHeight;


        bnProofOfWorkLimit = nMaxProofOfWorkLimit - (nStep * nHeight);
        nProofOfWorkLimit = bnProofOfWorkLimit.GetCompact();
    } else
    {
        bnProofOfWorkLimit = UintToArith256(consensus.powLimit);
        nProofOfWorkLimit = bnProofOfWorkLimit.GetCompact();
    };


    if (pindexLast == nullptr)
        return nProofOfWorkLimit; // Genesis block

    const CBlockIndex* pindexPrev = pindexLast;
    if (pindexPrev->pprev == nullptr)
        return nProofOfWorkLimit; // first block
    const CBlockIndex *pindexPrevPrev = pindexPrev->pprev;
    if (pindexPrevPrev->pprev == nullptr)
        return nProofOfWorkLimit; // second block

    int64_t nTargetSpacing = Params().GetTargetSpacing();
    int64_t nTargetTimespan = Params().GetTargetTimespan();
    int64_t nActualSpacing = pindexPrev->GetBlockTime() - pindexPrevPrev->GetBlockTime();

    if (nActualSpacing > nTargetSpacing * 10)
        nActualSpacing = nTargetSpacing * 10;

    // pos: target change every block
    // pos: retarget with exponential moving toward target spacing
    arith_uint256 bnNew;
    bnNew.SetCompact(pindexLast->nBits);

    int64_t nInterval = nTargetTimespan / nTargetSpacing;
    bnNew *= ((nInterval - 1) * nTargetSpacing + nActualSpacing + nActualSpacing);
    bnNew /= ((nInterval + 1) * nTargetSpacing);


    if (bnNew <= 0 || bnNew > bnProofOfWorkLimit)
        return nProofOfWorkLimit;

    return bnNew.GetCompact();
}

/** Context-dependent validity checks.
 *  By "context", we mean only the previous block headers, but not the UTXO
 *  set; UTXO-related validity checks are done in ConnectBlock().
 *  NOTE: This function is not currently invoked by ConnectBlock(), so we
 *  should consider upgrade issues if we change which consensus rules are
 *  enforced in this function (eg by adding a new consensus rule). See comment
 *  in ConnectBlock().
 *  Note that -reindex-chainstate skips the validation that happens here!
 */
static bool ContextualCheckBlockHeader(const CBlockHeader& block, CValidationState& state, const CChainParams& params, const CBlockIndex* pindexPrev, int64_t nAdjustedTime)
{
    const int nHeight = pindexPrev == nullptr ? 0 : pindexPrev->nHeight + 1;
    const Consensus::Params& consensusParams = params.GetConsensus();

    if (fParticlMode && pindexPrev)
    {
        // Check proof-of-stake
        if (block.nBits != GetNextTargetRequired(pindexPrev))
            return state.DoS(100, false, REJECT_INVALID, "bad-proof-of-stake", true, strprintf("%s: Bad proof-of-stake target", __func__));
    } else
    {
        // Check proof of work
        if (block.nBits != GetNextWorkRequired(pindexPrev, &block, consensusParams))
            return state.DoS(100, false, REJECT_INVALID, "bad-diffbits", false, "incorrect proof of work");
    };

    // Check against checkpoints
    if (fCheckpointsEnabled) {
        // Don't accept any forks from the main chain prior to last checkpoint.
        // GetLastCheckpoint finds the last checkpoint in MapCheckpoints that's in our
        // MapBlockIndex.
        CBlockIndex* pcheckpoint = Checkpoints::GetLastCheckpoint(params.Checkpoints());
        if (pcheckpoint && nHeight < pcheckpoint->nHeight)
            return state.DoS(100, error("%s: forked chain older than last checkpoint (height %d)", __func__, nHeight), REJECT_CHECKPOINT, "bad-fork-prior-to-checkpoint");
    }

    // Check timestamp against prev
    if (block.GetBlockTime() <= pindexPrev->GetMedianTimePast())
        return state.Invalid(false, REJECT_INVALID, "time-too-old", "block's timestamp is too early");

    // Check timestamp
    if (nHeight > 0
        && block.GetBlockTime() > nAdjustedTime + MAX_FUTURE_BLOCK_TIME)
        return state.Invalid(false, REJECT_INVALID, "time-too-new", "block timestamp too far in the future");

    // Reject outdated version blocks when 95% (75% on testnet) of the network has upgraded:
    // check for version 2, 3 and 4 upgrades
    if((block.nVersion < 2 && nHeight >= consensusParams.BIP34Height) ||
       (block.nVersion < 3 && nHeight >= consensusParams.BIP66Height) ||
       (block.nVersion < 4 && nHeight >= consensusParams.BIP65Height))
            return state.Invalid(false, REJECT_OBSOLETE, strprintf("bad-version(0x%08x)", block.nVersion),
                                 strprintf("rejected nVersion=0x%08x block", block.nVersion));

    return true;
}

/** NOTE: This function is not currently invoked by ConnectBlock(), so we
 *  should consider upgrade issues if we change which consensus rules are
 *  enforced in this function (eg by adding a new consensus rule). See comment
 *  in ConnectBlock().
 *  Note that -reindex-chainstate skips the validation that happens here!
 */
static bool ContextualCheckBlock(const CBlock& block, CValidationState& state, const Consensus::Params& consensusParams, const CBlockIndex* pindexPrev, bool accept_block=false) EXCLUSIVE_LOCKS_REQUIRED(cs_main)
{
    const int nHeight = pindexPrev == nullptr ? 0 : pindexPrev->nHeight + 1;
    const int64_t nPrevTime = pindexPrev ? pindexPrev->nTime : 0;

    // Start enforcing BIP113 (Median Time Past) using versionbits logic.
    int nLockTimeFlags = 0;
    if (fParticlMode)
    {
        nLockTimeFlags |= LOCKTIME_MEDIAN_TIME_PAST;
    } else
    {
        if (VersionBitsState(pindexPrev, consensusParams, Consensus::DEPLOYMENT_CSV, versionbitscache) == ThresholdState::ACTIVE) {
            nLockTimeFlags |= LOCKTIME_MEDIAN_TIME_PAST;
        }
    };

    int64_t nLockTimeCutoff = (nLockTimeFlags & LOCKTIME_MEDIAN_TIME_PAST)
                              ? (pindexPrev ? pindexPrev->GetMedianTimePast() : block.GetBlockTime())
                              : block.GetBlockTime();

    // Check that all transactions are finalized
    for (const auto& tx : block.vtx) {
        if (!IsFinalTx(*tx, nHeight, nLockTimeCutoff)) {
            return state.DoS(10, false, REJECT_INVALID, "bad-txns-nonfinal", false, "non-final transaction");
        }
    }

    if (fParticlMode) {
        // Enforce rule that the coinbase/coinstake ends with serialized block height
        // genesis block scriptSig size will be different

        if (block.IsProofOfStake()) {
            // Limit the number of outputs in a coinstake txn to 6: 1 data + 1 foundation + 4 user
            if (nPrevTime >= consensusParams.OpIsCoinstakeTime) {
                if (block.vtx[0]->vpout.size() > 6) {
                    return state.DoS(100, false, REJECT_INVALID, "bad-cs-outputs", false, "Too many outputs in coinstake");
                }
            }

            // coinstake output 0 must be data output of blockheight
            int i;
            if (!block.vtx[0]->GetCoinStakeHeight(i)) {
                return state.DoS(100, false, REJECT_INVALID, "bad-cs-malformed", false, "coinstake txn is malformed");
            }

            if (i != nHeight) {
                return state.DoS(100, false, REJECT_INVALID, "bad-cs-height", false, "block height mismatch in coinstake");
            }

            std::vector<uint8_t> &vData = ((CTxOutData*)block.vtx[0]->vpout[0].get())->vData;
            if (vData.size() > 8 && vData[4] == DO_VOTE) {
                uint32_t voteToken;
                memcpy(&voteToken, &vData[5], 4);

                LogPrint(BCLog::HDWALLET, _("Block %d casts vote for option %u of proposal %u.\n").c_str(),
                    nHeight, voteToken >> 16, voteToken & 0xFFFF);
            }

            // check witness merkleroot, TODO: should witnessmerkleroot be hashed?
            bool malleated = false;
            uint256 hashWitness = BlockWitnessMerkleRoot(block, &malleated);

            if (hashWitness != block.hashWitnessMerkleRoot) {
                return state.DoS(100, false, REJECT_INVALID, "bad-witness-merkle-match", true, strprintf("%s : witness merkle commitment mismatch", __func__));
            }

            if (!CheckCoinStakeTimestamp(nHeight, block.GetBlockTime())) {
                return state.DoS(50, false, REJECT_INVALID, "bad-coinstake-time", true, strprintf("%s: coinstake timestamp violation nTimeBlock=%d", __func__, block.GetBlockTime()));
            }

            // Check timestamp against prev
            if (block.GetBlockTime() <= pindexPrev->GetPastTimeLimit() || FutureDrift(block.GetBlockTime()) < pindexPrev->GetBlockTime()) {
                return state.DoS(50, false, REJECT_INVALID, "bad-block-time", true, strprintf("%s: block's timestamp is too early", __func__));
            }

            uint256 hashProof, targetProofOfStake;

            // Blocks are connected at end of import / reindex
            // CheckProofOfStake is run again during connectblock
            if (!IsInitialBlockDownload() // checks (!fImporting && !fReindex)
                && (!accept_block || chainActive.Height() > (int)Params().GetStakeMinConfirmations())
                && !CheckProofOfStake(state, pindexPrev, *block.vtx[0], block.nTime, block.nBits, hashProof, targetProofOfStake)) {
                return error("ContextualCheckBlock(): check proof-of-stake failed for block %s\n", block.GetHash().ToString());
            }
        } else
        {
            bool fCheckPOW = true; // TODO: pass properly
            if (fCheckPOW && !CheckProofOfWork(block.GetHash(), block.nBits, consensusParams, nHeight, Params().GetLastImportHeight()))
                return state.DoS(50, false, REJECT_INVALID, "high-hash", false, "proof of work failed");

            // Enforce rule that the coinbase/ ends with serialized block height
            // genesis block scriptSig size will be different
            CScript expect = CScript() << OP_RETURN << nHeight;
            const CScript &scriptSig = block.vtx[0]->vin[0].scriptSig;
            if (scriptSig.size() < expect.size() ||
                !std::equal(expect.begin()
                    , expect.end(), scriptSig.begin() + scriptSig.size()-expect.size())) {
                return state.DoS(100, false, REJECT_INVALID, "bad-cb-height", false, "block height mismatch in coinbase");
            }
        };

        if (nHeight > 0 && !block.vtx[0]->IsCoinStake()) // only genesis block can start with coinbase
            return state.DoS(100, false, REJECT_INVALID, "bad-cs-missing", false, "first tx is not coinstake");

        if (nHeight > 0 // skip genesis
            && Params().GetLastImportHeight() >= (uint32_t)nHeight)
        {
            // 2nd txn must be coinbase
            if (block.vtx.size() < 2 || !block.vtx[1]->IsCoinBase())
                return state.DoS(100, false, REJECT_INVALID, "bad-cb", false, "Second txn of import block must be coinbase");

            // Check hash of genesis import txn matches expected hash.
            uint256 txnHash = block.vtx[1]->GetHash();
            if (!Params().CheckImportCoinbase(nHeight, txnHash))
                return state.DoS(100, false, REJECT_INVALID, "bad-cb", false, "Incorrect outputs hash.");
        } else
        {
            // 2nd txn can't be coinbase if block height > GetLastImportHeight
            if (block.vtx.size() > 1 && block.vtx[1]->IsCoinBase())
                return state.DoS(100, false, REJECT_INVALID, "bad-cb-multiple", false, "unexpected coinbase");
        };
    } else
    {
        if (nHeight >= consensusParams.BIP34Height)
        {
            CScript expect = CScript() << nHeight;
            if (block.vtx[0]->vin[0].scriptSig.size() < expect.size() ||
                !std::equal(expect.begin(), expect.end(), block.vtx[0]->vin[0].scriptSig.begin())) {
                return state.DoS(100, false, REJECT_INVALID, "bad-cb-height", false, "block height mismatch in coinbase");
            }
        }

        // Validation for witness commitments.
        // * We compute the witness hash (which is the hash including witnesses) of all the block's transactions, except the
        //   coinbase (where 0x0000....0000 is used instead).
        // * The coinbase scriptWitness is a stack of a single 32-byte vector, containing a witness reserved value (unconstrained).
        // * We build a merkle tree with all those witness hashes as leaves (similar to the hashMerkleRoot in the block header).
        // * There must be at least one output whose scriptPubKey is a single 36-byte push, the first 4 bytes of which are
        //   {0xaa, 0x21, 0xa9, 0xed}, and the following 32 bytes are SHA256^2(witness root, witness reserved value). In case there are
        //   multiple, the last one is used.
        bool fHaveWitness = false;
        if (VersionBitsState(pindexPrev, consensusParams, Consensus::DEPLOYMENT_SEGWIT, versionbitscache) == ThresholdState::ACTIVE) {
            int commitpos = GetWitnessCommitmentIndex(block);
            if (commitpos != -1) {
                bool malleated = false;
                uint256 hashWitness = BlockWitnessMerkleRoot(block, &malleated);
                // The malleation check is ignored; as the transaction tree itself
                // already does not permit it, it is impossible to trigger in the
                // witness tree.
                if (block.vtx[0]->vin[0].scriptWitness.stack.size() != 1 || block.vtx[0]->vin[0].scriptWitness.stack[0].size() != 32) {
                    return state.DoS(100, false, REJECT_INVALID, "bad-witness-nonce-size", true, strprintf("%s : invalid witness reserved value size", __func__));
                }
                CHash256().Write(hashWitness.begin(), 32).Write(&block.vtx[0]->vin[0].scriptWitness.stack[0][0], 32).Finalize(hashWitness.begin());
                if (memcmp(hashWitness.begin(), &block.vtx[0]->vout[commitpos].scriptPubKey[6], 32)) {
                    return state.DoS(100, false, REJECT_INVALID, "bad-witness-merkle-match", true, strprintf("%s : witness merkle commitment mismatch", __func__));
                }
                fHaveWitness = true;
            }
        }

        // No witness data is allowed in blocks that don't commit to witness data, as this would otherwise leave room for spam
        if (!fHaveWitness) {
          for (const auto& tx : block.vtx) {
                if (tx->HasWitness()) {
                    return state.DoS(100, false, REJECT_INVALID, "unexpected-witness", true, strprintf("%s : unexpected witness data found", __func__));
                }
            }
        }
    };

    // After the coinbase witness reserved value and commitment are verified,
    // we can check if the block weight passes (before we've checked the
    // coinbase witness, it would be possible for the weight to be too
    // large by filling up the coinbase witness, which doesn't change
    // the block hash, so we couldn't mark the block as permanently
    // failed).
    if (GetBlockWeight(block) > MAX_BLOCK_WEIGHT) {
        return state.DoS(100, false, REJECT_INVALID, "bad-blk-weight", false, strprintf("%s : weight limit failed", __func__));
    }

    return true;
}

bool ProcessDuplicateStakeHeader(CBlockIndex *pindex, NodeId nodeId)
{
    if (!pindex) {
        return false;
    }

    uint256 hash = pindex->GetBlockHash();

    bool fMakeValid = false;
    if (nodeId == -1) {
        LogPrintf("%s: Duplicate stake block %s was received in a group, marking valid.\n",
            __func__, hash.ToString());

        fMakeValid = true;
    }

    if (nodeId > -1) {
        std::pair<std::map<uint256, StakeConflict>::iterator,bool> ret;
        ret = mapStakeConflict.insert(std::pair<uint256, StakeConflict>(hash, StakeConflict()));
        StakeConflict &sc = ret.first->second;
        sc.Add(nodeId);

        if ((int)sc.peerCount.size() > std::min(GetNumPeers() / 2, 4)) {
            LogPrintf("%s: More than half the connected peers are building on block %s," /* Continued */
                "  marked as duplicate stake, assuming this node has the duplicate.\n", __func__, hash.ToString());

            fMakeValid = true;
        }
    }

    if (fMakeValid) {
        pindex->nFlags &= (~BLOCK_FAILED_DUPLICATE_STAKE);
        pindex->nStatus |= BLOCK_VALID_HEADER;
        pindex->nStatus &= (~BLOCK_FAILED_VALID);
        setDirtyBlockIndex.insert(pindex);

        //if (pindex->nStatus & BLOCK_FAILED_CHILD)
        //{
            CBlockIndex *pindexPrev = pindex->pprev;
            while (pindexPrev) {
                if (pindexPrev->nStatus & BLOCK_VALID_MASK) {
                    break;
                }

                if (pindexPrev->nFlags & BLOCK_FAILED_DUPLICATE_STAKE) {
                    pindexPrev->nFlags &= (~BLOCK_FAILED_DUPLICATE_STAKE);
                    pindexPrev->nStatus |= BLOCK_VALID_HEADER;
                    pindexPrev->nStatus &= (~BLOCK_FAILED_VALID);
                    setDirtyBlockIndex.insert(pindexPrev);

                    if (!pindexPrev->prevoutStake.IsNull()) {
                        uint256 prevhash = pindexPrev->GetBlockHash();
                        AddToMapStakeSeen(pindexPrev->prevoutStake, prevhash);
                    }

                    pindexPrev->nStatus &= (~BLOCK_FAILED_CHILD);
                }

                pindexPrev = pindexPrev->pprev;
            }

            pindex->nStatus &= (~BLOCK_FAILED_CHILD);
        //};

        if (!pindex->prevoutStake.IsNull()) {
            AddToMapStakeSeen(pindex->prevoutStake, hash);
        }
        return true;
    }

    return false;
}

size_t MAX_DELAYED_BLOCKS = 64;
int64_t MAX_DELAY_BLOCK_SECONDS = 180;

class DelayedBlock
{
public:
    DelayedBlock(const std::shared_ptr<const CBlock>& pblock, int node_id) : m_pblock(pblock), m_node_id(node_id) {
        m_time = GetTime();
    }
    int64_t m_time;
    std::shared_ptr<const CBlock> m_pblock;
    int m_node_id;
};
std::list<DelayedBlock> list_delayed_blocks;

extern void Misbehaving(NodeId nodeid, int howmuch, const std::string& message="") EXCLUSIVE_LOCKS_REQUIRED(cs_main);
extern bool AddNodeHeader(NodeId node_id, const uint256 &hash) EXCLUSIVE_LOCKS_REQUIRED(cs_main);
extern bool RemoveNodeHeader(const uint256 &hash) EXCLUSIVE_LOCKS_REQUIRED(cs_main);
extern bool IncDuplicateHeaders(NodeId node_id) EXCLUSIVE_LOCKS_REQUIRED(cs_main);

void EraseDelayedBlock(std::list<DelayedBlock>::iterator p) EXCLUSIVE_LOCKS_REQUIRED(cs_main)
{
    if (p->m_node_id > -1) {
        Misbehaving(p->m_node_id, 25, "Delayed block");
    }

    auto it = mapBlockIndex.find(p->m_pblock->GetHash());
    if (it != mapBlockIndex.end()) {
        mapBlockIndex.erase(it);
    }

    list_delayed_blocks.erase(p);
}

bool DelayBlock(const std::shared_ptr<const CBlock>& pblock, CValidationState& state) EXCLUSIVE_LOCKS_REQUIRED(cs_main)
{
    LogPrintf("Warning: %s - Previous stake modifier is null for block %s from node %d.\n", __func__, pblock->GetHash().ToString(), state.nodeId);
    while (list_delayed_blocks.size() >= MAX_DELAYED_BLOCKS) {
        LogPrint(BCLog::NET, "Removing Delayed block %s, too many delayed.\n", pblock->GetHash().ToString());
        EraseDelayedBlock(--list_delayed_blocks.end());
    }
    assert(list_delayed_blocks.size() < MAX_DELAYED_BLOCKS);
    state.nFlags |= BLOCK_DELAYED; // Mark to prevent further processing
    list_delayed_blocks.emplace_back(pblock, state.nodeId);
    return true;
}

void CheckDelayedBlocks(const CChainParams& chainparams, const uint256 &block_hash) LOCKS_EXCLUDED(cs_main)
{
    if (list_delayed_blocks.empty()) {
        return;
    }

    int64_t now = GetTime();
    std::list<DelayedBlock>::iterator p = list_delayed_blocks.begin();
    while (p != list_delayed_blocks.end()) {
        if (p->m_pblock->hashPrevBlock == block_hash) {
            LogPrint(BCLog::NET, "Processing delayed block %s prev %s.\n", p->m_pblock->GetHash().ToString(), block_hash.ToString());
            ProcessNewBlock(chainparams, p->m_pblock, false, nullptr); // Should update DoS if necessary, finding block through mapBlockSource
            list_delayed_blocks.erase(p++);
            continue;
        }
        if (p->m_time + MAX_DELAY_BLOCK_SECONDS < now) {
            LogPrint(BCLog::NET, "Removing Delayed block %s, timed out.\n", p->m_pblock->GetHash().ToString());
            LOCK(cs_main);
            EraseDelayedBlock(p++);
            continue;
        }
        ++p;
    }
}

bool RemoveUnreceivedHeader(const uint256 &hash) EXCLUSIVE_LOCKS_REQUIRED(cs_main)
{
    BlockMap::iterator mi = mapBlockIndex.find(hash);
    if (mi != mapBlockIndex.end() && !(mi->second->nFlags & BLOCK_ACCEPTED)) {
        LogPrint(BCLog::NET, "Removing loose header %s.\n", hash.ToString());
        mapBlockIndex.erase(mi);
        return true;
    }
    return false;
}

size_t CountDelayedBlocks() EXCLUSIVE_LOCKS_REQUIRED(cs_main)
{
    return list_delayed_blocks.size();
}



bool CChainState::AcceptBlockHeader(const CBlockHeader& block, CValidationState& state, const CChainParams& chainparams, CBlockIndex** ppindex)
{
    AssertLockHeld(cs_main);
    // Check for duplicate
    uint256 hash = block.GetHash();
    BlockMap::iterator miSelf = mapBlockIndex.find(hash);
    CBlockIndex *pindex = nullptr;
    if (hash != chainparams.GetConsensus().hashGenesisBlock) {
        if (miSelf != mapBlockIndex.end()) {
            // Block header is already known.

            if (fParticlMode && !IsInitialBlockDownload() && state.nodeId >= 0
                && !IncDuplicateHeaders(state.nodeId)) {
                    return state.DoS(5, error("%s: DoS limits, too many duplicates", __func__), REJECT_INVALID, "dos-limits");
            }

            pindex = miSelf->second;
            if (ppindex)
                *ppindex = pindex;

            if (pindex->nStatus & BLOCK_FAILED_MASK)
            {
                /*
                if (pindex->nFlags & BLOCK_FAILED_DUPLICATE_STAKE
                    && ProcessDuplicateStakeHeader(pindex, state.nodeId))
                {
                    // pass
                } else */
                {
                    return state.Invalid(error("%s: block %s is marked invalid", __func__, hash.ToString()), 0, "duplicate");
                };
            };
            return true;
        }

        if (!CheckBlockHeader(block, state, chainparams.GetConsensus()))
            return error("%s: Consensus::CheckBlockHeader: %s, %s", __func__, hash.ToString(), FormatStateMessage(state));

        // Get prev block index
        CBlockIndex* pindexPrev = nullptr;
        BlockMap::iterator mi = mapBlockIndex.find(block.hashPrevBlock);
        if (mi == mapBlockIndex.end())
            return state.DoS(10, error("%s: prev block not found", __func__), 0, "prev-blk-not-found");
        pindexPrev = (*mi).second;

        if (pindexPrev->nStatus & BLOCK_FAILED_MASK)
            return state.DoS(100, error("%s: prev block invalid", __func__), REJECT_INVALID, "bad-prevblk");
        if (!ContextualCheckBlockHeader(block, state, chainparams, pindexPrev, GetAdjustedTime()))
            return error("%s: Consensus::ContextualCheckBlockHeader: %s, %s", __func__, hash.ToString(), FormatStateMessage(state));

        // If the previous block index isn't valid, determine if it descends from any block which
        // has been found invalid (m_failed_blocks), then mark pindexPrev and any blocks
        // between them as failed.
        if (!pindexPrev->IsValid(BLOCK_VALID_SCRIPTS)) {
            for (const CBlockIndex* failedit : m_failed_blocks) {
                if (pindexPrev->GetAncestor(failedit->nHeight) == failedit) {
                    assert(failedit->nStatus & BLOCK_FAILED_VALID);
                    CBlockIndex* invalid_walk = pindexPrev;
                    while (invalid_walk != failedit) {
                        invalid_walk->nStatus |= BLOCK_FAILED_CHILD;
                        setDirtyBlockIndex.insert(invalid_walk);
                        invalid_walk = invalid_walk->pprev;
                    }
                    return state.DoS(100, error("%s: prev block invalid", __func__), REJECT_INVALID, "bad-prevblk");
                }
            }
        }
    }
    if (pindex == nullptr) {
        bool force_accept = true;
        if (fParticlMode && !IsInitialBlockDownload() && state.nodeId >= 0) {
            if (!AddNodeHeader(state.nodeId, hash)) {
                return state.DoS(20, error("%s: DoS limits", __func__), REJECT_INVALID, "dos-limits");
            }
            force_accept = false;
        }
        pindex = AddToBlockIndex(block);
        if (force_accept) {
            pindex->nFlags |= BLOCK_ACCEPTED;
        }
    }

    if (ppindex)
        *ppindex = pindex;

    CheckBlockIndex(chainparams.GetConsensus());

    return true;
}

// Exposed wrapper for AcceptBlockHeader
bool ProcessNewBlockHeaders(const std::vector<CBlockHeader>& headers, CValidationState& state, const CChainParams& chainparams, const CBlockIndex** ppindex, CBlockHeader *first_invalid)
{
    if (first_invalid != nullptr) first_invalid->SetNull();
    {
        LOCK(cs_main);
        for (const CBlockHeader& header : headers) {
            CBlockIndex *pindex = nullptr; // Use a temp pindex instead of ppindex to avoid a const_cast
            if (!g_chainstate.AcceptBlockHeader(header, state, chainparams, &pindex)) {
                if (first_invalid) *first_invalid = header;
                return false;
            }
            if (ppindex) {
                *ppindex = pindex;
            }
        }
    }
    NotifyHeaderTip();
    return true;
}

/** Store block on disk. If dbp is non-nullptr, the file is known to already reside on disk */
static CDiskBlockPos SaveBlockToDisk(const CBlock& block, int nHeight, const CChainParams& chainparams, const CDiskBlockPos* dbp) {
    unsigned int nBlockSize = ::GetSerializeSize(block, CLIENT_VERSION);
    CDiskBlockPos blockPos;
    if (dbp != nullptr)
        blockPos = *dbp;
    if (!FindBlockPos(blockPos, nBlockSize+8, nHeight, block.GetBlockTime(), dbp != nullptr)) {
        error("%s: FindBlockPos failed", __func__);
        return CDiskBlockPos();
    }
    if (dbp == nullptr) {
        if (!WriteBlockToDisk(block, blockPos, chainparams.MessageStart())) {
            AbortNode("Failed to write block");
            return CDiskBlockPos();
        }
    }
    return blockPos;
}

/** Store block on disk. If dbp is non-nullptr, the file is known to already reside on disk */
bool CChainState::AcceptBlock(const std::shared_ptr<const CBlock>& pblock, CValidationState& state, const CChainParams& chainparams, CBlockIndex** ppindex, bool fRequested, const CDiskBlockPos* dbp, bool* fNewBlock)
{
    const CBlock& block = *pblock;

    if (fNewBlock) *fNewBlock = false;
    AssertLockHeld(cs_main);

    CBlockIndex *pindexDummy = nullptr;
    CBlockIndex *&pindex = ppindex ? *ppindex : pindexDummy;

    if (!AcceptBlockHeader(block, state, chainparams, &pindex))
        return false;

    // Try to process all requested blocks that we don't have, but only
    // process an unrequested block if it's new and has enough work to
    // advance our tip, and isn't too many blocks ahead.
    bool fAlreadyHave = pindex->nStatus & BLOCK_HAVE_DATA;
    bool fHasMoreOrSameWork = (chainActive.Tip() ? pindex->nChainWork >= chainActive.Tip()->nChainWork : true);
    // Blocks that are too out-of-order needlessly limit the effectiveness of
    // pruning, because pruning will not delete block files that contain any
    // blocks which are too close in height to the tip.  Apply this test
    // regardless of whether pruning is enabled; it should generally be safe to
    // not process unrequested blocks.
    bool fTooFarAhead = (pindex->nHeight > int(chainActive.Height() + MIN_BLOCKS_TO_KEEP));

    // TODO: Decouple this function from the block download logic by removing fRequested
    // This requires some new chain data structure to efficiently look up if a
    // block is in a chain leading to a candidate for best tip, despite not
    // being such a candidate itself.

    // TODO: deal better with return value and error conditions for duplicate
    // and unrequested blocks.
    if (fAlreadyHave) return true;
    if (!fRequested) {  // If we didn't ask for it:
        if (pindex->nTx != 0) return true;    // This is a previously-processed block that was pruned
        if (!fHasMoreOrSameWork) return true; // Don't process less-work chains
        if (fTooFarAhead) return true;        // Block height is too high

        // Protect against DoS attacks from low-work chains.
        // If our tip is behind, a peer could try to send us
        // low-work blocks on a fake chain that we would never
        // request; don't process these.
        if (pindex->nChainWork < nMinimumChainWork) return true;
    }

    if (!CheckBlock(block, state, chainparams.GetConsensus())) {
        return error("%s: %s", __func__, FormatStateMessage(state));
    }

    if (block.IsProofOfStake()) {
        pindex->SetProofOfStake();
        pindex->prevoutStake = pblock->vtx[0]->vin[0].prevout;
        if (!pindex->pprev
            || (pindex->pprev->bnStakeModifier.IsNull()
                && pindex->pprev->GetBlockHash() != chainparams.GetConsensus().hashGenesisBlock)) {
            // Block received out of order
            if (fParticlMode && !IsInitialBlockDownload()) {
                if (pindex->nFlags & BLOCK_DELAYED) {
                    // block is already delayed
                    state.nFlags |= BLOCK_DELAYED;
                    return true;
                }
                pindex->nFlags |= BLOCK_DELAYED;
                return DelayBlock(pblock, state);
            }
        } else {
            pindex->bnStakeModifier = ComputeStakeModifierV2(pindex->pprev, pindex->prevoutStake.hash);
        }
        pindex->nFlags &= ~BLOCK_DELAYED;
        setDirtyBlockIndex.insert(pindex);
    }

    if (!ContextualCheckBlock(block, state, chainparams.GetConsensus(), pindex->pprev, true)) {
        if (state.IsInvalid() && !state.CorruptionPossible()) {
            pindex->nStatus |= BLOCK_FAILED_VALID;
            setDirtyBlockIndex.insert(pindex);
        }
        return error("%s: %s", __func__, FormatStateMessage(state));
    }

    if (state.nFlags & BLOCK_STAKE_KERNEL_SPENT && !(state.nFlags & BLOCK_FAILED_DUPLICATE_STAKE)) {
        if (state.nodeId > -1) {
            Misbehaving(state.nodeId, 20, "Spent kernel");
        }
    }

    RemoveNodeHeader(pindex->GetBlockHash());
    pindex->nFlags |= BLOCK_ACCEPTED;
    setDirtyBlockIndex.insert(pindex);

    // Header is valid/has work, merkle tree and segwit merkle tree are good...RELAY NOW
    // (but if it does not build on our best tip, let the SendMessages loop relay it)
    if (!IsInitialBlockDownload() && chainActive.Tip() == pindex->pprev)
    {
        if (!(state.nFlags & BLOCK_FAILED_DUPLICATE_STAKE))
            GetMainSignals().NewPoWValidBlock(pindex, pblock);
    };

    // Write block to history file
    if (fNewBlock) *fNewBlock = true;
    try {
        CDiskBlockPos blockPos = SaveBlockToDisk(block, pindex->nHeight, chainparams, dbp);
        if (blockPos.IsNull()) {
            state.Error(strprintf("%s: Failed to find position to write new block to disk", __func__));
            return false;
        }
        ReceivedBlockTransactions(block, pindex, blockPos, chainparams.GetConsensus());
    } catch (const std::runtime_error& e) {
        return AbortNode(state, std::string("System error: ") + e.what());
    }

    FlushStateToDisk(chainparams, state, FlushStateMode::NONE);

    CheckBlockIndex(chainparams.GetConsensus());

    return true;
}

bool ProcessNewBlock(const CChainParams& chainparams, const std::shared_ptr<const CBlock> pblock, bool fForceProcessing, bool *fNewBlock)
{
    AssertLockNotHeld(cs_main);

    CBlockIndex *pindex = nullptr;
    {
        /*
        uint256 hash = pblock->GetHash();
        // Limited duplicity on stake: prevents block flood attack
        // Duplicate stake allowed only when there is orphan child block
        if (!fReindex && !fImporting && pblock->IsProofOfStake() && setStakeSeen.count(pblock->GetProofOfStake()) && !mapOrphanBlocksByPrev.count(hash))
            return error("%s: Duplicate proof-of-stake (%s, %d) for block %s", pblock->GetProofOfStake().first.ToString(), pblock->GetProofOfStake().second, hash.ToString());
        */

        if (fNewBlock) *fNewBlock = false;
        CValidationState state;
        // Ensure that CheckBlock() passes before calling AcceptBlock, as
        // belt-and-suspenders.
        bool ret = CheckBlock(*pblock, state, chainparams.GetConsensus());

        LOCK(cs_main);

        if (ret) {
            // Store to disk
            ret = g_chainstate.AcceptBlock(pblock, state, chainparams, &pindex, fForceProcessing, nullptr, fNewBlock);
        }
        if (state.nFlags & BLOCK_DELAYED) {
            return true;
        }
        if (!ret) {
            if (fParticlMode) {
                // Mark block as invalid to prevent re-requesting from peer.
                // Block will have been added to the block index in AcceptBlockHeader
                CBlockIndex *pindex = g_chainstate.AddToBlockIndex(*pblock);
                g_chainstate.InvalidBlockFound(pindex, *pblock, state);

                if (IncomingBlockChecked(*pblock, state)) { // returns true if it did nothing
                    GetMainSignals().BlockChecked(*pblock, state);
                }
            } else {
                GetMainSignals().BlockChecked(*pblock, state);
            }
            return error("%s: AcceptBlock FAILED (%s)", __func__, FormatStateMessage(state));
        }

        if (pindex && state.nFlags & BLOCK_FAILED_DUPLICATE_STAKE) {
            pindex->nFlags |= BLOCK_FAILED_DUPLICATE_STAKE;
            setDirtyBlockIndex.insert(pindex);
            LogPrint(BCLog::POS, "%s Marking duplicate stake: %s.\n", __func__, pindex->GetBlockHash().ToString());
            //GetMainSignals().BlockChecked(*pblock, state);
            IncomingBlockChecked(*pblock, state);
        }
    }

    NotifyHeaderTip();

    CValidationState state; // Only used to report errors, not invalidity - ignore it
    if (!g_chainstate.ActivateBestChain(state, chainparams, pblock))
        return error("%s: ActivateBestChain failed (%s)", __func__, FormatStateMessage(state));

    if (smsg::fSecMsgEnabled && gArgs.GetBoolArg("-smsgscanincoming", false)) {
        smsgModule.ScanBlock(*pblock);
    }

    {
        assert(pindex);
        CheckDelayedBlocks(chainparams, pindex->GetBlockHash());
    }

    return true;
}

bool TestBlockValidity(CValidationState& state, const CChainParams& chainparams, const CBlock& block, CBlockIndex* pindexPrev, bool fCheckPOW, bool fCheckMerkleRoot)
{
    AssertLockHeld(cs_main);
    assert(pindexPrev && pindexPrev == chainActive.Tip());
    CCoinsViewCache viewNew(pcoinsTip.get());
    uint256 block_hash(block.GetHash());
    CBlockIndex indexDummy(block);
    indexDummy.pprev = pindexPrev;
    indexDummy.nHeight = pindexPrev->nHeight + 1;
    indexDummy.phashBlock = &block_hash;

    // NOTE: CheckBlockHeader is called by CheckBlock
    if (!ContextualCheckBlockHeader(block, state, chainparams, pindexPrev, GetAdjustedTime()))
        return error("%s: Consensus::ContextualCheckBlockHeader: %s", __func__, FormatStateMessage(state));
    if (!CheckBlock(block, state, chainparams.GetConsensus(), fCheckPOW, fCheckMerkleRoot))
        return error("%s: Consensus::CheckBlock: %s", __func__, FormatStateMessage(state));
    if (!ContextualCheckBlock(block, state, chainparams.GetConsensus(), pindexPrev))
        return error("%s: Consensus::ContextualCheckBlock: %s", __func__, FormatStateMessage(state));
    if (!g_chainstate.ConnectBlock(block, state, &indexDummy, viewNew, chainparams, true))
        return false;
    assert(state.IsValid());

    return true;
}

/**
 * BLOCK PRUNING CODE
 */

/* Calculate the amount of disk space the block & undo files currently use */
uint64_t CalculateCurrentUsage()
{
    LOCK(cs_LastBlockFile);

    uint64_t retval = 0;
    for (const CBlockFileInfo &file : vinfoBlockFile) {
        retval += file.nSize + file.nUndoSize;
    }
    return retval;
}

/* Prune a block file (modify associated database entries)*/
void PruneOneBlockFile(const int fileNumber)
{
    LOCK(cs_LastBlockFile);

    for (const auto& entry : mapBlockIndex) {
        CBlockIndex* pindex = entry.second;
        if (pindex->nFile == fileNumber) {
            pindex->nStatus &= ~BLOCK_HAVE_DATA;
            pindex->nStatus &= ~BLOCK_HAVE_UNDO;
            pindex->nFile = 0;
            pindex->nDataPos = 0;
            pindex->nUndoPos = 0;
            setDirtyBlockIndex.insert(pindex);

            // Prune from mapBlocksUnlinked -- any block we prune would have
            // to be downloaded again in order to consider its chain, at which
            // point it would be considered as a candidate for
            // mapBlocksUnlinked or setBlockIndexCandidates.
            std::pair<std::multimap<CBlockIndex*, CBlockIndex*>::iterator, std::multimap<CBlockIndex*, CBlockIndex*>::iterator> range = mapBlocksUnlinked.equal_range(pindex->pprev);
            while (range.first != range.second) {
                std::multimap<CBlockIndex *, CBlockIndex *>::iterator _it = range.first;
                range.first++;
                if (_it->second == pindex) {
                    mapBlocksUnlinked.erase(_it);
                }
            }
        }
    }

    vinfoBlockFile[fileNumber].SetNull();
    setDirtyFileInfo.insert(fileNumber);
}


void UnlinkPrunedFiles(const std::set<int>& setFilesToPrune)
{
    for (std::set<int>::iterator it = setFilesToPrune.begin(); it != setFilesToPrune.end(); ++it) {
        CDiskBlockPos pos(*it, 0);
        fs::remove(GetBlockPosFilename(pos, "blk"));
        fs::remove(GetBlockPosFilename(pos, "rev"));
        LogPrintf("Prune: %s deleted blk/rev (%05u)\n", __func__, *it);
    }
}

/* Calculate the block/rev files to delete based on height specified by user with RPC command pruneblockchain */
static void FindFilesToPruneManual(std::set<int>& setFilesToPrune, int nManualPruneHeight)
{
    assert(fPruneMode && nManualPruneHeight > 0);

    LOCK2(cs_main, cs_LastBlockFile);
    if (chainActive.Tip() == nullptr)
        return;

    // last block to prune is the lesser of (user-specified height, MIN_BLOCKS_TO_KEEP from the tip)
    unsigned int nLastBlockWeCanPrune = std::min((unsigned)nManualPruneHeight, chainActive.Tip()->nHeight - MIN_BLOCKS_TO_KEEP);
    int count=0;
    for (int fileNumber = 0; fileNumber < nLastBlockFile; fileNumber++) {
        if (vinfoBlockFile[fileNumber].nSize == 0 || vinfoBlockFile[fileNumber].nHeightLast > nLastBlockWeCanPrune)
            continue;
        PruneOneBlockFile(fileNumber);
        setFilesToPrune.insert(fileNumber);
        count++;
    }
    LogPrintf("Prune (Manual): prune_height=%d removed %d blk/rev pairs\n", nLastBlockWeCanPrune, count);
}

/* This function is called from the RPC code for pruneblockchain */
void PruneBlockFilesManual(int nManualPruneHeight)
{
    CValidationState state;
    const CChainParams& chainparams = Params();
    if (!FlushStateToDisk(chainparams, state, FlushStateMode::NONE, nManualPruneHeight)) {
        LogPrintf("%s: failed to flush state (%s)\n", __func__, FormatStateMessage(state));
    }
}

/**
 * Prune block and undo files (blk???.dat and undo???.dat) so that the disk space used is less than a user-defined target.
 * The user sets the target (in MB) on the command line or in config file.  This will be run on startup and whenever new
 * space is allocated in a block or undo file, staying below the target. Changing back to unpruned requires a reindex
 * (which in this case means the blockchain must be re-downloaded.)
 *
 * Pruning functions are called from FlushStateToDisk when the global fCheckForPruning flag has been set.
 * Block and undo files are deleted in lock-step (when blk00003.dat is deleted, so is rev00003.dat.)
 * Pruning cannot take place until the longest chain is at least a certain length (100000 on mainnet, 1000 on testnet, 1000 on regtest).
 * Pruning will never delete a block within a defined distance (currently 288) from the active chain's tip.
 * The block index is updated by unsetting HAVE_DATA and HAVE_UNDO for any blocks that were stored in the deleted files.
 * A db flag records the fact that at least some block files have been pruned.
 *
 * @param[out]   setFilesToPrune   The set of file indices that can be unlinked will be returned
 */
static void FindFilesToPrune(std::set<int>& setFilesToPrune, uint64_t nPruneAfterHeight)
{
    LOCK2(cs_main, cs_LastBlockFile);
    if (chainActive.Tip() == nullptr || nPruneTarget == 0) {
        return;
    }
    if ((uint64_t)chainActive.Tip()->nHeight <= nPruneAfterHeight) {
        return;
    }

    unsigned int nLastBlockWeCanPrune = chainActive.Tip()->nHeight - MIN_BLOCKS_TO_KEEP;
    uint64_t nCurrentUsage = CalculateCurrentUsage();
    // We don't check to prune until after we've allocated new space for files
    // So we should leave a buffer under our target to account for another allocation
    // before the next pruning.
    uint64_t nBuffer = BLOCKFILE_CHUNK_SIZE + UNDOFILE_CHUNK_SIZE;
    uint64_t nBytesToPrune;
    int count=0;

    if (nCurrentUsage + nBuffer >= nPruneTarget) {
        // On a prune event, the chainstate DB is flushed.
        // To avoid excessive prune events negating the benefit of high dbcache
        // values, we should not prune too rapidly.
        // So when pruning in IBD, increase the buffer a bit to avoid a re-prune too soon.
        if (IsInitialBlockDownload()) {
            // Since this is only relevant during IBD, we use a fixed 10%
            nBuffer += nPruneTarget / 10;
        }

        for (int fileNumber = 0; fileNumber < nLastBlockFile; fileNumber++) {
            nBytesToPrune = vinfoBlockFile[fileNumber].nSize + vinfoBlockFile[fileNumber].nUndoSize;

            if (vinfoBlockFile[fileNumber].nSize == 0)
                continue;

            if (nCurrentUsage + nBuffer < nPruneTarget)  // are we below our target?
                break;

            // don't prune files that could have a block within MIN_BLOCKS_TO_KEEP of the main chain's tip but keep scanning
            if (vinfoBlockFile[fileNumber].nHeightLast > nLastBlockWeCanPrune)
                continue;

            PruneOneBlockFile(fileNumber);
            // Queue up the files for removal
            setFilesToPrune.insert(fileNumber);
            nCurrentUsage -= nBytesToPrune;
            count++;
        }
    }

    LogPrint(BCLog::PRUNE, "Prune: target=%dMiB actual=%dMiB diff=%dMiB max_prune_height=%d removed %d blk/rev pairs\n",
           nPruneTarget/1024/1024, nCurrentUsage/1024/1024,
           ((int64_t)nPruneTarget - (int64_t)nCurrentUsage)/1024/1024,
           nLastBlockWeCanPrune, count);
}

bool CheckDiskSpace(uint64_t nAdditionalBytes, bool blocks_dir)
{
    uint64_t nFreeBytesAvailable = fs::space(blocks_dir ? GetBlocksDir() : GetDataDir()).available;

    // Check for nMinDiskSpace bytes (currently 50MB)
    if (nFreeBytesAvailable < nMinDiskSpace + nAdditionalBytes)
        return AbortNode("Disk space is low!", _("Error: Disk space is low!"));

    return true;
}

static FILE* OpenDiskFile(const CDiskBlockPos &pos, const char *prefix, bool fReadOnly)
{
    if (pos.IsNull())
        return nullptr;
    fs::path path = GetBlockPosFilename(pos, prefix);
    fs::create_directories(path.parent_path());
    FILE* file = fsbridge::fopen(path, fReadOnly ? "rb": "rb+");
    if (!file && !fReadOnly)
        file = fsbridge::fopen(path, "wb+");
    if (!file) {
        LogPrintf("Unable to open file %s\n", path.string());
        return nullptr;
    }
    if (pos.nPos) {
        if (fseek(file, pos.nPos, SEEK_SET)) {
            LogPrintf("Unable to seek to position %u of %s\n", pos.nPos, path.string());
            fclose(file);
            return nullptr;
        }
    }
    return file;
}

FILE* OpenBlockFile(const CDiskBlockPos &pos, bool fReadOnly) {
    return OpenDiskFile(pos, "blk", fReadOnly);
}

/** Open an undo file (rev?????.dat) */
static FILE* OpenUndoFile(const CDiskBlockPos &pos, bool fReadOnly) {
    return OpenDiskFile(pos, "rev", fReadOnly);
}

fs::path GetBlockPosFilename(const CDiskBlockPos &pos, const char *prefix)
{
    return GetBlocksDir() / strprintf("%s%05u.dat", prefix, pos.nFile);
}

CBlockIndex * CChainState::InsertBlockIndex(const uint256& hash)
{
    AssertLockHeld(cs_main);

    if (hash.IsNull())
        return nullptr;

    // Return existing
    BlockMap::iterator mi = mapBlockIndex.find(hash);
    if (mi != mapBlockIndex.end())
        return (*mi).second;

    // Create new
    CBlockIndex* pindexNew = new CBlockIndex();
    mi = mapBlockIndex.insert(std::make_pair(hash, pindexNew)).first;
    pindexNew->phashBlock = &((*mi).first);

    return pindexNew;
}

bool CChainState::LoadBlockIndex(const Consensus::Params& consensus_params, CBlockTreeDB& blocktree)
{
    if (!blocktree.LoadBlockIndexGuts(consensus_params, [this](const uint256& hash) EXCLUSIVE_LOCKS_REQUIRED(cs_main) { return this->InsertBlockIndex(hash); }))
        return false;

    boost::this_thread::interruption_point();

    // Calculate nChainWork
    std::vector<std::pair<int, CBlockIndex*> > vSortedByHeight;
    vSortedByHeight.reserve(mapBlockIndex.size());
    for (const std::pair<const uint256, CBlockIndex*>& item : mapBlockIndex)
    {
        CBlockIndex* pindex = item.second;
        vSortedByHeight.push_back(std::make_pair(pindex->nHeight, pindex));
    }
    sort(vSortedByHeight.begin(), vSortedByHeight.end());
    for (const std::pair<int, CBlockIndex*>& item : vSortedByHeight)
    {
        CBlockIndex* pindex = item.second;
        pindex->nChainWork = (pindex->pprev ? pindex->pprev->nChainWork : 0) + GetBlockProof(*pindex);
        pindex->nTimeMax = (pindex->pprev ? std::max(pindex->pprev->nTimeMax, pindex->nTime) : pindex->nTime);
        // We can link the chain of blocks for which we've received transactions at some point.
        // Pruned nodes may have deleted the block.
        if (pindex->nTx > 0) {
            if (pindex->pprev) {
                if (pindex->pprev->nChainTx) {
                    pindex->nChainTx = pindex->pprev->nChainTx + pindex->nTx;
                } else {
                    pindex->nChainTx = 0;
                    mapBlocksUnlinked.insert(std::make_pair(pindex->pprev, pindex));
                }
            } else {
                pindex->nChainTx = pindex->nTx;
            }
        }
        if (!(pindex->nStatus & BLOCK_FAILED_MASK) && pindex->pprev && (pindex->pprev->nStatus & BLOCK_FAILED_MASK)) {
            pindex->nStatus |= BLOCK_FAILED_CHILD;
            setDirtyBlockIndex.insert(pindex);
        }
        if (pindex->IsValid(BLOCK_VALID_TRANSACTIONS) && (pindex->nChainTx || pindex->pprev == nullptr))
            setBlockIndexCandidates.insert(pindex);
        if (pindex->nStatus & BLOCK_FAILED_MASK && (!pindexBestInvalid || pindex->nChainWork > pindexBestInvalid->nChainWork))
            pindexBestInvalid = pindex;
        if (pindex->pprev)
            pindex->BuildSkip();
        if (pindex->IsValid(BLOCK_VALID_TREE) && (pindexBestHeader == nullptr || CBlockIndexWorkComparator()(pindexBestHeader, pindex)))
            pindexBestHeader = pindex;
    }

    return true;
}

bool static LoadBlockIndexDB(const CChainParams& chainparams) EXCLUSIVE_LOCKS_REQUIRED(cs_main)
{
    if (!g_chainstate.LoadBlockIndex(chainparams.GetConsensus(), *pblocktree))
        return false;

    // Load block file info
    pblocktree->ReadLastBlockFile(nLastBlockFile);
    vinfoBlockFile.resize(nLastBlockFile + 1);
    LogPrintf("%s: last block file = %i\n", __func__, nLastBlockFile);
    for (int nFile = 0; nFile <= nLastBlockFile; nFile++) {
        pblocktree->ReadBlockFileInfo(nFile, vinfoBlockFile[nFile]);
    }
    LogPrintf("%s: last block file info: %s\n", __func__, vinfoBlockFile[nLastBlockFile].ToString());
    for (int nFile = nLastBlockFile + 1; true; nFile++) {
        CBlockFileInfo info;
        if (pblocktree->ReadBlockFileInfo(nFile, info)) {
            vinfoBlockFile.push_back(info);
        } else {
            break;
        }
    }

    // Check presence of blk files
    LogPrintf("Checking all blk files are present...\n");
    std::set<int> setBlkDataFiles;
    for (const std::pair<const uint256, CBlockIndex*>& item : mapBlockIndex)
    {
        CBlockIndex* pindex = item.second;
        if (pindex->nStatus & BLOCK_HAVE_DATA) {
            setBlkDataFiles.insert(pindex->nFile);
        }
    }
    for (std::set<int>::iterator it = setBlkDataFiles.begin(); it != setBlkDataFiles.end(); it++)
    {
        CDiskBlockPos pos(*it, 0);
        if (CAutoFile(OpenBlockFile(pos, true), SER_DISK, CLIENT_VERSION).IsNull()) {
            return false;
        }
    }

    // Check whether we have ever pruned block & undo files
    pblocktree->ReadFlag("prunedblockfiles", fHavePruned);
    if (fHavePruned)
        LogPrintf("LoadBlockIndexDB(): Block files have previously been pruned\n");

    // Check whether we need to continue reindexing
    bool fReindexing = false;
    pblocktree->ReadReindexing(fReindexing);
    if(fReindexing) fReindex = true;

    // Check whether we have a transaction index
    //pblocktree->ReadFlag("txindex", fTxIndex);
    //LogPrintf("%s: transaction index %s\n", __func__, fTxIndex ? "enabled" : "disabled");

    // Check whether we have an address index
    pblocktree->ReadFlag("addressindex", fAddressIndex);
    LogPrintf("%s: address index %s\n", __func__, fAddressIndex ? "enabled" : "disabled");

    // Check whether we have a timestamp index
    pblocktree->ReadFlag("timestampindex", fTimestampIndex);
    LogPrintf("%s: timestamp index %s\n", __func__, fTimestampIndex ? "enabled" : "disabled");

    // Check whether we have a spent index
    pblocktree->ReadFlag("spentindex", fSpentIndex);
    LogPrintf("%s: spent index %s\n", __func__, fSpentIndex ? "enabled" : "disabled");

    return true;
}

bool LoadChainTip(const CChainParams& chainparams)
{
    AssertLockHeld(cs_main);

    if (chainActive.Tip() && chainActive.Tip()->GetBlockHash() == pcoinsTip->GetBestBlock()) return true;

    if (pcoinsTip->GetBestBlock().IsNull() && mapBlockIndex.size() == 1) {
        // In case we just added the genesis block, connect it now, so
        // that we always have a chainActive.Tip() when we return.
        LogPrintf("%s: Connecting genesis block...\n", __func__);
        CValidationState state;
        if (!ActivateBestChain(state, chainparams)) {
            LogPrintf("%s: failed to activate chain (%s)\n", __func__, FormatStateMessage(state));
            return false;
        }
    }

    // Load pointer to end of best chain
    CBlockIndex* pindex = LookupBlockIndex(pcoinsTip->GetBestBlock());
    if (!pindex) {
        return false;
    }
    chainActive.SetTip(pindex);

    g_chainstate.PruneBlockIndexCandidates();

    LogPrintf("Loaded best chain: hashBestChain=%s height=%d date=%s progress=%f\n",
        chainActive.Tip()->GetBlockHash().ToString(), chainActive.Height(),
        FormatISO8601DateTime(chainActive.Tip()->GetBlockTime()),
        GuessVerificationProgress(chainparams.TxData(), chainActive.Tip()));
    return true;
}

CVerifyDB::CVerifyDB()
{
    uiInterface.ShowProgress(_("Verifying blocks..."), 0, false);
}

CVerifyDB::~CVerifyDB()
{
    uiInterface.ShowProgress("", 100, false);
}

bool CVerifyDB::VerifyDB(const CChainParams& chainparams, CCoinsView *coinsview, int nCheckLevel, int nCheckDepth)
{
    LOCK(cs_main);
    if (chainActive.Tip() == nullptr || chainActive.Tip()->pprev == nullptr)
        return true;

    fVerifyingDB = true;

    // Verify blocks in the best chain
    if (nCheckDepth <= 0 || nCheckDepth > chainActive.Height())
        nCheckDepth = chainActive.Height();
    nCheckLevel = std::max(0, std::min(4, nCheckLevel));
    LogPrintf("Verifying last %i blocks at level %i\n", nCheckDepth, nCheckLevel);
    CCoinsViewCache coins(coinsview);
    CBlockIndex* pindex;
    CBlockIndex* pindexFailure = nullptr;
    int nGoodTransactions = 0;
    CValidationState state;
    int reportDone = 0;
    LogPrintf("[0%%]..."); /* Continued */
    for (pindex = chainActive.Tip(); pindex && pindex->pprev; pindex = pindex->pprev) {
        boost::this_thread::interruption_point();
        int percentageDone = std::max(1, std::min(99, (int)(((double)(chainActive.Height() - pindex->nHeight)) / (double)nCheckDepth * (nCheckLevel >= 4 ? 50 : 100))));
        if (reportDone < percentageDone/10) {
            // report every 10% step
            LogPrintf("[%d%%]...", percentageDone); /* Continued */
            reportDone = percentageDone/10;
        }
        uiInterface.ShowProgress(_("Verifying blocks..."), percentageDone, false);
        if (pindex->nHeight <= chainActive.Height()-nCheckDepth)
            break;
        if (fPruneMode && !(pindex->nStatus & BLOCK_HAVE_DATA)) {
            // If pruning, only go back as far as we have data.
            LogPrintf("VerifyDB(): block verification stopping at height %d (pruning, no data)\n", pindex->nHeight);
            break;
        }
        CBlock block;
        // check level 0: read from disk
        if (!ReadBlockFromDisk(block, pindex, chainparams.GetConsensus()))
            return error("VerifyDB(): *** ReadBlockFromDisk failed at %d, hash=%s", pindex->nHeight, pindex->GetBlockHash().ToString());
        // check level 1: verify block validity
        if (nCheckLevel >= 1 && !CheckBlock(block, state, chainparams.GetConsensus()))
            return error("%s: *** found bad block at %d, hash=%s (%s)\n", __func__,
                         pindex->nHeight, pindex->GetBlockHash().ToString(), FormatStateMessage(state));
        // check level 2: verify undo validity
        if (nCheckLevel >= 2 && pindex) {
            CBlockUndo undo;
            if (!pindex->GetUndoPos().IsNull()) {
                if (!UndoReadFromDisk(undo, pindex)) {
                    return error("VerifyDB(): *** found bad undo data at %d, hash=%s\n", pindex->nHeight, pindex->GetBlockHash().ToString());
                }
            }
        }
        // check level 3: check for inconsistencies during memory-only disconnect of tip blocks
        if (nCheckLevel >= 3 && (coins.DynamicMemoryUsage() + pcoinsTip->DynamicMemoryUsage()) <= nCoinCacheUsage) {
            assert(coins.GetBestBlock() == pindex->GetBlockHash());
            DisconnectResult res = g_chainstate.DisconnectBlock(block, pindex, coins);
            if (res == DISCONNECT_FAILED) {
                return error("VerifyDB(): *** irrecoverable inconsistency in block data at %d, hash=%s", pindex->nHeight, pindex->GetBlockHash().ToString());
            }
            if (res == DISCONNECT_UNCLEAN) {
                nGoodTransactions = 0;
                pindexFailure = pindex;
            } else {
                nGoodTransactions += block.vtx.size();
            }
        }
        if (ShutdownRequested())
            return true;
    }
    if (pindexFailure)
        return error("VerifyDB(): *** coin database inconsistencies found (last %i blocks, %i good transactions before that)\n", chainActive.Height() - pindexFailure->nHeight + 1, nGoodTransactions);

    // store block count as we move pindex at check level >= 4
    int block_count = chainActive.Height() - pindex->nHeight;

    // check level 4: try reconnecting blocks
    if (nCheckLevel >= 4) {
        while (pindex != chainActive.Tip()) {
            boost::this_thread::interruption_point();
            uiInterface.ShowProgress(_("Verifying blocks..."), std::max(1, std::min(99, 100 - (int)(((double)(chainActive.Height() - pindex->nHeight)) / (double)nCheckDepth * 50))), false);
            pindex = chainActive.Next(pindex);
            CBlock block;
            if (!ReadBlockFromDisk(block, pindex, chainparams.GetConsensus()))
                return error("VerifyDB(): *** ReadBlockFromDisk failed at %d, hash=%s", pindex->nHeight, pindex->GetBlockHash().ToString());
            if (!g_chainstate.ConnectBlock(block, state, pindex, coins, chainparams))
                return error("VerifyDB(): *** found unconnectable block at %d, hash=%s (%s)", pindex->nHeight, pindex->GetBlockHash().ToString(), FormatStateMessage(state));
        }
    }

    LogPrintf("[DONE].\n");
    LogPrintf("No coin database inconsistencies in last %i blocks (%i transactions)\n", block_count, nGoodTransactions);
    fVerifyingDB = false;

    return true;
}

/** Apply the effects of a block on the utxo cache, ignoring that it may already have been applied. */
bool CChainState::RollforwardBlock(const CBlockIndex* pindex, CCoinsViewCache& inputs, const CChainParams& params)
{
    // TODO: merge with ConnectBlock
    CBlock block;
    if (!ReadBlockFromDisk(block, pindex, params.GetConsensus())) {
        return error("ReplayBlock(): ReadBlockFromDisk failed at %d, hash=%s", pindex->nHeight, pindex->GetBlockHash().ToString());
    }

    for (const CTransactionRef& tx : block.vtx) {
        if (!tx->IsCoinBase()) {
            for (const CTxIn &txin : tx->vin) {
                inputs.SpendCoin(txin.prevout);
            }
        }
        // Pass check = true as every addition may be an overwrite.
        AddCoins(inputs, *tx, pindex->nHeight, true);
    }
    return true;
}

bool CChainState::ReplayBlocks(const CChainParams& params, CCoinsView* view)
{
    LOCK(cs_main);

    CCoinsViewCache cache(view);

    std::vector<uint256> hashHeads = view->GetHeadBlocks();
    if (hashHeads.empty()) return true; // We're already in a consistent state.
    if (hashHeads.size() != 2) return error("ReplayBlocks(): unknown inconsistent state");

    uiInterface.ShowProgress(_("Replaying blocks..."), 0, false);
    LogPrintf("Replaying blocks\n");

    const CBlockIndex* pindexOld = nullptr;  // Old tip during the interrupted flush.
    const CBlockIndex* pindexNew;            // New tip during the interrupted flush.
    const CBlockIndex* pindexFork = nullptr; // Latest block common to both the old and the new tip.

    if (mapBlockIndex.count(hashHeads[0]) == 0) {
        return error("ReplayBlocks(): reorganization to unknown block requested");
    }
    pindexNew = mapBlockIndex[hashHeads[0]];

    if (!hashHeads[1].IsNull()) { // The old tip is allowed to be 0, indicating it's the first flush.
        if (mapBlockIndex.count(hashHeads[1]) == 0) {
            return error("ReplayBlocks(): reorganization from unknown block requested");
        }
        pindexOld = mapBlockIndex[hashHeads[1]];
        pindexFork = LastCommonAncestor(pindexOld, pindexNew);
        assert(pindexFork != nullptr);
    }

    // Rollback along the old branch.
    while (pindexOld != pindexFork) {
        if (pindexOld->nHeight > 0) { // Never disconnect the genesis block.
            CBlock block;
            if (!ReadBlockFromDisk(block, pindexOld, params.GetConsensus())) {
                return error("RollbackBlock(): ReadBlockFromDisk() failed at %d, hash=%s", pindexOld->nHeight, pindexOld->GetBlockHash().ToString());
            }
            LogPrintf("Rolling back %s (%i)\n", pindexOld->GetBlockHash().ToString(), pindexOld->nHeight);
            DisconnectResult res = DisconnectBlock(block, pindexOld, cache);
            if (res == DISCONNECT_FAILED) {
                return error("RollbackBlock(): DisconnectBlock failed at %d, hash=%s", pindexOld->nHeight, pindexOld->GetBlockHash().ToString());
            }
            // If DISCONNECT_UNCLEAN is returned, it means a non-existing UTXO was deleted, or an existing UTXO was
            // overwritten. It corresponds to cases where the block-to-be-disconnect never had all its operations
            // applied to the UTXO set. However, as both writing a UTXO and deleting a UTXO are idempotent operations,
            // the result is still a version of the UTXO set with the effects of that block undone.
        }
        pindexOld = pindexOld->pprev;
    }

    // Roll forward from the forking point to the new tip.
    int nForkHeight = pindexFork ? pindexFork->nHeight : 0;
    for (int nHeight = nForkHeight + 1; nHeight <= pindexNew->nHeight; ++nHeight) {
        const CBlockIndex* pindex = pindexNew->GetAncestor(nHeight);
        LogPrintf("Rolling forward %s (%i)\n", pindex->GetBlockHash().ToString(), nHeight);
        uiInterface.ShowProgress(_("Replaying blocks..."), (int) ((nHeight - nForkHeight) * 100.0 / (pindexNew->nHeight - nForkHeight)) , false);
        if (!RollforwardBlock(pindex, cache, params)) return false;
    }

    cache.SetBestBlock(pindexNew->GetBlockHash(), pindexNew->nHeight);
    cache.Flush();
    uiInterface.ShowProgress("", 100, false);
    return true;
}

bool ReplayBlocks(const CChainParams& params, CCoinsView* view) {
    return g_chainstate.ReplayBlocks(params, view);
}

bool CChainState::RewindBlockIndex(const CChainParams& params)
{
    LOCK(cs_main);

    // Note that during -reindex-chainstate we are called with an empty chainActive!

    int nHeight = 1;
    while (nHeight <= chainActive.Height()) {
        // Although SCRIPT_VERIFY_WITNESS is now generally enforced on all
        // blocks in ConnectBlock, we don't need to go back and
        // re-download/re-verify blocks from before segwit actually activated.
        if (IsWitnessEnabled(chainActive[nHeight - 1], params.GetConsensus()) && !(chainActive[nHeight]->nStatus & BLOCK_OPT_WITNESS)) {
            break;
        }
        nHeight++;
    }

    // nHeight is now the height of the first insufficiently-validated block, or tipheight + 1
    CValidationState state;
    CBlockIndex* pindex = chainActive.Tip();
    while (chainActive.Height() >= nHeight) {
        if (fPruneMode && !(chainActive.Tip()->nStatus & BLOCK_HAVE_DATA)) {
            // If pruning, don't try rewinding past the HAVE_DATA point;
            // since older blocks can't be served anyway, there's
            // no need to walk further, and trying to DisconnectTip()
            // will fail (and require a needless reindex/redownload
            // of the blockchain).
            break;
        }
        if (!DisconnectTip(state, params, nullptr)) {
            return error("RewindBlockIndex: unable to disconnect block at height %i (%s)", pindex->nHeight, FormatStateMessage(state));
        }
        // Occasionally flush state to disk.
        if (!FlushStateToDisk(params, state, FlushStateMode::PERIODIC)) {
            LogPrintf("RewindBlockIndex: unable to flush state to disk (%s)\n", FormatStateMessage(state));
            return false;
        }
    }

    // Reduce validity flag and have-data flags.
    // We do this after actual disconnecting, otherwise we'll end up writing the lack of data
    // to disk before writing the chainstate, resulting in a failure to continue if interrupted.
    for (const auto& entry : mapBlockIndex) {
        CBlockIndex* pindexIter = entry.second;

        // Note: If we encounter an insufficiently validated block that
        // is on chainActive, it must be because we are a pruning node, and
        // this block or some successor doesn't HAVE_DATA, so we were unable to
        // rewind all the way.  Blocks remaining on chainActive at this point
        // must not have their validity reduced.
        if (IsWitnessEnabled(pindexIter->pprev, params.GetConsensus()) && !(pindexIter->nStatus & BLOCK_OPT_WITNESS) && !chainActive.Contains(pindexIter)) {
            // Reduce validity
            pindexIter->nStatus = std::min<unsigned int>(pindexIter->nStatus & BLOCK_VALID_MASK, BLOCK_VALID_TREE) | (pindexIter->nStatus & ~BLOCK_VALID_MASK);
            // Remove have-data flags.
            pindexIter->nStatus &= ~(BLOCK_HAVE_DATA | BLOCK_HAVE_UNDO);
            // Remove storage location.
            pindexIter->nFile = 0;
            pindexIter->nDataPos = 0;
            pindexIter->nUndoPos = 0;
            // Remove various other things
            pindexIter->nTx = 0;
            pindexIter->nChainTx = 0;
            pindexIter->nSequenceId = 0;
            // Make sure it gets written.
            setDirtyBlockIndex.insert(pindexIter);
            // Update indexes
            setBlockIndexCandidates.erase(pindexIter);
            std::pair<std::multimap<CBlockIndex*, CBlockIndex*>::iterator, std::multimap<CBlockIndex*, CBlockIndex*>::iterator> ret = mapBlocksUnlinked.equal_range(pindexIter->pprev);
            while (ret.first != ret.second) {
                if (ret.first->second == pindexIter) {
                    mapBlocksUnlinked.erase(ret.first++);
                } else {
                    ++ret.first;
                }
            }
        } else if (pindexIter->IsValid(BLOCK_VALID_TRANSACTIONS) && pindexIter->nChainTx) {
            setBlockIndexCandidates.insert(pindexIter);
        }
    }

    if (chainActive.Tip() != nullptr) {
        // We can't prune block index candidates based on our tip if we have
        // no tip due to chainActive being empty!
        PruneBlockIndexCandidates();

        CheckBlockIndex(params.GetConsensus());
    }

    return true;
}

bool RewindBlockIndex(const CChainParams& params) {
    if (!g_chainstate.RewindBlockIndex(params)) {
        return false;
    }

    if (chainActive.Tip() != nullptr) {
        // FlushStateToDisk can possibly read chainActive. Be conservative
        // and skip it here, we're about to -reindex-chainstate anyway, so
        // it'll get called a bunch real soon.
        CValidationState state;
        if (!FlushStateToDisk(params, state, FlushStateMode::ALWAYS)) {
            LogPrintf("RewindBlockIndex: unable to flush state to disk (%s)\n", FormatStateMessage(state));
            return false;
        }
    }

    return true;
}

void CChainState::UnloadBlockIndex() {
    nBlockSequenceId = 1;
    m_failed_blocks.clear();
    setBlockIndexCandidates.clear();
}

// May NOT be used after any connections are up as much
// of the peer-processing logic assumes a consistent
// block index state
void UnloadBlockIndex()
{
    LOCK(cs_main);
    chainActive.SetTip(nullptr);
    pindexBestInvalid = nullptr;
    pindexBestHeader = nullptr;
    mempool.clear();
    mapBlocksUnlinked.clear();
    vinfoBlockFile.clear();
    nLastBlockFile = 0;
    setDirtyBlockIndex.clear();
    setDirtyFileInfo.clear();
    versionbitscache.Clear();
    for (int b = 0; b < VERSIONBITS_NUM_BITS; b++) {
        warningcache[b].clear();
    }

    for (const BlockMap::value_type& entry : mapBlockIndex) {
        delete entry.second;
    }
    mapBlockIndex.clear();
    fHavePruned = false;

    g_chainstate.UnloadBlockIndex();
}

bool TryAutoReindex()
{
    // Force reindex to update version
    bool nV1 = false;
    if (!pblocktree->ReadFlag("v1", nV1) || !nV1) {
        LogPrintf("%s: v1 Marker not detected, attempting reindex.\n", __func__);
        return true;
    }
    return false;
};

bool LoadBlockIndex(const CChainParams& chainparams)
{
    // Load block index from databases
    bool needs_init = fReindex;

    if (!fReindex) {
        bool ret = LoadBlockIndexDB(chainparams);
        if (!ret) return false;
        needs_init = mapBlockIndex.empty();
    }

    if (needs_init) {
        // Everything here is for *new* reindex/DBs. Thus, though
        // LoadBlockIndexDB may have set fReindex if we shut down
        // mid-reindex previously, we don't check fReindex and
        // instead only check it prior to LoadBlockIndexDB to set
        // needs_init.

        LogPrintf("Initializing databases...\n");
        pblocktree->WriteFlag("v1", true);

        // Use the provided setting for -addressindex in the new database
        fAddressIndex = gArgs.GetBoolArg("-addressindex", DEFAULT_ADDRESSINDEX);
        pblocktree->WriteFlag("addressindex", fAddressIndex);
        LogPrintf("%s: address index %s\n", __func__, fAddressIndex ? "enabled" : "disabled");

        // Use the provided setting for -timestampindex in the new database
        fTimestampIndex = gArgs.GetBoolArg("-timestampindex", DEFAULT_TIMESTAMPINDEX);
        pblocktree->WriteFlag("timestampindex", fTimestampIndex);
        LogPrintf("%s: timestamp index %s\n", __func__, fTimestampIndex ? "enabled" : "disabled");

        // Use the provided setting for -spentindex in the new database
        fSpentIndex = gArgs.GetBoolArg("-spentindex", DEFAULT_SPENTINDEX);
        pblocktree->WriteFlag("spentindex", fSpentIndex);
        LogPrintf("%s: spent index %s\n", __func__, fSpentIndex ? "enabled" : "disabled");
    }
    return true;
}

bool CChainState::LoadGenesisBlock(const CChainParams& chainparams)
{
    LOCK(cs_main);

    // Check whether we're already initialized by checking for genesis in
    // mapBlockIndex. Note that we can't use chainActive here, since it is
    // set based on the coins db, not the block index db, which is the only
    // thing loaded at this point.
    if (mapBlockIndex.count(chainparams.GenesisBlock().GetHash()))
        return true;

    try {
        CBlock &block = const_cast<CBlock&>(chainparams.GenesisBlock());
        CDiskBlockPos blockPos = SaveBlockToDisk(block, 0, chainparams, nullptr);
        if (blockPos.IsNull())
            return error("%s: writing genesis block to disk failed", __func__);
        CBlockIndex *pindex = AddToBlockIndex(block);
        pindex->nFlags |= BLOCK_ACCEPTED;
        ReceivedBlockTransactions(block, pindex, blockPos, chainparams.GetConsensus());
    } catch (const std::runtime_error& e) {
        return error("%s: failed to write genesis block: %s", __func__, e.what());
    }

    return true;
}

bool LoadGenesisBlock(const CChainParams& chainparams)
{
    return g_chainstate.LoadGenesisBlock(chainparams);
}

bool LoadExternalBlockFile(const CChainParams& chainparams, FILE* fileIn, CDiskBlockPos *dbp)
{
    // Map of disk positions for blocks with unknown parent (only used for reindex)
    static std::multimap<uint256, CDiskBlockPos> mapBlocksUnknownParent;
    int64_t nStart = GetTimeMillis();

    fAddressIndex = gArgs.GetBoolArg("-addressindex", DEFAULT_ADDRESSINDEX);
    fTimestampIndex = gArgs.GetBoolArg("-timestampindex", DEFAULT_TIMESTAMPINDEX);
    fSpentIndex = gArgs.GetBoolArg("-spentindex", DEFAULT_SPENTINDEX);

    int nLoaded = 0;
    try {
        // This takes over fileIn and calls fclose() on it in the CBufferedFile destructor
        CBufferedFile blkdat(fileIn, 2*MAX_BLOCK_SERIALIZED_SIZE, MAX_BLOCK_SERIALIZED_SIZE+8, SER_DISK, CLIENT_VERSION);
        uint64_t nRewind = blkdat.GetPos();
        while (!blkdat.eof()) {
            boost::this_thread::interruption_point();

            blkdat.SetPos(nRewind);
            nRewind++; // start one byte further next time, in case of failure
            blkdat.SetLimit(); // remove former limit
            unsigned int nSize = 0;
            try {
                // locate a header
                unsigned char buf[CMessageHeader::MESSAGE_START_SIZE];
                blkdat.FindByte(chainparams.MessageStart()[0]);
                nRewind = blkdat.GetPos()+1;
                blkdat >> buf;
                if (memcmp(buf, chainparams.MessageStart(), CMessageHeader::MESSAGE_START_SIZE))
                    continue;
                // read size
                blkdat >> nSize;
                if (nSize < 80 || nSize > MAX_BLOCK_SERIALIZED_SIZE)
                    continue;
            } catch (const std::exception&) {
                // no valid block header found; don't complain
                break;
            }
            try {
                // read block
                uint64_t nBlockPos = blkdat.GetPos();
                if (dbp)
                    dbp->nPos = nBlockPos;
                blkdat.SetLimit(nBlockPos + nSize);
                blkdat.SetPos(nBlockPos);
                std::shared_ptr<CBlock> pblock = std::make_shared<CBlock>();
                CBlock& block = *pblock;
                blkdat >> block;
                nRewind = blkdat.GetPos();

                uint256 hash = block.GetHash();
                {
                    LOCK(cs_main);
                    // detect out of order blocks, and store them for later
                    if (hash != chainparams.GetConsensus().hashGenesisBlock && !LookupBlockIndex(block.hashPrevBlock)) {
                        LogPrint(BCLog::REINDEX, "%s: Out of order block %s, parent %s not known\n", __func__, hash.ToString(),
                                block.hashPrevBlock.ToString());
                        if (dbp)
                            mapBlocksUnknownParent.insert(std::make_pair(block.hashPrevBlock, *dbp));
                        continue;
                    }

                    // process in case the block isn't known yet
                    CBlockIndex* pindex = LookupBlockIndex(hash);
                    if (!pindex || (pindex->nStatus & BLOCK_HAVE_DATA) == 0) {
                      CValidationState state;
                      if (g_chainstate.AcceptBlock(pblock, state, chainparams, nullptr, true, dbp, nullptr)) {
                          nLoaded++;
                      }
                      if (state.IsError()) {
                          break;
                      }
                    } else if (hash != chainparams.GetConsensus().hashGenesisBlock && pindex->nHeight % 1000 == 0) {
                      LogPrint(BCLog::REINDEX, "Block Import: already had block %s at height %d\n", hash.ToString(), pindex->nHeight);
                    }
                }

                // Activate the genesis block so normal node progress can continue
                if (hash == chainparams.GetConsensus().hashGenesisBlock) {
                    CValidationState state;
                    if (!ActivateBestChain(state, chainparams)) {
                        break;
                    }
                }

                NotifyHeaderTip();

                // Recursively process earlier encountered successors of this block
                std::deque<uint256> queue;
                queue.push_back(hash);
                while (!queue.empty()) {
                    uint256 head = queue.front();
                    queue.pop_front();
                    std::pair<std::multimap<uint256, CDiskBlockPos>::iterator, std::multimap<uint256, CDiskBlockPos>::iterator> range = mapBlocksUnknownParent.equal_range(head);
                    while (range.first != range.second) {
                        std::multimap<uint256, CDiskBlockPos>::iterator it = range.first;
                        std::shared_ptr<CBlock> pblockrecursive = std::make_shared<CBlock>();
                        if (ReadBlockFromDisk(*pblockrecursive, it->second, chainparams.GetConsensus()))
                        {
                            LogPrint(BCLog::REINDEX, "%s: Processing out of order child %s of %s\n", __func__, pblockrecursive->GetHash().ToString(),
                                    head.ToString());
                            LOCK(cs_main);
                            CValidationState dummy;
                            if (g_chainstate.AcceptBlock(pblockrecursive, dummy, chainparams, nullptr, true, &it->second, nullptr))
                            {
                                nLoaded++;
                                queue.push_back(pblockrecursive->GetHash());
                            }
                        }
                        range.first++;
                        mapBlocksUnknownParent.erase(it);
                        NotifyHeaderTip();
                    }
                }
            } catch (const std::exception& e) {
                LogPrintf("%s: Deserialize or I/O error - %s\n", __func__, e.what());
            }
        }
    } catch (const std::runtime_error& e) {
        AbortNode(std::string("System error: ") + e.what());
    }
    if (nLoaded > 0)
        LogPrintf("Loaded %i blocks from external file in %dms\n", nLoaded, GetTimeMillis() - nStart);
    return nLoaded > 0;
}

void CChainState::CheckBlockIndex(const Consensus::Params& consensusParams)
{
    if (!fCheckBlockIndex) {
        return;
    }

    LOCK(cs_main);

    // During a reindex, we read the genesis block and call CheckBlockIndex before ActivateBestChain,
    // so we have the genesis block in mapBlockIndex but no active chain.  (A few of the tests when
    // iterating the block tree require that chainActive has been initialized.)
    if (chainActive.Height() < 0) {
        assert(mapBlockIndex.size() <= 1);
        return;
    }

    // Build forward-pointing map of the entire block tree.
    std::multimap<CBlockIndex*,CBlockIndex*> forward;
    for (const std::pair<const uint256, CBlockIndex*>& entry : mapBlockIndex) {
        forward.insert(std::make_pair(entry.second->pprev, entry.second));
    }

    assert(forward.size() == mapBlockIndex.size());

    std::pair<std::multimap<CBlockIndex*,CBlockIndex*>::iterator,std::multimap<CBlockIndex*,CBlockIndex*>::iterator> rangeGenesis = forward.equal_range(nullptr);
    CBlockIndex *pindex = rangeGenesis.first->second;
    rangeGenesis.first++;
    assert(rangeGenesis.first == rangeGenesis.second); // There is only one index entry with parent nullptr.

    // Iterate over the entire block tree, using depth-first search.
    // Along the way, remember whether there are blocks on the path from genesis
    // block being explored which are the first to have certain properties.
    size_t nNodes = 0;
    int nHeight = 0;
    CBlockIndex* pindexFirstInvalid = nullptr; // Oldest ancestor of pindex which is invalid.
    CBlockIndex* pindexFirstMissing = nullptr; // Oldest ancestor of pindex which does not have BLOCK_HAVE_DATA.
    CBlockIndex* pindexFirstNeverProcessed = nullptr; // Oldest ancestor of pindex for which nTx == 0.
    CBlockIndex* pindexFirstNotTreeValid = nullptr; // Oldest ancestor of pindex which does not have BLOCK_VALID_TREE (regardless of being valid or not).
    CBlockIndex* pindexFirstNotTransactionsValid = nullptr; // Oldest ancestor of pindex which does not have BLOCK_VALID_TRANSACTIONS (regardless of being valid or not).
    CBlockIndex* pindexFirstNotChainValid = nullptr; // Oldest ancestor of pindex which does not have BLOCK_VALID_CHAIN (regardless of being valid or not).
    CBlockIndex* pindexFirstNotScriptsValid = nullptr; // Oldest ancestor of pindex which does not have BLOCK_VALID_SCRIPTS (regardless of being valid or not).
    while (pindex != nullptr) {
        nNodes++;
        if (pindexFirstInvalid == nullptr && pindex->nStatus & BLOCK_FAILED_VALID) pindexFirstInvalid = pindex;
        if (pindexFirstMissing == nullptr && !(pindex->nStatus & BLOCK_HAVE_DATA)) pindexFirstMissing = pindex;
        if (pindexFirstNeverProcessed == nullptr && pindex->nTx == 0) pindexFirstNeverProcessed = pindex;
        if (pindex->pprev != nullptr && pindexFirstNotTreeValid == nullptr && (pindex->nStatus & BLOCK_VALID_MASK) < BLOCK_VALID_TREE) pindexFirstNotTreeValid = pindex;
        if (pindex->pprev != nullptr && pindexFirstNotTransactionsValid == nullptr && (pindex->nStatus & BLOCK_VALID_MASK) < BLOCK_VALID_TRANSACTIONS) pindexFirstNotTransactionsValid = pindex;
        if (pindex->pprev != nullptr && pindexFirstNotChainValid == nullptr && (pindex->nStatus & BLOCK_VALID_MASK) < BLOCK_VALID_CHAIN) pindexFirstNotChainValid = pindex;
        if (pindex->pprev != nullptr && pindexFirstNotScriptsValid == nullptr && (pindex->nStatus & BLOCK_VALID_MASK) < BLOCK_VALID_SCRIPTS) pindexFirstNotScriptsValid = pindex;

        // Begin: actual consistency checks.
        if (pindex->pprev == nullptr) {
            // Genesis block checks.
            assert(pindex->GetBlockHash() == consensusParams.hashGenesisBlock); // Genesis block's hash must match.
            assert(pindex == chainActive.Genesis()); // The current active chain's genesis block must be this block.
        }
        if (pindex->nChainTx == 0) assert(pindex->nSequenceId <= 0);  // nSequenceId can't be set positive for blocks that aren't linked (negative is used for preciousblock)
        // VALID_TRANSACTIONS is equivalent to nTx > 0 for all nodes (whether or not pruning has occurred).
        // HAVE_DATA is only equivalent to nTx > 0 (or VALID_TRANSACTIONS) if no pruning has occurred.
        if (!fHavePruned) {
            // If we've never pruned, then HAVE_DATA should be equivalent to nTx > 0
            assert(!(pindex->nStatus & BLOCK_HAVE_DATA) == (pindex->nTx == 0));
            assert(pindexFirstMissing == pindexFirstNeverProcessed);
        } else {
            // If we have pruned, then we can only say that HAVE_DATA implies nTx > 0
            if (pindex->nStatus & BLOCK_HAVE_DATA) assert(pindex->nTx > 0);
        }
        if (pindex->nStatus & BLOCK_HAVE_UNDO) assert(pindex->nStatus & BLOCK_HAVE_DATA);
        assert(((pindex->nStatus & BLOCK_VALID_MASK) >= BLOCK_VALID_TRANSACTIONS) == (pindex->nTx > 0)); // This is pruning-independent.
        // All parents having had data (at some point) is equivalent to all parents being VALID_TRANSACTIONS, which is equivalent to nChainTx being set.
        assert((pindexFirstNeverProcessed != nullptr) == (pindex->nChainTx == 0)); // nChainTx != 0 is used to signal that all parent blocks have been processed (but may have been pruned).
        assert((pindexFirstNotTransactionsValid != nullptr) == (pindex->nChainTx == 0));
        assert(pindex->nHeight == nHeight); // nHeight must be consistent.
        assert(pindex->pprev == nullptr || pindex->nChainWork >= pindex->pprev->nChainWork); // For every block except the genesis block, the chainwork must be larger than the parent's.
        assert(nHeight < 2 || (pindex->pskip && (pindex->pskip->nHeight < nHeight))); // The pskip pointer must point back for all but the first 2 blocks.
        assert(pindexFirstNotTreeValid == nullptr); // All mapBlockIndex entries must at least be TREE valid
        if ((pindex->nStatus & BLOCK_VALID_MASK) >= BLOCK_VALID_TREE) assert(pindexFirstNotTreeValid == nullptr); // TREE valid implies all parents are TREE valid
        if ((pindex->nStatus & BLOCK_VALID_MASK) >= BLOCK_VALID_CHAIN) assert(pindexFirstNotChainValid == nullptr); // CHAIN valid implies all parents are CHAIN valid
        if ((pindex->nStatus & BLOCK_VALID_MASK) >= BLOCK_VALID_SCRIPTS) assert(pindexFirstNotScriptsValid == nullptr); // SCRIPTS valid implies all parents are SCRIPTS valid
        if (pindexFirstInvalid == nullptr) {
            // Checks for not-invalid blocks.
            assert((pindex->nStatus & BLOCK_FAILED_MASK) == 0); // The failed mask cannot be set for blocks without invalid parents.
        }
        if (!CBlockIndexWorkComparator()(pindex, chainActive.Tip()) && pindexFirstNeverProcessed == nullptr) {
            if (pindexFirstInvalid == nullptr) {
                // If this block sorts at least as good as the current tip and
                // is valid and we have all data for its parents, it must be in
                // setBlockIndexCandidates.  chainActive.Tip() must also be there
                // even if some data has been pruned.
                if (pindexFirstMissing == nullptr || pindex == chainActive.Tip()) {
                    assert(setBlockIndexCandidates.count(pindex));
                }
                // If some parent is missing, then it could be that this block was in
                // setBlockIndexCandidates but had to be removed because of the missing data.
                // In this case it must be in mapBlocksUnlinked -- see test below.
            }
        } else { // If this block sorts worse than the current tip or some ancestor's block has never been seen, it cannot be in setBlockIndexCandidates.
            assert(setBlockIndexCandidates.count(pindex) == 0);
        }
        // Check whether this block is in mapBlocksUnlinked.
        std::pair<std::multimap<CBlockIndex*,CBlockIndex*>::iterator,std::multimap<CBlockIndex*,CBlockIndex*>::iterator> rangeUnlinked = mapBlocksUnlinked.equal_range(pindex->pprev);
        bool foundInUnlinked = false;
        while (rangeUnlinked.first != rangeUnlinked.second) {
            assert(rangeUnlinked.first->first == pindex->pprev);
            if (rangeUnlinked.first->second == pindex) {
                foundInUnlinked = true;
                break;
            }
            rangeUnlinked.first++;
        }
        if (pindex->pprev && (pindex->nStatus & BLOCK_HAVE_DATA) && pindexFirstNeverProcessed != nullptr && pindexFirstInvalid == nullptr) {
            // If this block has block data available, some parent was never received, and has no invalid parents, it must be in mapBlocksUnlinked.
            assert(foundInUnlinked);
        }
        if (!(pindex->nStatus & BLOCK_HAVE_DATA)) assert(!foundInUnlinked); // Can't be in mapBlocksUnlinked if we don't HAVE_DATA
        if (pindexFirstMissing == nullptr) assert(!foundInUnlinked); // We aren't missing data for any parent -- cannot be in mapBlocksUnlinked.
        if (pindex->pprev && (pindex->nStatus & BLOCK_HAVE_DATA) && pindexFirstNeverProcessed == nullptr && pindexFirstMissing != nullptr) {
            // We HAVE_DATA for this block, have received data for all parents at some point, but we're currently missing data for some parent.
            assert(fHavePruned); // We must have pruned.
            // This block may have entered mapBlocksUnlinked if:
            //  - it has a descendant that at some point had more work than the
            //    tip, and
            //  - we tried switching to that descendant but were missing
            //    data for some intermediate block between chainActive and the
            //    tip.
            // So if this block is itself better than chainActive.Tip() and it wasn't in
            // setBlockIndexCandidates, then it must be in mapBlocksUnlinked.
            if (!CBlockIndexWorkComparator()(pindex, chainActive.Tip()) && setBlockIndexCandidates.count(pindex) == 0) {
                if (pindexFirstInvalid == nullptr) {
                    assert(foundInUnlinked);
                }
            }
        }
        // assert(pindex->GetBlockHash() == pindex->GetBlockHeader().GetHash()); // Perhaps too slow
        // End: actual consistency checks.

        // Try descending into the first subnode.
        std::pair<std::multimap<CBlockIndex*,CBlockIndex*>::iterator,std::multimap<CBlockIndex*,CBlockIndex*>::iterator> range = forward.equal_range(pindex);
        if (range.first != range.second) {
            // A subnode was found.
            pindex = range.first->second;
            nHeight++;
            continue;
        }
        // This is a leaf node.
        // Move upwards until we reach a node of which we have not yet visited the last child.
        while (pindex) {
            // We are going to either move to a parent or a sibling of pindex.
            // If pindex was the first with a certain property, unset the corresponding variable.
            if (pindex == pindexFirstInvalid) pindexFirstInvalid = nullptr;
            if (pindex == pindexFirstMissing) pindexFirstMissing = nullptr;
            if (pindex == pindexFirstNeverProcessed) pindexFirstNeverProcessed = nullptr;
            if (pindex == pindexFirstNotTreeValid) pindexFirstNotTreeValid = nullptr;
            if (pindex == pindexFirstNotTransactionsValid) pindexFirstNotTransactionsValid = nullptr;
            if (pindex == pindexFirstNotChainValid) pindexFirstNotChainValid = nullptr;
            if (pindex == pindexFirstNotScriptsValid) pindexFirstNotScriptsValid = nullptr;
            // Find our parent.
            CBlockIndex* pindexPar = pindex->pprev;
            // Find which child we just visited.
            std::pair<std::multimap<CBlockIndex*,CBlockIndex*>::iterator,std::multimap<CBlockIndex*,CBlockIndex*>::iterator> rangePar = forward.equal_range(pindexPar);
            while (rangePar.first->second != pindex) {
                assert(rangePar.first != rangePar.second); // Our parent must have at least the node we're coming from as child.
                rangePar.first++;
            }
            // Proceed to the next one.
            rangePar.first++;
            if (rangePar.first != rangePar.second) {
                // Move to the sibling.
                pindex = rangePar.first->second;
                break;
            } else {
                // Move up further.
                pindex = pindexPar;
                nHeight--;
                continue;
            }
        }
    }

    // Check that we actually traversed the entire map.
    assert(nNodes == forward.size());
}

std::string CBlockFileInfo::ToString() const
{
    return strprintf("CBlockFileInfo(blocks=%u, size=%u, heights=%u...%u, time=%s...%s)", nBlocks, nSize, nHeightFirst, nHeightLast, FormatISO8601Date(nTimeFirst), FormatISO8601Date(nTimeLast));
}

CBlockFileInfo* GetBlockFileInfo(size_t n)
{
    LOCK(cs_LastBlockFile);

    return &vinfoBlockFile.at(n);
}

ThresholdState VersionBitsTipState(const Consensus::Params& params, Consensus::DeploymentPos pos)
{
    LOCK(cs_main);
    return VersionBitsState(chainActive.Tip(), params, pos, versionbitscache);
}

BIP9Stats VersionBitsTipStatistics(const Consensus::Params& params, Consensus::DeploymentPos pos)
{
    LOCK(cs_main);
    return VersionBitsStatistics(chainActive.Tip(), params, pos);
}

int VersionBitsTipStateSinceHeight(const Consensus::Params& params, Consensus::DeploymentPos pos)
{
    LOCK(cs_main);
    return VersionBitsStateSinceHeight(chainActive.Tip(), params, pos, versionbitscache);
}

static const uint64_t MEMPOOL_DUMP_VERSION = 1;

bool LoadMempool()
{
    const CChainParams& chainparams = Params();
    int64_t nExpiryTimeout = gArgs.GetArg("-mempoolexpiry", DEFAULT_MEMPOOL_EXPIRY) * 60 * 60;
    FILE* filestr = fsbridge::fopen(GetDataDir() / "mempool.dat", "rb");
    CAutoFile file(filestr, SER_DISK, CLIENT_VERSION);
    if (file.IsNull()) {
        LogPrintf("Failed to open mempool file from disk. Continuing anyway.\n");
        return false;
    }

    int64_t count = 0;
    int64_t expired = 0;
    int64_t failed = 0;
    int64_t already_there = 0;
    int64_t nNow = GetTime();

    try {
        uint64_t version;
        file >> version;
        if (version != MEMPOOL_DUMP_VERSION) {
            return false;
        }
        uint64_t num;
        file >> num;
        while (num--) {
            CTransactionRef tx;
            int64_t nTime;
            int64_t nFeeDelta;
            file >> tx;
            file >> nTime;
            file >> nFeeDelta;

            CAmount amountdelta = nFeeDelta;
            if (amountdelta) {
                mempool.PrioritiseTransaction(tx->GetHash(), amountdelta);
            }
            CValidationState state;
            if (nTime + nExpiryTimeout > nNow) {
                LOCK(cs_main);
                AcceptToMemoryPoolWithTime(chainparams, mempool, state, tx, nullptr /* pfMissingInputs */, nTime,
                                           nullptr /* plTxnReplaced */, false /* bypass_limits */, 0 /* nAbsurdFee */,
                                           false /* test_accept */, false /* ignore_locks */);
                if (state.IsValid()) {
                    ++count;
                } else {
                    // mempool may contain the transaction already, e.g. from
                    // wallet(s) having loaded it while we were processing
                    // mempool transactions; consider these as valid, instead of
                    // failed, but mark them as 'already there'
                    if (mempool.exists(tx->GetHash())) {
                        ++already_there;
                    } else {
                        ++failed;
                    }
                }
            } else {
                ++expired;
            }
            if (ShutdownRequested())
                return false;
        }
        std::map<uint256, CAmount> mapDeltas;
        file >> mapDeltas;

        for (const auto& i : mapDeltas) {
            mempool.PrioritiseTransaction(i.first, i.second);
        }
    } catch (const std::exception& e) {
        LogPrintf("Failed to deserialize mempool data on disk: %s. Continuing anyway.\n", e.what());
        return false;
    }

    LogPrintf("Imported mempool transactions from disk: %i succeeded, %i failed, %i expired, %i already there\n", count, failed, expired, already_there);
    return true;
}

bool DumpMempool()
{
    int64_t start = GetTimeMicros();

    std::map<uint256, CAmount> mapDeltas;
    std::vector<TxMempoolInfo> vinfo;

    static Mutex dump_mutex;
    LOCK(dump_mutex);

    {
        LOCK(mempool.cs);
        for (const auto &i : mempool.mapDeltas) {
            mapDeltas[i.first] = i.second;
        }
        vinfo = mempool.infoAll();
    }

    int64_t mid = GetTimeMicros();

    try {
        FILE* filestr = fsbridge::fopen(GetDataDir() / "mempool.dat.new", "wb");
        if (!filestr) {
            return false;
        }

        CAutoFile file(filestr, SER_DISK, CLIENT_VERSION);

        uint64_t version = MEMPOOL_DUMP_VERSION;
        file << version;

        file << (uint64_t)vinfo.size();
        for (const auto& i : vinfo) {
            file << *(i.tx);
            file << (int64_t)i.nTime;
            file << (int64_t)i.nFeeDelta;
            mapDeltas.erase(i.tx->GetHash());
        }
        file << mapDeltas;
        if (!FileCommit(file.Get()))
            throw std::runtime_error("FileCommit failed");
        file.fclose();
        RenameOver(GetDataDir() / "mempool.dat.new", GetDataDir() / "mempool.dat");
        int64_t last = GetTimeMicros();
        LogPrintf("Dumped mempool: %gs to copy, %gs to dump\n", (mid-start)*MICRO, (last-mid)*MICRO);
    } catch (const std::exception& e) {
        LogPrintf("Failed to dump mempool: %s. Continuing anyway.\n", e.what());
        return false;
    }
    return true;
}

//! Guess how far we are in the verification process at the given block index
//! require cs_main if pindex has not been validated yet (because nChainTx might be unset)
double GuessVerificationProgress(const ChainTxData& data, const CBlockIndex *pindex) {
    if (pindex == nullptr)
        return 0.0;

    int64_t nNow = time(nullptr);

    double fTxTotal;

    if (pindex->nChainTx <= data.nTxCount) {
        fTxTotal = data.nTxCount + (nNow - data.nTime) * data.dTxRate;
    } else {
        fTxTotal = pindex->nChainTx + (nNow - pindex->GetBlockTime()) * data.dTxRate;
    }

    return pindex->nChainTx / fTxTotal;
}

class CMainCleanup
{
public:
    CMainCleanup() {}
    ~CMainCleanup() {
        // block headers
        BlockMap::iterator it1 = mapBlockIndex.begin();
        for (; it1 != mapBlockIndex.end(); it1++)
            delete (*it1).second;
        mapBlockIndex.clear();
    }
} instance_of_cmaincleanup;


bool CoinStakeCache::GetCoinStake(const uint256 &blockHash, CTransactionRef &tx)
{

    for (const auto &i : lData)
    {
        if (blockHash != i.first)
            continue;
        tx = i.second;
        return true;
    };

    BlockMap::iterator mi = mapBlockIndex.find(blockHash);
    if (mi == mapBlockIndex.end())
        return false;

    CBlockIndex *pindex = mi->second;
    if (ReadTransactionFromDiskBlock(pindex, 0, tx))
        return InsertCoinStake(blockHash, tx);

    return false;
};

bool CoinStakeCache::InsertCoinStake(const uint256 &blockHash, const CTransactionRef &tx)
{
    lData.emplace_front(blockHash, tx);

    while (lData.size() > nMaxSize)
        lData.pop_back();

    return true;
};
<|MERGE_RESOLUTION|>--- conflicted
+++ resolved
@@ -752,12 +752,8 @@
         // be mined yet.
         // Must keep pool.cs for this unless we change CheckSequenceLocks to take a
         // CoinsViewCache instead of create its own
-<<<<<<< HEAD
         if (!test_accept || !ignore_locks)
-        if (!CheckSequenceLocks(tx, STANDARD_LOCKTIME_VERIFY_FLAGS, &lp))
-=======
         if (!CheckSequenceLocks(pool, tx, STANDARD_LOCKTIME_VERIFY_FLAGS, &lp))
->>>>>>> efaf2d85
             return state.DoS(0, false, REJECT_NONSTANDARD, "non-BIP68-final");
 
         CAmount nFees = 0;
