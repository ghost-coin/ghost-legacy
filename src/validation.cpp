--- conflicted
+++ resolved
@@ -340,13 +340,8 @@
 // Returns the script flags which should be checked for a given block
 static unsigned int GetBlockScriptFlags(const CBlockIndex* pindex, const Consensus::Params& chainparams);
 
-<<<<<<< HEAD
-
-static void LimitMempoolSize(CTxMemPool& pool, size_t limit, unsigned long age) {
-=======
 static void LimitMempoolSize(CTxMemPool& pool, size_t limit, unsigned long age) EXCLUSIVE_LOCKS_REQUIRED(pool.cs)
 {
->>>>>>> c84349a1
     int expired = pool.Expire(GetTime() - age);
     if (expired != 0) {
         LogPrint(BCLog::MEMPOOL, "Expired %i transactions from the memory pool\n", expired);
