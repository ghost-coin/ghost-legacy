// Copyright (c) 2009-2010 Satoshi Nakamoto
// Copyright (c) 2009-2020 The Bitcoin Core developers
// Distributed under the MIT software license, see the accompanying
// file COPYING or http://www.opensource.org/licenses/mit-license.php.

#include <validation.h>

#include <arith_uint256.h>
#include <chain.h>
#include <chainparams.h>
#include <checkqueue.h>
#include <consensus/consensus.h>
#include <consensus/merkle.h>
#include <consensus/tx_check.h>
#include <consensus/tx_verify.h>
#include <consensus/validation.h>
#include <cuckoocache.h>
#include <flatfile.h>
#include <hash.h>
#include <index/txindex.h>
#include <logging.h>
#include <logging/timer.h>
#include <node/ui_interface.h>
#include <optional.h>
#include <policy/fees.h>
#include <policy/policy.h>
#include <policy/settings.h>
#include <pow.h>
#include <primitives/block.h>
#include <primitives/transaction.h>
#include <random.h>
#include <reverse_iterator.h>
#include <script/script.h>
#include <script/interpreter.h>
#include <script/sigcache.h>
#include <shutdown.h>
#include <signet.h>
#include <timedata.h>
#include <tinyformat.h>
#include <txdb.h>
#include <txmempool.h>
#include <uint256.h>
#include <undo.h>
#include <util/check.h> // For NDEBUG compile time check
#include <util/moneystr.h>
#include <util/rbf.h>
#include <util/strencodings.h>
#include <util/system.h>
#include <util/translation.h>
#include <validationinterface.h>
#include <warnings.h>
#include <smsg/smessage.h>
#include <net.h>
#include <pos/kernel.h>
#include <anon.h>
#include <rctindex.h>
#include <insight/insight.h>

#include <string>

#include <boost/algorithm/string/replace.hpp>

#define MICRO 0.000001
#define MILLI 0.001

/**
 * An extra transaction can be added to a package, as long as it only has one
 * ancestor and is no larger than this. Not really any reason to make this
 * configurable as it doesn't materially change DoS parameters.
 */
static const unsigned int EXTRA_DESCENDANT_TX_SIZE_LIMIT = 10000;
/** Maximum kilobytes for transactions to store for processing during reorg */
static const unsigned int MAX_DISCONNECTED_TX_POOL_SIZE = 20000;
/** The pre-allocation chunk size for blk?????.dat files (since 0.8) */
static const unsigned int BLOCKFILE_CHUNK_SIZE = 0x1000000; // 16 MiB
/** The pre-allocation chunk size for rev?????.dat files (since 0.8) */
static const unsigned int UNDOFILE_CHUNK_SIZE = 0x100000; // 1 MiB
/** Time to wait between writing blocks/block index to disk. */
static constexpr std::chrono::hours DATABASE_WRITE_INTERVAL{1};
/** Time to wait between flushing chainstate to disk. */
static constexpr std::chrono::hours DATABASE_FLUSH_INTERVAL{24};
/** Maximum age of our tip for us to be considered current for fee estimation */
static constexpr std::chrono::hours MAX_FEE_ESTIMATION_TIP_AGE{3};
const std::vector<std::string> CHECKLEVEL_DOC {
    "level 0 reads the blocks from disk",
    "level 1 verifies block validity",
    "level 2 verifies undo data",
    "level 3 checks disconnection of tip blocks",
    "level 4 tries to reconnect the blocks",
    "each level includes the checks of the previous levels",
};

bool CBlockIndexWorkComparator::operator()(const CBlockIndex *pa, const CBlockIndex *pb) const {
    // First sort by most total work, ...
    if (pa->nChainWork > pb->nChainWork) return false;
    if (pa->nChainWork < pb->nChainWork) return true;

    // ... then by earliest time received, ...
    if (pa->nSequenceId < pb->nSequenceId) return false;
    if (pa->nSequenceId > pb->nSequenceId) return true;

    // Use pointer address as tie breaker (should only happen with blocks
    // loaded from disk, as those all have id 0).
    if (pa < pb) return false;
    if (pa > pb) return true;

    // Identical blocks.
    return false;
}

ChainstateManager g_chainman;

CChainState& ChainstateActive()
{
    LOCK(::cs_main);
    assert(g_chainman.m_active_chainstate);
    return *g_chainman.m_active_chainstate;
}

CChain& ChainActive()
{
    LOCK(::cs_main);
    return ::ChainstateActive().m_chain;
}

/**
 * Mutex to guard access to validation specific variables, such as reading
 * or changing the chainstate.
 *
 * This may also need to be locked when updating the transaction pool, e.g. on
 * AcceptToMemoryPool. See CTxMemPool::cs comment for details.
 *
 * The transaction pool has a separate lock to allow reading from it and the
 * chainstate at the same time.
 */
RecursiveMutex cs_main;

std::map<uint256, StakeConflict> mapStakeConflict;
std::map<COutPoint, uint256> mapStakeSeen;
std::list<COutPoint> listStakeSeen;

CoinStakeCache coinStakeCache GUARDED_BY(cs_main);
std::set<CCmpPubKey> setConnectKi; // hacky workaround

CBlockIndex *pindexBestHeader = nullptr;
Mutex g_best_block_mutex;
std::condition_variable g_best_block_cv;
uint256 g_best_block;
bool g_parallel_script_checks{false};
std::atomic_bool fImporting(false);
std::atomic_bool fReindex(false);
std::atomic_bool fSkipRangeproof(false);
std::atomic_bool fBusyImporting(false);        // covers ActivateBestChain too
bool fHavePruned = false;
bool fPruneMode = false;
bool fRequireStandard = true;
bool fCheckBlockIndex = false;
bool fCheckpointsEnabled = DEFAULT_CHECKPOINTS_ENABLED;
uint64_t nPruneTarget = 0;
unsigned int MIN_BLOCKS_TO_KEEP = 288;
unsigned int NODE_NETWORK_LIMITED_MIN_BLOCKS = 288;
int64_t nMaxTipAge = DEFAULT_MAX_TIP_AGE;
static bool fVerifyingDB = false;

uint256 hashAssumeValid;
arith_uint256 nMinimumChainWork;

CFeeRate minRelayTxFee = CFeeRate(DEFAULT_MIN_RELAY_TX_FEE);

CBlockPolicyEstimator feeEstimator;

// Internal stuff
namespace {
    CBlockIndex* pindexBestInvalid = nullptr;

    RecursiveMutex cs_LastBlockFile;
    std::vector<CBlockFileInfo> vinfoBlockFile;
    int nLastBlockFile = 0;
    /** Global flag to indicate we should check to see if there are
     *  block/undo files that should be deleted.  Set on startup
     *  or if we allocate more file space when we're in prune mode
     */
    bool fCheckForPruning = false;

    /** Dirty block index entries. */
    std::set<CBlockIndex*> setDirtyBlockIndex;

    /** Dirty block file entries. */
    std::set<int> setDirtyFileInfo;
} // anon namespace

int StakeConflict::Add(NodeId id)
{
    nLastUpdated = GetAdjustedTime();
    std::pair<std::map<NodeId, int>::iterator,bool> ret;
    ret = peerCount.insert(std::pair<NodeId, int>(id, 1));
    if (ret.second == false) // existing element
        ret.first->second++;

    return 0;
};

CBlockIndex* LookupBlockIndex(const uint256& hash)
{
    AssertLockHeld(cs_main);
    BlockMap::const_iterator it = g_chainman.BlockIndex().find(hash);
    return it == g_chainman.BlockIndex().end() ? nullptr : it->second;
}

CBlockIndex* FindForkInGlobalIndex(const CChain& chain, const CBlockLocator& locator)
{
    AssertLockHeld(cs_main);

    // Find the latest block common to locator and chain - we expect that
    // locator.vHave is sorted descending by height.
    for (const uint256& hash : locator.vHave) {
        CBlockIndex* pindex = LookupBlockIndex(hash);
        if (pindex) {
            if (chain.Contains(pindex))
                return pindex;
            if (pindex->GetAncestor(chain.Height()) == chain.Tip()) {
                return chain.Tip();
            }
        }
    }
    return chain.Genesis();
}

std::unique_ptr<CBlockTreeDB> pblocktree;

<<<<<<< HEAD
// See definition for documentation
static void FindFilesToPruneManual(ChainstateManager& chainman, std::set<int>& setFilesToPrune, int nManualPruneHeight);
static void FindFilesToPrune(ChainstateManager& chainman, std::set<int>& setFilesToPrune, uint64_t nPruneAfterHeight);
bool CheckInputScripts(const CTransaction& tx, TxValidationState &state, const CCoinsViewCache &inputs, unsigned int flags, bool cacheSigStore, bool cacheFullScriptStore, PrecomputedTransactionData& txdata, std::vector<CScriptCheck> *pvChecks = nullptr, bool fAnonChecks = true);
=======
bool CheckInputScripts(const CTransaction& tx, TxValidationState &state, const CCoinsViewCache &inputs, unsigned int flags, bool cacheSigStore, bool cacheFullScriptStore, PrecomputedTransactionData& txdata, std::vector<CScriptCheck> *pvChecks = nullptr);
>>>>>>> 4f807348
static FILE* OpenUndoFile(const FlatFilePos &pos, bool fReadOnly = false);
static FlatFileSeq BlockFileSeq();
static FlatFileSeq UndoFileSeq();

bool CheckFinalTx(const CTransaction &tx, int flags)
{
    AssertLockHeld(cs_main);

    // By convention a negative value for flags indicates that the
    // current network-enforced consensus rules should be used. In
    // a future soft-fork scenario that would mean checking which
    // rules would be enforced for the next block and setting the
    // appropriate flags. At the present time no soft-forks are
    // scheduled, so no flags are set.
    flags = std::max(flags, 0);

    // CheckFinalTx() uses ::ChainActive().Height()+1 to evaluate
    // nLockTime because when IsFinalTx() is called within
    // CBlock::AcceptBlock(), the height of the block *being*
    // evaluated is what is used. Thus if we want to know if a
    // transaction can be part of the *next* block, we need to call
    // IsFinalTx() with one more than ::ChainActive().Height().
    const int nBlockHeight = ::ChainActive().Height() + 1;

    // BIP113 requires that time-locked transactions have nLockTime set to
    // less than the median time of the previous block they're contained in.
    // When the next block is created its previous block will be the current
    // chain tip, so we use that to calculate the median time passed to
    // IsFinalTx() if LOCKTIME_MEDIAN_TIME_PAST is set.
    const int64_t nBlockTime = (flags & LOCKTIME_MEDIAN_TIME_PAST)
                             ? ::ChainActive().Tip()->GetMedianTimePast()
                             : GetAdjustedTime();

    return IsFinalTx(tx, nBlockHeight, nBlockTime);
}


bool TestLockPointValidity(const LockPoints* lp)
{
    AssertLockHeld(cs_main);
    assert(lp);
    // If there are relative lock times then the maxInputBlock will be set
    // If there are no relative lock times, the LockPoints don't depend on the chain
    if (lp->maxInputBlock) {
        // Check whether ::ChainActive() is an extension of the block at which the LockPoints
        // calculation was valid.  If not LockPoints are no longer valid
        if (!::ChainActive().Contains(lp->maxInputBlock)) {
            return false;
        }
    }

    // LockPoints still valid
    return true;
}

bool CheckSequenceLocks(const CTxMemPool& pool, const CTransaction& tx, int flags, LockPoints* lp, bool useExistingLockPoints)
{
    AssertLockHeld(cs_main);
    AssertLockHeld(pool.cs);

    CBlockIndex* tip = ::ChainActive().Tip();
    assert(tip != nullptr);

    CBlockIndex index;
    index.pprev = tip;
    // CheckSequenceLocks() uses ::ChainActive().Height()+1 to evaluate
    // height based locks because when SequenceLocks() is called within
    // ConnectBlock(), the height of the block *being*
    // evaluated is what is used.
    // Thus if we want to know if a transaction can be part of the
    // *next* block, we need to use one more than ::ChainActive().Height()
    index.nHeight = tip->nHeight + 1;

    std::pair<int, int64_t> lockPair;
    if (useExistingLockPoints) {
        assert(lp);
        lockPair.first = lp->height;
        lockPair.second = lp->time;
    }
    else {
        // CoinsTip() contains the UTXO set for ::ChainActive().Tip()
        CCoinsViewMemPool viewMemPool(&::ChainstateActive().CoinsTip(), pool);
        std::vector<int> prevheights;
        prevheights.resize(tx.vin.size());
        for (size_t txinIndex = 0; txinIndex < tx.vin.size(); txinIndex++) {
            const CTxIn& txin = tx.vin[txinIndex];

            if (txin.IsAnonInput())
            {
                prevheights[txinIndex] = tip->nHeight + 1;
                continue;
            };

            Coin coin;
            if (!viewMemPool.GetCoin(txin.prevout, coin)) {
                return error("%s: Missing input", __func__);
            }
            if (coin.nHeight == MEMPOOL_HEIGHT) {
                // Assume all mempool transaction confirm in the next block
                prevheights[txinIndex] = tip->nHeight + 1;
            } else {
                prevheights[txinIndex] = coin.nHeight;
            }
        }
        lockPair = CalculateSequenceLocks(tx, flags, prevheights, index);
        if (lp) {
            lp->height = lockPair.first;
            lp->time = lockPair.second;
            // Also store the hash of the block with the highest height of
            // all the blocks which have sequence locked prevouts.
            // This hash needs to still be on the chain
            // for these LockPoint calculations to be valid
            // Note: It is impossible to correctly calculate a maxInputBlock
            // if any of the sequence locked inputs depend on unconfirmed txs,
            // except in the special case where the relative lock time/height
            // is 0, which is equivalent to no sequence lock. Since we assume
            // input height of tip+1 for mempool txs and test the resulting
            // lockPair from CalculateSequenceLocks against tip+1.  We know
            // EvaluateSequenceLocks will fail if there was a non-zero sequence
            // lock on a mempool input, so we can use the return value of
            // CheckSequenceLocks to indicate the LockPoints validity
            int maxInputHeight = 0;
            for (const int height : prevheights) {
                // Can ignore mempool inputs since we'll fail if they had non-zero locks
                if (height != tip->nHeight+1) {
                    maxInputHeight = std::max(maxInputHeight, height);
                }
            }
            lp->maxInputBlock = tip->GetAncestor(maxInputHeight);
        }
    }
    return EvaluateSequenceLocks(index, lockPair);
}

// Returns the script flags which should be checked for a given block
static unsigned int GetBlockScriptFlags(const CBlockIndex* pindex, const Consensus::Params& chainparams);

static void LimitMempoolSize(CTxMemPool& pool, size_t limit, std::chrono::seconds age)
    EXCLUSIVE_LOCKS_REQUIRED(pool.cs, ::cs_main)
{
    int expired = pool.Expire(GetTime<std::chrono::seconds>() - age);
    if (expired != 0) {
        LogPrint(BCLog::MEMPOOL, "Expired %i transactions from the memory pool\n", expired);
    }

    std::vector<COutPoint> vNoSpendsRemaining;
    pool.TrimToSize(limit, &vNoSpendsRemaining);
    for (const COutPoint& removed : vNoSpendsRemaining)
        ::ChainstateActive().CoinsTip().Uncache(removed);
}

static bool IsCurrentForFeeEstimation() EXCLUSIVE_LOCKS_REQUIRED(cs_main)
{
    AssertLockHeld(cs_main);
    if (::ChainstateActive().IsInitialBlockDownload())
        return false;
    if (::ChainActive().Tip()->GetBlockTime() < count_seconds(GetTime<std::chrono::seconds>() - MAX_FEE_ESTIMATION_TIP_AGE))
        return false;
    if (::ChainActive().Height() < pindexBestHeader->nHeight - 1)
        return false;
    return true;
}

/* Make mempool consistent after a reorg, by re-adding or recursively erasing
 * disconnected block transactions from the mempool, and also removing any
 * other transactions from the mempool that are no longer valid given the new
 * tip/height.
 *
 * Note: we assume that disconnectpool only contains transactions that are NOT
 * confirmed in the current chain nor already in the mempool (otherwise,
 * in-mempool descendants of such transactions would be removed).
 *
 * Passing fAddToMempool=false will skip trying to add the transactions back,
 * and instead just erase from the mempool as needed.
 */

static void UpdateMempoolForReorg(CTxMemPool& mempool, DisconnectedBlockTransactions& disconnectpool, bool fAddToMempool) EXCLUSIVE_LOCKS_REQUIRED(cs_main, mempool.cs)
{
    AssertLockHeld(cs_main);
    AssertLockHeld(mempool.cs);
    std::vector<uint256> vHashUpdate;
    // disconnectpool's insertion_order index sorts the entries from
    // oldest to newest, but the oldest entry will be the last tx from the
    // latest mined block that was disconnected.
    // Iterate disconnectpool in reverse, so that we add transactions
    // back to the mempool starting with the earliest transaction that had
    // been previously seen in a block.
    auto it = disconnectpool.queuedTx.get<insertion_order>().rbegin();
    while (it != disconnectpool.queuedTx.get<insertion_order>().rend()) {
        // ignore validation errors in resurrected transactions
        TxValidationState stateDummy;
        if (!fAddToMempool || (*it)->IsCoinBase() ||
            !AcceptToMemoryPool(mempool, stateDummy, *it,
                                nullptr /* plTxnReplaced */, true /* bypass_limits */)) {
            // If the transaction doesn't make it in to the mempool, remove any
            // transactions that depend on it (which would now be orphans).
            mempool.removeRecursive(**it, MemPoolRemovalReason::REORG);
        } else if (mempool.exists((*it)->GetHash())) {
            vHashUpdate.push_back((*it)->GetHash());
        }
        ++it;
    }
    disconnectpool.queuedTx.clear();
    // AcceptToMemoryPool/addUnchecked all assume that new mempool entries have
    // no in-mempool children, which is generally not true when adding
    // previously-confirmed transactions back to the mempool.
    // UpdateTransactionsFromBlock finds descendants of any transactions in
    // the disconnectpool that were added back and cleans up the mempool state.
    mempool.UpdateTransactionsFromBlock(vHashUpdate);

    // We also need to remove any now-immature transactions
    mempool.removeForReorg(&::ChainstateActive().CoinsTip(), ::ChainActive().Tip()->nHeight + 1, STANDARD_LOCKTIME_VERIFY_FLAGS);
    // Re-limit mempool size, in case we added any transactions
    LimitMempoolSize(mempool, gArgs.GetArg("-maxmempool", DEFAULT_MAX_MEMPOOL_SIZE) * 1000000, std::chrono::hours{gArgs.GetArg("-mempoolexpiry", DEFAULT_MEMPOOL_EXPIRY)});
}

// Used to avoid mempool polluting consensus critical paths if CCoinsViewMempool
// were somehow broken and returning the wrong scriptPubKeys
static bool CheckInputsFromMempoolAndCache(const CTransaction& tx, TxValidationState& state, const CCoinsViewCache& view, const CTxMemPool& pool,
                 unsigned int flags, PrecomputedTransactionData& txdata) EXCLUSIVE_LOCKS_REQUIRED(cs_main) {
    AssertLockHeld(cs_main);

    // pool.cs should be locked already, but go ahead and re-take the lock here
    // to enforce that mempool doesn't change between when we check the view
    // and when we actually call through to CheckInputScripts
    LOCK(pool.cs);

    assert(!tx.IsCoinBase());
    for (const CTxIn& txin : tx.vin) {
        if (txin.IsAnonInput()) {
            continue;
        }
        const Coin& coin = view.AccessCoin(txin.prevout);

        // AcceptToMemoryPoolWorker has already checked that the coins are
        // available, so this shouldn't fail. If the inputs are not available
        // here then return false.
        if (coin.IsSpent()) return false;

        // Check equivalence for available inputs.
        const CTransactionRef& txFrom = pool.get(txin.prevout.hash);
        if (txFrom) {
            assert(txFrom->GetHash() == txin.prevout.hash);
            assert(txFrom->GetNumVOuts() > txin.prevout.n);
            if (txFrom->IsParticlVersion()) {
                assert(coin.Matches(txFrom->vpout[txin.prevout.n].get()));
            } else {
                assert(txFrom->vout[txin.prevout.n] == coin.out);
            }
        } else {
            const Coin& coinFromDisk = ::ChainstateActive().CoinsTip().AccessCoin(txin.prevout);
            assert(!coinFromDisk.IsSpent());
            assert(coinFromDisk.out == coin.out);
        }
    }

    // Call CheckInputScripts() to cache signature and script validity against current tip consensus rules.
    return CheckInputScripts(tx, state, view, flags, /* cacheSigStore = */ true, /* cacheFullSciptStore = */ true, txdata);
}

namespace {

class MemPoolAccept
{
public:
    MemPoolAccept(CTxMemPool& mempool) : m_pool(mempool), m_view(&m_dummy), m_viewmempool(&::ChainstateActive().CoinsTip(), m_pool),
        m_limit_ancestors(gArgs.GetArg("-limitancestorcount", DEFAULT_ANCESTOR_LIMIT)),
        m_limit_ancestor_size(gArgs.GetArg("-limitancestorsize", DEFAULT_ANCESTOR_SIZE_LIMIT)*1000),
        m_limit_descendants(gArgs.GetArg("-limitdescendantcount", DEFAULT_DESCENDANT_LIMIT)),
        m_limit_descendant_size(gArgs.GetArg("-limitdescendantsize", DEFAULT_DESCENDANT_SIZE_LIMIT)*1000) {}

    // We put the arguments we're handed into a struct, so we can pass them
    // around easier.
    struct ATMPArgs {
        const CChainParams& m_chainparams;
        TxValidationState &m_state;
        const int64_t m_accept_time;
        std::list<CTransactionRef>* m_replaced_transactions;
        const bool m_bypass_limits;
        /*
         * Return any outpoints which were not previously present in the coins
         * cache, but were added as a result of validating the tx for mempool
         * acceptance. This allows the caller to optionally remove the cache
         * additions if the associated transaction ends up being rejected by
         * the mempool.
         */
        std::vector<COutPoint>& m_coins_to_uncache;
        const bool m_test_accept;
<<<<<<< HEAD
        const bool m_ignore_locks;
=======
        CAmount* m_fee_out;
>>>>>>> 4f807348
    };

    // Single transaction acceptance
    bool AcceptSingleTransaction(const CTransactionRef& ptx, ATMPArgs& args) EXCLUSIVE_LOCKS_REQUIRED(cs_main);

private:
    // All the intermediate state that gets passed between the various levels
    // of checking a given transaction.
    struct Workspace {
        Workspace(const CTransactionRef& ptx) : m_ptx(ptx), m_hash(ptx->GetHash()) {}
        std::set<uint256> m_conflicts;
        CTxMemPool::setEntries m_all_conflicting;
        CTxMemPool::setEntries m_ancestors;
        std::unique_ptr<CTxMemPoolEntry> m_entry;

        bool m_replacement_transaction;
        CAmount m_modified_fees;
        CAmount m_conflicting_fees;
        size_t m_conflicting_size;

        const CTransactionRef& m_ptx;
        const uint256& m_hash;
    };

    // Run the policy checks on a given transaction, excluding any script checks.
    // Looks up inputs, calculates feerate, considers replacement, evaluates
    // package limits, etc. As this function can be invoked for "free" by a peer,
    // only tests that are fast should be done here (to avoid CPU DoS).
    bool PreChecks(ATMPArgs& args, Workspace& ws) EXCLUSIVE_LOCKS_REQUIRED(cs_main, m_pool.cs);

    // Run the script checks using our policy flags. As this can be slow, we should
    // only invoke this on transactions that have otherwise passed policy checks.
    bool PolicyScriptChecks(ATMPArgs& args, Workspace& ws, PrecomputedTransactionData& txdata) EXCLUSIVE_LOCKS_REQUIRED(cs_main);

    // Re-run the script checks, using consensus flags, and try to cache the
    // result in the scriptcache. This should be done after
    // PolicyScriptChecks(). This requires that all inputs either be in our
    // utxo set or in the mempool.
    bool ConsensusScriptChecks(ATMPArgs& args, Workspace& ws, PrecomputedTransactionData &txdata) EXCLUSIVE_LOCKS_REQUIRED(cs_main);

    // Try to add the transaction to the mempool, removing any conflicts first.
    // Returns true if the transaction is in the mempool after any size
    // limiting is performed, false otherwise.
    bool Finalize(ATMPArgs& args, Workspace& ws) EXCLUSIVE_LOCKS_REQUIRED(cs_main, m_pool.cs);

    // Compare a package's feerate against minimum allowed.
    bool CheckFeeRate(size_t package_size, CAmount package_fee, TxValidationState& state)
    {
        CAmount mempoolRejectFee = m_pool.GetMinFee(gArgs.GetArg("-maxmempool", DEFAULT_MAX_MEMPOOL_SIZE) * 1000000).GetFee(package_size);
        if (state.m_has_anon_output) {
            mempoolRejectFee *= ANON_FEE_MULTIPLIER;
        }
        if (mempoolRejectFee > 0 && package_fee < mempoolRejectFee) {
            return state.Invalid(TxValidationResult::TX_MEMPOOL_POLICY, "mempool min fee not met", strprintf("%d < %d", package_fee, mempoolRejectFee));
        }

        if (package_fee < ::minRelayTxFee.GetFee(package_size)) {
            return state.Invalid(TxValidationResult::TX_MEMPOOL_POLICY, "min relay fee not met", strprintf("%d < %d", package_fee, ::minRelayTxFee.GetFee(package_size)));
        }
        return true;
    }

private:
    CTxMemPool& m_pool;
    CCoinsViewCache m_view;
    CCoinsViewMemPool m_viewmempool;
    CCoinsView m_dummy;

    // The package limits in effect at the time of invocation.
    const size_t m_limit_ancestors;
    const size_t m_limit_ancestor_size;
    // These may be modified while evaluating a transaction (eg to account for
    // in-mempool conflicts; see below).
    size_t m_limit_descendants;
    size_t m_limit_descendant_size;
};

bool MemPoolAccept::PreChecks(ATMPArgs& args, Workspace& ws)
{
    const CTransactionRef& ptx = ws.m_ptx;
    const CTransaction& tx = *ws.m_ptx;
    const uint256& hash = ws.m_hash;

    // Copy/alias what we need out of args
    TxValidationState &state = args.m_state;
    const int64_t nAcceptTime = args.m_accept_time;
    const bool bypass_limits = args.m_bypass_limits;
    std::vector<COutPoint>& coins_to_uncache = args.m_coins_to_uncache;

    // Alias what we need out of ws
    std::set<uint256>& setConflicts = ws.m_conflicts;
    CTxMemPool::setEntries& allConflicting = ws.m_all_conflicting;
    CTxMemPool::setEntries& setAncestors = ws.m_ancestors;
    std::unique_ptr<CTxMemPoolEntry>& entry = ws.m_entry;
    bool& fReplacementTransaction = ws.m_replacement_transaction;
    CAmount& nModifiedFees = ws.m_modified_fees;
    CAmount& nConflictingFees = ws.m_conflicting_fees;
    size_t& nConflictingSize = ws.m_conflicting_size;

    const Consensus::Params &consensus = Params().GetConsensus();
    state.SetStateInfo(nAcceptTime, ::ChainActive().Height(), consensus, fParticlMode, (fBusyImporting && fSkipRangeproof));

    if (!CheckTransaction(tx, state)) {
        return false; // state filled in by CheckTransaction
    }

    // Coinbase is only valid in a block, not as a loose transaction
    if (tx.IsCoinBase())
        return state.Invalid(TxValidationResult::TX_CONSENSUS, "coinbase");

    // Coinstake is only valid in a block, not as a loose transaction
    if (tx.IsCoinStake())
        return state.Invalid(TxValidationResult::TX_CONSENSUS, "coinstake");

    // Rather not work on nonstandard transactions (unless -testnet/-regtest)
    std::string reason;
    if (fRequireStandard && !IsStandardTx(tx, reason, nAcceptTime))
        return state.Invalid(TxValidationResult::TX_NOT_STANDARD, reason);

    // Do not work on transactions that are too small.
    // A transaction with 1 segwit input and 1 P2WPHK output has non-witness size of 82 bytes.
    // Transactions smaller than this are not relayed to mitigate CVE-2017-12842 by not relaying
    // 64-byte transactions.
    if (::GetSerializeSize(tx, PROTOCOL_VERSION | SERIALIZE_TRANSACTION_NO_WITNESS) < (fParticlMode ? MIN_STANDARD_TX_NONWITNESS_SIZE_PART : MIN_STANDARD_TX_NONWITNESS_SIZE))
        return state.Invalid(TxValidationResult::TX_NOT_STANDARD, "tx-size-small");

    // Only accept nLockTime-using transactions that can be mined in the next
    // block; we don't want our mempool filled up with transactions that can't
    // be mined yet.
    if (!args.m_test_accept || !args.m_ignore_locks)
    if (!CheckFinalTx(tx, STANDARD_LOCKTIME_VERIFY_FLAGS))
        return state.Invalid(TxValidationResult::TX_PREMATURE_SPEND, "non-final");

    // is it already in the memory pool?
    if (m_pool.exists(hash)) {
        return state.Invalid(TxValidationResult::TX_CONFLICT, "txn-already-in-mempool");
    }

    // Check for conflicts with in-memory transactions
    for (const CTxIn &txin : tx.vin)
    {
        if (txin.IsAnonInput()) {
            if (!CheckAnonInputMempoolConflicts(txin, hash, &m_pool, state)) {
                return false;
            }
            continue;
        }
        const CTransaction* ptxConflicting = m_pool.GetConflictTx(txin.prevout);
        if (ptxConflicting) {
            if (!setConflicts.count(ptxConflicting->GetHash()))
            {
                // Allow opt-out of transaction replacement by setting
                // nSequence > MAX_BIP125_RBF_SEQUENCE (SEQUENCE_FINAL-2) on all inputs.
                //
                // SEQUENCE_FINAL-1 is picked to still allow use of nLockTime by
                // non-replaceable transactions. All inputs rather than just one
                // is for the sake of multi-party protocols, where we don't
                // want a single party to be able to disable replacement.
                //
                // The opt-out ignores descendants as anyone relying on
                // first-seen mempool behavior should be checking all
                // unconfirmed ancestors anyway; doing otherwise is hopelessly
                // insecure.
                bool fReplacementOptOut = true;
                for (const CTxIn &_txin : ptxConflicting->vin)
                {
                    if (_txin.nSequence <= MAX_BIP125_RBF_SEQUENCE)
                    {
                        fReplacementOptOut = false;
                        break;
                    }
                }
                if (fReplacementOptOut) {
                    return state.Invalid(TxValidationResult::TX_MEMPOOL_POLICY, "txn-mempool-conflict");
                }

                setConflicts.insert(ptxConflicting->GetHash());
            }
        }
    }

    LockPoints lp;
    m_view.SetBackend(m_viewmempool);

    state.m_has_anon_input = false;
    CCoinsViewCache& coins_cache = ::ChainstateActive().CoinsTip();
    // do all inputs exist?
    for (const CTxIn& txin : tx.vin) {
        if (txin.IsAnonInput()) {
            state.m_has_anon_input = true;
            continue;
        }
        if (!coins_cache.HaveCoinInCache(txin.prevout)) {
            coins_to_uncache.push_back(txin.prevout);
        }

        // Note: this call may add txin.prevout to the coins cache
        // (coins_cache.cacheCoins) by way of FetchCoin(). It should be removed
        // later (via coins_to_uncache) if this tx turns out to be invalid.
        if (!m_view.HaveCoin(txin.prevout)) {
            // Are inputs missing because we already have the tx?
            for (size_t out = 0; out < tx.GetNumVOuts(); out++) {
                // Optimistically just do efficient check of cache for outputs
                if (coins_cache.HaveCoinInCache(COutPoint(hash, out))) {
                    return state.Invalid(TxValidationResult::TX_CONFLICT, "txn-already-known");
                }
            }
            // Otherwise assume this might be an orphan tx for which we just haven't seen parents yet
            return state.Invalid(TxValidationResult::TX_MISSING_INPUTS, "bad-txns-inputs-missingorspent");
        }
    }

    if (state.m_has_anon_input
         && (::ChainActive().Height() < GetNumBlocksOfPeers()-1)) {
        LogPrintf("%s: Ignoring anon transaction while chain syncs height %d - peers %d.\n",
            __func__, ::ChainActive().Height(), GetNumBlocksOfPeers());
        return false;
    }

    if (!AllAnonOutputsUnknown(tx, state)) { // Also sets state.m_has_anon_output
        // Already in the blockchain, containing block could have been received before loose tx
        return state.Invalid(TxValidationResult::TX_CONFLICT, "txn-already-in-mempool");
    }
    // Bring the best block into scope
    m_view.GetBestBlock();

    // we have all inputs cached now, so switch back to dummy (to protect
    // against bugs where we pull more inputs from disk that miss being added
    // to coins_to_uncache)
    m_view.SetBackend(m_dummy);

    // Only accept BIP68 sequence locked transactions that can be mined in the next
    // block; we don't want our mempool filled up with transactions that can't
    // be mined yet.
    // Must keep pool.cs for this unless we change CheckSequenceLocks to take a
    // CoinsViewCache instead of create its own
    if (!args.m_test_accept || !args.m_ignore_locks)
    if (!CheckSequenceLocks(m_pool, tx, STANDARD_LOCKTIME_VERIFY_FLAGS, &lp))
        return state.Invalid(TxValidationResult::TX_PREMATURE_SPEND, "non-BIP68-final");

    CAmount nFees = 0;
    if (!Consensus::CheckTxInputs(tx, state, m_view, GetSpendHeight(m_view), nFees)) {
        return false; // state filled in by CheckTxInputs
    }

    // If fee_out is passed, return the fee to the caller
    if (args.m_fee_out) {
        *args.m_fee_out = nFees;
    }

    // Check for non-standard pay-to-script-hash in inputs
    if (fRequireStandard && !AreInputsStandard(tx, m_view, nAcceptTime)) {
        return state.Invalid(TxValidationResult::TX_INPUTS_NOT_STANDARD, "bad-txns-nonstandard-inputs");
    }

    // Check for non-standard witness in P2WSH
    if (tx.HasWitness() && fRequireStandard && !IsWitnessStandard(tx, m_view))
        return state.Invalid(TxValidationResult::TX_WITNESS_MUTATED, "bad-witness-nonstandard");

    int64_t nSigOpsCost = GetTransactionSigOpCost(tx, m_view, STANDARD_SCRIPT_VERIFY_FLAGS);

    // nModifiedFees includes any fee deltas from PrioritiseTransaction
    nModifiedFees = nFees;
    m_pool.ApplyDelta(hash, nModifiedFees);

    // Keep track of transactions that spend a coinbase, which we re-scan
    // during reorgs to ensure COINBASE_MATURITY is still met.
    bool fSpendsCoinbase = false;
    for (const CTxIn &txin : tx.vin) {
        if (txin.IsAnonInput()) {
            continue;
        }
        const Coin &coin = m_view.AccessCoin(txin.prevout);
        if (coin.IsCoinBase()) {
            fSpendsCoinbase = true;
            break;
        }
    }

    entry.reset(new CTxMemPoolEntry(ptx, nFees, nAcceptTime, ::ChainActive().Height(),
            fSpendsCoinbase, nSigOpsCost, lp));
    unsigned int nSize = entry->GetTxSize();

    if (nSigOpsCost > MAX_STANDARD_TX_SIGOPS_COST)
        return state.Invalid(TxValidationResult::TX_NOT_STANDARD, "bad-txns-too-many-sigops",
                strprintf("%d", nSigOpsCost));

    // No transactions are allowed below minRelayTxFee except from disconnected
    // blocks
    if (!bypass_limits && !CheckFeeRate(nSize, nModifiedFees, state)) return false;

    const CTxMemPool::setEntries setIterConflicting = m_pool.GetIterSet(setConflicts);
    // Calculate in-mempool ancestors, up to a limit.
    if (setConflicts.size() == 1) {
        // In general, when we receive an RBF transaction with mempool conflicts, we want to know whether we
        // would meet the chain limits after the conflicts have been removed. However, there isn't a practical
        // way to do this short of calculating the ancestor and descendant sets with an overlay cache of
        // changed mempool entries. Due to both implementation and runtime complexity concerns, this isn't
        // very realistic, thus we only ensure a limited set of transactions are RBF'able despite mempool
        // conflicts here. Importantly, we need to ensure that some transactions which were accepted using
        // the below carve-out are able to be RBF'ed, without impacting the security the carve-out provides
        // for off-chain contract systems (see link in the comment below).
        //
        // Specifically, the subset of RBF transactions which we allow despite chain limits are those which
        // conflict directly with exactly one other transaction (but may evict children of said transaction),
        // and which are not adding any new mempool dependencies. Note that the "no new mempool dependencies"
        // check is accomplished later, so we don't bother doing anything about it here, but if BIP 125 is
        // amended, we may need to move that check to here instead of removing it wholesale.
        //
        // Such transactions are clearly not merging any existing packages, so we are only concerned with
        // ensuring that (a) no package is growing past the package size (not count) limits and (b) we are
        // not allowing something to effectively use the (below) carve-out spot when it shouldn't be allowed
        // to.
        //
        // To check these we first check if we meet the RBF criteria, above, and increment the descendant
        // limits by the direct conflict and its descendants (as these are recalculated in
        // CalculateMempoolAncestors by assuming the new transaction being added is a new descendant, with no
        // removals, of each parent's existing dependent set). The ancestor count limits are unmodified (as
        // the ancestor limits should be the same for both our new transaction and any conflicts).
        // We don't bother incrementing m_limit_descendants by the full removal count as that limit never comes
        // into force here (as we're only adding a single transaction).
        assert(setIterConflicting.size() == 1);
        CTxMemPool::txiter conflict = *setIterConflicting.begin();

        m_limit_descendants += 1;
        m_limit_descendant_size += conflict->GetSizeWithDescendants();
    }

    std::string errString;
    if (!m_pool.CalculateMemPoolAncestors(*entry, setAncestors, m_limit_ancestors, m_limit_ancestor_size, m_limit_descendants, m_limit_descendant_size, errString)) {
        setAncestors.clear();
        // If CalculateMemPoolAncestors fails second time, we want the original error string.
        std::string dummy_err_string;
        // Contracting/payment channels CPFP carve-out:
        // If the new transaction is relatively small (up to 40k weight)
        // and has at most one ancestor (ie ancestor limit of 2, including
        // the new transaction), allow it if its parent has exactly the
        // descendant limit descendants.
        //
        // This allows protocols which rely on distrusting counterparties
        // being able to broadcast descendants of an unconfirmed transaction
        // to be secure by simply only having two immediately-spendable
        // outputs - one for each counterparty. For more info on the uses for
        // this, see https://lists.linuxfoundation.org/pipermail/bitcoin-dev/2018-November/016518.html
        if (nSize >  EXTRA_DESCENDANT_TX_SIZE_LIMIT ||
                !m_pool.CalculateMemPoolAncestors(*entry, setAncestors, 2, m_limit_ancestor_size, m_limit_descendants + 1, m_limit_descendant_size + EXTRA_DESCENDANT_TX_SIZE_LIMIT, dummy_err_string)) {
            return state.Invalid(TxValidationResult::TX_MEMPOOL_POLICY, "too-long-mempool-chain", errString);
        }
    }

    // A transaction that spends outputs that would be replaced by it is invalid. Now
    // that we have the set of all ancestors we can detect this
    // pathological case by making sure setConflicts and setAncestors don't
    // intersect.
    for (CTxMemPool::txiter ancestorIt : setAncestors)
    {
        const uint256 &hashAncestor = ancestorIt->GetTx().GetHash();
        if (setConflicts.count(hashAncestor))
        {
            return state.Invalid(TxValidationResult::TX_CONSENSUS, "bad-txns-spends-conflicting-tx",
                    strprintf("%s spends conflicting transaction %s",
                        hash.ToString(),
                        hashAncestor.ToString()));
        }
    }

    // Check if it's economically rational to mine this transaction rather
    // than the ones it replaces.
    nConflictingFees = 0;
    nConflictingSize = 0;
    uint64_t nConflictingCount = 0;

    // If we don't hold the lock allConflicting might be incomplete; the
    // subsequent RemoveStaged() and addUnchecked() calls don't guarantee
    // mempool consistency for us.
    fReplacementTransaction = setConflicts.size();
    if (fReplacementTransaction)
    {
        CFeeRate newFeeRate(nModifiedFees, nSize);
        std::set<uint256> setConflictsParents;
        const int maxDescendantsToVisit = 100;
        for (const auto& mi : setIterConflicting) {
            // Don't allow the replacement to reduce the feerate of the
            // mempool.
            //
            // We usually don't want to accept replacements with lower
            // feerates than what they replaced as that would lower the
            // feerate of the next block. Requiring that the feerate always
            // be increased is also an easy-to-reason about way to prevent
            // DoS attacks via replacements.
            //
            // We only consider the feerates of transactions being directly
            // replaced, not their indirect descendants. While that does
            // mean high feerate children are ignored when deciding whether
            // or not to replace, we do require the replacement to pay more
            // overall fees too, mitigating most cases.
            CFeeRate oldFeeRate(mi->GetModifiedFee(), mi->GetTxSize());
            if (newFeeRate <= oldFeeRate)
            {
                return state.Invalid(TxValidationResult::TX_MEMPOOL_POLICY, "insufficient fee",
                        strprintf("rejecting replacement %s; new feerate %s <= old feerate %s",
                            hash.ToString(),
                            newFeeRate.ToString(),
                            oldFeeRate.ToString()));
            }

            for (const CTxIn &txin : mi->GetTx().vin)
            {
                if (txin.IsAnonInput()) {
                    continue;
                }
                setConflictsParents.insert(txin.prevout.hash);
            }

            nConflictingCount += mi->GetCountWithDescendants();
        }
        // This potentially overestimates the number of actual descendants
        // but we just want to be conservative to avoid doing too much
        // work.
        if (nConflictingCount <= maxDescendantsToVisit) {
            // If not too many to replace, then calculate the set of
            // transactions that would have to be evicted
            for (CTxMemPool::txiter it : setIterConflicting) {
                m_pool.CalculateDescendants(it, allConflicting);
            }
            for (CTxMemPool::txiter it : allConflicting) {
                nConflictingFees += it->GetModifiedFee();
                nConflictingSize += it->GetTxSize();
            }
        } else {
            return state.Invalid(TxValidationResult::TX_MEMPOOL_POLICY, "too many potential replacements",
                    strprintf("rejecting replacement %s; too many potential replacements (%d > %d)\n",
                        hash.ToString(),
                        nConflictingCount,
                        maxDescendantsToVisit));
        }

        for (unsigned int j = 0; j < tx.vin.size(); j++)
        {
            if (tx.vin[j].IsAnonInput()) {
                continue;
            }
            // We don't want to accept replacements that require low
            // feerate junk to be mined first. Ideally we'd keep track of
            // the ancestor feerates and make the decision based on that,
            // but for now requiring all new inputs to be confirmed works.
            //
            // Note that if you relax this to make RBF a little more useful,
            // this may break the CalculateMempoolAncestors RBF relaxation,
            // above. See the comment above the first CalculateMempoolAncestors
            // call for more info.
            if (!setConflictsParents.count(tx.vin[j].prevout.hash))
            {
                // Rather than check the UTXO set - potentially expensive -
                // it's cheaper to just check if the new input refers to a
                // tx that's in the mempool.
                if (m_pool.exists(tx.vin[j].prevout.hash)) {
                    return state.Invalid(TxValidationResult::TX_MEMPOOL_POLICY, "replacement-adds-unconfirmed",
                            strprintf("replacement %s adds unconfirmed input, idx %d",
                                hash.ToString(), j));
                }
            }
        }

        // The replacement must pay greater fees than the transactions it
        // replaces - if we did the bandwidth used by those conflicting
        // transactions would not be paid for.
        if (nModifiedFees < nConflictingFees)
        {
            return state.Invalid(TxValidationResult::TX_MEMPOOL_POLICY, "insufficient fee",
                    strprintf("rejecting replacement %s, less fees than conflicting txs; %s < %s",
                        hash.ToString(), FormatMoney(nModifiedFees), FormatMoney(nConflictingFees)));
        }

        // Finally in addition to paying more fees than the conflicts the
        // new transaction must pay for its own bandwidth.
        CAmount nDeltaFees = nModifiedFees - nConflictingFees;
        if (nDeltaFees < ::incrementalRelayFee.GetFee(nSize))
        {
            return state.Invalid(TxValidationResult::TX_MEMPOOL_POLICY, "insufficient fee",
                    strprintf("rejecting replacement %s, not enough additional fees to relay; %s < %s",
                        hash.ToString(),
                        FormatMoney(nDeltaFees),
                        FormatMoney(::incrementalRelayFee.GetFee(nSize))));
        }
    }
    return true;
}

bool MemPoolAccept::PolicyScriptChecks(ATMPArgs& args, Workspace& ws, PrecomputedTransactionData& txdata)
{
    const CTransaction& tx = *ws.m_ptx;

    TxValidationState &state = args.m_state;

    constexpr unsigned int scriptVerifyFlags = STANDARD_SCRIPT_VERIFY_FLAGS;

    // Check input scripts and signatures.
    // This is done last to help prevent CPU exhaustion denial-of-service attacks.
    if (!CheckInputScripts(tx, state, m_view, scriptVerifyFlags, true, false, txdata)) {
        // SCRIPT_VERIFY_CLEANSTACK requires SCRIPT_VERIFY_WITNESS, so we
        // need to turn both off, and compare against just turning off CLEANSTACK
        // to see if the failure is specifically due to witness validation.
        TxValidationState state_dummy; // Want reported failures to be from first CheckInputScripts
        if (!tx.HasWitness() && CheckInputScripts(tx, state_dummy, m_view, scriptVerifyFlags & ~(SCRIPT_VERIFY_WITNESS | SCRIPT_VERIFY_CLEANSTACK), true, false, txdata) &&
                !CheckInputScripts(tx, state_dummy, m_view, scriptVerifyFlags & ~SCRIPT_VERIFY_CLEANSTACK, true, false, txdata)) {
            // Only the witness is missing, so the transaction itself may be fine.
            state.Invalid(TxValidationResult::TX_WITNESS_STRIPPED,
                    state.GetRejectReason(), state.GetDebugMessage());
        }
        return false; // state filled in by CheckInputScripts
    }

    return true;
}

bool MemPoolAccept::ConsensusScriptChecks(ATMPArgs& args, Workspace& ws, PrecomputedTransactionData& txdata)
{
    const CTransaction& tx = *ws.m_ptx;
    const uint256& hash = ws.m_hash;

    TxValidationState &state = args.m_state;
    const CChainParams& chainparams = args.m_chainparams;

    // Check again against the current block tip's script verification
    // flags to cache our script execution flags. This is, of course,
    // useless if the next block has different script flags from the
    // previous one, but because the cache tracks script flags for us it
    // will auto-invalidate and we'll just have a few blocks of extra
    // misses on soft-fork activation.
    //
    // This is also useful in case of bugs in the standard flags that cause
    // transactions to pass as valid when they're actually invalid. For
    // instance the STRICTENC flag was incorrectly allowing certain
    // CHECKSIG NOT scripts to pass, even though they were invalid.
    //
    // There is a similar check in CreateNewBlock() to prevent creating
    // invalid blocks (using TestBlockValidity), however allowing such
    // transactions into the mempool can be exploited as a DoS attack.
    unsigned int currentBlockScriptVerifyFlags = GetBlockScriptFlags(::ChainActive().Tip(), chainparams.GetConsensus());
    if (!CheckInputsFromMempoolAndCache(tx, state, m_view, m_pool, currentBlockScriptVerifyFlags, txdata)) {
        return error("%s: BUG! PLEASE REPORT THIS! CheckInputScripts failed against latest-block but not STANDARD flags %s, %s",
                __func__, hash.ToString(), state.ToString());
    }

    return true;
}

bool MemPoolAccept::Finalize(ATMPArgs& args, Workspace& ws)
{
    const CTransaction& tx = *ws.m_ptx;
    const uint256& hash = ws.m_hash;
    TxValidationState &state = args.m_state;
    const bool bypass_limits = args.m_bypass_limits;

    CTxMemPool::setEntries& allConflicting = ws.m_all_conflicting;
    CTxMemPool::setEntries& setAncestors = ws.m_ancestors;
    const CAmount& nModifiedFees = ws.m_modified_fees;
    const CAmount& nConflictingFees = ws.m_conflicting_fees;
    const size_t& nConflictingSize = ws.m_conflicting_size;
    const bool fReplacementTransaction = ws.m_replacement_transaction;
    std::unique_ptr<CTxMemPoolEntry>& entry = ws.m_entry;

    // Remove conflicting transactions from the mempool
    for (CTxMemPool::txiter it : allConflicting)
    {
        LogPrint(BCLog::MEMPOOL, "replacing tx %s with %s for %s additional fees, %d delta bytes\n",
                it->GetTx().GetHash().ToString(),
                hash.ToString(),
                FormatMoney(nModifiedFees - nConflictingFees),
                (int)entry->GetTxSize() - (int)nConflictingSize);
        if (args.m_replaced_transactions)
            args.m_replaced_transactions->push_back(it->GetSharedTx());
    }
    m_pool.RemoveStaged(allConflicting, false, MemPoolRemovalReason::REPLACED);

    // This transaction should only count for fee estimation if:
    // - it isn't a BIP 125 replacement transaction (may not be widely supported)
    // - it's not being re-added during a reorg which bypasses typical mempool fee limits
    // - the node is not behind
    // - the transaction is not dependent on any other transactions in the mempool
    bool validForFeeEstimation = !fReplacementTransaction && !bypass_limits && IsCurrentForFeeEstimation() && m_pool.HasNoInputsOf(tx);

    // Store transaction in memory
    m_pool.addUnchecked(*entry, setAncestors, validForFeeEstimation);

    // trim mempool and check if tx was trimmed
    if (!bypass_limits) {
        LimitMempoolSize(m_pool, gArgs.GetArg("-maxmempool", DEFAULT_MAX_MEMPOOL_SIZE) * 1000000, std::chrono::hours{gArgs.GetArg("-mempoolexpiry", DEFAULT_MEMPOOL_EXPIRY)});
        if (!m_pool.exists(hash))
            return state.Invalid(TxValidationResult::TX_MEMPOOL_POLICY, "mempool full");
    }

    if (!AddKeyImagesToMempool(tx, m_pool)) {
        LogPrintf("ERROR: %s: AddKeyImagesToMempool failed.\n", __func__);
        return state.Invalid(TxValidationResult::TX_CONSENSUS, "bad-anonin-keyimages");
    }

    // Update mempool indices
    if (fAddressIndex) {
        m_pool.addAddressIndex(*entry, m_view);
    }
    if (fSpentIndex) {
        m_pool.addSpentIndex(*entry, m_view);
    }

    return true;
}

bool MemPoolAccept::AcceptSingleTransaction(const CTransactionRef& ptx, ATMPArgs& args)
{
    AssertLockHeld(cs_main);
    LOCK(m_pool.cs); // mempool "read lock" (held through GetMainSignals().TransactionAddedToMempool())

    Workspace workspace(ptx);

    if (!PreChecks(args, workspace)) return false;

    // Only compute the precomputed transaction data if we need to verify
    // scripts (ie, other policy checks pass). We perform the inexpensive
    // checks first and avoid hashing and signature verification unless those
    // checks pass, to mitigate CPU exhaustion denial-of-service attacks.
    PrecomputedTransactionData txdata;

    if (!PolicyScriptChecks(args, workspace, txdata)) return false;

    if (!ConsensusScriptChecks(args, workspace, txdata)) return false;

    // Tx was accepted, but not added
    if (args.m_test_accept) return true;

    if (!Finalize(args, workspace)) return false;

    GetMainSignals().TransactionAddedToMempool(ptx, m_pool.GetAndIncrementSequence());

    return true;
}

} // anon namespace

/** (try to) add transaction to memory pool with a specified acceptance time **/
static bool AcceptToMemoryPoolWithTime(const CChainParams& chainparams, CTxMemPool& pool, TxValidationState &state, const CTransactionRef &tx,
                        int64_t nAcceptTime, std::list<CTransactionRef>* plTxnReplaced,
<<<<<<< HEAD
                        bool bypass_limits, const CAmount nAbsurdFee, bool test_accept, bool ignore_locks) EXCLUSIVE_LOCKS_REQUIRED(cs_main)
{
    std::vector<COutPoint> coins_to_uncache;
    MemPoolAccept::ATMPArgs args { chainparams, state, nAcceptTime, plTxnReplaced, bypass_limits, nAbsurdFee, coins_to_uncache, test_accept, ignore_locks };
=======
                        bool bypass_limits, bool test_accept, CAmount* fee_out=nullptr) EXCLUSIVE_LOCKS_REQUIRED(cs_main)
{
    std::vector<COutPoint> coins_to_uncache;
    MemPoolAccept::ATMPArgs args { chainparams, state, nAcceptTime, plTxnReplaced, bypass_limits, coins_to_uncache, test_accept, fee_out };
>>>>>>> 4f807348
    bool res = MemPoolAccept(pool).AcceptSingleTransaction(tx, args);
    if (!res) {
        // Remove coins that were not present in the coins cache before calling ATMPW;
        // this is to prevent memory DoS in case we receive a large number of
        // invalid transactions that attempt to overrun the in-memory coins cache
        // (`CCoinsViewCache::cacheCoins`).

        for (const COutPoint& hashTx : coins_to_uncache)
            ::ChainstateActive().CoinsTip().Uncache(hashTx);
    }
    // After we've (potentially) uncached entries, ensure our coins cache is still within its size limits
    BlockValidationState state_dummy;
    ::ChainstateActive().FlushStateToDisk(chainparams, state_dummy, FlushStateMode::PERIODIC);
    return res;
}

bool AcceptToMemoryPool(CTxMemPool& pool, TxValidationState &state, const CTransactionRef &tx,
                        std::list<CTransactionRef>* plTxnReplaced,
<<<<<<< HEAD
                        bool bypass_limits, const CAmount nAbsurdFee, bool test_accept, bool ignore_locks)
{
    const CChainParams& chainparams = Params();
    return AcceptToMemoryPoolWithTime(chainparams, pool, state, tx, GetTime(), plTxnReplaced, bypass_limits, nAbsurdFee, test_accept, ignore_locks);
=======
                        bool bypass_limits, bool test_accept, CAmount* fee_out)
{
    const CChainParams& chainparams = Params();
    return AcceptToMemoryPoolWithTime(chainparams, pool, state, tx, GetTime(), plTxnReplaced, bypass_limits, test_accept, fee_out);
>>>>>>> 4f807348
}

CTransactionRef GetTransaction(const CBlockIndex* const block_index, const CTxMemPool* const mempool, const uint256& hash, const Consensus::Params& consensusParams, uint256& hashBlock)
{
    LOCK(cs_main);

    if (block_index) {
        CBlock block;
        if (ReadBlockFromDisk(block, block_index, consensusParams)) {
            for (const auto& tx : block.vtx) {
                if (tx->GetHash() == hash) {
                    hashBlock = block_index->GetBlockHash();
                    return tx;
                }
            }
        }
        return nullptr;
    }
    if (mempool) {
        CTransactionRef ptx = mempool->get(hash);
        if (ptx) return ptx;
    }
    if (g_txindex) {
        CTransactionRef tx;
        if (g_txindex->FindTx(hash, hashBlock, tx)) return tx;
    }
    return nullptr;
}

/** Retrieve a transaction and block header from disk
  * If blockIndex is provided, the transaction is fetched from the corresponding block.
  */
bool GetTransaction(const uint256 &hash, CTransactionRef &txOut, const Consensus::Params &consensusParams, CBlock &block, bool fAllowSlow, CBlockIndex* blockIndex)
{
    CBlockIndex *pindexSlow = blockIndex;

    LOCK(cs_main);

    if (g_txindex) {
        CBlockHeader header;
        if (g_txindex->FindTx(hash, header, txOut)) {
            block = CBlock(header);
            return true;
        }
        return false;
    }

    if (fAllowSlow) { // use coin database to locate block that contains transaction, and scan it
        const Coin& coin = AccessByTxid(::ChainstateActive().CoinsTip(), hash);
        if (!coin.IsSpent()) pindexSlow = ::ChainActive()[coin.nHeight];
    }

    if (pindexSlow) {
        // read and return entire block
        if (ReadBlockFromDisk(block, pindexSlow, consensusParams)) {
            for (const auto& tx : block.vtx) {
                if (tx->GetHash() == hash) {
                    txOut = tx;
                    return true;
                }
            }
        }
    }

    return false;
}

//////////////////////////////////////////////////////////////////////////////
//
// CBlock and CBlockIndex
//

static bool WriteBlockToDisk(const CBlock& block, FlatFilePos& pos, const CMessageHeader::MessageStartChars& messageStart)
{
    // Open history file to append
    CAutoFile fileout(OpenBlockFile(pos), SER_DISK, CLIENT_VERSION);
    if (fileout.IsNull())
        return error("WriteBlockToDisk: OpenBlockFile failed");

    // Write index header
    unsigned int nSize = GetSerializeSize(block, fileout.GetVersion());
    fileout << messageStart << nSize;

    // Write block
    long fileOutPos = ftell(fileout.Get());
    if (fileOutPos < 0)
        return error("WriteBlockToDisk: ftell failed");
    pos.nPos = (unsigned int)fileOutPos;
    fileout << block;

    return true;
}

bool ReadBlockFromDisk(CBlock& block, const FlatFilePos& pos, const Consensus::Params& consensusParams)
{
    block.SetNull();

    // Open history file to read
    CAutoFile filein(OpenBlockFile(pos, true), SER_DISK, CLIENT_VERSION);
    if (filein.IsNull())
        return error("ReadBlockFromDisk: OpenBlockFile failed for %s", pos.ToString());

    // Read block
    try {
        filein >> block;
    }
    catch (const std::exception& e) {
        return error("%s: Deserialize or I/O error - %s at %s", __func__, e.what(), pos.ToString());
    }

    // Check the header
    if (fParticlMode) {
        // only CheckProofOfWork for genesis blocks
        if (block.hashPrevBlock.IsNull()
            && !CheckProofOfWork(block.GetHash(), block.nBits, consensusParams, 0, Params().GetLastImportHeight())) {
            return error("ReadBlockFromDisk: Errors in block header at %s", pos.ToString());
        }
    } else {
        if (!CheckProofOfWork(block.GetHash(), block.nBits, consensusParams))
            return error("ReadBlockFromDisk: Errors in block header at %s", pos.ToString());
    }

    // Signet only: check block solution
    if (consensusParams.signet_blocks && !CheckSignetBlockSolution(block, consensusParams)) {
        return error("ReadBlockFromDisk: Errors in block solution at %s", pos.ToString());
    }

    return true;
}

bool ReadBlockFromDisk(CBlock& block, const CBlockIndex* pindex, const Consensus::Params& consensusParams)
{
    FlatFilePos blockPos;
    {
        LOCK(cs_main);
        blockPos = pindex->GetBlockPos();
    }

    if (!ReadBlockFromDisk(block, blockPos, consensusParams))
        return false;
    if (block.GetHash() != pindex->GetBlockHash())
        return error("ReadBlockFromDisk(CBlock&, CBlockIndex*): GetHash() doesn't match index for %s at %s",
                pindex->ToString(), pindex->GetBlockPos().ToString());
    return true;
}

bool ReadTransactionFromDiskBlock(const CBlockIndex* pindex, int nIndex, CTransactionRef &txOut)
{
    FlatFilePos hpos;
    {
        LOCK(cs_main);
        hpos = pindex->GetBlockPos();
    }

    // Open history file to read
    CAutoFile filein(OpenBlockFile(hpos, true), SER_DISK, CLIENT_VERSION);
    if (filein.IsNull())
        return error("%s: OpenBlockFile failed for %s", __func__, hpos.ToString());

    CBlockHeader blockHeader;
    try {
        filein >> blockHeader;

        int nTxns = ReadCompactSize(filein);

        if (nTxns <= nIndex || nIndex < 0)
            return error("%s: Block %s, txn %d not in available range %d.", __func__, pindex->GetBlockPos().ToString(), nIndex, nTxns);

        for (int k = 0; k <= nIndex; ++k)
            filein >> txOut;
    } catch (const std::exception& e)
    {
        return error("%s: Deserialize or I/O error - %s at %s", __func__, e.what(), hpos.ToString());
    }

    if (blockHeader.GetHash() != pindex->GetBlockHash())
        return error("%s: Hash doesn't match index for %s at %s",
                __func__, pindex->ToString(), hpos.ToString());
    return true;
}

bool ReadRawBlockFromDisk(std::vector<uint8_t>& block, const FlatFilePos& pos, const CMessageHeader::MessageStartChars& message_start)
{
    FlatFilePos hpos = pos;
    hpos.nPos -= 8; // Seek back 8 bytes for meta header
    CAutoFile filein(OpenBlockFile(hpos, true), SER_DISK, CLIENT_VERSION);
    if (filein.IsNull()) {
        return error("%s: OpenBlockFile failed for %s", __func__, pos.ToString());
    }

    try {
        CMessageHeader::MessageStartChars blk_start;
        unsigned int blk_size;

        filein >> blk_start >> blk_size;

        if (memcmp(blk_start, message_start, CMessageHeader::MESSAGE_START_SIZE)) {
            return error("%s: Block magic mismatch for %s: %s versus expected %s", __func__, pos.ToString(),
                    HexStr(blk_start),
                    HexStr(message_start));
        }

        if (blk_size > MAX_SIZE) {
            return error("%s: Block data is larger than maximum deserialization size for %s: %s versus %s", __func__, pos.ToString(),
                    blk_size, MAX_SIZE);
        }

        block.resize(blk_size); // Zeroing of memory is intentional here
        filein.read((char*)block.data(), blk_size);
    } catch(const std::exception& e) {
        return error("%s: Read from block file failed: %s for %s", __func__, e.what(), pos.ToString());
    }

    return true;
}

bool ReadRawBlockFromDisk(std::vector<uint8_t>& block, const CBlockIndex* pindex, const CMessageHeader::MessageStartChars& message_start)
{
    FlatFilePos block_pos;
    {
        LOCK(cs_main);
        block_pos = pindex->GetBlockPos();
    }

    return ReadRawBlockFromDisk(block, block_pos, message_start);
}

CAmount GetBlockSubsidy(int nHeight, const Consensus::Params& consensusParams)
{
    int halvings = nHeight / consensusParams.nSubsidyHalvingInterval;
    // Force block reward to zero when right shift is undefined.
    if (halvings >= 64)
        return 0;

    CAmount nSubsidy = 50 * COIN;
    // Subsidy is cut in half every 210,000 blocks which will occur approximately every 4 years.
    nSubsidy >>= halvings;
    return nSubsidy;
}

//! Returns last CBlockIndex* that is a checkpoint
static CBlockIndex* GetLastCheckpoint(const CCheckpointData& data) EXCLUSIVE_LOCKS_REQUIRED(cs_main)
{
    const MapCheckpoints& checkpoints = data.mapCheckpoints;

    for (const MapCheckpoints::value_type& i : reverse_iterate(checkpoints))
    {
        const uint256& hash = i.second;
        CBlockIndex* pindex = LookupBlockIndex(hash);
        if (pindex) {
            return pindex;
        }
    }
    return nullptr;
}


class HeightEntry {
public:
    HeightEntry(int height, NodeId id, int64_t time) : m_height(height), m_id(id), m_time(time)  {};
    int m_height;
    NodeId m_id;
    int64_t m_time;
};
static std::atomic_int nPeerBlocks(std::numeric_limits<int>::max());
static std::atomic_int nPeers(0);
static std::list<HeightEntry> peer_blocks;
const size_t max_peer_blocks = 9;

void UpdateNumPeers(int num_peers)
{
    nPeers = num_peers;
}

int GetNumPeers()
{
    return nPeers;
}

void UpdateNumBlocksOfPeers(NodeId id, int height) EXCLUSIVE_LOCKS_REQUIRED(cs_main)
{
    // Select median value. Only one sample per peer. Remove oldest sample.
    int new_value = 0;

    bool inserted = false;
    size_t num_elements = 0;
    std::list<HeightEntry>::iterator oldest = peer_blocks.end();
    for (auto it = peer_blocks.begin(); it != peer_blocks.end(); ) {
        if (id == it->m_id) {
            if (height == it->m_height) {
                inserted = true;
            } else {
                it = peer_blocks.erase(it);
                continue;
            }
        }
        if (!inserted && it->m_height > height) {
            peer_blocks.emplace(it, height, id, GetTime());
            inserted = true;
        }
        if (oldest == peer_blocks.end() || oldest->m_time > it->m_time) {
            oldest = it;
        }
        it++;
        num_elements++;
    }

    if (!inserted) {
        peer_blocks.emplace_back(height, id, GetTime());
        num_elements++;
    }
    if (num_elements > max_peer_blocks && oldest != peer_blocks.end()) {
        peer_blocks.erase(oldest);
        num_elements--;
    }

    size_t stop = num_elements / 2;
    num_elements = 0;
    for (auto it = peer_blocks.begin(); it != peer_blocks.end(); ++it) {
        if (num_elements >= stop) {
            new_value = it->m_height;
            break;
        }
        num_elements++;
    }

    static const CBlockIndex *pcheckpoint = GetLastCheckpoint(Params().Checkpoints());
    if (pcheckpoint) {
        if (new_value < pcheckpoint->nHeight) {
            new_value = std::numeric_limits<int>::max();
        }
    }
    nPeerBlocks = new_value;
}

int GetNumBlocksOfPeers()
{
    return nPeerBlocks;
}

CoinsViews::CoinsViews(
    std::string ldb_name,
    size_t cache_size_bytes,
    bool in_memory,
    bool should_wipe) : m_dbview(
                            GetDataDir() / ldb_name, cache_size_bytes, in_memory, should_wipe),
                        m_catcherview(&m_dbview) {}

void CoinsViews::InitCache()
{
    m_cacheview = MakeUnique<CCoinsViewCache>(&m_catcherview);
}

CChainState::CChainState(CTxMemPool& mempool, BlockManager& blockman, uint256 from_snapshot_blockhash)
    : m_blockman(blockman),
      m_mempool(mempool),
      m_from_snapshot_blockhash(from_snapshot_blockhash) {}

void CChainState::InitCoinsDB(
    size_t cache_size_bytes,
    bool in_memory,
    bool should_wipe,
    std::string leveldb_name)
{
    if (!m_from_snapshot_blockhash.IsNull()) {
        leveldb_name += "_" + m_from_snapshot_blockhash.ToString();
    }

    m_coins_views = MakeUnique<CoinsViews>(
        leveldb_name, cache_size_bytes, in_memory, should_wipe);
}

void CChainState::InitCoinsCache(size_t cache_size_bytes)
{
    assert(m_coins_views != nullptr);
    m_coinstip_cache_size_bytes = cache_size_bytes;
    m_coins_views->InitCache();
}

// Note that though this is marked const, we may end up modifying `m_cached_finished_ibd`, which
// is a performance-related implementation detail. This function must be marked
// `const` so that `CValidationInterface` clients (which are given a `const CChainState*`)
// can call it.
//
bool CChainState::IsInitialBlockDownload() const
{
    // Optimization: pre-test latch before taking the lock.
    if (m_cached_finished_ibd.load(std::memory_order_relaxed))
        return false;

    LOCK(cs_main);
    if (m_cached_finished_ibd.load(std::memory_order_relaxed))
        return false;
    if (fImporting || fReindex)
        return true;
    if (m_chain.Tip() == nullptr)
        return true;
    if (m_chain.Tip()->nChainWork < nMinimumChainWork)
        return true;
    if (m_chain.Tip()->nHeight > COINBASE_MATURITY
        && m_chain.Tip()->GetBlockTime() < (GetTime() - nMaxTipAge))
        return true;
    if (fParticlMode
        && (GetNumPeers() < 1
            || m_chain.Tip()->nHeight < GetNumBlocksOfPeers()-10))
        return true;

    LogPrintf("Leaving InitialBlockDownload (latching to false)\n");
    m_cached_finished_ibd.store(true, std::memory_order_relaxed);
    return false;
}

static CBlockIndex *pindexBestForkTip = nullptr, *pindexBestForkBase = nullptr;

static void AlertNotify(const std::string& strMessage)
{
    uiInterface.NotifyAlertChanged();
#if HAVE_SYSTEM
    std::string strCmd = gArgs.GetArg("-alertnotify", "");
    if (strCmd.empty()) return;

    // Alert text should be plain ascii coming from a trusted source, but to
    // be safe we first strip anything not in safeChars, then add single quotes around
    // the whole string before passing it to the shell:
    std::string singleQuote("'");
    std::string safeStatus = SanitizeString(strMessage);
    safeStatus = singleQuote+safeStatus+singleQuote;
    boost::replace_all(strCmd, "%s", safeStatus);

    std::thread t(runCommand, strCmd);
    t.detach(); // thread runs free
#endif
}

static void CheckForkWarningConditions() EXCLUSIVE_LOCKS_REQUIRED(cs_main)
{
    AssertLockHeld(cs_main);
    // Before we get past initial download, we cannot reliably alert about forks
    // (we assume we don't get stuck on a fork before finishing our initial sync)
    if (::ChainstateActive().IsInitialBlockDownload())
        return;

    // If our best fork is no longer within 72 blocks (+/- 12 hours if no one mines it)
    // of our head, drop it
    if (pindexBestForkTip && ::ChainActive().Height() - pindexBestForkTip->nHeight >= 72)
        pindexBestForkTip = nullptr;

    if (pindexBestForkTip || (pindexBestInvalid && pindexBestInvalid->nChainWork > ::ChainActive().Tip()->nChainWork + (GetBlockProof(*::ChainActive().Tip()) * 6)))
    {
        if (!GetfLargeWorkForkFound() && pindexBestForkBase)
        {
            std::string warning = std::string("'Warning: Large-work fork detected, forking after block ") +
                pindexBestForkBase->phashBlock->ToString() + std::string("'");
            AlertNotify(warning);
        }
        if (pindexBestForkTip && pindexBestForkBase)
        {
            LogPrintf("%s: Warning: Large valid fork found\n  forking the chain at height %d (%s)\n  lasting to height %d (%s).\nChain state database corruption likely.\n", __func__,
                   pindexBestForkBase->nHeight, pindexBestForkBase->phashBlock->ToString(),
                   pindexBestForkTip->nHeight, pindexBestForkTip->phashBlock->ToString());
            SetfLargeWorkForkFound(true);
        }
        else
        {
            LogPrintf("%s: Warning: Found invalid chain at least ~6 blocks longer than our best chain.\nChain state database corruption likely.\n", __func__);
            SetfLargeWorkInvalidChainFound(true);
        }
    }
    else
    {
        SetfLargeWorkForkFound(false);
        SetfLargeWorkInvalidChainFound(false);
    }
}

static void CheckForkWarningConditionsOnNewFork(CBlockIndex* pindexNewForkTip) EXCLUSIVE_LOCKS_REQUIRED(cs_main)
{
    AssertLockHeld(cs_main);
    // If we are on a fork that is sufficiently large, set a warning flag
    CBlockIndex* pfork = pindexNewForkTip;
    CBlockIndex* plonger = ::ChainActive().Tip();
    while (pfork && pfork != plonger)
    {
        while (plonger && plonger->nHeight > pfork->nHeight)
            plonger = plonger->pprev;
        if (pfork == plonger)
            break;
        pfork = pfork->pprev;
    }

    // We define a condition where we should warn the user about as a fork of at least 7 blocks
    // with a tip within 72 blocks (+/- 12 hours if no one mines it) of ours
    // We use 7 blocks rather arbitrarily as it represents just under 10% of sustained network
    // hash rate operating on the fork.
    // or a chain that is entirely longer than ours and invalid (note that this should be detected by both)
    // We define it this way because it allows us to only store the highest fork tip (+ base) which meets
    // the 7-block condition and from this always have the most-likely-to-cause-warning fork
    if (pfork && (!pindexBestForkTip || pindexNewForkTip->nHeight > pindexBestForkTip->nHeight) &&
            pindexNewForkTip->nChainWork - pfork->nChainWork > (GetBlockProof(*pfork) * 7) &&
            ::ChainActive().Height() - pindexNewForkTip->nHeight < 72)
    {
        pindexBestForkTip = pindexNewForkTip;
        pindexBestForkBase = pfork;
    }

    CheckForkWarningConditions();
}

// Called both upon regular invalid block discovery *and* InvalidateBlock
void static InvalidChainFound(CBlockIndex* pindexNew) EXCLUSIVE_LOCKS_REQUIRED(cs_main)
{
    if (!pindexBestInvalid || pindexNew->nChainWork > pindexBestInvalid->nChainWork)
        pindexBestInvalid = pindexNew;
    if (pindexBestHeader != nullptr && pindexBestHeader->GetAncestor(pindexNew->nHeight) == pindexNew) {
        pindexBestHeader = ::ChainActive().Tip();
    }

    LogPrintf("%s: invalid block=%s  height=%d  log2_work=%f  date=%s\n", __func__,
      pindexNew->GetBlockHash().ToString(), pindexNew->nHeight,
      log(pindexNew->nChainWork.getdouble())/log(2.0), FormatISO8601DateTime(pindexNew->GetBlockTime()));
    CBlockIndex *tip = ::ChainActive().Tip();
    assert (tip);
    LogPrintf("%s:  current best=%s  height=%d  log2_work=%f  date=%s\n", __func__,
      tip->GetBlockHash().ToString(), ::ChainActive().Height(), log(tip->nChainWork.getdouble())/log(2.0),
      FormatISO8601DateTime(tip->GetBlockTime()));
    CheckForkWarningConditions();
}

// Same as InvalidChainFound, above, except not called directly from InvalidateBlock,
// which does its own setBlockIndexCandidates manageent.
void CChainState::InvalidBlockFound(CBlockIndex *pindex, const CBlock &block, const BlockValidationState &state) {
    if (state.GetResult() != BlockValidationResult::BLOCK_MUTATED) {
        pindex->nStatus |= BLOCK_FAILED_VALID;
        m_blockman.m_failed_blocks.insert(pindex);
        setDirtyBlockIndex.insert(pindex);
        setBlockIndexCandidates.erase(pindex);
        InvalidChainFound(pindex);
    }
}

void UpdateCoins(const CTransaction& tx, CCoinsViewCache& inputs, CTxUndo &txundo, int nHeight)
{
    // mark inputs spent
    if (!tx.IsCoinBase()) {
        txundo.vprevout.reserve(tx.vin.size());
        for (const CTxIn &txin : tx.vin)
        {
            if (txin.IsAnonInput()) {
                continue;
            }

            txundo.vprevout.emplace_back();
            bool is_spent = inputs.SpendCoin(txin.prevout, &txundo.vprevout.back());
            assert(is_spent);
        }
    }
    // add outputs
    AddCoins(inputs, tx, nHeight);
}

void UpdateCoins(const CTransaction& tx, CCoinsViewCache& inputs, int nHeight)
{
    CTxUndo txundo;
    UpdateCoins(tx, inputs, txundo, nHeight);
}

bool CScriptCheck::operator()() {
    const CScript &scriptSig = ptxTo->vin[nIn].scriptSig;
    const CScriptWitness *witness = &ptxTo->vin[nIn].scriptWitness;

    return VerifyScript(scriptSig, scriptPubKey, witness, nFlags, CachingTransactionSignatureChecker(ptxTo, nIn, vchAmount, cacheStore, *txdata), &error);
    //return VerifyScript(scriptSig, m_tx_out.scriptPubKey, witness, nFlags, CachingTransactionSignatureChecker(ptxTo, nIn, m_tx_out.nValue, cacheStore, *txdata), &error);
}

int GetSpendHeight(const CCoinsViewCache& inputs)
{
    LOCK(cs_main);

    const CBlockIndex* pindexPrev = LookupBlockIndex(inputs.GetBestBlock());

    if (!pindexPrev)
        return 0;

    return pindexPrev->nHeight + 1;
}

static CuckooCache::cache<uint256, SignatureCacheHasher> g_scriptExecutionCache;
static CSHA256 g_scriptExecutionCacheHasher;

void InitScriptExecutionCache() {
    // Setup the salted hasher
    uint256 nonce = GetRandHash();
    // We want the nonce to be 64 bytes long to force the hasher to process
    // this chunk, which makes later hash computations more efficient. We
    // just write our 32-byte entropy twice to fill the 64 bytes.
    g_scriptExecutionCacheHasher.Write(nonce.begin(), 32);
    g_scriptExecutionCacheHasher.Write(nonce.begin(), 32);
    // nMaxCacheSize is unsigned. If -maxsigcachesize is set to zero,
    // setup_bytes creates the minimum possible cache (2 elements).
    size_t nMaxCacheSize = std::min(std::max((int64_t)0, gArgs.GetArg("-maxsigcachesize", DEFAULT_MAX_SIG_CACHE_SIZE) / 2), MAX_MAX_SIG_CACHE_SIZE) * ((size_t) 1 << 20);
    size_t nElems = g_scriptExecutionCache.setup_bytes(nMaxCacheSize);
    LogPrintf("Using %zu MiB out of %zu/2 requested for script execution cache, able to store %zu elements\n",
            (nElems*sizeof(uint256)) >>20, (nMaxCacheSize*2)>>20, nElems);
}

/**
 * Check whether all of this transaction's input scripts succeed.
 *
 * This involves ECDSA signature checks so can be computationally intensive. This function should
 * only be called after the cheap sanity checks in CheckTxInputs passed.
 *
 * If pvChecks is not nullptr, script checks are pushed onto it instead of being performed inline. Any
 * script checks which are not necessary (eg due to script execution cache hits) are, obviously,
 * not pushed onto pvChecks/run.
 *
 * Setting cacheSigStore/cacheFullScriptStore to false will remove elements from the corresponding cache
 * which are matched. This is useful for checking blocks where we will likely never need the cache
 * entry again.
 *
 * Note that we may set state.reason to NOT_STANDARD for extra soft-fork flags in flags, block-checking
 * callers should probably reset it to CONSENSUS in such cases.
 *
 * Non-static (and re-declared) in src/test/txvalidationcache_tests.cpp
 */
bool CheckInputScripts(const CTransaction& tx, TxValidationState &state, const CCoinsViewCache &inputs, unsigned int flags, bool cacheSigStore, bool cacheFullScriptStore, PrecomputedTransactionData& txdata, std::vector<CScriptCheck> *pvChecks, bool fAnonChecks) EXCLUSIVE_LOCKS_REQUIRED(cs_main)
{
    if (tx.IsCoinBase()) return true;
    if (pvChecks) {
        pvChecks->reserve(tx.vin.size());
    }

    bool m_has_anon_input = false;
    // First check if script executions have been cached with the same
    // flags. Note that this assumes that the inputs provided are
    // correct (ie that the transaction hash which is in tx's prevouts
    // properly commits to the scriptPubKey in the inputs view of that
    // transaction).
    uint256 hashCacheEntry;
    CSHA256 hasher = g_scriptExecutionCacheHasher;
    hasher.Write(tx.GetWitnessHash().begin(), 32).Write((unsigned char*)&flags, sizeof(flags)).Finalize(hashCacheEntry.begin());
    AssertLockHeld(cs_main); //TODO: Remove this requirement by making CuckooCache not require external locks
    if (g_scriptExecutionCache.contains(hashCacheEntry, !cacheFullScriptStore)) {
        return true;
    }

    if (!txdata.m_spent_outputs_ready) {
        std::vector<CTxOut> spent_outputs;
        spent_outputs.reserve(tx.vin.size());

        for (const auto& txin : tx.vin) {
            const COutPoint& prevout = txin.prevout;
            const Coin& coin = inputs.AccessCoin(prevout);
            assert(!coin.IsSpent());
            spent_outputs.emplace_back(coin.out);
        }
        txdata.Init(tx, std::move(spent_outputs));
    }
    assert(txdata.m_spent_outputs.size() == tx.vin.size());

    for (unsigned int i = 0; i < tx.vin.size(); i++) {
<<<<<<< HEAD
        if (tx.vin[i].IsAnonInput()) {
            m_has_anon_input = true;
            continue;
        }

        const COutPoint &prevout = tx.vin[i].prevout;
        const Coin& coin = inputs.AccessCoin(prevout);
        assert(!coin.IsSpent());
=======
>>>>>>> 4f807348

        // We very carefully only pass in things to CScriptCheck which
        // are clearly committed to by tx' witness hash. This provides
        // a sanity check that our caching is not introducing consensus
        // failures through additional data in, eg, the coins being
        // spent being checked as a part of CScriptCheck.
        const CScript& scriptPubKey = coin.out.scriptPubKey;
        const CAmount amount = coin.out.nValue;

        std::vector<uint8_t> vchAmount;
        if (coin.nType == OUTPUT_STANDARD) {
            vchAmount.resize(8);
            memcpy(vchAmount.data(), &amount, sizeof(amount));
        } else
        if (coin.nType == OUTPUT_CT) {
            vchAmount.resize(33);
            memcpy(vchAmount.data(), coin.commitment.data, 33);
        }

        // Verify signature
<<<<<<< HEAD
        CScriptCheck check(scriptPubKey, vchAmount, tx, i, flags, cacheSigStore, &txdata);
=======
        CScriptCheck check(txdata.m_spent_outputs[i], tx, i, flags, cacheSigStore, &txdata);
>>>>>>> 4f807348
        if (pvChecks) {
            pvChecks->push_back(CScriptCheck());
            check.swap(pvChecks->back());
        } else if (!check()) {
            if (flags & STANDARD_NOT_MANDATORY_VERIFY_FLAGS) {
                // Check whether the failure was caused by a
                // non-mandatory script verification check, such as
                // non-standard DER encodings or non-null dummy
                // arguments; if so, ensure we return NOT_STANDARD
                // instead of CONSENSUS to avoid downstream users
                // splitting the network between upgraded and
                // non-upgraded nodes by banning CONSENSUS-failing
                // data providers.
<<<<<<< HEAD
                CScriptCheck check2(scriptPubKey, vchAmount, tx, i,
=======
                CScriptCheck check2(txdata.m_spent_outputs[i], tx, i,
>>>>>>> 4f807348
                        flags & ~STANDARD_NOT_MANDATORY_VERIFY_FLAGS, cacheSigStore, &txdata);

                if (check2())
                    return state.Invalid(TxValidationResult::TX_NOT_STANDARD, strprintf("non-mandatory-script-verify-flag (%s)", ScriptErrorString(check.GetScriptError())));
            }
            // MANDATORY flag failures correspond to
            // TxValidationResult::TX_CONSENSUS. Because CONSENSUS
            // failures are the most serious case of validation
            // failures, we may need to consider using
            // RECENT_CONSENSUS_CHANGE for any script failure that
            // could be due to non-upgraded nodes which we may want to
            // support, to avoid splitting the network (but this
            // depends on the details of how net_processing handles
            // such errors).
            return state.Invalid(TxValidationResult::TX_CONSENSUS, strprintf("mandatory-script-verify-flag-failed (%s)", ScriptErrorString(check.GetScriptError())));
        }
    }

    if (m_has_anon_input && fAnonChecks
        && !VerifyMLSAG(tx, state)) {
        return false;
    }

    if (cacheFullScriptStore && !pvChecks) {
        // We executed all of the provided scripts, and were told to
        // cache the result. Do so now.
        g_scriptExecutionCache.insert(hashCacheEntry);
    }

    return true;
}

static bool UndoWriteToDisk(const CBlockUndo& blockundo, FlatFilePos& pos, const uint256& hashBlock, const CMessageHeader::MessageStartChars& messageStart)
{
    // Open history file to append
    CAutoFile fileout(OpenUndoFile(pos), SER_DISK, CLIENT_VERSION);
    if (fileout.IsNull())
        return error("%s: OpenUndoFile failed", __func__);

    // Write index header
    unsigned int nSize = GetSerializeSize(blockundo, fileout.GetVersion());
    fileout << messageStart << nSize;

    // Write undo data
    long fileOutPos = ftell(fileout.Get());
    if (fileOutPos < 0)
        return error("%s: ftell failed", __func__);
    pos.nPos = (unsigned int)fileOutPos;
    fileout << blockundo;

    // calculate & write checksum
    CHashWriter hasher(SER_GETHASH, PROTOCOL_VERSION);
    hasher << hashBlock;
    hasher << blockundo;
    fileout << hasher.GetHash();

    return true;
}

bool UndoReadFromDisk(CBlockUndo& blockundo, const CBlockIndex* pindex)
{
    FlatFilePos pos = pindex->GetUndoPos();
    if (pos.IsNull()) {
        return error("%s: no undo data available", __func__);
    }

    // Open history file to read
    CAutoFile filein(OpenUndoFile(pos, true), SER_DISK, CLIENT_VERSION);
    if (filein.IsNull())
        return error("%s: OpenUndoFile failed", __func__);

    // Read block
    uint256 hashChecksum, nullHash;
    CHashVerifier<CAutoFile> verifier(&filein); // We need a CHashVerifier as reserializing may lose data
    try {
        verifier << (pindex->pprev ? pindex->pprev->GetBlockHash() : nullHash);
        verifier >> blockundo;
        filein >> hashChecksum;
    }
    catch (const std::exception& e) {
        return error("%s: Deserialize or I/O error - %s", __func__, e.what());
    }

    // Verify checksum
    if (hashChecksum != verifier.GetHash())
        return error("%s: Checksum mismatch", __func__);

    return true;
}

/** Abort with a message */
static bool AbortNode(const std::string& strMessage, bilingual_str user_message = bilingual_str())
{
    SetMiscWarning(Untranslated(strMessage));
    LogPrintf("*** %s\n", strMessage);
    if (user_message.empty()) {
        user_message = _("A fatal internal error occurred, see debug.log for details");
    }
    AbortError(user_message);
    StartShutdown();
    return false;
}

static bool AbortNode(BlockValidationState& state, const std::string& strMessage, const bilingual_str& userMessage = bilingual_str())
{
    AbortNode(strMessage, userMessage);
    return state.Error(strMessage);
}

/**
 * Restore the UTXO in a Coin at a given COutPoint
 * @param undo The Coin to be restored.
 * @param view The coins view to which to apply the changes.
 * @param out The out point that corresponds to the tx input.
 * @return A DisconnectResult as an int
 */
int ApplyTxInUndo(Coin&& undo, CCoinsViewCache& view, const COutPoint& out)
{
    bool fClean = true;

    if (view.HaveCoin(out)) fClean = false; // overwriting transaction output

    if (undo.nHeight == 0) {
        // Missing undo metadata (height and coinbase). Older versions included this
        // information only in undo records for the last spend of a transactions'
        // outputs. This implies that it must be present for some other output of the same tx.
        const Coin& alternate = AccessByTxid(view, out.hash);
        if (!alternate.IsSpent()) {
            undo.nHeight = alternate.nHeight;
            undo.fCoinBase = alternate.fCoinBase;
        } else {
            return DISCONNECT_FAILED; // adding output for transaction without known metadata
        }
    }
    // If the coin already exists as an unspent coin in the cache, then the
    // possible_overwrite parameter to AddCoin must be set to true. We have
    // already checked whether an unspent coin exists above using HaveCoin, so
    // we don't need to guess. When fClean is false, an unspent coin already
    // existed and it is an overwrite.
    view.AddCoin(out, std::move(undo), !fClean);

    return fClean ? DISCONNECT_OK : DISCONNECT_UNCLEAN;
}

/** Undo the effects of this block (with given index) on the UTXO set represented by coins.
 *  When FAILED is returned, view is left in an indeterminate state. */
DisconnectResult CChainState::DisconnectBlock(const CBlock& block, const CBlockIndex* pindex, CCoinsViewCache& view)
{
    if (LogAcceptCategory(BCLog::HDWALLET))
        LogPrintf("%s: hash %s, height %d\n", __func__, block.GetHash().ToString(), pindex->nHeight);

    assert(pindex->GetBlockHash() == view.GetBestBlock());

    bool fClean = true;

    CBlockUndo blockUndo;
    if (!UndoReadFromDisk(blockUndo, pindex)) {
        error("DisconnectBlock(): failure reading undo data");
        return DISCONNECT_FAILED;
    }

    if (!fParticlMode) {
        if (blockUndo.vtxundo.size() + 1 != block.vtx.size()) {
            error("DisconnectBlock(): block and undo data inconsistent");
            return DISCONNECT_FAILED;
        }
    } else {
        if (blockUndo.vtxundo.size() != block.vtx.size()) {
            // Count non coinbase txns, this should only happen in early blocks.
            size_t nExpectTxns = 0;
            for (auto &tx : block.vtx) {
                if (!tx->IsCoinBase()) {
                    nExpectTxns++;
                }
            }

            if (blockUndo.vtxundo.size() != nExpectTxns) {
                error("DisconnectBlock(): block and undo data inconsistent");
                return DISCONNECT_FAILED;
            }
        }
    }

    int nVtxundo = (int)blockUndo.vtxundo.size()-1;
    // undo transactions in reverse order
    for (int i = block.vtx.size() - 1; i >= 0; i--)
    {
        const CTransaction &tx = *(block.vtx[i]);
        uint256 hash = tx.GetHash();

        for (const auto &txin : tx.vin) {
            if (txin.IsAnonInput()) {
                uint32_t nInputs, nRingSize;
                txin.GetAnonInfo(nInputs, nRingSize);
                if (txin.scriptData.stack.size() != 1
                    || txin.scriptData.stack[0].size() != 33 * nInputs) {
                    error("%s: Bad scriptData stack, %s.", __func__, hash.ToString());
                    return DISCONNECT_FAILED;
                }

                const std::vector<uint8_t> &vKeyImages = txin.scriptData.stack[0];
                for (size_t k = 0; k < nInputs; ++k) {
                    const CCmpPubKey &ki = *((CCmpPubKey*)&vKeyImages[k*33]);

                    view.keyImages.push_back(std::make_pair(ki, hash));
                }
            } else {
                Coin coin;
                view.spent_cache.emplace_back(txin.prevout, SpentCoin());
            }
        }

        bool is_coinbase = tx.IsCoinBase() || tx.IsCoinStake();

        for (size_t k = tx.vpout.size(); k-- > 0;) {
            const CTxOutBase *out = tx.vpout[k].get();

            if (out->IsType(OUTPUT_RINGCT)) {
                CTxOutRingCT *txout = (CTxOutRingCT*)out;

                if (view.nLastRCTOutput == 0) {
                    view.nLastRCTOutput = pindex->nAnonOutputs;
                    // Verify data matches
                    CAnonOutput ao;
                    if (!pblocktree->ReadRCTOutput(view.nLastRCTOutput, ao)) {
                        error("%s: RCT output missing, txn %s, %d, index %d.", __func__, hash.ToString(), k, view.nLastRCTOutput);
                        if (!view.fForceDisconnect) {
                            return DISCONNECT_FAILED;
                        }
                    } else
                    if (ao.pubkey != txout->pk) {
                        error("%s: RCT output mismatch, txn %s, %d, index %d.", __func__, hash.ToString(), k, view.nLastRCTOutput);
                        if (!view.fForceDisconnect) {
                            return DISCONNECT_FAILED;
                        }
                    }
                }

                view.anonOutputLinks[txout->pk] = view.nLastRCTOutput;
                view.nLastRCTOutput--;

                continue;
            }

            // Check that all outputs are available and match the outputs in the block itself
            // exactly.
            if (out->IsType(OUTPUT_STANDARD) || out->IsType(OUTPUT_CT)) {
                const CScript *pScript = out->GetPScriptPubKey();
                if (!pScript->IsUnspendable()) {
                    COutPoint op(hash, k);
                    Coin coin;

                    CTxOut txout(0, *pScript);

                    if (out->IsType(OUTPUT_STANDARD)) {
                        txout.nValue = out->GetValue();
                    }
                    bool is_spent = view.SpendCoin(op, &coin);
                    if (!is_spent || txout != coin.out || pindex->nHeight != coin.nHeight || is_coinbase != coin.fCoinBase) {
                        fClean = false; // transaction output mismatch
                    }
                }
            }

            if (!fAddressIndex
                || (!out->IsType(OUTPUT_STANDARD)
                && !out->IsType(OUTPUT_CT))) {
                continue;
            }

            const CScript *pScript;
            std::vector<unsigned char> hashBytes;
            int scriptType = 0;
            CAmount nValue;
            if (!ExtractIndexInfo(out, scriptType, hashBytes, nValue, pScript)
                || scriptType == 0) {
                continue;
            }
            // undo receiving activity
            view.addressIndex.push_back(std::make_pair(CAddressIndexKey(scriptType, uint256(hashBytes.data(), hashBytes.size()), pindex->nHeight, i, hash, k, false), nValue));
            // undo unspent index
            view.addressUnspentIndex.push_back(std::make_pair(CAddressUnspentKey(scriptType, uint256(hashBytes.data(), hashBytes.size()), hash, k), CAddressUnspentValue()));
        }


        if (fParticlMode) {
            // restore inputs
            if (!tx.IsCoinBase()) {
                if (nVtxundo < 0 || nVtxundo >= (int)blockUndo.vtxundo.size()) {
                    error("DisconnectBlock(): transaction undo data offset out of range.");
                    return DISCONNECT_FAILED;
                }

                size_t nExpectUndo = 0;
                for (const auto &txin : tx.vin)
                if (!txin.IsAnonInput()) {
                    nExpectUndo++;
                }

                CTxUndo &txundo = blockUndo.vtxundo[nVtxundo--];
                if (txundo.vprevout.size() != nExpectUndo) {
                    error("DisconnectBlock(): transaction and undo data inconsistent");
                    return DISCONNECT_FAILED;
                }

                for (unsigned int j = tx.vin.size(); j-- > 0;) {
                    if (tx.vin[j].IsAnonInput()) {
                        continue;
                    }

                    const COutPoint &out = tx.vin[j].prevout;
                    int res = ApplyTxInUndo(std::move(txundo.vprevout[j]), view, out);
                    if (res == DISCONNECT_FAILED) {
                        error("DisconnectBlock(): ApplyTxInUndo failed");
                        return DISCONNECT_FAILED;
                    }
                    fClean = fClean && res != DISCONNECT_UNCLEAN;

                    const CTxIn input = tx.vin[j];

                    if (fSpentIndex) { // undo and delete the spent index
                        view.spentIndex.push_back(std::make_pair(CSpentIndexKey(input.prevout.hash, input.prevout.n), CSpentIndexValue()));
                    }

                    if (fAddressIndex) {
                        const Coin &coin = view.AccessCoin(tx.vin[j].prevout);
                        const CScript *pScript = &coin.out.scriptPubKey;

                        CAmount nValue = coin.nType == OUTPUT_CT ? 0 : coin.out.nValue;
                        std::vector<uint8_t> hashBytes;
                        int scriptType = 0;
                        if (!ExtractIndexInfo(pScript, scriptType, hashBytes)
                            || scriptType == 0) {
                            continue;
                        }

                        // undo spending activity
                        view.addressIndex.push_back(std::make_pair(CAddressIndexKey(scriptType, uint256(hashBytes.data(), hashBytes.size()), pindex->nHeight, i, hash, j, true), nValue * -1));
                        // restore unspent index
                        view.addressUnspentIndex.push_back(std::make_pair(CAddressUnspentKey(scriptType, uint256(hashBytes.data(), hashBytes.size()), input.prevout.hash, input.prevout.n), CAddressUnspentValue(nValue, *pScript, coin.nHeight)));
                    }
                }
            }
        } else {
            // Check that all outputs are available and match the outputs in the block itself
            // exactly.
            for (size_t o = 0; o < tx.vout.size(); o++) {
                if (!tx.vout[o].scriptPubKey.IsUnspendable()) {
                    COutPoint out(hash, o);
                    Coin coin;
                    bool is_spent = view.SpendCoin(out, &coin);
                    if (!is_spent || tx.vout[o] != coin.out || pindex->nHeight != coin.nHeight || is_coinbase != coin.fCoinBase) {
                        fClean = false; // transaction output mismatch
                    }
                }
            }

            if (i > 0) { // not coinbases
                CTxUndo &txundo = blockUndo.vtxundo[i-1];
                if (txundo.vprevout.size() != tx.vin.size()) {
                    error("DisconnectBlock(): transaction and undo data inconsistent");
                    return DISCONNECT_FAILED;
                }
                for (unsigned int j = tx.vin.size(); j-- > 0;) {
                    const COutPoint &out = tx.vin[j].prevout;
                    int res = ApplyTxInUndo(std::move(txundo.vprevout[j]), view, out);
                    if (res == DISCONNECT_FAILED) return DISCONNECT_FAILED;
                    fClean = fClean && res != DISCONNECT_UNCLEAN;
                }
            }
            // At this point, all of txundo.vprevout should have been moved out.
        }
    }

    // move best block pointer to prevout block
    view.SetBestBlock(pindex->pprev->GetBlockHash(), pindex->pprev->nHeight);

    return fClean ? DISCONNECT_OK : DISCONNECT_UNCLEAN;
}

bool ConnectBlock(const CBlock& block, BlockValidationState& state, CBlockIndex* pindex,
    CCoinsViewCache& view, const CChainParams& chainparams, bool fJustCheck)
{
    return ::ChainstateActive().ConnectBlock(block, state, pindex, view, chainparams, fJustCheck);
};

DisconnectResult DisconnectBlock(const CBlock& block, const CBlockIndex* pindex, CCoinsViewCache& view)
{
    return ::ChainstateActive().DisconnectBlock(block, pindex, view);
};

static void FlushUndoFile(int block_file, bool finalize = false)
{
    FlatFilePos undo_pos_old(block_file, vinfoBlockFile[block_file].nUndoSize);
    if (!UndoFileSeq().Flush(undo_pos_old, finalize)) {
        AbortNode("Flushing undo file to disk failed. This is likely the result of an I/O error.");
    }
}

static void FlushBlockFile(bool fFinalize = false, bool finalize_undo = false)
{
    LOCK(cs_LastBlockFile);
    FlatFilePos block_pos_old(nLastBlockFile, vinfoBlockFile[nLastBlockFile].nSize);
    if (!BlockFileSeq().Flush(block_pos_old, fFinalize)) {
        AbortNode("Flushing block file to disk failed. This is likely the result of an I/O error.");
    }
    // we do not always flush the undo file, as the chain tip may be lagging behind the incoming blocks,
    // e.g. during IBD or a sync after a node going offline
    if (!fFinalize || finalize_undo) FlushUndoFile(nLastBlockFile, finalize_undo);
}

static bool FindUndoPos(BlockValidationState &state, int nFile, FlatFilePos &pos, unsigned int nAddSize);

static bool WriteUndoDataForBlock(const CBlockUndo& blockundo, BlockValidationState& state, CBlockIndex* pindex, const CChainParams& chainparams)
{
    // Write undo information to disk
    if (pindex->GetUndoPos().IsNull()) {
        FlatFilePos _pos;
        if (!FindUndoPos(state, pindex->nFile, _pos, ::GetSerializeSize(blockundo, CLIENT_VERSION) + 40))
            return error("ConnectBlock(): FindUndoPos failed");

        uint256 nullHash;
        if (!UndoWriteToDisk(blockundo, _pos, pindex->pprev ? pindex->pprev->GetBlockHash() : nullHash, chainparams.MessageStart()))
            return AbortNode(state, "Failed to write undo data");
        // rev files are written in block height order, whereas blk files are written as blocks come in (often out of order)
        // we want to flush the rev (undo) file once we've written the last block, which is indicated by the last height
        // in the block file info as below; note that this does not catch the case where the undo writes are keeping up
        // with the block writes (usually when a synced up node is getting newly mined blocks) -- this case is caught in
        // the FindBlockPos function
        if (_pos.nFile < nLastBlockFile && static_cast<uint32_t>(pindex->nHeight) == vinfoBlockFile[_pos.nFile].nHeightLast) {
            FlushUndoFile(_pos.nFile, true);
        }

        // update nUndoPos in block index
        pindex->nUndoPos = _pos.nPos;
        pindex->nStatus |= BLOCK_HAVE_UNDO;
        setDirtyBlockIndex.insert(pindex);
    }

    return true;
}

static CCheckQueue<CScriptCheck> scriptcheckqueue(128);

void ThreadScriptCheck(int worker_num) {
    util::ThreadRename(strprintf("scriptch.%i", worker_num));
    scriptcheckqueue.Thread();
}

VersionBitsCache versionbitscache GUARDED_BY(cs_main);

int32_t ComputeBlockVersion(const CBlockIndex* pindexPrev, const Consensus::Params& params)
{
    LOCK(cs_main);
    int32_t nVersion = VERSIONBITS_TOP_BITS;

    for (int i = 0; i < (int)Consensus::MAX_VERSION_BITS_DEPLOYMENTS; i++) {
        ThresholdState state = VersionBitsState(pindexPrev, params, static_cast<Consensus::DeploymentPos>(i), versionbitscache);
        if (state == ThresholdState::LOCKED_IN || state == ThresholdState::STARTED) {
            nVersion |= VersionBitsMask(params, static_cast<Consensus::DeploymentPos>(i));
        }
    }

    return nVersion;
}

/**
 * Threshold condition checker that triggers when unknown versionbits are seen on the network.
 */
class WarningBitsConditionChecker : public AbstractThresholdConditionChecker
{
private:
    int bit;

public:
    explicit WarningBitsConditionChecker(int bitIn) : bit(bitIn) {}

    int64_t BeginTime(const Consensus::Params& params) const override { return 0; }
    int64_t EndTime(const Consensus::Params& params) const override { return std::numeric_limits<int64_t>::max(); }
    int Period(const Consensus::Params& params) const override { return params.nMinerConfirmationWindow; }
    int Threshold(const Consensus::Params& params) const override { return params.nRuleChangeActivationThreshold; }

    bool Condition(const CBlockIndex* pindex, const Consensus::Params& params) const override
    {
        return pindex->nHeight >= params.MinBIP9WarningHeight &&
               ((pindex->nVersion & VERSIONBITS_TOP_MASK) == VERSIONBITS_TOP_BITS) &&
               ((pindex->nVersion >> bit) & 1) != 0 &&
               ((ComputeBlockVersion(pindex->pprev, params) >> bit) & 1) == 0;
    }
};

static ThresholdConditionCache warningcache[VERSIONBITS_NUM_BITS] GUARDED_BY(cs_main);

// 0.13.0 was shipped with a segwit deployment defined for testnet, but not for
// mainnet. We no longer need to support disabling the segwit deployment
// except for testing purposes, due to limitations of the functional test
// environment. See test/functional/p2p-segwit.py.
static bool IsScriptWitnessEnabled(const Consensus::Params& params)
{
    return params.SegwitHeight != std::numeric_limits<int>::max();
}

static unsigned int GetBlockScriptFlags(const CBlockIndex* pindex, const Consensus::Params& consensusparams) EXCLUSIVE_LOCKS_REQUIRED(cs_main) {
    AssertLockHeld(cs_main);

    if (fParticlMode) {
        unsigned int flags = SCRIPT_VERIFY_P2SH;
        flags |= SCRIPT_VERIFY_DERSIG;
        flags |= SCRIPT_VERIFY_CHECKLOCKTIMEVERIFY;
        flags |= SCRIPT_VERIFY_CHECKSEQUENCEVERIFY;
        flags |= SCRIPT_VERIFY_WITNESS;
        flags |= SCRIPT_VERIFY_NULLDUMMY;
        return flags;
    }

    unsigned int flags = SCRIPT_VERIFY_NONE;

    // BIP16 didn't become active until Apr 1 2012 (on mainnet, and
    // retroactively applied to testnet)
    // However, only one historical block violated the P2SH rules (on both
    // mainnet and testnet), so for simplicity, always leave P2SH
    // on except for the one violating block.
    if (consensusparams.BIP16Exception.IsNull() || // no bip16 exception on this chain
        pindex->phashBlock == nullptr || // this is a new candidate block, eg from TestBlockValidity()
        *pindex->phashBlock != consensusparams.BIP16Exception) // this block isn't the historical exception
    {
        flags |= SCRIPT_VERIFY_P2SH;
    }

    // Enforce WITNESS rules whenever P2SH is in effect (and the segwit
    // deployment is defined).
    if (flags & SCRIPT_VERIFY_P2SH && IsScriptWitnessEnabled(consensusparams)) {
        flags |= SCRIPT_VERIFY_WITNESS;
    }

    // Start enforcing the DERSIG (BIP66) rule
    if (pindex->nHeight >= consensusparams.BIP66Height) {
        flags |= SCRIPT_VERIFY_DERSIG;
    }

    // Start enforcing CHECKLOCKTIMEVERIFY (BIP65) rule
    if (pindex->nHeight >= consensusparams.BIP65Height) {
        flags |= SCRIPT_VERIFY_CHECKLOCKTIMEVERIFY;
    }

    // Start enforcing BIP112 (CHECKSEQUENCEVERIFY)
    if (pindex->nHeight >= consensusparams.CSVHeight) {
        flags |= SCRIPT_VERIFY_CHECKSEQUENCEVERIFY;
    }

    // Start enforcing Taproot using versionbits logic.
    if (VersionBitsState(pindex->pprev, consensusparams, Consensus::DEPLOYMENT_TAPROOT, versionbitscache) == ThresholdState::ACTIVE) {
        flags |= SCRIPT_VERIFY_TAPROOT;
    }

    // Start enforcing BIP147 NULLDUMMY (activated simultaneously with segwit)
    if (IsWitnessEnabled(pindex->pprev, consensusparams)) {
        flags |= SCRIPT_VERIFY_NULLDUMMY;
    }

    return flags;
}



static int64_t nTimeCheck = 0;
static int64_t nTimeForks = 0;
static int64_t nTimeVerify = 0;
static int64_t nTimeConnect = 0;
static int64_t nTimeIndex = 0;
static int64_t nTimeCallbacks = 0;
static int64_t nTimeTotal = 0;
static int64_t nBlocksTotal = 0;

/** Apply the effects of this block (with given index) on the UTXO set represented by coins.
 *  Validity checks that depend on the UTXO set are also done; ConnectBlock()
 *  can fail if those validity checks fail (among other reasons). */
bool CChainState::ConnectBlock(const CBlock& block, BlockValidationState& state, CBlockIndex* pindex,
                  CCoinsViewCache& view, const CChainParams& chainparams, bool fJustCheck)
{
    AssertLockHeld(cs_main);
    assert(pindex);
    assert(*pindex->phashBlock == block.GetHash());
    int64_t nTimeStart = GetTimeMicros();

    const Consensus::Params &consensus = Params().GetConsensus();
    state.SetStateInfo(block.nTime, pindex->nHeight, consensus, fParticlMode, (fBusyImporting && fSkipRangeproof));

    // Check it again in case a previous version let a bad block in
    // NOTE: We don't currently (re-)invoke ContextualCheckBlock() or
    // ContextualCheckBlockHeader() here. This means that if we add a new
    // consensus rule that is enforced in one of those two functions, then we
    // may have let in a block that violates the rule prior to updating the
    // software, and we would NOT be enforcing the rule here. Fully solving
    // upgrade from one software version to the next after a consensus rule
    // change is potentially tricky and issue-specific (see RewindBlockIndex()
    // for one general approach that was used for BIP 141 deployment).
    // Also, currently the rule against blocks more than 2 hours in the future
    // is enforced in ContextualCheckBlockHeader(); we wouldn't want to
    // re-enforce that rule here (at least until we make it impossible for
    // GetAdjustedTime() to go backward).
    if (!CheckBlock(block, state, chainparams.GetConsensus(), !fJustCheck, !fJustCheck)) {
        if (state.GetResult() == BlockValidationResult::BLOCK_MUTATED) {
            // We don't write down blocks to disk if they may have been
            // corrupted, so this should be impossible unless we're having hardware
            // problems.
            return AbortNode(state, "Corrupt block found indicating potential hardware failure; shutting down");
        }
        return error("%s: Consensus::CheckBlock: %s", __func__, state.ToString());
    }

    if (block.IsProofOfStake()) {
        pindex->bnStakeModifier = ComputeStakeModifierV2(pindex->pprev, pindex->prevoutStake.hash);
        setDirtyBlockIndex.insert(pindex);

        uint256 hashProof, targetProofOfStake;
        if (!CheckProofOfStake(state, pindex->pprev, *block.vtx[0], block.nTime, block.nBits, hashProof, targetProofOfStake)) {
            return error("%s: Check proof of stake failed.", __func__);
        }
    }

    // verify that the view's current state corresponds to the previous block
    uint256 hashPrevBlock = pindex->pprev == nullptr ? uint256() : pindex->pprev->GetBlockHash();
    assert(hashPrevBlock == view.GetBestBlock());

    uint256 blockHash = block.GetHash();
    bool fIsGenesisBlock = blockHash == chainparams.GetConsensus().hashGenesisBlock;
    nBlocksTotal++;

    // Special case for the genesis block, skipping connection of its transactions
    // (its coinbase is unspendable)
    if (!fParticlMode  // genesis coinbase is spendable when in Particl mode
        && fIsGenesisBlock) {
        if (!fJustCheck)
            view.SetBestBlock(pindex->GetBlockHash(), pindex->nHeight);
        return true;
    }

    bool fScriptChecks = true;
    if (!hashAssumeValid.IsNull()) {
        // We've been configured with the hash of a block which has been externally verified to have a valid history.
        // A suitable default value is included with the software and updated from time to time.  Because validity
        //  relative to a piece of software is an objective fact these defaults can be easily reviewed.
        // This setting doesn't force the selection of any particular chain but makes validating some faster by
        //  effectively caching the result of part of the verification.
        BlockMap::const_iterator  it = m_blockman.m_block_index.find(hashAssumeValid);
        if (it != m_blockman.m_block_index.end()) {
            if (it->second->GetAncestor(pindex->nHeight) == pindex &&
                pindexBestHeader->GetAncestor(pindex->nHeight) == pindex &&
                pindexBestHeader->nChainWork >= nMinimumChainWork) {
                // This block is a member of the assumed verified chain and an ancestor of the best header.
                // Script verification is skipped when connecting blocks under the
                // assumevalid block. Assuming the assumevalid block is valid this
                // is safe because block merkle hashes are still computed and checked,
                // Of course, if an assumed valid block is invalid due to false scriptSigs
                // this optimization would allow an invalid chain to be accepted.
                // The equivalent time check discourages hash power from extorting the network via DOS attack
                //  into accepting an invalid block through telling users they must manually set assumevalid.
                //  Requiring a software change or burying the invalid block, regardless of the setting, makes
                //  it hard to hide the implication of the demand.  This also avoids having release candidates
                //  that are hardly doing any signature verification at all in testing without having to
                //  artificially set the default assumed verified block further back.
                // The test against nMinimumChainWork prevents the skipping when denied access to any chain at
                //  least as good as the expected chain.
                fScriptChecks = (GetBlockProofEquivalentTime(*pindexBestHeader, *pindex, *pindexBestHeader, chainparams.GetConsensus()) <= 60 * 60 * 24 * 7 * 2);
            }
        }
    }

    int64_t nTime1 = GetTimeMicros(); nTimeCheck += nTime1 - nTimeStart;
    LogPrint(BCLog::BENCH, "    - Sanity checks: %.2fms [%.2fs (%.2fms/blk)]\n", MILLI * (nTime1 - nTimeStart), nTimeCheck * MICRO, nTimeCheck * MILLI / nBlocksTotal);

    // Do not allow blocks that contain transactions which 'overwrite' older transactions,
    // unless those are already completely spent.
    // If such overwrites are allowed, coinbases and transactions depending upon those
    // can be duplicated to remove the ability to spend the first instance -- even after
    // being sent to another address.
    // See BIP30, CVE-2012-1909, and http://r6.ca/blog/20120206T005236Z.html for more information.
    // This logic is not necessary for memory pool transactions, as AcceptToMemoryPool
    // already refuses previously-known transaction ids entirely.
    // This rule was originally applied to all blocks with a timestamp after March 15, 2012, 0:00 UTC.
    // Now that the whole chain is irreversibly beyond that time it is applied to all blocks except the
    // two in the chain that violate it. This prevents exploiting the issue against nodes during their
    // initial block download.
    bool fEnforceBIP30 = fParticlMode || (!((pindex->nHeight==91842 && pindex->GetBlockHash() == uint256S("0x00000000000a4d0a398161ffc163c503763b1f4360639393e0e4c8e300e0caec")) ||
                           (pindex->nHeight==91880 && pindex->GetBlockHash() == uint256S("0x00000000000743f190a18c5577a3c2d2a1f610ae9601ac046a38084ccb7cd721"))));

    // Once BIP34 activated it was not possible to create new duplicate coinbases and thus other than starting
    // with the 2 existing duplicate coinbase pairs, not possible to create overwriting txs.  But by the
    // time BIP34 activated, in each of the existing pairs the duplicate coinbase had overwritten the first
    // before the first had been spent.  Since those coinbases are sufficiently buried it's no longer possible to create further
    // duplicate transactions descending from the known pairs either.
    // If we're on the known chain at height greater than where BIP34 activated, we can save the db accesses needed for the BIP30 check.

    // BIP34 requires that a block at height X (block X) has its coinbase
    // scriptSig start with a CScriptNum of X (indicated height X).  The above
    // logic of no longer requiring BIP30 once BIP34 activates is flawed in the
    // case that there is a block X before the BIP34 height of 227,931 which has
    // an indicated height Y where Y is greater than X.  The coinbase for block
    // X would also be a valid coinbase for block Y, which could be a BIP30
    // violation.  An exhaustive search of all mainnet coinbases before the
    // BIP34 height which have an indicated height greater than the block height
    // reveals many occurrences. The 3 lowest indicated heights found are
    // 209,921, 490,897, and 1,983,702 and thus coinbases for blocks at these 3
    // heights would be the first opportunity for BIP30 to be violated.

    // The search reveals a great many blocks which have an indicated height
    // greater than 1,983,702, so we simply remove the optimization to skip
    // BIP30 checking for blocks at height 1,983,702 or higher.  Before we reach
    // that block in another 25 years or so, we should take advantage of a
    // future consensus change to do a new and improved version of BIP34 that
    // will actually prevent ever creating any duplicate coinbases in the
    // future.
    static constexpr int BIP34_IMPLIES_BIP30_LIMIT = 1983702;

    // TODO: Remove BIP30 checking from block height 1,983,702 on, once we have a
    // consensus change that ensures coinbases at those heights can not
    // duplicate earlier coinbases.
    if (fEnforceBIP30 || pindex->nHeight >= BIP34_IMPLIES_BIP30_LIMIT) {
        for (const auto& tx : block.vtx) {
            for (size_t o = 0; o < tx->GetNumVOuts(); o++) {
                if (view.HaveCoin(COutPoint(tx->GetHash(), o))) {
                    LogPrintf("ERROR: ConnectBlock(): tried to overwrite transaction\n");
                    return state.Invalid(BlockValidationResult::BLOCK_CONSENSUS, "bad-txns-BIP30");
                }
            }
        }
    }

    // Start enforcing BIP68 (sequence locks)
    int nLockTimeFlags = 0;
    if ((fParticlMode && pindex->pprev) || pindex->nHeight >= chainparams.GetConsensus().CSVHeight) {
        nLockTimeFlags |= LOCKTIME_VERIFY_SEQUENCE;
    }

    // Get the script flags for this block
    unsigned int flags = GetBlockScriptFlags(pindex, chainparams.GetConsensus());

    int64_t nTime2 = GetTimeMicros(); nTimeForks += nTime2 - nTime1;
    LogPrint(BCLog::BENCH, "    - Fork checks: %.2fms [%.2fs (%.2fms/blk)]\n", MILLI * (nTime2 - nTime1), nTimeForks * MICRO, nTimeForks * MILLI / nBlocksTotal);

    CBlockUndo blockundo;

    // Precomputed transaction data pointers must not be invalidated
    // until after `control` has run the script checks (potentially
    // in multiple threads). Preallocate the vector size so a new allocation
    // doesn't invalidate pointers into the vector, and keep txsdata in scope
    // for as long as `control`.
    CCheckQueueControl<CScriptCheck> control(fScriptChecks && g_parallel_script_checks ? &scriptcheckqueue : nullptr);
    std::vector<PrecomputedTransactionData> txsdata(block.vtx.size());

    std::vector<int> prevheights;
    CAmount nFees = 0;
    int nInputs = 0;
    int64_t nSigOpsCost = 0;
    int64_t nAnonIn = 0;
    int64_t nStakeReward = 0;

    blockundo.vtxundo.reserve(block.vtx.size() - (fParticlMode ? 0 : 1));

    // NOTE: Be careful tracking coin created, block reward is based on nMoneySupply
    CAmount nMoneyCreated = 0;

    for (unsigned int i = 0; i < block.vtx.size(); i++)
    {
        const CTransaction &tx = *(block.vtx[i]);
        const uint256 txhash = tx.GetHash();
        nInputs += tx.vin.size();

        TxValidationState tx_state;
        tx_state.SetStateInfo(block.nTime, pindex->nHeight, consensus, fParticlMode, (fBusyImporting && fSkipRangeproof));
        if (!tx.IsCoinBase())
        {
            CAmount txfee = 0;
            if (!Consensus::CheckTxInputs(tx, tx_state, view, pindex->nHeight, txfee)) {
                control.Wait();
                // Any transaction validation failure in ConnectBlock is a block consensus failure
                state.Invalid(BlockValidationResult::BLOCK_CONSENSUS,
                            tx_state.GetRejectReason(), tx_state.GetDebugMessage());
                return error("%s: Consensus::CheckTxInputs: %s, %s", __func__, tx.GetHash().ToString(), state.ToString());
            }
            if (tx.IsCoinStake())
            {
                // Block reward is passed back in txfee (nPlainValueOut - nPlainValueIn)
                nStakeReward += txfee;
                nMoneyCreated += nStakeReward;
            } else
            {
                nFees += txfee;
            }
            if (!MoneyRange(nFees)) {
                control.Wait();
                LogPrintf("ERROR: %s: accumulated fee in the block out of range.\n", __func__);
                return state.Invalid(BlockValidationResult::BLOCK_CONSENSUS, "bad-txns-accumulated-fee-outofrange");
            }

            // Check that transaction is BIP68 final
            // BIP68 lock checks (as opposed to nLockTime checks) must
            // be in ConnectBlock because they require the UTXO set

            prevheights.resize(tx.vin.size());
            for (size_t j = 0; j < tx.vin.size(); j++) {
                if (tx.vin[j].IsAnonInput())
                    prevheights[j] = 0;
                else
                    prevheights[j] = view.AccessCoin(tx.vin[j].prevout).nHeight;
            }

            if (!SequenceLocks(tx, nLockTimeFlags, prevheights, *pindex)) {
                control.Wait();
                LogPrintf("ERROR: %s: contains a non-BIP68-final transaction\n", __func__);
                return state.Invalid(BlockValidationResult::BLOCK_CONSENSUS, "bad-txns-nonfinal");
            }

            if (tx.IsParticlVersion()) {
                // Update spent inputs
                for (size_t j = 0; j < tx.vin.size(); j++) {
                    const CTxIn input = tx.vin[j];
                    if (input.IsAnonInput()) {
                        nAnonIn++;
                        continue;
                    }

                    const Coin &coin = view.AccessCoin(input.prevout);

                    if (coin.nType != OUTPUT_CT) {
                        view.spent_cache.emplace_back(input.prevout, SpentCoin(coin, pindex->nHeight));
                    }
                    if (!fAddressIndex && !fSpentIndex) {
                        continue;
                    }

                    const CScript *pScript = &coin.out.scriptPubKey;
                    CAmount nValue = coin.nType == OUTPUT_CT ? 0 : coin.out.nValue;
                    std::vector<uint8_t> hashBytes;
                    int scriptType = 0;

                    if (!ExtractIndexInfo(pScript, scriptType, hashBytes)
                        || scriptType == 0) {
                        continue;
                    }

                    uint256 hashAddress;
                    if (scriptType > 0) {
                        hashAddress = uint256(hashBytes.data(), hashBytes.size());
                    }
                    if (fAddressIndex && scriptType > 0) {
                        // record spending activity
                        view.addressIndex.push_back(std::make_pair(CAddressIndexKey(scriptType, hashAddress, pindex->nHeight, i, txhash, j, true), nValue * -1));
                        // remove address from unspent index
                        view.addressUnspentIndex.push_back(std::make_pair(CAddressUnspentKey(scriptType, hashAddress, input.prevout.hash, input.prevout.n), CAddressUnspentValue()));
                    }
                    if (fSpentIndex) {
                        CAmount nValue = coin.nType == OUTPUT_CT ? -1 : coin.out.nValue;
                        // add the spent index to determine the txid and input that spent an output
                        // and to find the amount and address from an input
                        view.spentIndex.push_back(std::make_pair(CSpentIndexKey(input.prevout.hash, input.prevout.n), CSpentIndexValue(txhash, j, pindex->nHeight, nValue, scriptType, hashAddress)));
                    }
                }

                if (smsg::fSecMsgEnabled && tx_state.m_funds_smsg) {
                    smsgModule.StoreFundingTx(tx, pindex);
                }
            }
        }

        // GetTransactionSigOpCost counts 3 types of sigops:
        // * legacy (always)
        // * p2sh (when P2SH enabled in flags and excludes coinbase)
        // * witness (when witness enabled in flags and excludes coinbase)
        nSigOpsCost += GetTransactionSigOpCost(tx, view, flags);
        if (nSigOpsCost > MAX_BLOCK_SIGOPS_COST) {
            control.Wait();
            LogPrintf("ERROR: ConnectBlock(): too many sigops\n");
            return state.Invalid(BlockValidationResult::BLOCK_CONSENSUS, "bad-blk-sigops");
        }

        if (!tx.IsCoinBase())
        {
            std::vector<CScriptCheck> vChecks;
            bool fCacheResults = fJustCheck; /* Don't cache results if we're actually connecting blocks (still consult the cache, though) */
            //TxValidationState tx_state;
            if (fScriptChecks && !CheckInputScripts(tx, tx_state, view, flags, fCacheResults, fCacheResults, txsdata[i], g_parallel_script_checks ? &vChecks : nullptr)) {
                control.Wait();
                // Any transaction validation failure in ConnectBlock is a block consensus failure
                state.Invalid(BlockValidationResult::BLOCK_CONSENSUS,
                              tx_state.GetRejectReason(), tx_state.GetDebugMessage());
                return error("ConnectBlock(): CheckInputScripts on %s failed with %s",
                    txhash.ToString(), state.ToString());
            }
            control.Add(vChecks);

            blockundo.vtxundo.push_back(CTxUndo());
            UpdateCoins(tx, view, blockundo.vtxundo.back(), pindex->nHeight);
        } else
        {
            // tx is coinbase
            CTxUndo undoDummy;
            UpdateCoins(tx, view, undoDummy, pindex->nHeight);
            nMoneyCreated += tx.GetValueOut();
        }

        if (view.nLastRCTOutput == 0) {
            view.nLastRCTOutput = pindex->pprev ? pindex->pprev->nAnonOutputs : 0;
        }

        // Index rct outputs and keyimages
        if (tx_state.m_has_anon_output || tx_state.m_has_anon_input) {
            COutPoint op(txhash, 0);
            for (const auto &txin : tx.vin) {
                if (txin.IsAnonInput()) {
                    uint32_t nAnonInputs, nRingSize;
                    txin.GetAnonInfo(nAnonInputs, nRingSize);
                    if (txin.scriptData.stack.size() != 1
                        || txin.scriptData.stack[0].size() != 33 * nAnonInputs) {
                        control.Wait();
                        return error("%s: Bad scriptData stack, %s.", __func__, txhash.ToString());
                    }

                    const std::vector<uint8_t> &vKeyImages = txin.scriptData.stack[0];
                    for (size_t k = 0; k < nAnonInputs; ++k) {
                        const CCmpPubKey &ki = *((CCmpPubKey*)&vKeyImages[k*33]);

                        view.keyImages.push_back(std::make_pair(ki, txhash));
                    }
                }
            }

            for (unsigned int k = 0; k < tx.vpout.size(); k++) {
                if (!tx.vpout[k]->IsType(OUTPUT_RINGCT)) {
                    continue;
                }

                CTxOutRingCT *txout = (CTxOutRingCT*)tx.vpout[k].get();

                int64_t nTestExists;
                if (!fVerifyingDB && pblocktree->ReadRCTOutputLink(txout->pk, nTestExists)) {
                    control.Wait();

                    if (nTestExists > pindex->pprev->nAnonOutputs) {
                        // The anon index can diverge from the chain index if shutdown does not complete
                        LogPrintf("%s: Duplicate anon-output %s, index %d, above last index %d.\n", __func__, HexStr(txout->pk), nTestExists, pindex->pprev->nAnonOutputs);
                        LogPrintf("Attempting to repair anon index.\n");
                        std::set<CCmpPubKey> setKi; // unused
                        RollBackRCTIndex(pindex->pprev->nAnonOutputs, nTestExists, setKi);
                        return false;
                    }

                    return error("%s: Duplicate anon-output (db) %s, index %d.", __func__, HexStr(txout->pk), nTestExists);
                }
                if (!fVerifyingDB && view.ReadRCTOutputLink(txout->pk, nTestExists)) {
                    control.Wait();
                    return error("%s: Duplicate anon-output (view) %s, index %d.", __func__, HexStr(txout->pk), nTestExists);
                }

                op.n = k;
                view.nLastRCTOutput++;
                CAnonOutput ao(txout->pk, txout->commitment, op, pindex->nHeight, 0);

                view.anonOutputLinks[txout->pk] = view.nLastRCTOutput;
                view.anonOutputs.push_back(std::make_pair(view.nLastRCTOutput, ao));
            }
        }

        if (fAddressIndex) {
            // Update outputs for insight
            for (unsigned int k = 0; k < tx.vpout.size(); k++) {
                const CTxOutBase *out = tx.vpout[k].get();

                if (!out->IsType(OUTPUT_STANDARD)
                    && !out->IsType(OUTPUT_CT)) {
                    continue;
                }

                const CScript *pScript;
                std::vector<unsigned char> hashBytes;
                int scriptType = 0;
                CAmount nValue;
                if (!ExtractIndexInfo(out, scriptType, hashBytes, nValue, pScript)
                    || scriptType == 0) {
                    continue;
                }

                // Record receiving activity
                view.addressIndex.push_back(std::make_pair(CAddressIndexKey(scriptType, uint256(hashBytes.data(), hashBytes.size()), pindex->nHeight, i, txhash, k, false), nValue));
                // Record unspent output
                view.addressUnspentIndex.push_back(std::make_pair(CAddressUnspentKey(scriptType, uint256(hashBytes.data(), hashBytes.size()), txhash, k), CAddressUnspentValue(nValue, *pScript, pindex->nHeight)));
            }
        }
    }

    int64_t nTime3 = GetTimeMicros(); nTimeConnect += nTime3 - nTime2;
    LogPrint(BCLog::BENCH, "      - Connect %u transactions: %.2fms (%.3fms/tx, %.3fms/txin) [%.2fs (%.2fms/blk)]\n", (unsigned)block.vtx.size(), MILLI * (nTime3 - nTime2), MILLI * (nTime3 - nTime2) / block.vtx.size(), nInputs <= 1 ? 0 : MILLI * (nTime3 - nTime2) / (nInputs-1), nTimeConnect * MICRO, nTimeConnect * MILLI / nBlocksTotal);


    if (!control.Wait()) {
        LogPrintf("ERROR: %s: CheckQueue failed\n", __func__);
        return state.Invalid(BlockValidationResult::BLOCK_CONSENSUS, "block-validation-failed");
    }

    if (fParticlMode) {
        if (block.nTime >= consensus.clamp_tx_version_time) {
            nMoneyCreated -= nFees;
        }
        if (block.IsProofOfStake()) { // Only the genesis block isn't proof of stake
            CTransactionRef txCoinstake = block.vtx[0];
            CTransactionRef txPrevCoinstake = nullptr;
            const DevFundSettings *pDevFundSettings = chainparams.GetDevFundSettings(block.nTime);
            const CAmount nCalculatedStakeReward = Params().GetProofOfStakeReward(pindex->pprev, nFees); // stake_test

            if (block.nTime >= consensus.smsg_fee_time) {
                CAmount smsg_fee_new, smsg_fee_prev = consensus.smsg_fee_msg_per_day_per_k;
                if (pindex->pprev->nHeight > 0 // Skip genesis block (POW)
                    && pindex->pprev->nTime >= consensus.smsg_fee_time) {
                    if (!coinStakeCache.GetCoinStake(pindex->pprev->GetBlockHash(), txPrevCoinstake)
                        || !txPrevCoinstake->GetSmsgFeeRate(smsg_fee_prev)) {
                        LogPrintf("ERROR: %s: Failed to get previous smsg fee.\n", __func__);
                        return state.Invalid(BlockValidationResult::BLOCK_CONSENSUS, "bad-cs-smsg-fee-prev");
                    }
                }

                if (!txCoinstake->GetSmsgFeeRate(smsg_fee_new)) {
                    LogPrintf("ERROR: %s: Failed to get smsg fee.\n", __func__);
                    return state.Invalid(BlockValidationResult::BLOCK_CONSENSUS, "bad-cs-smsg-fee");
                }
                if (smsg_fee_new < 1) {
                    LogPrintf("ERROR: %s: Smsg fee < 1.\n", __func__);
                    return state.Invalid(BlockValidationResult::BLOCK_CONSENSUS, "bad-cs-smsg-fee");
                }
                int64_t delta = std::abs(smsg_fee_new - smsg_fee_prev);
                int64_t max_delta = chainparams.GetMaxSmsgFeeRateDelta(smsg_fee_prev);
                if (delta > max_delta) {
                    LogPrintf("ERROR: %s: Bad smsg-fee (delta=%d, max_delta=%d)\n", __func__, delta, max_delta);
                    return state.Invalid(BlockValidationResult::BLOCK_CONSENSUS, "bad-cs-smsg-fee");
                }
            }

            if (block.nTime >= consensus.smsg_difficulty_time) {
                uint32_t smsg_difficulty_new, smsg_difficulty_prev = consensus.smsg_min_difficulty;
                if (pindex->pprev->nHeight > 0 // Skip genesis block (POW)
                    && pindex->pprev->nTime >= consensus.smsg_difficulty_time) {
                    if (!coinStakeCache.GetCoinStake(pindex->pprev->GetBlockHash(), txPrevCoinstake)
                        || !txPrevCoinstake->GetSmsgDifficulty(smsg_difficulty_prev)) {
                        LogPrintf("ERROR: %s: Failed to get previous smsg difficulty.\n", __func__);
                        return state.Invalid(BlockValidationResult::BLOCK_CONSENSUS, "bad-cs-smsg-diff-prev");
                    }
                }

                if (!txCoinstake->GetSmsgDifficulty(smsg_difficulty_new)) {
                    LogPrintf("ERROR: %s: Failed to get smsg difficulty.\n", __func__);
                    return state.Invalid(BlockValidationResult::BLOCK_CONSENSUS, "bad-cs-smsg-diff");
                }
                if (smsg_difficulty_new < 1 || smsg_difficulty_new > consensus.smsg_min_difficulty) {

                    LogPrintf("ERROR: %s: Smsg difficulty out of range.\n", __func__);
                    return state.Invalid(BlockValidationResult::BLOCK_CONSENSUS, "bad-cs-smsg-diff");
                }
                int delta = int(smsg_difficulty_prev) - int(smsg_difficulty_new);
                if (abs(delta) > int(consensus.smsg_difficulty_max_delta)) {
                    LogPrintf("ERROR: %s: Smsg difficulty change out of range.\n", __func__);
                    return state.Invalid(BlockValidationResult::BLOCK_CONSENSUS, "bad-cs-smsg-diff");
                }
            }

            if (!pDevFundSettings || pDevFundSettings->nMinDevStakePercent <= 0) {
                if (nStakeReward < 0 || nStakeReward > nCalculatedStakeReward) {
                    LogPrintf("ERROR: %s: Coinstake pays too much(actual=%d vs calculated=%d)\n", __func__, nStakeReward, nCalculatedStakeReward);
                    return state.Invalid(BlockValidationResult::BLOCK_CONSENSUS, "bad-cs-amount");
                }
            } else {
                assert(pDevFundSettings->nMinDevStakePercent <= 100);

                CAmount nDevBfwd = 0, nDevCfwdCheck = 0;
                CAmount nMinDevPart = (nCalculatedStakeReward * pDevFundSettings->nMinDevStakePercent) / 100;
                CAmount nMaxHolderPart = nCalculatedStakeReward - nMinDevPart;
                if (nMinDevPart < 0 || nMaxHolderPart < 0) {
                    LogPrintf("ERROR: %s: Bad coinstake split amount (foundation=%d vs reward=%d)\n", __func__, nMinDevPart, nMaxHolderPart);
                    return state.Invalid(BlockValidationResult::BLOCK_CONSENSUS, "bad-cs-amount");
                }

                if (pindex->pprev->nHeight > 0) { // Genesis block is pow
                    if (!txPrevCoinstake
                        && !coinStakeCache.GetCoinStake(pindex->pprev->GetBlockHash(), txPrevCoinstake)) {
                        LogPrintf("ERROR: %s: Failed to get previous coinstake.\n", __func__);
                        return state.Invalid(BlockValidationResult::BLOCK_CONSENSUS, "bad-cs-prev");
                    }

                    assert(txPrevCoinstake->IsCoinStake()); // Sanity check
                    if (!txPrevCoinstake->GetDevFundCfwd(nDevBfwd)) {
                        nDevBfwd = 0;
                    }
                }

                if (pindex->nHeight % pDevFundSettings->nDevOutputPeriod == 0) {
                    // Fund output must exist and match cfwd, cfwd data output must be unset
                    // nStakeReward must == nDevBfwd + nCalculatedStakeReward

                    if (nStakeReward != nDevBfwd + nCalculatedStakeReward) {
                        LogPrintf("ERROR: %s: Bad stake-reward (actual=%d vs expected=%d)\n", __func__, nStakeReward, nDevBfwd + nCalculatedStakeReward);
                        return state.Invalid(BlockValidationResult::BLOCK_CONSENSUS, "bad-cs-amount");
                    }

                    CTxDestination dfDest = CBitcoinAddress(pDevFundSettings->sDevFundAddresses).Get();
                    if (dfDest.type() == typeid(CNoDestination)) {
                        return error("%s: Failed to get foundation fund destination: %s.", __func__, pDevFundSettings->sDevFundAddresses);
                    }
                    CScript devFundScriptPubKey = GetScriptForDestination(dfDest);

                    // Output 1 must be to the dev fund
                    const CTxOutStandard *outputDF = txCoinstake->vpout[1]->GetStandardOutput();
                    if (!outputDF) {
                        LogPrintf("ERROR: %s: Bad foundation fund output.\n", __func__);
                        return state.Invalid(BlockValidationResult::BLOCK_CONSENSUS, "bad-cs");
                    }
                    if (outputDF->scriptPubKey != devFundScriptPubKey) {
                        LogPrintf("ERROR: %s: Bad foundation fund output script.\n", __func__);
                        return state.Invalid(BlockValidationResult::BLOCK_CONSENSUS, "bad-cs");
                    }
                    if (outputDF->nValue < nDevBfwd + nMinDevPart) { // Max value is clamped already
                        LogPrintf("ERROR: %s: Bad foundation-reward (actual=%d vs minfundpart=%d)\n", __func__, nStakeReward, nDevBfwd + nMinDevPart);
                        return state.Invalid(BlockValidationResult::BLOCK_CONSENSUS, "bad-cs-fund-amount");
                    }
                    if (txCoinstake->GetDevFundCfwd(nDevCfwdCheck)) {
                        LogPrintf("ERROR: %s: Coinstake foundation cfwd must be unset.\n", __func__);
                        return state.Invalid(BlockValidationResult::BLOCK_CONSENSUS, "bad-cs-cfwd");
                    }
                } else {
                    // Ensure cfwd data output is correct and nStakeReward is <= nHolderPart
                    // cfwd must == nDevBfwd + (nCalculatedStakeReward - nStakeReward) // Allowing users to set a higher split

                    if (nStakeReward < 0 || nStakeReward > nMaxHolderPart) {
                        LogPrintf("ERROR: %s: Bad stake-reward (actual=%d vs maxholderpart=%d)\n", __func__, nStakeReward, nMaxHolderPart);
                        return state.Invalid(BlockValidationResult::BLOCK_CONSENSUS, "bad-cs-amount");
                    }
                    CAmount nDevCfwd = nDevBfwd + nCalculatedStakeReward - nStakeReward;
                    if (!txCoinstake->GetDevFundCfwd(nDevCfwdCheck)
                        || nDevCfwdCheck != nDevCfwd) {
                        LogPrintf("ERROR: %s: Coinstake foundation fund carried forward mismatch (actual=%d vs expected=%d)\n", __func__, nDevCfwdCheck, nDevCfwd);
                        return state.Invalid(BlockValidationResult::BLOCK_CONSENSUS, "bad-cs-cfwd");
                    }
                }

                coinStakeCache.InsertCoinStake(blockHash, txCoinstake);
            }
        } else {
            if (block.GetHash() != chainparams.GenesisBlock().GetHash()) {
                LogPrintf("ERROR: %s: Block isn't coinstake or genesis.\n", __func__);
                return state.Invalid(BlockValidationResult::BLOCK_CONSENSUS, "bad-cs");
            }
        }
    } else {
        CAmount blockReward = nFees + GetBlockSubsidy(pindex->nHeight, chainparams.GetConsensus());
        if (block.vtx[0]->GetValueOut() > blockReward) {
            LogPrintf("ERROR: ConnectBlock(): coinbase pays too much (actual=%d vs limit=%d)\n", block.vtx[0]->GetValueOut(), blockReward);
            return state.Invalid(BlockValidationResult::BLOCK_CONSENSUS, "bad-cb-amount");
        }
    }

    int64_t nTime4 = GetTimeMicros(); nTimeVerify += nTime4 - nTime2;
    LogPrint(BCLog::BENCH, "    - Verify %u txins: %.2fms (%.3fms/txin) [%.2fs (%.2fms/blk)]\n", nInputs - 1, MILLI * (nTime4 - nTime2), nInputs <= 1 ? 0 : MILLI * (nTime4 - nTime2) / (nInputs-1), nTimeVerify * MICRO, nTimeVerify * MILLI / nBlocksTotal);

    if (fJustCheck)
        return true;

    pindex->nMoneySupply = (pindex->pprev ? pindex->pprev->nMoneySupply : 0) + nMoneyCreated;
    pindex->nAnonOutputs = view.nLastRCTOutput;
    setDirtyBlockIndex.insert(pindex); // pindex has changed, must save to disk

    if ((!fIsGenesisBlock || fParticlMode)
     && !WriteUndoDataForBlock(blockundo, state, pindex, chainparams))
        return false;

    if (!pindex->IsValid(BLOCK_VALID_SCRIPTS)) {
        pindex->RaiseValidity(BLOCK_VALID_SCRIPTS);
        setDirtyBlockIndex.insert(pindex);
    }


    if (fTimestampIndex) {
        unsigned int logicalTS = pindex->nTime;
        unsigned int prevLogicalTS = 0;

        // Retrieve logical timestamp of the previous block
        if (pindex->pprev) {
            if (!pblocktree->ReadTimestampBlockIndex(pindex->pprev->GetBlockHash(), prevLogicalTS)) {
                LogPrintf("%s: Failed to read previous block's logical timestamp\n", __func__);
            }
        }

        if (logicalTS <= prevLogicalTS) {
            logicalTS = prevLogicalTS + 1;
            LogPrintf("%s: Previous logical timestamp is newer Actual[%d] prevLogical[%d] Logical[%d]\n", __func__, pindex->nTime, prevLogicalTS, logicalTS);
        }

        if (!pblocktree->WriteTimestampIndex(CTimestampIndexKey(logicalTS, pindex->GetBlockHash()))) {
            return AbortNode(state, "Failed to write timestamp index");
        }

        if (!pblocktree->WriteTimestampBlockIndex(CTimestampBlockIndexKey(pindex->GetBlockHash()), CTimestampBlockIndexValue(logicalTS))) {
            return AbortNode(state, "Failed to write blockhash index");
        }
    }

    assert(pindex->phashBlock);
    // add this block to the view's block chain
    view.SetBestBlock(pindex->GetBlockHash(), pindex->nHeight);

    int64_t nTime5 = GetTimeMicros(); nTimeIndex += nTime5 - nTime4;
    LogPrint(BCLog::BENCH, "    - Index writing: %.2fms [%.2fs (%.2fms/blk)]\n", MILLI * (nTime5 - nTime4), nTimeIndex * MICRO, nTimeIndex * MILLI / nBlocksTotal);

    int64_t nTime6 = GetTimeMicros(); nTimeCallbacks += nTime6 - nTime5;
    LogPrint(BCLog::BENCH, "    - Callbacks: %.2fms [%.2fs (%.2fms/blk)]\n", MILLI * (nTime6 - nTime5), nTimeCallbacks * MICRO, nTimeCallbacks * MILLI / nBlocksTotal);

    return true;
}

CoinsCacheSizeState CChainState::GetCoinsCacheSizeState(const CTxMemPool* tx_pool)
{
    return this->GetCoinsCacheSizeState(
        tx_pool,
        m_coinstip_cache_size_bytes,
        gArgs.GetArg("-maxmempool", DEFAULT_MAX_MEMPOOL_SIZE) * 1000000);
}

CoinsCacheSizeState CChainState::GetCoinsCacheSizeState(
    const CTxMemPool* tx_pool,
    size_t max_coins_cache_size_bytes,
    size_t max_mempool_size_bytes)
{
    const int64_t nMempoolUsage = tx_pool ? tx_pool->DynamicMemoryUsage() : 0;
    int64_t cacheSize = CoinsTip().DynamicMemoryUsage();
    int64_t nTotalSpace =
        max_coins_cache_size_bytes + std::max<int64_t>(max_mempool_size_bytes - nMempoolUsage, 0);

    //! No need to periodic flush if at least this much space still available.
    static constexpr int64_t MAX_BLOCK_COINSDB_USAGE_BYTES = 10 * 1024 * 1024;  // 10MB
    int64_t large_threshold =
        std::max((9 * nTotalSpace) / 10, nTotalSpace - MAX_BLOCK_COINSDB_USAGE_BYTES);

    if (cacheSize > nTotalSpace) {
        LogPrintf("Cache size (%s) exceeds total space (%s)\n", cacheSize, nTotalSpace);
        return CoinsCacheSizeState::CRITICAL;
    } else if (cacheSize > large_threshold) {
        return CoinsCacheSizeState::LARGE;
    }
    return CoinsCacheSizeState::OK;
}

bool CChainState::FlushStateToDisk(
    const CChainParams& chainparams,
    BlockValidationState &state,
    FlushStateMode mode,
    int nManualPruneHeight)
{
    LOCK(cs_main);
    assert(this->CanFlushToDisk());
    static std::chrono::microseconds nLastWrite{0};
    static std::chrono::microseconds nLastFlush{0};
    std::set<int> setFilesToPrune;
    bool full_flush_completed = false;

    const size_t coins_count = CoinsTip().GetCacheSize();
    const size_t coins_mem_usage = CoinsTip().DynamicMemoryUsage();

    try {
    {
        bool fFlushForPrune = false;
        bool fDoFullFlush = false;
        CoinsCacheSizeState cache_state = GetCoinsCacheSizeState(&m_mempool);
        LOCK(cs_LastBlockFile);
        if (fPruneMode && (fCheckForPruning || nManualPruneHeight > 0) && !fReindex) {
            if (nManualPruneHeight > 0) {
                LOG_TIME_MILLIS_WITH_CATEGORY("find files to prune (manual)", BCLog::BENCH);

                m_blockman.FindFilesToPruneManual(setFilesToPrune, nManualPruneHeight, m_chain.Height());
            } else {
                LOG_TIME_MILLIS_WITH_CATEGORY("find files to prune", BCLog::BENCH);

                m_blockman.FindFilesToPrune(setFilesToPrune, chainparams.PruneAfterHeight(), m_chain.Height(), IsInitialBlockDownload());
                fCheckForPruning = false;
            }
            if (!setFilesToPrune.empty()) {
                fFlushForPrune = true;
                if (!fHavePruned) {
                    pblocktree->WriteFlag("prunedblockfiles", true);
                    fHavePruned = true;
                }
            }
        }
        const auto nNow = GetTime<std::chrono::microseconds>();
        // Avoid writing/flushing immediately after startup.
        if (nLastWrite.count() == 0) {
            nLastWrite = nNow;
        }
        if (nLastFlush.count() == 0) {
            nLastFlush = nNow;
        }
        // The cache is large and we're within 10% and 10 MiB of the limit, but we have time now (not in the middle of a block processing).
        bool fCacheLarge = mode == FlushStateMode::PERIODIC && cache_state >= CoinsCacheSizeState::LARGE;
        // The cache is over the limit, we have to write now.
        bool fCacheCritical = mode == FlushStateMode::IF_NEEDED && cache_state >= CoinsCacheSizeState::CRITICAL;
        // It's been a while since we wrote the block index to disk. Do this frequently, so we don't need to redownload after a crash.
        bool fPeriodicWrite = mode == FlushStateMode::PERIODIC && nNow > nLastWrite + DATABASE_WRITE_INTERVAL;
        // It's been very long since we flushed the cache. Do this infrequently, to optimize cache usage.
        bool fPeriodicFlush = mode == FlushStateMode::PERIODIC && nNow > nLastFlush + DATABASE_FLUSH_INTERVAL;
        // Combine all conditions that result in a full cache flush.
        fDoFullFlush = (mode == FlushStateMode::ALWAYS) || fCacheLarge || fCacheCritical || fPeriodicFlush || fFlushForPrune;
        // Write blocks and block index to disk.
        if (fDoFullFlush || fPeriodicWrite) {
            // Depend on nMinDiskSpace to ensure we can write block index
            if (!CheckDiskSpace(GetBlocksDir())) {
                return AbortNode(state, "Disk space is too low!", _("Disk space is too low!"));
            }
            {
                LOG_TIME_MILLIS_WITH_CATEGORY("write block and undo data to disk", BCLog::BENCH);

                // First make sure all block and undo data is flushed to disk.
                FlushBlockFile();
            }

            // Then update all block file information (which may refer to block and undo files).
            {
                LOG_TIME_MILLIS_WITH_CATEGORY("write block index to disk", BCLog::BENCH);

                std::vector<std::pair<int, const CBlockFileInfo*> > vFiles;
                vFiles.reserve(setDirtyFileInfo.size());
                for (std::set<int>::iterator it = setDirtyFileInfo.begin(); it != setDirtyFileInfo.end(); ) {
                    vFiles.push_back(std::make_pair(*it, &vinfoBlockFile[*it]));
                    setDirtyFileInfo.erase(it++);
                }
                std::vector<const CBlockIndex*> vBlocks;
                vBlocks.reserve(setDirtyBlockIndex.size());
                for (std::set<CBlockIndex*>::iterator it = setDirtyBlockIndex.begin(); it != setDirtyBlockIndex.end(); ) {
                    if ((*it)->nFlags & BLOCK_ACCEPTED) {
                        vBlocks.push_back(*it);
                    }
                    setDirtyBlockIndex.erase(it++);
                }
                if (!pblocktree->WriteBatchSync(vFiles, nLastBlockFile, vBlocks)) {
                    return AbortNode(state, "Failed to write to block index database");
                }
            }
            // Finally remove any pruned files
            if (fFlushForPrune) {
                LOG_TIME_MILLIS_WITH_CATEGORY("unlink pruned files", BCLog::BENCH);

                UnlinkPrunedFiles(setFilesToPrune);
            }
            nLastWrite = nNow;
        }
        // Flush best chain related state. This can only be done if the blocks / block index write was also done.
        if (fDoFullFlush && !CoinsTip().GetBestBlock().IsNull()) {
            LOG_TIME_SECONDS(strprintf("write coins cache to disk (%d coins, %.2fkB)",
                coins_count, coins_mem_usage / 1000));

            // Typical Coin structures on disk are around 48 bytes in size.
            // Pushing a new one to the database can cause it to be written
            // twice (once in the log, and once in the tables). This is already
            // an overestimation, as most will delete an existing entry or
            // overwrite one. Still, use a conservative safety factor of 2.
            if (!CheckDiskSpace(GetDataDir(), 48 * 2 * 2 * CoinsTip().GetCacheSize())) {
                return AbortNode(state, "Disk space is too low!", _("Disk space is too low!"));
            }
            // Flush the chainstate (which may refer to block index entries).
            if (!CoinsTip().Flush())
                return AbortNode(state, "Failed to write to coin database");
            nLastFlush = nNow;
            full_flush_completed = true;
        }
    }
    if (full_flush_completed) {
        // Update best block in wallet (so we can detect restored wallets).
        GetMainSignals().ChainStateFlushed(m_chain.GetLocator());
    }
    } catch (const std::runtime_error& e) {
        return AbortNode(state, std::string("System error while flushing: ") + e.what());
    }
    return true;
}

void CChainState::ForceFlushStateToDisk() {
    BlockValidationState state;
    const CChainParams& chainparams = Params();
    if (!this->FlushStateToDisk(chainparams, state, FlushStateMode::ALWAYS)) {
        LogPrintf("%s: failed to flush state (%s)\n", __func__, state.ToString());
    }
}

void CChainState::PruneAndFlush() {
    BlockValidationState state;
    fCheckForPruning = true;
    const CChainParams& chainparams = Params();

    if (!this->FlushStateToDisk(chainparams, state, FlushStateMode::NONE)) {
        LogPrintf("%s: failed to flush state (%s)\n", __func__, state.ToString());
    }
}

static void DoWarning(const bilingual_str& warning)
{
    static bool fWarned = false;
    SetMiscWarning(warning);
    if (!fWarned) {
        AlertNotify(warning.original);
        fWarned = true;
    }
}

static void ClearSpentCache(CDBBatch &batch, int height)
{
    CBlockIndex* pblockindex = ::ChainActive()[height];
    if (!pblockindex) {
        return;
    }
    CBlock block;
    if (!ReadBlockFromDisk(block, pblockindex, Params().GetConsensus())) {
        LogPrintf("%s: failed read block from disk (%d, %s)\n", __func__, height, pblockindex->GetBlockHash().ToString());
        return;
    }
    for (int i = block.vtx.size() - 1; i >= 0; i--) {
        const CTransaction &tx = *(block.vtx[i]);
        for (const auto &txin : tx.vin) {
            if (!txin.IsAnonInput()) {
                batch.Erase(std::make_pair(DB_SPENTCACHE, txin.prevout));
            }
        }
    }
}

bool FlushView(CCoinsViewCache *view, BlockValidationState& state, bool fDisconnecting)
{
    if (!view->Flush())
        return false;

    if (fAddressIndex) {
        if (fDisconnecting) {
            if (!pblocktree->EraseAddressIndex(view->addressIndex)) {
                return AbortNode(state, "Failed to delete address index");
            }
        } else {
            if (!pblocktree->WriteAddressIndex(view->addressIndex)) {
                return AbortNode(state, "Failed to write address index");
            }
        }
        if (!pblocktree->UpdateAddressUnspentIndex(view->addressUnspentIndex)) {
            return AbortNode(state, "Failed to write address unspent index");
        }
    }

    if (fSpentIndex) {
        if (!pblocktree->UpdateSpentIndex(view->spentIndex)) {
            return AbortNode(state, "Failed to write transaction index");
        }
    }

    view->addressIndex.clear();
    view->addressUnspentIndex.clear();
    view->spentIndex.clear();

    if (fDisconnecting) {
        for (const auto &it : view->keyImages) {
            if (!pblocktree->EraseRCTKeyImage(it.first)) {
                return error("%s: EraseRCTKeyImage failed, txn %s.", __func__, it.second.ToString());
            }
        }
        for (const auto &it : view->anonOutputLinks) {
            if (!pblocktree->EraseRCTOutput(it.second)) {
                return error("%s: EraseRCTOutput failed.", __func__);
            }
            if (!pblocktree->EraseRCTOutputLink(it.first)) {
                return error("%s: EraseRCTOutputLink failed.", __func__);
            }
        }
        for (const auto &it : view->spent_cache) {
            if (!pblocktree->EraseSpentCache(it.first)) {
                return error("%s: EraseSpentCache failed.", __func__);
            }
        }
    } else {
        CDBBatch batch(*pblocktree);

        for (const auto &it : view->keyImages) {
            batch.Write(std::make_pair(DB_RCTKEYIMAGE, it.first), it.second);
        }
        for (const auto &it : view->anonOutputs) {
            batch.Write(std::make_pair(DB_RCTOUTPUT, it.first), it.second);
        }
        for (const auto &it : view->anonOutputLinks) {
            batch.Write(std::make_pair(DB_RCTOUTPUT_LINK, it.first), it.second);
        }
        for (const auto &it : view->spent_cache) {
            batch.Write(std::make_pair(DB_SPENTCACHE, it.first), it.second);
        }
        if (state.m_spend_height > (int)MIN_BLOCKS_TO_KEEP) {
            ClearSpentCache(batch, state.m_spend_height - (MIN_BLOCKS_TO_KEEP+1));
        }
        if (!pblocktree->WriteBatch(batch)) {
            return error("%s: Write index data failed.", __func__);
        }
    }

    view->nLastRCTOutput = 0;
    view->anonOutputs.clear();
    view->anonOutputLinks.clear();
    view->keyImages.clear();
    view->spent_cache.clear();

    return true;
};

/** Private helper function that concatenates warning messages. */
static void AppendWarning(bilingual_str& res, const bilingual_str& warn)
{
    if (!res.empty()) res += Untranslated(", ");
    res += warn;
}

/** Check warning conditions and do some notifications on new chain tip set. */
void UpdateTip(CTxMemPool& mempool, const CBlockIndex* pindexNew, const CChainParams& chainParams)
    EXCLUSIVE_LOCKS_REQUIRED(::cs_main)
{
    // New best block
    mempool.AddTransactionsUpdated(1);

    {
        LOCK(g_best_block_mutex);
        g_best_block = pindexNew->GetBlockHash();
        g_best_block_cv.notify_all();
    }

    bilingual_str warning_messages;
    int num_unexpected_version = 0;
    if (!::ChainstateActive().IsInitialBlockDownload())
    {
        const CBlockIndex* pindex = pindexNew;
        for (int bit = 0; bit < VERSIONBITS_NUM_BITS; bit++) {
            WarningBitsConditionChecker checker(bit);
            ThresholdState state = checker.GetStateFor(pindex, chainParams.GetConsensus(), warningcache[bit]);
            if (state == ThresholdState::ACTIVE || state == ThresholdState::LOCKED_IN) {
                const bilingual_str warning = strprintf(_("Warning: unknown new rules activated (versionbit %i)"), bit);
                if (state == ThresholdState::ACTIVE) {
                    DoWarning(warning);
                } else {
                    AppendWarning(warning_messages, warning);
                }
            }
        }
        // Check the version of the last 100 blocks to see if we need to upgrade:
        for (int i = 0; i < 100 && pindex != nullptr; i++)
        {
<<<<<<< HEAD
            if (fParticlMode) {
                if (pindex->nVersion > PARTICL_BLOCK_VERSION) {
                    ++nUpgraded;
                }
            } else {
                int32_t nExpectedVersion = ComputeBlockVersion(pindex->pprev, chainParams.GetConsensus());
                if (pindex->nVersion > VERSIONBITS_LAST_OLD_BLOCK_VERSION && (pindex->nVersion & ~nExpectedVersion) != 0)
                    ++nUpgraded;
            }
=======
            int32_t nExpectedVersion = ComputeBlockVersion(pindex->pprev, chainParams.GetConsensus());
            if (pindex->nVersion > VERSIONBITS_LAST_OLD_BLOCK_VERSION && (pindex->nVersion & ~nExpectedVersion) != 0)
                ++num_unexpected_version;
>>>>>>> 4f807348
            pindex = pindex->pprev;
        }
    }
    LogPrintf("%s: new best=%s height=%d version=0x%08x log2_work=%f tx=%lu date='%s' progress=%f cache=%.1fMiB(%utxo)%s\n", __func__,
      pindexNew->GetBlockHash().ToString(), pindexNew->nHeight, pindexNew->nVersion,
      log(pindexNew->nChainWork.getdouble())/log(2.0), (unsigned long)pindexNew->nChainTx,
      FormatISO8601DateTime(pindexNew->GetBlockTime()),
      GuessVerificationProgress(chainParams.TxData(), pindexNew), ::ChainstateActive().CoinsTip().DynamicMemoryUsage() * (1.0 / (1<<20)), ::ChainstateActive().CoinsTip().GetCacheSize(),
      !warning_messages.empty() ? strprintf(" warning='%s'", warning_messages.original) : "");

    if (num_unexpected_version > 0) {
        LogPrint(BCLog::VALIDATION, "%d of last 100 blocks have unexpected version\n", num_unexpected_version);
    }
}

/** Disconnect m_chain's tip.
  * After calling, the mempool will be in an inconsistent state, with
  * transactions from disconnected blocks being added to disconnectpool.  You
  * should make the mempool consistent again by calling UpdateMempoolForReorg.
  * with cs_main held.
  *
  * If disconnectpool is nullptr, then no disconnected transactions are added to
  * disconnectpool (note that the caller is responsible for mempool consistency
  * in any case).
  */
bool CChainState::DisconnectTip(BlockValidationState& state, const CChainParams& chainparams, DisconnectedBlockTransactions* disconnectpool)
{
    AssertLockHeld(cs_main);
    AssertLockHeld(m_mempool.cs);

    CBlockIndex *pindexDelete = m_chain.Tip();
    assert(pindexDelete);
    // Read block from disk.
    std::shared_ptr<CBlock> pblock = std::make_shared<CBlock>();
    CBlock& block = *pblock;
    if (!ReadBlockFromDisk(block, pindexDelete, chainparams.GetConsensus()))
        return error("DisconnectTip(): Failed to read block");
    // Apply the block atomically to the chain state.
    int64_t nStart = GetTimeMicros();
    {
        CCoinsViewCache view(&CoinsTip());
        assert(view.GetBestBlock() == pindexDelete->GetBlockHash());
        if (DisconnectBlock(block, pindexDelete, view) != DISCONNECT_OK)
            return error("DisconnectTip(): DisconnectBlock %s failed", pindexDelete->GetBlockHash().ToString());
        bool flushed = FlushView(&view, state, true);
        assert(flushed);
    }
    LogPrint(BCLog::BENCH, "- Disconnect block: %.2fms\n", (GetTimeMicros() - nStart) * MILLI);
    // Write the chain state to disk, if necessary.
    if (!FlushStateToDisk(chainparams, state, FlushStateMode::IF_NEEDED))
        return false;

    if (disconnectpool) {
        // Save transactions to re-add to mempool at end of reorg
        for (auto it = block.vtx.rbegin(); it != block.vtx.rend(); ++it) {
            disconnectpool->addTransaction(*it);
        }
        while (disconnectpool->DynamicMemoryUsage() > MAX_DISCONNECTED_TX_POOL_SIZE * 1000) {
            // Drop the earliest entry, and remove its children from the mempool.
            auto it = disconnectpool->queuedTx.get<insertion_order>().begin();
            m_mempool.removeRecursive(**it, MemPoolRemovalReason::REORG);
            disconnectpool->removeEntry(it);
        }
    }

    m_chain.SetTip(pindexDelete->pprev);

    UpdateTip(m_mempool, pindexDelete->pprev, chainparams);
    // Let wallets know transactions went from 1-confirmed to
    // 0-confirmed or conflicted:
    GetMainSignals().BlockDisconnected(pblock, pindexDelete);
    return true;
}

static int64_t nTimeReadFromDisk = 0;
static int64_t nTimeConnectTotal = 0;
static int64_t nTimeFlush = 0;
static int64_t nTimeChainState = 0;
static int64_t nTimePostConnect = 0;

struct PerBlockConnectTrace {
    CBlockIndex* pindex = nullptr;
    std::shared_ptr<const CBlock> pblock;
    PerBlockConnectTrace() {}
};
/**
 * Used to track blocks whose transactions were applied to the UTXO state as a
 * part of a single ActivateBestChainStep call.
 *
 * This class is single-use, once you call GetBlocksConnected() you have to throw
 * it away and make a new one.
 */
class ConnectTrace {
private:
    std::vector<PerBlockConnectTrace> blocksConnected;

public:
    explicit ConnectTrace() : blocksConnected(1) {}

    void BlockConnected(CBlockIndex* pindex, std::shared_ptr<const CBlock> pblock) {
        assert(!blocksConnected.back().pindex);
        assert(pindex);
        assert(pblock);
        blocksConnected.back().pindex = pindex;
        blocksConnected.back().pblock = std::move(pblock);
        blocksConnected.emplace_back();
    }

    std::vector<PerBlockConnectTrace>& GetBlocksConnected() {
        // We always keep one extra block at the end of our list because
        // blocks are added after all the conflicted transactions have
        // been filled in. Thus, the last entry should always be an empty
        // one waiting for the transactions from the next block. We pop
        // the last entry here to make sure the list we return is sane.
        assert(!blocksConnected.back().pindex);
        blocksConnected.pop_back();
        return blocksConnected;
    }
};

/**
 * Connect a new block to m_chain. pblock is either nullptr or a pointer to a CBlock
 * corresponding to pindexNew, to bypass loading it again from disk.
 *
 * The block is added to connectTrace if connection succeeds.
 */
bool CChainState::ConnectTip(BlockValidationState& state, const CChainParams& chainparams, CBlockIndex* pindexNew, const std::shared_ptr<const CBlock>& pblock, ConnectTrace& connectTrace, DisconnectedBlockTransactions &disconnectpool)
{
    AssertLockHeld(cs_main);
    AssertLockHeld(m_mempool.cs);

    assert(pindexNew->pprev == m_chain.Tip());
    // Read block from disk.
    int64_t nTime1 = GetTimeMicros();
    std::shared_ptr<const CBlock> pthisBlock;
    if (!pblock) {
        std::shared_ptr<CBlock> pblockNew = std::make_shared<CBlock>();
        if (!ReadBlockFromDisk(*pblockNew, pindexNew, chainparams.GetConsensus()))
            return AbortNode(state, "Failed to read block");
        pthisBlock = pblockNew;
    } else {
        pthisBlock = pblock;
    }
    const CBlock& blockConnecting = *pthisBlock;
    // Apply the block atomically to the chain state.
    int64_t nTime2 = GetTimeMicros(); nTimeReadFromDisk += nTime2 - nTime1;
    int64_t nTime3;

    LogPrint(BCLog::BENCH, "  - Load block from disk: %.2fms [%.2fs]\n", (nTime2 - nTime1) * MILLI, nTimeReadFromDisk * MICRO);
    setConnectKi.clear();
    {
        CCoinsViewCache view(&CoinsTip());
        bool rv = ConnectBlock(blockConnecting, state, pindexNew, view, chainparams);
        if (pindexNew->nFlags & BLOCK_FAILED_DUPLICATE_STAKE)
            state.nFlags |= BLOCK_FAILED_DUPLICATE_STAKE;
        GetMainSignals().BlockChecked(blockConnecting, state);
        if (!rv) {
            if (state.IsInvalid())
                InvalidBlockFound(pindexNew, blockConnecting, state);
            return error("%s: ConnectBlock %s failed, %s", __func__, pindexNew->GetBlockHash().ToString(), state.ToString());
        }
        nTime3 = GetTimeMicros(); nTimeConnectTotal += nTime3 - nTime2;
        assert(nBlocksTotal > 0);
        LogPrint(BCLog::BENCH, "  - Connect total: %.2fms [%.2fs (%.2fms/blk)]\n", (nTime3 - nTime2) * MILLI, nTimeConnectTotal * MICRO, nTimeConnectTotal * MILLI / nBlocksTotal);
        bool flushed = FlushView(&view, state, false);
        assert(flushed);
    }
    int64_t nTime4 = GetTimeMicros(); nTimeFlush += nTime4 - nTime3;
    LogPrint(BCLog::BENCH, "  - Flush: %.2fms [%.2fs (%.2fms/blk)]\n", (nTime4 - nTime3) * MILLI, nTimeFlush * MICRO, nTimeFlush * MILLI / nBlocksTotal);
    // Write the chain state to disk, if necessary.
    if (!FlushStateToDisk(chainparams, state, FlushStateMode::IF_NEEDED))
    {
        //RollBackRCTIndex(nLastValidRCTOutput, setConnectKi);
        return false;
    }
    int64_t nTime5 = GetTimeMicros(); nTimeChainState += nTime5 - nTime4;
    LogPrint(BCLog::BENCH, "  - Writing chainstate: %.2fms [%.2fs (%.2fms/blk)]\n", (nTime5 - nTime4) * MILLI, nTimeChainState * MICRO, nTimeChainState * MILLI / nBlocksTotal);
    // Remove conflicting transactions from the mempool.;
    m_mempool.removeForBlock(blockConnecting.vtx, pindexNew->nHeight);
    disconnectpool.removeForBlock(blockConnecting.vtx);
    // Update m_chain & related variables.
    m_chain.SetTip(pindexNew);
    UpdateTip(m_mempool, pindexNew, chainparams);

    int64_t nTime6 = GetTimeMicros(); nTimePostConnect += nTime6 - nTime5; nTimeTotal += nTime6 - nTime1;
    LogPrint(BCLog::BENCH, "  - Connect postprocess: %.2fms [%.2fs (%.2fms/blk)]\n", (nTime6 - nTime5) * MILLI, nTimePostConnect * MICRO, nTimePostConnect * MILLI / nBlocksTotal);
    LogPrint(BCLog::BENCH, "- Connect block: %.2fms [%.2fs (%.2fms/blk)]\n", (nTime6 - nTime1) * MILLI, nTimeTotal * MICRO, nTimeTotal * MILLI / nBlocksTotal);

    connectTrace.BlockConnected(pindexNew, std::move(pthisBlock));
    return true;
}

/**
 * Return the tip of the chain with the most work in it, that isn't
 * known to be invalid (it's however far from certain to be valid).
 */
CBlockIndex* CChainState::FindMostWorkChain() {
    do {
        CBlockIndex *pindexNew = nullptr;

        // Find the best candidate header.
        {
            std::set<CBlockIndex*, CBlockIndexWorkComparator>::reverse_iterator it = setBlockIndexCandidates.rbegin();
            if (it == setBlockIndexCandidates.rend())
                return nullptr;
            pindexNew = *it;
        }

        // Check whether all blocks on the path between the currently active chain and the candidate are valid.
        // Just going until the active chain is an optimization, as we know all blocks in it are valid already.
        CBlockIndex *pindexTest = pindexNew;
        bool fInvalidAncestor = false;
        while (pindexTest && !m_chain.Contains(pindexTest)) {
            assert(pindexTest->HaveTxsDownloaded() || pindexTest->nHeight == 0);

            // Pruned nodes may have entries in setBlockIndexCandidates for
            // which block files have been deleted.  Remove those as candidates
            // for the most work chain if we come across them; we can't switch
            // to a chain unless we have all the non-active-chain parent blocks.
            bool fFailedChain = pindexTest->nStatus & BLOCK_FAILED_MASK;
            bool fMissingData = !(pindexTest->nStatus & BLOCK_HAVE_DATA);

            if (fFailedChain || fMissingData) {
                // Candidate chain is not usable (either invalid or missing data)
                if (fFailedChain && (pindexBestInvalid == nullptr || pindexNew->nChainWork > pindexBestInvalid->nChainWork))
                    pindexBestInvalid = pindexNew;
                CBlockIndex *pindexFailed = pindexNew;
                // Remove the entire chain from the set.
                while (pindexTest != pindexFailed) {
                    if (fFailedChain) {

                        if (pindexTest->nFlags & BLOCK_FAILED_DUPLICATE_STAKE)
                            pindexFailed->nFlags |= BLOCK_FAILED_DUPLICATE_STAKE;

                        pindexFailed->nStatus |= BLOCK_FAILED_CHILD;
                    } else if (fMissingData) {
                        // If we're missing data, then add back to m_blocks_unlinked,
                        // so that if the block arrives in the future we can try adding
                        // to setBlockIndexCandidates again.
                        m_blockman.m_blocks_unlinked.insert(
                            std::make_pair(pindexFailed->pprev, pindexFailed));
                    }
                    setBlockIndexCandidates.erase(pindexFailed);
                    pindexFailed = pindexFailed->pprev;
                }
                setBlockIndexCandidates.erase(pindexTest);
                fInvalidAncestor = true;
                break;
            }
            pindexTest = pindexTest->pprev;
        }
        if (!fInvalidAncestor)
            return pindexNew;
    } while(true);
}

/** Delete all entries in setBlockIndexCandidates that are worse than the current tip. */
void CChainState::PruneBlockIndexCandidates() {
    // Note that we can't delete the current block itself, as we may need to return to it later in case a
    // reorganization to a better block fails.
    std::set<CBlockIndex*, CBlockIndexWorkComparator>::iterator it = setBlockIndexCandidates.begin();
    while (it != setBlockIndexCandidates.end() && setBlockIndexCandidates.value_comp()(*it, m_chain.Tip())) {
        setBlockIndexCandidates.erase(it++);
    }
    // Either the current tip or a successor of it we're working towards is left in setBlockIndexCandidates.
    assert(!setBlockIndexCandidates.empty());
}

/**
 * Try to make some progress towards making pindexMostWork the active block.
 * pblock is either nullptr or a pointer to a CBlock corresponding to pindexMostWork.
 *
 * @returns true unless a system error occurred
 */
bool CChainState::ActivateBestChainStep(BlockValidationState& state, const CChainParams& chainparams, CBlockIndex* pindexMostWork, const std::shared_ptr<const CBlock>& pblock, bool& fInvalidFound, ConnectTrace& connectTrace)
{
    AssertLockHeld(cs_main);
    AssertLockHeld(m_mempool.cs);

    const CBlockIndex *pindexOldTip = m_chain.Tip();
    const CBlockIndex *pindexFork = m_chain.FindFork(pindexMostWork);

    // Disconnect active blocks which are no longer in the best chain.
    bool fBlocksDisconnected = false;
    DisconnectedBlockTransactions disconnectpool;
    while (m_chain.Tip() && m_chain.Tip() != pindexFork) {
        if (!DisconnectTip(state, chainparams, &disconnectpool)) {
            // This is likely a fatal error, but keep the mempool consistent,
            // just in case. Only remove from the mempool in this case.
            UpdateMempoolForReorg(m_mempool, disconnectpool, false);

            // If we're unable to disconnect a block during normal operation,
            // then that is a failure of our local system -- we should abort
            // rather than stay on a less work chain.
            AbortNode(state, "Failed to disconnect block; see debug.log for details");
            return false;
        }
        fBlocksDisconnected = true;
    }

    // Build list of new blocks to connect.
    std::vector<CBlockIndex*> vpindexToConnect;
    bool fContinue = true;
    int nHeight = pindexFork ? pindexFork->nHeight : -1;
    while (fContinue && nHeight != pindexMostWork->nHeight) {
        // Don't iterate the entire list of potential improvements toward the best tip, as we likely only need
        // a few blocks along the way.
        int nTargetHeight = std::min(nHeight + 32, pindexMostWork->nHeight);
        vpindexToConnect.clear();
        vpindexToConnect.reserve(nTargetHeight - nHeight);
        CBlockIndex *pindexIter = pindexMostWork->GetAncestor(nTargetHeight);
        while (pindexIter && pindexIter->nHeight != nHeight) {
            vpindexToConnect.push_back(pindexIter);
            pindexIter = pindexIter->pprev;
        }
        nHeight = nTargetHeight;

        // Connect new blocks.
        for (CBlockIndex *pindexConnect : reverse_iterate(vpindexToConnect)) {
            if (!ConnectTip(state, chainparams, pindexConnect, pindexConnect == pindexMostWork ? pblock : std::shared_ptr<const CBlock>(), connectTrace, disconnectpool)) {
                if (state.IsInvalid()) {
                    // The block violates a consensus rule.
                    if (state.GetResult() != BlockValidationResult::BLOCK_MUTATED) {
                        InvalidChainFound(vpindexToConnect.front());
                    }
                    state = BlockValidationState();
                    fInvalidFound = true;
                    fContinue = false;
                    break;
                } else {
                    // A system error occurred (disk space, database error, ...).
                    // Make the mempool consistent with the current tip, just in case
                    // any observers try to use it before shutdown.
                    UpdateMempoolForReorg(m_mempool, disconnectpool, false);
                    return false;
                }
            } else {
                PruneBlockIndexCandidates();
                if (!pindexOldTip || m_chain.Tip()->nChainWork > pindexOldTip->nChainWork) {
                    // We're in a better position than we were. Return temporarily to release the lock.
                    fContinue = false;
                    break;
                }
            }
        }
    }

    if (fBlocksDisconnected) {
        // If any blocks were disconnected, disconnectpool may be non empty.  Add
        // any disconnected transactions back to the mempool.
        UpdateMempoolForReorg(m_mempool, disconnectpool, true);
    }
    m_mempool.check(&CoinsTip());


    // Callbacks/notifications for a new best chain.
    if (fInvalidFound)
        CheckForkWarningConditionsOnNewFork(vpindexToConnect.back());
    else
        CheckForkWarningConditions();

    return true;
}

static SynchronizationState GetSynchronizationState(bool init)
{
    if (!init) return SynchronizationState::POST_INIT;
    if (::fReindex) return SynchronizationState::INIT_REINDEX;
    return SynchronizationState::INIT_DOWNLOAD;
}

static bool NotifyHeaderTip() LOCKS_EXCLUDED(cs_main) {
    bool fNotify = false;
    bool fInitialBlockDownload = false;
    static CBlockIndex* pindexHeaderOld = nullptr;
    CBlockIndex* pindexHeader = nullptr;
    {
        LOCK(cs_main);
        pindexHeader = pindexBestHeader;

        if (pindexHeader != pindexHeaderOld) {
            fNotify = true;
            fInitialBlockDownload = ::ChainstateActive().IsInitialBlockDownload();
            pindexHeaderOld = pindexHeader;
        }
    }
    // Send block tip changed notifications without cs_main
    if (fNotify) {
        uiInterface.NotifyHeaderTip(GetSynchronizationState(fInitialBlockDownload), pindexHeader);
    }
    return fNotify;
}

void CheckDelayedBlocks(const CChainParams& chainparams, const uint256 &block_hash) LOCKS_EXCLUDED(cs_main);

static void LimitValidationInterfaceQueue() LOCKS_EXCLUDED(cs_main) {
    AssertLockNotHeld(cs_main);

    if (GetMainSignals().CallbacksPending() > 10) {
        SyncWithValidationInterfaceQueue();
    }
}

bool CChainState::ActivateBestChain(BlockValidationState &state, const CChainParams& chainparams, std::shared_ptr<const CBlock> pblock) {
    // Note that while we're often called here from ProcessNewBlock, this is
    // far from a guarantee. Things in the P2P/RPC will often end up calling
    // us in the middle of ProcessNewBlock - do not assume pblock is set
    // sanely for performance or correctness!
    AssertLockNotHeld(cs_main);

    // ABC maintains a fair degree of expensive-to-calculate internal state
    // because this function periodically releases cs_main so that it does not lock up other threads for too long
    // during large connects - and to allow for e.g. the callback queue to drain
    // we use m_cs_chainstate to enforce mutual exclusion so that only one caller may execute this function at a time
    LOCK(m_cs_chainstate);

    CBlockIndex *pindexMostWork = nullptr;
    CBlockIndex *pindexNewTip = nullptr;
    int nStopAtHeight = gArgs.GetArg("-stopatheight", DEFAULT_STOPATHEIGHT);
    do {
        // Block until the validation queue drains. This should largely
        // never happen in normal operation, however may happen during
        // reindex, causing memory blowup if we run too far ahead.
        // Note that if a validationinterface callback ends up calling
        // ActivateBestChain this may lead to a deadlock! We should
        // probably have a DEBUG_LOCKORDER test for this in the future.
        LimitValidationInterfaceQueue();

        std::vector<uint256> connected_blocks;
        {
            LOCK(cs_main);
            LOCK(m_mempool.cs); // Lock transaction pool for at least as long as it takes for connectTrace to be consumed
            CBlockIndex* starting_tip = m_chain.Tip();
            bool blocks_connected = false;
            do {
                // We absolutely may not unlock cs_main until we've made forward progress
                // (with the exception of shutdown due to hardware issues, low disk space, etc).
                ConnectTrace connectTrace; // Destructed before cs_main is unlocked

                if (pindexMostWork == nullptr) {
                    pindexMostWork = FindMostWorkChain();
                }

                // Whether we have anything to do at all.
                if (pindexMostWork == nullptr || pindexMostWork == m_chain.Tip()) {
                    break;
                }

                bool fInvalidFound = false;
                std::shared_ptr<const CBlock> nullBlockPtr;
                if (!ActivateBestChainStep(state, chainparams, pindexMostWork, pblock && pblock->GetHash() == pindexMostWork->GetBlockHash() ? pblock : nullBlockPtr, fInvalidFound, connectTrace)) {
                    // A system error occurred
                    return false;
                }
                blocks_connected = true;

                if (fInvalidFound) {
                    // Wipe cache, we may need another branch now.
                    pindexMostWork = nullptr;
                }
                pindexNewTip = m_chain.Tip();

                for (const PerBlockConnectTrace& trace : connectTrace.GetBlocksConnected()) {
                    assert(trace.pblock && trace.pindex);
                    connected_blocks.push_back(trace.pblock->GetHash());
                    GetMainSignals().BlockConnected(trace.pblock, trace.pindex);
                }
            } while (!m_chain.Tip() || (starting_tip && CBlockIndexWorkComparator()(m_chain.Tip(), starting_tip)));
            if (!blocks_connected) return true;

            const CBlockIndex* pindexFork = m_chain.FindFork(starting_tip);
            bool fInitialDownload = IsInitialBlockDownload();

            // Notify external listeners about the new tip.
            // Enqueue while holding cs_main to ensure that UpdatedBlockTip is called in the order in which blocks are connected
            if (pindexFork != pindexNewTip) {
                // Notify ValidationInterface subscribers
                GetMainSignals().UpdatedBlockTip(pindexNewTip, pindexFork, fInitialDownload);

                // Always notify the UI if a new block tip was connected
                uiInterface.NotifyBlockTip(GetSynchronizationState(fInitialDownload), pindexNewTip);
            }
        }
        // When we reach this point, we switched to a new tip (stored in pindexNewTip).

        for (const auto& block_hash : connected_blocks) {
            CheckDelayedBlocks(chainparams, block_hash);
        }

        if (nStopAtHeight && pindexNewTip && pindexNewTip->nHeight >= nStopAtHeight) StartShutdown();

        // We check shutdown only after giving ActivateBestChainStep a chance to run once so that we
        // never shutdown before connecting the genesis block during LoadChainTip(). Previously this
        // caused an assert() failure during shutdown in such cases as the UTXO DB flushing checks
        // that the best block hash is non-null.
        if (ShutdownRequested()) break;
    } while (pindexNewTip != pindexMostWork);
    CheckBlockIndex(chainparams.GetConsensus());


    // Write changes periodically to disk, after relay.
    if (!FlushStateToDisk(chainparams, state, FlushStateMode::PERIODIC)) {
        return false;
    }
    return true;
}

bool ActivateBestChain(BlockValidationState &state, const CChainParams& chainparams, std::shared_ptr<const CBlock> pblock) {
    return ::ChainstateActive().ActivateBestChain(state, chainparams, std::move(pblock));
}

bool CChainState::PreciousBlock(BlockValidationState& state, const CChainParams& params, CBlockIndex *pindex)
{
    {
        LOCK(cs_main);
        if (pindex->nChainWork < m_chain.Tip()->nChainWork) {
            // Nothing to do, this block is not at the tip.
            return true;
        }
        if (m_chain.Tip()->nChainWork > nLastPreciousChainwork) {
            // The chain has been extended since the last call, reset the counter.
            nBlockReverseSequenceId = -1;
        }
        nLastPreciousChainwork = m_chain.Tip()->nChainWork;
        setBlockIndexCandidates.erase(pindex);
        pindex->nSequenceId = nBlockReverseSequenceId;
        if (nBlockReverseSequenceId > std::numeric_limits<int32_t>::min()) {
            // We can't keep reducing the counter if somebody really wants to
            // call preciousblock 2**31-1 times on the same set of tips...
            nBlockReverseSequenceId--;
        }
        if (pindex->IsValid(BLOCK_VALID_TRANSACTIONS) && pindex->HaveTxsDownloaded()) {
            setBlockIndexCandidates.insert(pindex);
            PruneBlockIndexCandidates();
        }
    }

    return ActivateBestChain(state, params, std::shared_ptr<const CBlock>());
}
bool PreciousBlock(BlockValidationState& state, const CChainParams& params, CBlockIndex *pindex) {
    return ::ChainstateActive().PreciousBlock(state, params, pindex);
}

bool CChainState::InvalidateBlock(BlockValidationState& state, const CChainParams& chainparams, CBlockIndex *pindex)
{
    CBlockIndex* to_mark_failed = pindex;
    bool pindex_was_in_chain = false;
    int disconnected = 0;

    // We do not allow ActivateBestChain() to run while InvalidateBlock() is
    // running, as that could cause the tip to change while we disconnect
    // blocks.
    LOCK(m_cs_chainstate);

    // We'll be acquiring and releasing cs_main below, to allow the validation
    // callbacks to run. However, we should keep the block index in a
    // consistent state as we disconnect blocks -- in particular we need to
    // add equal-work blocks to setBlockIndexCandidates as we disconnect.
    // To avoid walking the block index repeatedly in search of candidates,
    // build a map once so that we can look up candidate blocks by chain
    // work as we go.
    std::multimap<const arith_uint256, CBlockIndex *> candidate_blocks_by_work;

    {
        LOCK(cs_main);
        for (const auto& entry : m_blockman.m_block_index) {
            CBlockIndex *candidate = entry.second;
            // We don't need to put anything in our active chain into the
            // multimap, because those candidates will be found and considered
            // as we disconnect.
            // Instead, consider only non-active-chain blocks that have at
            // least as much work as where we expect the new tip to end up.
            if (!m_chain.Contains(candidate) &&
                    !CBlockIndexWorkComparator()(candidate, pindex->pprev) &&
                    candidate->IsValid(BLOCK_VALID_TRANSACTIONS) &&
                    candidate->HaveTxsDownloaded()) {
                candidate_blocks_by_work.insert(std::make_pair(candidate->nChainWork, candidate));
            }
        }
    }

    // Disconnect (descendants of) pindex, and mark them invalid.
    while (true) {
        if (ShutdownRequested()) break;

        // Make sure the queue of validation callbacks doesn't grow unboundedly.
        LimitValidationInterfaceQueue();

        LOCK(cs_main);
        LOCK(m_mempool.cs); // Lock for as long as disconnectpool is in scope to make sure UpdateMempoolForReorg is called after DisconnectTip without unlocking in between
        if (!m_chain.Contains(pindex)) break;
        pindex_was_in_chain = true;
        CBlockIndex *invalid_walk_tip = m_chain.Tip();

        // ActivateBestChain considers blocks already in m_chain
        // unconditionally valid already, so force disconnect away from it.
        DisconnectedBlockTransactions disconnectpool;
        bool ret = DisconnectTip(state, chainparams, &disconnectpool);
        // DisconnectTip will add transactions to disconnectpool.
        // Adjust the mempool to be consistent with the new tip, adding
        // transactions back to the mempool if disconnecting was successful,
        // and we're not doing a very deep invalidation (in which case
        // keeping the mempool up to date is probably futile anyway).
        UpdateMempoolForReorg(m_mempool, disconnectpool, /* fAddToMempool = */ (++disconnected <= 10) && ret);
        if (!ret) return false;
        assert(invalid_walk_tip->pprev == m_chain.Tip());

        // We immediately mark the disconnected blocks as invalid.
        // This prevents a case where pruned nodes may fail to invalidateblock
        // and be left unable to start as they have no tip candidates (as there
        // are no blocks that meet the "have data and are not invalid per
        // nStatus" criteria for inclusion in setBlockIndexCandidates).
        invalid_walk_tip->nStatus |= BLOCK_FAILED_VALID;
        setDirtyBlockIndex.insert(invalid_walk_tip);
        setBlockIndexCandidates.erase(invalid_walk_tip);
        setBlockIndexCandidates.insert(invalid_walk_tip->pprev);
        if (invalid_walk_tip->pprev == to_mark_failed && (to_mark_failed->nStatus & BLOCK_FAILED_VALID)) {
            // We only want to mark the last disconnected block as BLOCK_FAILED_VALID; its children
            // need to be BLOCK_FAILED_CHILD instead.
            to_mark_failed->nStatus = (to_mark_failed->nStatus ^ BLOCK_FAILED_VALID) | BLOCK_FAILED_CHILD;
            setDirtyBlockIndex.insert(to_mark_failed);
        }

        // Add any equal or more work headers to setBlockIndexCandidates
        auto candidate_it = candidate_blocks_by_work.lower_bound(invalid_walk_tip->pprev->nChainWork);
        while (candidate_it != candidate_blocks_by_work.end()) {
            if (!CBlockIndexWorkComparator()(candidate_it->second, invalid_walk_tip->pprev)) {
                setBlockIndexCandidates.insert(candidate_it->second);
                candidate_it = candidate_blocks_by_work.erase(candidate_it);
            } else {
                ++candidate_it;
            }
        }

        // Track the last disconnected block, so we can correct its BLOCK_FAILED_CHILD status in future
        // iterations, or, if it's the last one, call InvalidChainFound on it.
        to_mark_failed = invalid_walk_tip;
    }

    CheckBlockIndex(chainparams.GetConsensus());

    {
        LOCK(cs_main);
        if (m_chain.Contains(to_mark_failed)) {
            // If the to-be-marked invalid block is in the active chain, something is interfering and we can't proceed.
            return false;
        }

        // Mark pindex (or the last disconnected block) as invalid, even when it never was in the main chain
        to_mark_failed->nStatus |= BLOCK_FAILED_VALID;
        setDirtyBlockIndex.insert(to_mark_failed);
        setBlockIndexCandidates.erase(to_mark_failed);
        m_blockman.m_failed_blocks.insert(to_mark_failed);

        // If any new blocks somehow arrived while we were disconnecting
        // (above), then the pre-calculation of what should go into
        // setBlockIndexCandidates may have missed entries. This would
        // technically be an inconsistency in the block index, but if we clean
        // it up here, this should be an essentially unobservable error.
        // Loop back over all block index entries and add any missing entries
        // to setBlockIndexCandidates.
        BlockMap::iterator it = m_blockman.m_block_index.begin();
        while (it != m_blockman.m_block_index.end()) {
            if (it->second->IsValid(BLOCK_VALID_TRANSACTIONS) && it->second->HaveTxsDownloaded() && !setBlockIndexCandidates.value_comp()(it->second, m_chain.Tip())) {
                setBlockIndexCandidates.insert(it->second);
            }
            it++;
        }

        InvalidChainFound(to_mark_failed);
    }

    // Only notify about a new block tip if the active chain was modified.
    if (pindex_was_in_chain) {
        uiInterface.NotifyBlockTip(GetSynchronizationState(IsInitialBlockDownload()), to_mark_failed->pprev);
    }
    return true;
}

bool InvalidateBlock(BlockValidationState& state, const CChainParams& chainparams, CBlockIndex *pindex) {
    return ::ChainstateActive().InvalidateBlock(state, chainparams, pindex);
}

void CChainState::ResetBlockFailureFlags(CBlockIndex *pindex) {
    AssertLockHeld(cs_main);

    int nHeight = pindex->nHeight;

    // Remove the invalidity flag from this block and all its descendants.
    BlockMap::iterator it = m_blockman.m_block_index.begin();
    while (it != m_blockman.m_block_index.end()) {
        if (!it->second->IsValid() && it->second->GetAncestor(nHeight) == pindex) {
            it->second->nStatus &= ~BLOCK_FAILED_MASK;
            it->second->nFlags &= ~(BLOCK_FAILED_DUPLICATE_STAKE | BLOCK_STAKE_KERNEL_SPENT);
            setDirtyBlockIndex.insert(it->second);
            if (it->second->IsValid(BLOCK_VALID_TRANSACTIONS) && it->second->HaveTxsDownloaded() && setBlockIndexCandidates.value_comp()(m_chain.Tip(), it->second)) {
                setBlockIndexCandidates.insert(it->second);
            }
            if (it->second == pindexBestInvalid) {
                // Reset invalid block marker if it was pointing to one of those.
                pindexBestInvalid = nullptr;
            }
            m_blockman.m_failed_blocks.erase(it->second);
        }
        it++;
    }

    // Remove the invalidity flag from all ancestors too.
    while (pindex != nullptr) {
        if (pindex->nStatus & BLOCK_FAILED_MASK) {
            pindex->nStatus &= ~BLOCK_FAILED_MASK;
            setDirtyBlockIndex.insert(pindex);
            m_blockman.m_failed_blocks.erase(pindex);
        }
        pindex = pindex->pprev;
    }
}

void ResetBlockFailureFlags(CBlockIndex *pindex) {
    return ::ChainstateActive().ResetBlockFailureFlags(pindex);
}

CBlockIndex* BlockManager::AddToBlockIndex(const CBlockHeader& block)
{
    AssertLockHeld(cs_main);

    // Check for duplicate
    uint256 hash = block.GetHash();
    BlockMap::iterator it = m_block_index.find(hash);
    if (it != m_block_index.end())
        return it->second;

    // Construct new block index object
    CBlockIndex* pindexNew = new CBlockIndex(block);
    // We assign the sequence id to blocks only when the full data is available,
    // to avoid miners withholding blocks but broadcasting headers, to get a
    // competitive advantage.
    pindexNew->nSequenceId = 0;
    BlockMap::iterator mi = m_block_index.insert(std::make_pair(hash, pindexNew)).first;
    pindexNew->phashBlock = &((*mi).first);
    BlockMap::iterator miPrev = m_block_index.find(block.hashPrevBlock);
    if (miPrev != m_block_index.end())
    {
        pindexNew->pprev = (*miPrev).second;
        pindexNew->nHeight = pindexNew->pprev->nHeight + 1;
        pindexNew->BuildSkip();
    }
    pindexNew->nTimeMax = (pindexNew->pprev ? std::max(pindexNew->pprev->nTimeMax, pindexNew->nTime) : pindexNew->nTime);
    pindexNew->nChainWork = (pindexNew->pprev ? pindexNew->pprev->nChainWork : 0) + GetBlockProof(*pindexNew);

    pindexNew->RaiseValidity(BLOCK_VALID_TREE);
    if (pindexBestHeader == nullptr || pindexBestHeader->nChainWork < pindexNew->nChainWork)
        pindexBestHeader = pindexNew;

    setDirtyBlockIndex.insert(pindexNew);

    return pindexNew;
}

/** Mark a block as having its data received and checked (up to BLOCK_VALID_TRANSACTIONS). */
void CChainState::ReceivedBlockTransactions(const CBlock& block, CBlockIndex* pindexNew, const FlatFilePos& pos, const Consensus::Params& consensusParams)
{
    pindexNew->nTx = block.vtx.size();
    pindexNew->nChainTx = 0;
    pindexNew->nFile = pos.nFile;
    pindexNew->nDataPos = pos.nPos;
    pindexNew->nUndoPos = 0;
    pindexNew->nStatus |= BLOCK_HAVE_DATA;
    if (IsWitnessEnabled(pindexNew->pprev, consensusParams)) {
        pindexNew->nStatus |= BLOCK_OPT_WITNESS;
    }
    pindexNew->RaiseValidity(BLOCK_VALID_TRANSACTIONS);
    setDirtyBlockIndex.insert(pindexNew);

    if (pindexNew->pprev == nullptr || pindexNew->pprev->HaveTxsDownloaded()) {
        // If pindexNew is the genesis block or all parents are BLOCK_VALID_TRANSACTIONS.
        std::deque<CBlockIndex*> queue;
        queue.push_back(pindexNew);

        // Recursively process any descendant blocks that now may be eligible to be connected.
        while (!queue.empty()) {
            CBlockIndex *pindex = queue.front();
            queue.pop_front();
            pindex->nChainTx = (pindex->pprev ? pindex->pprev->nChainTx : 0) + pindex->nTx;
            {
                LOCK(cs_nBlockSequenceId);
                pindex->nSequenceId = nBlockSequenceId++;
            }
            if (m_chain.Tip() == nullptr || !setBlockIndexCandidates.value_comp()(pindex, m_chain.Tip())) {
                setBlockIndexCandidates.insert(pindex);
            }
            std::pair<std::multimap<CBlockIndex*, CBlockIndex*>::iterator, std::multimap<CBlockIndex*, CBlockIndex*>::iterator> range = m_blockman.m_blocks_unlinked.equal_range(pindex);
            while (range.first != range.second) {
                std::multimap<CBlockIndex*, CBlockIndex*>::iterator it = range.first;
                queue.push_back(it->second);
                range.first++;
                m_blockman.m_blocks_unlinked.erase(it);
            }
        }
    } else {
        if (pindexNew->pprev && pindexNew->pprev->IsValid(BLOCK_VALID_TREE)) {
            m_blockman.m_blocks_unlinked.insert(std::make_pair(pindexNew->pprev, pindexNew));
        }
    }
}

static bool FindBlockPos(FlatFilePos &pos, unsigned int nAddSize, unsigned int nHeight, uint64_t nTime, bool fKnown = false)
{
    LOCK(cs_LastBlockFile);

    unsigned int nFile = fKnown ? pos.nFile : nLastBlockFile;
    if (vinfoBlockFile.size() <= nFile) {
        vinfoBlockFile.resize(nFile + 1);
    }

    bool finalize_undo = false;
    if (!fKnown) {
        while (vinfoBlockFile[nFile].nSize + nAddSize >= MAX_BLOCKFILE_SIZE) {
            // when the undo file is keeping up with the block file, we want to flush it explicitly
            // when it is lagging behind (more blocks arrive than are being connected), we let the
            // undo block write case handle it
            finalize_undo = (vinfoBlockFile[nFile].nHeightLast == (unsigned int)ChainActive().Tip()->nHeight);
            nFile++;
            if (vinfoBlockFile.size() <= nFile) {
                vinfoBlockFile.resize(nFile + 1);
            }
        }
        pos.nFile = nFile;
        pos.nPos = vinfoBlockFile[nFile].nSize;
    }

    if ((int)nFile != nLastBlockFile) {
        if (!fKnown) {
            LogPrintf("Leaving block file %i: %s\n", nLastBlockFile, vinfoBlockFile[nLastBlockFile].ToString());
        }
        FlushBlockFile(!fKnown, finalize_undo);
        nLastBlockFile = nFile;
    }

    vinfoBlockFile[nFile].AddBlock(nHeight, nTime);
    if (fKnown)
        vinfoBlockFile[nFile].nSize = std::max(pos.nPos + nAddSize, vinfoBlockFile[nFile].nSize);
    else
        vinfoBlockFile[nFile].nSize += nAddSize;

    if (!fKnown) {
        bool out_of_space;
        size_t bytes_allocated = BlockFileSeq().Allocate(pos, nAddSize, out_of_space);
        if (out_of_space) {
            return AbortNode("Disk space is too low!", _("Disk space is too low!"));
        }
        if (bytes_allocated != 0 && fPruneMode) {
            fCheckForPruning = true;
        }
    }

    setDirtyFileInfo.insert(nFile);
    return true;
}

static bool FindUndoPos(BlockValidationState &state, int nFile, FlatFilePos &pos, unsigned int nAddSize)
{
    pos.nFile = nFile;

    LOCK(cs_LastBlockFile);

    pos.nPos = vinfoBlockFile[nFile].nUndoSize;
    vinfoBlockFile[nFile].nUndoSize += nAddSize;
    setDirtyFileInfo.insert(nFile);

    bool out_of_space;
    size_t bytes_allocated = UndoFileSeq().Allocate(pos, nAddSize, out_of_space);
    if (out_of_space) {
        return AbortNode(state, "Disk space is too low!", _("Disk space is too low!"));
    }
    if (bytes_allocated != 0 && fPruneMode) {
        fCheckForPruning = true;
    }

    return true;
}

static bool CheckBlockHeader(const CBlockHeader& block, BlockValidationState& state, const Consensus::Params& consensusParams, bool fCheckPOW = true)
{
    if (fParticlMode
        && !block.IsParticlVersion())
        return state.Invalid(BlockValidationResult::BLOCK_CONSENSUS, "block-version", "bad block version");

    // Check timestamp
    if (fParticlMode
        && !block.hashPrevBlock.IsNull() // allow genesis block to be created in the future
        && block.GetBlockTime() > FutureDrift(GetAdjustedTime()))
        return state.Invalid(BlockValidationResult::BLOCK_CONSENSUS, "block-timestamp", "block timestamp too far in the future");

    // Check proof of work matches claimed amount
    if (!fParticlMode
        && fCheckPOW && !CheckProofOfWork(block.GetHash(), block.nBits, consensusParams))
        return state.Invalid(BlockValidationResult::BLOCK_INVALID_HEADER, "high-hash", "proof of work failed");

    return true;
}


bool CheckBlockSignature(const CBlock &block)
{
    if (!block.IsProofOfStake())
        return block.vchBlockSig.empty();
    if (block.vchBlockSig.empty())
        return false;
    if (block.vtx[0]->vin.size() < 1)
        return false;

    const auto &txin = block.vtx[0]->vin[0];
    if (txin.scriptWitness.stack.size() != 2)
        return false;

    if (txin.scriptWitness.stack[1].size() != 33)
        return false;

    CPubKey pubKey(txin.scriptWitness.stack[1]);
    return pubKey.Verify(block.GetHash(), block.vchBlockSig);
};

bool AddToMapStakeSeen(const COutPoint &kernel, const uint256 &blockHash)
{
    // Overwrites existing values

    std::pair<std::map<COutPoint, uint256>::iterator,bool> ret;
    ret = mapStakeSeen.insert(std::pair<COutPoint, uint256>(kernel, blockHash));
    if (ret.second == false) { // existing element
        ret.first->second = blockHash;
    } else {
        listStakeSeen.push_back(kernel);
    }

    return true;
};

bool CheckStakeUnused(const COutPoint &kernel)
{
    std::map<COutPoint, uint256>::const_iterator mi = mapStakeSeen.find(kernel);
    return (mi == mapStakeSeen.end());
}

bool CheckStakeUnique(const CBlock &block, bool fUpdate)
{
    LOCK(cs_main);

    uint256 blockHash = block.GetHash();
    const COutPoint &kernel = block.vtx[0]->vin[0].prevout;

    std::map<COutPoint, uint256>::const_iterator mi = mapStakeSeen.find(kernel);
    if (mi != mapStakeSeen.end()) {
        if (mi->second == blockHash) {
            return true;
        }
        return error("%s: Stake kernel for %s first seen on %s.", __func__, blockHash.ToString(), mi->second.ToString());
    }

    if (!fUpdate) {
        return true;
    }

    while (listStakeSeen.size() > MAX_STAKE_SEEN_SIZE) {
        const COutPoint &oldest = listStakeSeen.front();
        if (1 != mapStakeSeen.erase(oldest)) {
            LogPrintf("%s: Warning: mapStakeSeen did not erase %s %n\n", __func__, oldest.hash.ToString(), oldest.n);
        }
        listStakeSeen.pop_front();
    }

    return AddToMapStakeSeen(kernel, blockHash);
};

bool CheckBlock(const CBlock& block, BlockValidationState& state, const Consensus::Params& consensusParams, bool fCheckPOW, bool fCheckMerkleRoot)
{
    // These are checks that are independent of context.

    if (block.fChecked)
        return true;

    // Check that the header is valid (particularly PoW).  This is mostly
    // redundant with the call in AcceptBlockHeader.
    if (!CheckBlockHeader(block, state, consensusParams, fCheckPOW))
        return false;

<<<<<<< HEAD
    state.SetStateInfo(block.nTime, -1, consensusParams, fParticlMode, (fBusyImporting && fSkipRangeproof));
=======
    // Signet only: check block solution
    if (consensusParams.signet_blocks && fCheckPOW && !CheckSignetBlockSolution(block, consensusParams)) {
        return state.Invalid(BlockValidationResult::BLOCK_CONSENSUS, "bad-signet-blksig", "signet block signature validation failure");
    }
>>>>>>> 4f807348

    // Check the merkle root.
    if (fCheckMerkleRoot) {
        bool mutated;

        uint256 hashMerkleRoot2 = BlockMerkleRoot(block, &mutated);

        if (block.hashMerkleRoot != hashMerkleRoot2)
            return state.Invalid(BlockValidationResult::BLOCK_MUTATED, "bad-txnmrklroot", "hashMerkleRoot mismatch");

        // Check for merkle tree malleability (CVE-2012-2459): repeating sequences
        // of transactions in a block without affecting the merkle root of a block,
        // while still invalidating it.
        if (mutated)
            return state.Invalid(BlockValidationResult::BLOCK_MUTATED, "bad-txns-duplicate", "duplicate transaction");
    }

    // All potential-corruption validation must be done before we do any
    // transaction validation, as otherwise we may mark the header as invalid
    // because we receive the wrong transactions for it.
    // Note that witness malleability is checked in ContextualCheckBlock, so no
    // checks that use witness data may be performed here.

    // Size limits
    if (block.vtx.empty() || block.vtx.size() * WITNESS_SCALE_FACTOR > MAX_BLOCK_WEIGHT || ::GetSerializeSize(block, PROTOCOL_VERSION | SERIALIZE_TRANSACTION_NO_WITNESS) * WITNESS_SCALE_FACTOR > MAX_BLOCK_WEIGHT)
        return state.Invalid(BlockValidationResult::BLOCK_CONSENSUS, "bad-blk-length", "size limits failed");

    if (fParticlMode) {
        if (!::ChainstateActive().IsInitialBlockDownload()
            && block.vtx[0]->IsCoinStake()
            && !CheckStakeUnique(block)) {
            //state.DoS(10, false, "bad-cs-duplicate", false, "duplicate coinstake");

            state.nFlags |= BLOCK_FAILED_DUPLICATE_STAKE;

            /*
            // TODO: ask peers which stake kernel they have
            if (chainActive.Tip()->nHeight < GetNumBlocksOfPeers() - 8) // peers have significantly longer chain, this node must've got the wrong stake 1st
            {
                LogPrint(BCLog::POS, "%s: Ignoring CheckStakeUnique for block %s, chain height behind peers.\n", __func__, block.GetHash().ToString());
                const COutPoint &kernel = block.vtx[0]->vin[0].prevout;
                mapStakeSeen[kernel] = block.GetHash();
            } else
                return state.DoS(20, false, "bad-cs-duplicate", false, "duplicate coinstake");
            */
        }

        // First transaction must be coinbase (genesis only) or coinstake
        // 2nd txn may be coinbase in early blocks: check further in ContextualCheckBlock
        if (!(block.vtx[0]->IsCoinBase() || block.vtx[0]->IsCoinStake())) { // only genesis can be coinbase, check in ContextualCheckBlock
            return state.Invalid(BlockValidationResult::BLOCK_CONSENSUS, "bad-cb-missing", "first tx is not coinbase");
        }

        // 2nd txn may never be coinstake, remaining txns must not be coinbase/stake
        for (size_t i = 1; i < block.vtx.size(); i++) {
            if ((i > 1 && block.vtx[i]->IsCoinBase()) || block.vtx[i]->IsCoinStake()) {
                return state.Invalid(BlockValidationResult::BLOCK_CONSENSUS, "bad-cb-multiple", "more than one coinbase or coinstake");
            }
        }

        if (!CheckBlockSignature(block)) {
            return state.Invalid(BlockValidationResult::BLOCK_CONSENSUS, "bad-block-signature", "bad block signature");
        }
    } else {
        // First transaction must be coinbase, the rest must not be
        if (block.vtx.empty() || !block.vtx[0]->IsCoinBase())
            return state.Invalid(BlockValidationResult::BLOCK_CONSENSUS, "bad-cb-missing", "first tx is not coinbase");
        for (unsigned int i = 1; i < block.vtx.size(); i++)
        if (block.vtx[i]->IsCoinBase())
            return state.Invalid(BlockValidationResult::BLOCK_CONSENSUS, "bad-cb-multiple", "more than one coinbase");
    }

    // Check transactions
    // Must check for duplicate inputs (see CVE-2018-17144)
    for (const auto& tx : block.vtx) {
        TxValidationState tx_state;
        tx_state.SetStateInfo(block.nTime, -1, consensusParams, fParticlMode, (fBusyImporting && fSkipRangeproof));
        if (!CheckTransaction(*tx, tx_state)) {
            // CheckBlock() does context-free validation checks. The only
            // possible failures are consensus failures.
            assert(tx_state.GetResult() == TxValidationResult::TX_CONSENSUS);
            return state.Invalid(BlockValidationResult::BLOCK_CONSENSUS, tx_state.GetRejectReason(),
                                 strprintf("Transaction check failed (tx hash %s) %s", tx->GetHash().ToString(), tx_state.GetDebugMessage()));
        }
    }
    unsigned int nSigOps = 0;
    for (const auto& tx : block.vtx)
    {
        nSigOps += GetLegacySigOpCount(*tx);
    }
    if (nSigOps * WITNESS_SCALE_FACTOR > MAX_BLOCK_SIGOPS_COST)
        return state.Invalid(BlockValidationResult::BLOCK_CONSENSUS, "bad-blk-sigops", "out-of-bounds SigOpCount");

    if (fCheckPOW && fCheckMerkleRoot)
        block.fChecked = true;

    return true;
}

bool IsWitnessEnabled(const CBlockIndex* pindexPrev, const Consensus::Params& params)
{
    if (fParticlMode) return true;

    int height = pindexPrev == nullptr ? 0 : pindexPrev->nHeight + 1;
    return (height >= params.SegwitHeight);
}

<<<<<<< HEAD
int GetWitnessCommitmentIndex(const CBlock& block)
{
    int commitpos = -1;
    if (!block.vtx.empty()) {
        for (size_t o = 0; o < block.vtx[0]->vout.size(); o++) {
            const CTxOut& vout = block.vtx[0]->vout[o];
            if (vout.scriptPubKey.size() >= MINIMUM_WITNESS_COMMITMENT &&
                vout.scriptPubKey[0] == OP_RETURN &&
                vout.scriptPubKey[1] == 0x24 &&
                vout.scriptPubKey[2] == 0xaa &&
                vout.scriptPubKey[3] == 0x21 &&
                vout.scriptPubKey[4] == 0xa9 &&
                vout.scriptPubKey[5] == 0xed) {
                commitpos = o;
            }
        }
    }
    return commitpos;
}

void UpdateUncommittedBlockStructures(CBlock& block, const CBlockIndex* pindexPrev, const Consensus::Params& consensusParams)
{
    int commitpos = GetWitnessCommitmentIndex(block);
    static const std::vector<unsigned char> nonce(32, 0x00);
    if (commitpos != -1 && IsWitnessEnabled(pindexPrev, consensusParams) && !block.vtx[0]->HasWitness()) {
        CMutableTransaction tx(*block.vtx[0]);
        tx.vin[0].scriptWitness.stack.resize(1);
        tx.vin[0].scriptWitness.stack[0] = nonce;
        block.vtx[0] = MakeTransactionRef(std::move(tx));
    }
}

std::vector<unsigned char> GenerateCoinbaseCommitment(CBlock& block, const CBlockIndex* pindexPrev, const Consensus::Params& consensusParams)
{
    std::vector<unsigned char> commitment;
    if (fParticlMode) {
        return commitment;
    }

    int commitpos = GetWitnessCommitmentIndex(block);
    std::vector<unsigned char> ret(32, 0x00);
    if (consensusParams.SegwitHeight != std::numeric_limits<int>::max()) {
        if (commitpos == -1) {
            uint256 witnessroot = BlockWitnessMerkleRoot(block, nullptr);
            CHash256().Write(witnessroot).Write(ret).Finalize(witnessroot);
            CTxOut out;
            out.nValue = 0;
            out.scriptPubKey.resize(MINIMUM_WITNESS_COMMITMENT);
            out.scriptPubKey[0] = OP_RETURN;
            out.scriptPubKey[1] = 0x24;
            out.scriptPubKey[2] = 0xaa;
            out.scriptPubKey[3] = 0x21;
            out.scriptPubKey[4] = 0xa9;
            out.scriptPubKey[5] = 0xed;
            memcpy(&out.scriptPubKey[6], witnessroot.begin(), 32);
            commitment = std::vector<unsigned char>(out.scriptPubKey.begin(), out.scriptPubKey.end());
            CMutableTransaction tx(*block.vtx[0]);
            tx.vout.push_back(out);
            block.vtx[0] = MakeTransactionRef(std::move(tx));
        }
    }
    UpdateUncommittedBlockStructures(block, pindexPrev, consensusParams);
    return commitment;
}

unsigned int GetNextTargetRequired(const CBlockIndex *pindexLast)
{
    const Consensus::Params &consensus = Params().GetConsensus();

    arith_uint256 bnProofOfWorkLimit;
    unsigned int nProofOfWorkLimit;
    int nHeight = pindexLast ? pindexLast->nHeight+1 : 0;

    if (nHeight < (int)Params().GetLastImportHeight()) {
        if (nHeight == 0) {
            return arith_uint256("00ffffffffffffffffffffffffffffffffffffffffffffffffffffffffffffff").GetCompact();
        }
        int nLastImportHeight = (int) Params().GetLastImportHeight();
        arith_uint256 nMaxProofOfWorkLimit = arith_uint256("000000000008ffffffffffffffffffffffffffffffffffffffffffffffffffff");
        arith_uint256 nMinProofOfWorkLimit = UintToArith256(consensus.powLimit);
        arith_uint256 nStep = (nMaxProofOfWorkLimit - nMinProofOfWorkLimit) / nLastImportHeight;

        bnProofOfWorkLimit = nMaxProofOfWorkLimit - (nStep * nHeight);
        nProofOfWorkLimit = bnProofOfWorkLimit.GetCompact();
    } else {
        bnProofOfWorkLimit = UintToArith256(consensus.powLimit);
        nProofOfWorkLimit = bnProofOfWorkLimit.GetCompact();
    }

    if (pindexLast == nullptr)
        return nProofOfWorkLimit; // Genesis block

    const CBlockIndex* pindexPrev = pindexLast;
    if (pindexPrev->pprev == nullptr)
        return nProofOfWorkLimit; // first block
    const CBlockIndex *pindexPrevPrev = pindexPrev->pprev;
    if (pindexPrevPrev->pprev == nullptr)
        return nProofOfWorkLimit; // second block

    int64_t nTargetSpacing = Params().GetTargetSpacing();
    int64_t nTargetTimespan = Params().GetTargetTimespan();
    int64_t nActualSpacing = pindexPrev->GetBlockTime() - pindexPrevPrev->GetBlockTime();

    if (nActualSpacing > nTargetSpacing * 10)
        nActualSpacing = nTargetSpacing * 10;

    // pos: target change every block
    // pos: retarget with exponential moving toward target spacing
    arith_uint256 bnNew;
    bnNew.SetCompact(pindexLast->nBits);

    int64_t nInterval = nTargetTimespan / nTargetSpacing;
    bnNew *= ((nInterval - 1) * nTargetSpacing + nActualSpacing + nActualSpacing);
    bnNew /= ((nInterval + 1) * nTargetSpacing);

    if (bnNew <= 0 || bnNew > bnProofOfWorkLimit)
        return nProofOfWorkLimit;

    return bnNew.GetCompact();
}

/** Context-dependent validity checks.
 *  By "context", we mean only the previous block headers, but not the UTXO
 *  set; UTXO-related validity checks are done in ConnectBlock().
 *  NOTE: This function is not currently invoked by ConnectBlock(), so we
 *  should consider upgrade issues if we change which consensus rules are
 *  enforced in this function (eg by adding a new consensus rule). See comment
 *  in ConnectBlock().
 *  Note that -reindex-chainstate skips the validation that happens here!
 */
static bool ContextualCheckBlockHeader(const CBlockHeader& block, BlockValidationState& state, const CChainParams& params, const CBlockIndex* pindexPrev, int64_t nAdjustedTime) EXCLUSIVE_LOCKS_REQUIRED(cs_main)
{
    const int nHeight = pindexPrev == nullptr ? 0 : pindexPrev->nHeight + 1;
    const Consensus::Params& consensusParams = params.GetConsensus();

    if (fParticlMode && pindexPrev) {
        // Check proof-of-stake
        if (block.nBits != GetNextTargetRequired(pindexPrev))
            return state.Invalid(BlockValidationResult::BLOCK_INVALID_HEADER, "bad-diffbits-pos", "incorrect proof of stake");
    } else {
        // Check proof of work
        if (block.nBits != GetNextWorkRequired(pindexPrev, &block, consensusParams))
            return state.Invalid(BlockValidationResult::BLOCK_INVALID_HEADER, "bad-diffbits", "incorrect proof of work");
    }

    // Check against checkpoints
    if (fCheckpointsEnabled) {
        // Don't accept any forks from the main chain prior to last checkpoint.
        // GetLastCheckpoint finds the last checkpoint in MapCheckpoints that's in our
        // BlockIndex().
        CBlockIndex* pcheckpoint = GetLastCheckpoint(params.Checkpoints());
        if (pcheckpoint && nHeight < pcheckpoint->nHeight) {
            LogPrintf("ERROR: %s: forked chain older than last checkpoint (height %d)\n", __func__, nHeight);
            return state.Invalid(BlockValidationResult::BLOCK_CHECKPOINT, "bad-fork-prior-to-checkpoint");
        }
    }

    // Check timestamp against prev
    if (block.GetBlockTime() <= pindexPrev->GetMedianTimePast())
        return state.Invalid(BlockValidationResult::BLOCK_INVALID_HEADER, "time-too-old", "block's timestamp is too early");

    // Check timestamp
    if (nHeight > 0
        && block.GetBlockTime() > nAdjustedTime + MAX_FUTURE_BLOCK_TIME)
        return state.Invalid(BlockValidationResult::BLOCK_TIME_FUTURE, "time-too-new", "block timestamp too far in the future");

    // Reject outdated version blocks when 95% (75% on testnet) of the network has upgraded:
    // check for version 2, 3 and 4 upgrades
    if((block.nVersion < 2 && nHeight >= consensusParams.BIP34Height) ||
       (block.nVersion < 3 && nHeight >= consensusParams.BIP66Height) ||
       (block.nVersion < 4 && nHeight >= consensusParams.BIP65Height))
            return state.Invalid(BlockValidationResult::BLOCK_INVALID_HEADER, strprintf("bad-version(0x%08x)", block.nVersion),
                                 strprintf("rejected nVersion=0x%08x block", block.nVersion));

    return true;
}

/** NOTE: This function is not currently invoked by ConnectBlock(), so we
 *  should consider upgrade issues if we change which consensus rules are
 *  enforced in this function (eg by adding a new consensus rule). See comment
 *  in ConnectBlock().
 *  Note that -reindex-chainstate skips the validation that happens here!
 */
static bool ContextualCheckBlock(const CBlock& block, BlockValidationState& state, const Consensus::Params& consensusParams, const CBlockIndex* pindexPrev, bool accept_block=false) EXCLUSIVE_LOCKS_REQUIRED(cs_main)
{
    const int nHeight = pindexPrev == nullptr ? 0 : pindexPrev->nHeight + 1;
    const int64_t nPrevTime = pindexPrev ? pindexPrev->nTime : 0;

    // Start enforcing BIP113 (Median Time Past).
    int nLockTimeFlags = 0;
    if ((fParticlMode && pindexPrev) || nHeight >= consensusParams.CSVHeight) {
        assert(pindexPrev != nullptr);
        nLockTimeFlags |= LOCKTIME_MEDIAN_TIME_PAST;
    }

    int64_t nLockTimeCutoff = (nLockTimeFlags & LOCKTIME_MEDIAN_TIME_PAST)
                              ? (pindexPrev ? pindexPrev->GetMedianTimePast() : block.GetBlockTime())
                              : block.GetBlockTime();

    // Check that all transactions are finalized
    for (const auto& tx : block.vtx) {
        if (!IsFinalTx(*tx, nHeight, nLockTimeCutoff)) {
            return state.Invalid(BlockValidationResult::BLOCK_CONSENSUS, "bad-txns-nonfinal", "non-final transaction");
        }
    }

    if (fParticlMode) {
        // Enforce rule that the coinbase/coinstake ends with serialized block height
        // genesis block scriptSig size will be different

        if (block.IsProofOfStake()) {
            // Limit the number of outputs in a coinstake txn to 6: 1 data + 1 foundation + 4 user
            if (nPrevTime >= consensusParams.OpIsCoinstakeTime) {
                if (block.vtx[0]->vpout.size() > 6) {
                    return state.Invalid(BlockValidationResult::BLOCK_CONSENSUS, "bad-cs-outputs", "Too many outputs in coinstake");
                }
            }

            // coinstake output 0 must be data output of blockheight
            int i;
            if (!block.vtx[0]->GetCoinStakeHeight(i)) {
                return state.Invalid(BlockValidationResult::BLOCK_CONSENSUS, "bad-cs-malformed", "coinstake txn is malformed");
            }

            if (i != nHeight) {
                return state.Invalid(BlockValidationResult::BLOCK_CONSENSUS, "bad-cs-height", "block height mismatch in coinstake");
            }

            std::vector<uint8_t> &vData = ((CTxOutData*)block.vtx[0]->vpout[0].get())->vData;
            if (vData.size() > 8 && vData[4] == DO_VOTE) {
                uint32_t voteToken;
                memcpy(&voteToken, &vData[5], 4);

                LogPrint(BCLog::HDWALLET, _("Block %d casts vote for option %u of proposal %u.\n").translated.c_str(),
                    nHeight, voteToken >> 16, voteToken & 0xFFFF);
            }

            // check witness merkleroot, TODO: should witnessmerkleroot be hashed?
            bool malleated = false;
            uint256 hashWitness = BlockWitnessMerkleRoot(block, &malleated);

            if (hashWitness != block.hashWitnessMerkleRoot) {
                return state.Invalid(BlockValidationResult::BLOCK_MUTATED, "bad-witness-merkle-match", strprintf("%s : witness merkle commitment mismatch", __func__));
            }

            if (!CheckCoinStakeTimestamp(nHeight, block.GetBlockTime())) {
                return state.Invalid(BlockValidationResult::DOS_50, "bad-coinstake-time", strprintf("%s: coinstake timestamp violation nTimeBlock=%d", __func__, block.GetBlockTime()));
            }

            // Check timestamp against prev
            if (block.GetBlockTime() <= pindexPrev->GetPastTimeLimit() || FutureDrift(block.GetBlockTime()) < pindexPrev->GetBlockTime()) {
                return state.Invalid(BlockValidationResult::DOS_50, "bad-block-time", strprintf("%s: block's timestamp is too early", __func__));
            }

            uint256 hashProof, targetProofOfStake;

            // Blocks are connected at end of import / reindex
            // CheckProofOfStake is run again during connectblock
            if (!::ChainstateActive().IsInitialBlockDownload() // checks (!fImporting && !fReindex)
                && (!accept_block || ::ChainActive().Height() > (int)Params().GetStakeMinConfirmations())
                && !CheckProofOfStake(state, pindexPrev, *block.vtx[0], block.nTime, block.nBits, hashProof, targetProofOfStake)) {
                return error("ContextualCheckBlock(): check proof-of-stake failed for block %s\n", block.GetHash().ToString());
            }
        } else {
            bool fCheckPOW = true; // TODO: pass properly
            if (fCheckPOW && !CheckProofOfWork(block.GetHash(), block.nBits, consensusParams, nHeight, Params().GetLastImportHeight()))
                return state.Invalid(BlockValidationResult::BLOCK_INVALID_HEADER, "high-hash", "proof of work failed");

            // Enforce rule that the coinbase/ ends with serialized block height
            // genesis block scriptSig size will be different
            CScript expect = CScript() << OP_RETURN << nHeight;
            const CScript &scriptSig = block.vtx[0]->vin[0].scriptSig;
            if (scriptSig.size() < expect.size() ||
                !std::equal(expect.begin()
                    , expect.end(), scriptSig.begin() + scriptSig.size()-expect.size())) {
                return state.Invalid(BlockValidationResult::BLOCK_CONSENSUS, "bad-cb-height", "block height mismatch in coinbase");
            }
        }

        if (nHeight > 0 && !block.vtx[0]->IsCoinStake()) { // only genesis block can start with coinbase
            return state.Invalid(BlockValidationResult::BLOCK_CONSENSUS, "bad-cs-missing", "first tx is not coinstake");
        }

        if (nHeight > 0 // skip genesis
            && Params().GetLastImportHeight() >= (uint32_t)nHeight) {
            // 2nd txn must be coinbase
            if (block.vtx.size() < 2 || !block.vtx[1]->IsCoinBase()) {
                return state.Invalid(BlockValidationResult::BLOCK_CONSENSUS, "bad-cb", "Second txn of import block must be coinbase");
            }

            // Check hash of genesis import txn matches expected hash.
            uint256 txnHash = block.vtx[1]->GetHash();
            if (!Params().CheckImportCoinbase(nHeight, txnHash)) {
                return state.Invalid(BlockValidationResult::BLOCK_CONSENSUS, "bad-cb", "Incorrect outputs hash.");
            }
        } else {
            // 2nd txn can't be coinbase if block height > GetLastImportHeight
            if (block.vtx.size() > 1 && block.vtx[1]->IsCoinBase()) {
                return state.Invalid(BlockValidationResult::BLOCK_CONSENSUS, "bad-cb-multiple", "unexpected coinbase");
            }
        }
    } else {
        // Enforce rule that the coinbase starts with serialized block height
        if (nHeight >= consensusParams.BIP34Height)
        {
            CScript expect = CScript() << nHeight;
            if (block.vtx[0]->vin[0].scriptSig.size() < expect.size() ||
                !std::equal(expect.begin(), expect.end(), block.vtx[0]->vin[0].scriptSig.begin())) {
                return state.Invalid(BlockValidationResult::BLOCK_CONSENSUS, "bad-cb-height", "block height mismatch in coinbase");
            }
        }

        // Validation for witness commitments.
        // * We compute the witness hash (which is the hash including witnesses) of all the block's transactions, except the
        //   coinbase (where 0x0000....0000 is used instead).
        // * The coinbase scriptWitness is a stack of a single 32-byte vector, containing a witness reserved value (unconstrained).
        // * We build a merkle tree with all those witness hashes as leaves (similar to the hashMerkleRoot in the block header).
        // * There must be at least one output whose scriptPubKey is a single 36-byte push, the first 4 bytes of which are
        //   {0xaa, 0x21, 0xa9, 0xed}, and the following 32 bytes are SHA256^2(witness root, witness reserved value). In case there are
        //   multiple, the last one is used.
        bool fHaveWitness = false;
        if (nHeight >= consensusParams.SegwitHeight) {
            int commitpos = GetWitnessCommitmentIndex(block);
            if (commitpos != -1) {
                bool malleated = false;
                uint256 hashWitness = BlockWitnessMerkleRoot(block, &malleated);
                // The malleation check is ignored; as the transaction tree itself
                // already does not permit it, it is impossible to trigger in the
                // witness tree.
                if (block.vtx[0]->vin[0].scriptWitness.stack.size() != 1 || block.vtx[0]->vin[0].scriptWitness.stack[0].size() != 32) {
                    return state.Invalid(BlockValidationResult::BLOCK_MUTATED, "bad-witness-nonce-size", strprintf("%s : invalid witness reserved value size", __func__));
                }
                CHash256().Write(hashWitness).Write(block.vtx[0]->vin[0].scriptWitness.stack[0]).Finalize(hashWitness);
                if (memcmp(hashWitness.begin(), &block.vtx[0]->vout[commitpos].scriptPubKey[6], 32)) {
                    return state.Invalid(BlockValidationResult::BLOCK_MUTATED, "bad-witness-merkle-match", strprintf("%s : witness merkle commitment mismatch", __func__));
                }
                fHaveWitness = true;
            }
        }

        // No witness data is allowed in blocks that don't commit to witness data, as this would otherwise leave room for spam
        if (!fHaveWitness) {
          for (const auto& tx : block.vtx) {
                if (tx->HasWitness()) {
                    return state.Invalid(BlockValidationResult::BLOCK_MUTATED, "unexpected-witness", strprintf("%s : unexpected witness data found", __func__));
                }
            }
        }
    }

    // After the coinbase witness reserved value and commitment are verified,
    // we can check if the block weight passes (before we've checked the
    // coinbase witness, it would be possible for the weight to be too
    // large by filling up the coinbase witness, which doesn't change
    // the block hash, so we couldn't mark the block as permanently
    // failed).
    if (GetBlockWeight(block) > MAX_BLOCK_WEIGHT) {
        return state.Invalid(BlockValidationResult::BLOCK_CONSENSUS, "bad-blk-weight", strprintf("%s : weight limit failed", __func__));
    }

    return true;
}

bool ProcessDuplicateStakeHeader(CBlockIndex *pindex, NodeId nodeId) EXCLUSIVE_LOCKS_REQUIRED(cs_main)
{
    if (!pindex) {
        return false;
    }

    uint256 hash = pindex->GetBlockHash();

    bool fMakeValid = false;
    if (nodeId == -1) {
        LogPrintf("%s: Duplicate stake block %s was received in a group, marking valid.\n",
            __func__, hash.ToString());

        fMakeValid = true;
    }

    if (nodeId > -1) {
        std::pair<std::map<uint256, StakeConflict>::iterator,bool> ret;
        ret = mapStakeConflict.insert(std::pair<uint256, StakeConflict>(hash, StakeConflict()));
        StakeConflict &sc = ret.first->second;
        sc.Add(nodeId);

        if ((int)sc.peerCount.size() > std::min(GetNumPeers() / 2, 4)) {
            LogPrintf("%s: More than half the connected peers are building on block %s," /* Continued */
                "  marked as duplicate stake, assuming this node has the duplicate.\n", __func__, hash.ToString());

            fMakeValid = true;
        }
    }

    if (fMakeValid) {
        pindex->nFlags &= (~BLOCK_FAILED_DUPLICATE_STAKE);
        pindex->nStatus &= (~BLOCK_FAILED_VALID);
        setDirtyBlockIndex.insert(pindex);

        //if (pindex->nStatus & BLOCK_FAILED_CHILD)
        //{
            CBlockIndex *pindexPrev = pindex->pprev;
            while (pindexPrev) {
                if (pindexPrev->nStatus & BLOCK_VALID_MASK) {
                    break;
                }

                if (pindexPrev->nFlags & BLOCK_FAILED_DUPLICATE_STAKE) {
                    pindexPrev->nFlags &= (~BLOCK_FAILED_DUPLICATE_STAKE);
                    pindexPrev->nStatus &= (~BLOCK_FAILED_VALID);
                    setDirtyBlockIndex.insert(pindexPrev);

                    if (!pindexPrev->prevoutStake.IsNull()) {
                        uint256 prevhash = pindexPrev->GetBlockHash();
                        AddToMapStakeSeen(pindexPrev->prevoutStake, prevhash);
                    }

                    pindexPrev->nStatus &= (~BLOCK_FAILED_CHILD);
                }

                pindexPrev = pindexPrev->pprev;
            }

            pindex->nStatus &= (~BLOCK_FAILED_CHILD);
        //};

        if (!pindex->prevoutStake.IsNull()) {
            AddToMapStakeSeen(pindex->prevoutStake, hash);
        }
        return true;
    }

    return false;
}

size_t MAX_DELAYED_BLOCKS = 64;
int64_t MAX_DELAY_BLOCK_SECONDS = 180;

class DelayedBlock
{
public:
    DelayedBlock(const std::shared_ptr<const CBlock>& pblock, int node_id) : m_pblock(pblock), m_node_id(node_id) {
        m_time = GetTime();
    }
    int64_t m_time;
    std::shared_ptr<const CBlock> m_pblock;
    int m_node_id;
};
std::list<DelayedBlock> list_delayed_blocks;

extern void Misbehaving(NodeId nodeid, int howmuch, const std::string& message="");
extern void IncPersistentMisbehaviour(NodeId node_id, int howmuch) EXCLUSIVE_LOCKS_REQUIRED(cs_main);
extern bool AddNodeHeader(NodeId node_id, const uint256 &hash) EXCLUSIVE_LOCKS_REQUIRED(cs_main);
extern void RemoveNodeHeader(const uint256 &hash) EXCLUSIVE_LOCKS_REQUIRED(cs_main);
extern void RemoveNonReceivedHeaderFromNodes(BlockMap::iterator mi) EXCLUSIVE_LOCKS_REQUIRED(cs_main);
extern bool IncDuplicateHeaders(NodeId node_id) EXCLUSIVE_LOCKS_REQUIRED(cs_main);

void EraseDelayedBlock(std::list<DelayedBlock>::iterator p) EXCLUSIVE_LOCKS_REQUIRED(cs_main)
{
    if (p->m_node_id > -1) {
        Misbehaving(p->m_node_id, 25, "Delayed block");
    }

    auto it = g_chainman.BlockIndex().find(p->m_pblock->GetHash());
    if (it != g_chainman.BlockIndex().end()) {
        it->second->nFlags &= ~BLOCK_DELAYED;
        setDirtyBlockIndex.insert(it->second);
=======
void UpdateUncommittedBlockStructures(CBlock& block, const CBlockIndex* pindexPrev, const Consensus::Params& consensusParams)
{
    int commitpos = GetWitnessCommitmentIndex(block);
    static const std::vector<unsigned char> nonce(32, 0x00);
    if (commitpos != NO_WITNESS_COMMITMENT && IsWitnessEnabled(pindexPrev, consensusParams) && !block.vtx[0]->HasWitness()) {
        CMutableTransaction tx(*block.vtx[0]);
        tx.vin[0].scriptWitness.stack.resize(1);
        tx.vin[0].scriptWitness.stack[0] = nonce;
        block.vtx[0] = MakeTransactionRef(std::move(tx));
>>>>>>> 4f807348
    }
}

extern NodeId GetBlockSource(uint256 hash) EXCLUSIVE_LOCKS_REQUIRED(cs_main);
bool DelayBlock(const std::shared_ptr<const CBlock>& pblock, BlockValidationState& state) EXCLUSIVE_LOCKS_REQUIRED(cs_main)
{
<<<<<<< HEAD
    NodeId nodeId = GetBlockSource(pblock->GetHash());
    LogPrintf("Warning: %s - Previous stake modifier is null for block %s from peer %d.\n", __func__, pblock->GetHash().ToString(), nodeId);
    while (list_delayed_blocks.size() >= MAX_DELAYED_BLOCKS) {
        LogPrint(BCLog::NET, "Removing Delayed block %s, too many delayed.\n", pblock->GetHash().ToString());
        EraseDelayedBlock(list_delayed_blocks.begin());
        list_delayed_blocks.erase(list_delayed_blocks.begin());
    }
    assert(list_delayed_blocks.size() < MAX_DELAYED_BLOCKS);
    state.nFlags |= BLOCK_DELAYED; // Mark to prevent further processing
    list_delayed_blocks.emplace_back(pblock, nodeId);
    return true;
=======
    std::vector<unsigned char> commitment;
    int commitpos = GetWitnessCommitmentIndex(block);
    std::vector<unsigned char> ret(32, 0x00);
    if (consensusParams.SegwitHeight != std::numeric_limits<int>::max()) {
        if (commitpos == NO_WITNESS_COMMITMENT) {
            uint256 witnessroot = BlockWitnessMerkleRoot(block, nullptr);
            CHash256().Write(witnessroot).Write(ret).Finalize(witnessroot);
            CTxOut out;
            out.nValue = 0;
            out.scriptPubKey.resize(MINIMUM_WITNESS_COMMITMENT);
            out.scriptPubKey[0] = OP_RETURN;
            out.scriptPubKey[1] = 0x24;
            out.scriptPubKey[2] = 0xaa;
            out.scriptPubKey[3] = 0x21;
            out.scriptPubKey[4] = 0xa9;
            out.scriptPubKey[5] = 0xed;
            memcpy(&out.scriptPubKey[6], witnessroot.begin(), 32);
            commitment = std::vector<unsigned char>(out.scriptPubKey.begin(), out.scriptPubKey.end());
            CMutableTransaction tx(*block.vtx[0]);
            tx.vout.push_back(out);
            block.vtx[0] = MakeTransactionRef(std::move(tx));
        }
    }
    UpdateUncommittedBlockStructures(block, pindexPrev, consensusParams);
    return commitment;
>>>>>>> 4f807348
}

void CheckDelayedBlocks(const CChainParams& chainparams, const uint256 &block_hash) LOCKS_EXCLUDED(cs_main)
{
    if (list_delayed_blocks.empty()) {
        return;
    }

    int64_t now = GetTime();
    std::vector<std::shared_ptr<const CBlock> > process_blocks;
    {
        LOCK(cs_main);
        std::list<DelayedBlock>::iterator p = list_delayed_blocks.begin();
        while (p != list_delayed_blocks.end()) {
            if (p->m_pblock->hashPrevBlock == block_hash) {
                process_blocks.push_back(p->m_pblock);
                p = list_delayed_blocks.erase(p);
                continue;
            }
            if (p->m_time + MAX_DELAY_BLOCK_SECONDS < now) {
                LogPrint(BCLog::NET, "Removing delayed block %s, timed out.\n", p->m_pblock->GetHash().ToString());
                EraseDelayedBlock(p);
                p = list_delayed_blocks.erase(p);
                continue;
            }
            ++p;
        }
    }

    for (auto &p : process_blocks) {
        LogPrint(BCLog::NET, "Processing delayed block %s prev %s.\n", p->GetHash().ToString(), block_hash.ToString());
        g_chainman.ProcessNewBlock(chainparams, p, false, nullptr); // Should update DoS if necessary, finding block through mapBlockSource
    }
}

bool RemoveUnreceivedHeader(const uint256 &hash) EXCLUSIVE_LOCKS_REQUIRED(cs_main)
{
    BlockMap::iterator mi = g_chainman.BlockIndex().find(hash);
    if (mi != g_chainman.BlockIndex().end() && (mi->second->nFlags & BLOCK_ACCEPTED)) {
        return false;
    }
    if (mi == g_chainman.BlockIndex().end()) {
        return true; // was already removed, peer misbehaving
    }

    // Remove entire chain
    std::vector<BlockMap::iterator> remove_headers;
    std::vector<BlockMap::iterator> last_round[2];

    size_t n = 0;
    last_round[n].push_back(mi);
    remove_headers.push_back(mi);
    while (last_round[n].size()) {
        last_round[!n].clear();

        for (BlockMap::iterator& check_header : last_round[n]) {
            BlockMap::iterator it = g_chainman.BlockIndex().begin();
            while (it != g_chainman.BlockIndex().end()) {
                if (it->second->pprev == check_header->second) {
                    if ((it->second->nFlags & BLOCK_ACCEPTED)) {
                        LogPrintf("Can't remove header %s, descendant block %s accepted.\n", hash.ToString(), it->second->GetBlockHash().ToString());
                        return true; // Can't remove any blocks, peer misbehaving for not sending
                    }
                    last_round[!n].push_back(it);
                    remove_headers.push_back(it);
                }
                it++;
            }
        }
        n = !n;
    }

    LogPrintf("Removing %d loose headers from %s.\n", remove_headers.size(), hash.ToString());

    for (auto &entry : remove_headers) {
        LogPrint(BCLog::NET, "Removing loose header %s.\n", entry->second->GetBlockHash().ToString());
        setDirtyBlockIndex.erase(entry->second);

        if (pindexBestHeader == entry->second) {
            pindexBestHeader = ::ChainActive().Tip();
        }
        if (pindexBestInvalid == entry->second) {
            pindexBestInvalid = nullptr;
        }
        RemoveNonReceivedHeaderFromNodes(entry);
        delete entry->second;
        g_chainman.BlockIndex().erase(entry);
    }

    return true;
}

size_t CountDelayedBlocks() EXCLUSIVE_LOCKS_REQUIRED(cs_main)
{
    return list_delayed_blocks.size();
}

CoinStakeCache smsgFeeCoinstakeCache;
int64_t GetSmsgFeeRate(const CBlockIndex *pindex, bool reduce_height) EXCLUSIVE_LOCKS_REQUIRED(cs_main)
{
    const Consensus::Params &consensusParams = Params().GetConsensus();

    if ((pindex && pindex->nTime < consensusParams.smsg_fee_time)
        || (!pindex && GetTime() < consensusParams.smsg_fee_time)) {
        return consensusParams.smsg_fee_msg_per_day_per_k;
    }

    int chain_height = pindex ? pindex->nHeight : ::ChainActive().Height();
    if (reduce_height) { // Grace period, push back to previous period
        chain_height -= 10;
    }
    int fee_height = (chain_height / consensusParams.smsg_fee_period) * consensusParams.smsg_fee_period;

    CBlockIndex *fee_block = ::ChainActive()[fee_height];
    if (!fee_block || fee_block->nTime < consensusParams.smsg_fee_time) {
        return consensusParams.smsg_fee_msg_per_day_per_k;
    }

<<<<<<< HEAD
    int64_t smsg_fee_rate = consensusParams.smsg_fee_msg_per_day_per_k;
    CTransactionRef coinstake = nullptr;
    if (!smsgFeeCoinstakeCache.GetCoinStake(fee_block->GetBlockHash(), coinstake)
        || !coinstake->GetSmsgFeeRate(smsg_fee_rate)) {
        return consensusParams.smsg_fee_msg_per_day_per_k;
=======
    // Enforce rule that the coinbase starts with serialized block height
    if (nHeight >= consensusParams.BIP34Height)
    {
        CScript expect = CScript() << nHeight;
        if (block.vtx[0]->vin[0].scriptSig.size() < expect.size() ||
            !std::equal(expect.begin(), expect.end(), block.vtx[0]->vin[0].scriptSig.begin())) {
            return state.Invalid(BlockValidationResult::BLOCK_CONSENSUS, "bad-cb-height", "block height mismatch in coinbase");
        }
    }

    // Validation for witness commitments.
    // * We compute the witness hash (which is the hash including witnesses) of all the block's transactions, except the
    //   coinbase (where 0x0000....0000 is used instead).
    // * The coinbase scriptWitness is a stack of a single 32-byte vector, containing a witness reserved value (unconstrained).
    // * We build a merkle tree with all those witness hashes as leaves (similar to the hashMerkleRoot in the block header).
    // * There must be at least one output whose scriptPubKey is a single 36-byte push, the first 4 bytes of which are
    //   {0xaa, 0x21, 0xa9, 0xed}, and the following 32 bytes are SHA256^2(witness root, witness reserved value). In case there are
    //   multiple, the last one is used.
    bool fHaveWitness = false;
    if (nHeight >= consensusParams.SegwitHeight) {
        int commitpos = GetWitnessCommitmentIndex(block);
        if (commitpos != NO_WITNESS_COMMITMENT) {
            bool malleated = false;
            uint256 hashWitness = BlockWitnessMerkleRoot(block, &malleated);
            // The malleation check is ignored; as the transaction tree itself
            // already does not permit it, it is impossible to trigger in the
            // witness tree.
            if (block.vtx[0]->vin[0].scriptWitness.stack.size() != 1 || block.vtx[0]->vin[0].scriptWitness.stack[0].size() != 32) {
                return state.Invalid(BlockValidationResult::BLOCK_MUTATED, "bad-witness-nonce-size", strprintf("%s : invalid witness reserved value size", __func__));
            }
            CHash256().Write(hashWitness).Write(block.vtx[0]->vin[0].scriptWitness.stack[0]).Finalize(hashWitness);
            if (memcmp(hashWitness.begin(), &block.vtx[0]->vout[commitpos].scriptPubKey[6], 32)) {
                return state.Invalid(BlockValidationResult::BLOCK_MUTATED, "bad-witness-merkle-match", strprintf("%s : witness merkle commitment mismatch", __func__));
            }
            fHaveWitness = true;
        }
>>>>>>> 4f807348
    }

    return smsg_fee_rate;
};

CoinStakeCache smsgDifficultyCoinstakeCache(180);
uint32_t GetSmsgDifficulty(uint64_t time, bool verify) EXCLUSIVE_LOCKS_REQUIRED(cs_main)
{
    const Consensus::Params &consensusParams = Params().GetConsensus();

    CBlockIndex *pindex = ::ChainActive().Tip();
    for (size_t k = 0; k < 180; ++k) {
        if (!pindex) {
            break;
        }
        if (time >= pindex->nTime) {
            uint32_t smsg_difficulty = 0;
            CTransactionRef coinstake = nullptr;
            if (smsgDifficultyCoinstakeCache.GetCoinStake(pindex->GetBlockHash(), coinstake)
                && coinstake->GetSmsgDifficulty(smsg_difficulty)) {

                if (verify && smsg_difficulty != consensusParams.smsg_min_difficulty) {
                    return smsg_difficulty + consensusParams.smsg_difficulty_max_delta;
                }
                return smsg_difficulty - consensusParams.smsg_difficulty_max_delta;
            }
        }
        pindex = pindex->pprev;
    }

    return consensusParams.smsg_min_difficulty - consensusParams.smsg_difficulty_max_delta;
};

bool BlockManager::AcceptBlockHeader(const CBlockHeader& block, BlockValidationState& state, const CChainParams& chainparams, CBlockIndex** ppindex, bool fRequested)
{
    AssertLockHeld(cs_main);
    // Check for duplicate
    uint256 hash = block.GetHash();
    BlockMap::iterator miSelf = m_block_index.find(hash);
    CBlockIndex *pindex = nullptr;
    if (hash != chainparams.GetConsensus().hashGenesisBlock) {
        if (miSelf != m_block_index.end()) {
            // Block header is already known.
            if (fParticlMode && !fRequested && !::ChainstateActive().IsInitialBlockDownload() && state.nodeId >= 0
                && !IncDuplicateHeaders(state.nodeId)) {
                Misbehaving(state.nodeId, 5, "Too many duplicates");
            }

            pindex = miSelf->second;
            if (ppindex)
                *ppindex = pindex;
            if (pindex->nStatus & BLOCK_FAILED_MASK) {
                LogPrintf("ERROR: %s: block %s is marked invalid\n", __func__, hash.ToString());
                return state.Invalid(BlockValidationResult::BLOCK_CACHED_INVALID, "duplicate");
            }
            return true;
        }

        if (!CheckBlockHeader(block, state, chainparams.GetConsensus())) {
            LogPrint(BCLog::VALIDATION, "%s: Consensus::CheckBlockHeader: %s, %s\n", __func__, hash.ToString(), state.ToString());
            return false;
        }

        // Get prev block index
        CBlockIndex* pindexPrev = nullptr;
        BlockMap::iterator mi = m_block_index.find(block.hashPrevBlock);
        if (mi == m_block_index.end()) {
            LogPrintf("ERROR: %s: prev block not found\n", __func__);
            return state.Invalid(BlockValidationResult::BLOCK_MISSING_PREV, "prev-blk-not-found");
        }
        pindexPrev = (*mi).second;
        if (pindexPrev->nStatus & BLOCK_FAILED_MASK) {
            LogPrintf("ERROR: %s: prev block invalid\n", __func__);
            return state.Invalid(BlockValidationResult::BLOCK_INVALID_PREV, "bad-prevblk");
        }
        if (!ContextualCheckBlockHeader(block, state, chainparams, pindexPrev, GetAdjustedTime()))
            return error("%s: Consensus::ContextualCheckBlockHeader: %s, %s", __func__, hash.ToString(), state.ToString());

        /* Determine if this block descends from any block which has been found
         * invalid (m_failed_blocks), then mark pindexPrev and any blocks between
         * them as failed. For example:
         *
         *                D3
         *              /
         *      B2 - C2
         *    /         \
         *  A             D2 - E2 - F2
         *    \
         *      B1 - C1 - D1 - E1
         *
         * In the case that we attempted to reorg from E1 to F2, only to find
         * C2 to be invalid, we would mark D2, E2, and F2 as BLOCK_FAILED_CHILD
         * but NOT D3 (it was not in any of our candidate sets at the time).
         *
         * In any case D3 will also be marked as BLOCK_FAILED_CHILD at restart
         * in LoadBlockIndex.
         */
        if (!pindexPrev->IsValid(BLOCK_VALID_SCRIPTS)) {
            // The above does not mean "invalid": it checks if the previous block
            // hasn't been validated up to BLOCK_VALID_SCRIPTS. This is a performance
            // optimization, in the common case of adding a new block to the tip,
            // we don't need to iterate over the failed blocks list.
            for (const CBlockIndex* failedit : m_failed_blocks) {
                if (pindexPrev->GetAncestor(failedit->nHeight) == failedit) {
                    //assert(failedit->nStatus & BLOCK_FAILED_VALID);
                    CBlockIndex* invalid_walk = pindexPrev;
                    if (failedit->nStatus & BLOCK_FAILED_VALID)
                    while (invalid_walk != failedit) {
                        invalid_walk->nStatus |= BLOCK_FAILED_CHILD;
                        setDirtyBlockIndex.insert(invalid_walk);
                        invalid_walk = invalid_walk->pprev;
                    }
                    LogPrintf("ERROR: %s: prev block invalid\n", __func__);
                    return state.Invalid(BlockValidationResult::BLOCK_INVALID_PREV, "bad-prevblk");
                }
            }
        }
    }
    if (pindex == nullptr) {
        bool force_accept = true;
        if (fParticlMode && !::ChainstateActive().IsInitialBlockDownload() && state.nodeId >= 0) {
            if (!AddNodeHeader(state.nodeId, hash)) {
                LogPrintf("ERROR: %s: DoS limits\n", __func__);
                return state.Invalid(BlockValidationResult::DOS_20, "dos-limits");
            }
            force_accept = false;
        }
        pindex = AddToBlockIndex(block);
        if (force_accept) {
            pindex->nFlags |= BLOCK_ACCEPTED;
        }
    }

    if (ppindex)
        *ppindex = pindex;

    return true;
}

// Exposed wrapper for AcceptBlockHeader
bool ChainstateManager::ProcessNewBlockHeaders(const std::vector<CBlockHeader>& headers, BlockValidationState& state, const CChainParams& chainparams, const CBlockIndex** ppindex)
{
    AssertLockNotHeld(cs_main);
    {
        LOCK(cs_main);
        for (const CBlockHeader& header : headers) {
            CBlockIndex *pindex = nullptr; // Use a temp pindex instead of ppindex to avoid a const_cast
            bool accepted = m_blockman.AcceptBlockHeader(
                header, state, chainparams, &pindex);
            ::ChainstateActive().CheckBlockIndex(chainparams.GetConsensus());

            if (!accepted) {
                return false;
            }
            if (ppindex) {
                *ppindex = pindex;
            }
        }
    }
    if (NotifyHeaderTip()) {
        if (::ChainstateActive().IsInitialBlockDownload() && ppindex && *ppindex) {
            LogPrintf("Synchronizing blockheaders, height: %d (~%.2f%%)\n", (*ppindex)->nHeight, 100.0/((*ppindex)->nHeight+(GetAdjustedTime() - (*ppindex)->GetBlockTime()) / Params().GetConsensus().nPowTargetSpacing) * (*ppindex)->nHeight);
        }
    }
    return true;
}

/** Store block on disk. If dbp is non-nullptr, the file is known to already reside on disk */
static FlatFilePos SaveBlockToDisk(const CBlock& block, int nHeight, const CChainParams& chainparams, const FlatFilePos* dbp) {
    unsigned int nBlockSize = ::GetSerializeSize(block, CLIENT_VERSION);
    FlatFilePos blockPos;
    if (dbp != nullptr)
        blockPos = *dbp;
    if (!FindBlockPos(blockPos, nBlockSize+8, nHeight, block.GetBlockTime(), dbp != nullptr)) {
        error("%s: FindBlockPos failed", __func__);
        return FlatFilePos();
    }
    if (dbp == nullptr) {
        if (!WriteBlockToDisk(block, blockPos, chainparams.MessageStart())) {
            AbortNode("Failed to write block");
            return FlatFilePos();
        }
    }
    return blockPos;
}

/** Store block on disk. If dbp is non-nullptr, the file is known to already reside on disk */
bool CChainState::AcceptBlock(const std::shared_ptr<const CBlock>& pblock, BlockValidationState& state, const CChainParams& chainparams, CBlockIndex** ppindex, bool fRequested, const FlatFilePos* dbp, bool* fNewBlock)
{
    const CBlock& block = *pblock;

    if (fNewBlock) *fNewBlock = false;
    AssertLockHeld(cs_main);

    CBlockIndex *pindexDummy = nullptr;
    CBlockIndex *&pindex = ppindex ? *ppindex : pindexDummy;

    bool accepted_header = m_blockman.AcceptBlockHeader(block, state, chainparams, &pindex, fRequested);
    CheckBlockIndex(chainparams.GetConsensus());

    if (!accepted_header)
        return false;

    // Try to process all requested blocks that we don't have, but only
    // process an unrequested block if it's new and has enough work to
    // advance our tip, and isn't too many blocks ahead.
    bool fAlreadyHave = pindex->nStatus & BLOCK_HAVE_DATA;
    bool fHasMoreOrSameWork = (m_chain.Tip() ? pindex->nChainWork >= m_chain.Tip()->nChainWork : true);
    // Blocks that are too out-of-order needlessly limit the effectiveness of
    // pruning, because pruning will not delete block files that contain any
    // blocks which are too close in height to the tip.  Apply this test
    // regardless of whether pruning is enabled; it should generally be safe to
    // not process unrequested blocks.
    bool fTooFarAhead = (pindex->nHeight > int(m_chain.Height() + MIN_BLOCKS_TO_KEEP));

    // TODO: Decouple this function from the block download logic by removing fRequested
    // This requires some new chain data structure to efficiently look up if a
    // block is in a chain leading to a candidate for best tip, despite not
    // being such a candidate itself.

    // TODO: deal better with return value and error conditions for duplicate
    // and unrequested blocks.
    if (fAlreadyHave) return true;
    if (!fRequested) {  // If we didn't ask for it:
        if (pindex->nTx != 0) return true;    // This is a previously-processed block that was pruned
        if (!fHasMoreOrSameWork) return true; // Don't process less-work chains
        if (fTooFarAhead) return true;        // Block height is too high

        // Protect against DoS attacks from low-work chains.
        // If our tip is behind, a peer could try to send us
        // low-work blocks on a fake chain that we would never
        // request; don't process these.
        if (pindex->nChainWork < nMinimumChainWork) return true;
    }

    if (!CheckBlock(block, state, chainparams.GetConsensus())) {
        return error("%s: %s", __func__, state.ToString());
    }

    if (block.IsProofOfStake()) {
        pindex->SetProofOfStake();
        pindex->prevoutStake = pblock->vtx[0]->vin[0].prevout;
        if (!pindex->pprev
            || (pindex->pprev->bnStakeModifier.IsNull()
                && pindex->pprev->GetBlockHash() != chainparams.GetConsensus().hashGenesisBlock)) {
            // Block received out of order
            if (fParticlMode && !IsInitialBlockDownload()) {
                if (pindex->nFlags & BLOCK_DELAYED) {
                    // Block is already delayed
                    state.nFlags |= BLOCK_DELAYED;
                    return true;
                }
                pindex->nFlags |= BLOCK_DELAYED;
                return DelayBlock(pblock, state);
            }
        } else {
            pindex->bnStakeModifier = ComputeStakeModifierV2(pindex->pprev, pindex->prevoutStake.hash);
        }
        pindex->nFlags &= ~BLOCK_DELAYED;
        setDirtyBlockIndex.insert(pindex);
    }

    if (!ContextualCheckBlock(block, state, chainparams.GetConsensus(), pindex->pprev, true)) {
        if (state.IsInvalid() && state.GetResult() != BlockValidationResult::BLOCK_MUTATED) {
            pindex->nStatus |= BLOCK_FAILED_VALID;
            setDirtyBlockIndex.insert(pindex);
        }
        return error("%s: %s", __func__, state.ToString());
    }

    if (state.nFlags & BLOCK_STAKE_KERNEL_SPENT && !(state.nFlags & BLOCK_FAILED_DUPLICATE_STAKE)) {
        if (state.nodeId > -1) {
            IncPersistentMisbehaviour(state.nodeId, 20);
            Misbehaving(state.nodeId, 20, "Spent kernel");
        }
    }

    RemoveNodeHeader(pindex->GetBlockHash());
    pindex->nFlags |= BLOCK_ACCEPTED;
    setDirtyBlockIndex.insert(pindex);

    // Header is valid/has work, merkle tree and segwit merkle tree are good...RELAY NOW
    // (but if it does not build on our best tip, let the SendMessages loop relay it)
    if (!(state.nFlags & (BLOCK_STAKE_KERNEL_SPENT | BLOCK_FAILED_DUPLICATE_STAKE))
        && !IsInitialBlockDownload() && m_chain.Tip() == pindex->pprev) {
        GetMainSignals().NewPoWValidBlock(pindex, pblock);
    }

    // Write block to history file
    if (fNewBlock) *fNewBlock = true;
    try {
        FlatFilePos blockPos = SaveBlockToDisk(block, pindex->nHeight, chainparams, dbp);
        if (blockPos.IsNull()) {
            state.Error(strprintf("%s: Failed to find position to write new block to disk", __func__));
            return false;
        }
        ReceivedBlockTransactions(block, pindex, blockPos, chainparams.GetConsensus());
    } catch (const std::runtime_error& e) {
        return AbortNode(state, std::string("System error: ") + e.what());
    }

    FlushStateToDisk(chainparams, state, FlushStateMode::NONE);

    CheckBlockIndex(chainparams.GetConsensus());

    return true;
}

bool ChainstateManager::ProcessNewBlock(const CChainParams& chainparams, const std::shared_ptr<const CBlock> pblock, bool fForceProcessing, bool* fNewBlock, NodeId node_id)
{
    AssertLockNotHeld(cs_main);

    CBlockIndex *pindex = nullptr;
    {
        /*
        uint256 hash = pblock->GetHash();
        // Limited duplicity on stake: prevents block flood attack
        // Duplicate stake allowed only when there is orphan child block
        if (!fReindex && !fImporting && pblock->IsProofOfStake() && setStakeSeen.count(pblock->GetProofOfStake()) && !mapOrphanBlocksByPrev.count(hash))
            return error("%s: Duplicate proof-of-stake (%s, %d) for block %s", pblock->GetProofOfStake().first.ToString(), pblock->GetProofOfStake().second, hash.ToString());
        */

        if (fNewBlock) *fNewBlock = false;
        BlockValidationState state;
        if (node_id > -1) {
            state.nodeId = node_id;
        }

        // CheckBlock() does not support multi-threaded block validation because CBlock::fChecked can cause data race.
        // Therefore, the following critical section must include the CheckBlock() call as well.
        LOCK(cs_main);

        // Ensure that CheckBlock() passes before calling AcceptBlock, as
        // belt-and-suspenders.
        bool ret = CheckBlock(*pblock, state, chainparams.GetConsensus());
        if (ret) {
            // Store to disk
            ret = ::ChainstateActive().AcceptBlock(pblock, state, chainparams, &pindex, fForceProcessing, nullptr, fNewBlock);
        }
        if (state.nFlags & BLOCK_DELAYED) {
            return true;
        }
        if (!ret) {
            if (fParticlMode) {
                // Mark block as invalid to prevent re-requesting from peer.
                // Block will have been added to the block index in AcceptBlockHeader
                CBlockIndex *pindex = ::ChainstateActive().m_blockman.AddToBlockIndex(*pblock);
                ::ChainstateActive().InvalidBlockFound(pindex, *pblock, state);
            }
            GetMainSignals().BlockChecked(*pblock, state);
            return error("%s: AcceptBlock FAILED (%s)", __func__, state.ToString());
        }

        if (pindex && state.nFlags & BLOCK_FAILED_DUPLICATE_STAKE) {
            pindex->nFlags |= BLOCK_FAILED_DUPLICATE_STAKE;
            setDirtyBlockIndex.insert(pindex);
            LogPrint(BCLog::POS, "%s Marking duplicate stake: %s.\n", __func__, pindex->GetBlockHash().ToString());
            GetMainSignals().BlockChecked(*pblock, state);
        }
    }

    NotifyHeaderTip();

    BlockValidationState state; // Only used to report errors, not invalidity - ignore it
    if (!::ChainstateActive().ActivateBestChain(state, chainparams, pblock))
        return error("%s: ActivateBestChain failed (%s)", __func__, state.ToString());

    if (smsg::fSecMsgEnabled && gArgs.GetBoolArg("-smsgscanincoming", false)) {
        smsgModule.ScanBlock(*pblock);
    }

    {
        assert(pindex);
        // Check here for blocks not connected to the chain, TODO: move to a timer.
        CheckDelayedBlocks(chainparams, pindex->GetBlockHash());
    }

    return true;
}

bool TestBlockValidity(BlockValidationState& state, const CChainParams& chainparams, const CBlock& block, CBlockIndex* pindexPrev, bool fCheckPOW, bool fCheckMerkleRoot)
{
    AssertLockHeld(cs_main);
    assert(pindexPrev && pindexPrev == ::ChainActive().Tip());
    CCoinsViewCache viewNew(&::ChainstateActive().CoinsTip());
    uint256 block_hash(block.GetHash());
    CBlockIndex indexDummy(block);
    indexDummy.pprev = pindexPrev;
    indexDummy.nHeight = pindexPrev->nHeight + 1;
    indexDummy.phashBlock = &block_hash;

    // NOTE: CheckBlockHeader is called by CheckBlock
    if (!ContextualCheckBlockHeader(block, state, chainparams, pindexPrev, GetAdjustedTime()))
        return error("%s: Consensus::ContextualCheckBlockHeader: %s", __func__, state.ToString());
    if (!CheckBlock(block, state, chainparams.GetConsensus(), fCheckPOW, fCheckMerkleRoot))
        return error("%s: Consensus::CheckBlock: %s", __func__, state.ToString());
    if (!ContextualCheckBlock(block, state, chainparams.GetConsensus(), pindexPrev))
        return error("%s: Consensus::ContextualCheckBlock: %s", __func__, state.ToString());
    if (!::ChainstateActive().ConnectBlock(block, state, &indexDummy, viewNew, chainparams, true))
        return false;
    assert(state.IsValid());

    return true;
}

/**
 * BLOCK PRUNING CODE
 */

/* Calculate the amount of disk space the block & undo files currently use */
uint64_t CalculateCurrentUsage()
{
    LOCK(cs_LastBlockFile);

    uint64_t retval = 0;
    for (const CBlockFileInfo &file : vinfoBlockFile) {
        retval += file.nSize + file.nUndoSize;
    }
    return retval;
}

void BlockManager::PruneOneBlockFile(const int fileNumber)
{
    AssertLockHeld(cs_main);
    LOCK(cs_LastBlockFile);

    for (const auto& entry : m_block_index) {
        CBlockIndex* pindex = entry.second;
        if (pindex->nFile == fileNumber) {
            pindex->nStatus &= ~BLOCK_HAVE_DATA;
            pindex->nStatus &= ~BLOCK_HAVE_UNDO;
            pindex->nFile = 0;
            pindex->nDataPos = 0;
            pindex->nUndoPos = 0;
            setDirtyBlockIndex.insert(pindex);

            // Prune from m_blocks_unlinked -- any block we prune would have
            // to be downloaded again in order to consider its chain, at which
            // point it would be considered as a candidate for
            // m_blocks_unlinked or setBlockIndexCandidates.
            auto range = m_blocks_unlinked.equal_range(pindex->pprev);
            while (range.first != range.second) {
                std::multimap<CBlockIndex *, CBlockIndex *>::iterator _it = range.first;
                range.first++;
                if (_it->second == pindex) {
                    m_blocks_unlinked.erase(_it);
                }
            }
        }
    }

    vinfoBlockFile[fileNumber].SetNull();
    setDirtyFileInfo.insert(fileNumber);
}


void UnlinkPrunedFiles(const std::set<int>& setFilesToPrune)
{
    for (std::set<int>::iterator it = setFilesToPrune.begin(); it != setFilesToPrune.end(); ++it) {
        FlatFilePos pos(*it, 0);
        fs::remove(BlockFileSeq().FileName(pos));
        fs::remove(UndoFileSeq().FileName(pos));
        LogPrintf("Prune: %s deleted blk/rev (%05u)\n", __func__, *it);
    }
}

void BlockManager::FindFilesToPruneManual(std::set<int>& setFilesToPrune, int nManualPruneHeight, int chain_tip_height)
{
    assert(fPruneMode && nManualPruneHeight > 0);

    LOCK2(cs_main, cs_LastBlockFile);
    if (chain_tip_height < 0) {
        return;
    }

    // last block to prune is the lesser of (user-specified height, MIN_BLOCKS_TO_KEEP from the tip)
    unsigned int nLastBlockWeCanPrune = std::min((unsigned)nManualPruneHeight, chain_tip_height - MIN_BLOCKS_TO_KEEP);
    int count = 0;
    for (int fileNumber = 0; fileNumber < nLastBlockFile; fileNumber++) {
        if (vinfoBlockFile[fileNumber].nSize == 0 || vinfoBlockFile[fileNumber].nHeightLast > nLastBlockWeCanPrune) {
            continue;
        }
        PruneOneBlockFile(fileNumber);
        setFilesToPrune.insert(fileNumber);
        count++;
    }
    LogPrintf("Prune (Manual): prune_height=%d removed %d blk/rev pairs\n", nLastBlockWeCanPrune, count);
}

/* This function is called from the RPC code for pruneblockchain */
void PruneBlockFilesManual(int nManualPruneHeight)
{
    BlockValidationState state;
    const CChainParams& chainparams = Params();
    if (!::ChainstateActive().FlushStateToDisk(
            chainparams, state, FlushStateMode::NONE, nManualPruneHeight)) {
        LogPrintf("%s: failed to flush state (%s)\n", __func__, state.ToString());
    }
}

void BlockManager::FindFilesToPrune(std::set<int>& setFilesToPrune, uint64_t nPruneAfterHeight, int chain_tip_height, bool is_ibd)
{
    LOCK2(cs_main, cs_LastBlockFile);
    if (chain_tip_height < 0 || nPruneTarget == 0) {
        return;
    }
    if ((uint64_t)chain_tip_height <= nPruneAfterHeight) {
        return;
    }

    unsigned int nLastBlockWeCanPrune = chain_tip_height - MIN_BLOCKS_TO_KEEP;
    uint64_t nCurrentUsage = CalculateCurrentUsage();
    // We don't check to prune until after we've allocated new space for files
    // So we should leave a buffer under our target to account for another allocation
    // before the next pruning.
    uint64_t nBuffer = BLOCKFILE_CHUNK_SIZE + UNDOFILE_CHUNK_SIZE;
    uint64_t nBytesToPrune;
    int count = 0;

    if (nCurrentUsage + nBuffer >= nPruneTarget) {
        // On a prune event, the chainstate DB is flushed.
        // To avoid excessive prune events negating the benefit of high dbcache
        // values, we should not prune too rapidly.
        // So when pruning in IBD, increase the buffer a bit to avoid a re-prune too soon.
        if (is_ibd) {
            // Since this is only relevant during IBD, we use a fixed 10%
            nBuffer += nPruneTarget / 10;
        }

        for (int fileNumber = 0; fileNumber < nLastBlockFile; fileNumber++) {
            nBytesToPrune = vinfoBlockFile[fileNumber].nSize + vinfoBlockFile[fileNumber].nUndoSize;

            if (vinfoBlockFile[fileNumber].nSize == 0) {
                continue;
            }

            if (nCurrentUsage + nBuffer < nPruneTarget) { // are we below our target?
                break;
            }

            // don't prune files that could have a block within MIN_BLOCKS_TO_KEEP of the main chain's tip but keep scanning
            if (vinfoBlockFile[fileNumber].nHeightLast > nLastBlockWeCanPrune) {
                continue;
            }

            PruneOneBlockFile(fileNumber);
            // Queue up the files for removal
            setFilesToPrune.insert(fileNumber);
            nCurrentUsage -= nBytesToPrune;
            count++;
        }
    }

    LogPrint(BCLog::PRUNE, "Prune: target=%dMiB actual=%dMiB diff=%dMiB max_prune_height=%d removed %d blk/rev pairs\n",
           nPruneTarget/1024/1024, nCurrentUsage/1024/1024,
           ((int64_t)nPruneTarget - (int64_t)nCurrentUsage)/1024/1024,
           nLastBlockWeCanPrune, count);
}

static FlatFileSeq BlockFileSeq()
{
    return FlatFileSeq(GetBlocksDir(), "blk", BLOCKFILE_CHUNK_SIZE);
}

static FlatFileSeq UndoFileSeq()
{
    return FlatFileSeq(GetBlocksDir(), "rev", UNDOFILE_CHUNK_SIZE);
}

FILE* OpenBlockFile(const FlatFilePos &pos, bool fReadOnly) {
    return BlockFileSeq().Open(pos, fReadOnly);
}

/** Open an undo file (rev?????.dat) */
static FILE* OpenUndoFile(const FlatFilePos &pos, bool fReadOnly) {
    return UndoFileSeq().Open(pos, fReadOnly);
}

fs::path GetBlockPosFilename(const FlatFilePos &pos)
{
    return BlockFileSeq().FileName(pos);
}

CBlockIndex * BlockManager::InsertBlockIndex(const uint256& hash)
{
    AssertLockHeld(cs_main);

    if (hash.IsNull())
        return nullptr;

    // Return existing
    BlockMap::iterator mi = m_block_index.find(hash);
    if (mi != m_block_index.end())
        return (*mi).second;

    // Create new
    CBlockIndex* pindexNew = new CBlockIndex();
    mi = m_block_index.insert(std::make_pair(hash, pindexNew)).first;
    pindexNew->phashBlock = &((*mi).first);

    return pindexNew;
}

bool BlockManager::LoadBlockIndex(
    const Consensus::Params& consensus_params,
    CBlockTreeDB& blocktree,
    std::set<CBlockIndex*, CBlockIndexWorkComparator>& block_index_candidates)
{
    if (!blocktree.LoadBlockIndexGuts(consensus_params, [this](const uint256& hash) EXCLUSIVE_LOCKS_REQUIRED(cs_main) { return this->InsertBlockIndex(hash); }))
        return false;

    // Calculate nChainWork
    std::vector<std::pair<int, CBlockIndex*> > vSortedByHeight;
    vSortedByHeight.reserve(m_block_index.size());
    for (const std::pair<const uint256, CBlockIndex*>& item : m_block_index)
    {
        CBlockIndex* pindex = item.second;
        vSortedByHeight.push_back(std::make_pair(pindex->nHeight, pindex));
    }
    sort(vSortedByHeight.begin(), vSortedByHeight.end());
    for (const std::pair<int, CBlockIndex*>& item : vSortedByHeight)
    {
        if (ShutdownRequested()) return false;
        CBlockIndex* pindex = item.second;
        pindex->nChainWork = (pindex->pprev ? pindex->pprev->nChainWork : 0) + GetBlockProof(*pindex);
        pindex->nTimeMax = (pindex->pprev ? std::max(pindex->pprev->nTimeMax, pindex->nTime) : pindex->nTime);
        // We can link the chain of blocks for which we've received transactions at some point.
        // Pruned nodes may have deleted the block.
        if (pindex->nTx > 0) {
            if (pindex->pprev) {
                if (pindex->pprev->HaveTxsDownloaded()) {
                    pindex->nChainTx = pindex->pprev->nChainTx + pindex->nTx;
                } else {
                    pindex->nChainTx = 0;
                    m_blocks_unlinked.insert(std::make_pair(pindex->pprev, pindex));
                }
            } else {
                pindex->nChainTx = pindex->nTx;
            }
        }
        if (!(pindex->nStatus & BLOCK_FAILED_MASK) && pindex->pprev && (pindex->pprev->nStatus & BLOCK_FAILED_MASK)) {
            pindex->nStatus |= BLOCK_FAILED_CHILD;
            setDirtyBlockIndex.insert(pindex);
        }
        if (pindex->IsValid(BLOCK_VALID_TRANSACTIONS) && (pindex->HaveTxsDownloaded() || pindex->pprev == nullptr)) {
            block_index_candidates.insert(pindex);
        }
        if (pindex->nStatus & BLOCK_FAILED_MASK && (!pindexBestInvalid || pindex->nChainWork > pindexBestInvalid->nChainWork))
            pindexBestInvalid = pindex;
        if (pindex->pprev)
            pindex->BuildSkip();
        if (pindex->IsValid(BLOCK_VALID_TREE) && (pindexBestHeader == nullptr || CBlockIndexWorkComparator()(pindexBestHeader, pindex)))
            pindexBestHeader = pindex;
    }

    return true;
}

void BlockManager::Unload() {
    m_failed_blocks.clear();
    m_blocks_unlinked.clear();

    for (const BlockMap::value_type& entry : m_block_index) {
        delete entry.second;
    }

    m_block_index.clear();
}

bool static LoadBlockIndexDB(ChainstateManager& chainman, const CChainParams& chainparams) EXCLUSIVE_LOCKS_REQUIRED(cs_main)
{
    if (!chainman.m_blockman.LoadBlockIndex(
            chainparams.GetConsensus(), *pblocktree,
            ::ChainstateActive().setBlockIndexCandidates)) {
        return false;
    }

    // Load block file info
    pblocktree->ReadLastBlockFile(nLastBlockFile);
    vinfoBlockFile.resize(nLastBlockFile + 1);
    LogPrintf("%s: last block file = %i\n", __func__, nLastBlockFile);
    for (int nFile = 0; nFile <= nLastBlockFile; nFile++) {
        pblocktree->ReadBlockFileInfo(nFile, vinfoBlockFile[nFile]);
    }
    LogPrintf("%s: last block file info: %s\n", __func__, vinfoBlockFile[nLastBlockFile].ToString());
    for (int nFile = nLastBlockFile + 1; true; nFile++) {
        CBlockFileInfo info;
        if (pblocktree->ReadBlockFileInfo(nFile, info)) {
            vinfoBlockFile.push_back(info);
        } else {
            break;
        }
    }

    // Check presence of blk files
    LogPrintf("Checking all blk files are present...\n");
    std::set<int> setBlkDataFiles;
    for (const std::pair<const uint256, CBlockIndex*>& item : chainman.BlockIndex()) {
        CBlockIndex* pindex = item.second;
        if (pindex->nStatus & BLOCK_HAVE_DATA) {
            setBlkDataFiles.insert(pindex->nFile);
        }
    }
    for (std::set<int>::iterator it = setBlkDataFiles.begin(); it != setBlkDataFiles.end(); it++)
    {
        FlatFilePos pos(*it, 0);
        if (CAutoFile(OpenBlockFile(pos, true), SER_DISK, CLIENT_VERSION).IsNull()) {
            return false;
        }
    }

    // Check whether we have ever pruned block & undo files
    pblocktree->ReadFlag("prunedblockfiles", fHavePruned);
    if (fHavePruned)
        LogPrintf("LoadBlockIndexDB(): Block files have previously been pruned\n");

    // Check whether we need to continue reindexing
    bool fReindexing = false;
    pblocktree->ReadReindexing(fReindexing);
    if(fReindexing) fReindex = true;

    // Check whether we have an address index
    pblocktree->ReadFlag("addressindex", fAddressIndex);
    LogPrintf("%s: address index %s\n", __func__, fAddressIndex ? "enabled" : "disabled");

    // Check whether we have a timestamp index
    pblocktree->ReadFlag("timestampindex", fTimestampIndex);
    LogPrintf("%s: timestamp index %s\n", __func__, fTimestampIndex ? "enabled" : "disabled");

    // Check whether we have a spent index
    pblocktree->ReadFlag("spentindex", fSpentIndex);
    LogPrintf("%s: spent index %s\n", __func__, fSpentIndex ? "enabled" : "disabled");

    return true;
}

void CChainState::LoadMempool(const ArgsManager& args)
{
    if (args.GetArg("-persistmempool", DEFAULT_PERSIST_MEMPOOL)) {
        ::LoadMempool(m_mempool);
    }
    m_mempool.SetIsLoaded(!ShutdownRequested());
}

bool CChainState::LoadChainTip(const CChainParams& chainparams)
{
    AssertLockHeld(cs_main);
    const CCoinsViewCache& coins_cache = CoinsTip();
    assert(!coins_cache.GetBestBlock().IsNull()); // Never called when the coins view is empty
    const CBlockIndex* tip = m_chain.Tip();

    if (tip && tip->GetBlockHash() == coins_cache.GetBestBlock()) {
        return true;
    }

    // Load pointer to end of best chain
    CBlockIndex* pindex = LookupBlockIndex(coins_cache.GetBestBlock());
    if (!pindex) {
        return false;
    }
    m_chain.SetTip(pindex);
    PruneBlockIndexCandidates();

    tip = m_chain.Tip();
    LogPrintf("Loaded best chain: hashBestChain=%s height=%d date=%s progress=%f\n",
        tip->GetBlockHash().ToString(),
        m_chain.Height(),
        FormatISO8601DateTime(tip->GetBlockTime()),
        GuessVerificationProgress(chainparams.TxData(), tip));
    return true;
}

CVerifyDB::CVerifyDB()
{
    uiInterface.ShowProgress(_("Verifying blocks...").translated, 0, false);
}

CVerifyDB::~CVerifyDB()
{
    uiInterface.ShowProgress("", 100, false);
}

bool CVerifyDB::VerifyDB(const CChainParams& chainparams, CCoinsView *coinsview, int nCheckLevel, int nCheckDepth)
{
    LOCK(cs_main);
    if (::ChainActive().Tip() == nullptr || ::ChainActive().Tip()->pprev == nullptr)
        return true;

    fVerifyingDB = true;

    // Verify blocks in the best chain
    if (nCheckDepth <= 0 || nCheckDepth > ::ChainActive().Height())
        nCheckDepth = ::ChainActive().Height();
    nCheckLevel = std::max(0, std::min(4, nCheckLevel));
    LogPrintf("Verifying last %i blocks at level %i\n", nCheckDepth, nCheckLevel);
    CCoinsViewCache coins(coinsview);
    CBlockIndex* pindex;
    CBlockIndex* pindexFailure = nullptr;
    int nGoodTransactions = 0;
    BlockValidationState state;
    int reportDone = 0;
    LogPrintf("[0%%]..."); /* Continued */
    for (pindex = ::ChainActive().Tip(); pindex && pindex->pprev; pindex = pindex->pprev) {
        const int percentageDone = std::max(1, std::min(99, (int)(((double)(::ChainActive().Height() - pindex->nHeight)) / (double)nCheckDepth * (nCheckLevel >= 4 ? 50 : 100))));
        if (reportDone < percentageDone/10) {
            // report every 10% step
            LogPrintf("[%d%%]...", percentageDone); /* Continued */
            reportDone = percentageDone/10;
        }
        uiInterface.ShowProgress(_("Verifying blocks...").translated, percentageDone, false);
        if (pindex->nHeight <= ::ChainActive().Height()-nCheckDepth)
            break;
        if (fPruneMode && !(pindex->nStatus & BLOCK_HAVE_DATA)) {
            // If pruning, only go back as far as we have data.
            LogPrintf("VerifyDB(): block verification stopping at height %d (pruning, no data)\n", pindex->nHeight);
            break;
        }
        CBlock block;
        // check level 0: read from disk
        if (!ReadBlockFromDisk(block, pindex, chainparams.GetConsensus()))
            return error("VerifyDB(): *** ReadBlockFromDisk failed at %d, hash=%s", pindex->nHeight, pindex->GetBlockHash().ToString());
        // check level 1: verify block validity
        if (nCheckLevel >= 1 && !CheckBlock(block, state, chainparams.GetConsensus()))
            return error("%s: *** found bad block at %d, hash=%s (%s)\n", __func__,
                         pindex->nHeight, pindex->GetBlockHash().ToString(), state.ToString());
        // check level 2: verify undo validity
        if (nCheckLevel >= 2 && pindex) {
            CBlockUndo undo;
            if (!pindex->GetUndoPos().IsNull()) {
                if (!UndoReadFromDisk(undo, pindex)) {
                    return error("VerifyDB(): *** found bad undo data at %d, hash=%s\n", pindex->nHeight, pindex->GetBlockHash().ToString());
                }
            }
        }
        // check level 3: check for inconsistencies during memory-only disconnect of tip blocks
        if (nCheckLevel >= 3 && (coins.DynamicMemoryUsage() + ::ChainstateActive().CoinsTip().DynamicMemoryUsage()) <= ::ChainstateActive().m_coinstip_cache_size_bytes) {
            assert(coins.GetBestBlock() == pindex->GetBlockHash());
            DisconnectResult res = ::ChainstateActive().DisconnectBlock(block, pindex, coins);
            if (res == DISCONNECT_FAILED) {
                return error("VerifyDB(): *** irrecoverable inconsistency in block data at %d, hash=%s", pindex->nHeight, pindex->GetBlockHash().ToString());
            }
            if (res == DISCONNECT_UNCLEAN) {
                nGoodTransactions = 0;
                pindexFailure = pindex;
            } else {
                nGoodTransactions += block.vtx.size();
            }
        }
        if (ShutdownRequested()) return true;
    }
    if (pindexFailure)
        return error("VerifyDB(): *** coin database inconsistencies found (last %i blocks, %i good transactions before that)\n", ::ChainActive().Height() - pindexFailure->nHeight + 1, nGoodTransactions);

    // store block count as we move pindex at check level >= 4
    int block_count = ::ChainActive().Height() - pindex->nHeight;

    // check level 4: try reconnecting blocks
    if (nCheckLevel >= 4) {
        while (pindex != ::ChainActive().Tip()) {
            const int percentageDone = std::max(1, std::min(99, 100 - (int)(((double)(::ChainActive().Height() - pindex->nHeight)) / (double)nCheckDepth * 50)));
            if (reportDone < percentageDone/10) {
                // report every 10% step
                LogPrintf("[%d%%]...", percentageDone); /* Continued */
                reportDone = percentageDone/10;
            }
            uiInterface.ShowProgress(_("Verifying blocks...").translated, percentageDone, false);
            pindex = ::ChainActive().Next(pindex);
            CBlock block;
            if (!ReadBlockFromDisk(block, pindex, chainparams.GetConsensus()))
                return error("VerifyDB(): *** ReadBlockFromDisk failed at %d, hash=%s", pindex->nHeight, pindex->GetBlockHash().ToString());
            if (!::ChainstateActive().ConnectBlock(block, state, pindex, coins, chainparams))
                return error("VerifyDB(): *** found unconnectable block at %d, hash=%s (%s)", pindex->nHeight, pindex->GetBlockHash().ToString(), state.ToString());
            if (ShutdownRequested()) return true;
        }
    }

    LogPrintf("[DONE].\n");
    LogPrintf("No coin database inconsistencies in last %i blocks (%i transactions)\n", block_count, nGoodTransactions);
    fVerifyingDB = false;

    return true;
}

/** Apply the effects of a block on the utxo cache, ignoring that it may already have been applied. */
bool CChainState::RollforwardBlock(const CBlockIndex* pindex, CCoinsViewCache& inputs, const CChainParams& params)
{
    // TODO: merge with ConnectBlock
    CBlock block;
    if (!ReadBlockFromDisk(block, pindex, params.GetConsensus())) {
        return error("ReplayBlock(): ReadBlockFromDisk failed at %d, hash=%s", pindex->nHeight, pindex->GetBlockHash().ToString());
    }

    for (const CTransactionRef& tx : block.vtx) {
        if (!tx->IsCoinBase()) {
            for (const CTxIn &txin : tx->vin) {
                inputs.SpendCoin(txin.prevout);
            }
        }
        // Pass check = true as every addition may be an overwrite.
        AddCoins(inputs, *tx, pindex->nHeight, true);
    }
    return true;
}

bool CChainState::ReplayBlocks(const CChainParams& params)
{
    LOCK(cs_main);

    CCoinsView& db = this->CoinsDB();
    CCoinsViewCache cache(&db);

    std::vector<uint256> hashHeads = db.GetHeadBlocks();
    if (hashHeads.empty()) return true; // We're already in a consistent state.
    if (hashHeads.size() != 2) return error("ReplayBlocks(): unknown inconsistent state");

    uiInterface.ShowProgress(_("Replaying blocks...").translated, 0, false);
    LogPrintf("Replaying blocks\n");

    const CBlockIndex* pindexOld = nullptr;  // Old tip during the interrupted flush.
    const CBlockIndex* pindexNew;            // New tip during the interrupted flush.
    const CBlockIndex* pindexFork = nullptr; // Latest block common to both the old and the new tip.

    if (m_blockman.m_block_index.count(hashHeads[0]) == 0) {
        return error("ReplayBlocks(): reorganization to unknown block requested");
    }
    pindexNew = m_blockman.m_block_index[hashHeads[0]];

    if (!hashHeads[1].IsNull()) { // The old tip is allowed to be 0, indicating it's the first flush.
        if (m_blockman.m_block_index.count(hashHeads[1]) == 0) {
            return error("ReplayBlocks(): reorganization from unknown block requested");
        }
        pindexOld = m_blockman.m_block_index[hashHeads[1]];
        pindexFork = LastCommonAncestor(pindexOld, pindexNew);
        assert(pindexFork != nullptr);
    }

    // Rollback along the old branch.
    while (pindexOld != pindexFork) {
        if (pindexOld->nHeight > 0) { // Never disconnect the genesis block.
            CBlock block;
            if (!ReadBlockFromDisk(block, pindexOld, params.GetConsensus())) {
                return error("RollbackBlock(): ReadBlockFromDisk() failed at %d, hash=%s", pindexOld->nHeight, pindexOld->GetBlockHash().ToString());
            }
            LogPrintf("Rolling back %s (%i)\n", pindexOld->GetBlockHash().ToString(), pindexOld->nHeight);
            DisconnectResult res = DisconnectBlock(block, pindexOld, cache);
            if (res == DISCONNECT_FAILED) {
                return error("RollbackBlock(): DisconnectBlock failed at %d, hash=%s", pindexOld->nHeight, pindexOld->GetBlockHash().ToString());
            }
            // If DISCONNECT_UNCLEAN is returned, it means a non-existing UTXO was deleted, or an existing UTXO was
            // overwritten. It corresponds to cases where the block-to-be-disconnect never had all its operations
            // applied to the UTXO set. However, as both writing a UTXO and deleting a UTXO are idempotent operations,
            // the result is still a version of the UTXO set with the effects of that block undone.
        }
        pindexOld = pindexOld->pprev;
    }

    // Roll forward from the forking point to the new tip.
    int nForkHeight = pindexFork ? pindexFork->nHeight : 0;
    for (int nHeight = nForkHeight + 1; nHeight <= pindexNew->nHeight; ++nHeight) {
        const CBlockIndex* pindex = pindexNew->GetAncestor(nHeight);
        LogPrintf("Rolling forward %s (%i)\n", pindex->GetBlockHash().ToString(), nHeight);
        uiInterface.ShowProgress(_("Replaying blocks...").translated, (int) ((nHeight - nForkHeight) * 100.0 / (pindexNew->nHeight - nForkHeight)) , false);
        if (!RollforwardBlock(pindex, cache, params)) return false;
    }

    cache.SetBestBlock(pindexNew->GetBlockHash(), pindexNew->nHeight);
    cache.Flush();
    uiInterface.ShowProgress("", 100, false);
    return true;
}

//! Helper for CChainState::RewindBlockIndex
void CChainState::EraseBlockData(CBlockIndex* index)
{
    AssertLockHeld(cs_main);
    assert(!m_chain.Contains(index)); // Make sure this block isn't active

    // Reduce validity
    index->nStatus = std::min<unsigned int>(index->nStatus & BLOCK_VALID_MASK, BLOCK_VALID_TREE) | (index->nStatus & ~BLOCK_VALID_MASK);
    // Remove have-data flags.
    index->nStatus &= ~(BLOCK_HAVE_DATA | BLOCK_HAVE_UNDO);
    // Remove storage location.
    index->nFile = 0;
    index->nDataPos = 0;
    index->nUndoPos = 0;
    // Remove various other things
    index->nTx = 0;
    index->nChainTx = 0;
    index->nSequenceId = 0;
    // Make sure it gets written.
    setDirtyBlockIndex.insert(index);
    // Update indexes
    setBlockIndexCandidates.erase(index);
    auto ret = m_blockman.m_blocks_unlinked.equal_range(index->pprev);
    while (ret.first != ret.second) {
        if (ret.first->second == index) {
            m_blockman.m_blocks_unlinked.erase(ret.first++);
        } else {
            ++ret.first;
        }
    }
    // Mark parent as eligible for main chain again
    if (index->pprev && index->pprev->IsValid(BLOCK_VALID_TRANSACTIONS) && index->pprev->HaveTxsDownloaded()) {
        setBlockIndexCandidates.insert(index->pprev);
    }
}

bool CChainState::RewindBlockIndex(const CChainParams& params)
{
    // Note that during -reindex-chainstate we are called with an empty m_chain!

    // First erase all post-segwit blocks without witness not in the main chain,
    // as this can we done without costly DisconnectTip calls. Active
    // blocks will be dealt with below (releasing cs_main in between).
    {
        LOCK(cs_main);
        for (const auto& entry : m_blockman.m_block_index) {
            if (IsWitnessEnabled(entry.second->pprev, params.GetConsensus()) && !(entry.second->nStatus & BLOCK_OPT_WITNESS) && !m_chain.Contains(entry.second)) {
                EraseBlockData(entry.second);
            }
        }
    }

    // Find what height we need to reorganize to.
    CBlockIndex *tip;
    int nHeight = 1;
    {
        LOCK(cs_main);
        while (nHeight <= m_chain.Height()) {
            // Although SCRIPT_VERIFY_WITNESS is now generally enforced on all
            // blocks in ConnectBlock, we don't need to go back and
            // re-download/re-verify blocks from before segwit actually activated.
            if (IsWitnessEnabled(m_chain[nHeight - 1], params.GetConsensus()) && !(m_chain[nHeight]->nStatus & BLOCK_OPT_WITNESS)) {
                break;
            }
            nHeight++;
        }

        tip = m_chain.Tip();
    }
    // nHeight is now the height of the first insufficiently-validated block, or tipheight + 1

    BlockValidationState state;
    // Loop until the tip is below nHeight, or we reach a pruned block.
    while (!ShutdownRequested()) {
        {
            LOCK(cs_main);
            LOCK(m_mempool.cs);
            // Make sure nothing changed from under us (this won't happen because RewindBlockIndex runs before importing/network are active)
            assert(tip == m_chain.Tip());
            if (tip == nullptr || tip->nHeight < nHeight) break;
            if (fPruneMode && !(tip->nStatus & BLOCK_HAVE_DATA)) {
                // If pruning, don't try rewinding past the HAVE_DATA point;
                // since older blocks can't be served anyway, there's
                // no need to walk further, and trying to DisconnectTip()
                // will fail (and require a needless reindex/redownload
                // of the blockchain).
                break;
            }

            // Disconnect block
            if (!DisconnectTip(state, params, nullptr)) {
                return error("RewindBlockIndex: unable to disconnect block at height %i (%s)", tip->nHeight, state.ToString());
            }

            // Reduce validity flag and have-data flags.
            // We do this after actual disconnecting, otherwise we'll end up writing the lack of data
            // to disk before writing the chainstate, resulting in a failure to continue if interrupted.
            // Note: If we encounter an insufficiently validated block that
            // is on m_chain, it must be because we are a pruning node, and
            // this block or some successor doesn't HAVE_DATA, so we were unable to
            // rewind all the way.  Blocks remaining on m_chain at this point
            // must not have their validity reduced.
            EraseBlockData(tip);

            tip = tip->pprev;
        }
        // Make sure the queue of validation callbacks doesn't grow unboundedly.
        LimitValidationInterfaceQueue();

        // Occasionally flush state to disk.
        if (!FlushStateToDisk(params, state, FlushStateMode::PERIODIC)) {
            LogPrintf("RewindBlockIndex: unable to flush state to disk (%s)\n", state.ToString());
            return false;
        }
    }

    {
        LOCK(cs_main);
        if (m_chain.Tip() != nullptr) {
            // We can't prune block index candidates based on our tip if we have
            // no tip due to m_chain being empty!
            PruneBlockIndexCandidates();

            CheckBlockIndex(params.GetConsensus());

            // FlushStateToDisk can possibly read ::ChainActive(). Be conservative
            // and skip it here, we're about to -reindex-chainstate anyway, so
            // it'll get called a bunch real soon.
            BlockValidationState state;
            if (!FlushStateToDisk(params, state, FlushStateMode::ALWAYS)) {
                LogPrintf("RewindBlockIndex: unable to flush state to disk (%s)\n", state.ToString());
                return false;
            }
        }
    }

    return true;
}

void CChainState::UnloadBlockIndex() {
    nBlockSequenceId = 1;
    setBlockIndexCandidates.clear();
}

// May NOT be used after any connections are up as much
// of the peer-processing logic assumes a consistent
// block index state
void UnloadBlockIndex(CTxMemPool* mempool, ChainstateManager& chainman)
{
    LOCK(cs_main);
    chainman.Unload();
    pindexBestInvalid = nullptr;
    pindexBestHeader = nullptr;
    if (mempool) mempool->clear();
    vinfoBlockFile.clear();
    nLastBlockFile = 0;
    setDirtyBlockIndex.clear();
    setDirtyFileInfo.clear();
    versionbitscache.Clear();
    for (int b = 0; b < VERSIONBITS_NUM_BITS; b++) {
        warningcache[b].clear();
    }
    fHavePruned = false;
}

bool ShouldAutoReindex()
{
    // Force reindex to update version
    bool nV1 = false;
    if (!pblocktree->ReadFlag("v1", nV1) || !nV1) {
        LogPrintf("%s: v1 marker not detected, attempting reindex.\n", __func__);
        return true;
    }
    return false;
};

bool RebuildRollingIndices(CTxMemPool* mempool)
{
    bool nV2 = false;
    if (gArgs.GetBoolArg("-rebuildrollingindices", false)) {
        LogPrintf("%s: Manual override, attempting to rewind chain.\n", __func__);
    } else
    if (pblocktree->ReadFlag("v2", nV2) && nV2) {
        return true;
    } else {
        LogPrintf("%s: v2 marker not detected, attempting to rewind chain.\n", __func__);
    }
    uiInterface.InitMessage(_("Rebuilding rolling indices...").translated);

    if (!mempool) {
        LogPrintf("%s: Requires mempool.\n", __func__);
        return false;
    }

    int64_t now = GetAdjustedTime();
    int rewound_tip_height, max_height_to_keep = 0;

    {
        LOCK(cs_main);
        CBlockIndex *pindex_tip = ::ChainActive().Tip();
        CBlockIndex *pindex = pindex_tip;
        while (pindex && pindex->nTime >= now - smsg::KEEP_FUNDING_TX_DATA) {
            max_height_to_keep = pindex->nHeight;
            pindex = ::ChainActive()[pindex->nHeight-1];
        }

        LogPrintf("%s: Rewinding to block %d.\n", __func__, max_height_to_keep);
        int num_disconnected = 0;

        std::string str_error;
        if (!RewindToHeight(*mempool, max_height_to_keep, num_disconnected, str_error)) {
            LogPrintf("%s: RewindToHeight failed %s.\n", __func__, str_error);
            return false;
        }
        rewound_tip_height = ::ChainActive().Tip()->nHeight;
    }

    const CChainParams& chainparams = Params();
    BlockValidationState state;
    if (!ActivateBestChain(state, chainparams)) {
        LogPrintf("%s: ActivateBestChain failed %s.\n", __func__, state.ToString());
        return false;
    }

    {
        LOCK(cs_main);
        LogPrintf("%s: Reprocessed chain from block %d to %d.\n", __func__, rewound_tip_height, ::ChainActive().Tip()->nHeight);

        if (!pblocktree->WriteFlag("v2", true)) {
            LogPrintf("%s: WriteFlag failed.\n", __func__);
            return false;
        }
    }
    return true;
}

bool ChainstateManager::LoadBlockIndex(const CChainParams& chainparams)
{
    AssertLockHeld(cs_main);
    // Load block index from databases
    bool needs_init = fReindex;

    if (!fReindex) {
        bool ret = LoadBlockIndexDB(*this, chainparams);
        if (!ret) return false;
        needs_init = m_blockman.m_block_index.empty();
    }

    if (needs_init) {
        // Everything here is for *new* reindex/DBs. Thus, though
        // LoadBlockIndexDB may have set fReindex if we shut down
        // mid-reindex previously, we don't check fReindex and
        // instead only check it prior to LoadBlockIndexDB to set
        // needs_init.

        LogPrintf("Initializing databases...\n");
        pblocktree->WriteFlag("v1", true);
        pblocktree->WriteFlag("v2", true);

        // Use the provided setting for -addressindex in the new database
        fAddressIndex = gArgs.GetBoolArg("-addressindex", DEFAULT_ADDRESSINDEX);
        pblocktree->WriteFlag("addressindex", fAddressIndex);
        LogPrintf("%s: address index %s\n", __func__, fAddressIndex ? "enabled" : "disabled");

        // Use the provided setting for -timestampindex in the new database
        fTimestampIndex = gArgs.GetBoolArg("-timestampindex", DEFAULT_TIMESTAMPINDEX);
        pblocktree->WriteFlag("timestampindex", fTimestampIndex);
        LogPrintf("%s: timestamp index %s\n", __func__, fTimestampIndex ? "enabled" : "disabled");

        // Use the provided setting for -spentindex in the new database
        fSpentIndex = gArgs.GetBoolArg("-spentindex", DEFAULT_SPENTINDEX);
        pblocktree->WriteFlag("spentindex", fSpentIndex);
        LogPrintf("%s: spent index %s\n", __func__, fSpentIndex ? "enabled" : "disabled");
    }
    return true;
}

bool CChainState::LoadGenesisBlock(const CChainParams& chainparams)
{
    LOCK(cs_main);

    // Check whether we're already initialized by checking for genesis in
    // m_blockman.m_block_index. Note that we can't use m_chain here, since it is
    // set based on the coins db, not the block index db, which is the only
    // thing loaded at this point.
    if (m_blockman.m_block_index.count(chainparams.GenesisBlock().GetHash()))
        return true;

    try {
        const CBlock& block = chainparams.GenesisBlock();
        FlatFilePos blockPos = SaveBlockToDisk(block, 0, chainparams, nullptr);
        if (blockPos.IsNull())
            return error("%s: writing genesis block to disk failed", __func__);
        CBlockIndex *pindex = m_blockman.AddToBlockIndex(block);
        pindex->nFlags |= BLOCK_ACCEPTED;
        ReceivedBlockTransactions(block, pindex, blockPos, chainparams.GetConsensus());
    } catch (const std::runtime_error& e) {
        return error("%s: failed to write genesis block: %s", __func__, e.what());
    }

    return true;
}

bool LoadGenesisBlock(const CChainParams& chainparams)
{
    return ::ChainstateActive().LoadGenesisBlock(chainparams);
}

void LoadExternalBlockFile(const CChainParams& chainparams, FILE* fileIn, FlatFilePos* dbp)
{
    // Map of disk positions for blocks with unknown parent (only used for reindex)
    static std::multimap<uint256, FlatFilePos> mapBlocksUnknownParent;
    int64_t nStart = GetTimeMillis();

    fAddressIndex = gArgs.GetBoolArg("-addressindex", DEFAULT_ADDRESSINDEX);
    fTimestampIndex = gArgs.GetBoolArg("-timestampindex", DEFAULT_TIMESTAMPINDEX);
    fSpentIndex = gArgs.GetBoolArg("-spentindex", DEFAULT_SPENTINDEX);

    int nLoaded = 0;
    try {
        // This takes over fileIn and calls fclose() on it in the CBufferedFile destructor
        CBufferedFile blkdat(fileIn, 2*MAX_BLOCK_SERIALIZED_SIZE, MAX_BLOCK_SERIALIZED_SIZE+8, SER_DISK, CLIENT_VERSION);
        uint64_t nRewind = blkdat.GetPos();
        while (!blkdat.eof()) {
            if (ShutdownRequested()) return;

            blkdat.SetPos(nRewind);
            nRewind++; // start one byte further next time, in case of failure
            blkdat.SetLimit(); // remove former limit
            unsigned int nSize = 0;
            try {
                // locate a header
                unsigned char buf[CMessageHeader::MESSAGE_START_SIZE];
                blkdat.FindByte(chainparams.MessageStart()[0]);
                nRewind = blkdat.GetPos()+1;
                blkdat >> buf;
                if (memcmp(buf, chainparams.MessageStart(), CMessageHeader::MESSAGE_START_SIZE))
                    continue;
                // read size
                blkdat >> nSize;
                if (nSize < 80 || nSize > MAX_BLOCK_SERIALIZED_SIZE)
                    continue;
            } catch (const std::exception&) {
                // no valid block header found; don't complain
                break;
            }
            try {
                // read block
                uint64_t nBlockPos = blkdat.GetPos();
                if (dbp)
                    dbp->nPos = nBlockPos;
                blkdat.SetLimit(nBlockPos + nSize);
                std::shared_ptr<CBlock> pblock = std::make_shared<CBlock>();
                CBlock& block = *pblock;
                blkdat >> block;
                nRewind = blkdat.GetPos();

                uint256 hash = block.GetHash();
                {
                    LOCK(cs_main);
                    // detect out of order blocks, and store them for later
                    if (hash != chainparams.GetConsensus().hashGenesisBlock && !LookupBlockIndex(block.hashPrevBlock)) {
                        LogPrint(BCLog::REINDEX, "%s: Out of order block %s, parent %s not known\n", __func__, hash.ToString(),
                                block.hashPrevBlock.ToString());
                        if (dbp)
                            mapBlocksUnknownParent.insert(std::make_pair(block.hashPrevBlock, *dbp));
                        continue;
                    }

                    // process in case the block isn't known yet
                    CBlockIndex* pindex = LookupBlockIndex(hash);
                    if (!pindex || (pindex->nStatus & BLOCK_HAVE_DATA) == 0) {
                      BlockValidationState state;
                      if (::ChainstateActive().AcceptBlock(pblock, state, chainparams, nullptr, true, dbp, nullptr)) {
                          nLoaded++;
                      }
                      if (state.IsError()) {
                          break;
                      }
                    } else if (hash != chainparams.GetConsensus().hashGenesisBlock && pindex->nHeight % 1000 == 0) {
                      LogPrint(BCLog::REINDEX, "Block Import: already had block %s at height %d\n", hash.ToString(), pindex->nHeight);
                    }
                }

                // Activate the genesis block so normal node progress can continue
                if (hash == chainparams.GetConsensus().hashGenesisBlock) {
                    BlockValidationState state;
                    if (!ActivateBestChain(state, chainparams, nullptr)) {
                        break;
                    }
                }

                NotifyHeaderTip();

                // Recursively process earlier encountered successors of this block
                std::deque<uint256> queue;
                queue.push_back(hash);
                while (!queue.empty()) {
                    uint256 head = queue.front();
                    queue.pop_front();
                    std::pair<std::multimap<uint256, FlatFilePos>::iterator, std::multimap<uint256, FlatFilePos>::iterator> range = mapBlocksUnknownParent.equal_range(head);
                    while (range.first != range.second) {
                        std::multimap<uint256, FlatFilePos>::iterator it = range.first;
                        std::shared_ptr<CBlock> pblockrecursive = std::make_shared<CBlock>();
                        if (ReadBlockFromDisk(*pblockrecursive, it->second, chainparams.GetConsensus()))
                        {
                            LogPrint(BCLog::REINDEX, "%s: Processing out of order child %s of %s\n", __func__, pblockrecursive->GetHash().ToString(),
                                    head.ToString());
                            LOCK(cs_main);
                            BlockValidationState dummy;
                            if (::ChainstateActive().AcceptBlock(pblockrecursive, dummy, chainparams, nullptr, true, &it->second, nullptr))
                            {
                                nLoaded++;
                                queue.push_back(pblockrecursive->GetHash());
                            }
                        }
                        range.first++;
                        mapBlocksUnknownParent.erase(it);
                        NotifyHeaderTip();
                    }
                }
            } catch (const std::exception& e) {
                LogPrintf("%s: Deserialize or I/O error - %s\n", __func__, e.what());
            }
        }
    } catch (const std::runtime_error& e) {
        AbortNode(std::string("System error: ") + e.what());
    }
    LogPrintf("Loaded %i blocks from external file in %dms\n", nLoaded, GetTimeMillis() - nStart);
}

void CChainState::CheckBlockIndex(const Consensus::Params& consensusParams)
{
    if (!fCheckBlockIndex) {
        return;
    }

    LOCK(cs_main);

    // During a reindex, we read the genesis block and call CheckBlockIndex before ActivateBestChain,
    // so we have the genesis block in m_blockman.m_block_index but no active chain. (A few of the
    // tests when iterating the block tree require that m_chain has been initialized.)
    if (m_chain.Height() < 0) {
        assert(m_blockman.m_block_index.size() <= 1);
        return;
    }

    // Build forward-pointing map of the entire block tree.
    std::multimap<CBlockIndex*,CBlockIndex*> forward;
    for (const std::pair<const uint256, CBlockIndex*>& entry : m_blockman.m_block_index) {
        forward.insert(std::make_pair(entry.second->pprev, entry.second));
    }

    assert(forward.size() == m_blockman.m_block_index.size());

    std::pair<std::multimap<CBlockIndex*,CBlockIndex*>::iterator,std::multimap<CBlockIndex*,CBlockIndex*>::iterator> rangeGenesis = forward.equal_range(nullptr);
    CBlockIndex *pindex = rangeGenesis.first->second;
    rangeGenesis.first++;
    assert(rangeGenesis.first == rangeGenesis.second); // There is only one index entry with parent nullptr.

    // Iterate over the entire block tree, using depth-first search.
    // Along the way, remember whether there are blocks on the path from genesis
    // block being explored which are the first to have certain properties.
    size_t nNodes = 0;
    int nHeight = 0;
    CBlockIndex* pindexFirstInvalid = nullptr; // Oldest ancestor of pindex which is invalid.
    CBlockIndex* pindexFirstMissing = nullptr; // Oldest ancestor of pindex which does not have BLOCK_HAVE_DATA.
    CBlockIndex* pindexFirstNeverProcessed = nullptr; // Oldest ancestor of pindex for which nTx == 0.
    CBlockIndex* pindexFirstNotTreeValid = nullptr; // Oldest ancestor of pindex which does not have BLOCK_VALID_TREE (regardless of being valid or not).
    CBlockIndex* pindexFirstNotTransactionsValid = nullptr; // Oldest ancestor of pindex which does not have BLOCK_VALID_TRANSACTIONS (regardless of being valid or not).
    CBlockIndex* pindexFirstNotChainValid = nullptr; // Oldest ancestor of pindex which does not have BLOCK_VALID_CHAIN (regardless of being valid or not).
    CBlockIndex* pindexFirstNotScriptsValid = nullptr; // Oldest ancestor of pindex which does not have BLOCK_VALID_SCRIPTS (regardless of being valid or not).
    while (pindex != nullptr) {
        nNodes++;
        if (pindexFirstInvalid == nullptr && pindex->nStatus & BLOCK_FAILED_VALID) pindexFirstInvalid = pindex;
        if (pindexFirstMissing == nullptr && !(pindex->nStatus & BLOCK_HAVE_DATA)) pindexFirstMissing = pindex;
        if (pindexFirstNeverProcessed == nullptr && pindex->nTx == 0) pindexFirstNeverProcessed = pindex;
        if (pindex->pprev != nullptr && pindexFirstNotTreeValid == nullptr && (pindex->nStatus & BLOCK_VALID_MASK) < BLOCK_VALID_TREE) pindexFirstNotTreeValid = pindex;
        if (pindex->pprev != nullptr && pindexFirstNotTransactionsValid == nullptr && (pindex->nStatus & BLOCK_VALID_MASK) < BLOCK_VALID_TRANSACTIONS) pindexFirstNotTransactionsValid = pindex;
        if (pindex->pprev != nullptr && pindexFirstNotChainValid == nullptr && (pindex->nStatus & BLOCK_VALID_MASK) < BLOCK_VALID_CHAIN) pindexFirstNotChainValid = pindex;
        if (pindex->pprev != nullptr && pindexFirstNotScriptsValid == nullptr && (pindex->nStatus & BLOCK_VALID_MASK) < BLOCK_VALID_SCRIPTS) pindexFirstNotScriptsValid = pindex;

        // Begin: actual consistency checks.
        if (pindex->pprev == nullptr) {
            // Genesis block checks.
            assert(pindex->GetBlockHash() == consensusParams.hashGenesisBlock); // Genesis block's hash must match.
            assert(pindex == m_chain.Genesis()); // The current active chain's genesis block must be this block.
        }
        if (!pindex->HaveTxsDownloaded()) assert(pindex->nSequenceId <= 0); // nSequenceId can't be set positive for blocks that aren't linked (negative is used for preciousblock)
        // VALID_TRANSACTIONS is equivalent to nTx > 0 for all nodes (whether or not pruning has occurred).
        // HAVE_DATA is only equivalent to nTx > 0 (or VALID_TRANSACTIONS) if no pruning has occurred.
        if (!fHavePruned) {
            // If we've never pruned, then HAVE_DATA should be equivalent to nTx > 0
            assert(!(pindex->nStatus & BLOCK_HAVE_DATA) == (pindex->nTx == 0));
            assert(pindexFirstMissing == pindexFirstNeverProcessed);
        } else {
            // If we have pruned, then we can only say that HAVE_DATA implies nTx > 0
            if (pindex->nStatus & BLOCK_HAVE_DATA) assert(pindex->nTx > 0);
        }
        if (pindex->nStatus & BLOCK_HAVE_UNDO) assert(pindex->nStatus & BLOCK_HAVE_DATA);
        assert(((pindex->nStatus & BLOCK_VALID_MASK) >= BLOCK_VALID_TRANSACTIONS) == (pindex->nTx > 0)); // This is pruning-independent.
        // All parents having had data (at some point) is equivalent to all parents being VALID_TRANSACTIONS, which is equivalent to HaveTxsDownloaded().
        assert((pindexFirstNeverProcessed == nullptr) == pindex->HaveTxsDownloaded());
        assert((pindexFirstNotTransactionsValid == nullptr) == pindex->HaveTxsDownloaded());
        assert(pindex->nHeight == nHeight); // nHeight must be consistent.
        assert(pindex->pprev == nullptr || pindex->nChainWork >= pindex->pprev->nChainWork); // For every block except the genesis block, the chainwork must be larger than the parent's.
        assert(nHeight < 2 || (pindex->pskip && (pindex->pskip->nHeight < nHeight))); // The pskip pointer must point back for all but the first 2 blocks.
        assert(pindexFirstNotTreeValid == nullptr); // All m_blockman.m_block_index entries must at least be TREE valid
        if ((pindex->nStatus & BLOCK_VALID_MASK) >= BLOCK_VALID_TREE) assert(pindexFirstNotTreeValid == nullptr); // TREE valid implies all parents are TREE valid
        if ((pindex->nStatus & BLOCK_VALID_MASK) >= BLOCK_VALID_CHAIN) assert(pindexFirstNotChainValid == nullptr); // CHAIN valid implies all parents are CHAIN valid
        if ((pindex->nStatus & BLOCK_VALID_MASK) >= BLOCK_VALID_SCRIPTS) assert(pindexFirstNotScriptsValid == nullptr); // SCRIPTS valid implies all parents are SCRIPTS valid
        if (pindexFirstInvalid == nullptr) {
            // Checks for not-invalid blocks.
            assert((pindex->nStatus & BLOCK_FAILED_MASK) == 0); // The failed mask cannot be set for blocks without invalid parents.
        }
        if (!CBlockIndexWorkComparator()(pindex, m_chain.Tip()) && pindexFirstNeverProcessed == nullptr) {
            if (pindexFirstInvalid == nullptr) {
                // If this block sorts at least as good as the current tip and
                // is valid and we have all data for its parents, it must be in
                // setBlockIndexCandidates.  m_chain.Tip() must also be there
                // even if some data has been pruned.
                if (pindexFirstMissing == nullptr || pindex == m_chain.Tip()) {
                    assert(setBlockIndexCandidates.count(pindex));
                }
                // If some parent is missing, then it could be that this block was in
                // setBlockIndexCandidates but had to be removed because of the missing data.
                // In this case it must be in m_blocks_unlinked -- see test below.
            }
        } else { // If this block sorts worse than the current tip or some ancestor's block has never been seen, it cannot be in setBlockIndexCandidates.
            assert(setBlockIndexCandidates.count(pindex) == 0);
        }
        // Check whether this block is in m_blocks_unlinked.
        std::pair<std::multimap<CBlockIndex*,CBlockIndex*>::iterator,std::multimap<CBlockIndex*,CBlockIndex*>::iterator> rangeUnlinked = m_blockman.m_blocks_unlinked.equal_range(pindex->pprev);
        bool foundInUnlinked = false;
        while (rangeUnlinked.first != rangeUnlinked.second) {
            assert(rangeUnlinked.first->first == pindex->pprev);
            if (rangeUnlinked.first->second == pindex) {
                foundInUnlinked = true;
                break;
            }
            rangeUnlinked.first++;
        }
        if (pindex->pprev && (pindex->nStatus & BLOCK_HAVE_DATA) && pindexFirstNeverProcessed != nullptr && pindexFirstInvalid == nullptr) {
            // If this block has block data available, some parent was never received, and has no invalid parents, it must be in m_blocks_unlinked.
            assert(foundInUnlinked);
        }
        if (!(pindex->nStatus & BLOCK_HAVE_DATA)) assert(!foundInUnlinked); // Can't be in m_blocks_unlinked if we don't HAVE_DATA
        if (pindexFirstMissing == nullptr) assert(!foundInUnlinked); // We aren't missing data for any parent -- cannot be in m_blocks_unlinked.
        if (pindex->pprev && (pindex->nStatus & BLOCK_HAVE_DATA) && pindexFirstNeverProcessed == nullptr && pindexFirstMissing != nullptr) {
            // We HAVE_DATA for this block, have received data for all parents at some point, but we're currently missing data for some parent.
            assert(fHavePruned); // We must have pruned.
            // This block may have entered m_blocks_unlinked if:
            //  - it has a descendant that at some point had more work than the
            //    tip, and
            //  - we tried switching to that descendant but were missing
            //    data for some intermediate block between m_chain and the
            //    tip.
            // So if this block is itself better than m_chain.Tip() and it wasn't in
            // setBlockIndexCandidates, then it must be in m_blocks_unlinked.
            if (!CBlockIndexWorkComparator()(pindex, m_chain.Tip()) && setBlockIndexCandidates.count(pindex) == 0) {
                if (pindexFirstInvalid == nullptr) {
                    assert(foundInUnlinked);
                }
            }
        }
        // assert(pindex->GetBlockHash() == pindex->GetBlockHeader().GetHash()); // Perhaps too slow
        // End: actual consistency checks.

        // Try descending into the first subnode.
        std::pair<std::multimap<CBlockIndex*,CBlockIndex*>::iterator,std::multimap<CBlockIndex*,CBlockIndex*>::iterator> range = forward.equal_range(pindex);
        if (range.first != range.second) {
            // A subnode was found.
            pindex = range.first->second;
            nHeight++;
            continue;
        }
        // This is a leaf node.
        // Move upwards until we reach a node of which we have not yet visited the last child.
        while (pindex) {
            // We are going to either move to a parent or a sibling of pindex.
            // If pindex was the first with a certain property, unset the corresponding variable.
            if (pindex == pindexFirstInvalid) pindexFirstInvalid = nullptr;
            if (pindex == pindexFirstMissing) pindexFirstMissing = nullptr;
            if (pindex == pindexFirstNeverProcessed) pindexFirstNeverProcessed = nullptr;
            if (pindex == pindexFirstNotTreeValid) pindexFirstNotTreeValid = nullptr;
            if (pindex == pindexFirstNotTransactionsValid) pindexFirstNotTransactionsValid = nullptr;
            if (pindex == pindexFirstNotChainValid) pindexFirstNotChainValid = nullptr;
            if (pindex == pindexFirstNotScriptsValid) pindexFirstNotScriptsValid = nullptr;
            // Find our parent.
            CBlockIndex* pindexPar = pindex->pprev;
            // Find which child we just visited.
            std::pair<std::multimap<CBlockIndex*,CBlockIndex*>::iterator,std::multimap<CBlockIndex*,CBlockIndex*>::iterator> rangePar = forward.equal_range(pindexPar);
            while (rangePar.first->second != pindex) {
                assert(rangePar.first != rangePar.second); // Our parent must have at least the node we're coming from as child.
                rangePar.first++;
            }
            // Proceed to the next one.
            rangePar.first++;
            if (rangePar.first != rangePar.second) {
                // Move to the sibling.
                pindex = rangePar.first->second;
                break;
            } else {
                // Move up further.
                pindex = pindexPar;
                nHeight--;
                continue;
            }
        }
    }

    // Check that we actually traversed the entire map.
    assert(nNodes == forward.size());
}

std::string CChainState::ToString()
{
    CBlockIndex* tip = m_chain.Tip();
    return strprintf("Chainstate [%s] @ height %d (%s)",
        m_from_snapshot_blockhash.IsNull() ? "ibd" : "snapshot",
        tip ? tip->nHeight : -1, tip ? tip->GetBlockHash().ToString() : "null");
}

bool CChainState::ResizeCoinsCaches(size_t coinstip_size, size_t coinsdb_size)
{
    if (coinstip_size == m_coinstip_cache_size_bytes &&
            coinsdb_size == m_coinsdb_cache_size_bytes) {
        // Cache sizes are unchanged, no need to continue.
        return true;
    }
    size_t old_coinstip_size = m_coinstip_cache_size_bytes;
    m_coinstip_cache_size_bytes = coinstip_size;
    m_coinsdb_cache_size_bytes = coinsdb_size;
    CoinsDB().ResizeCache(coinsdb_size);

    LogPrintf("[%s] resized coinsdb cache to %.1f MiB\n",
        this->ToString(), coinsdb_size * (1.0 / 1024 / 1024));
    LogPrintf("[%s] resized coinstip cache to %.1f MiB\n",
        this->ToString(), coinstip_size * (1.0 / 1024 / 1024));

    BlockValidationState state;
    const CChainParams& chainparams = Params();

    bool ret;

    if (coinstip_size > old_coinstip_size) {
        // Likely no need to flush if cache sizes have grown.
        ret = FlushStateToDisk(chainparams, state, FlushStateMode::IF_NEEDED);
    } else {
        // Otherwise, flush state to disk and deallocate the in-memory coins map.
        ret = FlushStateToDisk(chainparams, state, FlushStateMode::ALWAYS);
        CoinsTip().ReallocateCache();
    }
    return ret;
}

std::string CBlockFileInfo::ToString() const
{
    return strprintf("CBlockFileInfo(blocks=%u, size=%u, heights=%u...%u, time=%s...%s)", nBlocks, nSize, nHeightFirst, nHeightLast, FormatISO8601Date(nTimeFirst), FormatISO8601Date(nTimeLast));
}

CBlockFileInfo* GetBlockFileInfo(size_t n)
{
    LOCK(cs_LastBlockFile);

    return &vinfoBlockFile.at(n);
}

ThresholdState VersionBitsTipState(const Consensus::Params& params, Consensus::DeploymentPos pos)
{
    LOCK(cs_main);
    return VersionBitsState(::ChainActive().Tip(), params, pos, versionbitscache);
}

BIP9Stats VersionBitsTipStatistics(const Consensus::Params& params, Consensus::DeploymentPos pos)
{
    LOCK(cs_main);
    return VersionBitsStatistics(::ChainActive().Tip(), params, pos);
}

int VersionBitsTipStateSinceHeight(const Consensus::Params& params, Consensus::DeploymentPos pos)
{
    LOCK(cs_main);
    return VersionBitsStateSinceHeight(::ChainActive().Tip(), params, pos, versionbitscache);
}

static const uint64_t MEMPOOL_DUMP_VERSION = 1;

bool LoadMempool(CTxMemPool& pool)
{
    const CChainParams& chainparams = Params();
    int64_t nExpiryTimeout = gArgs.GetArg("-mempoolexpiry", DEFAULT_MEMPOOL_EXPIRY) * 60 * 60;
    FILE* filestr = fsbridge::fopen(GetDataDir() / "mempool.dat", "rb");
    CAutoFile file(filestr, SER_DISK, CLIENT_VERSION);
    if (file.IsNull()) {
        LogPrintf("Failed to open mempool file from disk. Continuing anyway.\n");
        return false;
    }

    int64_t count = 0;
    int64_t expired = 0;
    int64_t failed = 0;
    int64_t already_there = 0;
    int64_t unbroadcast = 0;
    int64_t nNow = GetTime();

    try {
        uint64_t version;
        file >> version;
        if (version != MEMPOOL_DUMP_VERSION) {
            return false;
        }
        uint64_t num;
        file >> num;
        while (num--) {
            CTransactionRef tx;
            int64_t nTime;
            int64_t nFeeDelta;
            file >> tx;
            file >> nTime;
            file >> nFeeDelta;

            CAmount amountdelta = nFeeDelta;
            if (amountdelta) {
                pool.PrioritiseTransaction(tx->GetHash(), amountdelta);
            }
            TxValidationState state;
            CBlockIndex* tip = ::ChainActive().Tip();
            assert(tip);
            const Consensus::Params &consensus = Params().GetConsensus();
            state.SetStateInfo(tip->nTime, tip->nHeight, consensus, fParticlMode, (fBusyImporting && fSkipRangeproof));
            if (nTime + nExpiryTimeout > nNow) {
                LOCK(cs_main);
                AcceptToMemoryPoolWithTime(chainparams, pool, state, tx, nTime,
<<<<<<< HEAD
                                           nullptr /* plTxnReplaced */, false /* bypass_limits */, 0 /* nAbsurdFee */,
                                           false /* test_accept */, false /* ignore_locks */);
=======
                                           nullptr /* plTxnReplaced */, false /* bypass_limits */,
                                           false /* test_accept */);
>>>>>>> 4f807348
                if (state.IsValid()) {
                    ++count;
                } else {
                    // mempool may contain the transaction already, e.g. from
                    // wallet(s) having loaded it while we were processing
                    // mempool transactions; consider these as valid, instead of
                    // failed, but mark them as 'already there'
                    if (pool.exists(tx->GetHash())) {
                        ++already_there;
                    } else {
                        ++failed;
                    }
                }
            } else {
                ++expired;
            }
            if (ShutdownRequested())
                return false;
        }
        std::map<uint256, CAmount> mapDeltas;
        file >> mapDeltas;

        for (const auto& i : mapDeltas) {
            pool.PrioritiseTransaction(i.first, i.second);
        }

        // TODO: remove this try except in v0.22
        std::set<uint256> unbroadcast_txids;
        try {
          file >> unbroadcast_txids;
          unbroadcast = unbroadcast_txids.size();
        } catch (const std::exception&) {
          // mempool.dat files created prior to v0.21 will not have an
          // unbroadcast set. No need to log a failure if parsing fails here.
        }
        for (const auto& txid : unbroadcast_txids) {
            // Ensure transactions were accepted to mempool then add to
            // unbroadcast set.
            if (pool.get(txid) != nullptr) pool.AddUnbroadcastTx(txid);
        }
    } catch (const std::exception& e) {
        LogPrintf("Failed to deserialize mempool data on disk: %s. Continuing anyway.\n", e.what());
        return false;
    }

    LogPrintf("Imported mempool transactions from disk: %i succeeded, %i failed, %i expired, %i already there, %i waiting for initial broadcast\n", count, failed, expired, already_there, unbroadcast);
    return true;
}

bool DumpMempool(const CTxMemPool& pool)
{
    int64_t start = GetTimeMicros();

    std::map<uint256, CAmount> mapDeltas;
    std::vector<TxMempoolInfo> vinfo;
    std::set<uint256> unbroadcast_txids;

    static Mutex dump_mutex;
    LOCK(dump_mutex);

    {
        LOCK(pool.cs);
        for (const auto &i : pool.mapDeltas) {
            mapDeltas[i.first] = i.second;
        }
        vinfo = pool.infoAll();
        unbroadcast_txids = pool.GetUnbroadcastTxs();
    }

    int64_t mid = GetTimeMicros();

    try {
        FILE* filestr = fsbridge::fopen(GetDataDir() / "mempool.dat.new", "wb");
        if (!filestr) {
            return false;
        }

        CAutoFile file(filestr, SER_DISK, CLIENT_VERSION);

        uint64_t version = MEMPOOL_DUMP_VERSION;
        file << version;

        file << (uint64_t)vinfo.size();
        for (const auto& i : vinfo) {
            file << *(i.tx);
            file << int64_t{count_seconds(i.m_time)};
            file << int64_t{i.nFeeDelta};
            mapDeltas.erase(i.tx->GetHash());
        }
        file << mapDeltas;

        LogPrintf("Writing %d unbroadcast transactions to disk.\n", unbroadcast_txids.size());
        file << unbroadcast_txids;

        if (!FileCommit(file.Get()))
            throw std::runtime_error("FileCommit failed");
        file.fclose();
        RenameOver(GetDataDir() / "mempool.dat.new", GetDataDir() / "mempool.dat");
        int64_t last = GetTimeMicros();
        LogPrintf("Dumped mempool: %gs to copy, %gs to dump\n", (mid-start)*MICRO, (last-mid)*MICRO);
    } catch (const std::exception& e) {
        LogPrintf("Failed to dump mempool: %s. Continuing anyway.\n", e.what());
        return false;
    }
    return true;
}

//! Guess how far we are in the verification process at the given block index
//! require cs_main if pindex has not been validated yet (because nChainTx might be unset)
double GuessVerificationProgress(const ChainTxData& data, const CBlockIndex *pindex) {
    if (pindex == nullptr)
        return 0.0;

    int64_t nNow = time(nullptr);

    double fTxTotal;

    if (pindex->nChainTx <= data.nTxCount) {
        fTxTotal = data.nTxCount + (nNow - data.nTime) * data.dTxRate;
    } else {
        fTxTotal = pindex->nChainTx + (nNow - pindex->GetBlockTime()) * data.dTxRate;
    }

    return std::min<double>(pindex->nChainTx / fTxTotal, 1.0);
}

<<<<<<< HEAD
class CMainCleanup
{
public:
    CMainCleanup() {}
    ~CMainCleanup() {
        // block headers
        BlockMap::iterator it1 = g_chainman.BlockIndex().begin();
        for (; it1 != g_chainman.BlockIndex().end(); it1++)
            delete (*it1).second;
        g_chainman.BlockIndex().clear();
    }
};
static CMainCleanup instance_of_cmaincleanup;

bool CoinStakeCache::GetCoinStake(const uint256 &blockHash, CTransactionRef &tx)
{
    for (const auto &i : lData) {
        if (blockHash != i.first) {
            continue;
        }
        tx = i.second;
        return true;
    }

    BlockMap::iterator mi = g_chainman.BlockIndex().find(blockHash);
    if (mi == g_chainman.BlockIndex().end()) {
        return false;
    }

    CBlockIndex *pindex = mi->second;
    if (ReadTransactionFromDiskBlock(pindex, 0, tx)) {
        return InsertCoinStake(blockHash, tx);
    }

    return false;
}

bool CoinStakeCache::InsertCoinStake(const uint256 &blockHash, const CTransactionRef &tx)
{
    lData.emplace_front(blockHash, tx);

    while (lData.size() > nMaxSize) {
        lData.pop_back();
    }

    return true;
}

=======
>>>>>>> 4f807348
Optional<uint256> ChainstateManager::SnapshotBlockhash() const {
    if (m_active_chainstate != nullptr) {
        // If a snapshot chainstate exists, it will always be our active.
        return m_active_chainstate->m_from_snapshot_blockhash;
    }
    return {};
}

std::vector<CChainState*> ChainstateManager::GetAll()
{
    std::vector<CChainState*> out;

    if (!IsSnapshotValidated() && m_ibd_chainstate) {
        out.push_back(m_ibd_chainstate.get());
    }

    if (m_snapshot_chainstate) {
        out.push_back(m_snapshot_chainstate.get());
    }

    return out;
}

CChainState& ChainstateManager::InitializeChainstate(CTxMemPool& mempool, const uint256& snapshot_blockhash)
{
    bool is_snapshot = !snapshot_blockhash.IsNull();
    std::unique_ptr<CChainState>& to_modify =
        is_snapshot ? m_snapshot_chainstate : m_ibd_chainstate;

    if (to_modify) {
        throw std::logic_error("should not be overwriting a chainstate");
    }
    to_modify.reset(new CChainState(mempool, m_blockman, snapshot_blockhash));

    // Snapshot chainstates and initial IBD chaintates always become active.
    if (is_snapshot || (!is_snapshot && !m_active_chainstate)) {
        LogPrintf("Switching active chainstate to %s\n", to_modify->ToString());
        m_active_chainstate = to_modify.get();
    } else {
        throw std::logic_error("unexpected chainstate activation");
    }

    return *to_modify;
}

CChainState& ChainstateManager::ActiveChainstate() const
{
    assert(m_active_chainstate);
    return *m_active_chainstate;
}

bool ChainstateManager::IsSnapshotActive() const
{
    return m_snapshot_chainstate && m_active_chainstate == m_snapshot_chainstate.get();
}

CChainState& ChainstateManager::ValidatedChainstate() const
{
    if (m_snapshot_chainstate && IsSnapshotValidated()) {
        return *m_snapshot_chainstate.get();
    }
    assert(m_ibd_chainstate);
    return *m_ibd_chainstate.get();
}

bool ChainstateManager::IsBackgroundIBD(CChainState* chainstate) const
{
    return (m_snapshot_chainstate && chainstate == m_ibd_chainstate.get());
}

void ChainstateManager::Unload()
{
    for (CChainState* chainstate : this->GetAll()) {
        chainstate->m_chain.SetTip(nullptr);
        chainstate->UnloadBlockIndex();
    }

    m_blockman.Unload();
}

void ChainstateManager::Reset()
{
    m_ibd_chainstate.reset();
    m_snapshot_chainstate.reset();
    m_active_chainstate = nullptr;
    m_snapshot_validated = false;
}

void ChainstateManager::MaybeRebalanceCaches()
{
    if (m_ibd_chainstate && !m_snapshot_chainstate) {
        LogPrintf("[snapshot] allocating all cache to the IBD chainstate\n");
        // Allocate everything to the IBD chainstate.
        m_ibd_chainstate->ResizeCoinsCaches(m_total_coinstip_cache, m_total_coinsdb_cache);
    }
    else if (m_snapshot_chainstate && !m_ibd_chainstate) {
        LogPrintf("[snapshot] allocating all cache to the snapshot chainstate\n");
        // Allocate everything to the snapshot chainstate.
        m_snapshot_chainstate->ResizeCoinsCaches(m_total_coinstip_cache, m_total_coinsdb_cache);
    }
    else if (m_ibd_chainstate && m_snapshot_chainstate) {
        // If both chainstates exist, determine who needs more cache based on IBD status.
        //
        // Note: shrink caches first so that we don't inadvertently overwhelm available memory.
        if (m_snapshot_chainstate->IsInitialBlockDownload()) {
            m_ibd_chainstate->ResizeCoinsCaches(
                m_total_coinstip_cache * 0.05, m_total_coinsdb_cache * 0.05);
            m_snapshot_chainstate->ResizeCoinsCaches(
                m_total_coinstip_cache * 0.95, m_total_coinsdb_cache * 0.95);
        } else {
            m_snapshot_chainstate->ResizeCoinsCaches(
                m_total_coinstip_cache * 0.05, m_total_coinsdb_cache * 0.05);
            m_ibd_chainstate->ResizeCoinsCaches(
                m_total_coinstip_cache * 0.95, m_total_coinsdb_cache * 0.95);
        }
    }
}<|MERGE_RESOLUTION|>--- conflicted
+++ resolved
@@ -123,6 +123,12 @@
     return ::ChainstateActive().m_chain;
 }
 
+ChainstateManager& ChainstateManagerActive()
+{
+    LOCK(::cs_main);
+    return g_chainman;
+}
+
 /**
  * Mutex to guard access to validation specific variables, such as reading
  * or changing the chainstate.
@@ -228,14 +234,7 @@
 
 std::unique_ptr<CBlockTreeDB> pblocktree;
 
-<<<<<<< HEAD
-// See definition for documentation
-static void FindFilesToPruneManual(ChainstateManager& chainman, std::set<int>& setFilesToPrune, int nManualPruneHeight);
-static void FindFilesToPrune(ChainstateManager& chainman, std::set<int>& setFilesToPrune, uint64_t nPruneAfterHeight);
 bool CheckInputScripts(const CTransaction& tx, TxValidationState &state, const CCoinsViewCache &inputs, unsigned int flags, bool cacheSigStore, bool cacheFullScriptStore, PrecomputedTransactionData& txdata, std::vector<CScriptCheck> *pvChecks = nullptr, bool fAnonChecks = true);
-=======
-bool CheckInputScripts(const CTransaction& tx, TxValidationState &state, const CCoinsViewCache &inputs, unsigned int flags, bool cacheSigStore, bool cacheFullScriptStore, PrecomputedTransactionData& txdata, std::vector<CScriptCheck> *pvChecks = nullptr);
->>>>>>> 4f807348
 static FILE* OpenUndoFile(const FlatFilePos &pos, bool fReadOnly = false);
 static FlatFileSeq BlockFileSeq();
 static FlatFileSeq UndoFileSeq();
@@ -524,11 +523,8 @@
          */
         std::vector<COutPoint>& m_coins_to_uncache;
         const bool m_test_accept;
-<<<<<<< HEAD
+        CAmount* m_fee_out;
         const bool m_ignore_locks;
-=======
-        CAmount* m_fee_out;
->>>>>>> 4f807348
     };
 
     // Single transaction acceptance
@@ -1172,17 +1168,10 @@
 /** (try to) add transaction to memory pool with a specified acceptance time **/
 static bool AcceptToMemoryPoolWithTime(const CChainParams& chainparams, CTxMemPool& pool, TxValidationState &state, const CTransactionRef &tx,
                         int64_t nAcceptTime, std::list<CTransactionRef>* plTxnReplaced,
-<<<<<<< HEAD
-                        bool bypass_limits, const CAmount nAbsurdFee, bool test_accept, bool ignore_locks) EXCLUSIVE_LOCKS_REQUIRED(cs_main)
+                        bool bypass_limits, bool test_accept, CAmount* fee_out=nullptr, bool ignore_locks=false) EXCLUSIVE_LOCKS_REQUIRED(cs_main)
 {
     std::vector<COutPoint> coins_to_uncache;
-    MemPoolAccept::ATMPArgs args { chainparams, state, nAcceptTime, plTxnReplaced, bypass_limits, nAbsurdFee, coins_to_uncache, test_accept, ignore_locks };
-=======
-                        bool bypass_limits, bool test_accept, CAmount* fee_out=nullptr) EXCLUSIVE_LOCKS_REQUIRED(cs_main)
-{
-    std::vector<COutPoint> coins_to_uncache;
-    MemPoolAccept::ATMPArgs args { chainparams, state, nAcceptTime, plTxnReplaced, bypass_limits, coins_to_uncache, test_accept, fee_out };
->>>>>>> 4f807348
+    MemPoolAccept::ATMPArgs args { chainparams, state, nAcceptTime, plTxnReplaced, bypass_limits, coins_to_uncache, test_accept, fee_out, ignore_locks };
     bool res = MemPoolAccept(pool).AcceptSingleTransaction(tx, args);
     if (!res) {
         // Remove coins that were not present in the coins cache before calling ATMPW;
@@ -1201,17 +1190,10 @@
 
 bool AcceptToMemoryPool(CTxMemPool& pool, TxValidationState &state, const CTransactionRef &tx,
                         std::list<CTransactionRef>* plTxnReplaced,
-<<<<<<< HEAD
-                        bool bypass_limits, const CAmount nAbsurdFee, bool test_accept, bool ignore_locks)
+                        bool bypass_limits, bool test_accept, CAmount* fee_out, bool ignore_locks)
 {
     const CChainParams& chainparams = Params();
-    return AcceptToMemoryPoolWithTime(chainparams, pool, state, tx, GetTime(), plTxnReplaced, bypass_limits, nAbsurdFee, test_accept, ignore_locks);
-=======
-                        bool bypass_limits, bool test_accept, CAmount* fee_out)
-{
-    const CChainParams& chainparams = Params();
-    return AcceptToMemoryPoolWithTime(chainparams, pool, state, tx, GetTime(), plTxnReplaced, bypass_limits, test_accept, fee_out);
->>>>>>> 4f807348
+    return AcceptToMemoryPoolWithTime(chainparams, pool, state, tx, GetTime(), plTxnReplaced, bypass_limits, test_accept, fee_out, ignore_locks);
 }
 
 CTransactionRef GetTransaction(const CBlockIndex* const block_index, const CTxMemPool* const mempool, const uint256& hash, const Consensus::Params& consensusParams, uint256& hashBlock)
@@ -1843,12 +1825,12 @@
         pvChecks->reserve(tx.vin.size());
     }
 
-    bool m_has_anon_input = false;
     // First check if script executions have been cached with the same
     // flags. Note that this assumes that the inputs provided are
     // correct (ie that the transaction hash which is in tx's prevouts
     // properly commits to the scriptPubKey in the inputs view of that
     // transaction).
+    bool m_has_anon_input = false;
     uint256 hashCacheEntry;
     CSHA256 hasher = g_scriptExecutionCacheHasher;
     hasher.Write(tx.GetWitnessHash().begin(), 32).Write((unsigned char*)&flags, sizeof(flags)).Finalize(hashCacheEntry.begin());
@@ -1858,56 +1840,50 @@
     }
 
     if (!txdata.m_spent_outputs_ready) {
-        std::vector<CTxOut> spent_outputs;
+        std::vector<CTxOutSign> spent_outputs;
         spent_outputs.reserve(tx.vin.size());
 
         for (const auto& txin : tx.vin) {
+            if (txin.IsAnonInput()) {
+                // Add placeholder CTxOutSign to maintain index
+                spent_outputs.emplace_back();
+                continue;
+            }
             const COutPoint& prevout = txin.prevout;
             const Coin& coin = inputs.AccessCoin(prevout);
             assert(!coin.IsSpent());
-            spent_outputs.emplace_back(coin.out);
+            const CScript& scriptPubKey = coin.out.scriptPubKey;
+
+            std::vector<uint8_t> vchAmount;
+            if (coin.nType == OUTPUT_STANDARD) {
+                vchAmount.resize(8);
+                memcpy(vchAmount.data(), &coin.out.nValue, sizeof(coin.out.nValue));
+            } else
+            if (coin.nType == OUTPUT_CT) {
+                vchAmount.resize(33);
+                memcpy(vchAmount.data(), coin.commitment.data, 33);
+            }
+
+            spent_outputs.emplace_back(vchAmount, scriptPubKey);
         }
         txdata.Init(tx, std::move(spent_outputs));
     }
     assert(txdata.m_spent_outputs.size() == tx.vin.size());
 
     for (unsigned int i = 0; i < tx.vin.size(); i++) {
-<<<<<<< HEAD
         if (tx.vin[i].IsAnonInput()) {
             m_has_anon_input = true;
             continue;
         }
-
-        const COutPoint &prevout = tx.vin[i].prevout;
-        const Coin& coin = inputs.AccessCoin(prevout);
-        assert(!coin.IsSpent());
-=======
->>>>>>> 4f807348
 
         // We very carefully only pass in things to CScriptCheck which
         // are clearly committed to by tx' witness hash. This provides
         // a sanity check that our caching is not introducing consensus
         // failures through additional data in, eg, the coins being
         // spent being checked as a part of CScriptCheck.
-        const CScript& scriptPubKey = coin.out.scriptPubKey;
-        const CAmount amount = coin.out.nValue;
-
-        std::vector<uint8_t> vchAmount;
-        if (coin.nType == OUTPUT_STANDARD) {
-            vchAmount.resize(8);
-            memcpy(vchAmount.data(), &amount, sizeof(amount));
-        } else
-        if (coin.nType == OUTPUT_CT) {
-            vchAmount.resize(33);
-            memcpy(vchAmount.data(), coin.commitment.data, 33);
-        }
 
         // Verify signature
-<<<<<<< HEAD
-        CScriptCheck check(scriptPubKey, vchAmount, tx, i, flags, cacheSigStore, &txdata);
-=======
         CScriptCheck check(txdata.m_spent_outputs[i], tx, i, flags, cacheSigStore, &txdata);
->>>>>>> 4f807348
         if (pvChecks) {
             pvChecks->push_back(CScriptCheck());
             check.swap(pvChecks->back());
@@ -1921,11 +1897,7 @@
                 // splitting the network between upgraded and
                 // non-upgraded nodes by banning CONSENSUS-failing
                 // data providers.
-<<<<<<< HEAD
-                CScriptCheck check2(scriptPubKey, vchAmount, tx, i,
-=======
                 CScriptCheck check2(txdata.m_spent_outputs[i], tx, i,
->>>>>>> 4f807348
                         flags & ~STANDARD_NOT_MANDATORY_VERIFY_FLAGS, cacheSigStore, &txdata);
 
                 if (check2())
@@ -3476,21 +3448,15 @@
         // Check the version of the last 100 blocks to see if we need to upgrade:
         for (int i = 0; i < 100 && pindex != nullptr; i++)
         {
-<<<<<<< HEAD
             if (fParticlMode) {
                 if (pindex->nVersion > PARTICL_BLOCK_VERSION) {
-                    ++nUpgraded;
+                    ++num_unexpected_version;
                 }
             } else {
                 int32_t nExpectedVersion = ComputeBlockVersion(pindex->pprev, chainParams.GetConsensus());
                 if (pindex->nVersion > VERSIONBITS_LAST_OLD_BLOCK_VERSION && (pindex->nVersion & ~nExpectedVersion) != 0)
-                    ++nUpgraded;
-            }
-=======
-            int32_t nExpectedVersion = ComputeBlockVersion(pindex->pprev, chainParams.GetConsensus());
-            if (pindex->nVersion > VERSIONBITS_LAST_OLD_BLOCK_VERSION && (pindex->nVersion & ~nExpectedVersion) != 0)
-                ++num_unexpected_version;
->>>>>>> 4f807348
+                    ++num_unexpected_version;
+            }
             pindex = pindex->pprev;
         }
     }
@@ -4477,14 +4443,12 @@
     if (!CheckBlockHeader(block, state, consensusParams, fCheckPOW))
         return false;
 
-<<<<<<< HEAD
     state.SetStateInfo(block.nTime, -1, consensusParams, fParticlMode, (fBusyImporting && fSkipRangeproof));
-=======
+
     // Signet only: check block solution
     if (consensusParams.signet_blocks && fCheckPOW && !CheckSignetBlockSolution(block, consensusParams)) {
         return state.Invalid(BlockValidationResult::BLOCK_CONSENSUS, "bad-signet-blksig", "signet block signature validation failure");
     }
->>>>>>> 4f807348
 
     // Check the merkle root.
     if (fCheckMerkleRoot) {
@@ -4592,32 +4556,11 @@
     return (height >= params.SegwitHeight);
 }
 
-<<<<<<< HEAD
-int GetWitnessCommitmentIndex(const CBlock& block)
-{
-    int commitpos = -1;
-    if (!block.vtx.empty()) {
-        for (size_t o = 0; o < block.vtx[0]->vout.size(); o++) {
-            const CTxOut& vout = block.vtx[0]->vout[o];
-            if (vout.scriptPubKey.size() >= MINIMUM_WITNESS_COMMITMENT &&
-                vout.scriptPubKey[0] == OP_RETURN &&
-                vout.scriptPubKey[1] == 0x24 &&
-                vout.scriptPubKey[2] == 0xaa &&
-                vout.scriptPubKey[3] == 0x21 &&
-                vout.scriptPubKey[4] == 0xa9 &&
-                vout.scriptPubKey[5] == 0xed) {
-                commitpos = o;
-            }
-        }
-    }
-    return commitpos;
-}
-
 void UpdateUncommittedBlockStructures(CBlock& block, const CBlockIndex* pindexPrev, const Consensus::Params& consensusParams)
 {
     int commitpos = GetWitnessCommitmentIndex(block);
     static const std::vector<unsigned char> nonce(32, 0x00);
-    if (commitpos != -1 && IsWitnessEnabled(pindexPrev, consensusParams) && !block.vtx[0]->HasWitness()) {
+    if (commitpos != NO_WITNESS_COMMITMENT && IsWitnessEnabled(pindexPrev, consensusParams) && !block.vtx[0]->HasWitness()) {
         CMutableTransaction tx(*block.vtx[0]);
         tx.vin[0].scriptWitness.stack.resize(1);
         tx.vin[0].scriptWitness.stack[0] = nonce;
@@ -5059,24 +5002,12 @@
     if (it != g_chainman.BlockIndex().end()) {
         it->second->nFlags &= ~BLOCK_DELAYED;
         setDirtyBlockIndex.insert(it->second);
-=======
-void UpdateUncommittedBlockStructures(CBlock& block, const CBlockIndex* pindexPrev, const Consensus::Params& consensusParams)
-{
-    int commitpos = GetWitnessCommitmentIndex(block);
-    static const std::vector<unsigned char> nonce(32, 0x00);
-    if (commitpos != NO_WITNESS_COMMITMENT && IsWitnessEnabled(pindexPrev, consensusParams) && !block.vtx[0]->HasWitness()) {
-        CMutableTransaction tx(*block.vtx[0]);
-        tx.vin[0].scriptWitness.stack.resize(1);
-        tx.vin[0].scriptWitness.stack[0] = nonce;
-        block.vtx[0] = MakeTransactionRef(std::move(tx));
->>>>>>> 4f807348
     }
 }
 
 extern NodeId GetBlockSource(uint256 hash) EXCLUSIVE_LOCKS_REQUIRED(cs_main);
 bool DelayBlock(const std::shared_ptr<const CBlock>& pblock, BlockValidationState& state) EXCLUSIVE_LOCKS_REQUIRED(cs_main)
 {
-<<<<<<< HEAD
     NodeId nodeId = GetBlockSource(pblock->GetHash());
     LogPrintf("Warning: %s - Previous stake modifier is null for block %s from peer %d.\n", __func__, pblock->GetHash().ToString(), nodeId);
     while (list_delayed_blocks.size() >= MAX_DELAYED_BLOCKS) {
@@ -5088,33 +5019,6 @@
     state.nFlags |= BLOCK_DELAYED; // Mark to prevent further processing
     list_delayed_blocks.emplace_back(pblock, nodeId);
     return true;
-=======
-    std::vector<unsigned char> commitment;
-    int commitpos = GetWitnessCommitmentIndex(block);
-    std::vector<unsigned char> ret(32, 0x00);
-    if (consensusParams.SegwitHeight != std::numeric_limits<int>::max()) {
-        if (commitpos == NO_WITNESS_COMMITMENT) {
-            uint256 witnessroot = BlockWitnessMerkleRoot(block, nullptr);
-            CHash256().Write(witnessroot).Write(ret).Finalize(witnessroot);
-            CTxOut out;
-            out.nValue = 0;
-            out.scriptPubKey.resize(MINIMUM_WITNESS_COMMITMENT);
-            out.scriptPubKey[0] = OP_RETURN;
-            out.scriptPubKey[1] = 0x24;
-            out.scriptPubKey[2] = 0xaa;
-            out.scriptPubKey[3] = 0x21;
-            out.scriptPubKey[4] = 0xa9;
-            out.scriptPubKey[5] = 0xed;
-            memcpy(&out.scriptPubKey[6], witnessroot.begin(), 32);
-            commitment = std::vector<unsigned char>(out.scriptPubKey.begin(), out.scriptPubKey.end());
-            CMutableTransaction tx(*block.vtx[0]);
-            tx.vout.push_back(out);
-            block.vtx[0] = MakeTransactionRef(std::move(tx));
-        }
-    }
-    UpdateUncommittedBlockStructures(block, pindexPrev, consensusParams);
-    return commitment;
->>>>>>> 4f807348
 }
 
 void CheckDelayedBlocks(const CChainParams& chainparams, const uint256 &block_hash) LOCKS_EXCLUDED(cs_main)
@@ -5146,7 +5050,8 @@
 
     for (auto &p : process_blocks) {
         LogPrint(BCLog::NET, "Processing delayed block %s prev %s.\n", p->GetHash().ToString(), block_hash.ToString());
-        g_chainman.ProcessNewBlock(chainparams, p, false, nullptr); // Should update DoS if necessary, finding block through mapBlockSource
+
+        ChainstateManagerActive().ProcessNewBlock(chainparams, p, false, nullptr); // Should update DoS if necessary, finding block through mapBlockSource
     }
 }
 
@@ -5233,50 +5138,11 @@
         return consensusParams.smsg_fee_msg_per_day_per_k;
     }
 
-<<<<<<< HEAD
     int64_t smsg_fee_rate = consensusParams.smsg_fee_msg_per_day_per_k;
     CTransactionRef coinstake = nullptr;
     if (!smsgFeeCoinstakeCache.GetCoinStake(fee_block->GetBlockHash(), coinstake)
         || !coinstake->GetSmsgFeeRate(smsg_fee_rate)) {
         return consensusParams.smsg_fee_msg_per_day_per_k;
-=======
-    // Enforce rule that the coinbase starts with serialized block height
-    if (nHeight >= consensusParams.BIP34Height)
-    {
-        CScript expect = CScript() << nHeight;
-        if (block.vtx[0]->vin[0].scriptSig.size() < expect.size() ||
-            !std::equal(expect.begin(), expect.end(), block.vtx[0]->vin[0].scriptSig.begin())) {
-            return state.Invalid(BlockValidationResult::BLOCK_CONSENSUS, "bad-cb-height", "block height mismatch in coinbase");
-        }
-    }
-
-    // Validation for witness commitments.
-    // * We compute the witness hash (which is the hash including witnesses) of all the block's transactions, except the
-    //   coinbase (where 0x0000....0000 is used instead).
-    // * The coinbase scriptWitness is a stack of a single 32-byte vector, containing a witness reserved value (unconstrained).
-    // * We build a merkle tree with all those witness hashes as leaves (similar to the hashMerkleRoot in the block header).
-    // * There must be at least one output whose scriptPubKey is a single 36-byte push, the first 4 bytes of which are
-    //   {0xaa, 0x21, 0xa9, 0xed}, and the following 32 bytes are SHA256^2(witness root, witness reserved value). In case there are
-    //   multiple, the last one is used.
-    bool fHaveWitness = false;
-    if (nHeight >= consensusParams.SegwitHeight) {
-        int commitpos = GetWitnessCommitmentIndex(block);
-        if (commitpos != NO_WITNESS_COMMITMENT) {
-            bool malleated = false;
-            uint256 hashWitness = BlockWitnessMerkleRoot(block, &malleated);
-            // The malleation check is ignored; as the transaction tree itself
-            // already does not permit it, it is impossible to trigger in the
-            // witness tree.
-            if (block.vtx[0]->vin[0].scriptWitness.stack.size() != 1 || block.vtx[0]->vin[0].scriptWitness.stack[0].size() != 32) {
-                return state.Invalid(BlockValidationResult::BLOCK_MUTATED, "bad-witness-nonce-size", strprintf("%s : invalid witness reserved value size", __func__));
-            }
-            CHash256().Write(hashWitness).Write(block.vtx[0]->vin[0].scriptWitness.stack[0]).Finalize(hashWitness);
-            if (memcmp(hashWitness.begin(), &block.vtx[0]->vout[commitpos].scriptPubKey[6], 32)) {
-                return state.Invalid(BlockValidationResult::BLOCK_MUTATED, "bad-witness-merkle-match", strprintf("%s : witness merkle commitment mismatch", __func__));
-            }
-            fHaveWitness = true;
-        }
->>>>>>> 4f807348
     }
 
     return smsg_fee_rate;
@@ -6982,13 +6848,8 @@
             if (nTime + nExpiryTimeout > nNow) {
                 LOCK(cs_main);
                 AcceptToMemoryPoolWithTime(chainparams, pool, state, tx, nTime,
-<<<<<<< HEAD
-                                           nullptr /* plTxnReplaced */, false /* bypass_limits */, 0 /* nAbsurdFee */,
-                                           false /* test_accept */, false /* ignore_locks */);
-=======
                                            nullptr /* plTxnReplaced */, false /* bypass_limits */,
-                                           false /* test_accept */);
->>>>>>> 4f807348
+                                           false /* test_accept */, nullptr /* fee */, false /* ignore_locks */);
                 if (state.IsValid()) {
                     ++count;
                 } else {
@@ -7115,21 +6976,6 @@
     return std::min<double>(pindex->nChainTx / fTxTotal, 1.0);
 }
 
-<<<<<<< HEAD
-class CMainCleanup
-{
-public:
-    CMainCleanup() {}
-    ~CMainCleanup() {
-        // block headers
-        BlockMap::iterator it1 = g_chainman.BlockIndex().begin();
-        for (; it1 != g_chainman.BlockIndex().end(); it1++)
-            delete (*it1).second;
-        g_chainman.BlockIndex().clear();
-    }
-};
-static CMainCleanup instance_of_cmaincleanup;
-
 bool CoinStakeCache::GetCoinStake(const uint256 &blockHash, CTransactionRef &tx)
 {
     for (const auto &i : lData) {
@@ -7164,8 +7010,6 @@
     return true;
 }
 
-=======
->>>>>>> 4f807348
 Optional<uint256> ChainstateManager::SnapshotBlockhash() const {
     if (m_active_chainstate != nullptr) {
         // If a snapshot chainstate exists, it will always be our active.
